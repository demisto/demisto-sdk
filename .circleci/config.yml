--- conflicted
+++ resolved
@@ -84,11 +84,7 @@
               TEST_FILES=$(echo "$TEST_FILES" | circleci tests split --split-by=timings)
 
               mkdir test-results
-<<<<<<< HEAD
-              poetry run pytest -v --cov=demisto_sdk --cov-report=html --junitxml=test-results/junit.xml
-=======
               python -m pytest -v --cov=demisto_sdk --cov-report=html --junitxml=test-results/junit.xml $TEST_FILES
->>>>>>> af51c782
         - store_test_results:
             path: test-results
         - store_artifacts:
