### =============================================================
### This configuration file is used by CircleCI build server
### https://circleci.com/docs/config-sample
### =============================================================
version: 2.1
orbs:
  python: circleci/python@<< pipeline.parameters.python-orb-version >>
  node: circleci/node@<< pipeline.parameters.node-orb-version >>
  orb-tools: circleci/orb-tools@10.0

parameters:
  python-orb-version:
    type: string
    default: "2.0.3"
  node-orb-version:
    type: string
    default: "5.0.1"
  cache-version:
    type: string
    default: v5  # Change this parameter to clear cache.
  global-docker-image:
    type: string
    default: cimg/python:3.10-node
  pythonversion_latest:
    type: string
    default: "3.10"


references:
    environment: &environment
      environment:
        DEMISTO_SDK_LOG_FILE_SIZE: "1073741824"  # 1GB

    version_tag_regex: &version_tag_regex
      /^v\d+\.\d+\.\d+$/ # version regex vx.x.x (i.e. v1.2.3)

    filter_tag_only: &filter_tag_only
      tags:
          only: *version_tag_regex

    tag_filter: &tag_filter
      filters:
        tags:
          only: *version_tag_regex

    reqs_content_checkout: &reqs_content_checkout
      requires:
        - checkout-content

    install_neo4j: &install_neo4j
      run:
        name: Install Neo4j
        command: |
          sudo add-apt-repository -y ppa:openjdk-r/ppa
          sudo apt-get update

          wget -O - https://debian.neo4j.com/neotechnology.gpg.key | sudo apt-key add -
          echo 'deb https://debian.neo4j.com stable 5' | sudo tee /etc/apt/sources.list.d/neo4j.list
          sudo apt-get update
          apt list -a neo4j
          sudo apt-get install neo4j
          sudo chown -R circleci /var/log/neo4j
          sudo chown -R circleci /var/lib/neo4j
          sudo chown -R circleci /etc/neo4j
          mkdir -p /var/lib/neo4j/plugins
          wget -O /var/lib/neo4j/plugins/apoc-5.5.0-core.jar https://github.com/neo4j/apoc/releases/download/5.5.0/apoc-5.5.0-core.jar
          neo4j_conf_file="/etc/neo4j/neo4j.conf"
          sudo echo "dbms.security.procedures.unrestricted=apoc.*" >> $neo4j_conf_file
          sudo echo "dbms.security.procedures.allowlist=apoc.*" >> $neo4j_conf_file
          apoc_conf_file="/etc/neo4j/apoc.conf"
          sudo echo "apoc.export.file.enabled=true" > $apoc_conf_file
          sudo echo "apoc.import.file.enabled=true" >> $apoc_conf_file
          sudo echo "apoc.import.file.use_neo4j_config=true" >> $apoc_conf_file
          neo4j-admin dbms set-initial-password contentgraph

    install_node_ci: &install_node_ci
      - node/install-packages:
          cache-version: << pipeline.parameters.cache-version >>

    install_poetry: &install_poetry
      - run:
          <<: *environment
          name: Install Poetry
          command: |
            # in old images we need to remove existing poetry
            rm -rf $HOME/.poetry/bin/poetry
            sudo curl -sSL https://install.python-poetry.org | python3 -
            poetry --version

    install_demisto_sdk: &install_demisto_sdk
      - python/install-packages:
          pkg-manager: "poetry"
          args: "--no-dev"
          cache-version: << pipeline.parameters.cache-version >>
          pre-install-steps:
            - run:
                name: export demisto-sdk to path
                command: echo 'export PYTHONPATH="${PYTHONPATH}:${HOME}/project"' >> $BASH_ENV
      - <<: *install_node_ci

    install_build_dependencies: &install_build_dependencies
      - python/install-packages: 
          pkg-manager: "poetry"
          args: "--extras build"
          cache-version: << pipeline.parameters.cache-version >>
          pre-install-steps:
            - run:
                name: Check if pyproject.toml is consistent with poetry.lock
                command: poetry lock --check
    
    requires_all: &requires_all
      requires:
            - precommit-checks
            - validate-files
            - create-content-artifacts
            - test-lint
            - run-integration-tests
            - run-unit-tests
            - build

jobs:
  run-unit-tests:
      parameters:
        pythonversion:
          type: string
      docker:
        - image: cimg/python:<< parameters.pythonversion >>-node
      <<: *environment
      steps:
        - checkout
        - <<: *install_poetry
        - setup_remote_docker:
            version: 20.10.12
        - python/install-packages:
            pkg-manager: "poetry"
            cache-version: << pipeline.parameters.cache-version >>
        - <<: *install_node_ci
        - run:
            name: pytest
            no_output_timeout: 15m
            command: |
              shopt -u globstar
              # The first sed expression is to remove test files from under the demisto_sdk/commands/init/templates
              # directory from the globed list of files. Need to manually remove them since the pytest 'ignore'
              # argument in pytest.ini is itself ignored when explicitly passing tests to pytest. The second is to
              # remove the integration tests (integration tests as opposed to unit tests) from the list because those
              # tests shouldn't be parallelized.
              TEST_FILES=$(circleci tests glob "**/*_test.py")
              # filter out files which are in .venv directory
              TEST_FILES=$(echo "$TEST_FILES" | sed -E 's/\S*\.venv\S*\.py//g')
              TEST_FILES=$(echo "$TEST_FILES" | sed -E 's/\S*demisto_sdk\/commands\/init\/templates\S*\.py//g')
              TEST_FILES=$(echo "$TEST_FILES" | sed -E 's/\S*demisto_sdk\/tests\/integration_tests\S*\.py//g')
              TEST_FILES=$(echo "$TEST_FILES" | sed -E 's/\S*demisto_sdk\/commands\/content_graph\/tests\S*\.py//g')

              TEST_FILES=$(echo "$TEST_FILES" | sed '/^$/d' | circleci tests split --split-by=timings)

              mkdir test-results
              
              
              echo $(echo '{"node_version": "'$(node --version)'","npm_list":'$(npm list --json)'}') > node_versions_info.json
              
              # Due to race conditions in the tests bringing up and down the node server, have the server available 
              # For all the tests. 
              node demisto_sdk/commands/common/markdown_server/mdx-parse-server.js &
              node_pid=$!
              poetry run pytest -v --cov=demisto_sdk --cov-report=html --junitxml=test-results/junit.xml $TEST_FILES
              kill $node_pid
        - store_test_results:
            path: test-results
        - store_artifacts:
            path: node_versions_info.json
        - store_artifacts:
            path: coverage_html_report
        - store_artifacts:
            path: test-results/junit.xml
        - run:
            name: Coveralls upload
            command: |
              if [ -n "$COVERALLS_REPO_TOKEN" ]; then
                pip install coveralls
                coveralls
              else
                echo "Skipping coveralls"
              fi


  run-integration-tests:
      parameters:
        pythonversion:
          type: string
      docker:
        - image: cimg/python:<< parameters.pythonversion >>-node
      <<: *environment
      steps:
        - checkout
        - <<: *install_neo4j
        - <<: *install_poetry
        - setup_remote_docker:
            version: 20.10.12
        - python/install-packages:
            pkg-manager: "poetry"
            cache-version: << pipeline.parameters.cache-version >>

        - <<: *install_node_ci
        - run:
            name: pytest - graph
            no_output_timeout: 15m
            command: |
              shopt -u globstar
              TEST_FILES=$(circleci tests glob "demisto_sdk/commands/content_graph/tests/*_test.py")

              mkdir graph-test-results
              neo4j start
              # poll for neo4j status until available
              while ! curl --fail http://127.0.0.1:7474 &> /dev/null; do sleep 1; done

              poetry run pytest -v --junitxml=graph-test-results/junit.xml $TEST_FILES
        - store_test_results:
            path: graph-test-results
        - run:
            name: pytest - integrations
            no_output_timeout: 15m
            command: |
              shopt -u globstar
              TEST_FILES=$(circleci tests glob "demisto_sdk/tests/integration_tests/**/*_test.py")

              mkdir integration-test-results
              
              echo $(echo '{"node_version": "'$(node --version)'","npm_list":'$(npm list --json)'}') > node_versions_info.json
              poetry run pytest -v --junitxml=integration-test-results/junit.xml $TEST_FILES
        - store_test_results:
            path: integration-test-results
        - store_artifacts:
            path: node_versions_info.json


  precommit-checks:
      docker:
        - image: << pipeline.parameters.global-docker-image >>
      <<: *environment
      steps:
        - checkout
        - <<: *install_poetry
        - attach_workspace:
            at: ~/project
        - <<: *install_build_dependencies
        - run:
            name: create cache key for pre-commit
            command: |
              cp .pre-commit-config.yaml pre-commit-cache-key.txt
              poetry run python --version >> pre-commit-cache-key.txt
        - restore_cache:
            keys:
            - v1-pc-cache-{{ checksum "pre-commit-cache-key.txt" }}
        - run:
            name: Pre-commit
            command: |
              poetry run pre-commit --version
              poetry run pre-commit run -a
        - run:
            name: Run Pytest collection
            command: |
                poetry run pytest --collect-only .

        - save_cache:
            key: v1-pc-cache-{{ checksum "pre-commit-cache-key.txt" }}
            paths:
              - ~/.cache/pre-commit

  checkout-content:
      docker:
        - image: << pipeline.parameters.global-docker-image >>
      <<: *environment
      steps:
        - checkout
        - run:
            name: Checkout the Content Repo
            command: |
              git clone https://github.com/demisto/content.git
              cd content
              git config diff.renameLimit 5000
              git --no-pager log -1
        - persist_to_workspace:
            root: ~/project
            paths:
              - content
  validate-files:
      docker:
        - image: << pipeline.parameters.global-docker-image >>
      resource_class: large
      <<: *environment
      steps:
        - checkout
        - <<: *install_poetry
        - <<: *install_neo4j
        - attach_workspace:
            at: ~/project
        - <<: *install_build_dependencies
        - node/install-packages:
            cache-version: << pipeline.parameters.cache-version >>
            app-dir: content
        - run:
            name: Test validate files and yaml
            when: always
            no_output_timeout: 20m
            environment:
              CI_COMMIT_BRANCH: "master"
            command: |
              source $(poetry env info --path)/bin/activate
              export ARTIFACTS_FOLDER="/home/circleci/project/artifacts"
              mkdir -p $ARTIFACTS_FOLDER
              export DEMISTO_SDK_LOG_FILE_PATH=$ARTIFACTS_FOLDER/demisto_sdk_debug.log
              cd content
              demisto-sdk -v
              echo $(echo '{"node_version": "'$(node --version)'","npm_list":'$(npm list --json)'}')

              neo4j start
              # poll for neo4j status until available
              while ! curl --fail http://127.0.0.1:7474 &> /dev/null; do sleep 1; done

              ./Tests/scripts/validate.sh
              
        - store_artifacts:
            path: /home/circleci/project/artifacts
      

  test-lint:
      docker:
        - image: << pipeline.parameters.global-docker-image >>
      <<: *environment
      steps:
        - checkout
        - <<: *install_poetry
        - <<: *install_demisto_sdk
        - setup_remote_docker:
            version: 20.10.12
        - attach_workspace:
            at: ~/project
        - run:
            name: Test lint on python and ps files
            when: always
            no_output_timeout: 20m
            command: |

              source $(poetry env info --path)/bin/activate

              export SDK_LINT_FILES_CHANGED=$(git diff master... --name-only -- demisto_sdk/commands/lint)

              if [[ -z "${SDK_LINT_FILES_CHANGED}" ]]; then
                  echo "files under demisto_sdk/commands/lint did not change - Skipping lint runs."
                  exit 0
              fi
              cd content
              echo "lint files changed. running lint"
              
              # python file (CommonServerPython lint is running over python 3 and 2)
              demisto-sdk lint -i ./Packs/Base/Scripts/CommonServerPython --coverage-report ~/project/coverage-report
              if [[ -f ~/project/coverage-report/html/index.html && -f ~/project/coverage-report/coverage.xml ]]
                then
                  echo "coverage files found."
                else
                  echo "coverage files not found."
                  exit 1
              fi
              # ps file
              demisto-sdk lint -i ./Packs/Base/Scripts/CommonServerPowerShell
              
        - store_artifacts:
            path: /tmp/lint_env_installation.log
  create-content-artifacts:
      docker:
        - image: << pipeline.parameters.global-docker-image >>
      <<: *environment
      steps:
        - checkout
        - <<: *install_poetry
        - attach_workspace:
            at: ~/project
        - <<: *install_demisto_sdk
        - run:
            name: Test Create Content Artifacts
            when: always
            command: |
              source $(poetry env info --path)/bin/activate
              cd content
              demisto-sdk -v
              mkdir ./tmp

              demisto-sdk create-content-artifacts -a ./tmp
        - store_artifacts:
            path: content/tmp
  test-update-graph:
    docker:
      - image: << pipeline.parameters.global-docker-image >>
<<<<<<< HEAD
    resource_class: large
    <<: *environment
=======
    resource_class: xlarge
>>>>>>> 1c4345b6
    steps:
      - checkout
      - <<: *install_poetry
      - <<: *install_neo4j
      - attach_workspace:
          at: ~/project
      - <<: *install_demisto_sdk
      - run:
          name: Run Update Graph Twice
          when: always
          command: |
            source $(poetry env info --path)/bin/activate
            export ARTIFACTS_FOLDER="/home/circleci/project/artifacts"
            mkdir -p $ARTIFACTS_FOLDER
            export DEMISTO_SDK_LOG_FILE_PATH=$ARTIFACTS_FOLDER/demisto_sdk_debug.log
            cd content
            demisto-sdk -v
            mkdir ./tmp
            neo4j start
            # poll for neo4j status until available
            while ! curl --fail http://127.0.0.1:7474 &> /dev/null; do sleep 1; done
            # create content graph from scratch
            demisto-sdk create-content-graph

            # Update content graph from the bucket
            demisto-sdk update-content-graph -g -o ./tmp/content_graph

            # Update content graph from the the previous content graph that was created/built
            demisto-sdk update-content-graph -i ./tmp/content_graph/xsoar.zip -o ./tmp/content_graph
      - store_artifacts:
          path: content/tmp
      - store_artifacts:
          path: /home/circleci/project/artifacts

  build:
      docker:
        - image: << pipeline.parameters.global-docker-image >>
      <<: *environment
      steps:
          - checkout
          - run:
              name: Build Distribution
              command: poetry build
          - persist_to_workspace:
              root: ~/project
              paths:
                - dist
          - store_artifacts:
              path: dist

  deploy:
      docker:
        - image: << pipeline.parameters.global-docker-image >>
      <<: *environment
      steps:
        - checkout
        - <<: *install_poetry
        - attach_workspace:
            at: ~/project
        - run:
            name: Deploy Release to PyPi
            command: poetry publish -u __token__ -p ${PYPI_TOKEN}

  waiter:
    docker:
      - image: circleci/node
    <<: *environment
    steps:
      - run: |
          while [[ $(curl --location --request GET "https://circleci.com/api/v2/workflow/$CIRCLE_WORKFLOW_ID/job" | jq -r '.items[]|select(.name != "waiter")|.status' | grep -c "running") -gt 0 ]]
            do
              # sleep for 8 minutes
              sleep 480
            done
      - run: echo "All required jobs have now completed"

  slack-notifier:
    docker:
      - image: cimg/python:<< pipeline.parameters.pythonversion_latest >>-node
    <<: *environment
    steps:
      - checkout
      - <<: *install_poetry
      - python/install-packages:
          pkg-manager: "poetry"
          cache-version: << pipeline.parameters.cache-version >>
      - run:
          name: Run Slack Notifier
          command: |
            poetry run python3 demisto_sdk/utils/circle-ci/circle_ci_slack_notifier.py -wd $CIRCLE_WORKFLOW_ID -st $SLACK_TOKEN


workflows:
  version: 2.1
  build_and_release:
    jobs:
      - checkout-content:
          <<: *tag_filter
      - precommit-checks:
          <<: *tag_filter
      - run-unit-tests:
          <<: *tag_filter
          matrix:
            parameters:
              pythonversion: ["3.8", "3.9", "3.10"]   
          name: run-unit-tests-<< matrix.pythonversion >>
      - run-integration-tests:
          <<: *tag_filter
          matrix:
            parameters:
              pythonversion: ["3.8", "3.9", "3.10"]   
          name: run-integration-tests-<< matrix.pythonversion >>
      - validate-files:
          <<: *tag_filter
          <<: *reqs_content_checkout
      - test-lint:
          <<: *reqs_content_checkout
      - create-content-artifacts:
          <<: *tag_filter
          <<: *reqs_content_checkout
      - test-update-graph:
          <<: *tag_filter
          <<: *reqs_content_checkout

      - build:
          <<: *tag_filter
      - deploy:
          filters:
              tags:
                only: *version_tag_regex
              branches:
                ignore: /.*/
          <<: *requires_all
      - waiter:
          filters:
            branches:
              only: master
      - slack-notifier:
          requires:
            - waiter
          filters:
            branches:
              only: master  # notifies when a post-merge build fails<|MERGE_RESOLUTION|>--- conflicted
+++ resolved
@@ -392,12 +392,8 @@
   test-update-graph:
     docker:
       - image: << pipeline.parameters.global-docker-image >>
-<<<<<<< HEAD
-    resource_class: large
+    resource_class: xlarge
     <<: *environment
-=======
-    resource_class: xlarge
->>>>>>> 1c4345b6
     steps:
       - checkout
       - <<: *install_poetry
