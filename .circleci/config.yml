### =============================================================
### This configuration file is used by CircleCI build server
### https://circleci.com/docs/config-sample
### =============================================================
version: 2.1
orbs:
  python: circleci/python@<< pipeline.parameters.python-orb-version >>
  node: circleci/node@<< pipeline.parameters.node-orb-version >>
  orb-tools: circleci/orb-tools@10.0

parameters:
  python-orb-version:
    type: string
    default: "2.0.3"
  node-orb-version:
    type: string
    default: "5.0.1"
  cache-version:
    type: string
    default: v4  # Change this parameter to clear cache.
  global-docker-image:
    type: string
    default: cimg/python:3.10-node
  pythonversion_latest:
    type: string
    default: "3.10"


references:
    version_tag_regex: &version_tag_regex
      /^v\d+\.\d+ # version regex vx.x.x (i.e. v1.2)

    filter_tag_only: &filter_tag_only
      tags:
          only: *version_tag_regex

    tag_filter: &tag_filter
      filters:
        tags:
          only: *version_tag_regex

    reqs_content_checkout: &reqs_content_checkout
      requires:
        - checkout-content

    install_neo4j: &install_neo4j
      run:
        name: Install Neo4j
        command: |
          curl -fsSL https://debian.neo4j.com/neotechnology.gpg.key |sudo gpg --dearmor -o /usr/share/keyrings/neo4j.gpg
          echo "deb [signed-by=/usr/share/keyrings/neo4j.gpg] https://debian.neo4j.com stable latest" | sudo tee -a /etc/apt/sources.list.d/neo4j.list
          sudo apt-get update
          sudo apt-get install neo4j

    install_node_ci: &install_node_ci
      - node/install-packages:
          cache-version: << pipeline.parameters.cache-version >>

    install_poetry: &install_poetry
      - run:
          name: Install Poetry
          command: |
            # in old images we need to remove existing poetry
            rm -rf $HOME/.poetry/bin/poetry
            sudo curl -sSL https://install.python-poetry.org | python3 -
            poetry --version

    install_demisto_sdk: &install_demisto_sdk
      - python/install-packages:
          pkg-manager: "poetry"
          args: "--no-dev"
          cache-version: << pipeline.parameters.cache-version >>
          pre-install-steps:
            - run:
                name: export demisto-sdk to path
                command: echo 'export PYTHONPATH="${PYTHONPATH}:${HOME}/project"' >> $BASH_ENV
      - <<: *install_node_ci

    install_build_dependencies: &install_build_dependencies
      - python/install-packages: 
          pkg-manager: "poetry"
          args: "--extras build"
          pre-install-steps:
            - run:
                name: Check if pyproject.toml is consistent with poetry.lock
                command: poetry lock --check
    
    requires_all: &requires_all
      requires:
            - precommit-checks
            - validate-files
            - create-content-artifacts
            - test-lint
            - run-integration-tests
            - run-unit-tests
            - build

jobs:
  run-unit-tests:
      parameters:
        pythonversion:
          type: string
      docker:
        - image: cimg/python:<< parameters.pythonversion >>-node
      parallelism: 8
      steps:
        - checkout
<<<<<<< HEAD
        - <<: *install_neo4j
=======
        - <<: *install_poetry
>>>>>>> 97516d2d
        - setup_remote_docker:
            version: 20.10.12
        - python/install-packages:
            pkg-manager: "poetry"
            cache-version: << pipeline.parameters.cache-version >>
        - <<: *install_node_ci
        - run:
            name: pytest
            no_output_timeout: 15m
            command: |
              shopt -u globstar

              # The first sed expression is to remove test files from under the demisto_sdk/commands/init/templates
              # directory from the globbed list of files. Need to manually remove them since the pytest 'ignore'
              # argument in pytest.ini is itself ignored when explicitly passing tests to pytest. The second is to
              # remove the integration tests (integration tests as opposed to unit tests) from the list because those
              # tests shouldn't be parallelized.
              TEST_FILES=$(circleci tests glob "**/*_test.py")
              TEST_FILES=$(echo "$TEST_FILES" | sed -E 's/\S*demisto_sdk\/commands\/init\/templates\S*\.py//g')
              TEST_FILES=$(echo "$TEST_FILES" | sed -E 's/\S*demisto_sdk\/tests\/integration_tests\S*\.py//g')
              TEST_FILES=$(echo "$TEST_FILES" | circleci tests split --split-by=timings)

              mkdir test-results
              poetry run pytest -v --cov=demisto_sdk --cov-report=html --junitxml=test-results/junit.xml $TEST_FILES
        - store_test_results:
            path: test-results
        - store_artifacts:
            path: coverage_html_report
        - store_artifacts:
            path: test-results/junit.xml
        - run:
            name: Coveralls upload
            command: |
              if [ -n "$COVERALLS_REPO_TOKEN" ]; then
                pip install coveralls
                coveralls
              else
                echo "Skipping coveralls"
              fi


  run-integration-tests:
      parameters:
        pythonversion:
          type: string
      docker:
        - image: cimg/python:<< parameters.pythonversion >>-node
      steps:
        - checkout
        - <<: *install_poetry
        - setup_remote_docker:
            version: 20.10.12
        - python/install-packages:
            pkg-manager: "poetry"
            cache-version: << pipeline.parameters.cache-version >>
        - <<: *install_node_ci
        - run:
            name: pytest
            no_output_timeout: 15m
            command: |
              shopt -u globstar
              TEST_FILES=$(circleci tests glob "demisto_sdk/tests/integration_tests/**/*_test.py")

              mkdir integration-test-results
              poetry run pytest -v --junitxml=integration-test-results/junit.xml $TEST_FILES
        - store_test_results:
            path: integration-test-results


  precommit-checks:
      docker:
        - image: << pipeline.parameters.global-docker-image >>
      steps:
        - checkout
        - <<: *install_poetry
        - attach_workspace:
            at: ~/project
        - <<: *install_build_dependencies
        - run:
            name: create cache key for pre-commit
            command: |
              cp .pre-commit-config.yaml pre-commit-cache-key.txt
              poetry run python --version --version >> pre-commit-cache-key.txt
              cat poetry.lock >> pre-commit-cache-key.txt
        - restore_cache:
            keys:
            - v1-pc-cache-{{ checksum "pre-commit-cache-key.txt" }}
        - run:
            name: Pre-commit
            command: |
              poetry run pre-commit --version
              poetry run pre-commit run -a
        - save_cache:
            key: v1-pc-cache-{{ checksum "pre-commit-cache-key.txt" }}
            paths:
              - ~/.cache/pre-commit

  checkout-content:
      docker:
        - image: << pipeline.parameters.global-docker-image >>
      steps:
        - checkout
        - run:
            name: Checkout the Content Repo
            command: |
              git clone --depth 1 https://github.com/demisto/content.git
              cd content
              git config diff.renameLimit 5000
              git --no-pager log -1
        - persist_to_workspace:
            root: ~/project
            paths:
              - content
  validate-files:
      docker:
        - image: << pipeline.parameters.global-docker-image >>
      steps:
        - checkout
        - <<: *install_poetry
        - attach_workspace:
            at: ~/project
        - <<: *install_build_dependencies
        - <<: *install_node_ci
        - run:
            name: Set Up & Create Id Set
            when: always
            environment:
              CI_COMMIT_BRANCH: "master"
            command: |
              source $(poetry env info --path)/bin/activate
              cd content
              demisto-sdk -v
              demisto-sdk create-id-set -o ./Tests/id_set.json --fail-duplicates
        - run:
            name: Merge Id Set
            when: always
            environment:
              CI_COMMIT_BRANCH: "master"
            command: |
              source $(poetry env info --path)/bin/activate
              cd content
              demisto-sdk -v
              export CIRCLE_ARTIFACTS="/home/circleci/project/artifacts"

              gsutil cp gs://marketplace-dist/content/private_id_set.json $CIRCLE_ARTIFACTS/unified_id_set.json
              demisto-sdk merge-id-sets -i1 ./Tests/id_set.json -i2 $CIRCLE_ARTIFACTS/unified_id_set.json -o $CIRCLE_ARTIFACTS/unified_id_set.json --fail-duplicates
        - run:
            name: Test validate files and yaml
            when: always
            environment:
              CI_COMMIT_BRANCH: "master"
            command: |
              source $(poetry env info --path)/bin/activate
              cd content
              demisto-sdk -v
              export ARTIFACTS_FOLDER="/home/circleci/project/artifacts"

              ./Tests/scripts/validate.sh
  test-lint:
      docker:
        - image: << pipeline.parameters.global-docker-image >>
      steps:
        - checkout
        - <<: *install_poetry
        - <<: *install_demisto_sdk
        - setup_remote_docker:
            version: 20.10.12
        - attach_workspace:
            at: ~/project
        - run:
            name: Test lint on python and ps files
            when: always
            no_output_timeout: 20m
            command: |

              source $(poetry env info --path)/bin/activate

              export SDK_LINT_FILES_CHANGED=$(git diff master... --name-only -- demisto_sdk/commands/lint)

              if [[ -z "${SDK_LINT_FILES_CHANGED}" ]]; then
                  echo "files under demisto_sdk/commands/lint did not change - Skipping lint runs."
                  exit 0
              fi
              cd content
              echo "lint files changed. running lint"
              
              # python file (CommonServerPython lint is running over python 3 and 2)
              demisto-sdk lint -i ./Packs/Base/Scripts/CommonServerPython --coverage-report ~/project/coverage-report
              if [[ -f ~/project/coverage-report/html/index.html && -f ~/project/coverage-report/coverage.xml ]]
                then
                  echo "coverage files found."
                else
                  echo "coverage files not found."
                  exit 1
              fi
              # ps file
              demisto-sdk lint -i ./Packs/Base/Scripts/CommonServerPowerShell
              
        - store_artifacts:
            path: /tmp/lint_env_installation.log
  create-content-artifacts:
      docker:
        - image: << pipeline.parameters.global-docker-image >>
      steps:
        - checkout
        - <<: *install_poetry
        - attach_workspace:
            at: ~/project
        - <<: *install_demisto_sdk
        - run:
            name: Test Create Content Artifacts
            when: always
            command: |
              source $(poetry env info --path)/bin/activate
              cd content
              demisto-sdk -v
              mkdir ./tmp

              demisto-sdk create-content-artifacts -a ./tmp
        - store_artifacts:
            path: content/tmp
  build:
      docker:
        - image: << pipeline.parameters.global-docker-image >>
      steps:
          - checkout
          - run:
              name: Build Distrubution
              command: poetry build
          - persist_to_workspace:
              root: ~/project
              paths:
                - dist
          - store_artifacts:
              path: dist

  deploy:
      docker:
        - image: << pipeline.parameters.global-docker-image >>
      steps:
        - checkout
        - <<: *install_poetry
        - attach_workspace:
            at: ~/project
        - run:
            name: Deploy Release to PyPi
            command: poetry publish -u __token__ -p ${PYPI_TOKEN}

  waiter:
    docker:
      - image: circleci/node
    steps:
      - run: |
          while [[ $(curl --location --request GET "https://circleci.com/api/v2/workflow/$CIRCLE_WORKFLOW_ID/job" --header "Circle-Token: $CCI_TOKEN"| jq -r '.items[]|select(.name != "waiter")|.status' | grep -c "running") -gt 0 ]]
            do
              # sleep for 8 minutes
              sleep 480
            done
      - run: echo "All required jobs have now completed"

  slack-notifier:
    docker:
      - image: cimg/python:<< pipeline.parameters.pythonversion_latest >>-node
    steps:
      - checkout
      - <<: *install_poetry
      - python/install-packages:
          pkg-manager: "poetry"
          cache-version: << pipeline.parameters.cache-version >>
      - run:
          name: Run Slack Notifier
          command: |
            poetry run python3 demisto_sdk/utils/circle-ci/circle_ci_slack_notifier.py -wd $CIRCLE_WORKFLOW_ID -st $SLACK_TOKEN


workflows:
  version: 2.1
  build_and_release:
    jobs:
      - checkout-content:
          <<: *tag_filter
      - precommit-checks:
          <<: *tag_filter
      - run-unit-tests:
          <<: *tag_filter
          matrix:
            parameters:
              pythonversion: ["3.8", "3.9", "3.10"]   
          name: run-unit-tests-<< matrix.pythonversion >>
      - run-integration-tests:
          <<: *tag_filter
          matrix:
            parameters:
              pythonversion: ["3.8", "3.9", "3.10"]   
          name: run-integration-tests-<< matrix.pythonversion >>
      - validate-files:
          <<: *tag_filter
          <<: *reqs_content_checkout
      - test-lint:
          <<: *reqs_content_checkout
      - create-content-artifacts:
          <<: *tag_filter
          <<: *reqs_content_checkout
      - build:
          <<: *tag_filter
      - deploy:
          filters:
              tags:
                only: *version_tag_regex
              branches:
                ignore: /.*/
          <<: *requires_all
      - waiter:
          filters:
            branches:
              only: master
      - slack-notifier:
          requires:
            - waiter
          filters:
            branches:
              only: master  # notifies when a post-merge build fails<|MERGE_RESOLUTION|>--- conflicted
+++ resolved
@@ -105,11 +105,8 @@
       parallelism: 8
       steps:
         - checkout
-<<<<<<< HEAD
         - <<: *install_neo4j
-=======
-        - <<: *install_poetry
->>>>>>> 97516d2d
+        - <<: *install_poetry
         - setup_remote_docker:
             version: 20.10.12
         - python/install-packages:
