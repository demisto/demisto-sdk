### =============================================================
### This configuration file is used by CircleCI build server
### https://circleci.com/docs/config-sample
### =============================================================
version: 2.1
orbs:
  python: circleci/python@<< pipeline.parameters.python-orb-version >>
  node: circleci/node@<< pipeline.parameters.node-orb-version >>
  orb-tools: circleci/orb-tools@10.0

parameters:
  python-orb-version:
    type: string
    default: "2.0.3"
  node-orb-version:
    type: string
    default: "5.0.1"
  cache-version:
    type: string
    default: v5  # Change this parameter to clear cache.
  global-docker-image:
    type: string
    default: cimg/python:3.10-node
  pythonversion_latest:
    type: string
    default: "3.10"


references:
    version_tag_regex: &version_tag_regex
      /^v\d+\.\d+\.\d+$/ # version regex vx.x.x (i.e. v1.2.3)

    filter_tag_only: &filter_tag_only
      tags:
          only: *version_tag_regex

    tag_filter: &tag_filter
      filters:
        tags:
          only: *version_tag_regex

    reqs_content_checkout: &reqs_content_checkout
      requires:
        - checkout-content

    install_neo4j: &install_neo4j
      run:
        name: Install Neo4j
        command: |
          sudo add-apt-repository -y ppa:openjdk-r/ppa
          sudo apt-get update

          wget -O - https://debian.neo4j.com/neotechnology.gpg.key | sudo apt-key add -
          echo 'deb https://debian.neo4j.com stable 5' | sudo tee /etc/apt/sources.list.d/neo4j.list
          sudo apt-get update
          apt list -a neo4j
          sudo apt-get install neo4j
          sudo chown -R circleci /var/log/neo4j
          sudo chown -R circleci /var/lib/neo4j
          sudo chown -R circleci /etc/neo4j
          mkdir -p /var/lib/neo4j/plugins
          wget -O /var/lib/neo4j/plugins/apoc-5.5.0-core.jar https://github.com/neo4j/apoc/releases/download/5.5.0/apoc-5.5.0-core.jar
          neo4j_conf_file="/etc/neo4j/neo4j.conf"
          sudo echo "dbms.security.procedures.unrestricted=apoc.*" >> $neo4j_conf_file
          sudo echo "dbms.security.procedures.allowlist=apoc.*" >> $neo4j_conf_file
          apoc_conf_file="/etc/neo4j/apoc.conf"
          sudo echo "apoc.export.file.enabled=true" > $apoc_conf_file
          sudo echo "apoc.import.file.enabled=true" >> $apoc_conf_file
          sudo echo "apoc.import.file.use_neo4j_config=true" >> $apoc_conf_file
          neo4j-admin dbms set-initial-password contentgraph

    install_node_ci: &install_node_ci
      - node/install-packages:
          cache-version: << pipeline.parameters.cache-version >>

    install_poetry: &install_poetry
      - run:
          name: Install Poetry
          command: |
            # in old images we need to remove existing poetry
            rm -rf $HOME/.poetry/bin/poetry
            sudo curl -sSL https://install.python-poetry.org | python3 -
            poetry --version

    install_demisto_sdk: &install_demisto_sdk
      - python/install-packages:
          pkg-manager: "poetry"
          args: "--no-dev"
          cache-version: << pipeline.parameters.cache-version >>
          pre-install-steps:
            - run:
                name: export demisto-sdk to path
                command: echo 'export PYTHONPATH="${PYTHONPATH}:${HOME}/project"' >> $BASH_ENV
      - <<: *install_node_ci

    install_build_dependencies: &install_build_dependencies
      - python/install-packages: 
          pkg-manager: "poetry"
          args: "--extras build"
          cache-version: << pipeline.parameters.cache-version >>
          pre-install-steps:
            - run:
                name: Check if pyproject.toml is consistent with poetry.lock
                command: poetry lock --check
    
    requires_all: &requires_all
      requires:
            - precommit-checks
            - validate-files
            - create-content-artifacts
            - test-lint
            - run-integration-tests
            - run-unit-tests
            - build

jobs:
  run-unit-tests:
      parameters:
        pythonversion:
          type: string
      docker:
        - image: cimg/python:<< parameters.pythonversion >>-node
      steps:
        - checkout
        - <<: *install_poetry
        - setup_remote_docker:
            version: 20.10.12
        - python/install-packages:
            pkg-manager: "poetry"
            cache-version: << pipeline.parameters.cache-version >>
        - <<: *install_node_ci
        - run:
            name: pytest
            no_output_timeout: 15m
            command: |
              shopt -u globstar
              # The first sed expression is to remove test files from under the demisto_sdk/commands/init/templates
              # directory from the globbed list of files. Need to manually remove them since the pytest 'ignore'
              # argument in pytest.ini is itself ignored when explicitly passing tests to pytest. The second is to
              # remove the integration tests (integration tests as opposed to unit tests) from the list because those
              # tests shouldn't be parallelized.
              TEST_FILES=$(circleci tests glob "**/*_test.py")
              # filter out files which are in .venv directory
              TEST_FILES=$(echo "$TEST_FILES" | sed -E 's/\S*\.venv\S*\.py//g')
              TEST_FILES=$(echo "$TEST_FILES" | sed -E 's/\S*demisto_sdk\/commands\/init\/templates\S*\.py//g')
              TEST_FILES=$(echo "$TEST_FILES" | sed -E 's/\S*demisto_sdk\/tests\/integration_tests\S*\.py//g')
              TEST_FILES=$(echo "$TEST_FILES" | sed -E 's/\S*demisto_sdk\/commands\/content_graph\/tests\S*\.py//g')

              TEST_FILES=$(echo "$TEST_FILES" | sed '/^$/d' | circleci tests split --split-by=timings)

              mkdir test-results
              
              
              echo $(echo '{"node_version": "'$(node --version)'","npm_list":'$(npm list --json)'}') > node_versions_info.json
              
              # Due to race conditions in the tests bringing up and down the node server, have the server available 
              # For all the tests. 
              node demisto_sdk/commands/common/markdown_server/mdx-parse-server.js &
              node_pid=$!
              poetry run pytest -v --cov=demisto_sdk --cov-report=html --junitxml=test-results/junit.xml $TEST_FILES
              kill $node_pid
        - store_test_results:
            path: test-results
        - store_artifacts:
            path: node_versions_info.json
        - store_artifacts:
            path: coverage_html_report
        - store_artifacts:
            path: test-results/junit.xml
        - run:
            name: Coveralls upload
            command: |
              if [ -n "$COVERALLS_REPO_TOKEN" ]; then
                pip install coveralls
                coveralls
              else
                echo "Skipping coveralls"
              fi


  run-integration-tests:
      parameters:
        pythonversion:
          type: string
      docker:
        - image: cimg/python:<< parameters.pythonversion >>-node
      steps:
        - checkout
        - <<: *install_neo4j
        - <<: *install_poetry
        - setup_remote_docker:
            version: 20.10.12
        - python/install-packages:
            pkg-manager: "poetry"
            cache-version: << pipeline.parameters.cache-version >>

        - <<: *install_node_ci
        - run:
            name: pytest - graph
            no_output_timeout: 15m
            command: |
              shopt -u globstar
              TEST_FILES=$(circleci tests glob "demisto_sdk/commands/content_graph/tests/*_test.py")

              mkdir graph-test-results
              neo4j start
              # poll for neo4j status until available
              while ! curl --fail http://127.0.0.1:7474 &> /dev/null; do sleep 1; done

              poetry run pytest -v --junitxml=graph-test-results/junit.xml $TEST_FILES
        - store_test_results:
            path: graph-test-results
        - run:
            name: pytest - integrations
            no_output_timeout: 15m
            command: |
              shopt -u globstar
              TEST_FILES=$(circleci tests glob "demisto_sdk/tests/integration_tests/**/*_test.py")

              mkdir integration-test-results
              
              echo $(echo '{"node_version": "'$(node --version)'","npm_list":'$(npm list --json)'}') > node_versions_info.json
              poetry run pytest -v --junitxml=integration-test-results/junit.xml $TEST_FILES
        - store_test_results:
            path: integration-test-results
        - store_artifacts:
            path: node_versions_info.json


  precommit-checks:
      docker:
        - image: << pipeline.parameters.global-docker-image >>
      steps:
        - checkout
        - <<: *install_poetry
        - attach_workspace:
            at: ~/project
        - <<: *install_build_dependencies
        - run:
            name: create cache key for pre-commit
            command: |
              cp .pre-commit-config.yaml pre-commit-cache-key.txt
              poetry run python --version >> pre-commit-cache-key.txt
        - restore_cache:
            keys:
            - v1-pc-cache-{{ checksum "pre-commit-cache-key.txt" }}
        - run:
            name: Pre-commit
            command: |
              poetry run pre-commit --version
              poetry run pre-commit run -a
        - run:
            name: Run Pytest collection
            command: |
                poetry run pytest --collect-only .

        - save_cache:
            key: v1-pc-cache-{{ checksum "pre-commit-cache-key.txt" }}
            paths:
              - ~/.cache/pre-commit

  checkout-content:
      docker:
        - image: << pipeline.parameters.global-docker-image >>
      steps:
        - checkout
        - run:
            name: Checkout the Content Repo
            command: |
              git clone https://github.com/demisto/content.git
              cd content
              git config diff.renameLimit 5000
              git --no-pager log -1
        - persist_to_workspace:
            root: ~/project
            paths:
              - content
  validate-files:
      docker:
        - image: << pipeline.parameters.global-docker-image >>
      # resource_class: large
      steps:
        - checkout
        - <<: *install_poetry
        - <<: *install_neo4j
        - attach_workspace:
            at: ~/project
        - <<: *install_build_dependencies
        - node/install-packages:
            cache-version: << pipeline.parameters.cache-version >>
            app-dir: content
        - run:
            name: Test validate files and yaml
            when: always
            no_output_timeout: 20m
            environment:
              CI_COMMIT_BRANCH: "master"
            command: |
              source $(poetry env info --path)/bin/activate
              export ARTIFACTS_FOLDER="/home/circleci/project/artifacts"
              mkdir -p $ARTIFACTS_FOLDER
              export DEMISTO_SDK_LOG_FILE_PATH=$ARTIFACTS_FOLDER/demisto_sdk_debug.log
              cd content
              demisto-sdk -v
              echo $(echo '{"node_version": "'$(node --version)'","npm_list":'$(npm list --json)'}')

              neo4j start
              # poll for neo4j status until available
              while ! curl --fail http://127.0.0.1:7474 &> /dev/null; do sleep 1; done

              ./Tests/scripts/validate.sh
              
        - store_artifacts:
            path: /home/circleci/project/artifacts
      

  test-lint:
      docker:
        - image: << pipeline.parameters.global-docker-image >>
      steps:
        - checkout
        - <<: *install_poetry
        - <<: *install_demisto_sdk
        - setup_remote_docker:
            version: 20.10.12
        - attach_workspace:
            at: ~/project
        - run:
            name: Test lint on python and ps files
            when: always
            no_output_timeout: 20m
            command: |

              source $(poetry env info --path)/bin/activate

              export SDK_LINT_FILES_CHANGED=$(git diff master... --name-only -- demisto_sdk/commands/lint)

              if [[ -z "${SDK_LINT_FILES_CHANGED}" ]]; then
                  echo "files under demisto_sdk/commands/lint did not change - Skipping lint runs."
                  exit 0
              fi
              cd content
              echo "lint files changed. running lint"
              
              # python file (CommonServerPython lint is running over python 3 and 2)
              demisto-sdk lint -i ./Packs/Base/Scripts/CommonServerPython --coverage-report ~/project/coverage-report
              if [[ -f ~/project/coverage-report/html/index.html && -f ~/project/coverage-report/coverage.xml ]]
                then
                  echo "coverage files found."
                else
                  echo "coverage files not found."
                  exit 1
              fi
              # ps file
              demisto-sdk lint -i ./Packs/Base/Scripts/CommonServerPowerShell
              
        - store_artifacts:
            path: /tmp/lint_env_installation.log
  create-content-artifacts:
      docker:
        - image: << pipeline.parameters.global-docker-image >>
      steps:
        - checkout
        - <<: *install_poetry
        - attach_workspace:
            at: ~/project
        - <<: *install_demisto_sdk
        - run:
            name: Test Create Content Artifacts
            when: always
            command: |
              source $(poetry env info --path)/bin/activate
              cd content
              demisto-sdk -v
              mkdir ./tmp

              demisto-sdk create-content-artifacts -a ./tmp
        - store_artifacts:
            path: content/tmp
  test-update-graph:
    docker:
      - image: << pipeline.parameters.global-docker-image >>
<<<<<<< HEAD
    # resource_class: large
=======
    resource_class: xlarge
>>>>>>> 1c4345b6
    steps:
      - checkout
      - <<: *install_poetry
      - <<: *install_neo4j
      - attach_workspace:
          at: ~/project
      - <<: *install_demisto_sdk
      - run:
          name: Run Update Graph Twice
          when: always
          command: |
            source $(poetry env info --path)/bin/activate
            export ARTIFACTS_FOLDER="/home/circleci/project/artifacts"
            mkdir -p $ARTIFACTS_FOLDER
            export DEMISTO_SDK_LOG_FILE_PATH=$ARTIFACTS_FOLDER/demisto_sdk_debug.log
            cd content
            demisto-sdk -v
            mkdir ./tmp
            neo4j start
            # poll for neo4j status until available
            while ! curl --fail http://127.0.0.1:7474 &> /dev/null; do sleep 1; done
            # create content graph from scratch
            demisto-sdk create-content-graph

            # Update content graph from the bucket
            demisto-sdk update-content-graph -g -o ./tmp/content_graph

            # Update content graph from the the previous content graph that was created/built
            demisto-sdk update-content-graph -i ./tmp/content_graph/xsoar.zip -o ./tmp/content_graph
      - store_artifacts:
          path: content/tmp
      - store_artifacts:
          path: /home/circleci/project/artifacts

  build:
      docker:
        - image: << pipeline.parameters.global-docker-image >>
      steps:
          - checkout
          - run:
              name: Build Distrubution
              command: poetry build
          - persist_to_workspace:
              root: ~/project
              paths:
                - dist
          - store_artifacts:
              path: dist

  deploy:
      docker:
        - image: << pipeline.parameters.global-docker-image >>
      steps:
        - checkout
        - <<: *install_poetry
        - attach_workspace:
            at: ~/project
        - run:
            name: Deploy Release to PyPi
            command: poetry publish -u __token__ -p ${PYPI_TOKEN}

  waiter:
    docker:
      - image: circleci/node
    steps:
      - run: |
          while [[ $(curl --location --request GET "https://circleci.com/api/v2/workflow/$CIRCLE_WORKFLOW_ID/job" | jq -r '.items[]|select(.name != "waiter")|.status' | grep -c "running") -gt 0 ]]
            do
              # sleep for 8 minutes
              sleep 480
            done
      - run: echo "All required jobs have now completed"

  slack-notifier:
    docker:
      - image: cimg/python:<< pipeline.parameters.pythonversion_latest >>-node
    steps:
      - checkout
      - <<: *install_poetry
      - python/install-packages:
          pkg-manager: "poetry"
          cache-version: << pipeline.parameters.cache-version >>
      - run:
          name: Run Slack Notifier
          command: |
            poetry run python3 demisto_sdk/utils/circle-ci/circle_ci_slack_notifier.py -wd $CIRCLE_WORKFLOW_ID -st $SLACK_TOKEN


workflows:
  version: 2.1
  build_and_release:
    jobs:
      - checkout-content:
          <<: *tag_filter
      - precommit-checks:
          <<: *tag_filter
      - run-unit-tests:
          <<: *tag_filter
          matrix:
            parameters:
              pythonversion: ["3.8", "3.9", "3.10"]   
          name: run-unit-tests-<< matrix.pythonversion >>
      - run-integration-tests:
          <<: *tag_filter
          matrix:
            parameters:
              pythonversion: ["3.8", "3.9", "3.10"]   
          name: run-integration-tests-<< matrix.pythonversion >>
      - validate-files:
          <<: *tag_filter
          <<: *reqs_content_checkout
      - test-lint:
          <<: *reqs_content_checkout
      - create-content-artifacts:
          <<: *tag_filter
          <<: *reqs_content_checkout
      - test-update-graph:
          <<: *tag_filter
          <<: *reqs_content_checkout

      - build:
          <<: *tag_filter
      - deploy:
          filters:
              tags:
                only: *version_tag_regex
              branches:
                ignore: /.*/
          <<: *requires_all
      - waiter:
          filters:
            branches:
              only: master
      - slack-notifier:
          requires:
            - waiter
          filters:
            branches:
              only: master  # notifies when a post-merge build fails<|MERGE_RESOLUTION|>--- conflicted
+++ resolved
@@ -380,11 +380,7 @@
   test-update-graph:
     docker:
       - image: << pipeline.parameters.global-docker-image >>
-<<<<<<< HEAD
-    # resource_class: large
-=======
     resource_class: xlarge
->>>>>>> 1c4345b6
     steps:
       - checkout
       - <<: *install_poetry
