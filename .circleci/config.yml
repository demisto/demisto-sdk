--- conflicted
+++ resolved
@@ -53,10 +53,7 @@
           sudo apt-get install neo4j
           sudo chown -R circleci /var/log/neo4j
           sudo chown -R circleci /var/lib/neo4j
-<<<<<<< HEAD
-=======
           neo4j-admin set-initial-password test
->>>>>>> 093d4bb0
 
     install_node_ci: &install_node_ci
       - node/install-packages:
