name: CI - On Push

on:
  push:
    branches:
      - master
  pull_request:
    branches:
      - "**"

env:
  DEMISTO_SDK_LOG_FILE_SIZE: 10000000
  DEMISTO_SDK_LOG_NO_COLORS: "true"

concurrency:
  group: tests-${{ github.head_ref || github.ref }}
  cancel-in-progress: ${{ github.event_name == 'pull_request' }}

jobs:
  validate-changelog:
    runs-on: ubuntu-latest
    if: github.ref_name != 'master'
    steps:
      - name: Checkout
        uses: actions/checkout@v4
        with:
          fetch-depth: 0

      - name: Python ${{ matrix.python-version }} - Setup Environment
        uses: ./.github/actions/setup_environment
        with:
          python-version: "3.12"

      - name: Validate Changelog
        env:
          PR_NUMBER: ${{ github.event.pull_request.number }}
          PR_TITLE: ${{ github.event.pull_request.title }}
        run: |
          echo "Validating changelog for PR: $PR_NUMBER with Name: $PR_TITLE"
          uv run python ./Utils/github_workflow_scripts/changelog_validation_scripts/validate_changelog.py -n "$PR_NUMBER" -t "$PR_TITLE"
      - name: Comment Changelog In PR Description
        continue-on-error: true
        env:
          PR_NUMBER: ${{ github.event.pull_request.number }}
          LATEST_COMMIT_SHA: ${{ github.event.pull_request.head.sha }}
        run: |
          echo "Commenting changelog for PR: $PR_NUMBER"
          uv run python ./Utils/github_workflow_scripts/changelog_comment_scripts/comment_changelog.py -n "$PR_NUMBER" -lt "$LATEST_COMMIT_SHA" -ght ${{ secrets.GITHUB_TOKEN }}

  pre-commit-checks:
    runs-on: ubuntu-latest
    name: Pre Commit Checks
    steps:
      - name: Checkout
        uses: actions/checkout@v4

      - name: Setup Python Environment
        uses: ./.github/actions/setup_environment
        with:
          python-version: "3.12"

      - name: Cache pre-commit
        uses: actions/cache@v4
        with:
          path: ~/.cache/pre-commit
          key: pre-commit-3|3.11|${{ hashFiles('.pre-commit-config.yaml') }}|${{ hashFiles('uv.lock') }}

      - name: Run pre-commit
        run: uv run pre-commit run --show-diff-on-failure --color=always --all-files

      - name: Run Pytest collection
        run: uv run pytest --collect-only .

  unit-tests:
    name: Unit Tests / Python ${{ matrix.python-version }}
    runs-on: ubuntu-latest
    strategy:
      matrix:
        python-version: ["3.9", "3.10", "3.11", "3.12"]
      fail-fast: false
    defaults:
      run:
        shell: bash
    steps:
      - uses: actions/checkout@v4
        with:
          fetch-depth: 0

      - name: Setup Test Environment (Python ${{ matrix.python-version }})
        uses: ./.github/actions/setup_test_environment
        with:
          python-version: ${{ matrix.python-version }}
          artifacts-dir: unit-tests

      - name: Run Unit Tests
        timeout-minutes: 60
        run: |
          # Due to race conditions in the tests bringing up and down the node server, have the server available
          # For all the tests.
          node demisto_sdk/commands/common/markdown_server/mdx-parse-server.js &
          node_pid=$!

          uv run pytest -v . --ignore={demisto_sdk/commands/init/templates,demisto_sdk/tests/integration_tests,demisto_sdk/commands/content_graph,tests_end_to_end} --cov=demisto_sdk --cov-report=html:unit-tests/coverage --junitxml=unit-tests/junit.xml --force-sugar --durations 25 || pytest_exit_code=$?
          echo "PYTEST_EXIT_CODE=$pytest_exit_code" >> $GITHUB_ENV

          kill $node_pid
          exit $pytest_exit_code

      - name: Python ${{ matrix.python-version }} - Test Summary Upload
        uses: ./.github/actions/test_summary
        if: always()
        with:
          artifact-name: unit-tests-python-${{ matrix.python-version }}-artifacts
          artifacts-path-dir: unit-tests
          junit-path: unit-tests/junit.xml

  integration-tests:
    name: Integration Tests / Python ${{ matrix.python-version }}
    runs-on: ubuntu-latest
    strategy:
      matrix:
        python-version: ["3.9", "3.10", "3.11", "3.12"]
      fail-fast: false
    defaults:
      run:
        shell: bash
    steps:
      - uses: actions/checkout@v4
        with:
          fetch-depth: 0

      - name: Setup Test Environment (Python ${{ matrix.python-version }})
        uses: ./.github/actions/setup_test_environment
        with:
          python-version: ${{ matrix.python-version }}
          artifacts-dir: integration-tests

      - name: Run Integration Tests
        timeout-minutes: 60
        run: |
          uv run pytest -v demisto_sdk/tests/integration_tests --cov=demisto_sdk --cov-report=html:integration-tests/coverage --junitxml=integration-tests/junit.xml --force-sugar --durations 25 || pytest_exit_code=$?
          echo "PYTEST_EXIT_CODE=$pytest_exit_code" >> $GITHUB_ENV

          exit $pytest_exit_code

      - name: Python ${{ matrix.python-version }} - Test Summary Upload
        uses: ./.github/actions/test_summary
        if: always()
        with:
          artifact-name: integration-tests-python-${{ matrix.python-version }}-artifacts
          artifacts-path-dir: integration-tests
          junit-path: integration-tests/junit.xml

  graph-tests:
    name: Graph Tests / Python ${{ matrix.python-version }}
    runs-on: ubuntu-latest
    strategy:
      matrix:
        python-version: ["3.9", "3.10", "3.11", "3.12"]
      fail-fast: false
    defaults:
      run:
        shell: bash
    steps:
      - uses: actions/checkout@v4
        with:
          fetch-depth: 0

      - name: Setup Test Environment (Python ${{ matrix.python-version }})
        uses: ./.github/actions/setup_test_environment
        with:
          python-version: ${{ matrix.python-version }}
          artifacts-dir: graph-tests

      - name: Run Graph Tests
        timeout-minutes: 60
        run: |
          uv run pytest -v demisto_sdk/commands/content_graph --cov=demisto_sdk --cov-report=html:graph-tests/coverage --junitxml=graph-tests/junit.xml --force-sugar --durations 25 || pytest_exit_code=$?
          echo "PYTEST_EXIT_CODE=$pytest_exit_code" >> $GITHUB_ENV

          exit $pytest_exit_code

      - name: Python ${{ matrix.python-version }} - Test Summary Upload
        uses: ./.github/actions/test_summary
        if: always()
        with:
          artifact-name: graph-tests-python-${{ matrix.python-version }}-artifacts
          artifacts-path-dir: graph-tests
          junit-path: graph-tests/junit.xml

  coverage:
    needs: [unit-tests, integration-tests, graph-tests]
    if: github.ref_name != 'master'
    runs-on: ubuntu-latest
    steps:
      - uses: actions/checkout@v4
      - name: Set up Python 3.12
        uses: actions/setup-python@v5
        with:
          python-version: "3.12"
      - name: Download all artifacts
        uses: actions/download-artifact@v4
      - name: Run coverage
        run: |
          uv pip install coverage
          coverage combine **/.coverage
          coverage report
          coverage xml
      - name: Coveralls-Action
        uses: coverallsapp/github-action@v2
        continue-on-error: true
      - name: Coveralls-Comment
        env:
          COVERALLS_REPO_TOKEN: ${{ secrets.COVERALLS_REPO_TOKEN }}
        continue-on-error: true
        run: |
          if [ -n "$COVERALLS_REPO_TOKEN" ]; then
            uv pip install coveralls
            coveralls
          else
            echo "Skipping coveralls"
          fi

  test-pre-commit-command:
    runs-on: ubuntu-latest
    name: Test Pre-Commit Command
    steps:
      - name: Checkout
        uses: actions/checkout@v4

      - name: Setup Python Environment
        uses: ./.github/actions/setup_environment
        with:
          python-version: "3.11"  # CIAC-11940

      - name: Checkout Content
        uses: actions/checkout@v4
        with:
          fetch-depth: 0
          repository: demisto/content
          path: content

      - name: Cache Pre commit
        id: cache-pre-commit
        uses: actions/cache@v4
        with:
          path: ~/.cache/pre-commit
          key: ${{ runner.os }}-pre-commit

      - name: Create SDK Config File - Ignore BA101
        run: |
          # Run only a specific validation to make sure validate is triggered successfully in demisto-sdk pre-commit
          cd content
          echo -e '[use_git]\nselect = ["BA100"]\n[path_based_validations]\nselect = ["BA100"]' > validation_config.toml

      - name: run pre-commit on changed files
        timeout-minutes: 60
        run: |
          cd content
          mkdir -p test-pre-commit-command
          echo "# test" >> Packs/HelloWorld/Integrations/HelloWorld/HelloWorld.yml
          echo "# test" >> Packs/CortexXDR/Integrations/CortexXDRIR/CortexXDRIR.yml
          echo "# test" >> Packs/QRadar/Integrations/QRadar_v3/QRadar_v3.yml
          echo "# test" >> Packs/QRadar/Integrations/QRadar_v3/QRadar_v3.py

          echo "# test" >> Tests/collect_tests.py
          git add .
          uv run --no-project demisto-sdk pre-commit --validate --show-diff-on-failure --verbose --mode=ci

      - name: run pre-commit on input files
        timeout-minutes: 60
        run: |
          cd content
          uv run --no-project demisto-sdk pre-commit --validate --show-diff-on-failure --verbose -i Packs/HelloWorld -i Packs/QRadar/Integrations/QRadar_v3 --mode=nightly

      - name: run pre-commit with default pre-commit config shipped with the SDK
        timeout-minutes: 60
        run: |
          cd content
          rm -rf .pre-commit-config_template.yaml
          rm -f Tests/docker_native_image_config.json
          uv run --no-project demisto-sdk pre-commit --validate --show-diff-on-failure --verbose

      - name: Upload artifacts
        if: always()
        uses: ./.github/actions/upload_artifacts
        with:
          artifacts-path-dir: content/test-pre-commit-command
          artifact-name: test-demisto-sdk-pre-commit-command-artifacts

  test-validate-content-path:
    runs-on: ubuntu-latest
    name: Test validate-content-path
    steps:
      - name: Checkout SDK
        uses: actions/checkout@v4
        with:
          fetch-depth: 0

      - name: Check whether validate_content_path changed
        id: files-changed
        uses: tj-actions/changed-files@v45
        with:
          files: |
            demisto_sdk/scripts/validate_content_path.py
            demisto_sdk/tests/validate_content_path_test.py

      - name: Checkout Content
        if: steps.files-changed.outputs.any_changed == 'true'
        uses: actions/checkout@v4
        with:
          fetch-depth: 1
          repository: demisto/content
          path: content

      - name: Setup Python Environment
        if: steps.files-changed.outputs.any_changed == 'true'
        uses: ./.github/actions/setup_environment
        with:
          python-version: "3.12"

      - name: Validate content master paths
        if: steps.files-changed.outputs.any_changed == 'true'
        run: |
<<<<<<< HEAD
          uv run validate-content-path validate-all content --skip-depth-one-file --skip-depth-one-folder --skip-depth-zero-file --skip-integration-script-file-name --skip-integration-script-file-type --skip-markdown --skip-suffix
=======
          source $(poetry env info --path)/bin/activate
          validate-content-path validate-all content --skip-depth-one-file --skip-depth-one-folder --skip-depth-zero-file --skip-integration-script-file-name --skip-integration-script-file-type --skip-markdown --skip-suffix
>>>>>>> 9f5719ef

  test-graph-commands:
    runs-on: ubuntu-latest
    name: Test Graph Commands
    steps:
      - name: Checkout
        uses: actions/checkout@v4

      - name: Setup Python Environment
        uses: ./.github/actions/setup_environment
        with:
          python-version: "3.12"

      - name: Checkout content
        uses: actions/checkout@v4
        with:
          repository: demisto/content
          path: content

      - name: Run Graph
        timeout-minutes: 60
        run: |
          cd content
          mkdir -p test-graph-commands
          # create content graph from scratch
          uv run --no-project demisto-sdk create-content-graph
          # clean import folder
          sudo rm -rf /var/lib/neo4j/import
          # Update content graph from the bucket
          uv run --no-project demisto-sdk update-content-graph -g -o ./test-graph-commands/content_graph

          # Update content graph from the the previous content graph that was created/built
          uv run --no-project demisto-sdk update-content-graph -i ./test-graph-commands/content_graph/xsoar.zip -o ./test-graph-commands/content_graph

      - name: Upload artifacts
        if: always()
        uses: ./.github/actions/upload_artifacts
        with:
          artifacts-path-dir: content/test-graph-commands
          artifact-name: test-graph-commands-artifacts

  validate-files-old-validate:
    runs-on: ubuntu-latest
    name: Test Old Validate Command
    timeout-minutes: 60
    env:
      CI_COMMIT_BRANCH: "master"

    steps:
      - name: Checkout
        uses: actions/checkout@v4

      - name: Run Validate
        uses: ./.github/actions/validate
        with:
          artifacts-path-dir: test-old-validate-command
          artifact-name: test-old-validate-command-artifacts
          validate-arguments: "-a --graph --skip-pack-dependencies --skip-new-validate --run-old-validate --prev-ver origin/master"

  validate-files-new-validate:
    runs-on: ubuntu-latest
    name: Test New Validate Command
    timeout-minutes: 60
    env:
      CI_COMMIT_BRANCH: "master"

    steps:
      - name: Checkout
        uses: actions/checkout@v4

      - name: Run Validate
        uses: ./.github/actions/validate
        with:
          artifacts-path-dir: test-new-validate-command
          artifact-name: test-new-validate-command-artifacts
          validate-arguments: "-a --prev-ver origin/master --config-path sdk_validation_config.toml"

  slack-notify-master-failure:
    needs:
      [
        pre-commit-checks,
        unit-tests,
        integration-tests,
        graph-tests,
        test-pre-commit-command,
        test-graph-commands,
        validate-files-old-validate,
        validate-files-new-validate,
      ]
    if: failure() && github.ref_name == 'master'
    runs-on: ubuntu-latest
    steps:
      - name: Checkout code
        uses: actions/checkout@v4

      - name: Setup Python Environment
        uses: ./.github/actions/setup_environment
        with:
          python-version: "3.12"

      - name: Download artifacts
        uses: actions/download-artifact@v4

      - name: Notify Failed Jobs
        run: |
          uv run --no-project python Utils/github_workflow_scripts/slack_notifier_master/slack_notifier.py --workflow-id ${{ github.run_id }} --slack-token ${{secrets.SLACK_TOKEN}} --github-token ${{ secrets.GITHUB_TOKEN }} --slack-channel ${{secrets.SLACK_CHANNEL}}
  generate_validate_docs:
    name: Generate Validate Docs
    runs-on: ubuntu-latest
    steps:
      - uses: actions/checkout@v4
        with:
          fetch-depth: 1

      - name: Setup Environment
        uses: ./.github/actions/setup_environment
        with:
          python-version: "3.12"

      - name: Generate Docs
        run: uv run python demisto_sdk/commands/validate/generate_validate_docs.py validation_docs.md

      - name: Upload artifacts
        uses: actions/upload-artifact@v4
        with:
          path: validation_docs.md
          if-no-files-found: error
          name: validation_docs

      - name: Output to GitHub Action Summary
        run: cat validation_docs.md >> $GITHUB_STEP_SUMMARY

  verify-pip-installation:
    name: Verify SDK Pip Installation
    runs-on: ubuntu-latest
    steps:
      - uses: actions/checkout@v4
        with:
          fetch-depth: 1

      - name: Set up Python
        uses: actions/setup-python@v5
        with:
<<<<<<< HEAD
          python-version: "3.11"
=======
          python-version: "3.12"
>>>>>>> 9f5719ef
          cache: "pip"

      - name: install using pip
        run: pip install .

      - name: Verify Installation (pip)
        run: demisto-sdk --version

      - name: Uninstall using pip
        run: pip uninstall demisto-sdk --yes

      - name: Set up uv
        uses: astral-sh/setup-uv@v2
        with:
          enable-cache: true
          version: "latest"

      - name: intsall using uv
        run: uv venv --python 3.11 && uv pip install .

      - name: Verify Installation (uv)
        run: uv run demisto-sdk --version<|MERGE_RESOLUTION|>--- conflicted
+++ resolved
@@ -322,12 +322,7 @@
       - name: Validate content master paths
         if: steps.files-changed.outputs.any_changed == 'true'
         run: |
-<<<<<<< HEAD
           uv run validate-content-path validate-all content --skip-depth-one-file --skip-depth-one-folder --skip-depth-zero-file --skip-integration-script-file-name --skip-integration-script-file-type --skip-markdown --skip-suffix
-=======
-          source $(poetry env info --path)/bin/activate
-          validate-content-path validate-all content --skip-depth-one-file --skip-depth-one-folder --skip-depth-zero-file --skip-integration-script-file-name --skip-integration-script-file-type --skip-markdown --skip-suffix
->>>>>>> 9f5719ef
 
   test-graph-commands:
     runs-on: ubuntu-latest
@@ -471,11 +466,7 @@
       - name: Set up Python
         uses: actions/setup-python@v5
         with:
-<<<<<<< HEAD
-          python-version: "3.11"
-=======
-          python-version: "3.12"
->>>>>>> 9f5719ef
+          python-version: "3.12"
           cache: "pip"
 
       - name: install using pip
