name: CI - On Push

on:
  push:
    branches:
      - master
  pull_request:
    branches:
      - "**"


concurrency:
  group: tests-${{ github.head_ref || github.ref }}
  cancel-in-progress: ${{ github.event_name == 'pull_request' }}


jobs:
  validate-changelog:
    runs-on: ubuntu-latest
    if: github.ref_name != 'master'
    steps:
      - name: Checkout
        uses: actions/checkout@v4
        with:
          fetch-depth: 0

      - name: Python ${{ matrix.python-version }} - Setup Environment
        uses: ./.github/actions/setup_environment
        with:
          python-version: '3.10'

      - name: Validate Changelog
        env:
          PR_NUMBER: ${{ github.event.pull_request.number }}
          PR_TITLE: ${{ github.event.pull_request.title }}
        run: |
          echo "Validating changelog for PR: $PR_NUMBER with Name: $PR_TITLE"
          poetry run python ./Utils/github_workflow_scripts/changelog_validation_scripts/validate_changelog.py -n "$PR_NUMBER" -t "$PR_TITLE"

  pre-commit-checks:
    runs-on: ubuntu-latest
    name: Pre Commit Checks
    steps:
      - name: Checkout
        uses: actions/checkout@v3

      - name: Setup Python Environment
        uses: ./.github/actions/setup_environment
        with:
          python-version: '3.10'

      - name: Run Pre Commit
        uses: pre-commit/action@v3.0.0
        with:
          extra_args: --all-files

      - name: Run Pytest collection
        run: |
          poetry run pytest --collect-only .

  unit-tests:
    name: Unit Tests / Python ${{ matrix.python-version }}
    runs-on: ubuntu-latest
    strategy:
      matrix:
        python-version: [ "3.8", "3.9", "3.10" ]
      fail-fast: false
    defaults:
      run:
        shell: bash
    steps:
      - uses: actions/checkout@v3
        with:
          fetch-depth: 0

      - name: Setup Test Environment (Python ${{ matrix.python-version }})
        uses: ./.github/actions/setup_test_environment
        with:
          python-version: ${{ matrix.python-version }}
          artifacts-dir: unit-tests/logs

      - name: Run Unit Tests
        timeout-minutes: 60
        run: |
          source "$(poetry env info --path)/bin/activate"

          # Due to race conditions in the tests bringing up and down the node server, have the server available
          # For all the tests.
          node demisto_sdk/commands/common/markdown_server/mdx-parse-server.js &
          node_pid=$!

          poetry run pytest -v . --ignore={demisto_sdk/commands/init/templates,demisto_sdk/tests/integration_tests,demisto_sdk/commands/content_graph,tests_end_to_end} --cov=demisto_sdk --cov-report=html:unit-tests/coverage --junitxml=unit-tests/junit.xml --force-sugar --durations 25 || pytest_exit_code=$?
          echo "PYTEST_EXIT_CODE=$pytest_exit_code" >> $GITHUB_ENV

          kill $node_pid
          exit $pytest_exit_code

      - name: Python ${{ matrix.python-version }} - Test Summary Upload
        uses: ./.github/actions/test_summary
        if: always()
        with:
          artifact-name: unit-tests-python-${{ matrix.python-version }}-artifacts
          artifacts-path-dir: unit-tests
          junit-path: unit-tests/junit.xml

  integration-tests:
    name: Integration Tests / Python ${{ matrix.python-version }}
    runs-on: ubuntu-latest
    strategy:
      matrix:
        python-version: [ "3.8", "3.9", "3.10" ]
      fail-fast: false
    defaults:
      run:
        shell: bash
    steps:
      - uses: actions/checkout@v3
        with:
          fetch-depth: 0

      - name: Setup Test Environment (Python ${{ matrix.python-version }})
        uses: ./.github/actions/setup_test_environment
        with:
          python-version: ${{ matrix.python-version }}
          artifacts-dir: integration-tests/logs

      - name: Run Integration Tests
        timeout-minutes: 60
        run: |
          source "$(poetry env info --path)/bin/activate"

          poetry run pytest -v demisto_sdk/tests/integration_tests --cov=demisto_sdk --cov-report=html:integration-tests/coverage --junitxml=integration-tests/junit.xml --force-sugar --durations 25 || pytest_exit_code=$?
          echo "PYTEST_EXIT_CODE=$pytest_exit_code" >> $GITHUB_ENV

          exit $pytest_exit_code

      - name: Python ${{ matrix.python-version }} - Test Summary Upload
        uses: ./.github/actions/test_summary
        if: always()
        with:
          artifact-name: integration-tests-python-${{ matrix.python-version }}-artifacts
          artifacts-path-dir: integration-tests
          junit-path: integration-tests/junit.xml

  graph-tests:
    name: Graph Tests / Python ${{ matrix.python-version }}
    runs-on: ubuntu-latest
    strategy:
      matrix:
        python-version: [ "3.8", "3.9", "3.10" ]
      fail-fast: false
    defaults:
      run:
        shell: bash
    steps:
      - uses: actions/checkout@v3
        with:
          fetch-depth: 0

      - name: Setup Test Environment (Python ${{ matrix.python-version }})
        uses: ./.github/actions/setup_test_environment
        with:
          python-version: ${{ matrix.python-version }}
          artifacts-dir: graph-tests/logs

      - name: Run Graph Tests
        timeout-minutes: 60
        run: |
          source "$(poetry env info --path)/bin/activate"

          poetry run pytest -v demisto_sdk/commands/content_graph --cov=demisto_sdk --cov-report=html:graph-tests/coverage --junitxml=graph-tests/junit.xml --force-sugar --durations 25 || pytest_exit_code=$?
          echo "PYTEST_EXIT_CODE=$pytest_exit_code" >> $GITHUB_ENV

          exit $pytest_exit_code

      - name: Python ${{ matrix.python-version }} - Test Summary Upload
        uses: ./.github/actions/test_summary
        if: always()
        with:
          artifact-name: graph-tests-python-${{ matrix.python-version }}-artifacts
          artifacts-path-dir: graph-tests
          junit-path: graph-tests/junit.xml

  coverage:
    needs: [unit-tests, integration-tests, graph-tests]
    runs-on: ubuntu-latest
    steps:
      - uses: actions/checkout@v3
      - name: Set up Python 3.10
        uses: actions/setup-python@v4
        with:
          python-version: "3.10"
      - name: Download all artifacts  # TODO - download only the relevant artifacts
        uses: actions/download-artifact@v4
      - name: Run coverage
        run: |
          pip install coverage
          coverage combine **/.coverage
          coverage report
          coverage xml
      - name: Coveralls
        uses: coverallsapp/github-action@v2
      - name: Coveralls v2
        run: |
          if [ -n "$COVERALLS_REPO_TOKEN" ]; then
            pip install coveralls
            coveralls
          else
            echo "Skipping coveralls"
          fi

  test-content-infrastructure:
    runs-on: ubuntu-latest
    name: Test Content Infrastructure
    steps:
      - name: Checkout SDK
        uses: actions/checkout@v3

      - name: Checkout content
        uses: actions/checkout@v3
        with:
          repository: demisto/content
          path: content

      - name: Get commit hash
        id: get-commit
        run: echo commit=$(git rev-parse HEAD) >> $GITHUB_OUTPUT

      - name: Python ${{ matrix.python-version }} - Setup Environment
        uses: ./.github/actions/setup_environment
        with:
          python-version: '3.10'
          working-dir: content
          poetry-install-arguments: "--with ci"

      - name: Un-install content version of SDK
        run: |
          cd content
          poetry run pip uninstall demisto-sdk -y
      - name: Install current SDK branch
        run: |
          cd content
          poetry run pip install git+https://github.com/demisto/demisto-sdk@${{ steps.get-commit.outputs.commit }}
      - name: Run content unit tests
        timeout-minutes: 60
        env:
          PYTHONPATH: ${{ github.workspace }}/content
        run: |
          cd content
          poetry run pytest ./Tests/scripts/infrastructure_tests/ -v
          poetry run pytest ./Tests/Marketplace/Tests/ -v
          poetry run pytest ./Tests/tests -v
          poetry run pytest ./Tests/private_build/tests -v
          poetry run pytest Utils -v

  test-pre-commit-command:
    runs-on: ubuntu-latest
    name: Test Demisto-SDK Pre-Commit Command
    steps:
      - name: Checkout
        uses: actions/checkout@v3

      - name: Setup Python Environment
        uses: ./.github/actions/setup_environment
        with:
          python-version: '3.10'

      - name: Checkout Content
        uses: actions/checkout@v3
        with:
          fetch-depth: 0
          repository: demisto/content
          path: content

      - name: Cache Pre commit
        id: cache-pre-commit
        uses: actions/cache@v4
        with:
          path: ~/.cache/pre-commit
          key: ${{ runner.os }}-pre-commit

      - name: Create SDK Config File - Ignore BA101
        run: |
          # Run only a specific validation to make sure validate is triggered successfully in demisto-sdk pre-commit
          cd content
          echo -e "[validate]\nrun_specific_validations=BA101" > .demisto-sdk-conf

      - name: run pre-commit on changed files
        timeout-minutes: 60
        run: |
          source $(poetry env info --path)/bin/activate
          cd content
          mkdir -p test-pre-commit-command/logs
          export DEMISTO_SDK_LOG_FILE_PATH=./test-pre-commit-command/logs
          echo "# test" >> Packs/HelloWorld/Integrations/HelloWorld/HelloWorld.yml
          echo "# test" >> Packs/CortexXDR/Integrations/CortexXDRIR/CortexXDRIR.yml
          echo "# test" >> Packs/QRadar/Integrations/QRadar_v3/QRadar_v3.yml
          echo "# test" >> Packs/QRadar/Integrations/QRadar_v3/QRadar_v3.py

          echo "# test" >> Tests/collect_tests.py
          git add .
          demisto-sdk pre-commit --validate --show-diff-on-failure --verbose

      - name: run pre-commit on input files
        timeout-minutes: 60
        continue-on-error: true  # TODO - fail if there is an error here
        run: |
          source $(poetry env info --path)/bin/activate
          cd content
          demisto-sdk pre-commit --validate --show-diff-on-failure --verbose -i Packs/HelloWorld -i Packs/QRadar/Integrations/QRadar_v3 --mode=nightly

      - name: Upload artifacts
        if: always()
        uses: ./.github/actions/upload_artifacts
        with:
          artifacts-path-dir: content/test-pre-commit-command
          artifact-name: test-demisto-sdk-pre-commit-command-artifacts

  test-graph-commands:
    runs-on: ubuntu-latest
    name: Test Graph Commands
    steps:
      - name: Checkout
        uses: actions/checkout@v3

      - name: Setup Python Environment
        uses: ./.github/actions/setup_environment
        with:
          python-version: '3.10'

      - name: Checkout content
        uses: actions/checkout@v3
        with:
          repository: demisto/content
          path: content

      - name: Run Graph
        timeout-minutes: 60
        run: |
          source $(poetry env info --path)/bin/activate
          cd content
          mkdir -p test-graph-commands/logs
          export DEMISTO_SDK_LOG_FILE_PATH=./test-graph-commands/logs
          # create content graph from scratch
          demisto-sdk create-content-graph
          # clean import folder
          sudo rm -rf /var/lib/neo4j/import
          # Update content graph from the bucket
          demisto-sdk update-content-graph -g -o ./test-graph-commands/content_graph

          # Update content graph from the the previous content graph that was created/built
          demisto-sdk update-content-graph -i ./test-graph-commands/content_graph/xsoar.zip -o ./test-graph-commands/content_graph

      - name: Upload artifacts
        if: always()
        uses: ./.github/actions/upload_artifacts
        with:
          artifacts-path-dir: content/test-graph-commands
          artifact-name: test-graph-commands-artifacts

  validate-files-old-validate:
    runs-on: ubuntu-latest
    name: Test Old Validate Command
    timeout-minutes: 60
    env:
      CI_COMMIT_BRANCH: "master"
    steps:
      - name: Checkout
        uses: actions/checkout@v3

      - name: Run Validate All - New Validate
        uses: ./.github/actions/validate
        with:
          artifacts-path-dir: test-old-validate-command
          artifact-name: test-old-validate-command-artifacts
          validate-script-path: Tests/scripts/validate.sh

  validate-files-new-validate:
    runs-on: ubuntu-latest
    name: Test New Validate Command
    timeout-minutes: 60
    env:
      CI_COMMIT_BRANCH: "master"
    steps:
      - name: Checkout
        uses: actions/checkout@v3

      - name: Run Validate All - New Validate
        uses: ./.github/actions/validate
        with:
          artifacts-path-dir: test-new-validate-command
          artifact-name: test-new-validate-command-artifacts
          validate-script-path: Tests/scripts/new_validate.sh

<<<<<<< HEAD
  containerize-check:
    runs-on: ubuntu-latest
    name: Test SDK Containerized Successfully
    timeout-minutes: 60
=======
  test-lint:
    runs-on: ubuntu-latest
    name: Test Lint Command
    timeout-minutes: 60

>>>>>>> e4c37709
    steps:
      - name: Checkout
        uses: actions/checkout@v3

      - name: Setup Python Environment
        uses: ./.github/actions/setup_environment
        with:
          python-version: '3.10'

<<<<<<< HEAD
      - name: Fetch Dockerfile from another repository
        run: |
          TOKEN="${{ secrets.GITHUB_TOKEN }}"
          REPO="demisto/dockerfiles"  # Replace with the owner and repository name
          BRANCH="master"  # Replace with the branch or tag name
          FILE_PATH="docker/demisto-sdk/Dockerfile"  # Adjust the path to your Dockerfile
    
          curl -H "Authorization: Bearer $TOKEN" \
               -H "Accept: application/vnd.github.v3.raw" \
               -o Dockerfile \
               -L "https://api.github.com/repos/$REPO/contents/$FILE_PATH?ref=$BRANCH"

      - name: Build Docker image
        run: |
          poetry export -f requirements.txt --output requirements.txt --without-hashes
          docker build -t demisto-sdk-image .

      - name: Run Docker image
        run: |
          docker run -d --name demisto-sdk-container demisto-sdk-image
          docker logs
=======
      - name: Checkout content
        uses: actions/checkout@v3
        with:
          repository: demisto/content
          path: content

      - name: Run lint on python and powershell files
        run: |
          source $(poetry env info --path)/bin/activate

          cd content

          mkdir -p test-lint/logs
          export DEMISTO_SDK_LOG_FILE_PATH=./test-lint/logs

          # python file (CommonServerPython lint is running over python 3 and 2)
          demisto-sdk lint -i ./Packs/Base/Scripts/CommonServerPython --coverage-report test-lint/coverage-report
          if [[ -f test-lint/coverage-report/html/index.html && -f test-lint/coverage-report/coverage.xml ]]
            then
              echo "coverage files found."
            else
              echo "coverage files not found."
              exit 1
          fi
          # ps file
          demisto-sdk lint -i ./Packs/Base/Scripts/CommonServerPowerShell

      - name: Upload artifacts
        if: always()
        uses: ./.github/actions/upload_artifacts
        with:
          artifacts-path-dir: content/test-lint
          artifact-name: test-lint-artifacts
>>>>>>> e4c37709
<|MERGE_RESOLUTION|>--- conflicted
+++ resolved
@@ -392,18 +392,11 @@
           artifact-name: test-new-validate-command-artifacts
           validate-script-path: Tests/scripts/new_validate.sh
 
-<<<<<<< HEAD
-  containerize-check:
-    runs-on: ubuntu-latest
-    name: Test SDK Containerized Successfully
-    timeout-minutes: 60
-=======
   test-lint:
     runs-on: ubuntu-latest
     name: Test Lint Command
     timeout-minutes: 60
 
->>>>>>> e4c37709
     steps:
       - name: Checkout
         uses: actions/checkout@v3
@@ -413,29 +406,6 @@
         with:
           python-version: '3.10'
 
-<<<<<<< HEAD
-      - name: Fetch Dockerfile from another repository
-        run: |
-          TOKEN="${{ secrets.GITHUB_TOKEN }}"
-          REPO="demisto/dockerfiles"  # Replace with the owner and repository name
-          BRANCH="master"  # Replace with the branch or tag name
-          FILE_PATH="docker/demisto-sdk/Dockerfile"  # Adjust the path to your Dockerfile
-    
-          curl -H "Authorization: Bearer $TOKEN" \
-               -H "Accept: application/vnd.github.v3.raw" \
-               -o Dockerfile \
-               -L "https://api.github.com/repos/$REPO/contents/$FILE_PATH?ref=$BRANCH"
-
-      - name: Build Docker image
-        run: |
-          poetry export -f requirements.txt --output requirements.txt --without-hashes
-          docker build -t demisto-sdk-image .
-
-      - name: Run Docker image
-        run: |
-          docker run -d --name demisto-sdk-container demisto-sdk-image
-          docker logs
-=======
       - name: Checkout content
         uses: actions/checkout@v3
         with:
@@ -469,4 +439,38 @@
         with:
           artifacts-path-dir: content/test-lint
           artifact-name: test-lint-artifacts
->>>>>>> e4c37709
+
+  containerize-check:
+    runs-on: ubuntu-latest
+    name: Test SDK Containerized Successfully
+    timeout-minutes: 60
+    steps:
+      - name: Checkout
+        uses: actions/checkout@v3
+
+      - name: Setup Python Environment
+        uses: ./.github/actions/setup_environment
+        with:
+          python-version: '3.10'
+
+      - name: Fetch Dockerfile from another repository
+        run: |
+          TOKEN="${{ secrets.GITHUB_TOKEN }}"
+          REPO="demisto/dockerfiles"  # Replace with the owner and repository name
+          BRANCH="master"  # Replace with the branch or tag name
+          FILE_PATH="docker/demisto-sdk/Dockerfile"  # Adjust the path to your Dockerfile
+    
+          curl -H "Authorization: Bearer $TOKEN" \
+               -H "Accept: application/vnd.github.v3.raw" \
+               -o Dockerfile \
+               -L "https://api.github.com/repos/$REPO/contents/$FILE_PATH?ref=$BRANCH"
+
+      - name: Build Docker image
+        run: |
+          poetry export -f requirements.txt --output requirements.txt --without-hashes
+          docker build -t demisto-sdk-image .
+
+      - name: Run Docker image
+        run: |
+          docker run -d --name demisto-sdk-container demisto-sdk-image
+          docker logs