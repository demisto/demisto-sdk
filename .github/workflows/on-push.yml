name: CI - On Push

on:
  push:
    branches:
      - master
  pull_request:
    branches:
      - "**"

env:
  DEMISTO_SDK_LOG_FILE_SIZE: 10000000
  DEMISTO_SDK_LOG_NO_COLORS: "true"

concurrency:
  group: tests-${{ github.head_ref || github.ref }}
  cancel-in-progress: ${{ github.event_name == 'pull_request' }}

jobs:
  validate-changelog:
    runs-on: ubuntu-latest
    if: github.ref_name != 'master'
    steps:
      - name: Checkout
        uses: actions/checkout@v4
        with:
          fetch-depth: 0

      - name: Python ${{ matrix.python-version }} - Setup Environment
        uses: ./.github/actions/setup_environment
        with:
          python-version: "3.12"

      - name: Validate Changelog
        env:
          PR_NUMBER: ${{ github.event.pull_request.number }}
          PR_TITLE: ${{ github.event.pull_request.title }}
        run: |
          echo "Validating changelog for PR: $PR_NUMBER with Name: $PR_TITLE"
          uv run python ./Utils/github_workflow_scripts/changelog_validation_scripts/validate_changelog.py -n "$PR_NUMBER" -t "$PR_TITLE"
      - name: Comment Changelog In PR Description
        continue-on-error: true
        env:
          PR_NUMBER: ${{ github.event.pull_request.number }}
          LATEST_COMMIT_SHA: ${{ github.event.pull_request.head.sha }}
        run: |
          echo "Commenting changelog for PR: $PR_NUMBER"
          uv run python ./Utils/github_workflow_scripts/changelog_comment_scripts/comment_changelog.py -n "$PR_NUMBER" -lt "$LATEST_COMMIT_SHA" -ght ${{ secrets.GITHUB_TOKEN }}

  pre-commit-checks:
    runs-on: ubuntu-latest
    name: Pre Commit Checks
    steps:
      - name: Checkout
        uses: actions/checkout@v4

      - name: Setup Python Environment
        uses: ./.github/actions/setup_environment
        with:
          python-version: "3.12"

      - name: Cache pre-commit
        uses: actions/cache@v4
        with:
          path: ~/.cache/pre-commit
          key: pre-commit-3|3.11|${{ hashFiles('.pre-commit-config.yaml') }}|${{ hashFiles('uv.lock') }}

      - name: Run pre-commit
        run: uv run pre-commit run --show-diff-on-failure --color=always --all-files

      - name: Run Pytest collection
        run: uv run pytest --collect-only .

  unit-tests:
    name: Unit Tests / Python ${{ matrix.python-version }}
    runs-on: ubuntu-latest
    strategy:
      matrix:
        python-version: ["3.9", "3.10", "3.11", "3.12"]
      fail-fast: false
    defaults:
      run:
        shell: bash
    steps:
      - uses: actions/checkout@v4
        with:
          fetch-depth: 0

      - name: Setup Test Environment (Python ${{ matrix.python-version }})
        uses: ./.github/actions/setup_test_environment
        with:
          python-version: ${{ matrix.python-version }}
          artifacts-dir: unit-tests

      - name: Run Unit Tests
        timeout-minutes: 60
        run: |
          # Due to race conditions in the tests bringing up and down the node server, have the server available
          # For all the tests.
          node demisto_sdk/commands/common/markdown_server/mdx-parse-server.js &
          node_pid=$!

          uv run pytest -v . --ignore={demisto_sdk/commands/init/templates,demisto_sdk/tests/integration_tests,demisto_sdk/commands/content_graph,tests_end_to_end} --cov=demisto_sdk --cov-report=html:unit-tests/coverage --junitxml=unit-tests/junit.xml --force-sugar --durations 25 || pytest_exit_code=$?
          echo "PYTEST_EXIT_CODE=$pytest_exit_code" >> $GITHUB_ENV

          kill $node_pid
          exit $pytest_exit_code

      - name: Python ${{ matrix.python-version }} - Test Summary Upload
        uses: ./.github/actions/test_summary
        if: always()
        with:
          artifact-name: unit-tests-python-${{ matrix.python-version }}-artifacts
          artifacts-path-dir: unit-tests
          junit-path: unit-tests/junit.xml

  integration-tests:
    name: Integration Tests / Python ${{ matrix.python-version }}
    runs-on: ubuntu-latest
    strategy:
      matrix:
        python-version: ["3.9", "3.10", "3.11", "3.12"]
      fail-fast: false
    defaults:
      run:
        shell: bash
    steps:
      - uses: actions/checkout@v4
        with:
          fetch-depth: 0

      - name: Setup Test Environment (Python ${{ matrix.python-version }})
        uses: ./.github/actions/setup_test_environment
        with:
          python-version: ${{ matrix.python-version }}
          artifacts-dir: integration-tests

      - name: Run Integration Tests
        timeout-minutes: 60
        run: |
          uv run pytest -v demisto_sdk/tests/integration_tests --cov=demisto_sdk --cov-report=html:integration-tests/coverage --junitxml=integration-tests/junit.xml --force-sugar --durations 25 || pytest_exit_code=$?
          echo "PYTEST_EXIT_CODE=$pytest_exit_code" >> $GITHUB_ENV

          exit $pytest_exit_code

      - name: Python ${{ matrix.python-version }} - Test Summary Upload
        uses: ./.github/actions/test_summary
        if: always()
        with:
          artifact-name: integration-tests-python-${{ matrix.python-version }}-artifacts
          artifacts-path-dir: integration-tests
          junit-path: integration-tests/junit.xml

  graph-tests:
    name: Graph Tests / Python ${{ matrix.python-version }}
    runs-on: ubuntu-latest
    strategy:
      matrix:
        python-version: ["3.9", "3.10", "3.11", "3.12"]
      fail-fast: false
    defaults:
      run:
        shell: bash
    steps:
      - uses: actions/checkout@v4
        with:
          fetch-depth: 0

      - name: Setup Test Environment (Python ${{ matrix.python-version }})
        uses: ./.github/actions/setup_test_environment
        with:
          python-version: ${{ matrix.python-version }}
          artifacts-dir: graph-tests

      - name: Run Graph Tests
        timeout-minutes: 60
        run: |
          uv run pytest -v demisto_sdk/commands/content_graph --cov=demisto_sdk --cov-report=html:graph-tests/coverage --junitxml=graph-tests/junit.xml --force-sugar --durations 25 || pytest_exit_code=$?
          echo "PYTEST_EXIT_CODE=$pytest_exit_code" >> $GITHUB_ENV

          exit $pytest_exit_code

      - name: Python ${{ matrix.python-version }} - Test Summary Upload
        uses: ./.github/actions/test_summary
        if: always()
        with:
          artifact-name: graph-tests-python-${{ matrix.python-version }}-artifacts
          artifacts-path-dir: graph-tests
          junit-path: graph-tests/junit.xml

  coverage:
    needs: [unit-tests, integration-tests, graph-tests]
    if: github.ref_name != 'master'
    runs-on: ubuntu-latest
    steps:
      - uses: actions/checkout@v4
      - name: Set up Python 3.12
        uses: actions/setup-python@v5
        with:
          python-version: "3.12"
      - name: Download all artifacts
        uses: actions/download-artifact@v4
      - name: Run coverage
        run: |
          uv pip install coverage
          coverage combine **/.coverage
          coverage report
          coverage xml
      - name: Coveralls-Action
        uses: coverallsapp/github-action@v2
        continue-on-error: true
      - name: Coveralls-Comment
        env:
          COVERALLS_REPO_TOKEN: ${{ secrets.COVERALLS_REPO_TOKEN }}
        continue-on-error: true
        run: |
          if [ -n "$COVERALLS_REPO_TOKEN" ]; then
            uv pip install coveralls
            coveralls
          else
            echo "Skipping coveralls"
          fi

  test-pre-commit-command:
    runs-on: ubuntu-latest
    name: Test Pre-Commit Command
    steps:
      - name: Checkout
        uses: actions/checkout@v4

      - name: Setup Python Environment
        uses: ./.github/actions/setup_environment
        with:
          python-version: "3.11"  # CIAC-11940

      - name: Checkout Content
        uses: actions/checkout@v4
        with:
          fetch-depth: 0
          repository: demisto/content
          path: content

      - name: Cache Pre commit
        id: cache-pre-commit
        uses: actions/cache@v4
        with:
          path: ~/.cache/pre-commit
          key: ${{ runner.os }}-pre-commit

      - name: Create SDK Config File - Ignore BA101
        run: |
          # Run only a specific validation to make sure validate is triggered successfully in demisto-sdk pre-commit
          cd content
          echo -e '[use_git]\nselect = ["BA100"]\n[path_based_validations]\nselect = ["BA100"]' > validation_config.toml

      - name: run pre-commit on changed files
        timeout-minutes: 60
        run: |
          cd content
          mkdir -p test-pre-commit-command
          echo "# test" >> Packs/HelloWorld/Integrations/HelloWorld/HelloWorld.yml
          echo "# test" >> Packs/CortexXDR/Integrations/CortexXDRIR/CortexXDRIR.yml
          echo "# test" >> Packs/QRadar/Integrations/QRadar_v3/QRadar_v3.yml
          echo "# test" >> Packs/QRadar/Integrations/QRadar_v3/QRadar_v3.py

          echo "# test" >> Tests/collect_tests.py
          git add .
          uv run --no-project demisto-sdk pre-commit --validate --show-diff-on-failure --verbose --mode=ci

      - name: run pre-commit on input files
        timeout-minutes: 60
        run: |
          cd content
          uv run --no-project demisto-sdk pre-commit --validate --show-diff-on-failure --verbose -i Packs/HelloWorld -i Packs/QRadar/Integrations/QRadar_v3 --mode=nightly

      - name: run pre-commit with default pre-commit config shipped with the SDK
        timeout-minutes: 60
        run: |
          cd content
          rm -rf .pre-commit-config_template.yaml
          rm -f Tests/docker_native_image_config.json
          uv run --no-project demisto-sdk pre-commit --validate --show-diff-on-failure --verbose

      - name: Upload artifacts
        if: always()
        uses: ./.github/actions/upload_artifacts
        with:
          artifacts-path-dir: content/test-pre-commit-command
          artifact-name: test-demisto-sdk-pre-commit-command-artifacts

  test-validate-content-path:
    runs-on: ubuntu-latest
    name: Test validate-content-path
    steps:
      - name: Checkout SDK
        uses: actions/checkout@v4
        with:
          fetch-depth: 0

      - name: Check whether validate_content_path changed
        id: files-changed
        uses: tj-actions/changed-files@v45
        with:
          files: |
            demisto_sdk/scripts/validate_content_path.py
            demisto_sdk/tests/validate_content_path_test.py

      - name: Checkout Content
        if: steps.files-changed.outputs.any_changed == 'true'
        uses: actions/checkout@v4
        with:
          fetch-depth: 1
          repository: demisto/content
          path: content

      - name: Setup Python Environment
        if: steps.files-changed.outputs.any_changed == 'true'
        uses: ./.github/actions/setup_environment
        with:
          python-version: "3.12"

      - name: Validate content master paths
        if: steps.files-changed.outputs.any_changed == 'true'
        run: |
          uv run validate-content-path validate-all content --skip-depth-one-file --skip-depth-one-folder --skip-depth-zero-file --skip-integration-script-file-name --skip-integration-script-file-type --skip-markdown --skip-suffix

  test-graph-commands:
    runs-on: ubuntu-latest
    name: Test Graph Commands
    steps:
      - name: Checkout
        uses: actions/checkout@v4

      - name: Setup Python Environment
        uses: ./.github/actions/setup_environment
        with:
          python-version: "3.12"

      - name: Checkout content
        uses: actions/checkout@v4
        with:
          repository: demisto/content
          path: content

      - name: Run Graph
        timeout-minutes: 60
        run: |
          cd content
          mkdir -p ./test-graph-commands/content_graph
          # create content graph from scratch
<<<<<<< HEAD
          uv run --no-project demisto-sdk create-content-graph
          # clean import folder
          sudo rm -rf /var/lib/neo4j/import
          # Update content graph from the bucket
          uv run --no-project demisto-sdk update-content-graph -g -o ./test-graph-commands/content_graph

          # Update content graph from the the previous content graph that was created/built
          uv run --no-project demisto-sdk update-content-graph -i ./test-graph-commands/content_graph/xsoar.zip -o ./test-graph-commands/content_graph
=======
          demisto-sdk graph create
          # clean import folder
          sudo rm -rf /var/lib/neo4j/import
          # Update content graph from the bucket
          demisto-sdk graph update -g -o ./test-graph-commands/content_graph

          # Update content graph from the the previous content graph that was created/built
          demisto-sdk graph update -i ./test-graph-commands/content_graph/xsoar.zip -o ./test-graph-commands/content_graph
>>>>>>> 8218d66e

      - name: Upload artifacts
        if: always()
        uses: ./.github/actions/upload_artifacts
        with:
          artifacts-path-dir: content/test-graph-commands
          artifact-name: test-graph-commands-artifacts

  validate-files-old-validate:
    runs-on: ubuntu-latest
    name: Test Old Validate Command
    timeout-minutes: 60
    env:
      CI_COMMIT_BRANCH: "master"

    steps:
      - name: Checkout
        uses: actions/checkout@v4

      - name: Run Validate
        uses: ./.github/actions/validate
        with:
          artifacts-path-dir: test-old-validate-command
          artifact-name: test-old-validate-command-artifacts
          validate-arguments: "-a --graph --skip-pack-dependencies --skip-new-validate --run-old-validate --prev-ver origin/master"

  validate-files-new-validate:
    runs-on: ubuntu-latest
    name: Test New Validate Command
    timeout-minutes: 60
    env:
      CI_COMMIT_BRANCH: "master"

    steps:
      - name: Checkout
        uses: actions/checkout@v4

      - name: Run Validate
        uses: ./.github/actions/validate
        with:
          artifacts-path-dir: test-new-validate-command
          artifact-name: test-new-validate-command-artifacts
          validate-arguments: "-a --prev-ver origin/master --config-path sdk_validation_config.toml"

  slack-notify-master-failure:
    needs:
      [
        pre-commit-checks,
        unit-tests,
        integration-tests,
        graph-tests,
        test-pre-commit-command,
        test-graph-commands,
        validate-files-old-validate,
        validate-files-new-validate,
      ]
    if: failure() && github.ref_name == 'master'
    runs-on: ubuntu-latest
    steps:
      - name: Checkout code
        uses: actions/checkout@v4

      - name: Setup Python Environment
        uses: ./.github/actions/setup_environment
        with:
          python-version: "3.12"

      - name: Download artifacts
        uses: actions/download-artifact@v4

      - name: Notify Failed Jobs
        run: |
          uv run --no-project python Utils/github_workflow_scripts/slack_notifier_master/slack_notifier.py --workflow-id ${{ github.run_id }} --slack-token ${{secrets.SLACK_TOKEN}} --github-token ${{ secrets.GITHUB_TOKEN }} --slack-channel ${{secrets.SLACK_CHANNEL}}
  generate_validate_docs:
    name: Generate Validate Docs
    runs-on: ubuntu-latest
    steps:
      - uses: actions/checkout@v4
        with:
          fetch-depth: 1

      - name: Setup Environment
        uses: ./.github/actions/setup_environment
        with:
          python-version: "3.12"

      - name: Generate Docs
        run: uv run python demisto_sdk/commands/validate/generate_validate_docs.py validation_docs.md

      - name: Upload artifacts
        uses: actions/upload-artifact@v4
        with:
          path: validation_docs.md
          if-no-files-found: error
          name: validation_docs

      - name: Output to GitHub Action Summary
        run: cat validation_docs.md >> $GITHUB_STEP_SUMMARY

  verify-pip-installation:
    name: Verify SDK Pip Installation
    runs-on: ubuntu-latest
    steps:
      - uses: actions/checkout@v4
        with:
          fetch-depth: 1

      - name: Set up Python
        uses: actions/setup-python@v5
        with:
          python-version: "3.12"
          cache: "pip"

      - name: install using pip
        run: pip install .

      - name: Verify Installation (pip)
        run: demisto-sdk --version

      - name: Uninstall using pip
        run: pip uninstall demisto-sdk --yes

      - name: Set up uv
        uses: astral-sh/setup-uv@v2
        with:
          enable-cache: true
          version: "latest"

      - name: intsall using uv
        run: uv venv --python 3.11 && uv pip install .

      - name: Verify Installation (uv)
        run: uv run demisto-sdk --version<|MERGE_RESOLUTION|>--- conflicted
+++ resolved
@@ -348,25 +348,14 @@
           cd content
           mkdir -p ./test-graph-commands/content_graph
           # create content graph from scratch
-<<<<<<< HEAD
-          uv run --no-project demisto-sdk create-content-graph
+          uv run --no-project demisto-sdk graph create
           # clean import folder
           sudo rm -rf /var/lib/neo4j/import
           # Update content graph from the bucket
-          uv run --no-project demisto-sdk update-content-graph -g -o ./test-graph-commands/content_graph
+          uv run --no-project demisto-sdk graph update -g -o ./test-graph-commands/content_graph
 
           # Update content graph from the the previous content graph that was created/built
-          uv run --no-project demisto-sdk update-content-graph -i ./test-graph-commands/content_graph/xsoar.zip -o ./test-graph-commands/content_graph
-=======
-          demisto-sdk graph create
-          # clean import folder
-          sudo rm -rf /var/lib/neo4j/import
-          # Update content graph from the bucket
-          demisto-sdk graph update -g -o ./test-graph-commands/content_graph
-
-          # Update content graph from the the previous content graph that was created/built
-          demisto-sdk graph update -i ./test-graph-commands/content_graph/xsoar.zip -o ./test-graph-commands/content_graph
->>>>>>> 8218d66e
+          uv run --no-project demisto-sdk graph update -i ./test-graph-commands/content_graph/xsoar.zip -o ./test-graph-commands/content_graph
 
       - name: Upload artifacts
         if: always()
