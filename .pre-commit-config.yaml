exclude: demisto_sdk/tests/test_files/.*|.circleci/config.yml|demisto_sdk/commands/.*/tests/test_files/.*
repos:
- repo: https://github.com/charliermarsh/ruff-pre-commit
  rev: v0.1.11
  hooks:
  - id: ruff
    args:
    - --fix
    - --exit-non-zero-on-fix
    - --show-fixes
- repo: https://github.com/python-poetry/poetry
  rev: 1.8.2
  hooks:
  - id: poetry-check
    args:
<<<<<<< HEAD
    - --check
    files: ^pyproject.toml$
  - id: poetry-export
    args:
    - --without-hashes
    - -o
    - requirements.txt
=======
    - --lock
>>>>>>> b1a48da8
- repo: https://github.com/pre-commit/mirrors-mypy
  rev: v0.982
  hooks:
  - id: mypy
    exclude: tests/.*|demisto_sdk/commands/init/templates/.*
    language: system
- repo: https://github.com/psf/black
  rev: 22.12.0
  hooks:
  - id: black
- repo: https://github.com/pre-commit/pre-commit-hooks
  rev: v4.4.0
  hooks:
  - id: trailing-whitespace
    args:
    - --markdown-linebreak-ext=md
  - id: end-of-file-fixer
  - id: check-docstring-first
    exclude: demisto_sdk/commands/init/templates/.*
  - id: check-json
    exclude: .vscode/.*|setup_env/.*
  - id: check-yaml
    language_version: python3
  - id: name-tests-test
    exclude: test_tools.py|demisto_sdk/commands/download/tests/tests_env/.*|demisto_sdk/commands/create_artifacts/tests/data|demisto_sdk/commands/common/content/tests/objects/pack_objects/script/script_test/TestNotUnifiedScript|demisto_sdk/commands/common/content/tests/objects/pack_objects/integration/integration_test/TestNotUnifiedIntegration|demisto_sdk/commands/test_content/tests/DemistoClientMock
- repo: https://github.com/abravalheri/validate-pyproject
  rev: v0.13
  hooks:
  - id: validate-pyproject<|MERGE_RESOLUTION|>--- conflicted
+++ resolved
@@ -13,17 +13,7 @@
   hooks:
   - id: poetry-check
     args:
-<<<<<<< HEAD
-    - --check
-    files: ^pyproject.toml$
-  - id: poetry-export
-    args:
-    - --without-hashes
-    - -o
-    - requirements.txt
-=======
     - --lock
->>>>>>> b1a48da8
 - repo: https://github.com/pre-commit/mirrors-mypy
   rev: v0.982
   hooks:
