exclude: demisto_sdk/tests/test_files/.*|.circleci/config.yml|demisto_sdk/commands/.*/tests/test_files/.*
repos:
- repo: https://github.com/charliermarsh/ruff-pre-commit
  rev: v0.1.11
  hooks:
  - id: ruff
    args:
    - --fix
    - --exit-non-zero-on-fix
    - --show-fixes
- repo: https://github.com/python-poetry/poetry
  rev: 1.6.1
  hooks:
  - id: poetry-check
  - id: poetry-lock
    args:
    - --check
    files: ^pyproject.toml$
  - id: poetry-export
    args:
    - --without-hashes
    - -o
    - requirements.txt
- repo: https://github.com/demisto/demisto-sdk
  rev: v1.25.1
  hooks:
  - id: update-additional-dependencies
- repo: https://github.com/pre-commit/mirrors-mypy
  rev: v0.982
  hooks:
  - id: mypy
    exclude: tests/.*|demisto_sdk/commands/init/templates/.*
    additional_dependencies:
    - astroid==2.9.3 ; python_version >= "3.8" and python_version < "3.11"
    - attrs==23.1.0 ; python_version >= "3.8" and python_version < "3.11"
    - autopep8==1.7.0 ; python_version >= "3.8" and python_version < "3.11"
    - backports-zoneinfo==0.2.1 ; python_version >= "3.8" and python_version < "3.9"
    - bandit==1.7.5 ; python_version >= "3.8" and python_version < "3.11"
    - bcrypt==4.0.1 ; python_version >= "3.8" and python_version < "3.11"
    - beautifulsoup4==4.12.2 ; python_version >= "3.8" and python_version < "3.11"
    - bracex==2.3.post1 ; python_version >= "3.8" and python_version < "3.11"
    - cachetools==5.3.0 ; python_version >= "3.8" and python_version < "3.11"
    - certifi==2023.7.22 ; python_version >= "3.8" and python_version < "3.11"
    - cffi==1.15.1 ; python_version >= "3.8" and python_version < "3.11"
    - cfgv==3.3.1 ; python_version >= "3.8" and python_version < "3.11"
    - chardet==5.1.0 ; python_version >= "3.8" and python_version < "3.11"
    - charset-normalizer==3.1.0 ; python_version >= "3.8" and python_version < "3.11"
    - click==8.1.3 ; python_version >= "3.8" and python_version < "3.11"
    - colorama==0.4.6 ; python_version >= "3.8" and python_version < "3.11"
    - coloredlogs==15.0.1 ; python_version >= "3.8" and python_version < "3.11"
    - commonmark==0.9.1 ; python_version >= "3.8" and python_version < "3.11"
    - configparser==5.3.0 ; python_version >= "3.8" and python_version < "3.11"
    - coverage==7.2.5 ; python_version >= "3.8" and python_version < "3.11"
    - cryptography==36.0.2 ; python_version >= "3.8" and python_version < "3.11"
    - dateparser==1.1.8 ; python_version >= "3.8" and python_version < "3.11"
    - decorator==5.1.1 ; python_version >= "3.8" and python_version < "3.11"
    - demisto-py==3.2.10 ; python_version >= "3.8" and python_version < "3.11"
    - dictdiffer==0.9.0 ; python_version >= "3.8" and python_version < "3.11"
    - dictor==0.1.11 ; python_version >= "3.8" and python_version < "3.11"
    - distlib==0.3.6 ; python_version >= "3.8" and python_version < "3.11"
    - docker==5.0.3 ; python_version >= "3.8" and python_version < "3.11"
    - docopt==0.6.2 ; python_version >= "3.8" and python_version < "3.11"
    - exceptiongroup==1.1.1 ; python_version >= "3.8" and python_version < "3.11"
    - filelock==3.12.0 ; python_version >= "3.8" and python_version < "3.11"
    - flatten-dict==0.4.2 ; python_version >= "3.8" and python_version < "3.11"
    - freezegun==1.2.2 ; python_version >= "3.8" and python_version < "3.11"
    - future==0.18.3 ; python_version >= "3.8" and python_version < "3.11"
    - gitdb==4.0.10 ; python_version >= "3.8" and python_version < "3.11"
    - gitpython==3.1.41 ; python_version >= "3.8" and python_version < "3.11"
    - giturlparse==0.10.0 ; python_version >= "3.8" and python_version < "3.11"
    - google-api-core==2.11.0 ; python_version >= "3.8" and python_version < "3.11"
    - google-api-core[grpc]==2.11.0 ; python_version >= "3.8" and python_version < "3.11"
    - google-auth==2.23.4 ; python_version >= "3.8" and python_version < "3.11"
    - google-cloud-core==2.3.2 ; python_version >= "3.8" and python_version < "3.11"
    - google-cloud-secret-manager==2.16.4 ; python_version >= "3.8" and python_version < "3.11"
    - google-cloud-storage==2.13.0 ; python_version >= "3.8" and python_version < "3.11"
    - google-crc32c==1.5.0 ; python_version >= "3.8" and python_version < "3.11"
    - google-resumable-media==2.6.0 ; python_version >= "3.8" and python_version < "3.11"
    - googleapis-common-protos==1.59.0 ; python_version >= "3.8" and python_version < "3.11"
    - googleapis-common-protos[grpc]==1.59.0 ; python_version >= "3.8" and python_version < "3.11"
    - grpc-google-iam-v1==0.12.7 ; python_version >= "3.8" and python_version < "3.11"
    - grpcio-status==1.48.2 ; python_version >= "3.8" and python_version < "3.11"
    - grpcio==1.59.2 ; python_version >= "3.8" and python_version < "3.11"
    - humanfriendly==10.0 ; python_version >= "3.8" and python_version < "3.11"
    - identify==2.5.24 ; python_version >= "3.8" and python_version < "3.11"
    - idna==3.4 ; python_version >= "3.8" and python_version < "3.11"
    - imagesize==1.4.1 ; python_version >= "3.8" and python_version < "3.11"
    - importlib-resources==5.12.0 ; python_version >= "3.8" and python_version < "3.11"
    - inflection==0.5.1 ; python_version >= "3.8" and python_version < "3.11"
    - iniconfig==2.0.0 ; python_version >= "3.8" and python_version < "3.11"
    - isort==5.12.0 ; python_version >= "3.8" and python_version < "3.11"
    - joblib==1.2.0 ; python_version >= "3.8" and python_version < "3.11"
    - json5==0.9.14 ; python_version >= "3.8" and python_version < "3.11"
    - jsonschema==4.17.3 ; python_version >= "3.8" and python_version < "3.11"
<<<<<<< HEAD
    - junitparser==2.8.0 ; python_version >= "3.8" and python_version < "3.11"
    - klara==0.6.3 ; python_version >= "3.8" and python_version < "3.11"
=======
    - junitparser==3.1.0 ; python_version >= "3.8" and python_version < "3.11"
>>>>>>> ca8bfd6b
    - lazy-object-proxy==1.9.0 ; python_version >= "3.8" and python_version < "3.11"
    - lxml==5.1.0 ; python_version >= "3.8" and python_version < "3.11"
    - mccabe==0.6.1 ; python_version >= "3.8" and python_version < "3.11"
    - mergedeep==1.3.4 ; python_version >= "3.8" and python_version < "3.11"
    - more-itertools==9.1.0 ; python_version >= "3.8" and python_version < "3.11"
    - mypy-extensions==1.0.0 ; python_version >= "3.8" and python_version < "3.11"
    - mypy==0.982 ; python_version >= "3.8" and python_version < "3.11"
    - neo4j==5.14.1 ; python_version >= "3.8" and python_version < "3.11"
    - networkx==2.8.8 ; python_version >= "3.8" and python_version < "3.11"
    - nltk==3.8.1 ; python_version >= "3.8" and python_version < "3.11"
    - nodeenv==1.7.0 ; python_version >= "3.8" and python_version < "3.11"
    - ordered-set==4.1.0 ; python_version >= "3.8" and python_version < "3.11"
    - orjson==3.8.11 ; python_version >= "3.8" and python_version < "3.11"
    - packaging==21.3 ; python_version >= "3.8" and python_version < "3.11"
    - paramiko==2.12.0 ; python_version >= "3.8" and python_version < "3.11"
    - pbr==5.11.1 ; python_version >= "3.8" and python_version < "3.11"
    - pebble==5.0.3 ; python_version >= "3.8" and python_version < "3.11"
    - pkgutil-resolve-name==1.3.10 ; python_version >= "3.8" and python_version < "3.9"
    - platformdirs==3.5.0 ; python_version >= "3.8" and python_version < "3.11"
    - pluggy==1.0.0 ; python_version >= "3.8" and python_version < "3.11"
    - pre-commit==3.5.0 ; python_version >= "3.8" and python_version < "3.11"
    - prettytable==3.7.0 ; python_version >= "3.8" and python_version < "3.11"
    - proto-plus==1.22.3 ; python_version >= "3.8" and python_version < "3.11"
    - protobuf==3.19.6 ; python_version >= "3.8" and python_version < "3.11"
    - pyasn1-modules==0.3.0 ; python_version >= "3.8" and python_version < "3.11"
    - pyasn1==0.5.0 ; python_version >= "3.8" and python_version < "3.11"
    - pycodestyle==2.10.0 ; python_version >= "3.8" and python_version < "3.11"
    - pycparser==2.21 ; python_version >= "3.8" and python_version < "3.11"
    - pydantic==1.10.7 ; python_version >= "3.8" and python_version < "3.11"
    - pygments==2.15.1 ; python_version >= "3.8" and python_version < "3.11"
    - pykwalify==1.8.0 ; python_version >= "3.8" and python_version < "3.11"
    - pylint==2.12.2 ; python_version >= "3.8" and python_version < "3.11"
    - pynacl==1.5.0 ; python_version >= "3.8" and python_version < "3.11"
    - pyparsing==3.0.9 ; python_version >= "3.8" and python_version < "3.11"
    - pypdf2==1.28.6 ; python_version >= "3.8" and python_version < "3.11"
    - pyreadline3==3.4.1 ; sys_platform == "win32" and python_version >= "3.8" and python_version < "3.11"
    - pyrsistent==0.19.3 ; python_version >= "3.8" and python_version < "3.11"
    - pyspellchecker==0.6.3 ; python_version >= "3.8" and python_version < "3.11"
    - pytest-freezegun==0.4.2 ; python_version >= "3.8" and python_version < "3.11"
    - pytest==7.3.1 ; python_version >= "3.8" and python_version < "3.11"
    - python-dateutil==2.8.2 ; python_version >= "3.8" and python_version < "3.11"
    - python-dotenv==0.20.0 ; python_version >= "3.8" and python_version < "3.11"
    - pytz-deprecation-shim==0.1.0.post0 ; python_version >= "3.8" and python_version < "3.11"
    - pytz==2023.3 ; python_version >= "3.8" and python_version < "3.11"
    - pywin32==227 ; python_version >= "3.8" and python_version < "3.11" and sys_platform == "win32"
    - pyyaml==6.0 ; python_version >= "3.8" and python_version < "3.11"
    - regex==2023.5.5 ; python_version >= "3.8" and python_version < "3.11"
    - requests==2.29.0 ; python_version >= "3.8" and python_version < "3.11"
    - rich==12.6.0 ; python_version >= "3.8" and python_version < "3.11"
    - rsa==4.7.2 ; python_version >= "3.8" and python_version < "3.11"
    - ruamel-yaml-clib==0.2.7 ; platform_python_implementation == "CPython" and python_version < "3.11" and python_version >= "3.8"
    - ruamel-yaml==0.17.22 ; python_version >= "3.8" and python_version < "3.11"
    - setuptools==67.7.2 ; python_version >= "3.8" and python_version < "3.11"
    - shellingham==1.5.0.post1 ; python_version >= "3.8" and python_version < "3.11"
    - six==1.16.0 ; python_version >= "3.8" and python_version < "3.11"
    - slack-sdk==3.21.3 ; python_version >= "3.8" and python_version < "3.11"
    - smmap==5.0.0 ; python_version >= "3.8" and python_version < "3.11"
    - soupsieve==2.4.1 ; python_version >= "3.8" and python_version < "3.11"
    - stevedore==5.0.0 ; python_version >= "3.8" and python_version < "3.11"
    - tabulate==0.9.0 ; python_version >= "3.8" and python_version < "3.11"
    - tenacity==8.2.3 ; python_version >= "3.8" and python_version < "3.11"
    - toml==0.10.2 ; python_version >= "3.8" and python_version < "3.11"
    - tomli==2.0.1 ; python_version >= "3.8" and python_version < "3.11"
    - tqdm==4.65.0 ; python_version >= "3.8" and python_version < "3.11"
    - typed-ast==1.5.4 ; python_version >= "3.8" and python_version < "3.11"
    - typer[all]==0.7.0 ; python_version >= "3.8" and python_version < "3.11"
    - types-chardet==5.0.4.5 ; python_version >= "3.8" and python_version < "3.11"
    - types-cryptography==3.3.23.2 ; python_version >= "3.8" and python_version < "3.11"
    - types-dateparser==1.1.4.9 ; python_version >= "3.8" and python_version < "3.11"
    - types-decorator==5.1.8.3 ; python_version >= "3.8" and python_version < "3.11"
    - types-emoji==2.1.0.3 ; python_version >= "3.8" and python_version < "3.11"
    - types-filelock==3.2.7 ; python_version >= "3.8" and python_version < "3.11"
    - types-futures==3.3.8 ; python_version >= "3.8" and python_version < "3.11"
    - types-ipaddress==1.0.8 ; python_version >= "3.8" and python_version < "3.11"
    - types-markdown==3.4.2.8 ; python_version >= "3.8" and python_version < "3.11"
    - types-mock==4.0.15.2 ; python_version >= "3.8" and python_version < "3.11"
    - types-paramiko==2.12.0.1 ; python_version >= "3.8" and python_version < "3.11"
    - types-pkg-resources==0.1.3 ; python_version >= "3.8" and python_version < "3.11"
    - types-protobuf==4.24.0.4 ; python_version >= "3.8" and python_version < "3.11"
    - types-pymysql==1.0.19.6 ; python_version >= "3.8" and python_version < "3.11"
    - types-python-dateutil==2.8.19.12 ; python_version >= "3.8" and python_version < "3.11"
    - types-pytz==2022.7.1.2 ; python_version >= "3.8" and python_version < "3.11"
    - types-pyvmomi==8.0.0.1 ; python_version >= "3.8" and python_version < "3.11"
    - types-pyyaml==6.0.12.9 ; python_version >= "3.8" and python_version < "3.11"
    - types-requests==2.28.11 ; python_version >= "3.8" and python_version < "3.11"
    - types-setuptools==67.7.0.1 ; python_version >= "3.8" and python_version < "3.11"
    - types-six==1.16.21.8 ; python_version >= "3.8" and python_version < "3.11"
    - types-tabulate==0.9.0.2 ; python_version >= "3.8" and python_version < "3.11"
    - types-toml==0.10.8.7 ; python_version >= "3.8" and python_version < "3.11"
    - types-ujson==5.7.0.5 ; python_version >= "3.8" and python_version < "3.11"
    - types-urllib3==1.26.25.12 ; python_version >= "3.8" and python_version < "3.11"
    - typing-extensions==4.5.0 ; python_version >= "3.8" and python_version < "3.11"
    - tzdata==2023.3 ; python_version >= "3.8" and python_version < "3.11"
    - tzlocal==4.3 ; python_version >= "3.8" and python_version < "3.11"
    - ujson==5.7.0 ; python_version >= "3.8" and python_version < "3.11"
    - urllib3==1.26.15 ; python_version >= "3.8" and python_version < "3.11"
    - virtualenv==20.23.0 ; python_version >= "3.8" and python_version < "3.11"
    - vulture==2.7 ; python_version >= "3.8" and python_version < "3.11"
    - wcmatch==8.4.1 ; python_version >= "3.8" and python_version < "3.11"
    - wcwidth==0.2.6 ; python_version >= "3.8" and python_version < "3.11"
    - websocket-client==1.5.1 ; python_version >= "3.8" and python_version < "3.11"
    - wrapt==1.13.3 ; python_version >= "3.8" and python_version < "3.11"
    - yamlordereddictloader==0.4.0 ; python_version >= "3.8" and python_version < "3.11"
    - zipp==3.15.0 ; python_version >= "3.8" and python_version < "3.10"
- repo: https://github.com/psf/black
  rev: 22.12.0
  hooks:
  - id: black
- repo: https://github.com/pre-commit/pre-commit-hooks
  rev: v4.4.0
  hooks:
  - id: trailing-whitespace
    args:
    - --markdown-linebreak-ext=md
  - id: end-of-file-fixer
  - id: check-docstring-first
    exclude: demisto_sdk/commands/init/templates/.*
  - id: check-json
    exclude: .vscode/.*|setup_env/.*
  - id: check-yaml
    language_version: python3
  - id: name-tests-test
    exclude: test_tools.py|demisto_sdk/commands/download/tests/tests_env/.*|demisto_sdk/commands/create_artifacts/tests/data|demisto_sdk/commands/common/content/tests/objects/pack_objects/script/script_test/TestNotUnifiedScript|demisto_sdk/commands/common/content/tests/objects/pack_objects/integration/integration_test/TestNotUnifiedIntegration|demisto_sdk/commands/test_content/tests/DemistoClientMock
- repo: https://github.com/abravalheri/validate-pyproject
  rev: v0.13
  hooks:
  - id: validate-pyproject<|MERGE_RESOLUTION|>--- conflicted
+++ resolved
@@ -92,12 +92,8 @@
     - joblib==1.2.0 ; python_version >= "3.8" and python_version < "3.11"
     - json5==0.9.14 ; python_version >= "3.8" and python_version < "3.11"
     - jsonschema==4.17.3 ; python_version >= "3.8" and python_version < "3.11"
-<<<<<<< HEAD
     - junitparser==2.8.0 ; python_version >= "3.8" and python_version < "3.11"
     - klara==0.6.3 ; python_version >= "3.8" and python_version < "3.11"
-=======
-    - junitparser==3.1.0 ; python_version >= "3.8" and python_version < "3.11"
->>>>>>> ca8bfd6b
     - lazy-object-proxy==1.9.0 ; python_version >= "3.8" and python_version < "3.11"
     - lxml==5.1.0 ; python_version >= "3.8" and python_version < "3.11"
     - mccabe==0.6.1 ; python_version >= "3.8" and python_version < "3.11"
