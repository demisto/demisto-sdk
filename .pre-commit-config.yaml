exclude: demisto_sdk/tests/test_files/.*|.circleci/config.yml|demisto_sdk/commands/.*/tests/test_files/.*
repos:
-   repo: https://github.com/pre-commit/pre-commit-hooks
    rev: v4.1.0
    hooks:
    -   id: trailing-whitespace
    -   id: end-of-file-fixer
    -   id: check-docstring-first
        exclude: demisto_sdk/commands/init/templates/.*
    -   id: check-json
        exclude: .vscode/.*
    -   id: check-yaml
    -   id: debug-statements
        language_version: python3
    -   id: name-tests-test
        exclude: test_tools.py|demisto_sdk/commands/download/tests/tests_env/.*|demisto_sdk/commands/create_artifacts/tests/data|demisto_sdk/commands/common/content/tests/objects/pack_objects/script/script_test/TestNotUnifiedScript|demisto_sdk/commands/common/content/tests/objects/pack_objects/integration/integration_test/TestNotUnifiedIntegration|demisto_sdk/commands/test_content/tests/DemistoClientMock
-   repo: https://github.com/pycqa/flake8
    rev: '4.0.1'
    hooks:
    -   id: flake8
-   repo: https://github.com/pre-commit/mirrors-autopep8
    rev: v1.6.0
    hooks:
    -   id: autopep8
-   repo: https://github.com/timothycrosley/isort
    rev: 5.10.1
    hooks:
    -   id: isort
        args: [--atomic]
        types: [python]
        verbose: true
        exclude: demisto_sdk/commands/init/templates/.*
-   repo: https://github.com/asottile/pyupgrade
    rev: v2.31.1
    hooks:
    -   id: pyupgrade
        exclude: test_tools.py|demisto_sdk/commands/download/tests/tests_env/.*
-   repo: https://github.com/pre-commit/mirrors-mypy
    rev: v0.941
    hooks:
    -   id: mypy
        exclude: tests/.*|demisto_sdk/commands/init/templates/.*
        additional_dependencies: [
<<<<<<< HEAD
            types-setuptools,
            types-ujson,
=======
            types-setuptools==57.0.0,
            types-ujson==0.1.1,
>>>>>>> 4f9953cb
            types-pytz==2021.1.0,
            types-requests==2.25,
            types-decorator==0.1.5,
            types-dateparser==0.1.3,
            types-tabulate==0.1.1,
            types-python-dateutil==0.1.4
            ]<|MERGE_RESOLUTION|>--- conflicted
+++ resolved
@@ -41,13 +41,8 @@
     -   id: mypy
         exclude: tests/.*|demisto_sdk/commands/init/templates/.*
         additional_dependencies: [
-<<<<<<< HEAD
-            types-setuptools,
-            types-ujson,
-=======
             types-setuptools==57.0.0,
             types-ujson==0.1.1,
->>>>>>> 4f9953cb
             types-pytz==2021.1.0,
             types-requests==2.25,
             types-decorator==0.1.5,
