exclude: demisto_sdk/tests/test_files/.*|.circleci/config.yml|demisto_sdk/commands/.*/tests/test_files/.*
repos:
- repo: https://github.com/charliermarsh/ruff-pre-commit
  rev: "v0.0.262"
  hooks:
  - id: ruff
    args: [--fix, --exit-non-zero-on-fix]
- repo: https://github.com/python-poetry/poetry
  rev: "1.5.1"
  hooks:
  - id: poetry-check
  - id: poetry-lock
    args: [--check]
  - id: poetry-export
    args: [--without-hashes, "-o", "requirements.txt"]

- repo: https://github.com/demisto/demisto-sdk
  rev: v1.17.1
  hooks:
  - id: update-additional-dependencies
- repo: https://github.com/pre-commit/mirrors-mypy
  rev: v0.982
  hooks:
  - id: mypy
    exclude: tests/.*|demisto_sdk/commands/init/templates/.*
    # This is auto-generated dependencies list taken from `poetry.lock`. DO NOT EDIT MANUALLY
    additional_dependencies:
    - annotated-types==0.5.0 ; python_version >= "3.8" and python_version < "3.11"
    - astor==0.8.1 ; python_version >= "3.8" and python_version < "3.11"
    - astroid==2.9.3 ; python_version >= "3.8" and python_version < "3.11"
    - attrs==23.1.0 ; python_version >= "3.8" and python_version < "3.11"
    - autopep8==1.7.0 ; python_version >= "3.8" and python_version < "3.11"
    - backports-zoneinfo==0.2.1 ; python_version >= "3.8" and python_version < "3.9"
    - bandit==1.7.5 ; python_version >= "3.8" and python_version < "3.11"
    - bcrypt==4.0.1 ; python_version >= "3.8" and python_version < "3.11"
    - beautifulsoup4==4.12.2 ; python_version >= "3.8" and python_version < "3.11"
    - bracex==2.3.post1 ; python_version >= "3.8" and python_version < "3.11"
    - cachetools==5.3.1 ; python_version >= "3.8" and python_version < "3.11"
    - certifi==2023.5.7 ; python_version >= "3.8" and python_version < "3.11"
    - cffi==1.15.1 ; python_version >= "3.8" and python_version < "3.11"
    - chardet==5.1.0 ; python_version >= "3.8" and python_version < "3.11"
    - charset-normalizer==3.1.0 ; python_version >= "3.8" and python_version < "3.11"
    - click==8.1.3 ; python_version >= "3.8" and python_version < "3.11"
    - colorama==0.4.6 ; python_version >= "3.8" and python_version < "3.11" and (platform_system == "Windows" or sys_platform == "win32")
    - coloredlogs==15.0.1 ; python_version >= "3.8" and python_version < "3.11"
    - commonmark==0.9.1 ; python_version >= "3.8" and python_version < "3.11"
    - configargparse==1.5.5 ; python_version >= "3.8" and python_version < "3.11"
    - configparser==5.3.0 ; python_version >= "3.8" and python_version < "3.11"
    - coverage==7.2.7 ; python_version >= "3.8" and python_version < "3.11"
    - cryptography==36.0.2 ; python_version >= "3.8" and python_version < "3.11"
    - dateparser==1.1.8 ; python_version >= "3.8" and python_version < "3.11"
    - decorator==5.1.1 ; python_version >= "3.8" and python_version < "3.11"
    - demisto-py==3.2.10 ; python_version >= "3.8" and python_version < "3.11"
    - dictdiffer==0.9.0 ; python_version >= "3.8" and python_version < "3.11"
    - dictor==0.1.11 ; python_version >= "3.8" and python_version < "3.11"
    - docker==5.0.3 ; python_version >= "3.8" and python_version < "3.11"
    - docopt==0.6.2 ; python_version >= "3.8" and python_version < "3.11"
<<<<<<< HEAD
    - exceptiongroup==1.1.1 ; python_version >= "3.8" and python_version < "3.11"
=======
    - exceptiongroup==1.1.2 ; python_version >= "3.8" and python_version < "3.11"
    - filelock==3.12.2 ; python_version >= "3.8" and python_version < "3.11"
>>>>>>> de3249d1
    - flatten-dict==0.4.2 ; python_version >= "3.8" and python_version < "3.11"
    - freezegun==1.2.2 ; python_version >= "3.8" and python_version < "3.11"
    - future==0.18.3 ; python_version >= "3.8" and python_version < "3.11"
    - gitdb==4.0.10 ; python_version >= "3.8" and python_version < "3.11"
    - gitpython==3.1.30 ; python_version >= "3.8" and python_version < "3.11"
    - giturlparse==0.10.0 ; python_version >= "3.8" and python_version < "3.11"
    - google-api-core==2.11.1 ; python_version >= "3.8" and python_version < "3.11"
    - google-auth==2.21.0 ; python_version >= "3.8" and python_version < "3.11"
    - google-cloud-core==2.3.2 ; python_version >= "3.8" and python_version < "3.11"
    - google-cloud-storage==2.10.0 ; python_version >= "3.8" and python_version < "3.11"
    - google-crc32c==1.5.0 ; python_version >= "3.8" and python_version < "3.11"
    - google-resumable-media==2.5.0 ; python_version >= "3.8" and python_version < "3.11"
    - googleapis-common-protos==1.59.1 ; python_version >= "3.8" and python_version < "3.11"
    - humanfriendly==10.0 ; python_version >= "3.8" and python_version < "3.11"
    - idna==3.4 ; python_version >= "3.8" and python_version < "3.11"
    - imagesize==1.4.1 ; python_version >= "3.8" and python_version < "3.11"
    - importlib-resources==5.12.0 ; python_version >= "3.8" and python_version < "3.11"
    - inflection==0.5.1 ; python_version >= "3.8" and python_version < "3.11"
    - iniconfig==2.0.0 ; python_version >= "3.8" and python_version < "3.11"
    - isort==5.12.0 ; python_version >= "3.8" and python_version < "3.11"
<<<<<<< HEAD
    - joblib==1.2.0 ; python_version >= "3.8" and python_version < "3.11"
=======
    - jinja2==3.1.2 ; python_version >= "3.8" and python_version < "3.11"
    - joblib==1.3.1 ; python_version >= "3.8" and python_version < "3.11"
>>>>>>> de3249d1
    - jsonschema==4.17.3 ; python_version >= "3.8" and python_version < "3.11"
    - junitparser==2.8.0 ; python_version >= "3.8" and python_version < "3.11"
    - klara==0.6.3 ; python_version >= "3.8" and python_version < "3.11"
    - lazy-object-proxy==1.9.0 ; python_version >= "3.8" and python_version < "3.11"
<<<<<<< HEAD
=======
    - libcst==1.0.1 ; python_version >= "3.8" and python_version < "3.11"
    - markupsafe==2.1.3 ; python_version >= "3.8" and python_version < "3.11"
>>>>>>> de3249d1
    - mccabe==0.6.1 ; python_version >= "3.8" and python_version < "3.11"
    - mergedeep==1.3.4 ; python_version >= "3.8" and python_version < "3.11"
    - more-itertools==9.1.0 ; python_version >= "3.8" and python_version < "3.11"
    - mypy-extensions==1.0.0 ; python_version >= "3.8" and python_version < "3.11"
    - mypy==0.982 ; python_version >= "3.8" and python_version < "3.11"
    - neo4j==5.10.0 ; python_version >= "3.8" and python_version < "3.11"
    - networkx==2.8.8 ; python_version >= "3.8" and python_version < "3.11"
    - nltk==3.8.1 ; python_version >= "3.8" and python_version < "3.11"
<<<<<<< HEAD
=======
    - no-implicit-optional==1.4 ; python_version >= "3.8" and python_version < "3.11"
>>>>>>> de3249d1
    - ordered-set==4.1.0 ; python_version >= "3.8" and python_version < "3.11"
    - orjson==3.9.1 ; python_version >= "3.8" and python_version < "3.11"
    - packaging==21.3 ; python_version >= "3.8" and python_version < "3.11"
    - paramiko==2.12.0 ; python_version >= "3.8" and python_version < "3.11"
    - pbr==5.11.1 ; python_version >= "3.8" and python_version < "3.11"
    - pebble==5.0.3 ; python_version >= "3.8" and python_version < "3.11"
    - pkgutil-resolve-name==1.3.10 ; python_version >= "3.8" and python_version < "3.9"
    - platformdirs==3.8.0 ; python_version >= "3.8" and python_version < "3.11"
    - pluggy==1.2.0 ; python_version >= "3.8" and python_version < "3.11"
    - prettytable==3.8.0 ; python_version >= "3.8" and python_version < "3.11"
    - protobuf==3.19.6 ; python_version >= "3.8" and python_version < "3.11"
    - pyasn1-modules==0.3.0 ; python_version >= "3.8" and python_version < "3.11"
    - pyasn1==0.5.0 ; python_version >= "3.8" and python_version < "3.11"
    - pycodestyle==2.10.0 ; python_version >= "3.8" and python_version < "3.11"
    - pycparser==2.21 ; python_version >= "3.8" and python_version < "3.11"
    - pydantic-core==2.0.2 ; python_version >= "3.8" and python_version < "3.11"
    - pydantic==2.0.1 ; python_version >= "3.8" and python_version < "3.11"
    - pygments==2.15.1 ; python_version >= "3.8" and python_version < "3.11"
    - pykwalify==1.8.0 ; python_version >= "3.8" and python_version < "3.11"
    - pylint==2.12.2 ; python_version >= "3.8" and python_version < "3.11"
    - pynacl==1.5.0 ; python_version >= "3.8" and python_version < "3.11"
    - pyparsing==3.0.9 ; python_version >= "3.8" and python_version < "3.11"
    - pypdf2==1.28.6 ; python_version >= "3.8" and python_version < "3.11"
    - pyreadline3==3.4.1 ; sys_platform == "win32" and python_version >= "3.8" and python_version < "3.11"
    - pyrsistent==0.19.3 ; python_version >= "3.8" and python_version < "3.11"
    - pyspellchecker==0.6.3 ; python_version >= "3.8" and python_version < "3.11"
    - pytest-freezegun==0.4.2 ; python_version >= "3.8" and python_version < "3.11"
    - pytest==7.4.0 ; python_version >= "3.8" and python_version < "3.11"
    - python-dateutil==2.8.2 ; python_version >= "3.8" and python_version < "3.11"
    - python-dotenv==0.20.0 ; python_version >= "3.8" and python_version < "3.11"
    - pytz-deprecation-shim==0.1.0.post0 ; python_version >= "3.8" and python_version < "3.11"
    - pytz==2023.3 ; python_version >= "3.8" and python_version < "3.11"
    - pywin32==227 ; python_version >= "3.8" and python_version < "3.11" and sys_platform == "win32"
    - pyyaml==6.0 ; python_version >= "3.8" and python_version < "3.11"
    - regex==2023.6.3 ; python_version >= "3.8" and python_version < "3.11"
    - requests==2.31.0 ; python_version >= "3.8" and python_version < "3.11"
    - rich==12.6.0 ; python_version >= "3.8" and python_version < "3.11"
    - rsa==4.7.2 ; python_version >= "3.8" and python_version < "3.11"
    - ruamel-yaml-clib==0.2.7 ; platform_python_implementation == "CPython" and python_version < "3.11" and python_version >= "3.8"
    - ruamel-yaml==0.17.32 ; python_version >= "3.8" and python_version < "3.11"
    - setuptools==68.0.0 ; python_version >= "3.8" and python_version < "3.11"
    - shellingham==1.5.0.post1 ; python_version >= "3.8" and python_version < "3.11"
    - six==1.16.0 ; python_version >= "3.8" and python_version < "3.11"
    - slack-sdk==3.21.3 ; python_version >= "3.8" and python_version < "3.11"
    - smmap==5.0.0 ; python_version >= "3.8" and python_version < "3.11"
    - soupsieve==2.4.1 ; python_version >= "3.8" and python_version < "3.11"
    - stevedore==5.1.0 ; python_version >= "3.8" and python_version < "3.11"
    - tabulate==0.9.0 ; python_version >= "3.8" and python_version < "3.11"
    - toml==0.10.2 ; python_version >= "3.8" and python_version < "3.11"
    - tomli==2.0.1 ; python_version >= "3.8" and python_version < "3.11"
    - tqdm==4.65.0 ; python_version >= "3.8" and python_version < "3.11"
    - typed-ast==1.5.5 ; python_version >= "3.8" and python_version < "3.11"
    - typer[all]==0.7.0 ; python_version >= "3.8" and python_version < "3.11"
    - types-chardet==5.0.4.6 ; python_version >= "3.8" and python_version < "3.11"
    - types-cryptography==3.3.23.2 ; python_version >= "3.8" and python_version < "3.11"
    - types-dateparser==1.1.4.9 ; python_version >= "3.8" and python_version < "3.11"
    - types-decorator==5.1.8.3 ; python_version >= "3.8" and python_version < "3.11"
    - types-emoji==2.1.0.3 ; python_version >= "3.8" and python_version < "3.11"
    - types-filelock==3.2.7 ; python_version >= "3.8" and python_version < "3.11"
    - types-futures==3.3.8 ; python_version >= "3.8" and python_version < "3.11"
    - types-ipaddress==1.0.8 ; python_version >= "3.8" and python_version < "3.11"
    - types-markdown==3.4.2.9 ; python_version >= "3.8" and python_version < "3.11"
    - types-mock==4.0.15.2 ; python_version >= "3.8" and python_version < "3.11"
    - types-paramiko==2.12.0.1 ; python_version >= "3.8" and python_version < "3.11"
    - types-pkg-resources==0.1.3 ; python_version >= "3.8" and python_version < "3.11"
    - types-protobuf==3.20.4.6 ; python_version >= "3.8" and python_version < "3.11"
    - types-pymysql==1.1.0.0 ; python_version >= "3.8" and python_version < "3.11"
    - types-python-dateutil==2.8.19.13 ; python_version >= "3.8" and python_version < "3.11"
    - types-pytz==2022.7.1.2 ; python_version >= "3.8" and python_version < "3.11"
    - types-pyvmomi==8.0.0.5 ; python_version >= "3.8" and python_version < "3.11"
    - types-pyyaml==6.0.12.10 ; python_version >= "3.8" and python_version < "3.11"
    - types-requests==2.28.11 ; python_version >= "3.8" and python_version < "3.11"
    - types-setuptools==67.8.0.0 ; python_version >= "3.8" and python_version < "3.11"
    - types-six==1.16.21.8 ; python_version >= "3.8" and python_version < "3.11"
    - types-tabulate==0.9.0.2 ; python_version >= "3.8" and python_version < "3.11"
<<<<<<< HEAD
    - types-ujson==5.7.0.5 ; python_version >= "3.8" and python_version < "3.11"
    - types-urllib3==1.26.25.12 ; python_version >= "3.8" and python_version < "3.11"
    - typing-extensions==4.5.0 ; python_version >= "3.8" and python_version < "3.11"
    - tzdata==2023.3 ; python_version >= "3.8" and python_version < "3.11"
    - tzlocal==4.3 ; python_version >= "3.8" and python_version < "3.11"
    - ujson==5.7.0 ; python_version >= "3.8" and python_version < "3.11"
    - urllib3==1.26.15 ; python_version >= "3.8" and python_version < "3.11"
=======
    - types-ujson==5.8.0.0 ; python_version >= "3.8" and python_version < "3.11"
    - types-urllib3==1.26.25.13 ; python_version >= "3.8" and python_version < "3.11"
    - typing-extensions==4.6.3 ; python_version >= "3.8" and python_version < "3.11"
    - typing-inspect==0.9.0 ; python_version >= "3.8" and python_version < "3.11"
    - tzdata==2023.3 ; python_version >= "3.8" and python_version < "3.11"
    - tzlocal==4.3.1 ; python_version >= "3.8" and python_version < "3.11"
    - ujson==5.8.0 ; python_version >= "3.8" and python_version < "3.11"
    - urllib3==1.26.16 ; python_version >= "3.8" and python_version < "3.11"
    - virtualenv-clone==0.5.7 ; python_version >= "3.8" and python_version < "3.11"
    - virtualenv==20.23.1 ; python_version >= "3.8" and python_version < "3.11"
>>>>>>> de3249d1
    - vulture==2.7 ; python_version >= "3.8" and python_version < "3.11"
    - wcmatch==8.4.1 ; python_version >= "3.8" and python_version < "3.11"
    - wcwidth==0.2.6 ; python_version >= "3.8" and python_version < "3.11"
    - websocket-client==1.6.1 ; python_version >= "3.8" and python_version < "3.11"
    - wrapt==1.13.3 ; python_version >= "3.8" and python_version < "3.11"
    - yamlordereddictloader==0.4.0 ; python_version >= "3.8" and python_version < "3.11"
    - z3-solver==4.12.2.0 ; python_version >= "3.8" and python_version < "3.11"
    - zipp==3.15.0 ; python_version >= "3.8" and python_version < "3.10"
- repo: https://github.com/psf/black
  rev: "22.12.0"
  hooks:
  - id: black
- repo: https://github.com/pre-commit/pre-commit-hooks
  rev: v4.4.0
  hooks:
  - id: trailing-whitespace
  - id: end-of-file-fixer
  - id: check-docstring-first
    exclude: demisto_sdk/commands/init/templates/.*
  - id: check-json
    exclude: .vscode/.*
  - id: check-yaml
    language_version: python3
  - id: name-tests-test
    exclude: test_tools.py|demisto_sdk/commands/download/tests/tests_env/.*|demisto_sdk/commands/create_artifacts/tests/data|demisto_sdk/commands/common/content/tests/objects/pack_objects/script/script_test/TestNotUnifiedScript|demisto_sdk/commands/common/content/tests/objects/pack_objects/integration/integration_test/TestNotUnifiedIntegration|demisto_sdk/commands/test_content/tests/DemistoClientMock

- repo: https://github.com/jendrikseipp/vulture
  rev: "v2.6"
  hooks:
  - id: vulture
- repo: https://github.com/abravalheri/validate-pyproject
  rev: v0.10.1
  hooks:
  - id: validate-pyproject<|MERGE_RESOLUTION|>--- conflicted
+++ resolved
@@ -55,12 +55,8 @@
     - dictor==0.1.11 ; python_version >= "3.8" and python_version < "3.11"
     - docker==5.0.3 ; python_version >= "3.8" and python_version < "3.11"
     - docopt==0.6.2 ; python_version >= "3.8" and python_version < "3.11"
-<<<<<<< HEAD
     - exceptiongroup==1.1.1 ; python_version >= "3.8" and python_version < "3.11"
-=======
-    - exceptiongroup==1.1.2 ; python_version >= "3.8" and python_version < "3.11"
-    - filelock==3.12.2 ; python_version >= "3.8" and python_version < "3.11"
->>>>>>> de3249d1
+    - filelock==3.12.0 ; python_version >= "3.8" and python_version < "3.11"
     - flatten-dict==0.4.2 ; python_version >= "3.8" and python_version < "3.11"
     - freezegun==1.2.2 ; python_version >= "3.8" and python_version < "3.11"
     - future==0.18.3 ; python_version >= "3.8" and python_version < "3.11"
@@ -81,21 +77,14 @@
     - inflection==0.5.1 ; python_version >= "3.8" and python_version < "3.11"
     - iniconfig==2.0.0 ; python_version >= "3.8" and python_version < "3.11"
     - isort==5.12.0 ; python_version >= "3.8" and python_version < "3.11"
-<<<<<<< HEAD
+    - jinja2==3.1.2 ; python_version >= "3.8" and python_version < "3.11"
     - joblib==1.2.0 ; python_version >= "3.8" and python_version < "3.11"
-=======
-    - jinja2==3.1.2 ; python_version >= "3.8" and python_version < "3.11"
-    - joblib==1.3.1 ; python_version >= "3.8" and python_version < "3.11"
->>>>>>> de3249d1
     - jsonschema==4.17.3 ; python_version >= "3.8" and python_version < "3.11"
     - junitparser==2.8.0 ; python_version >= "3.8" and python_version < "3.11"
     - klara==0.6.3 ; python_version >= "3.8" and python_version < "3.11"
     - lazy-object-proxy==1.9.0 ; python_version >= "3.8" and python_version < "3.11"
-<<<<<<< HEAD
-=======
-    - libcst==1.0.1 ; python_version >= "3.8" and python_version < "3.11"
-    - markupsafe==2.1.3 ; python_version >= "3.8" and python_version < "3.11"
->>>>>>> de3249d1
+    - libcst==0.4.9 ; python_version >= "3.8" and python_version < "3.11"
+    - markupsafe==2.1.2 ; python_version >= "3.8" and python_version < "3.11"
     - mccabe==0.6.1 ; python_version >= "3.8" and python_version < "3.11"
     - mergedeep==1.3.4 ; python_version >= "3.8" and python_version < "3.11"
     - more-itertools==9.1.0 ; python_version >= "3.8" and python_version < "3.11"
@@ -104,10 +93,7 @@
     - neo4j==5.10.0 ; python_version >= "3.8" and python_version < "3.11"
     - networkx==2.8.8 ; python_version >= "3.8" and python_version < "3.11"
     - nltk==3.8.1 ; python_version >= "3.8" and python_version < "3.11"
-<<<<<<< HEAD
-=======
-    - no-implicit-optional==1.4 ; python_version >= "3.8" and python_version < "3.11"
->>>>>>> de3249d1
+    - no-implicit-optional==1.3 ; python_version >= "3.8" and python_version < "3.11"
     - ordered-set==4.1.0 ; python_version >= "3.8" and python_version < "3.11"
     - orjson==3.9.1 ; python_version >= "3.8" and python_version < "3.11"
     - packaging==21.3 ; python_version >= "3.8" and python_version < "3.11"
@@ -183,26 +169,16 @@
     - types-setuptools==67.8.0.0 ; python_version >= "3.8" and python_version < "3.11"
     - types-six==1.16.21.8 ; python_version >= "3.8" and python_version < "3.11"
     - types-tabulate==0.9.0.2 ; python_version >= "3.8" and python_version < "3.11"
-<<<<<<< HEAD
     - types-ujson==5.7.0.5 ; python_version >= "3.8" and python_version < "3.11"
     - types-urllib3==1.26.25.12 ; python_version >= "3.8" and python_version < "3.11"
     - typing-extensions==4.5.0 ; python_version >= "3.8" and python_version < "3.11"
+    - typing-inspect==0.8.0 ; python_version >= "3.8" and python_version < "3.11"
     - tzdata==2023.3 ; python_version >= "3.8" and python_version < "3.11"
     - tzlocal==4.3 ; python_version >= "3.8" and python_version < "3.11"
     - ujson==5.7.0 ; python_version >= "3.8" and python_version < "3.11"
     - urllib3==1.26.15 ; python_version >= "3.8" and python_version < "3.11"
-=======
-    - types-ujson==5.8.0.0 ; python_version >= "3.8" and python_version < "3.11"
-    - types-urllib3==1.26.25.13 ; python_version >= "3.8" and python_version < "3.11"
-    - typing-extensions==4.6.3 ; python_version >= "3.8" and python_version < "3.11"
-    - typing-inspect==0.9.0 ; python_version >= "3.8" and python_version < "3.11"
-    - tzdata==2023.3 ; python_version >= "3.8" and python_version < "3.11"
-    - tzlocal==4.3.1 ; python_version >= "3.8" and python_version < "3.11"
-    - ujson==5.8.0 ; python_version >= "3.8" and python_version < "3.11"
-    - urllib3==1.26.16 ; python_version >= "3.8" and python_version < "3.11"
     - virtualenv-clone==0.5.7 ; python_version >= "3.8" and python_version < "3.11"
-    - virtualenv==20.23.1 ; python_version >= "3.8" and python_version < "3.11"
->>>>>>> de3249d1
+    - virtualenv==20.23.0 ; python_version >= "3.8" and python_version < "3.11"
     - vulture==2.7 ; python_version >= "3.8" and python_version < "3.11"
     - wcmatch==8.4.1 ; python_version >= "3.8" and python_version < "3.11"
     - wcwidth==0.2.6 ; python_version >= "3.8" and python_version < "3.11"
