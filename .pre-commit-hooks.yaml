--- conflicted
+++ resolved
@@ -22,19 +22,17 @@
   language: python
   files: *files
 
-<<<<<<< HEAD
+- id: secrets
+  name: secrets
+  description: Check for secrets in files.
+  entry: demisto-sdk secrets
+  args: ["--ignore-entropy"]
+  language: python
+
 - id: no-implicit-optional
   name: no implicit optional
   description: Making code implicit-optional type hints PEP 484 compliant.
   entry: no-implicit-optional
   language: python
   files: &files
-    .*Packs/.*/(?:Integrations|Scripts)/.*.py$
-=======
-- id: secrets
-  name: secrets
-  description: Check for secrets in files.
-  entry: demisto-sdk secrets
-  args: ["--ignore-entropy"]
-  language: python
->>>>>>> cff9fca2
+    .*Packs/.*/(?:Integrations|Scripts)/.*.py$