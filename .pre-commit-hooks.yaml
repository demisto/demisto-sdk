
- id: run-unit-tests
  name: Run unit tests
  description: Run content test using docker
  entry: demisto-sdk run-unit-tests
  language: python
  files: &files
    .*Packs/.*/(?:Integrations|Scripts)/.*.yml$

- id: validate
  name: validate
  description: validate content
  entry: demisto-sdk validate
  pass_filenames: true
  language: python
  require_serial: true
  files: *files

- id: format
  name: format
  description: Format non-code files, to comply with XSOAR standards.
  entry: demisto-sdk format
  args: ["-ud", "-y", "--no-validate"]
  language: python
  require_serial: true
  files: *files

- id: secrets
  name: secrets
  description: Check for secrets in files.
  entry: demisto-sdk secrets
  args: ["--ignore-entropy"]
<<<<<<< HEAD
  language: python

- id: no-implicit-optional
  name: no implicit optional
  description: Making code implicit-optional type hints PEP 484 compliant.
  entry: no-implicit-optional
  language: python
  files: *files
=======
  pass_filenames: false
  language: python
>>>>>>> 4c1a76c0
<|MERGE_RESOLUTION|>--- conflicted
+++ resolved
@@ -30,7 +30,7 @@
   description: Check for secrets in files.
   entry: demisto-sdk secrets
   args: ["--ignore-entropy"]
-<<<<<<< HEAD
+  pass_filenames: false
   language: python
 
 - id: no-implicit-optional
@@ -38,8 +38,4 @@
   description: Making code implicit-optional type hints PEP 484 compliant.
   entry: no-implicit-optional
   language: python
-  files: *files
-=======
-  pass_filenames: false
-  language: python
->>>>>>> 4c1a76c0
+  files: *files