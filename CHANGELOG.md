--- conflicted
+++ resolved
@@ -1,9 +1,6 @@
 # Changelog
 * Running **demisto-sdk lint** will automatically run on changed files (same behavior as the -g flag).
 * Removed supported version message from the documentation when running **generate_docs**.
-<<<<<<< HEAD
-* Added validation for support types in the pack metadata file.
-=======
 * Added a print to indicate backwards compatibility is being checked in **validate** command.
 * Added a percent print when running the **validate** command with the *-a* flag.
 * Fixed a regression in the **upload** command where it was ignoring `DEMISTO_VERIFY_SSL` env var.
@@ -11,8 +8,7 @@
 * Fixed an issue where the **validate** command did not create the *id_set.json* file when running with *-a* flag.
 * Added price change validation in the **validate** command.
 * Added validations that checks in read-me for empty sections or leftovers from the auto generated read-me that should be changed.
-
->>>>>>> 8665cc9d
+* Added validation for support types in the pack metadata file.
 
 # 1.2.12
 * Bandit now reports also on medium severity issues.
