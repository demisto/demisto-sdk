# Changelog
* Fixed an issue where new and old classifiers where mixed on validate command.
* Added *feedIncremental* field to the integration schema.
* Fixed error in the **upload** command where unified YMLs were not uploaded as expected if the given input was a pack.
* Fixed an issue where the **secrets** command failed due to a space character in the file name.
* Ignored RN validation for *NonSupported* pack.
<<<<<<< HEAD
=======
* You can now ignore IF107, SC100, RP102 error codes in the **validate** command.
>>>>>>> 95b758a2

#### 1.1.1
* fixed and issue where file types were not recognized correctly in **validate** command.
* Added better outputs for validate command.

#### 1.1.0
* Fixed an issue where changes to only non-validated files would fail validation.
* Fixed an issue in **validate** command where moved files were failing validation for new packs.
* Fixed an issue in **validate** command where added files were failing validation due to wrong file type detection.
* Added support for new classifiers and mappers in **validate** command.
* Removed support of old RN format validation.
* Updated **secrets** command output format.
* Added support for error ignore on deprecated files in **validate** command.
* Improved errors outputs in **validate** command.
* Added support for linting an entire pack.

#### 1.0.9
* Fixed a bug where misleading error was presented when pack name was not found.
* **Update-release-notes** now detects added files for packs with versions.
* Readme files are now ignored by **update-release-notes** and validation of release notes.
* Empty release notes no longer cause an uncaught error during validation.

#### 1.0.8
* Changed the output format of demisto-sdk secrets.
* Added a validation that checkbox items are not required in integrations.
* Added pack release notes generation and validation.
* Improved pack metadata validation.
* Fixed an issue in **validate** where renamed files caused an error

#### 1.0.4
* Fix the **format** command to update the `id` field to be equal to `details` field in indicator-type files, and to `name` field in incident-type & dashboard files.
* Fixed a bug in the **validate** command for layout files that had `sortValues` fields.
* Fixed a bug in the **format** command where `playbookName` field was not always present in the file.
* Fixed a bug in the **format** command where indicatorField wasn't part of the SDK schemas.
* Fixed a bug in **upload** command where created unified docker45 yml files were not deleted.
* Added support for IndicatorTypes directory in packs (for `reputation` files, instead of Misc).
* Fixed parsing playbook condition names as string instead of boolean in **validate** command
* Improved image validation in YAML files.
* Removed validation for else path in playbook condition tasks.

#### 1.0.3
* Fixed a bug in the **format** command where comments were being removed from YAML files.
* Added output fields: _file_path_ and _kind_ for layouts in the id-set.json created by **create-id-set** command.
* Fixed a bug in the **create-id-set** command Who returns Duplicate for Layouts with a different kind.
* Added formatting to **generate-docs** command results replacing all `<br>` tags with `<br/>`.
* Fixed a bug in the **download** command when custom content contained not supported content entity.
* Fixed a bug in **format** command in which boolean strings  (e.g. 'yes' or 'no') were converted to boolean values (e.g. 'True' or 'False').
* **format** command now removes *sourceplaybookid* field from playbook files.
* Fixed a bug in **generate-docs** command in which integration dependencies were not detected when generating documentation for a playbook.


#### 1.0.1
* Fixed a bug in the **unify** command when output path was provided empty.
* Improved error message for integration with no tests configured.
* Improved the error message returned from the **validate** command when an integration is missing or contains malformed fetch incidents related parameters.
* Fixed a bug in the **create** command where a unified YML with a docker image for 4.5 was copied incorrectly.
* Missing release notes message are now showing the release notes file path to update.
* Fixed an issue in the **validate** command in which unified YAML files were not ignored.
* File format suggestions are now shown in the relevant file format (JSON or YAML).
* Changed Docker image validation to fail only on non-valid ones.
* Removed backward compatibility validation when Docker image is updated.

#### 1.0.0
* Improved the *upload* command to support the upload of all the content entities within a pack.
* The *upload* command now supports the improved pack file structure.
* Added an interactive option to format integrations, scripts and playbooks with No TestPlaybooks configured.
* Added an interactive option to configure *conf.json* file with missing test playbooks for integrations, scripts and playbooks
* Added *download* command to download custom content from Demisto instance to the local content repository.
* Improved validation failure messages to include a command suggestion, wherever relevant, to fix the raised issue.
* Improved 'validate' help and documentation description
* validate - checks that scripts, playbooks, and integrations have the *tests* key.
* validate - checks that test playbooks are configured in `conf.json`.
* demisto-sdk lint - Copy dir better handling.
* demisto-sdk lint - Add error when package missing in docker image.
* Added *-a , --validate-all* option in *validate* to run all validation on all files.
* Added *-i , --input* option in *validate* to run validation on a specified pack/file.
* added *-i, --input* option in *secrets* to run on a specific file.
* Added an allowed hidden parameter: *longRunning* to the hidden integration parameters validation.
* Fixed an issue with **format** command when executing with an output path of a folder and not a file path.
* Bug fixes in generate-docs command given playbook as input.
* Fixed an issue with lint command in which flake8 was not running on unit test files.

#### 0.5.2
* Added *-c, --command* option in *generate-docs* to generate a specific command from an integration.
* Fixed an issue when getting README/CHANGELOG files from git and loading them.
* Removed release notes validation for new content.
* Fixed secrets validations for files with the same name in a different directory.
* demisto-sdk lint - parallelization working with specifying the number of workers.
* demisto-sdk lint - logging levels output, 3 levels.
* demisto-sdk lint - JSON report, structured error reports in JSON format.
* demisto-sdk lint - XML JUnit report for unit-tests.
* demisto-sdk lint - new packages used to accelerate execution time.
* demisto-sdk secrets - command now respects the generic whitelist, and not only the pack secrets.

#### 0.5.0
[PyPI History][1]

[1]: https://pypi.org/project/demisto-sdk/#history
### 0.4.9
* Fixed an issue in *generate-docs* where Playbooks and Scripts documentation failed.
* Added a graceful error message when executing the *run" command with a misspelled command.
* Added more informative errors upon failures of the *upload* command.
* format command:
    * Added format for json files: IncidentField, IncidentType, IndicatorField, IndicatorType, Layout, Dashboard.
    * Added the *-fv --from-version*, *-nv --no-validation* arguments.
    * Removed the *-t yml_type* argument, the file type will be inferred.
    * Removed the *-g use_git* argument, running format without arguments will run automatically on git diff.
* Fixed an issue in loading playbooks with '=' character.
* Fixed an issue in *validate* failed on deleted README files.

### 0.4.8
* Added the *max* field to the Playbook schema, allowing to define it in tasks loop.
* Fixed an issue in *validate* where Condition branches checks were case sensitive.

### 0.4.7
* Added the *slareminder* field to the Playbook schema.
* Added the *common_server*, *demisto_mock* arguments to the *init* command.
* Fixed an issue in *generate-docs* where the general section was not being generated correctly.
* Fixed an issue in *validate* where Incident type validation failed.

### 0.4.6
* Fixed an issue where the *validate* command did not identify CHANGELOG in packs.
* Added a new command, *id-set* to create the id set - the content dependency tree by file IDs.

### 0.4.5
* generate-docs command:
    * Added the *use_cases*, *permissions*, *command_permissions* and *limitations*.
    * Added the *--insecure* argument to support running the script and integration command in Demisto.
    * Removed the *-t yml_type* argument, the file type will be inferred.
    * The *-o --output* argument is no longer mandatory, default value will be the input file directory.
* Added support for env var: *DEMISTO_SDK_SKIP_VERSION_CHECK*. When set version checks are skipped.
* Fixed an issue in which the CHANGELOG files did not match our scheme.
* Added a validator to verify that there are no hidden integration parameters.
* Fixed an issue where the *validate* command ran on test files.
* Removed the *env-dir* argument from the demisto-sdk.
* README files which are html files will now be skipped in the *validate* command.
* Added support for env var: *DEMISTO_README_VALIDATOR*. When not set the readme validation will not run.

### 0.4.4
* Added a validator for IncidentTypes (incidenttype-*.json).
* Fixed an issue where the -p flag in the *validate* command was not working.
* Added a validator for README.md files.
* Release notes validator will now run on: incident fields, indicator fields, incident types, dashboard and reputations.
* Fixed an issue where the validator of reputation(Indicator Type) did not check on the details field.
* Fixed an issue where the validator attempted validating non-existing files after deletions or name refactoring.
* Removed the *yml_type* argument in the *split-yml*, *extract-code* commands.
* Removed the *file_type* argument in the *generate-test-playbook* command.
* Fixed the *insecure* argument in *upload*.
* Added the *insecure* argument in *run-playbook*.
* Standardise the *-i --input*, *-o --output* to demisto-sdk commands.

### 0.4.3
* Fixed an issue where the incident and indicator field BC check failed.
* Support for linting and unit testing PowerShell integrations.

### 0.4.2
* Fixed an issue where validate failed on Windows.
* Added a validator to verify all branches are handled in conditional task in a playbook.
* Added a warning message when not running the latest sdk version.
* Added a validator to check that the root is connected to all tasks in the playbook.
* Added a validator for Dashboards (dashboard-*.json).
* Added a validator for Indicator Types (reputation-*.json).
* Added a BC validation for changing incident field type.
* Fixed an issue where init command would generate an invalid yml for scripts.
* Fixed an issue in misleading error message in v2 validation hook.
* Fixed an issue in v2 hook which now is set only on newly added scripts.
* Added more indicative message for errors in yaml files.
* Disabled pykwalify info log prints.

### 0.3.10
* Added a BC check for incident fields - changing from version is not allowed.
* Fixed an issue in create-content-artifacts where scripts in Packs in TestPlaybooks dir were copied with a wrong prefix.


### 0.3.9
* Added a validation that incident field can not be required.
* Added validation for fetch incident parameters.
* Added validation for feed integration parameters.
* Added to the *format* command the deletion of the *sourceplaybookid* field.
* Fixed an issue where *fieldMapping* in playbook did not pass the scheme validation.
* Fixed an issue where *create-content-artifacts* did not copy TestPlaybooks in Packs without prefix of *playbook-*.
* Added a validation the a playbook can not have a rolename set.
* Added to the image validator the new DBot default image.
* Added the fields: elasticcommonfields, quiet, quietmode to the Playbook schema.
* Fixed an issue where *validate* failed on integration commands without outputs.
* Added a new hook for naming of v2 integrations and scripts.


### 0.3.8
* Fixed an issue where *create-content-artifact* was not loading the data in the yml correctly.
* Fixed an issue where *unify* broke long lines in script section causing syntax errors


### 0.3.7
* Added *generate-docs* command to generate documentation file for integration, playbook or script.
* Fixed an issue where *unify* created a malformed integration yml.
* Fixed an issue where demisto-sdk **init** creates unit-test file with invalid import.


### 0.3.6
* Fixed an issue where demisto-sdk **validate** failed on modified scripts without error message.


### 0.3.5
* Fixed an issue with docker tag validation for integrations.
* Restructured repo source code.


### 0.3.4
* Saved failing unit tests as a file.
* Fixed an issue where "_test" file for scripts/integrations created using **init** would import the "HelloWorld" templates.
* Fixed an issue in demisto-sdk **validate** - was failing on backward compatiblity check
* Fixed an issue in demisto-sdk **secrets** - empty line in .secrets-ignore always made the secrets check to pass
* Added validation for docker image inside integrations and scripts.
* Added --use-git flag to **format** command to format all changed files.
* Fixed an issue where **validate** did not fail on dockerimage changes with bc check.
* Added new flag **--ignore-entropy** to demisto-sdk **secrets**, this will allow skip entropy secrets check.
* Added --outfile to **lint** to allow saving failed packages to a file.


### 0.3.3
* Added backwards compatibility break error message.
* Added schema for incident types.
* Added **additionalinfo** field to as an available field for integration configuration.
* Added pack parameter for **init**.
* Fixed an issue where error would appear if name parameter is not set in **init**.


### 0.3.2
* Fixed the handling of classifier files in **validate**.


### 0.3.1
* Fixed the handling of newly created reputation files in **validate**.
* Added an option to perform **validate** on a specific file.


### 0.3.0
* Added support for multi-package **lint** both with parallel and without.
* Added all parameter in **lint** to run on all packages and packs in content repository.
* Added **format** for:
    * Scripts
    * Playbooks
    * Integrations
* Improved user outputs for **secrets** command.
* Fixed an issue where **lint** would run pytest and pylint only on a single docker per integration.
* Added auto-complete functionality to demisto-sdk.
* Added git parameter in **lint** to run only on changed packages.
* Added the **run-playbook** command
* Added **run** command which runs a command in the Demisto playground.
* Added **upload** command which uploads an integration or a script to a Demisto instance.
* Fixed and issue where **validate** checked if release notes exist for new integrations and scripts.
* Added **generate-test-playbook** command which generates a basic test playbook for an integration or a script.
* **validate** now supports indicator fields.
* Fixed an issue with layouts scheme validation.
* Adding **init** command.
* Added **json-to-outputs** command which generates the yaml section for outputs from an API raw response.

### 0.2.6

* Fixed an issue with locating release notes for beta integrations in **validate**.

### 0.2.5

* Fixed an issue with locating release notes for beta integrations in **validate**.

### 0.2.4

* Adding image validation to Beta_Integration and Packs in **validate**.

### 0.2.3

* Adding Beta_Integration to the structure validation process.
* Fixing bug where **validate** did checks on TestPlaybooks.
* Added requirements parameter to **lint**.

### 0.2.2

* Fixing bug where **lint** did not return exit code 1 on failure.
* Fixing bug where **validate** did not print error message in case no release notes were give.

### 0.2.1

* **Validate** now checks that the id and name fields are identical in yml files.
* Fixed a bug where sdk did not return any exit code.

### 0.2.0

* Added Release Notes Validator.
* Fixed the Unifier selection of your python file to use as the code.
* **Validate** now supports Indicator fields.
* Fixed a bug where **validate** and **secrets** did not return exit code 1 on failure.
* **Validate** now runs on newly added scripts.

### 0.1.8

* Added support for `--version`.
* Fixed an issue in file_validator when calling `checked_type` method with script regex.

### 0.1.2
* Restructuring validation to support content packs.
* Added secrets validation.
* Added content bundle creation.
* Added lint and unit test run.

### 0.1.1

* Added new logic to the unifier.
* Added detailed README.
* Some small adjustments and fixes.

### 0.1.0

Capabilities:
* **Extract** components(code, image, description etc.) from a Demisto YAML file into a directory.
* **Unify** components(code, image, description etc.) to a single Demisto YAML file.
* **Validate** Demisto content files.<|MERGE_RESOLUTION|>--- conflicted
+++ resolved
@@ -4,10 +4,7 @@
 * Fixed error in the **upload** command where unified YMLs were not uploaded as expected if the given input was a pack.
 * Fixed an issue where the **secrets** command failed due to a space character in the file name.
 * Ignored RN validation for *NonSupported* pack.
-<<<<<<< HEAD
-=======
 * You can now ignore IF107, SC100, RP102 error codes in the **validate** command.
->>>>>>> 95b758a2
 
 #### 1.1.1
 * fixed and issue where file types were not recognized correctly in **validate** command.
