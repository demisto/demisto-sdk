# Changelog
* Added a validation that the classifier of an integration exists.
* Added a validation that the mapper of an integration exists.
* Added a validation that the incident types of a classifier exist.
* Added a validation that the incident types of a mapper exist.
<<<<<<< HEAD
* Playbook dependencies from incident and indicator fields are now marked as optional.
* Mappers dependencies from incident types and incident fields are now marked as optional.
* Classifier dependencies from incident types are now marked as optional.
=======
* Added support for *text* argument when running **demisto-sdk update-release-notes** on the ApiModules pack.
* Added a validation for the minimal version of an indicator field of type grid.
>>>>>>> 8a7f1fcd

# 1.2.16
* Added allowed ignore errors to the *IDSetValidator*.
* Fixed an issue where an irrelevant id_set validation ran in the **validate** command when using the *--id-set* flag.
* Fixed an issue were **generate-docs** command has failed if a command did not exist in commands permissions file.
* Improved a **validate** command message for missing release notes of api module dependencies.

# 1.2.15
* Added the *ID101* to the allowed ignored errors.

# 1.2.14
* SDK repository is now mypy check_untyped_defs complaint.
* The lint command will now ignore the unsubscriptable-object (E1136) pylint error in dockers based on python 3.9 - this will be removed once a new pylint version is released.
* Added an option for **format** to run on a whole pack.
* Added new validation of unimplemented commands from yml in the code to `XSOAR-linter`.
* Fixed an issue where Auto-Extract fields were only checked for newly added incident types in the **validate** command.
* Added a new warning validation of direct access to args/params dicts to `XSOAR-linter`.

# 1.2.13
* Added new validation of indicators usage in CommandResults to `XSOAR-linter`.
* Running **demisto-sdk lint** will automatically run on changed files (same behavior as the -g flag).
* Removed supported version message from the documentation when running **generate_docs**.
* Added a print to indicate backwards compatibility is being checked in **validate** command.
* Added a percent print when running the **validate** command with the *-a* flag.
* Fixed a regression in the **upload** command where it was ignoring `DEMISTO_VERIFY_SSL` env var.
* Fixed an issue where the **upload** command would fail to upload beta integrations.
* Fixed an issue where the **validate** command did not create the *id_set.json* file when running with *-a* flag.
* Added price change validation in the **validate** command.
* Added validations that checks in read-me for empty sections or leftovers from the auto generated read-me that should be changed.
* Added new code validation for *NotImplementedError* to raise a warning in `XSOAR-linter`.
* Added validation for support types in the pack metadata file.
* Added support for *--template* flag in **demisto-sdk init** command.
* Fixed an issue with running **validate** on master branch where the changed files weren't compared to previous commit when using the *-g* flag.
* Fixed an issue where the `XSOAR-linter` ran *NotImplementedError* validation on scripts.
* Added support for Auto-Extract feature validation in incident types in the **validate** command.
* Fixed an issue in the **lint** command where the *-i* flag was ignored.
* Improved **merge-id-sets** command to support merge between two ID sets that contain the same pack.
* Fixed an issue in the **lint** command where flake8 ran twice.

# 1.2.12
* Bandit now reports also on medium severity issues.
* Fixed an issue with support for Docker Desktop on Mac version 2.5.0+.
* Added support for vulture and mypy linting when running without docker.
* Added support for *prev-ver* flag in **update-release-notes** command.
* Improved retry support when building docker images for linting.
* Added the option to create an ID set on a specific pack in **create-id-set** command.
* Added the *--skip-id-set-creation* flag to **validate** command in order to add the capability to run validate command without creating id_set validation.
* Fixed an issue where **validate** command checked docker image tag on ApiModules pack.
* Fixed an issue where **find-dependencies** did not calculate dashboards and reports dependencies.
* Added supported version message to the documentation and release notes files when running **generate_docs** and **update-release-notes** commands respectively.
* Added new code validations for *NotImplementedError* exception raise to `XSOAR-linter`.
* Command create-content-artifacts additional support for **Author_image.png** object.
* Fixed an issue where schemas were not enforced for incident fields, indicator fields and old layouts in the validate command.
* Added support for **update-release-notes** command to update release notes according to master branch.

# 1.2.11
* Fixed an issue where the ***generate-docs*** command reset the enumeration of line numbering after an MD table.
* Updated the **upload** command to support mappers.
* Fixed an issue where exceptions were no printed in the **format** while the *--verbose* flag is set.
* Fixed an issue where *--assume-yes* flag did not work in the **format** command when running on a playbook without a `fromversion` field.
* Fixed an issue where the **format** command would fail in case `conf.json` file was not found instead of skipping the update.
* Fixed an issue where integration with v2 were recognised by the `name` field instead of the `display` field in the **validate** command.
* Added a playbook validation to check if a task script exists in the id set in the **validate** command.
* Added new integration category `File Integrity Management` in the **validate** command.

# 1.2.10
* Added validation for approved content pack use-cases and tags.
* Added new code validations for *CommonServerPython* import to `XSOAR-linter`.
* Added *default value* and *predefined values* to argument description in **generate-docs** command.
* Added a new validation that checks if *get-mapping-fields* command exists if the integration schema has *{ismappable: true}* in **validate** command.
* Fixed an issue where the *--staged* flag recognised added files as modified in the **validate** command.
* Fixed an issue where a backwards compatibility warning was raised for all added files in the **validate** command.
* Fixed an issue where **validate** command failed when no tests were given for a partner supported pack.
* Updated the **download** command to support mappers.
* Fixed an issue where the ***format*** command added a duplicate parameter.
* For partner supported content packs, added support for a list of emails.
* Removed validation of README files from the ***validate*** command.
* Fixed an issue where the ***validate*** command required release notes for ApiModules pack.

# 1.2.9
* Fixed an issue in the **openapi_codegen** command where it created duplicate functions name from the swagger file.
* Fixed an issue in the **update-release-notes** command where the *update type* argument was not verified.
* Fixed an issue in the **validate** command where no error was raised in case a non-existing docker image was presented.
* Fixed an issue in the **format** command where format failed when trying to update invalid Docker image.
* The **format** command will now preserve the **isArray** argument in integration's reputation commands and will show a warning if it set to **false**.
* Fixed an issue in the **lint** command where *finally* clause was not supported in main function.
* Fixed an issue in the **validate** command where changing any entity ID was not validated.
* Fixed an issue in the **validate** command where *--staged* flag did not bring only changed files.
* Fixed the **update-release-notes** command to ignore changes in the metadata file.
* Fixed the **validate** command to ignore metadata changes when checking if a version bump is needed.


# 1.2.8
* Added a new validation that checks in playbooks for the usage of `DeleteContext` in **validate** command.
* Fixed an issue in the **upload** command where it would try to upload content entities with unsupported versions.
* Added a new validation that checks in playbooks for the usage of specific instance in **validate** command.
* Added the **--staged** flag to **validate** command to run on staged files only.


# 1.2.7
* Changed input parameters in **find-dependencies** command.
   - Use ***-i, --input*** instead of ***-p, --path***.
   - Use ***-idp, --id-set-path*** instead of ***-i, --id-set-path***.
* Fixed an issue in the **unify** command where it crashed on an integration without an image file.
* Fixed an issue in the **format** command where unnecessary files were not skipped.
* Fixed an issue in the **update-release-notes** command where the *text* argument was not respected in all cases.
* Fixed an issue in the **validate** command where a warning about detailed description was given for unified or deprecated integrations.
* Improved the error returned by the **validate** command when running on files using the old format.

# 1.2.6
* No longer require setting `DEMISTO_README_VALIDATION` env var to enable README mdx validation. Validation will now run automatically if all necessary node modules are available.
* Fixed an issue in the **validate** command where the `--skip-pack-dependencies` would not skip id-set creation.
* Fixed an issue in the **validate** command where validation would fail if supplied an integration with an empty `commands` key.
* Fixed an issue in the **validate** command where validation would fail due to a required version bump for packs which are not versioned.
* Will use env var `DEMISTO_VERIFY_SSL` to determine if to use a secure connection for commands interacting with the Server when `--insecure` is not passed. If working with a local Server without a trusted certificate, you can set env var `DEMISTO_VERIFY_SSL=no` to avoid using `--insecure` on each command.
* Unifier now adds a link to the integration documentation to the integration detailed description.
* Fixed an issue in the **secrets** command where ignored secrets were not skipped.

# 1.2.5
* Added support for special fields: *defaultclassifier*, *defaultmapperin*, *defaultmapperout* in **download** command.
* Added -y option **format** command to assume "yes" as answer to all prompts and run non-interactively
* Speed up improvements for `validate` of README files.
* Updated the **format** command to adhere to the defined content schema and sub-schemas, aligning its behavior with the **validate** command.
* Added support for canvasContextConnections files in **format** command.

# 1.2.4
* Updated detailed description for community integrations.

# 1.2.3
* Fixed an issue where running **validate** failed on playbook with task that adds tags to the evidence data.
* Added the *displaypassword* field to the integration schema.
* Added new code validations to `XSOAR-linter`.
    * As warnings messages:
        * `demisto.params()` should be used only inside main function.
        * `demisto.args()` should be used only inside main function.
        * Functions args should have type annotations.
* Added `fromversion` field validation to test playbooks and scripts in **validate** command.

# 1.2.2
* Add support for warning msgs in the report and summary to **lint** command.
* Fixed an issue where **json-to-outputs** determined bool values as int.
* Fixed an issue where **update-release-notes** was crushing on `--all` flag.
* Fixed an issue where running **validate**, **update-release-notes** outside of content repo crushed without a meaningful error message.
* Added support for layoutscontainer in **init** contribution flow.
* Added a validation for tlp_color param in feeds in **validate** command.
* Added a validation for removal of integration parameters in **validate** command.
* Fixed an issue where **update-release-notes** was failing with a wrong error message when no pack or input was given.
* Improved formatting output of the **generate-docs** command.
* Add support for env variable *DEMISTO_SDK_ID_SET_REFRESH_INTERVAL*. Set this env variable to the refresh interval in minutes. The id set will be regenerated only if the refresh interval has passed since the last generation. Useful when generating Script documentation, to avoid re-generating the id_set every run.
* Added new code validations to `XSOAR-linter`.
    * As error messages:
        * Longer than 10 seconds sleep statements for non long running integrations.
        * exit() usage.
        * quit() usage.
    * As warnings messages:
        * `demisto.log` should not be used.
        * main function existence.
        * `demito.results` should not be used.
        * `return_output` should not be used.
        * try-except statement in main function.
        * `return_error` usage in main function.
        * only once `return_error` usage.
* Fixed an issue where **lint** command printed logs twice.
* Fixed an issue where *suffix* did not work as expected in the **create-content-artifacts** command.
* Added support for *prev-ver* flag in **lint** and **secrets** commands.
* Added support for *text* flag to **update-release-notes** command to add the same text to all release notes.
* Fixed an issue where **validate** did not recognize added files if they were modified locally.
* Added a validation that checks the `fromversion` field exists and is set to 5.0.0 or above when working or comparing to a non-feature branch in **validate** command.
* Added a validation that checks the certification field in the pack_metadata file is valid in **validate** command.
* The **update-release-notes** command will now automatically add docker image update to the release notes.

# 1.2.1
* Added an additional linter `XSOAR-linter` to the **lint** command which custom validates py files. currently checks for:
    * `Sys.exit` usages with non zero value.
    * Any `Print` usages.
* Fixed an issue where renamed files were failing on *validate*.
* Fixed an issue where single changed files did not required release notes update.
* Fixed an issue where doc_images required release-notes and validations.
* Added handling of dependent packs when running **update-release-notes** on changed *APIModules*.
    * Added new argument *--id-set-path* for id_set.json path.
    * When changes to *APIModule* is detected and an id_set.json is available - the command will update the dependent pack as well.
* Added handling of dependent packs when running **validate** on changed *APIModules*.
    * Added new argument *--id-set-path* for id_set.json path.
    * When changes to *APIModule* is detected and an id_set.json is available - the command will validate that the dependent pack has release notes as well.
* Fixed an issue where the find_type function didn't recognize file types correctly.
* Fixed an issue where **update-release-notes** command did not work properly on Windows.
* Added support for indicator fields in **update-release-notes** command.
* Fixed an issue where files in test dirs where being validated.


# 1.2.0
* Fixed an issue where **format** did not update the test playbook from its pack.
* Fixed an issue where **validate** validated non integration images.
* Fixed an issue where **update-release-notes** did not identified old yml integrations and scripts.
* Added revision templates to the **update-release-notes** command.
* Fixed an issue where **update-release-notes** crashed when a file was renamed.
* Fixed an issue where **validate** failed on deleted files.
* Fixed an issue where **validate** validated all images instead of packs only.
* Fixed an issue where a warning was not printed in the **format** in case a non-supported file type is inputted.
* Fixed an issue where **validate** did not fail if no release notes were added when adding files to existing packs.
* Added handling of incorrect layout paths via the **format** command.
* Refactor **create-content-artifacts** command - Efficient artifacts creation and better logging.
* Fixed an issue where image and description files were not handled correctly by **validate** and **update-release-notes** commands.
* Fixed an issue where the **format** command didn't remove all extra fields in a file.
* Added an error in case an invalid id_set.json file is found while running the **validate** command.
* Added fetch params checks to the **validate** command.

# 1.1.11
* Added line number to secrets' path in **secrets** command report.
* Fixed an issue where **init** a community pack did not present the valid support URL.
* Fixed an issue where **init** offered a non relevant pack support type.
* Fixed an issue where **lint** did not pull docker images for powershell.
* Fixed an issue where **find-dependencies** did not find all the script dependencies.
* Fixed an issue where **find-dependencies** did not collect indicator fields as dependencies for playbooks.
* Updated the **validate** and the **secrets** commands to be less dependent on regex.
* Fixed an issue where **lint** did not run on circle when docker did not return ping.
* Updated the missing release notes error message (RN106) in the **Validate** command.
* Fixed an issue where **Validate** would return missing release notes when two packs with the same substring existed in the modified files.
* Fixed an issue where **update-release-notes** would add duplicate release notes when two packs with the same substring existed in the modified files.
* Fixed an issue where **update-release-notes** would fail to bump new versions if the feature branch was out of sync with the master branch.
* Fixed an issue where a non-descriptive error would be returned when giving the **update-release-notes** command a pack which can not be found.
* Added dependencies check for *widgets* in **find-dependencies** command.
* Added a `update-docker` flag to **format** command.
* Added a `json-to-outputs` flag to the **run** command.
* Added a verbose (`-v`) flag to **format** command.
* Fixed an issue where **download** added the prefix "playbook-" to the name of playbooks.

# 1.1.10
* Updated the **init** command. Relevant only when passing the *--contribution* argument.
   * Added the *--author* option.
   * The *support* field of the pack's metadata is set to *community*.
* Added a proper error message in the **Validate** command upon a missing description in the root of the yml.
* **Format** now works with a relative path.
* **Validate** now fails when all release notes have been excluded.
* Fixed issue where correct error message would not propagate for invalid images.
* Added the *--skip-pack-dependencies* flag to **validate** command to skip pack dependencies validation. Relevant when using the *-g* flag.
* Fixed an issue where **Validate** and **Format** commands failed integrations with `defaultvalue` field in fetch incidents related parameters.
* Fixed an issue in the **Validate** command in which unified YAML files were not ignored.
* Fixed an issue in **generate-docs** where scripts and playbooks inputs and outputs were not parsed correctly.
* Fixed an issue in the **openapi-codegen** command where missing reference fields in the swagger JSON caused errors.
* Fixed an issue in the **openapi-codegen** command where empty objects in the swagger JSON paths caused errors.
* **update-release-notes** command now accept path of the pack instead of pack name.
* Fixed an issue where **generate-docs** was inserting unnecessary escape characters.
* Fixed an issue in the **update-release-notes** command where changes to the pack_metadata were not detected.
* Fixed an issue where **validate** did not check for missing release notes in old format files.

# 1.1.9
* Fixed an issue where **update-release-notes** command failed on invalid file types.

# 1.1.8
* Fixed a regression where **upload** command failed on test playbooks.
* Added new *githubUser* field in pack metadata init command.
* Support beta integration in the commands **split-yml, extract-code, generate-test-playbook and generate-docs.**
* Fixed an issue where **find-dependencies** ignored *toversion* field in content items.
* Added support for *layoutscontainer*, *classifier_5_9_9*, *mapper*, *report*, and *widget* in the **Format** command.
* Fixed an issue where **Format** will set the `ID` field to be equal to the `name` field in modified playbooks.
* Fixed an issue where **Format** did not work for test playbooks.
* Improved **update-release-notes** command:
    * Write content description to release notes for new items.
    * Update format for file types without description: Connections, Incident Types, Indicator Types, Layouts, Incident Fields.
* Added a validation for feedTags param in feeds in **validate** command.
* Fixed readme validation issue in community support packs.
* Added the **openapi-codegen** command to generate integrations from OpenAPI specification files.
* Fixed an issue were release notes validations returned wrong results for *CommonScripts* pack.
* Added validation for image links in README files in **validate** command.
* Added a validation for default value of fetch param in feeds in **validate** command.
* Fixed an issue where the **Init** command failed on scripts.

# 1.1.7
* Fixed an issue where running the **format** command on feed integrations removed the `defaultvalue` fields.
* Playbook branch marked with *skipunavailable* is now set as an optional dependency in the **find-dependencies** command.
* The **feedReputation** parameter can now be hidden in a feed integration.
* Fixed an issue where running the **unify** command on JS package failed.
* Added the *--no-update* flag to the **find-dependencies** command.
* Added the following validations in **validate** command:
   * Validating that a pack does not depend on NonSupported / Deprecated packs.

# 1.1.6
* Added the *--description* option to the **init** command.
* Added the *--contribution* option to the **init** command which converts a contribution zip to proper pack format.
* Improved **validate** command performance time and outputs.
* Added the flag *--no-docker-checks* to **validate** command to skip docker checks.
* Added the flag *--print-ignored-files* to **validate** command to print ignored files report when the command is done.
* Added the following validations in **validate** command:
   * Validating that existing release notes are not modified.
   * Validating release notes are not added to new packs.
   * Validating that the "currentVersion" field was raised in the pack_metadata for modified packs.
   * Validating that the timestamp in the "created" field in the pack_metadata is in ISO format.
* Running `demisto-sdk validate` will run the **validate** command using git and only on committed files (same as using *-g --post-commit*).
* Fixed an issue where release notes were not checked correctly in **validate** command.
* Fixed an issue in the **create-id-set** command where optional playbook tasks were not taken into consideration.
* Added a prompt to the `demisto-sdk update-release-notes` command to prompt users to commit changes before running the release notes command.
* Added support to `layoutscontainer` in **validate** command.

# 1.1.5
* Fixed an issue in **find-dependencies** command.
* **lint** command now verifies flake8 on CommonServerPython script.

# 1.1.4
* Fixed an issue with the default output file name of the **unify** command when using "." as an output path.
* **Unify** command now adds contributor details to the display name and description.
* **Format** command now adds *isFetch* and *incidenttype* fields to integration yml.
* Removed the *feedIncremental* field from the integration schema.
* **Format** command now adds *feedBypassExclusionList*, *Fetch indicators*, *feedReputation*, *feedReliability*,
     *feedExpirationPolicy*, *feedExpirationInterval* and *feedFetchInterval* fields to integration yml.
* Fixed an issue in the playbooks schema.
* Fixed an issue where generated release notes were out of order.
* Improved pack dependencies detection.
* Fixed an issue where test playbooks were mishandled in **validate** command.

# 1.1.3
* Added a validation for invalid id fields in indicators types files in **validate** command.
* Added default behavior for **update-release-notes** command.
* Fixed an error where README files were failing release notes validation.
* Updated format of generated release notes to be more user friendly.
* Improved error messages for the **update-release-notes** command.
* Added support for `Connections`, `Dashboards`, `Widgets`, and `Indicator Types` to **update-release-notes** command.
* **Validate** now supports scripts under the *TestPlaybooks* directory.
* Fixed an issue where **validate** did not support powershell files.

# 1.1.2
* Added a validation for invalid playbookID fields in incidents types files in **validate** command.
* Added a code formatter for python files.
* Fixed an issue where new and old classifiers where mixed on validate command.
* Added *feedIncremental* field to the integration schema.
* Fixed error in the **upload** command where unified YMLs were not uploaded as expected if the given input was a pack.
* Fixed an issue where the **secrets** command failed due to a space character in the file name.
* Ignored RN validation for *NonSupported* pack.
* You can now ignore IF107, SC100, RP102 error codes in the **validate** command.
* Fixed an issue where the **download** command was crashing when received as input a JS integration or script.
* Fixed an issue where **validate** command checked docker image for JS integrations and scripts.
* **validate** command now checks scheme for reports and connections.
* Fixed an issue where **validate** command checked docker when running on all files.
* Fixed an issue where **validate** command did not fail when docker image was not on the latest numeric tag.
* Fixed an issue where beta integrations were not validated correctly in **validate** command.

# 1.1.1
* fixed and issue where file types were not recognized correctly in **validate** command.
* Added better outputs for validate command.

# 1.1.0
* Fixed an issue where changes to only non-validated files would fail validation.
* Fixed an issue in **validate** command where moved files were failing validation for new packs.
* Fixed an issue in **validate** command where added files were failing validation due to wrong file type detection.
* Added support for new classifiers and mappers in **validate** command.
* Removed support of old RN format validation.
* Updated **secrets** command output format.
* Added support for error ignore on deprecated files in **validate** command.
* Improved errors outputs in **validate** command.
* Added support for linting an entire pack.

# 1.0.9
* Fixed a bug where misleading error was presented when pack name was not found.
* **Update-release-notes** now detects added files for packs with versions.
* Readme files are now ignored by **update-release-notes** and validation of release notes.
* Empty release notes no longer cause an uncaught error during validation.

# 1.0.8
* Changed the output format of demisto-sdk secrets.
* Added a validation that checkbox items are not required in integrations.
* Added pack release notes generation and validation.
* Improved pack metadata validation.
* Fixed an issue in **validate** where renamed files caused an error

# 1.0.4
* Fix the **format** command to update the `id` field to be equal to `details` field in indicator-type files, and to `name` field in incident-type & dashboard files.
* Fixed a bug in the **validate** command for layout files that had `sortValues` fields.
* Fixed a bug in the **format** command where `playbookName` field was not always present in the file.
* Fixed a bug in the **format** command where indicatorField wasn't part of the SDK schemas.
* Fixed a bug in **upload** command where created unified docker45 yml files were not deleted.
* Added support for IndicatorTypes directory in packs (for `reputation` files, instead of Misc).
* Fixed parsing playbook condition names as string instead of boolean in **validate** command
* Improved image validation in YAML files.
* Removed validation for else path in playbook condition tasks.

# 1.0.3
* Fixed a bug in the **format** command where comments were being removed from YAML files.
* Added output fields: _file_path_ and _kind_ for layouts in the id-set.json created by **create-id-set** command.
* Fixed a bug in the **create-id-set** command Who returns Duplicate for Layouts with a different kind.
* Added formatting to **generate-docs** command results replacing all `<br>` tags with `<br/>`.
* Fixed a bug in the **download** command when custom content contained not supported content entity.
* Fixed a bug in **format** command in which boolean strings  (e.g. 'yes' or 'no') were converted to boolean values (e.g. 'True' or 'False').
* **format** command now removes *sourceplaybookid* field from playbook files.
* Fixed a bug in **generate-docs** command in which integration dependencies were not detected when generating documentation for a playbook.


# 1.0.1
* Fixed a bug in the **unify** command when output path was provided empty.
* Improved error message for integration with no tests configured.
* Improved the error message returned from the **validate** command when an integration is missing or contains malformed fetch incidents related parameters.
* Fixed a bug in the **create** command where a unified YML with a docker image for 4.5 was copied incorrectly.
* Missing release notes message are now showing the release notes file path to update.
* Fixed an issue in the **validate** command in which unified YAML files were not ignored.
* File format suggestions are now shown in the relevant file format (JSON or YAML).
* Changed Docker image validation to fail only on non-valid ones.
* Removed backward compatibility validation when Docker image is updated.

# 1.0.0
* Improved the *upload* command to support the upload of all the content entities within a pack.
* The *upload* command now supports the improved pack file structure.
* Added an interactive option to format integrations, scripts and playbooks with No TestPlaybooks configured.
* Added an interactive option to configure *conf.json* file with missing test playbooks for integrations, scripts and playbooks
* Added *download* command to download custom content from Demisto instance to the local content repository.
* Improved validation failure messages to include a command suggestion, wherever relevant, to fix the raised issue.
* Improved 'validate' help and documentation description
* validate - checks that scripts, playbooks, and integrations have the *tests* key.
* validate - checks that test playbooks are configured in `conf.json`.
* demisto-sdk lint - Copy dir better handling.
* demisto-sdk lint - Add error when package missing in docker image.
* Added *-a , --validate-all* option in *validate* to run all validation on all files.
* Added *-i , --input* option in *validate* to run validation on a specified pack/file.
* added *-i, --input* option in *secrets* to run on a specific file.
* Added an allowed hidden parameter: *longRunning* to the hidden integration parameters validation.
* Fixed an issue with **format** command when executing with an output path of a folder and not a file path.
* Bug fixes in generate-docs command given playbook as input.
* Fixed an issue with lint command in which flake8 was not running on unit test files.

# 0.5.2
* Added *-c, --command* option in *generate-docs* to generate a specific command from an integration.
* Fixed an issue when getting README/CHANGELOG files from git and loading them.
* Removed release notes validation for new content.
* Fixed secrets validations for files with the same name in a different directory.
* demisto-sdk lint - parallelization working with specifying the number of workers.
* demisto-sdk lint - logging levels output, 3 levels.
* demisto-sdk lint - JSON report, structured error reports in JSON format.
* demisto-sdk lint - XML JUnit report for unit-tests.
* demisto-sdk lint - new packages used to accelerate execution time.
* demisto-sdk secrets - command now respects the generic whitelist, and not only the pack secrets.

# 0.5.0
[PyPI History][1]

[1]: https://pypi.org/project/demisto-sdk/#history
# 0.4.9
* Fixed an issue in *generate-docs* where Playbooks and Scripts documentation failed.
* Added a graceful error message when executing the *run" command with a misspelled command.
* Added more informative errors upon failures of the *upload* command.
* format command:
    * Added format for json files: IncidentField, IncidentType, IndicatorField, IndicatorType, Layout, Dashboard.
    * Added the *-fv --from-version*, *-nv --no-validation* arguments.
    * Removed the *-t yml_type* argument, the file type will be inferred.
    * Removed the *-g use_git* argument, running format without arguments will run automatically on git diff.
* Fixed an issue in loading playbooks with '=' character.
* Fixed an issue in *validate* failed on deleted README files.

# 0.4.8
* Added the *max* field to the Playbook schema, allowing to define it in tasks loop.
* Fixed an issue in *validate* where Condition branches checks were case sensitive.

# 0.4.7
* Added the *slareminder* field to the Playbook schema.
* Added the *common_server*, *demisto_mock* arguments to the *init* command.
* Fixed an issue in *generate-docs* where the general section was not being generated correctly.
* Fixed an issue in *validate* where Incident type validation failed.

# 0.4.6
* Fixed an issue where the *validate* command did not identify CHANGELOG in packs.
* Added a new command, *id-set* to create the id set - the content dependency tree by file IDs.

# 0.4.5
* generate-docs command:
    * Added the *use_cases*, *permissions*, *command_permissions* and *limitations*.
    * Added the *--insecure* argument to support running the script and integration command in Demisto.
    * Removed the *-t yml_type* argument, the file type will be inferred.
    * The *-o --output* argument is no longer mandatory, default value will be the input file directory.
* Added support for env var: *DEMISTO_SDK_SKIP_VERSION_CHECK*. When set version checks are skipped.
* Fixed an issue in which the CHANGELOG files did not match our scheme.
* Added a validator to verify that there are no hidden integration parameters.
* Fixed an issue where the *validate* command ran on test files.
* Removed the *env-dir* argument from the demisto-sdk.
* README files which are html files will now be skipped in the *validate* command.
* Added support for env var: *DEMISTO_README_VALIDATOR*. When not set the readme validation will not run.

# 0.4.4
* Added a validator for IncidentTypes (incidenttype-*.json).
* Fixed an issue where the -p flag in the *validate* command was not working.
* Added a validator for README.md files.
* Release notes validator will now run on: incident fields, indicator fields, incident types, dashboard and reputations.
* Fixed an issue where the validator of reputation(Indicator Type) did not check on the details field.
* Fixed an issue where the validator attempted validating non-existing files after deletions or name refactoring.
* Removed the *yml_type* argument in the *split-yml*, *extract-code* commands.
* Removed the *file_type* argument in the *generate-test-playbook* command.
* Fixed the *insecure* argument in *upload*.
* Added the *insecure* argument in *run-playbook*.
* Standardise the *-i --input*, *-o --output* to demisto-sdk commands.

# 0.4.3
* Fixed an issue where the incident and indicator field BC check failed.
* Support for linting and unit testing PowerShell integrations.

# 0.4.2
* Fixed an issue where validate failed on Windows.
* Added a validator to verify all branches are handled in conditional task in a playbook.
* Added a warning message when not running the latest sdk version.
* Added a validator to check that the root is connected to all tasks in the playbook.
* Added a validator for Dashboards (dashboard-*.json).
* Added a validator for Indicator Types (reputation-*.json).
* Added a BC validation for changing incident field type.
* Fixed an issue where init command would generate an invalid yml for scripts.
* Fixed an issue in misleading error message in v2 validation hook.
* Fixed an issue in v2 hook which now is set only on newly added scripts.
* Added more indicative message for errors in yaml files.
* Disabled pykwalify info log prints.

# 0.3.10
* Added a BC check for incident fields - changing from version is not allowed.
* Fixed an issue in create-content-artifacts where scripts in Packs in TestPlaybooks dir were copied with a wrong prefix.


# 0.3.9
* Added a validation that incident field can not be required.
* Added validation for fetch incident parameters.
* Added validation for feed integration parameters.
* Added to the *format* command the deletion of the *sourceplaybookid* field.
* Fixed an issue where *fieldMapping* in playbook did not pass the scheme validation.
* Fixed an issue where *create-content-artifacts* did not copy TestPlaybooks in Packs without prefix of *playbook-*.
* Added a validation the a playbook can not have a rolename set.
* Added to the image validator the new DBot default image.
* Added the fields: elasticcommonfields, quiet, quietmode to the Playbook schema.
* Fixed an issue where *validate* failed on integration commands without outputs.
* Added a new hook for naming of v2 integrations and scripts.


# 0.3.8
* Fixed an issue where *create-content-artifact* was not loading the data in the yml correctly.
* Fixed an issue where *unify* broke long lines in script section causing syntax errors


# 0.3.7
* Added *generate-docs* command to generate documentation file for integration, playbook or script.
* Fixed an issue where *unify* created a malformed integration yml.
* Fixed an issue where demisto-sdk **init** creates unit-test file with invalid import.


# 0.3.6
* Fixed an issue where demisto-sdk **validate** failed on modified scripts without error message.


# 0.3.5
* Fixed an issue with docker tag validation for integrations.
* Restructured repo source code.


# 0.3.4
* Saved failing unit tests as a file.
* Fixed an issue where "_test" file for scripts/integrations created using **init** would import the "HelloWorld" templates.
* Fixed an issue in demisto-sdk **validate** - was failing on backward compatiblity check
* Fixed an issue in demisto-sdk **secrets** - empty line in .secrets-ignore always made the secrets check to pass
* Added validation for docker image inside integrations and scripts.
* Added --use-git flag to **format** command to format all changed files.
* Fixed an issue where **validate** did not fail on dockerimage changes with bc check.
* Added new flag **--ignore-entropy** to demisto-sdk **secrets**, this will allow skip entropy secrets check.
* Added --outfile to **lint** to allow saving failed packages to a file.


# 0.3.3
* Added backwards compatibility break error message.
* Added schema for incident types.
* Added **additionalinfo** field to as an available field for integration configuration.
* Added pack parameter for **init**.
* Fixed an issue where error would appear if name parameter is not set in **init**.


# 0.3.2
* Fixed the handling of classifier files in **validate**.


# 0.3.1
* Fixed the handling of newly created reputation files in **validate**.
* Added an option to perform **validate** on a specific file.


# 0.3.0
* Added support for multi-package **lint** both with parallel and without.
* Added all parameter in **lint** to run on all packages and packs in content repository.
* Added **format** for:
    * Scripts
    * Playbooks
    * Integrations
* Improved user outputs for **secrets** command.
* Fixed an issue where **lint** would run pytest and pylint only on a single docker per integration.
* Added auto-complete functionality to demisto-sdk.
* Added git parameter in **lint** to run only on changed packages.
* Added the **run-playbook** command
* Added **run** command which runs a command in the Demisto playground.
* Added **upload** command which uploads an integration or a script to a Demisto instance.
* Fixed and issue where **validate** checked if release notes exist for new integrations and scripts.
* Added **generate-test-playbook** command which generates a basic test playbook for an integration or a script.
* **validate** now supports indicator fields.
* Fixed an issue with layouts scheme validation.
* Adding **init** command.
* Added **json-to-outputs** command which generates the yaml section for outputs from an API raw response.

# 0.2.6

* Fixed an issue with locating release notes for beta integrations in **validate**.

# 0.2.5

* Fixed an issue with locating release notes for beta integrations in **validate**.

# 0.2.4

* Adding image validation to Beta_Integration and Packs in **validate**.

# 0.2.3

* Adding Beta_Integration to the structure validation process.
* Fixing bug where **validate** did checks on TestPlaybooks.
* Added requirements parameter to **lint**.

# 0.2.2

* Fixing bug where **lint** did not return exit code 1 on failure.
* Fixing bug where **validate** did not print error message in case no release notes were give.

# 0.2.1

* **Validate** now checks that the id and name fields are identical in yml files.
* Fixed a bug where sdk did not return any exit code.

# 0.2.0

* Added Release Notes Validator.
* Fixed the Unifier selection of your python file to use as the code.
* **Validate** now supports Indicator fields.
* Fixed a bug where **validate** and **secrets** did not return exit code 1 on failure.
* **Validate** now runs on newly added scripts.

# 0.1.8

* Added support for `--version`.
* Fixed an issue in file_validator when calling `checked_type` method with script regex.

# 0.1.2
* Restructuring validation to support content packs.
* Added secrets validation.
* Added content bundle creation.
* Added lint and unit test run.

# 0.1.1

* Added new logic to the unifier.
* Added detailed README.
* Some small adjustments and fixes.

# 0.1.0

Capabilities:
* **Extract** components(code, image, description etc.) from a Demisto YAML file into a directory.
* **Unify** components(code, image, description etc.) to a single Demisto YAML file.
* **Validate** Demisto content files.<|MERGE_RESOLUTION|>--- conflicted
+++ resolved
@@ -3,14 +3,11 @@
 * Added a validation that the mapper of an integration exists.
 * Added a validation that the incident types of a classifier exist.
 * Added a validation that the incident types of a mapper exist.
-<<<<<<< HEAD
+* Added support for *text* argument when running **demisto-sdk update-release-notes** on the ApiModules pack.
+* Added a validation for the minimal version of an indicator field of type grid.
 * Playbook dependencies from incident and indicator fields are now marked as optional.
 * Mappers dependencies from incident types and incident fields are now marked as optional.
 * Classifier dependencies from incident types are now marked as optional.
-=======
-* Added support for *text* argument when running **demisto-sdk update-release-notes** on the ApiModules pack.
-* Added a validation for the minimal version of an indicator field of type grid.
->>>>>>> 8a7f1fcd
 
 # 1.2.16
 * Added allowed ignore errors to the *IDSetValidator*.
