--- conflicted
+++ resolved
@@ -2,11 +2,8 @@
 
 ## Unreleased
 * Fixed an issue where an incorrect error was shown when the `id` of a content item differed from its `name` attribute.
-<<<<<<< HEAD
-* Fixed an issue where ignoring RM110 error code wasn't working.
-=======
 * Fixed an issue where the `preserve_quotes` in ruamel_handler received an incorrect value @icholy
->>>>>>> fce257a3
+* Fixed an issue where ignoring RM110 error code wasn't working and added a validation to **ALLOWED_IGNORE_ERRORS** to validate that all error codes are inserted in the right format.
 
 ## 1.6.9
 * Added a new validation that checks whether a pack should be deprecated.
