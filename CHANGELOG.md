# Changelog
* Added new validation of indicators usage in CommandResults to `XSOAR-linter`.
* Running **demisto-sdk lint** will automatically run on changed files (same behavior as the -g flag).
<<<<<<< HEAD
* Added support for Auto-Extract feature validation in incident types in the **validate** command.

=======
* Removed supported version message from the documentation when running **generate_docs**.
* Added a print to indicate backwards compatibility is being checked in **validate** command.
* Added a percent print when running the **validate** command with the *-a* flag.
* Fixed a regression in the **upload** command where it was ignoring `DEMISTO_VERIFY_SSL` env var.
* Fixed an issue where the **upload** command would fail to upload beta integrations.
* Fixed an issue where the **validate** command did not create the *id_set.json* file when running with *-a* flag.
* Added price change validation in the **validate** command.
* Added validations that checks in read-me for empty sections or leftovers from the auto generated read-me that should be changed.
* Added new code validation for *NotImplementedError* to raise a warning in `XSOAR-linter`.
* Added validation for support types in the pack metadata file.
* Fixed an issue with running **validate** on master branch where the changed files weren't compared to previous commit when using the *-g* flag.
* Fixed an issue where the `XSOAR-linter` ran *NotImplementedError* validation on scripts.
>>>>>>> f659593b

# 1.2.12
* Bandit now reports also on medium severity issues.
* Fixed an issue with support for Docker Desktop on Mac version 2.5.0+.
* Added support for vulture and mypy linting when running without docker.
* Added support for *prev-ver* flag in **update-release-notes** command.
* Improved retry support when building docker images for linting.
* Added the option to create an ID set on a specific pack in **create-id-set** command.
* Added the *--skip-id-set-creation* flag to **validate** command in order to add the capability to run validate command without creating id_set validation.
* Fixed an issue where **validate** command checked docker image tag on ApiModules pack.
* Fixed an issue where **find-dependencies** did not calculate dashboards and reports dependencies.
* Added supported version message to the documentation and release notes files when running **generate_docs** and **update-release-notes** commands respectively.
* Added new code validations for *NotImplementedError* exception raise to `XSOAR-linter`.
* Command create-content-artifacts additional support for **Author_image.png** object.
* Fixed an issue where schemas were not enforced for incident fields, indicator fields and old layouts in the validate command.
* Added support for **update-release-notes** command to update release notes according to master branch.

# 1.2.11
* Fixed an issue where the ***generate-docs*** command reset the enumeration of line numbering after an MD table.
* Updated the **upload** command to support mappers.
* Fixed an issue where exceptions were no printed in the **format** while the *--verbose* flag is set.
* Fixed an issue where *--assume-yes* flag did not work in the **format** command when running on a playbook without a `fromversion` field.
* Fixed an issue where the **format** command would fail in case `conf.json` file was not found instead of skipping the update.
* Fixed an issue where integration with v2 were recognised by the `name` field instead of the `display` field in the **validate** command.
* Added a playbook validation to check if a task script exists in the id set in the **validate** command.
* Added new integration category `File Integrity Management` in the **validate** command.

# 1.2.10
* Added validation for approved content pack use-cases and tags.
* Added new code validations for *CommonServerPython* import to `XSOAR-linter`.
* Added *default value* and *predefined values* to argument description in **generate-docs** command.
* Added a new validation that checks if *get-mapping-fields* command exists if the integration schema has *{ismappable: true}* in **validate** command.
* Fixed an issue where the *--staged* flag recognised added files as modified in the **validate** command.
* Fixed an issue where a backwards compatibility warning was raised for all added files in the **validate** command.
* Fixed an issue where **validate** command failed when no tests were given for a partner supported pack.
* Updated the **download** command to support mappers.
* Fixed an issue where the ***format*** command added a duplicate parameter.
* For partner supported content packs, added support for a list of emails.
* Removed validation of README files from the ***validate*** command.
* Fixed an issue where the ***validate*** command required release notes for ApiModules pack.

# 1.2.9
* Fixed an issue in the **openapi_codegen** command where it created duplicate functions name from the swagger file.
* Fixed an issue in the **update-release-notes** command where the *update type* argument was not verified.
* Fixed an issue in the **validate** command where no error was raised in case a non-existing docker image was presented.
* Fixed an issue in the **format** command where format failed when trying to update invalid Docker image.
* The **format** command will now preserve the **isArray** argument in integration's reputation commands and will show a warning if it set to **false**.
* Fixed an issue in the **lint** command where *finally* clause was not supported in main function.
* Fixed an issue in the **validate** command where changing any entity ID was not validated.
* Fixed an issue in the **validate** command where *--staged* flag did not bring only changed files.
* Fixed the **update-release-notes** command to ignore changes in the metadata file.
* Fixed the **validate** command to ignore metadata changes when checking if a version bump is needed.


# 1.2.8
* Added a new validation that checks in playbooks for the usage of `DeleteContext` in **validate** command.
* Fixed an issue in the **upload** command where it would try to upload content entities with unsupported versions.
* Added a new validation that checks in playbooks for the usage of specific instance in **validate** command.
* Added the **--staged** flag to **validate** command to run on staged files only.


# 1.2.7
* Changed input parameters in **find-dependencies** command.
   - Use ***-i, --input*** instead of ***-p, --path***.
   - Use ***-idp, --id-set-path*** instead of ***-i, --id-set-path***.
* Fixed an issue in the **unify** command where it crashed on an integration without an image file.
* Fixed an issue in the **format** command where unnecessary files were not skipped.
* Fixed an issue in the **update-release-notes** command where the *text* argument was not respected in all cases.
* Fixed an issue in the **validate** command where a warning about detailed description was given for unified or deprecated integrations.
* Improved the error returned by the **validate** command when running on files using the old format.

# 1.2.6
* No longer require setting `DEMISTO_README_VALIDATION` env var to enable README mdx validation. Validation will now run automatically if all necessary node modules are available.
* Fixed an issue in the **validate** command where the `--skip-pack-dependencies` would not skip id-set creation.
* Fixed an issue in the **validate** command where validation would fail if supplied an integration with an empty `commands` key.
* Fixed an issue in the **validate** command where validation would fail due to a required version bump for packs which are not versioned.
* Will use env var `DEMISTO_VERIFY_SSL` to determine if to use a secure connection for commands interacting with the Server when `--insecure` is not passed. If working with a local Server without a trusted certificate, you can set env var `DEMISTO_VERIFY_SSL=no` to avoid using `--insecure` on each command.
* Unifier now adds a link to the integration documentation to the integration detailed description.
* Fixed an issue in the **secrets** command where ignored secrets were not skipped.

# 1.2.5
* Added support for special fields: *defaultclassifier*, *defaultmapperin*, *defaultmapperout* in **download** command.
* Added -y option **format** command to assume "yes" as answer to all prompts and run non-interactively
* Speed up improvements for `validate` of README files.
* Updated the **format** command to adhere to the defined content schema and sub-schemas, aligning its behavior with the **validate** command.
* Added support for canvasContextConnections files in **format** command.

# 1.2.4
* Updated detailed description for community integrations.

# 1.2.3
* Fixed an issue where running **validate** failed on playbook with task that adds tags to the evidence data.
* Added the *displaypassword* field to the integration schema.
* Added new code validations to `XSOAR-linter`.
    * As warnings messages:
        * `demisto.params()` should be used only inside main function.
        * `demisto.args()` should be used only inside main function.
        * Functions args should have type annotations.
* Added `fromversion` field validation to test playbooks and scripts in **validate** command.

# 1.2.2
* Add support for warning msgs in the report and summary to **lint** command.
* Fixed an issue where **json-to-outputs** determined bool values as int.
* Fixed an issue where **update-release-notes** was crushing on `--all` flag.
* Fixed an issue where running **validate**, **update-release-notes** outside of content repo crushed without a meaningful error message.
* Added support for layoutscontainer in **init** contribution flow.
* Added a validation for tlp_color param in feeds in **validate** command.
* Added a validation for removal of integration parameters in **validate** command.
* Fixed an issue where **update-release-notes** was failing with a wrong error message when no pack or input was given.
* Improved formatting output of the **generate-docs** command.
* Add support for env variable *DEMISTO_SDK_ID_SET_REFRESH_INTERVAL*. Set this env variable to the refresh interval in minutes. The id set will be regenerated only if the refresh interval has passed since the last generation. Useful when generating Script documentation, to avoid re-generating the id_set every run.
* Added new code validations to `XSOAR-linter`.
    * As error messages:
        * Longer than 10 seconds sleep statements for non long running integrations.
        * exit() usage.
        * quit() usage.
    * As warnings messages:
        * `demisto.log` should not be used.
        * main function existence.
        * `demito.results` should not be used.
        * `return_output` should not be used.
        * try-except statement in main function.
        * `return_error` usage in main function.
        * only once `return_error` usage.
* Fixed an issue where **lint** command printed logs twice.
* Fixed an issue where *suffix* did not work as expected in the **create-content-artifacts** command.
* Added support for *prev-ver* flag in **lint** and **secrets** commands.
* Added support for *text* flag to **update-release-notes** command to add the same text to all release notes.
* Fixed an issue where **validate** did not recognize added files if they were modified locally.
* Added a validation that checks the `fromversion` field exists and is set to 5.0.0 or above when working or comparing to a non-feature branch in **validate** command.
* Added a validation that checks the certification field in the pack_metadata file is valid in **validate** command.
* The **update-release-notes** command will now automatically add docker image update to the release notes.

# 1.2.1
* Added an additional linter `XSOAR-linter` to the **lint** command which custom validates py files. currently checks for:
    * `Sys.exit` usages with non zero value.
    * Any `Print` usages.
* Fixed an issue where renamed files were failing on *validate*.
* Fixed an issue where single changed files did not required release notes update.
* Fixed an issue where doc_images required release-notes and validations.
* Added handling of dependent packs when running **update-release-notes** on changed *APIModules*.
    * Added new argument *--id-set-path* for id_set.json path.
    * When changes to *APIModule* is detected and an id_set.json is available - the command will update the dependent pack as well.
* Added handling of dependent packs when running **validate** on changed *APIModules*.
    * Added new argument *--id-set-path* for id_set.json path.
    * When changes to *APIModule* is detected and an id_set.json is available - the command will validate that the dependent pack has release notes as well.
* Fixed an issue where the find_type function didn't recognize file types correctly.
* Fixed an issue where **update-release-notes** command did not work properly on Windows.
* Added support for indicator fields in **update-release-notes** command.
* Fixed an issue where files in test dirs where being validated.


# 1.2.0
* Fixed an issue where **format** did not update the test playbook from its pack.
* Fixed an issue where **validate** validated non integration images.
* Fixed an issue where **update-release-notes** did not identified old yml integrations and scripts.
* Added revision templates to the **update-release-notes** command.
* Fixed an issue where **update-release-notes** crashed when a file was renamed.
* Fixed an issue where **validate** failed on deleted files.
* Fixed an issue where **validate** validated all images instead of packs only.
* Fixed an issue where a warning was not printed in the **format** in case a non-supported file type is inputted.
* Fixed an issue where **validate** did not fail if no release notes were added when adding files to existing packs.
* Added handling of incorrect layout paths via the **format** command.
* Refactor **create-content-artifacts** command - Efficient artifacts creation and better logging.
* Fixed an issue where image and description files were not handled correctly by **validate** and **update-release-notes** commands.
* Fixed an issue where the **format** command didn't remove all extra fields in a file.
* Added an error in case an invalid id_set.json file is found while running the **validate** command.
* Added fetch params checks to the **validate** command.

# 1.1.11
* Added line number to secrets' path in **secrets** command report.
* Fixed an issue where **init** a community pack did not present the valid support URL.
* Fixed an issue where **init** offered a non relevant pack support type.
* Fixed an issue where **lint** did not pull docker images for powershell.
* Fixed an issue where **find-dependencies** did not find all the script dependencies.
* Fixed an issue where **find-dependencies** did not collect indicator fields as dependencies for playbooks.
* Updated the **validate** and the **secrets** commands to be less dependent on regex.
* Fixed an issue where **lint** did not run on circle when docker did not return ping.
* Updated the missing release notes error message (RN106) in the **Validate** command.
* Fixed an issue where **Validate** would return missing release notes when two packs with the same substring existed in the modified files.
* Fixed an issue where **update-release-notes** would add duplicate release notes when two packs with the same substring existed in the modified files.
* Fixed an issue where **update-release-notes** would fail to bump new versions if the feature branch was out of sync with the master branch.
* Fixed an issue where a non-descriptive error would be returned when giving the **update-release-notes** command a pack which can not be found.
* Added dependencies check for *widgets* in **find-dependencies** command.
* Added a `update-docker` flag to **format** command.
* Added a `json-to-outputs` flag to the **run** command.
* Added a verbose (`-v`) flag to **format** command.
* Fixed an issue where **download** added the prefix "playbook-" to the name of playbooks.

# 1.1.10
* Updated the **init** command. Relevant only when passing the *--contribution* argument.
   * Added the *--author* option.
   * The *support* field of the pack's metadata is set to *community*.
* Added a proper error message in the **Validate** command upon a missing description in the root of the yml.
* **Format** now works with a relative path.
* **Validate** now fails when all release notes have been excluded.
* Fixed issue where correct error message would not propagate for invalid images.
* Added the *--skip-pack-dependencies* flag to **validate** command to skip pack dependencies validation. Relevant when using the *-g* flag.
* Fixed an issue where **Validate** and **Format** commands failed integrations with `defaultvalue` field in fetch incidents related parameters.
* Fixed an issue in the **Validate** command in which unified YAML files were not ignored.
* Fixed an issue in **generate-docs** where scripts and playbooks inputs and outputs were not parsed correctly.
* Fixed an issue in the **openapi-codegen** command where missing reference fields in the swagger JSON caused errors.
* Fixed an issue in the **openapi-codegen** command where empty objects in the swagger JSON paths caused errors.
* **update-release-notes** command now accept path of the pack instead of pack name.
* Fixed an issue where **generate-docs** was inserting unnecessary escape characters.
* Fixed an issue in the **update-release-notes** command where changes to the pack_metadata were not detected.
* Fixed an issue where **validate** did not check for missing release notes in old format files.

# 1.1.9
* Fixed an issue where **update-release-notes** command failed on invalid file types.

# 1.1.8
* Fixed a regression where **upload** command failed on test playbooks.
* Added new *githubUser* field in pack metadata init command.
* Support beta integration in the commands **split-yml, extract-code, generate-test-playbook and generate-docs.**
* Fixed an issue where **find-dependencies** ignored *toversion* field in content items.
* Added support for *layoutscontainer*, *classifier_5_9_9*, *mapper*, *report*, and *widget* in the **Format** command.
* Fixed an issue where **Format** will set the `ID` field to be equal to the `name` field in modified playbooks.
* Fixed an issue where **Format** did not work for test playbooks.
* Improved **update-release-notes** command:
    * Write content description to release notes for new items.
    * Update format for file types without description: Connections, Incident Types, Indicator Types, Layouts, Incident Fields.
* Added a validation for feedTags param in feeds in **validate** command.
* Fixed readme validation issue in community support packs.
* Added the **openapi-codegen** command to generate integrations from OpenAPI specification files.
* Fixed an issue were release notes validations returned wrong results for *CommonScripts* pack.
* Added validation for image links in README files in **validate** command.
* Added a validation for default value of fetch param in feeds in **validate** command.
* Fixed an issue where the **Init** command failed on scripts.

# 1.1.7
* Fixed an issue where running the **format** command on feed integrations removed the `defaultvalue` fields.
* Playbook branch marked with *skipunavailable* is now set as an optional dependency in the **find-dependencies** command.
* The **feedReputation** parameter can now be hidden in a feed integration.
* Fixed an issue where running the **unify** command on JS package failed.
* Added the *--no-update* flag to the **find-dependencies** command.
* Added the following validations in **validate** command:
   * Validating that a pack does not depend on NonSupported / Deprecated packs.

# 1.1.6
* Added the *--description* option to the **init** command.
* Added the *--contribution* option to the **init** command which converts a contribution zip to proper pack format.
* Improved **validate** command performance time and outputs.
* Added the flag *--no-docker-checks* to **validate** command to skip docker checks.
* Added the flag *--print-ignored-files* to **validate** command to print ignored files report when the command is done.
* Added the following validations in **validate** command:
   * Validating that existing release notes are not modified.
   * Validating release notes are not added to new packs.
   * Validating that the "currentVersion" field was raised in the pack_metadata for modified packs.
   * Validating that the timestamp in the "created" field in the pack_metadata is in ISO format.
* Running `demisto-sdk validate` will run the **validate** command using git and only on committed files (same as using *-g --post-commit*).
* Fixed an issue where release notes were not checked correctly in **validate** command.
* Fixed an issue in the **create-id-set** command where optional playbook tasks were not taken into consideration.
* Added a prompt to the `demisto-sdk update-release-notes` command to prompt users to commit changes before running the release notes command.
* Added support to `layoutscontainer` in **validate** command.

# 1.1.5
* Fixed an issue in **find-dependencies** command.
* **lint** command now verifies flake8 on CommonServerPython script.

# 1.1.4
* Fixed an issue with the default output file name of the **unify** command when using "." as an output path.
* **Unify** command now adds contributor details to the display name and description.
* **Format** command now adds *isFetch* and *incidenttype* fields to integration yml.
* Removed the *feedIncremental* field from the integration schema.
* **Format** command now adds *feedBypassExclusionList*, *Fetch indicators*, *feedReputation*, *feedReliability*,
     *feedExpirationPolicy*, *feedExpirationInterval* and *feedFetchInterval* fields to integration yml.
* Fixed an issue in the playbooks schema.
* Fixed an issue where generated release notes were out of order.
* Improved pack dependencies detection.
* Fixed an issue where test playbooks were mishandled in **validate** command.

# 1.1.3
* Added a validation for invalid id fields in indicators types files in **validate** command.
* Added default behavior for **update-release-notes** command.
* Fixed an error where README files were failing release notes validation.
* Updated format of generated release notes to be more user friendly.
* Improved error messages for the **update-release-notes** command.
* Added support for `Connections`, `Dashboards`, `Widgets`, and `Indicator Types` to **update-release-notes** command.
* **Validate** now supports scripts under the *TestPlaybooks* directory.
* Fixed an issue where **validate** did not support powershell files.

# 1.1.2
* Added a validation for invalid playbookID fields in incidents types files in **validate** command.
* Added a code formatter for python files.
* Fixed an issue where new and old classifiers where mixed on validate command.
* Added *feedIncremental* field to the integration schema.
* Fixed error in the **upload** command where unified YMLs were not uploaded as expected if the given input was a pack.
* Fixed an issue where the **secrets** command failed due to a space character in the file name.
* Ignored RN validation for *NonSupported* pack.
* You can now ignore IF107, SC100, RP102 error codes in the **validate** command.
* Fixed an issue where the **download** command was crashing when received as input a JS integration or script.
* Fixed an issue where **validate** command checked docker image for JS integrations and scripts.
* **validate** command now checks scheme for reports and connections.
* Fixed an issue where **validate** command checked docker when running on all files.
* Fixed an issue where **validate** command did not fail when docker image was not on the latest numeric tag.
* Fixed an issue where beta integrations were not validated correctly in **validate** command.

# 1.1.1
* fixed and issue where file types were not recognized correctly in **validate** command.
* Added better outputs for validate command.

# 1.1.0
* Fixed an issue where changes to only non-validated files would fail validation.
* Fixed an issue in **validate** command where moved files were failing validation for new packs.
* Fixed an issue in **validate** command where added files were failing validation due to wrong file type detection.
* Added support for new classifiers and mappers in **validate** command.
* Removed support of old RN format validation.
* Updated **secrets** command output format.
* Added support for error ignore on deprecated files in **validate** command.
* Improved errors outputs in **validate** command.
* Added support for linting an entire pack.

# 1.0.9
* Fixed a bug where misleading error was presented when pack name was not found.
* **Update-release-notes** now detects added files for packs with versions.
* Readme files are now ignored by **update-release-notes** and validation of release notes.
* Empty release notes no longer cause an uncaught error during validation.

# 1.0.8
* Changed the output format of demisto-sdk secrets.
* Added a validation that checkbox items are not required in integrations.
* Added pack release notes generation and validation.
* Improved pack metadata validation.
* Fixed an issue in **validate** where renamed files caused an error

# 1.0.4
* Fix the **format** command to update the `id` field to be equal to `details` field in indicator-type files, and to `name` field in incident-type & dashboard files.
* Fixed a bug in the **validate** command for layout files that had `sortValues` fields.
* Fixed a bug in the **format** command where `playbookName` field was not always present in the file.
* Fixed a bug in the **format** command where indicatorField wasn't part of the SDK schemas.
* Fixed a bug in **upload** command where created unified docker45 yml files were not deleted.
* Added support for IndicatorTypes directory in packs (for `reputation` files, instead of Misc).
* Fixed parsing playbook condition names as string instead of boolean in **validate** command
* Improved image validation in YAML files.
* Removed validation for else path in playbook condition tasks.

# 1.0.3
* Fixed a bug in the **format** command where comments were being removed from YAML files.
* Added output fields: _file_path_ and _kind_ for layouts in the id-set.json created by **create-id-set** command.
* Fixed a bug in the **create-id-set** command Who returns Duplicate for Layouts with a different kind.
* Added formatting to **generate-docs** command results replacing all `<br>` tags with `<br/>`.
* Fixed a bug in the **download** command when custom content contained not supported content entity.
* Fixed a bug in **format** command in which boolean strings  (e.g. 'yes' or 'no') were converted to boolean values (e.g. 'True' or 'False').
* **format** command now removes *sourceplaybookid* field from playbook files.
* Fixed a bug in **generate-docs** command in which integration dependencies were not detected when generating documentation for a playbook.


# 1.0.1
* Fixed a bug in the **unify** command when output path was provided empty.
* Improved error message for integration with no tests configured.
* Improved the error message returned from the **validate** command when an integration is missing or contains malformed fetch incidents related parameters.
* Fixed a bug in the **create** command where a unified YML with a docker image for 4.5 was copied incorrectly.
* Missing release notes message are now showing the release notes file path to update.
* Fixed an issue in the **validate** command in which unified YAML files were not ignored.
* File format suggestions are now shown in the relevant file format (JSON or YAML).
* Changed Docker image validation to fail only on non-valid ones.
* Removed backward compatibility validation when Docker image is updated.

# 1.0.0
* Improved the *upload* command to support the upload of all the content entities within a pack.
* The *upload* command now supports the improved pack file structure.
* Added an interactive option to format integrations, scripts and playbooks with No TestPlaybooks configured.
* Added an interactive option to configure *conf.json* file with missing test playbooks for integrations, scripts and playbooks
* Added *download* command to download custom content from Demisto instance to the local content repository.
* Improved validation failure messages to include a command suggestion, wherever relevant, to fix the raised issue.
* Improved 'validate' help and documentation description
* validate - checks that scripts, playbooks, and integrations have the *tests* key.
* validate - checks that test playbooks are configured in `conf.json`.
* demisto-sdk lint - Copy dir better handling.
* demisto-sdk lint - Add error when package missing in docker image.
* Added *-a , --validate-all* option in *validate* to run all validation on all files.
* Added *-i , --input* option in *validate* to run validation on a specified pack/file.
* added *-i, --input* option in *secrets* to run on a specific file.
* Added an allowed hidden parameter: *longRunning* to the hidden integration parameters validation.
* Fixed an issue with **format** command when executing with an output path of a folder and not a file path.
* Bug fixes in generate-docs command given playbook as input.
* Fixed an issue with lint command in which flake8 was not running on unit test files.

# 0.5.2
* Added *-c, --command* option in *generate-docs* to generate a specific command from an integration.
* Fixed an issue when getting README/CHANGELOG files from git and loading them.
* Removed release notes validation for new content.
* Fixed secrets validations for files with the same name in a different directory.
* demisto-sdk lint - parallelization working with specifying the number of workers.
* demisto-sdk lint - logging levels output, 3 levels.
* demisto-sdk lint - JSON report, structured error reports in JSON format.
* demisto-sdk lint - XML JUnit report for unit-tests.
* demisto-sdk lint - new packages used to accelerate execution time.
* demisto-sdk secrets - command now respects the generic whitelist, and not only the pack secrets.

# 0.5.0
[PyPI History][1]

[1]: https://pypi.org/project/demisto-sdk/#history
# 0.4.9
* Fixed an issue in *generate-docs* where Playbooks and Scripts documentation failed.
* Added a graceful error message when executing the *run" command with a misspelled command.
* Added more informative errors upon failures of the *upload* command.
* format command:
    * Added format for json files: IncidentField, IncidentType, IndicatorField, IndicatorType, Layout, Dashboard.
    * Added the *-fv --from-version*, *-nv --no-validation* arguments.
    * Removed the *-t yml_type* argument, the file type will be inferred.
    * Removed the *-g use_git* argument, running format without arguments will run automatically on git diff.
* Fixed an issue in loading playbooks with '=' character.
* Fixed an issue in *validate* failed on deleted README files.

# 0.4.8
* Added the *max* field to the Playbook schema, allowing to define it in tasks loop.
* Fixed an issue in *validate* where Condition branches checks were case sensitive.

# 0.4.7
* Added the *slareminder* field to the Playbook schema.
* Added the *common_server*, *demisto_mock* arguments to the *init* command.
* Fixed an issue in *generate-docs* where the general section was not being generated correctly.
* Fixed an issue in *validate* where Incident type validation failed.

# 0.4.6
* Fixed an issue where the *validate* command did not identify CHANGELOG in packs.
* Added a new command, *id-set* to create the id set - the content dependency tree by file IDs.

# 0.4.5
* generate-docs command:
    * Added the *use_cases*, *permissions*, *command_permissions* and *limitations*.
    * Added the *--insecure* argument to support running the script and integration command in Demisto.
    * Removed the *-t yml_type* argument, the file type will be inferred.
    * The *-o --output* argument is no longer mandatory, default value will be the input file directory.
* Added support for env var: *DEMISTO_SDK_SKIP_VERSION_CHECK*. When set version checks are skipped.
* Fixed an issue in which the CHANGELOG files did not match our scheme.
* Added a validator to verify that there are no hidden integration parameters.
* Fixed an issue where the *validate* command ran on test files.
* Removed the *env-dir* argument from the demisto-sdk.
* README files which are html files will now be skipped in the *validate* command.
* Added support for env var: *DEMISTO_README_VALIDATOR*. When not set the readme validation will not run.

# 0.4.4
* Added a validator for IncidentTypes (incidenttype-*.json).
* Fixed an issue where the -p flag in the *validate* command was not working.
* Added a validator for README.md files.
* Release notes validator will now run on: incident fields, indicator fields, incident types, dashboard and reputations.
* Fixed an issue where the validator of reputation(Indicator Type) did not check on the details field.
* Fixed an issue where the validator attempted validating non-existing files after deletions or name refactoring.
* Removed the *yml_type* argument in the *split-yml*, *extract-code* commands.
* Removed the *file_type* argument in the *generate-test-playbook* command.
* Fixed the *insecure* argument in *upload*.
* Added the *insecure* argument in *run-playbook*.
* Standardise the *-i --input*, *-o --output* to demisto-sdk commands.

# 0.4.3
* Fixed an issue where the incident and indicator field BC check failed.
* Support for linting and unit testing PowerShell integrations.

# 0.4.2
* Fixed an issue where validate failed on Windows.
* Added a validator to verify all branches are handled in conditional task in a playbook.
* Added a warning message when not running the latest sdk version.
* Added a validator to check that the root is connected to all tasks in the playbook.
* Added a validator for Dashboards (dashboard-*.json).
* Added a validator for Indicator Types (reputation-*.json).
* Added a BC validation for changing incident field type.
* Fixed an issue where init command would generate an invalid yml for scripts.
* Fixed an issue in misleading error message in v2 validation hook.
* Fixed an issue in v2 hook which now is set only on newly added scripts.
* Added more indicative message for errors in yaml files.
* Disabled pykwalify info log prints.

# 0.3.10
* Added a BC check for incident fields - changing from version is not allowed.
* Fixed an issue in create-content-artifacts where scripts in Packs in TestPlaybooks dir were copied with a wrong prefix.


# 0.3.9
* Added a validation that incident field can not be required.
* Added validation for fetch incident parameters.
* Added validation for feed integration parameters.
* Added to the *format* command the deletion of the *sourceplaybookid* field.
* Fixed an issue where *fieldMapping* in playbook did not pass the scheme validation.
* Fixed an issue where *create-content-artifacts* did not copy TestPlaybooks in Packs without prefix of *playbook-*.
* Added a validation the a playbook can not have a rolename set.
* Added to the image validator the new DBot default image.
* Added the fields: elasticcommonfields, quiet, quietmode to the Playbook schema.
* Fixed an issue where *validate* failed on integration commands without outputs.
* Added a new hook for naming of v2 integrations and scripts.


# 0.3.8
* Fixed an issue where *create-content-artifact* was not loading the data in the yml correctly.
* Fixed an issue where *unify* broke long lines in script section causing syntax errors


# 0.3.7
* Added *generate-docs* command to generate documentation file for integration, playbook or script.
* Fixed an issue where *unify* created a malformed integration yml.
* Fixed an issue where demisto-sdk **init** creates unit-test file with invalid import.


# 0.3.6
* Fixed an issue where demisto-sdk **validate** failed on modified scripts without error message.


# 0.3.5
* Fixed an issue with docker tag validation for integrations.
* Restructured repo source code.


# 0.3.4
* Saved failing unit tests as a file.
* Fixed an issue where "_test" file for scripts/integrations created using **init** would import the "HelloWorld" templates.
* Fixed an issue in demisto-sdk **validate** - was failing on backward compatiblity check
* Fixed an issue in demisto-sdk **secrets** - empty line in .secrets-ignore always made the secrets check to pass
* Added validation for docker image inside integrations and scripts.
* Added --use-git flag to **format** command to format all changed files.
* Fixed an issue where **validate** did not fail on dockerimage changes with bc check.
* Added new flag **--ignore-entropy** to demisto-sdk **secrets**, this will allow skip entropy secrets check.
* Added --outfile to **lint** to allow saving failed packages to a file.


# 0.3.3
* Added backwards compatibility break error message.
* Added schema for incident types.
* Added **additionalinfo** field to as an available field for integration configuration.
* Added pack parameter for **init**.
* Fixed an issue where error would appear if name parameter is not set in **init**.


# 0.3.2
* Fixed the handling of classifier files in **validate**.


# 0.3.1
* Fixed the handling of newly created reputation files in **validate**.
* Added an option to perform **validate** on a specific file.


# 0.3.0
* Added support for multi-package **lint** both with parallel and without.
* Added all parameter in **lint** to run on all packages and packs in content repository.
* Added **format** for:
    * Scripts
    * Playbooks
    * Integrations
* Improved user outputs for **secrets** command.
* Fixed an issue where **lint** would run pytest and pylint only on a single docker per integration.
* Added auto-complete functionality to demisto-sdk.
* Added git parameter in **lint** to run only on changed packages.
* Added the **run-playbook** command
* Added **run** command which runs a command in the Demisto playground.
* Added **upload** command which uploads an integration or a script to a Demisto instance.
* Fixed and issue where **validate** checked if release notes exist for new integrations and scripts.
* Added **generate-test-playbook** command which generates a basic test playbook for an integration or a script.
* **validate** now supports indicator fields.
* Fixed an issue with layouts scheme validation.
* Adding **init** command.
* Added **json-to-outputs** command which generates the yaml section for outputs from an API raw response.

# 0.2.6

* Fixed an issue with locating release notes for beta integrations in **validate**.

# 0.2.5

* Fixed an issue with locating release notes for beta integrations in **validate**.

# 0.2.4

* Adding image validation to Beta_Integration and Packs in **validate**.

# 0.2.3

* Adding Beta_Integration to the structure validation process.
* Fixing bug where **validate** did checks on TestPlaybooks.
* Added requirements parameter to **lint**.

# 0.2.2

* Fixing bug where **lint** did not return exit code 1 on failure.
* Fixing bug where **validate** did not print error message in case no release notes were give.

# 0.2.1

* **Validate** now checks that the id and name fields are identical in yml files.
* Fixed a bug where sdk did not return any exit code.

# 0.2.0

* Added Release Notes Validator.
* Fixed the Unifier selection of your python file to use as the code.
* **Validate** now supports Indicator fields.
* Fixed a bug where **validate** and **secrets** did not return exit code 1 on failure.
* **Validate** now runs on newly added scripts.

# 0.1.8

* Added support for `--version`.
* Fixed an issue in file_validator when calling `checked_type` method with script regex.

# 0.1.2
* Restructuring validation to support content packs.
* Added secrets validation.
* Added content bundle creation.
* Added lint and unit test run.

# 0.1.1

* Added new logic to the unifier.
* Added detailed README.
* Some small adjustments and fixes.

# 0.1.0

Capabilities:
* **Extract** components(code, image, description etc.) from a Demisto YAML file into a directory.
* **Unify** components(code, image, description etc.) to a single Demisto YAML file.
* **Validate** Demisto content files.<|MERGE_RESOLUTION|>--- conflicted
+++ resolved
@@ -1,10 +1,6 @@
 # Changelog
 * Added new validation of indicators usage in CommandResults to `XSOAR-linter`.
 * Running **demisto-sdk lint** will automatically run on changed files (same behavior as the -g flag).
-<<<<<<< HEAD
-* Added support for Auto-Extract feature validation in incident types in the **validate** command.
-
-=======
 * Removed supported version message from the documentation when running **generate_docs**.
 * Added a print to indicate backwards compatibility is being checked in **validate** command.
 * Added a percent print when running the **validate** command with the *-a* flag.
@@ -17,7 +13,8 @@
 * Added validation for support types in the pack metadata file.
 * Fixed an issue with running **validate** on master branch where the changed files weren't compared to previous commit when using the *-g* flag.
 * Fixed an issue where the `XSOAR-linter` ran *NotImplementedError* validation on scripts.
->>>>>>> f659593b
+* Added support for Auto-Extract feature validation in incident types in the **validate** command.
+
 
 # 1.2.12
 * Bandit now reports also on medium severity issues.
