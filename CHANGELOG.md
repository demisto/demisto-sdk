--- conflicted
+++ resolved
@@ -1,6 +1,6 @@
 # Changelog
 ## Unreleased
-
+* Updated **validate** on changed *APIModules* to use graph instead of id_set.
 
 ## 1.17.0
 * **validate** will only fail on docker related errors if the pack is supported by xsoar.
@@ -14,9 +14,6 @@
 * Fixed an issue where **validate** always returned *XSIAM Dashboards* and *Correlation Rules* files as valid.
 * Added `GR107` validation to **validate** using the graph validations to check that no deprecated items are used by non-deprecated content.
 * Fixed an issue where the **modeling-rules test** command failed to get the existence of dataset in cases where the dataset takes more than 1 minute to get indexed.
-<<<<<<< HEAD
-* Updated **validate** on changed *APIModules* to use graph instead of id_set.
-=======
 * Fixed an issue in **lint** where the container used for linting had dependency conflicts with the image used by content, and caused inconsistent results.
 * Fixed an issue where the **download** command failed when the playbook has different `name` and `id`.
 * Moved the **pre-commmit** command template to the `demisto/content` repository, where it's easier to maintain.
@@ -25,7 +22,6 @@
 * Fixed an issue where **upload** would not upload items whose `maketplaces` value was an empty list.
 * Added a prettyName key to the incident field schema.
 * Fixed an issue where **upload** command could not parse content items that are not unicode-encoded.
->>>>>>> a53259a8
 
 ## 1.16.0
 * Added a check to **is_docker_image_latest_tag** to only fail the validation on non-latest image tag when the current tag is older than 3 days.
