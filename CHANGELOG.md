--- conflicted
+++ resolved
@@ -2,11 +2,8 @@
 
 ## Unreleased
 * Fixed an issue where an incorrect error was shown when the `id` of a content item differed from its `name` attribute.
-<<<<<<< HEAD
+* Fixed an issue where the `preserve_quotes` in ruamel_handler received an incorrect value @icholy
 * Added support for automatically generated rn for deprecated items in **update-release-notes** command.
-=======
-* Fixed an issue where the `preserve_quotes` in ruamel_handler received an incorrect value @icholy
->>>>>>> fce257a3
 
 ## 1.6.9
 * Added a new validation that checks whether a pack should be deprecated.
