# Changelog
## Unreleased
* Fixed an issue where the *DEMISTO_SDK_SKIP_VERSION_CHECK* was ignored when running on non CI environments.
* Added the ability to ignore any validation in the **validate** command when running in an external (non-demisto/content) repo, by placing a `.private-repo-settings` file at its root.
* Fixed an issue where **validate** falsely detected backwards-compatibility issues, and prevented adding the `marketplaces` key to content items.
* Calling **format** with the `-d` flag now removes test playbooks testing the deprecated content from conf.json.
<<<<<<< HEAD
* Added a working directory to the `contribution_converter` in order to support working on a temporary directory.
=======
* Fixed an issue where the SDK would fail pulling docker images.
* Fixed an issue where in some cases the **split** command did not remove pack version note from the script.
* Improved the content graph performance when calculating content relationships.
* Fixed an issue where **validate** would not properly detect dependencies of core packs.
* Removed usages of Random in unit tests to ensure the tests are deterministic.
* **validate** will now run on all the pack content items when the pack supported marketplaces are modified.
* Fixed an issue where **validate** failed on single-select types incident and indicator fields when given empty value as a select value option.
* **pre-commit** no longer runs when there are no modified files (unless provided with input files).
* Fixed an issue where errors in **validate** were logged as `info`.
* Fixed an issue where **validate** error messages were not logged when an integration param, or the default argument in reputation commands is not valid.
* Added new validation that XSIAM integrations must have `marketplacev2` as the value of the marketplaces field.
* Fixed an issue where the **format** command would change the value of the `unsearchable` key in fields.
* Added an ability to provide list of marketplace names as a credentials-type (type 9) param attribute.
* **doc-review** will run with the `--use-packs-known-words` default to true.
* Calling **modeling-rules init-test-data** will now return the XDM fields output in alphabetical order.
* Fixed an issue where **validate** failed on infrastructure test files.
* Added a new validation to **validate** that assures internal function names aren't in use in customer-facing docs.
* Removed the Pipfile and Pipfile.lock from the templates in **demisto-sdk init** command.
* Disabled the option to create an integration with Pipfile and Pipfile.lock files.
* Added support for working with Demisto-SDK offline by using the `DEMISTO_SDK_OFFLINE_ENV` environment variable. See https://github.com/demisto/demisto-sdk#internet-connection for more information.
>>>>>>> 3a8647be

## 1.17.2
* Fixed an issue where **lint** and **validate** commands failed on integrations and scripts that use docker images that are not available in the Docker Hub but exist locally.
* Added documentation for the flag **override-existing** used in upload.
* Fixed an issue where **validate** failed on Incident Field items with a `template` value.
* Improved memory efficiency in **update-content-graph** and **create-content-graph** commands.
* Removed support for the `cve_id` name for the default-argument for **cve** reputation commands in **validate**. Now, only `cve` may be used for such commands.
* Fixed an issue where **zip_packs** failed uploading content.
* Added `tenant_timezone` handling to the **modeling-rules init** command, allowing usage with tenants in various timezones.
* Shortened the timeout when checking whether the dataset exists in **test-modeling-rule**.
* Cleaned up project dependencies.
* Added support for the **List** content item in **Xpanse** marketplace.
* Fixed an issue in **run-unit-tests** command when running Powershell tests.
* Fixed an issue where **lint** failed running when a docker container would not init properly.
* Fixed an issue where the *upload* command would upload a pack metadata with wrong display names.
* Performance enhancements when reading yaml files.
* Removed redundant errors and fields from `errors.py`.
* Updated **update-release-notes** to use graph instead of id_set.

## 1.17.1
* Added the `aliasTo` key to the Incident Field schema.
* Modified **validate** to not require fields whose value is always `False`.
* Modified **validate** to use the graph instead of id_set on changed *APIModules*.
* Fixed an issue where `register_module_line()` was not removed from python scripts when the script had no trailing newline.
* Fixed an issue where an integration containing a command without a description would fail to upload while using the **upload** command.
* Fixed an issue where attempting to individually upload `Preprocess Rule` files raised an unclear error message. Note: preprocess rules can not be individually uploaded, but only as part of a pack.
* Fixed an issue where the **upload** command would fail on Indicator Types.
* Fixed an issue where the **upload** command would return the wrong error message when connection credentials are invalid.
* Fixed an issue where the **upload** command would fail parsing input paths.
* added support for the `isfetcheventsandassets` flag in content graph.
* Fixed an issue where the **modeling-rules test** command failed to get the existence of result from dataset in cases where the results take time to load.
* Added an aliasTo key to the incident field schema.

## 1.17.0
* **validate** will only fail on docker related errors if the pack is supported by xsoar.
* Added a validation that assures filename, id, and name have a correct suffix for modeling/parsing rules files.
* Added new **validate** checks, preventing unwanted changes of the marketplaces (BC108,BC109), toversion (BC107)  and fromversion (BC106) fields.
* Removed the `timezone_offset` argument in the *modeling-rules test* command.
* Fixed an issue where **lint** failed when importing functions from CommonServerUserPython.
* The **format** command now will sync hidden parameters with master branch.
* Fixed an issue where lock integration failed on FileNotFound.(PANW-internal only).
* Fixed an issue where **lint** falsely warned of using `demisto.results`.
* Fixed an issue where **validate** always returned *XSIAM Dashboards* and *Correlation Rules* files as valid.
* Added `GR107` validation to **validate** using the graph validations to check that no deprecated items are used by non-deprecated content.
* Fixed an issue where the **modeling-rules test** command failed to get the existence of dataset in cases where the dataset takes more than 1 minute to get indexed.
* Fixed an issue in **lint** where the container used for linting had dependency conflicts with the image used by content, and caused inconsistent results.
* Fixed an issue where the **download** command failed when the playbook has different `name` and `id`.
* Moved the **pre-commmit** command template to the `demisto/content` repository, where it's easier to maintain.
* Fixed an issue where an internal method caused warning messages when reading md files.
* Added support for Pre Process Rules in the **upload** command.
* Fixed an issue where **upload** would not upload items whose `maketplaces` value was an empty list.
* Added a prettyName key to the incident field schema.
* Fixed an issue where **upload** command could not parse content items that are not unicode-encoded.

## 1.16.0
* Added a check to **is_docker_image_latest_tag** to only fail the validation on non-latest image tag when the current tag is older than 3 days.
* Fixed an issue where **upload** would not properly show the installed version in the UI.
* Fixed an issue where the `contribution_converter` failed replacing generated release notes with the contribution form release notes.
* Fixed an issue where an extra levelname was added to a logging message.
* Modified the `mypy` pre-commit hook to run in a virtual environment, rather than the local mypy version.
* Added support to run **validate** with `--git` flag on detached HEAD.
* Added a validation that the **validate** command will fail if the pack name is not prefixed on XSIAM dashboard images.
* Fixed the **generate-test-playbook** which failed on an unexpected keyword argument - 'console_log_threshold'.
* Fixed an issue where **prepare-content** would not properly parse the `fromVersion` and `toVersion` attributes of XSIAM-Dashbaord and XSIAM-Report content items.
* Fixed an issue where **validate** command did not fail on non-existent dependency ids of non-mandatory dependant content.
* Fixed pytest async io deprecation warning.
* Added the `--incident-id` argument (optional) to the **run** command.
* Fixed an issue in **run-unit-tests** and **update-content-graph** where running commands in a docker container was done with insufficient permissions.
* Added the `_time` field to the output compare table of the **modeling-rules test** command.
* Changed the endpoint **download** uses to get system content items.
* Fixed an issue where graph-related tasks failed when files were deleted from the repo.
* Added a **validate** check, and a **format** auto fix for the `fromversion` field in Correlation Rules and XSIAM Dashboards.
* Update the format used for dev-dependencies in pyproject.toml to match modern versions of Poetry.
* Added timestamps to logging messages when running in a CI build.

## 1.15.5
* **Breaking Change**: The default of the **upload** command `--zip` argument is `true`. To upload packs as custom content items use the `--no-zip` argument.
* Removed the `no-implicit-optional` hook from **pre-commit**.
* Removed the `markdownlint` hook from **pre-commit**.
* Fixed an issue in **run-unit-tests** to pass with warnings when no tests are collected.
* Fixed an issue in **run-unit-tests** with the coverage calculation.
* Fixed a notification about log file location appeared more than once.
* Updated the error message when code coverage is below the threshold in **coverage-analyze** to be printed in a more noticeable red color.
* Fixed an issue in **upload** that failed when a comma-separated list of paths is passed to the `--input` argument.
* Running **validate** with the `--graph` flag will now run the graph validations after all other validations.
* improved the generated release note for newly added XSIAM entities when running *update-release-notes* command.
* Fixed an issue where in some cases validation failed when mapping null values.
* Fixed an issue in **upload** command where the `--keep-zip` argument did not clean the working directory.
* Fixed an issue where an extra levelname was added to a logging message.
* Fixed an issue in **upload** where uploading packs to XSIAM failed due to version mismatch.

## 1.15.4
* Fixed an issue where *update-release-notes* and *doc-review* did not handle new content notes as expected.
* Fixed an issue in PEP484 (no-implicit-optional) hook to **pre-commit**.
* Fixed an issue in **upload** with `--input-config-file` where the content items weren't uploaded in the correct pack.
* Added support to disable the default logging colors with the **DEMISTO_SDK_LOG_NO_COLORS** environment variable.

## 1.15.3
* Added the `--init` flag to **download**.
* Added the `--keep-empty-folders` flag to **download**.
* Added `markdown-lint` to **pre-commit**
* Added the PEP484 (no-implicit-optional) hook to **pre-commit**.
* Fixed an issue where the content-graph parsing failed on mappers with undefined mapping.
* Fixed an issue in **validate** where `pack_metadata.json` files were not collected proplely in `--graph` option.
* Fixed an issue where *validate* reputation commands outputs were not checked for new content.
* Added *IN107* and *DB100* error codes to *ALLOWED_IGNORE_ERRORS* list.
* Added a validation that assures feed integrations implement the `integration_reliability` configuration parameter.
* Fixed an issue where the format command did not work as expected on pre-process rules files.
* Fixed an issue where **upload** command failed to upload when the XSOAR version is beta.
* Fixed an issue where **upload** command summary was inaccurate when uploading a `Pack` without the `-z` flag.
* Added pack name and pack version to **upload** command summary.
* Added support for modeling rules with multi datasets in ****modeling-rules test**** command.
* Fixed an issue where **validate** didn't recognize layouts with incident fields missing from `id_set.json` even when `--post-commit` was indicated.

## 1.15.2
* Fixed an issue where **format** added default arguments to reputation commands which already have one.
* Fixed an issue where **validate** fails when adding the *advance* field to the integration required fields.
* Updated the integration Traffic Light Protocol (TLP) color list schema in the **validate** command.
* Fixed an issue where **upload** would not read a repo configuration file properly.
* Fixed an issue where **upload** would not handle the `-x`/`--xsiam` flag properly.
* Fixed an issue where **format** failed to use input from the user, when asking about a `from_version`.
* Added the `-n`/`--assume_no` flag to **format**.

## 1.15.1
* Fixed an issue where **generate-docs** generated fields with double html escaping.
* Fixed an issue where **upload** failed when using the `-z` flag.

## 1.15.0
* **Breaking Change**: the **upload** command now only supports **XSOAR 6.5** or newer (and all XSIAM versions).
* **upload** now uses content models, and calls the `prepare` method of each model before uploading (unless uploading a zipped pack).
* Added a *playbook* modification to **prepare-content**, replacing `getIncident` calls with `getAlerts`, when uploading to XSIAM.
* Added a *playbook* modification to **prepare-content**, replacing `${incident.fieldname}` context accessors with `${alert.fieldname}` when uploading to XSIAM.
* Added a *playbook* modification to **prepare-content**, replacing `incident` to `alert` in task display names, when uploading to XSIAM.
* Added a *layout* modification to **prepare-content**, replacing `Related/Child/Linked Incidents` to `... Alerts` when uploading to XSIAM.
* Added a *script* modification to **prepare-content**, automatically replacing the word `incident` with `alert` when uploading to XSIAM.
* Added a validation that the **validate** command will fail if the `dockerimage` field in scripts/integrations uses any py3-native docker image.
* Updated the `ruff` version used in **pre-commit** to `0.0.269`.
* Fixed an issue in **create-content-graph** which caused missing detection of duplicated content items.
* Fixed an issue where **run-unit-tests** failed on python2 content items.
* Fixed an issue in **validate** where core packs validations were checked against the core packs defined on master branch, rather than on the current branch.
* Fixed an issue in **pre-commit** where `--input` flag was not filtered by the git files.
* Skip reset containers for XSOAR NG and XSIAM(PANW-internal only).
* Fixed an issue where **lint** failed fetching docker image details from a PANW GitLab CI environment. (PANW-internal only).

## 1.14.5
* Added logging in case the container fails to run in **run-unit-tests**.
* Disabled **pre-commit** multiprocessing for `validate` and `format`, as they use a service.
* **pre-commit** now calls `format` with `--assume-yes` and `--no-validate`.
* Fixed an issue where **pre-commit** ran multiple times when checking out build related files.

## 1.14.4
* Added integration configuration for *Cortex REST API* integration.
* Removed `Flake8` from **pre-commit**, as `ruff` covers its basic rules.
* Improved log readability by silencing non-critical `neo4j` (content graph infrastructure) logs.
* Fixed an issue where **run-unit-tests** failed on python2 content items.
* Fixed an issue where **modeling-rules test** did not properly handle query fields that pointed to a string.
* Fixed an issue when trying to fetch remote files when not under the content repo.
* Fixed a validation that the **modeling-rules test** command will fail if no test data file exist.
* Fixed an issue where **format** command failed while updating the `fromversion` entry.
* Added support for mapping uuid to names for Layout files in the **download** command.

## 1.14.3
* Fixed an issue where **run-unit-tests** failed running on items with `test_data`.
* Updated the demisto-py to v3.2.10 which now supports url decoding for the proxy authentication password.
* Fixed an issue where **generate-outputs** did not generate context paths for empty lists or dictionaries in the response.

## 1.14.2
* Added the `--staged-only` flag to **pre-commit**.
* Fixed an issue where **run-unit-tests** failed running on items with `test_data`.
* Fixed an issue where **pre-commit** ran on unchanged files.
* Add the ability to run **secrets** in **pre-commit** by passing a `--secrets` flag.
* Added support to override the log file with the **DEMISTO_SDK_LOG_FILE_PATH** environment variable.

## 1.14.1
* Fixed an issue where **update-release-notes** command failed when running on a pack that contains deprecated integrations without the `commands` section.
* Added toVersion and fromVersion to XSIAM content items schema.
* Fixed an issue where **validate** failed when attempting to map null values in a classifier and layout.
* Added search marketplace functionality to XSIAM client.
* Fixed an issue in **pre-commit** command where `MYPYPATH` was not set properly.
* Updated the integration category list in the **init** command.
* Fixed an issue where in some environments docker errors were not caught.
* Added a validation that the **validate** command will fail on README files if an image does not exist in the specified path.

## 1.14.0
* Added the `DEMISTO_SDK_GRAPH_FORCE_CREATE` environment variable. Use it to force the SDK to recreate the graph, rather than update it.
* Added support for code importing multi-level ApiModules to **lint**.
* Added a validation that the **modeling-rules test** command will fail if no test data file exist.
* Added support for the `<~XPANSE>` marketplace tag in release notes.
* Added support for marketplace tags in the **doc-review** command.
* Added **generate-unit-tests** documentation to the repo README.
* Added the `hiddenpassword` field to the integration schema, allowing **validate** to run on integrations with username-only inputs.
* Improved logs and error handling in the **modeling-rules test** command.
* Improved the warning message displayed for Contribution PRs editing outdated code.
* Improved the clarity of error messages for cases where yml files cannot be parsed as a dictionary.
* Updated the `XSIAMReport` schema.
* Standardized repo-wide logging. All logs are now created in one logger instance.
* **lint** now prevents unit-tests from accessing online resources in runtime.
* Updated the logs shown during lint when running in docker.
* Fixed an issue where **validate** showed errors twice.
* Fixed an issue where **validate** did not fail when xif files had wrong naming.
* Fixed an issue where **doc-review** required dot suffixes in release notes describing new content.
* Fixed an issue where **download** command failed when running on a beta integration.
* Fixed an issue where **update-release-notes** generated release notes for packs in their initial version (1.0.0).
* Fixed an issue with **update-content-graph** where `--use-git` parameter was ignored when using `--imported-path` parameter.
* Fixed an issue where **validate** failed on playbooks with valid inputs, since it did not collect the playbook inputs occurrences properly.

## 1.13.0
* Added the pack version to the code files when calling **unify**. The same value is removed when calling **split**.
* Added a message showing the output path when **prepare-content** is called.
* Contribution PRs that update outdated packs now display a warning message.
* Fixed an issue when kebab-case has a misspelling in one of the sub words, the suggestion might be confusing.
* Improved caching and stability for **lint**.
* Added support for *.xif* files in the **secrets** command.
* Fixed an issue where **validate** would fail when playbook inputs contain Transform Language (DT).
* Added a new **validate** check, making sure a first level header exist in release notes (RN116)
* Fixed an issue where **lint** would not properly handle multiple ApiModules imports.

## 1.12.0
* Added the **pre-commit** command, to improve code quality of XSOAR content.
* Added the **run-unit-tests** command, to run unit tests of given content items inside their respective docker images.
* Added support for filepath arguments in the **validate** and **format** commands.
* Added pre-commit hooks for `validate`, `format`, `run-unit-tests` and `update-docker-image` commands.
* Fixed an issue in the **download** command where layouts were overriden even without the `-f` option.
* Fixed an issue where Demisto-SDK did not detect layout ID when using the **download** command.
* Fixed an issue where the **lint** command ran on `native:dev` supported content when passing the `--docker-image all` flag, instead it will run on `native:candidate`.
* Added support for `native:candidate` as a docker image flag for **lint** command.
* Added a modification for layouts in **prepare-content**, replacing `Related Incidents`, `Linked Incidents` and `Child Incidents` with the suitable `... Alerts` name when uploading to XSIAM.
* Fixed an issue where logs and messages would not show when using the **download** command.
* Fixed an issue where the `server_min_version` field in metadata was an empty value when parsing packs without content items.
* Fixed an issue where running **openapi-codegen** resulted in false-positive error messages.
* Fixed an issue where **generate-python-to-yml** generated input arguments as required even though required=False was specified.
* Fixed an issue where **generate-python-to-yml** generated input arguments a default arguments when default=some_value was provided.
* Fixed a bug where **validate** returned error on playbook inputs with special characters.
* Fixed an issue where **validate** did not properly check `conf.json` when the latter is modified.
* Fixed an issue in the **upload** command, where a prompt was not showing on the console.
* Fixed an issue where running **lint** failed installing dependencies in containers.

## 1.11.0
* **Note: Demisto-SDK will soon stop supporting Python 3.8**
* Fixed an issue where using **download** on non-unicode content, merging them into existing files caused an error.
* Changed an internal setting to allow writing non-ascii content (unicode) using `YAMLHandler` and `JSONHandler`.
* Fixed an issue where an error message in **unify** was unclear for invalid input.
* Fixed an issue where running **validate** failed with **is_valid_integration_file_path_in_folder** on integrations that use API modules.
* Fixed an issue where **validate** failed with **is_valid_integration_file_path_in_folder** on integrations that use the `MSAPIModule`.
* Added **validate** check for the `modules` field in `pack_metadata.json` files.
* Changed **lint** to skip deprecated content, unless when using the `-i` flag.
* Fixed an issue where **update-release-notes** failed when a new *Parsing Rule* was added to a pack.
* Refactored the logging framework. Demisto-SDK logs will now be written to `.demist_sdk_debug.log` under the content path (when detected) or the current directory.
* Added `GR105` validation to **validate** command to check that no duplicate IDs are used.
* Added support for API Modules imported in API modules in the **unify** command.
* Added **validate** check, to make sure every Python file has a corresponding unit test file.

## 1.10.6
* Fixed an issue where running **validate** with the `-g` flag would skip some validations for old-formatted (unified) integration/script files.
* Deprecated integrations and scripts will not run anymore when providing the **--all-packs** to the **lint** command.
* Fixed an issue where a pack `serverMinVersion` would be calculated by the minimal fromVersion of its content items.
* Added the `--docker-image-target` flag to **lint** for testing native supported content with new images.

## 1.10.5
* Fixed an issue where running **run-test-playbook** would not use the `verify` parameter correctly. @ajoga
* Added a newline at the end of README files generated in **generate-docs**.
* Added the value `3` (out of bounds) to the `onChangeRepAlg` and `reputationCalc` fields under the `IncidentType` and `GenericType` schemas. **validate** will allow using it now.
* Fixed an issue where **doc-review** required dot suffixes in release notes describing new content.
* Fixed an issue where **validate** failed on Feed Integrations after adding the new *Collect/Connect* section field.
* Fixed an issue where using **postman-codegen** failed converting strings containing digits to kebab-case.
* Fixed an issue where the ***error-code*** command could not parse List[str] parameter.
* Updated validation *LO107* to support more section types in XSIAM layouts.

## 1.10.4
* Added support for running **lint** in multiple native-docker images.

## 1.10.3
* Fixed an issue where running **format** would fail after running npm install.
* Improved the graph validations in the **validate** command:
  - GR100 will now run on all content items of changed packs.
  - GR101 and GR102 will now catch invalid fromversion/toversion of files **using** the changed items.
  - GR103 errors will raise a warning when using the *-a* flag, but an error if using the *-i* or *g* flags.
* Fixed an issue where test-playbooks timed out.
* Fixed an issue where making a change in a module using an ApiModule would cause lint to run on the ApiModule unnecessarily.
* Fixed an issue where the `marketplace` field was not used when dumping pack zips.
* Fixed a typo in the README content generated with **update-release-notes** for updating integrations.
* Fixed an issue in **validate**, where using the `-gr` and `-i` flags did not run properly.
* Added the `sectionorder` field to integration scheme.
* Fixed an issue where in some occasions running of test-playbooks could receive session timeouts.
* Fixed an issue where **validate** command failed on core pack dependencies validation because of test dependencies.

## 1.10.2
* Added markdown lint formatting for README files in the **format** command.
* Fixed an issue where **lint** failed when using the `-cdam` flag with changed dependant api modules.
* Fixed an issue in the **upload** command, where `json`-based content items were not unified correctly when using the `--zip` argument.
* Added XPANSE core packs validations.

## 1.10.1
* Fixed an issue where **update-content-graph** failed to execute.

## 1.10.0
* **Breaking change**: Removed usage of `pipenv`, `isort` and `autopep8` in the **split** and **download** commands. Removed the `--no-pipenv` and `--no-code-formatting` flags. Please see https://xsoar.pan.dev/docs/tutorials/tut-setup-dev-remote for the recommended environment setup.
* Fixed an issue in **prepare-content** command where large code lines were broken.
* Fixed an issue where git-*renamed_files* were not retrieved properly.
* Fixed an issue where test dependencies were calculated in all level dependencies calculation.
* Added formatting and validation to XSIAM content types.
* Fixed an issue where several XSIAM content types were not validated when passing the `-a` flag.
* Added a UUID to name mapper for **download** it replaces UUIDs with names on all downloaded files.
* Updated the demisto-py to v3.2.6 which now supports basic proxy authentication.
* Improved the message shown when using **upload** and overwriting packs.
* Added support for the **Layout Rule** content type in the id-set and the content graph.
* Updated the default general `fromVersion` value on **format** to `6.8.0`
* Fixed an issue where **lint** sometimes failed when using the `-cdam` flag due to wrong file duplications filtering.
* Added the content graph to **validate**, use with the `--graph` flag.

## 1.9.0
* Fixed an issue where the Slack notifier was using a deprecated argument.
* Added the `--docker-image` argument to the **lint** command, which allows determining the docker image to run lint on. Possible options are: `'native:ga'`, `'native:maintenance'`, `'native:dev'`, `'all'`, a specific docker image (from Docker Hub) or, the default `'from-yml'`.
* Fixed an issue in **prepare-content** command where large code lines were broken.
* Added a logger warning to **get_demisto_version**, the task will now fail with a more informative message.
* Fixed an issue where the **upload** and **prepare-content** commands didn't add `fromServerVersion` and `toServerVersion` to layouts.
* Updated **lint** to use graph instead of id_set when running with `--check-dependent-api-module` flag.
* Added the marketplaces field to all schemas.
* Added the flag `--xsoar-only` to the **doc-review** command which enables reviewing documents that belong to XSOAR-supported Packs.
* Fixed an issue in **update-release-notes** command where an error occurred when executing the same command a second time.
* Fixed an issue where **validate** would not always ignore errors listed under `.pack-ignore`.
* Fixed an issue where running **validate** on a specific pack didn't test all the relevant entities.
* Fixed an issue where fields ending with `_x2` where not replaced in the appropriate Marketplace.

## 1.8.3
* Changed **validate** to allow hiding parameters of type 0, 4, 12 and 14 when replacing with type 9 (credentials) with the same name.
* Fixed an issue where **update-release-notes** fails to update *MicrosoftApiModule* dependent integrations.
* Fixed an issue where the **upload** command failed because `docker_native_image_config.json` file could not be found.
* Added a metadata file to the content graph zip, to be used in the **update-content-graph** command.
* Updated the **validate** and **update-release-notes** commands to unskip the *Triggers Recommendations* content type.


## 1.8.2
* Fixed an issue where demisto-py failed to upload content to XSIAM when `DEMISTO_USERNAME` environment variable is set.
* Fixed an issue where the **prepare-content** command output invalid automation name when used with the --*custom* argument.
* Fixed an issue where modeling rules with arbitrary whitespace characters were not parsed correctly.
* Added support for the **nativeImage** key for an integration/script in the **prepare-content** command.
* Added **validate** checks for integrations declared deprecated (display name, description) but missing the `deprecated` flag.
* Changed the **validate** command to fail on the IN145 error code only when the parameter with type 4 is not hidden.
* Fixed an issue where downloading content layouts with `detailsV2=None` resulted in an error.
* Fixed an issue where **xdrctemplate** was missing 'external' prefix.
* Fixed an issue in **prepare-content** command providing output path.
* Updated the **validate** and **update-release-notes** commands to skip the *Triggers Recommendations* content type.
* Added a new validation to the **validate** command to verify that the release notes headers are in the correct format.
* Changed the **validate** command to fail on the IN140 error code only when the skipped integration has no unit tests.
* Changed **validate** to allow hiding parameters of type 4 (secret) when replacing with type 9 (credentials) with the same name.
* Fixed an issue where the **update-release-notes** command didn't add release-notes properly to some *new* content items.
* Added validation that checks that the `nativeimage` key is not defined in script/integration yml.
* Added to the **format** command the ability to remove `nativeimage` key in case defined in script/integration yml.
* Enhanced the **update-content-graph** command to support `--use-git`, `--imported_path` and `--output-path` arguments.
* Fixed an issue where **doc-review** failed when reviewing command name in some cases.
* Fixed an issue where **download** didn't identify playbooks properly, and downloaded files with UUIDs instead of file/script names.

## 1.8.1
* Fixed an issue where **format** created duplicate configuration parameters.
* Added hidden properties to integration command argument and script argument.
* Added `--override-existing` to **upload** that skips the confirmation prompt for overriding existing content packs. @mattbibbydw
* Fixed an issue where **validate** failed in private repos when attempting to read from a nonexisting `approved_categories.json`.
* Fixed an issue where **validate** used absolute paths when getting remote `pack_metadata.json` files in private repos.
* Fixed an issue in **download**, where names of custom scripts were replaced with UUIDs in IncidentFields and Layouts.

## 1.8.0
* Updated the supported python versions, as `>=3.8,<3.11`, as some of the dependencies are not supported on `3.11` yet.
* Added a **validate** step for **Modeling Rules** testdata files.
* Added the **update-content-graph** command.
* Added the ability to limit the number of CPU cores with `DEMISTO_SDK_MAX_CPU_CORES` envirment variable.
* Added the **prepare-content** command.
* Added support for fromversion/toversion in XSIAM content items (correlation rules, XSIAM dashboards, XSIAM reports and triggers).
* Added a **validate** step checking types of attributes in the schema file of modeling rule.
* Added a **validate** step checking that the dataset name of a modeling rule shows in the xif and schema files.
* Added a **validate** step checking that a correlation rule file does not start with a hyphen.
* Added a **validate** step checking that xsiam content items follow naming conventions.
* Fixed an issue where SDK commands failed on the deprecated `packaging.version.LegacyVersion`, by locking the `packaging` version to `<22`.
* Fixed an issue where **update-release-notes** failed when changing only xif file in **Modeling Rules**.
* Fixed an issue where *is_valid_category* and *is_categories_field_match_standard* failed when running in a private repo.
* Fixed an issue where **validate** didn't fail on the MR103 validation error.
* Fixed the *--release-notes* option, to support the new CHANGELOG format.
* Fixed an issue where **validate** failed when only changing a modeling rules's xif file.
* Fixed an issue where **format** failed on indicator files with a `None` value under the `tabs` key.
* Fixed an issue where **validate** only printed errors for one change of context path, rather than print all.
* Fixed an issue where **download** did not suggest using a username/password when authenticating with XSOAR and using invalid arguments.
* Fixed an issue where **download** failed when listing or downloading content items that are not unicode-encoded.
* Added support for fromversion/toversion in XSIAM content items (correlation rules, XSIAM dashboards, XSIAM reports and triggers).
* Updated the supported python versions, as `>=3.8,<3.11`, as some of the dependencies are not supported on `3.11` yet.
* Added **prepare-content** command which will prepare the pack or content item for the platform.
* Patched an issue where deprecated `packaging.version.LegacyVersion`, locking packaging version to `<22`.

## 1.7.9
* Fixed an issue where an error message in **validate** would not include the suggested fix.
* Added a validation that enforces predefined categories on MP Packs & integration yml files, the validation also ensures that each pack has only one category.
* Fixed an issue where **update-release-notes** did not generate release notes for **XDRC Templates**.
* Fixed an issue where **upload** failed without explaining the reason.
* Improved implementation of the docker_helper module.
* Fixed an issue where **validate** did not check changed pack_metadata.json files when running using git.
* Added support for **xdrctemplate** to content graph.
* Fixed an issue where local copies of the newly-introduced `DemistoClassApiModule.py` were validated.
* Added new release notes templates for the addition and modification of playbooks, layouts and types in the **doc-review** command.
* Fixed an issue where the **doc-review** command failed on descriptions of new content items.
* Added the `Command XXX is deprecated. Use XXX instead.` release notes templates to **doc-review** command.
* Fixed an issue where the **update-release-notes** command didn't add the modeling-rules description for new modeling-rules files.

## 1.7.8
* Added the capability to run the MDX server in a docker container for environments without node.
* Fixed an issue where **generate-docs** with `-c` argument updated sections of the incorrect commands.
* Added IF113 error code to **ALLOWED_IGNORE_ERRORS**.
* Fixed an issue where **validate** failed on playbooks with non-string input values.
* Added the `DEMISTO_SDK_IGNORE_CONTENT_WARNING` environment variable, to allow suppressing warnings when commands are not run under a content repo folder.
* Fixed an issue where **validate** failed to recognize integration tests that were missing from config.json
* Added support for **xpanse** marketplace in **create-id-set** and **create-content-artifacts** commands.
* Fixed an issue where **split** failed on yml files.
* Added support for marketplace-specific tags.
* Fixed an issue where **download** would not run `isort`. @maxgubler
* Fixed an issue where XSIAM Dashboards and Reports images failed the build.
* Added support for **xpanse** marketplace to content graph.

## 1.7.7
* Fixed an issue where paybooks **generate-docs** didn't parse complex input values when no accessor field is given correctly.
* Fixed an issue in the **download** command, where an exception would be raised when downloading system playbooks.
* Fixed an issue where the **upload** failed on playbooks containing a value that starts with `=`.
* Fixed an issue where the **generate-unit-tests** failed to generate assertions, and generate unit tests when command names does not match method name.
* Fixed an issue where the **download** command did not honor the `--no-code-formatting` flag properly. @maxgubler
* Added a new check to **validate**, making sure playbook task values are passed as references.
* Fixed an issue where the **update-release-notes** deleted existing release notes, now appending to it instead.
* Fixed an issue where **validate** printed blank space in case of validation failed and ignored.
* Renamed 'Agent Config' to 'XDRC Templates'.
* Fixed an issue where the **zip-packs** command did not work with the CommonServerUserPython and CommonServerUserPowerShell package.

## 1.7.6

* Fixed parsing of initialization arguments of client classes in the **generate-unit-tests** command.
* Added support for AgentConfig content item in the **upload**, **create-id-set**, **find-dependecies**, **unify** and **create-content-artifacts** commands.
* Added support for XSIAM Report preview image.

## 1.7.5

* Fixed an issue where the **upload** command did not work with the CommonServerUserPython package.
* Fixed an issue in the **download** command, where some playbooks were downloaded as test playbooks.
* Added playbook modification capabilities in **TestSuite**.
* Added a new command **create-content-graph**.
* Fixed an issue in the **upload** command, where the temporary zip would not clean up properly.
* Improved content items parsing in the **create-content-graph** command.
* Added an error when the docker daemon is unavailable when running **lint**.
* Removed the validation of a subtype change for scripts in the **validate** command.
* Fixed an issue where names of XSIAM content items were not normalized properly.
* Fixed an issue where the **download** command was downloading playbooks with **script** (id) and not **scriptName**.
* Fixed an issue where script yml files were not properly identified by `find_type`.
* Removed nightly integrations filtering when deciding if a test should run.
* Added support for XSIAM Dashboard preview image.
* Added the `--no-code-formatting` flag to the **download** command, allowing to skip autopep8 and isort.
* Fixed an issue in the **update-release-notes** command, where generating release notes for modeling rules schema file caused exception.

## 1.7.4

* Fixed an issue where the **doc-review** command showed irrelevant messages.
* Fixed an issue in **validate**, where backward-compatibility failures prevented other validations from running.
* Fixed an issue in **validate**, where content-like files under infrastructure paths were not ignored.
* Fixed an issue in the AMI mapping, where server versions were missing.
* Change the way the normalize name is set for external files.
* Added dump function to XSIAM pack objects to dulicate the files.
* Fixed an issue where the `contribution_converter` did not support changes made to ApiModules.
* Added name normalization according to new convention to XSIAM content items
* Added playbook modification capabilities in **TestSuite**.
* Fixed an issue in create-content-artifacts where it will not get a normalize name for the item and it will try to duplicate the same file.

## 1.7.3

* Fixed an issue in the **format** command where fail when executed from environment without mdx server available.
* Added `Added a`, `Added an` to the list of allowed changelog prefixes.
* Added support for Indicator Types/Reputations in the **upload** command.
* Fixed an issue when running from a subdirectory of a content repo failed.
* Changing the way we are using XSIAM servers api-keys in **test-content** .
* Added a success message to **postman-codegen**.

## 1.7.2

* Fixed an issue in the **validate** command where incident fields were not found in mappers even when they exist
* Added an ability to provide list of marketplace names as a param attribute to **validate** and **upload**
* Added the file type to the error message when it is not supported.
* Fixed an issue where `contribution_converter` incorrectly mapped _Indicator Field_ objects to the _incidentfield_ directory in contribution zip files.
* Fixed a bug where **validate** returned error on empty inputs not used in playbooks.
* Added the `DEMISTO_SDK_CONTENT_PATH` environment variable, implicitly used in various commands.
* Added link to documentation for error messages regarding use cases and tags.

## 1.7.1

* Fixed an issue where *indicatorTypes* and *betaIntegrations* were not found in the id_set.
* Updated the default general `fromVersion` value on **format** to `6.5.0`
* Fixed an issue where the **validate** command did not fail when the integration yml file name was not the same as the folder containing it.
* Added an option to have **generate-docs** take a Playbooks folder path as input, and generate docs for all playbooks in it.
* Fixed an issue where the suggestion in case of `IF113` included uppercase letters for the `cliName` parameter.
* Added new validation to the **validate** command to fail and list all the file paths of files that are using a deprecated integration command / script / playbook.
* **validate** will no longer fail on playbooks calling subplaybooks that have a higher `fromVersion` value, if  calling the subplaybook has `skipifunavailable=True`.
* Fixed an issue where relative paths were not accessed correctly.
* Running any `demisto-sdk` command in a folder with a `.env` file will load it, temporarily overriding existing environment variables.
* Fixed an issue where **validate** did not properly detect deleted files.
* Added new validations to the **validate** command to verify that the schema file exists for a modeling rule and that the schema and rules keys are empty in the yml file.
* Fixed an issue where *find_type* didn't recognize exported incident types.
* Added a new validation to **validate**, making sure all inputs of a playbook are used.
* Added a new validation to **validate**, making sure all inputs used in a playbook declared in the input section.
* The **format** command will now replace the *fromServerVersion* field with *fromVersion*.

## 1.7.0

* Allowed JSON Handlers to accept kwargs, for custoimzing behavior.
* Fixed an issue where an incorrect error was shown when the `id` of a content item differed from its `name` attribute.
* Fixed an issue where the `preserve_quotes` in ruamel_handler received an incorrect value @icholy
* Fixed an issue where ignoring RM110 error code wasn't working and added a validation to **ALLOWED_IGNORE_ERRORS** to validate that all error codes are inserted in the right format.
* Fixed an issue where the contribution credit text was not added correctly to the pack README.
* Changed the contribution file implementation from markdown to a list of contributor names. The **create-content-artifact** will use this list to prepare the needed credit message.
* Added a new validation to the `XSOAR-linter` in the **lint** command for verifying that demisto.log is not used in the code.
* The **generate-docs** command will now auto-generate the Incident Mirroring section when implemented in an integration.
* Added support to automatically generate release notes for deprecated items in the **update-release-notes** command.
* Fixed an issue causing any command to crash when unable to detect local repository properties.
* Fixed an issue where running in a private gitlab repo caused a warning message to be shown multiple times.
* Added a new validation to the **validate** command to verify that markdown and python files do not contain words related to copyright section.
* Fixed an issue where **lint** crashed when provided an input file path (expecting a directory).

## 1.6.9

* Added a new validation that checks whether a pack should be deprecated.
* Added a new ability to the **format** command to deprecate a pack.
* Fixed an issue where the **validate** command sometimes returned a false negative in cases where there are several sub-playbooks with the same ID.
* Added a new validation to the **validate** command to verify that the docker in use is not deprecated.
* Added support for multiple ApiModules in the **unify** command
* Added a check to **validate** command, preventing use of relative urls in README files.
* Added environment variable **DEMISTO_SDK_MARKETPLACE** expected to affect *MarketplaceTagParser* *marketplace* value. The value will be automatically set when passing *marketplace* arg to the commands **unify**, **zip-packs**, **create-content-artifacts** and **upload**.
* Added slack notifier for build failures on the master branch.
* Added support for modeling and parsing rules in the **split** command.
* Added support for README files in **format** command.
* Added a **validate** check, making sure classifier id and name values match. Updated the classifier **format** to update the id accordingly.
* The **generate-docs** command will now auto-generate the playbook image link by default.
* Added the `--custom-image-link` argument to override.
* Added a new flag to **generate-docs** command, allowing to add a custom image link to a playbook README.
* Added a new validation to the **validate** command to verify that the package directory name is the same as the files contained in the that package.
* Added support in the **unify** command to unify a schema into its Modeling Rule.

## 1.6.8

* Fixed an issue where **validate** did not fail on invalid playbook entities' versions (i.e. subplaybooks or scripts with higher fromversion than their parent playbook).
* Added support for running lint via a remote docker ssh connection. Use `DOCKER_HOST` env variable to specify a remote docker connection, such as: `DOCKER_HOST=ssh://myuser@myhost.com`.
* Fixed an issue where the pack cache in *get_marketplaces* caused the function to return invalid values.
* Fixed an issue where running format on a pack with XSIAM entities would fail.
* Added the new `display_name` field to relevant entities in the **create-id-set** command.
* Added a new validation to the **validate** command to verify the existence of "Reliability" parameter if the integration have reputation command.
* Fixed a bug where terminating the **lint** command failed (`ctrl + c`).
* Removed the validation of a subtype change in integrations and scripts from **validate**.
* Fixed an issue where **download** did not behave as expected when prompting for a version update. Reported by @K-Yo
* Added support for adoption release notes.
* Fixed an issue where **merge-id-sets** failed when a key was missing in one id-set.json.
* Fixed a bug where some mypy messages were not parsed properly in **lint**.
* Added a validation to the **validate** command, failing when '`fromversion`' or '`toversion`' in a content entity are incorrect format.
* Added a validation to the **validate** command, checking if `fromversion` <= `toversion`.
* Fixed an issue where coverage reports used the wrong logging level, marking debug logs as errors.
* Added a new validation to the **validate** command, to check when the discouraged `http` prefixes are used when setting defaultvalue, rather than `https`.
* Added a check to the **lint** command for finding hard-coded usage of the http protocol.
* Locked the dependency on Docker.
* Removed a traceback line from the **init** command templates: BaseIntegration, BaseScript.
* Updated the token in **_add_pr_comment** method from the content-bot token to the xsoar-bot token.

## 1.6.7

* Added the `types-markdown` dependency, adding markdown capabilities to existing linters using the [Markdown](https://pypi.org/project/Markdown/) package.
* Added support in the **format** command to remove nonexistent incident/indicator fields from *layouts/mappers*
* Added the `Note: XXX` and `XXX now generally available.` release notes templates to **doc-review** command.
* Updated the logs shown during the docker build step.
* Removed a false warning about configuring the `GITLAB_TOKEN` environment variable when it's not needed.
* Removed duplicate identifiers for XSIAM integrations.
* Updated the *tags* and *use cases* in pack metadata validation to use the local files only.
* Fixed the error message in checkbox validation where the defaultvalue is wrong and added the name of the variable that should be fixed.
* Added types to `find_type_by_path` under tools.py.
* Fixed an issue where YAML files contained incorrect value type for `tests` key when running `format --deprecate`.
* Added a deprecation message to the `tests:` section of yaml files when running `format --deprecate`.
* Added use case for **validate** on *wizard* objects - set_playbook is mapped to all integrations.
* Added the 'integration-get-indicators' commands to be ignored by the **verify_yml_commands_match_readme** validation, the validation will no longer fail if these commands are not in the readme file.
* Added a new validation to the **validate** command to verify that if the phrase "breaking changes" is present in a pack release notes, a JSON file with the same name exists and contains the relevant breaking changes information.
* Improved logs when running test playbooks (in a build).
* Fixed an issue in **upload** did not include list-type content items. @nicolas-rdgs
* Reverted release notes to old format.

## 1.6.6

* Added debug print when excluding item from ID set due to missing dependency.
* Added a validation to the **validate** command, failing when non-ignorable errors are present in .pack-ignore.
* Fixed an issue where `mdx server` did not close when stopped in mid run.
* Fixed an issue where `-vvv` flag did not print logs on debug level.
* enhanced ***validate*** command to list all command names affected by a backward compatibility break, instead of only one.
* Added support for Wizard content item in the **format**, **validate**, **upload**, **create-id-set**, **find-dependecies** and **create-content-artifacts** commands.
* Added a new flag to the **validate** command, allowing to run specific validations.
* Added support in **unify** and **create-content-artifacts** for displaying different documentations (detailed description + readme) for content items, depending on the marketplace version.
* Fixed an issue in **upload** where list items were not uploaded.
* Added a new validation to **validate** command to verify that *cliName* and *id* keys of the incident field or the indicator field are matches.
* Added the flag '-x', '--xsiam' to **upload** command to upload XSIAM entities to XSIAM server.
* Fixed the integration field *isFetchEvents* to be in lowercase.
* Fixed an issue where **validate -i** run after **format -i** on an existing file in the repo instead of **validate -g**.
* Added the following commands: 'update-remote-data', 'get-modified-remote-data', 'update-remote-system' to be ignored by the **verify_yml_commands_match_readme** validation, the validation will no longer fail if these commands are not in the readme file.
* Updated the release note template to include a uniform format for all items.
* Added HelloWorldSlim template option for *--template* flag in **demisto-sdk init** command.
* Fixed an issue where the HelloWorldSlim template in **demisto-sdk init** command had an integration id that was conflicting with HelloWorld integration id.
* Updated the SDK to use demisto-py 3.1.6, allowing use of a proxy with an environment variable.
* Set the default logger level to `warning`, to avoid unwanted debug logs.
* The **format** command now validates that default value of checkbox parameters is a string 'true' or 'false'.
* Fixed an issue where `FileType.PLAYBOOK` would show instead of `Playbook` in readme error messages.
* Added a new validation to **validate** proper defaultvalue for checkbox fields.

## 1.6.5

* Fixed an issue in the **format** command where the `id` field was overwritten for existing JSON files.
* Fixed an issue where the **doc-review** command was successful even when the release-note is malformed.
* Added timestamps to the `demisto-sdk` logger.
* Added time measurements to **lint**.
* Added the flag '-d', '--dependency' to **find-dependencies** command to get the content items that cause the dependencies between two packs.
* Fixed an issue where **update-release-notes** used the *trigger_id* field instead of the *trigger_name* field.
* Fixed an issue where **doc-review** failed to recognize script names, in scripts using the old file structure.
* Fixed an issue where concurrent processes created by **lint** caused deadlocks when opening files.
* Fixed an issue in the **format** command where `_dev` or `_copy` suffixes weren't removed from the subscript names in playbooks and layouts.
* Fixed an issue where **validate** failed on nonexistent `README.md` files.
* Added support of XSIAM content items to the **validate** command.
* Report **lint** summary results and failed packages after reporting time measurements.

## 1.6.4

* Added the new **generate-yml-from-python** command.
* Added a code *type* indication for integration and script objects in the *ID Set*.
* Added the [Vulture](https://github.com/jendrikseipp/vulture) linter to the pre-commit hook.
* The `demisto-sdk` pack will now be distributed via PyPi with a **wheel** file.
* Fixed a bug where any edited json file that contained a forward slash (`/`) escaped.
* Added a new validation to **validate** command to verify that the metadata *currentVersion* is
the same as the last release note version.
* The **validate** command now checks if there're none-deprecated integration commands that are missing from the readme file.
* Fixed an issue where *dockerimage* changes in Scripts weren't recognized by the **update-release-notes** command.
* Fixed an issue where **update-xsoar-config-file** did not properly insert the marketplace packs list to the file.
* Added the pack name to the known words by default when running the **doc-review** command.
* Added support for new XSIAM entities in **create-id-set** command.
* Added support for new XSIAM entities in **create-content-artifacts** command.
* Added support for Parsing/Modeling Rule content item in the **unify** command.
* Added the integration name, the commands name and the script name to the known words by default when running the **doc-review** command.
* Added an argument '-c' '--custom' to the **unify** command, if True will append to the unified yml name/display/id the custom label provided
* Added support for sub words suggestion in kebab-case sentences when running the **doc-review** command.
* Added support for new XSIAM entities in **update-release-notes** command.
* Enhanced the message of alternative suggestion words shown when running **doc-review** command.
* Fixed an incorrect error message, in case `node` is not installed on the machine.
* Fixed an issue in the **lint** command where the *check-dependent-api-modules* argument was set to true by default.
* Added a new command **generate-unit-tests**.
* Added a new validation to **validate** all SIEM integration have the same suffix.
* Fixed the destination path of the unified parsing/modeling rules in **create-content-artifacts** command.
* Fixed an issue in the **validate** command, where we validated wrongfully the existence of readme file for the *ApiModules* pack.
* Fixed an issue in the **validate** command, where an error message that was displayed for scripts validation was incorrect.
* Fixed an issue in the **validate** and **format** commands where *None* arguments in integration commands caused the commands to fail unexpectedly.
* Added support for running tests on XSIAM machines in the **test-content** command.
* Fixed an issue where the **validate** command did not work properly when deleting non-content items.
* Added the flag '-d', '--dependency' to **find-dependencies** command to get the content items that cause the dependencies between two packs.

## 1.6.3

* **Breaking change**: Fixed a typo in the **validate** `--quiet-bc-validation` flag (was `--quite-bc-validation`). @upstart-swiss
* Dropped support for python 3.7: Demisto-SDK is now supported on Python 3.8 or newer.
* Added an argument to YAMLHandler, allowing to set a maximal width for YAML files. This fixes an issue where a wrong default was used.
* Added the detach mechanism to the **upload** command, If you set the --input-config-file flag, any files in the repo's SystemPacks folder will be detached.
* Added the reattach mechanism to the **upload** command, If you set the --input-config-file flag, any detached item in your XSOAR instance that isn't currently in the repo's SystemPacks folder will be re-attached.
* Fixed an issue in the **validate** command that did not work properly when using the *-g* flag.
* Enhanced the dependency message shown when running **lint**.
* Fixed an issue where **update-release-notes** didn't update the currentVersion in pack_metadata.
* Improved the logging in **test-content** for helping catch typos in external playbook configuration.

## 1.6.2

* Added dependency validation support for core marketplacev2 packs.
* Fixed an issue in **update-release-notes** where suggestion fix failed in validation.
* Fixed a bug where `.env` files didn't load. @nicolas-rdgs
* Fixed a bug where **validate** command failed when the *categories* field in the pack metadata was empty for non-integration packs.
* Added *system* and *item-type* arguments to the **download** command, used when downloading system items.
* Added a validation to **validate**, checking that each script, integration and playbook have a README file. This validation only runs when the command is called with either the `-i` or the `-g` flag.
* Fixed a regression issue with **doc-review**, where the `-g` flag did not work.
* Improved the detection of errors in **doc-review** command.
* The **validate** command now checks if a readme file is empty, only for packs that contain playbooks or were written by a partner.
* The **validate** command now makes sure common contextPath values (e.g. `DBotScore.Score`) have a non-empty description, and **format** populates them automatically.
* Fixed an issue where the **generate-outputs** command did not work properly when examples were provided.
* Fixed an issue in the **generate-outputs** command, where the outputs were not written to the specified output path.
* The **generate-outputs** command can now generate outputs from multiple calls to the same command (useful when different args provide different outputs).
* The **generate-outputs** command can now update a yaml file with new outputs, without deleting or overwriting existing ones.
* Fixed a bug where **doc-review** command failed on existing templates.
* Fixed a bug where **validate** command failed when the word demisto is in the repo README file.
* Added support for adding test-playbooks to the zip file result in *create-content-artifacts* command for marketplacev2.
* Fixed an issue in **find-dependencies** where using the argument *-o* without the argument *--all-packs-dependencies* did not print a proper warning.
* Added a **validate** check to prevent deletion of files whose deletion is not supported by the XSOAR marketplace.
* Removed the support in the *maintenance* option of the *-u* flag in the **update-release-notes** command.
* Added validation for forbidden words and phrases in the **doc-review** command.
* Added a retries mechanism to the **test-content** command to stabilize the build process.
* Added support for all `git` platforms to get remote files.
* Refactored the **format** command's effect on the *fromversion* field:
  * Fixed a bug where the *fromversion* field was removed when modifying a content item.
  * Updated the general default *fromversion* and the default *fromversion* of newly-introduced content items (e.g. `Lists`, `Jobs`).
  * Added an interactive mode functionality for all content types, to ask the user whether to set a default *fromversion*, if could not automatically determine its value. Use `-y` to assume 'yes' as an answer to all prompts and run non-interactively.

## 1.6.1

* Added the '--use-packs-known-words' argument to the **doc-review** command
* Added YAML_Loader to handle yaml files in a standard way across modules, replacing PYYAML.
* Fixed an issue when filtering items using the ID set in the **create-content-artifacts** command.
* Fixed an issue in the **generate-docs** command where tables were generated with an empty description column.
* Fixed an issue in the **split** command where splitting failed when using relative input/output paths.
* Added warning when inferred files are missing.
* Added to **validate** a validation for integration image dimensions, which should be 120x50px.
* Improved an error in the **validate** command to better differentiate between the case where a required fetch parameter is malformed or missing.

## 1.6.0

* Fixed an issue in the **create-id-set** command where similar items from different marketplaces were reported as duplicated.
* Fixed typo in demisto-sdk init
* Fixed an issue where the **lint** command did not handle all container exit codes.
* Add to **validate** a validation for pack name to make sure it is unchanged.
* Added a validation to the **validate** command that verifies that the version in the pack_metdata file is written in the correct format.
* Fixed an issue in the **format** command where missing *fromVersion* field in indicator fields caused an error.

## 1.5.9

* Added option to specify `External Playbook Configuration` to change inputs of Playbooks triggered as part of **test-content**
* Improved performance of the **lint** command.
* Improved performance of the **validate** command when checking README images.
* ***create-id-set*** command - the default value of the **marketplace** argument was changed from ‘xsoar’ to all packs existing in the content repository. When using the command, make sure to pass the relevant marketplace to use.

## 1.5.8

* Fixed an issue where the command **doc-review** along with the argument `--release-notes` failed on yml/json files with invalid schema.
* Fixed an issue where the **lint** command failed on packs using python 3.10

## 1.5.7

* Fixed an issue where reading remote yaml files failed.
* Fixed an issue in **validate** failed with no error message for lists (when no fromVersion field was found).
* Fixed an issue when running **validate** or **format** in a gitlab repository, and failing to determine its project id.
* Added an enhancement to **split**, handling an empty output argument.
* Added the ability to add classifiers and mappers to conf.json.
* Added the Alias field to the incident field schema.

## 1.5.6

* Added 'deprecated' release notes template.
* Fixed an issue where **run-test-playbook** command failed to get the task entries when the test playbook finished with errors.
* Fixed an issue in **validate** command when running with `no-conf-json` argument to ignore the `conf.json` file.
* Added error type text (`ERROR` or `WARNING`) to **validate** error prints.
* Fixed an issue where the **format** command on test playbook did not format the ID to be equal to the name of the test playbook.
* Enhanced the **update-release-notes** command to automatically commit release notes config file upon creation.
* The **validate** command will validate that an indicator field of type html has fromVersion of 6.1.0 and above.
* The **format** command will now add fromVersion 6.1.0 to indicator field of type html.
* Added support for beta integrations in the **format** command.
* Fixed an issue where the **postman-codegen** command failed when called with the `--config-out` flag.
* Removed the integration documentation from the detailed description while performing **split** command to the unified yml file.
* Removed the line which indicates the version of the product from the README.md file for new contributions.

## 1.5.5

* Fixed an issue in the **update-release-notes** command, which did not work when changes were made in multiple packs.
* Changed the **validate** command to fail on missing test-playbooks only if no unittests are found.
* Fixed `to_kebab_case`, it will now deal with strings that have hyphens, commas or periods in them, changing them to be hyphens in the new string.
* Fixed an issue in the **create-id-set** command, where the `source` value included the git token if it was specified in the remote url.
* Fixed an issue in the **merge-id-set** command, where merging fails because of duplicates but the packs are in the XSOAR repo but in different version control.
* Fixed missing `Lists` Content Item as valid `IDSetType`
* Added enhancement for **generate-docs**. It is possible to provide both file or a comma seperated list as `examples`. Also, it's possible to provide more than one example for a script or a command.
* Added feature in **format** to sync YML and JSON files to the `master` file structure.
* Added option to specify `Incident Type`, `Incoming Mapper` and `Classifier` when configuring instance in **test-content**
* added a new command **run-test-playbook** to run a test playbook in a given XSOAR instance.
* Fixed an issue in **format** when running on a modified YML, that the `id` value is not changed to its old `id` value.
* Enhancement for **split** command, replace `ApiModule` code block to `import` when splitting a YML.
* Fixed an issue where indicator types were missing from the pack's content, when uploading using **zip-packs**.
* The request data body format generated in the **postman-codegen** will use the python argument's name and not the raw data argument's name.
* Added the flag '--filter-by-id-set' to **create-content-artifacts** to create artifacts only for items in the given id_set.json.

## 1.5.4

* Fixed an issue with the **format** command when contributing via the UI
* The **format** command will now not remove the `defaultRows` key from incident, indicator and generic fields with `type: grid`.
* Fixed an issue with the **validate** command when a layoutscontainer did not have the `fromversion` field set.
* added a new command **update-xsoar-config-file** to handle your XSOAR Configuration File.
* Added `skipVerify` argument in **upload** command to skip pack signature verification.
* Fixed an issue when the **run** command  failed running when there’s more than one playground, by explicitly using the current user’s playground.
* Added support for Job content item in the **format**, **validate**, **upload**, **create-id-set**, **find-dependecies** and **create-content-artifacts** commands.
* Added a **source** field to the **id_set** entitles.
* Two entitles will not consider as duplicates if they share the same pack and the same source.
* Fixed a bug when duplicates were found in **find_dependencies**.
* Added function **get_current_repo** to `tools`.
* The **postman-codegen** will not have duplicates argument name. It will rename them to the minimum distinguished shared path for each of them.

## 1.5.3

* The **format** command will now set `unsearchable: True` for incident, indicator and generic fields.
* Fixed an issue where the **update-release-notes** command crashes with `--help` flag.
* Added validation to the **validate** command that verifies the `unsearchable` key in incident, indicator and generic fields is set to true.
* Removed a validation that DBotRole should be set for automation that requires elevated permissions to the `XSOAR-linter` in the **lint** command.
* Fixed an issue in **Validate** command where playbooks conditional tasks were mishandeled.
* Added a validation to prevent contributors from using the `fromlicense` key as a configuration parameter in an integration's YML
* Added a validation to ensure that the type for **API token** (and similar) parameters are configured correctly as a `credential` type in the integration configuration YML.
* Added an assertion that checks for duplicated requests' names when generating an integration from a postman collection.
* Added support for [.env files](https://pypi.org/project/python-dotenv/). You can now add a `.env` file to your repository with the logging information instead of setting a global environment variables.
* When running **lint** command with --keep-container flag, the docker images are committed.
* The **validate** command will not return missing test playbook error when given a script with dynamic-section tag.

## 1.5.2

* Added a validation to **update-release-notes** command to ensure that the `--version` flag argument is in the right format.
* added a new command **coverage-analyze** to generate and print coverage reports.
* Fixed an issue in **validate** in repositories which are not in GitHub or GitLab
* Added a validation that verifies that readme image absolute links do not contain the working branch name.
* Added support for List content item in the **format**, **validate**, **download**, **upload**, **create-id-set**, **find-dependecies** and **create-content-artifacts** commands.
* Added a validation to ensure reputation command's default argument is set as an array input.
* Added the `--fail-duplicates` flag for the **merge-id-set** command which will fail the command if duplicates are found.
* Added the `--fail-duplicates` flag for the **create-id-set** command which will fail the command if duplicates are found.

## 1.5.1

* Fixed an issue where **validate** command failed to recognized test playbooks for beta integrations as valid tests.
* Fixed an issue were the **validate** command was falsely recognizing image paths in readme files.
* Fixed an issue where the **upload** command error message upon upload failure pointed to wrong file rather than to the pack metadata.
* Added a validation that verifies that each script which appears in incident fields, layouts or layout containers exists in the id_set.json.
* Fixed an issue where the **postman code-gen** command generated double dots for context outputs when it was not needed.
* Fixed an issue where there **validate** command on release notes file crashed when author image was added or modified.
* Added input handling when running **find-dependencies**, replacing string manipulations.
* Fixed an issue where the **validate** command did not handle multiple playbooks with the same name in the id_set.
* Added support for GitLab repositories in **validate**

## 1.5.0

* Fixed an issue where **upload** command failed to upload packs not under content structure.
* Added support for **init** command to run from non-content repo.
* The **split-yml** has been renamed to **split** and now supports splitting Dashboards from unified Generic Modules.
* Fixed an issue where the skipped tests validation ran on the `ApiModules` pack in the **validate** command.
* The **init** command will now create the `Generic Object` entities directories.
* Fixed an issue where the **format** command failed to recognize changed files from git.
* Fixed an issue where the **json-to-outputs** command failed checking whether `0001-01-01T00:00:00` is of type `Date`
* Added to the **generate context** command to generate context paths for integrations from an example file.
* Fixed an issue where **validate** failed on release notes configuration files.
* Fixed an issue where the **validate** command failed on pack input if git detected changed files outside of `Packs` directory.
* Fixed an issue where **validate** command failed to recognize files inside validated pack when validation release notes, resulting in a false error message for missing entity in release note.
* Fixed an issue where the **download** command failed when downloading an invalid YML, instead of skipping it.

## 1.4.9

* Added validation that the support URL in partner contribution pack metadata does not lead to a GitHub repo.
* Enhanced ***generate-docs*** with default `additionalinformation` (description) for common parameters.
* Added to **validate** command a validation that a content item's id and name will not end with spaces.
* The **format** command will now remove trailing whitespaces from content items' id and name fields.
* Fixed an issue where **update-release-notes** could fail on files outside the user given pack.
* Fixed an issue where the **generate-test-playbook** command would not place the playbook in the proper folder.
* Added to **validate** command a validation that packs with `Iron Bank` uses the latest docker from Iron Bank.
* Added to **update-release-notes** command support for `Generic Object` entities.
* Fixed an issue where playbook `fromversion` mismatch validation failed even if `skipunavailable` was set to true.
* Added to the **create artifacts** command support for release notes configuration file.
* Added validation to **validate** for release notes config file.
* Added **isoversize** and **isautoswitchedtoquietmode** fields to the playbook schema.
* Added to the **update-release-notes** command `-bc` flag to generate template for breaking changes version.
* Fixed an issue where **validate** did not search description files correctly, leading to a wrong warning message.

## 1.4.8

* Fixed an issue where yml files with `!reference` failed to load properly.
* Fixed an issue when `View Integration Documentation` button was added twice during the download and re-upload.
* Fixed an issue when `(Partner Contribution)` was added twice to the display name during the download and re-upload.
* Added the following enhancements in the **generate-test-playbook** command:
  * Added the *--commands* argument to generate tasks for specific commands.
  * Added the *--examples* argument to get the command examples file path and generate tasks from the commands and arguments specified there.
  * Added the *--upload* flag to specify whether to upload the test playbook after the generation.
  * Fixed the output condition generation for outputs of type `Boolean`.

## 1.4.7

* Fixed an issue where an empty list for a command context didn't produce an indication other than an empty table.
* Fixed an issue where the **format** command has incorrectly recognized on which files to run when running using git.
* Fixed an issue where author image validations were not checked properly.
* Fixed an issue where new old-formatted scripts and integrations were not validated.
* Fixed an issue where the wording in the from version validation error for subplaybooks was incorrect.
* Fixed an issue where the **update-release-notes** command used the old docker image version instead of the new when detecting a docker change.
* Fixed an issue where the **generate-test-playbook** command used an incorrect argument name as default
* Fixed an issue where the **json-to-outputs** command used an incorrect argument name as default when using `-d`.
* Fixed an issue where validations failed while trying to validate non content files.
* Fixed an issue where README validations did not work post VS Code formatting.
* Fixed an issue where the description validations were inconsistent when running through an integration file or a description file.

## 1.4.6

* Fixed an issue where **validate** suggests, with no reason, running **format** on missing mandatory keys in yml file.
* Skipped existence of TestPlaybook check on community and contribution integrations.
* Fixed an issue where pre-commit didn't run on the demisto_sdk/commands folder.
* The **init** command will now change the script template name in the code to the given script name.
* Expanded the validations performed on beta integrations.
* Added support for PreProcessRules in the **format**, **validate**, **download**, and **create-content-artifacts** commands.
* Improved the error messages in **generate-docs**, if an example was not provided.
* Added to **validate** command a validation that a content entity or a pack name does not contain the words "partner" and "community".
* Fixed an issue where **update-release-notes** ignores *--text* flag while using *-f*
* Fixed the outputs validations in **validate** so enrichment commands will not be checked to have DBotScore outputs.
* Added a new validation to require the dockerimage key to exist in an integration and script yml files.
* Enhanced the **generate-test-playbook** command to use only integration tested on commands, rather than (possibly) other integrations implementing them.
* Expanded unify command to support GenericModules - Unifies a GenericModule object with its Dashboards.
* Added validators for generic objects:
  * Generic Field validator - verify that the 'fromVersion' field is above 6.5.0, 'group' field equals 4 and 'id' field starts with the prefix 'generic_'.
  * Generic Type validator - verify that the 'fromVersion' field is above 6.5.0
  * Generic Module validator - verify that the 'fromVersion' field is above 6.5.0
  * Generic Definition validator - verify that the 'fromVersion' field is above 6.5.0
* Expanded Format command to support Generic Objects - Fixes generic objects according to their validations.
* Fixed an issue where the **update-release-notes** command did not handle ApiModules properly.
* Added option to enter a dictionary or json of format `[{field_name:description}]` in the **json-to-outputs** command,
  with the `-d` flag.
* Improved the outputs for the **format** command.
* Fixed an issue where the validations performed after the **format** command were inconsistent with **validate**.
* Added to the **validate** command a validation for the author image.
* Updated the **create-content-artifacts** command to support generic modules, definitions, fields and types.
* Added an option to ignore errors for file paths and not only file name in .pack-ignore file.

## 1.4.5

* Enhanced the **postman-codegen** command to name all generated arguments with lower case.
* Fixed an issue where the **find-dependencies** command miscalculated the dependencies for playbooks that use generic commands.
* Fixed an issue where the **validate** command failed in external repositories in case the DEMISTO_SDK_GITHUB_TOKEN was not set.
* Fixed an issue where **openapi-codegen** corrupted the swagger file by overwriting configuration to swagger file.
* Updated the **upload** command to support uploading zipped packs to the marketplace.
* Added to the **postman-codegen** command support of path variables.
* Fixed an issue where **openapi-codegen** entered into an infinite loop on circular references in the swagger file.
* The **format** command will now set `fromVersion: 6.2.0` for widgets with 'metrics' data type.
* Updated the **find-dependencies** command to support generic modules, definitions, fields and types.
* Fixed an issue where **openapi-codegen** tried to extract reference example outputs, leading to an exception.
* Added an option to ignore secrets automatically when using the **init** command to create a pack.
* Added a tool that gives the ability to temporarily suppress console output.

## 1.4.4

* When formatting incident types with Auto-Extract rules and without mode field, the **format** command will now add the user selected mode.
* Added new validation that DBotRole is set for scripts that requires elevated permissions to the `XSOAR-linter` in the **lint** command.
* Added url escaping to markdown human readable section in generate docs to avoid autolinking.
* Added a validation that mapper's id and name are matching. Updated the format of mapper to include update_id too.
* Added a validation to ensure that image paths in the README files are valid.
* Fixed **find_type** function to correctly find test files, such as, test script and test playbook.
* Added scheme validations for the new Generic Object Types, Fields, and Modules.
* Renamed the flag *--input-old-version* to *--old-version* in the **generate-docs** command.
* Refactored the **update-release-notes** command:
  * Replaced the *--all* flag with *--use-git* or *-g*.
  * Added the *--force* flag to update the pack release notes without changes in the pack.
  * The **update-release-notes** command will now update all dependent integrations on ApiModule change, even if not specified.
  * If more than one pack has changed, the full list of updated packs will be printed at the end of **update-release-notes** command execution.
  * Fixed an issue where the **update-release-notes** command did not add docker image release notes entry for release notes file if a script was changed.
  * Fixed an issue where the **update-release-notes** command did not detect changed files that had the same name.
  * Fixed an issue in the **update-release-notes** command where the version support of JSON files was mishandled.
* Fixed an issue where **format** did not skip files in test and documentation directories.
* Updated the **create-id-set** command to support generic modules, definitions, fields and types.
* Changed the **convert** command to generate old layout fromversion to 5.0.0 instead of 4.1.0
* Enhanced the command **postman-codegen** with type hints for templates.

## 1.4.3

* Fixed an issue where **json-to-outputs** command returned an incorrect output when json is a list.
* Fixed an issue where if a pack README.md did not exist it could cause an error in the validation process.
* Fixed an issue where the *--name* was incorrectly required in the **init** command.
* Adding the option to run **validate** on a specific path while using git (*-i* & *-g*).
* The **format** command will now change UUIDs in .yml and .json files to their respective content entity name.
* Added a playbook validation to check if a task sub playbook exists in the id set in the **validate** command.
* Added the option to add new tags/usecases to the approved list and to the pack metadata on the same pull request.
* Fixed an issue in **test_content** where when different servers ran tests for the same integration, the server URL parameters were not set correctly.
* Added a validation in the **validate** command to ensure that the ***endpoint*** command is configured correctly in yml file.
* Added a warning when pack_metadata's description field is longer than 130 characters.
* Fixed an issue where a redundant print occurred on release notes validation.
* Added new validation in the **validate** command to ensure that the minimal fromVersion in a widget of type metrics will be 6.2.0.
* Added the *--release-notes* flag to demisto-sdk to get the current version release notes entries.

## 1.4.2

* Added to `pylint` summary an indication if a test was skipped.
* Added to the **init** command the option to specify fromversion.
* Fixed an issue where running **init** command without filling the metadata file.
* Added the *--docker-timeout* flag in the **lint** command to control the request timeout for the Docker client.
* Fixed an issue where **update-release-notes** command added only one docker image release notes entry for release notes file, and not for every entity whom docker image was updated.
* Added a validation to ensure that incident/indicator fields names starts with their pack name in the **validate** command. (Checked only for new files and only when using git *-g*)
* Updated the **find-dependencies** command to return the 'dependencies' according the layout type ('incident', 'indicator').
* Enhanced the "vX" display name validation for scripts and integrations in the **validate** command to check for every versioned script or integration, and not only v2.
* Added the *--fail-duplicates* flag for the **create-id-set** command which will fail the command if duplicates are found.
* Added to the **generate-docs** command automatic addition to git when a new readme file is created.

## 1.4.1

* When in private repo without `DEMSITO_SDK_GITHUB_TOKEN` configured, get_remote_file will take files from the local origin/master.
* Enhanced the **unify** command when giving input of a file and not a directory return a clear error message.
* Added a validation to ensure integrations are not skipped and at least one test playbook is not skipped for each integration or script.
* Added to the Content Tests support for `context_print_dt`, which queries the incident context and prints the result as a json.
* Added new validation for the `xsoar_config.json` file in the **validate** command.
* Added a version differences section to readme in **generate-docs** command.
* Added the *--docs-format* flag in the **integration-diff** command to get the output in README format.
* Added the *--input-old-version* and *--skip-breaking-changes* flags in the **generate-docs** command to get the details for the breaking section and to skip the breaking changes section.

## 1.4.0

* Enable passing a comma-separated list of paths for the `--input` option of the **lint** command.
* Added new validation of unimplemented test-module command in the code to the `XSOAR-linter` in the **lint** command.
* Fixed the **generate-docs** to handle integration authentication parameter.
* Added a validation to ensure that description and README do not contain the word 'Demisto'.
* Improved the deprecated message validation required from playbooks and scripts.
* Added the `--quite-bc-validation` flag for the **validate** command to run the backwards compatibility validation in quite mode (errors is treated like warnings).
* Fixed the **update release notes** command to display a name for old layouts.
* Added the ability to append to the pack README credit to contributors.
* Added identification for parameter differences in **integration-diff** command.
* Fixed **format** to use git as a default value.
* Updated the **upload** command to support reports.
* Fixed an issue where **generate-docs** command was displaying 'None' when credentials parameter display field configured was not configured.
* Fixed an issue where **download** did not return exit code 1 on failure.
* Updated the validation that incident fields' names do not contain the word incident will aplly to core packs only.
* Added a playbook validation to verify all conditional tasks have an 'else' path in **validate** command.
* Renamed the GitHub authentication token environment variable `GITHUB_TOKEN` to `DEMITO_SDK_GITHUB_TOKEN`.
* Added to the **update-release-notes** command automatic addition to git when new release notes file is created.
* Added validation to ensure that integrations, scripts, and playbooks do not contain the entity type in their names.
* Added the **convert** command to convert entities between XSOAR versions.
* Added the *--deprecate* flag in **format** command to deprecate integrations, scripts, and playbooks.
* Fixed an issue where ignoring errors did not work when running the **validate** command on specific files (-i).

## 1.3.9

* Added a validation verifying that the pack's README.md file is not equal to pack description.
* Fixed an issue where the **Assume yes** flag did not work properly for some entities in the **format** command.
* Improved the error messages for separators in folder and file names in the **validate** command.
* Removed the **DISABLE_SDK_VERSION_CHECK** environment variable. To disable new version checks, use the **DEMISTO_SDK_SKIP_VERSION_CHECK** envirnoment variable.
* Fixed an issue where the demisto-sdk version check failed due to a rate limit.
* Fixed an issue with playbooks scheme validation.

## 1.3.8

* Updated the **secrets** command to work on forked branches.

## 1.3.7

* Added a validation to ensure correct image and description file names.
* Fixed an issue where the **validate** command failed when 'display' field in credentials param in yml is empty but 'displaypassword' was provided.
* Added the **integration-diff** command to check differences between two versions of an integration and to return a report of missing and changed elements in the new version.
* Added a validation verifying that the pack's README.md file is not missing or empty for partner packs or packs contains use cases.
* Added a validation to ensure that the integration and script folder and file names will not contain separators (`_`, `-`, ``).
* When formatting new pack, the **format** command will set the *fromversion* key to 5.5.0 in the new files without fromversion.

## 1.3.6

* Added a validation that core packs are not dependent on non-core packs.
* Added a validation that a pack name follows XSOAR standards.
* Fixed an issue where in some cases the `get_remote_file` function failed due to an invalid path.
* Fixed an issue where running **update-release-notes** with updated integration logo, did not detect any file changes.
* Fixed an issue where the **create-id-set** command did not identify unified integrations correctly.
* Fixed an issue where the `CommonTypes` pack was not identified as a dependency for all feed integrations.
* Added support for running SDK commands in private repositories.
* Fixed an issue where running the **init** command did not set the correct category field in an integration .yml file for a newly created pack.
* When formatting new contributed pack, the **format** command will set the *fromversion* key to 6.0.0 in the relevant files.
* If the environment variable "DISABLE_SDK_VERSION_CHECK" is define, the demisto-sdk will no longer check for newer version when running a command.
* Added the `--use-pack-metadata` flag for the **find-dependencies** command to update the calculated dependencies using the the packs metadata files.
* Fixed an issue where **validate** failed on scripts in case the `outputs` field was set to `None`.
* Fixed an issue where **validate** was failing on editing existing release notes.
* Added a validation for README files verifying that the file doesn't contain template text copied from HelloWorld or HelloWorldPremium README.

## 1.3.5

* Added a validation that layoutscontainer's id and name are matching. Updated the format of layoutcontainer to include update_id too.
* Added a validation that commands' names and arguments in core packs, or scripts' arguments do not contain the word incident.
* Fixed issue where running the **generate-docs** command with -c flag ran all the commands and not just the commands specified by the flag.
* Fixed the error message of the **validate** command to not always suggest adding the *description* field.
* Fixed an issue where running **format** on feed integration generated invalid parameter structure.
* Fixed an issue where the **generate-docs** command did not add all the used scripts in a playbook to the README file.
* Fixed an issue where contrib/partner details might be added twice to the same file, when using unify and create-content-artifacts commands
* Fixed issue where running **validate** command on image-related integration did not return the correct outputs to json file.
* When formatting playbooks, the **format** command will now remove empty fields from SetIncident, SetIndicator, CreateNewIncident, CreateNewIndicator script arguments.
* Added an option to fill in the developer email when running the **init** command.

## 1.3.4

* Updated the **validate** command to check that the 'additionalinfo' field only contains the expected value for feed required parameters and not equal to it.
* Added a validation that community/partner details are not in the detailed description file.
* Added a validation that the Use Case tag in pack_metadata file is only used when the pack contains at least one PB, Incident Type or Layout.
* Added a validation that makes sure outputs in integrations are matching the README file when only README has changed.
* Added the *hidden* field to the integration schema.
* Fixed an issue where running **format** on a playbook whose `name` does not equal its `id` would cause other playbooks who use that playbook as a sub-playbook to fail.
* Added support for local custom command configuration file `.demisto-sdk-conf`.
* Updated the **format** command to include an update to the description file of an integration, to remove community/partner details.

## 1.3.3

* Fixed an issue where **lint** failed where *.Dockerfile* exists prior running the lint command.
* Added FeedHelloWorld template option for *--template* flag in **demisto-sdk init** command.
* Fixed issue where **update-release-notes** deleted release note file if command was called more than once.
* Fixed issue where **update-release-notes** added docker image release notes every time the command was called.
* Fixed an issue where running **update-release-notes** on a pack with newly created integration, had also added a docker image entry in the release notes.
* Fixed an issue where `XSOAR-linter` did not find *NotImplementedError* in main.
* Added validation for README files verifying their length (over 30 chars).
* When using *-g* flag in the **validate** command it will now ignore untracked files by default.
* Added the *--include-untracked* flag to the **validate** command to include files which are untracked by git in the validation process.
* Improved the `pykwalify` error outputs in the **validate** command.
* Added the *--print-pykwalify* flag to the **validate** command to print the unchanged output from `pykwalify`.

## 1.3.2

* Updated the format of the outputs when using the *--json-file* flag to create a JSON file output for the **validate** and **lint** commands.
* Added the **doc-review** command to check spelling in .md and .yml files as well as a basic release notes review.
* Added a validation that a pack's display name does not already exist in content repository.
* Fixed an issue where the **validate** command failed to detect duplicate params in an integration.
* Fixed an issue where the **validate** command failed to detect duplicate arguments in a command in an integration.

## 1.3.1

* Fixed an issue where the **validate** command failed to validate the release notes of beta integrations.
* Updated the **upload** command to support indicator fields.
* The **validate** and **update-release-notes** commands will now check changed files against `demisto/master` if it is configured locally.
* Fixed an issue where **validate** would incorrectly identify files as renamed.
* Added a validation that integration properties (such as feed, mappers, mirroring, etc) are not removed.
* Fixed an issue where **validate** failed when comparing branch against commit hash.
* Added the *--no-pipenv* flag to the **split-yml** command.
* Added a validation that incident fields and incident types are not removed from mappers.
* Fixed an issue where the *c
reate-id-set* flag in the *validate* command did not work while not using git.
* Added the *hiddenusername* field to the integration schema.
* Added a validation that images that are not integration images, do not ask for a new version or RN

## 1.3.0

* Do not collect optional dependencies on indicator types reputation commands.
* Fixed an issue where downloading indicator layoutscontainer objects failed.
* Added a validation that makes sure outputs in integrations are matching the README file.
* Fixed an issue where the *create-id-set* flag in the **validate** command did not work.
* Added a warning in case no id_set file is found when running the **validate** command.
* Fixed an issue where changed files were not recognised correctly on forked branches in the **validate** and the **update-release-notes** commands.
* Fixed an issue when files were classified incorrectly when running *update-release-notes*.
* Added a validation that integration and script file paths are compatible with our convention.
* Fixed an issue where id_set.json file was re created whenever running the generate-docs command.
* added the *--json-file* flag to create a JSON file output for the **validate** and **lint** commands.

## 1.2.19

* Fixed an issue where merge id_set was not updated to work with the new entity of Packs.
* Added a validation that the playbook's version matches the version of its sub-playbooks, scripts, and integrations.

## 1.2.18

* Changed the *skip-id-set-creation* flag to *create-id-set* in the **validate** command. Its default value will be False.
* Added support for the 'cve' reputation command in default arg validation.
* Filter out generic and reputation command from scripts and playbooks dependencies calculation.
* Added support for the incident fields in outgoing mappers in the ID set.
* Added a validation that the taskid field and the id field under the task field are both from uuid format and contain the same value.
* Updated the **format** command to generate uuid value for the taskid field and for the id under the task field in case they hold an invalid values.
* Exclude changes from doc_files directory on validation.
* Added a validation that an integration command has at most one default argument.
* Fixing an issue where pack metadata version bump was not enforced when modifying an old format (unified) file.
* Added validation that integration parameter's display names are capitalized and spaced using whitespaces and not underscores.
* Fixed an issue where beta integrations where not running deprecation validations.
* Allowed adding additional information to the deprecated description.
* Fixing an issue when escaping less and greater signs in integration params did not work as expected.

## 1.2.17

* Added a validation that the classifier of an integration exists.
* Added a validation that the mapper of an integration exists.
* Added a validation that the incident types of a classifier exist.
* Added a validation that the incident types of a mapper exist.
* Added support for *text* argument when running **demisto-sdk update-release-notes** on the ApiModules pack.
* Added a validation for the minimal version of an indicator field of type grid.
* Added new validation for incident and indicator fields in classifiers mappers and layouts exist in the content.
* Added cache for get_remote_file to reducing failures from accessing the remote repo.
* Fixed an issue in the **format** command where `_dev` or `_copy` suffixes weren't removed from the `id` of the given playbooks.
* Playbook dependencies from incident and indicator fields are now marked as optional.
* Mappers dependencies from incident types and incident fields are now marked as optional.
* Classifier dependencies from incident types are now marked as optional.
* Updated **demisto-sdk init** command to no longer create `created` field in pack_metadata file
* Updated **generate-docs** command to take the parameters names in setup section from display field and to use additionalinfo field when exist.
* Using the *verbose* argument in the **find-dependencies** command will now log to the console.
* Improved the deprecated message validation required from integrations.
* Fixed an issue in the **generate-docs** command where **Context Example** section was created when it was empty.

## 1.2.16

* Added allowed ignore errors to the *IDSetValidator*.
* Fixed an issue where an irrelevant id_set validation ran in the **validate** command when using the *--id-set* flag.
* Fixed an issue were **generate-docs** command has failed if a command did not exist in commands permissions file.
* Improved a **validate** command message for missing release notes of api module dependencies.

## 1.2.15

* Added the *ID101* to the allowed ignored errors.

## 1.2.14

* SDK repository is now mypy check_untyped_defs complaint.
* The lint command will now ignore the unsubscriptable-object (E1136) pylint error in dockers based on python 3.9 - this will be removed once a new pylint version is released.
* Added an option for **format** to run on a whole pack.
* Added new validation of unimplemented commands from yml in the code to `XSOAR-linter`.
* Fixed an issue where Auto-Extract fields were only checked for newly added incident types in the **validate** command.
* Added a new warning validation of direct access to args/params dicts to `XSOAR-linter`.

## 1.2.13

* Added new validation of indicators usage in CommandResults to `XSOAR-linter`.
* Running **demisto-sdk lint** will automatically run on changed files (same behavior as the -g flag).
* Removed supported version message from the documentation when running **generate_docs**.
* Added a print to indicate backwards compatibility is being checked in **validate** command.
* Added a percent print when running the **validate** command with the *-a* flag.
* Fixed a regression in the **upload** command where it was ignoring `DEMISTO_VERIFY_SSL` env var.
* Fixed an issue where the **upload** command would fail to upload beta integrations.
* Fixed an issue where the **validate** command did not create the *id_set.json* file when running with *-a* flag.
* Added price change validation in the **validate** command.
* Added validations that checks in read-me for empty sections or leftovers from the auto generated read-me that should be changed.
* Added new code validation for *NotImplementedError* to raise a warning in `XSOAR-linter`.
* Added validation for support types in the pack metadata file.
* Added support for *--template* flag in **demisto-sdk init** command.
* Fixed an issue with running **validate** on master branch where the changed files weren't compared to previous commit when using the *-g* flag.
* Fixed an issue where the `XSOAR-linter` ran *NotImplementedError* validation on scripts.
* Added support for Auto-Extract feature validation in incident types in the **validate** command.
* Fixed an issue in the **lint** command where the *-i* flag was ignored.
* Improved **merge-id-sets** command to support merge between two ID sets that contain the same pack.
* Fixed an issue in the **lint** command where flake8 ran twice.

## 1.2.12

* Bandit now reports also on medium severity issues.
* Fixed an issue with support for Docker Desktop on Mac version 2.5.0+.
* Added support for vulture and mypy linting when running without docker.
* Added support for *prev-ver* flag in **update-release-notes** command.
* Improved retry support when building docker images for linting.
* Added the option to create an ID set on a specific pack in **create-id-set** command.
* Added the *--skip-id-set-creation* flag to **validate** command in order to add the capability to run validate command without creating id_set validation.
* Fixed an issue where **validate** command checked docker image tag on ApiModules pack.
* Fixed an issue where **find-dependencies** did not calculate dashboards and reports dependencies.
* Added supported version message to the documentation and release notes files when running **generate_docs** and **update-release-notes** commands respectively.
* Added new code validations for *NotImplementedError* exception raise to `XSOAR-linter`.
* Command create-content-artifacts additional support for **Author_image.png** object.
* Fixed an issue where schemas were not enforced for incident fields, indicator fields and old layouts in the validate command.
* Added support for **update-release-notes** command to update release notes according to master branch.

## 1.2.11

* Fixed an issue where the ***generate-docs*** command reset the enumeration of line numbering after an MD table.
* Updated the **upload** command to support mappers.
* Fixed an issue where exceptions were no printed in the **format** while the *--verbose* flag is set.
* Fixed an issue where *--assume-yes* flag did not work in the **format** command when running on a playbook without a `fromversion` field.
* Fixed an issue where the **format** command would fail in case `conf.json` file was not found instead of skipping the update.
* Fixed an issue where integration with v2 were recognised by the `name` field instead of the `display` field in the **validate** command.
* Added a playbook validation to check if a task script exists in the id set in the **validate** command.
* Added new integration category `File Integrity Management` in the **validate** command.

## 1.2.10

* Added validation for approved content pack use-cases and tags.
* Added new code validations for *CommonServerPython* import to `XSOAR-linter`.
* Added *default value* and *predefined values* to argument description in **generate-docs** command.
* Added a new validation that checks if *get-mapping-fields* command exists if the integration schema has *{ismappable: true}* in **validate** command.
* Fixed an issue where the *--staged* flag recognised added files as modified in the **validate** command.
* Fixed an issue where a backwards compatibility warning was raised for all added files in the **validate** command.
* Fixed an issue where **validate** command failed when no tests were given for a partner supported pack.
* Updated the **download** command to support mappers.
* Fixed an issue where the ***format*** command added a duplicate parameter.
* For partner supported content packs, added support for a list of emails.
* Removed validation of README files from the ***validate*** command.
* Fixed an issue where the ***validate*** command required release notes for ApiModules pack.

## 1.2.9

* Fixed an issue in the **openapi_codegen** command where it created duplicate functions name from the swagger file.
* Fixed an issue in the **update-release-notes** command where the *update type* argument was not verified.
* Fixed an issue in the **validate** command where no error was raised in case a non-existing docker image was presented.
* Fixed an issue in the **format** command where format failed when trying to update invalid Docker image.
* The **format** command will now preserve the **isArray** argument in integration's reputation commands and will show a warning if it set to **false**.
* Fixed an issue in the **lint** command where *finally* clause was not supported in main function.
* Fixed an issue in the **validate** command where changing any entity ID was not validated.
* Fixed an issue in the **validate** command where *--staged* flag did not bring only changed files.
* Fixed the **update-release-notes** command to ignore changes in the metadata file.
* Fixed the **validate** command to ignore metadata changes when checking if a version bump is needed.

## 1.2.8

* Added a new validation that checks in playbooks for the usage of `DeleteContext` in **validate** command.
* Fixed an issue in the **upload** command where it would try to upload content entities with unsupported versions.
* Added a new validation that checks in playbooks for the usage of specific instance in **validate** command.
* Added the **--staged** flag to **validate** command to run on staged files only.

## 1.2.7

* Changed input parameters in **find-dependencies** command.
  * Use ***-i, --input*** instead of ***-p, --path***.
  * Use ***-idp, --id-set-path*** instead of ***-i, --id-set-path***.
* Fixed an issue in the **unify** command where it crashed on an integration without an image file.
* Fixed an issue in the **format** command where unnecessary files were not skipped.
* Fixed an issue in the **update-release-notes** command where the *text* argument was not respected in all cases.
* Fixed an issue in the **validate** command where a warning about detailed description was given for unified or deprecated integrations.
* Improved the error returned by the **validate** command when running on files using the old format.

## 1.2.6

* No longer require setting `DEMISTO_README_VALIDATION` env var to enable README mdx validation. Validation will now run automatically if all necessary node modules are available.
* Fixed an issue in the **validate** command where the `--skip-pack-dependencies` would not skip id-set creation.
* Fixed an issue in the **validate** command where validation would fail if supplied an integration with an empty `commands` key.
* Fixed an issue in the **validate** command where validation would fail due to a required version bump for packs which are not versioned.
* Will use env var `DEMISTO_VERIFY_SSL` to determine if to use a secure connection for commands interacting with the Server when `--insecure` is not passed. If working with a local Server without a trusted certificate, you can set env var `DEMISTO_VERIFY_SSL=no` to avoid using `--insecure` on each command.
* Unifier now adds a link to the integration documentation to the integration detailed description.
* Fixed an issue in the **secrets** command where ignored secrets were not skipped.

## 1.2.5

* Added support for special fields: *defaultclassifier*, *defaultmapperin*, *defaultmapperout* in **download** command.
* Added -y option **format** command to assume "yes" as answer to all prompts and run non-interactively
* Speed up improvements for `validate` of README files.
* Updated the **format** command to adhere to the defined content schema and sub-schemas, aligning its behavior with the **validate** command.
* Added support for canvasContextConnections files in **format** command.

## 1.2.4

* Updated detailed description for community integrations.

## 1.2.3

* Fixed an issue where running **validate** failed on playbook with task that adds tags to the evidence data.
* Added the *displaypassword* field to the integration schema.
* Added new code validations to `XSOAR-linter`.
  * As warnings messages:
    * `demisto.params()` should be used only inside main function.
    * `demisto.args()` should be used only inside main function.
    * Functions args should have type annotations.
* Added `fromversion` field validation to test playbooks and scripts in **validate** command.

## 1.2.2

* Add support for warning msgs in the report and summary to **lint** command.
* Fixed an issue where **json-to-outputs** determined bool values as int.
* Fixed an issue where **update-release-notes** was crushing on `--all` flag.
* Fixed an issue where running **validate**, **update-release-notes** outside of content repo crushed without a meaningful error message.
* Added support for layoutscontainer in **init** contribution flow.
* Added a validation for tlp_color param in feeds in **validate** command.
* Added a validation for removal of integration parameters in **validate** command.
* Fixed an issue where **update-release-notes** was failing with a wrong error message when no pack or input was given.
* Improved formatting output of the **generate-docs** command.
* Add support for env variable *DEMISTO_SDK_ID_SET_REFRESH_INTERVAL*. Set this env variable to the refresh interval in minutes. The id set will be regenerated only if the refresh interval has passed since the last generation. Useful when generating Script documentation, to avoid re-generating the id_set every run.
* Added new code validations to `XSOAR-linter`.
  * As error messages:
    * Longer than 10 seconds sleep statements for non long running integrations.
    * exit() usage.
    * quit() usage.
  * As warnings messages:
    * `demisto.log` should not be used.
    * main function existence.
    * `demito.results` should not be used.
    * `return_output` should not be used.
    * try-except statement in main function.
    * `return_error` usage in main function.
    * only once `return_error` usage.
* Fixed an issue where **lint** command printed logs twice.
* Fixed an issue where *suffix* did not work as expected in the **create-content-artifacts** command.
* Added support for *prev-ver* flag in **lint** and **secrets** commands.
* Added support for *text* flag to **update-release-notes** command to add the same text to all release notes.
* Fixed an issue where **validate** did not recognize added files if they were modified locally.
* Added a validation that checks the `fromversion` field exists and is set to 5.0.0 or above when working or comparing to a non-feature branch in **validate** command.
* Added a validation that checks the certification field in the pack_metadata file is valid in **validate** command.
* The **update-release-notes** command will now automatically add docker image update to the release notes.

## 1.2.1

* Added an additional linter `XSOAR-linter` to the **lint** command which custom validates py files. currently checks for:
  * `Sys.exit` usages with non zero value.
  * Any `Print` usages.
* Fixed an issue where renamed files were failing on *validate*.
* Fixed an issue where single changed files did not required release notes update.
* Fixed an issue where doc_images required release-notes and validations.
* Added handling of dependent packs when running **update-release-notes** on changed *APIModules*.
  * Added new argument *--id-set-path* for id_set.json path.
  * When changes to *APIModule* is detected and an id_set.json is available - the command will update the dependent pack as well.
* Added handling of dependent packs when running **validate** on changed *APIModules*.
  * Added new argument *--id-set-path* for id_set.json path.
  * When changes to *APIModule* is detected and an id_set.json is available - the command will validate that the dependent pack has release notes as well.
* Fixed an issue where the find_type function didn't recognize file types correctly.
* Fixed an issue where **update-release-notes** command did not work properly on Windows.
* Added support for indicator fields in **update-release-notes** command.
* Fixed an issue where files in test dirs where being validated.

## 1.2.0

* Fixed an issue where **format** did not update the test playbook from its pack.
* Fixed an issue where **validate** validated non integration images.
* Fixed an issue where **update-release-notes** did not identified old yml integrations and scripts.
* Added revision templates to the **update-release-notes** command.
* Fixed an issue where **update-release-notes** crashed when a file was renamed.
* Fixed an issue where **validate** failed on deleted files.
* Fixed an issue where **validate** validated all images instead of packs only.
* Fixed an issue where a warning was not printed in the **format** in case a non-supported file type is inputted.
* Fixed an issue where **validate** did not fail if no release notes were added when adding files to existing packs.
* Added handling of incorrect layout paths via the **format** command.
* Refactor **create-content-artifacts** command - Efficient artifacts creation and better logging.
* Fixed an issue where image and description files were not handled correctly by **validate** and **update-release-notes** commands.
* Fixed an issue where the **format** command didn't remove all extra fields in a file.
* Added an error in case an invalid id_set.json file is found while running the **validate** command.
* Added fetch params checks to the **validate** command.

## 1.1.11

* Added line number to secrets' path in **secrets** command report.
* Fixed an issue where **init** a community pack did not present the valid support URL.
* Fixed an issue where **init** offered a non relevant pack support type.
* Fixed an issue where **lint** did not pull docker images for powershell.
* Fixed an issue where **find-dependencies** did not find all the script dependencies.
* Fixed an issue where **find-dependencies** did not collect indicator fields as dependencies for playbooks.
* Updated the **validate** and the **secrets** commands to be less dependent on regex.
* Fixed an issue where **lint** did not run on circle when docker did not return ping.
* Updated the missing release notes error message (RN106) in the **Validate** command.
* Fixed an issue where **Validate** would return missing release notes when two packs with the same substring existed in the modified files.
* Fixed an issue where **update-release-notes** would add duplicate release notes when two packs with the same substring existed in the modified files.
* Fixed an issue where **update-release-notes** would fail to bump new versions if the feature branch was out of sync with the master branch.
* Fixed an issue where a non-descriptive error would be returned when giving the **update-release-notes** command a pack which can not be found.
* Added dependencies check for *widgets* in **find-dependencies** command.
* Added a `update-docker` flag to **format** command.
* Added a `json-to-outputs` flag to the **run** command.
* Added a verbose (`-v`) flag to **format** command.
* Fixed an issue where **download** added the prefix "playbook-" to the name of playbooks.

## 1.1.10

* Updated the **init** command. Relevant only when passing the *--contribution* argument.
  * Added the *--author* option.
  * The *support* field of the pack's metadata is set to *community*.
* Added a proper error message in the **Validate** command upon a missing description in the root of the yml.
* **Format** now works with a relative path.
* **Validate** now fails when all release notes have been excluded.
* Fixed issue where correct error message would not propagate for invalid images.
* Added the *--skip-pack-dependencies* flag to **validate** command to skip pack dependencies validation. Relevant when using the *-g* flag.
* Fixed an issue where **Validate** and **Format** commands failed integrations with `defaultvalue` field in fetch incidents related parameters.
* Fixed an issue in the **Validate** command in which unified YAML files were not ignored.
* Fixed an issue in **generate-docs** where scripts and playbooks inputs and outputs were not parsed correctly.
* Fixed an issue in the **openapi-codegen** command where missing reference fields in the swagger JSON caused errors.
* Fixed an issue in the **openapi-codegen** command where empty objects in the swagger JSON paths caused errors.
* **update-release-notes** command now accept path of the pack instead of pack name.
* Fixed an issue where **generate-docs** was inserting unnecessary escape characters.
* Fixed an issue in the **update-release-notes** command where changes to the pack_metadata were not detected.
* Fixed an issue where **validate** did not check for missing release notes in old format files.

## 1.1.9

* Fixed an issue where **update-release-notes** command failed on invalid file types.

## 1.1.8

* Fixed a regression where **upload** command failed on test playbooks.
* Added new *githubUser* field in pack metadata init command.
* Support beta integration in the commands **split-yml, extract-code, generate-test-playbook and generate-docs.**
* Fixed an issue where **find-dependencies** ignored *toversion* field in content items.
* Added support for *layoutscontainer*, *classifier_5_9_9*, *mapper*, *report*, and *widget* in the **Format** command.
* Fixed an issue where **Format** will set the `ID` field to be equal to the `name` field in modified playbooks.
* Fixed an issue where **Format** did not work for test playbooks.
* Improved **update-release-notes** command:
  * Write content description to release notes for new items.
  * Update format for file types without description: Connections, Incident Types, Indicator Types, Layouts, Incident Fields.
* Added a validation for feedTags param in feeds in **validate** command.
* Fixed readme validation issue in community support packs.
* Added the **openapi-codegen** command to generate integrations from OpenAPI specification files.
* Fixed an issue were release notes validations returned wrong results for *CommonScripts* pack.
* Added validation for image links in README files in **validate** command.
* Added a validation for default value of fetch param in feeds in **validate** command.
* Fixed an issue where the **Init** command failed on scripts.

## 1.1.7

* Fixed an issue where running the **format** command on feed integrations removed the `defaultvalue` fields.
* Playbook branch marked with *skipunavailable* is now set as an optional dependency in the **find-dependencies** command.
* The **feedReputation** parameter can now be hidden in a feed integration.
* Fixed an issue where running the **unify** command on JS package failed.
* Added the *--no-update* flag to the **find-dependencies** command.
* Added the following validations in **validate** command:
  * Validating that a pack does not depend on NonSupported / Deprecated packs.

## 1.1.6

* Added the *--description* option to the **init** command.
* Added the *--contribution* option to the **init** command which converts a contribution zip to proper pack format.
* Improved **validate** command performance time and outputs.
* Added the flag *--no-docker-checks* to **validate** command to skip docker checks.
* Added the flag *--print-ignored-files* to **validate** command to print ignored files report when the command is done.
* Added the following validations in **validate** command:
  * Validating that existing release notes are not modified.
  * Validating release notes are not added to new packs.
  * Validating that the "currentVersion" field was raised in the pack_metadata for modified packs.
  * Validating that the timestamp in the "created" field in the pack_metadata is in ISO format.
* Running `demisto-sdk validate` will run the **validate** command using git and only on committed files (same as using *-g --post-commit*).
* Fixed an issue where release notes were not checked correctly in **validate** command.
* Fixed an issue in the **create-id-set** command where optional playbook tasks were not taken into consideration.
* Added a prompt to the `demisto-sdk update-release-notes` command to prompt users to commit changes before running the release notes command.
* Added support to `layoutscontainer` in **validate** command.

## 1.1.5

* Fixed an issue in **find-dependencies** command.
* **lint** command now verifies flake8 on CommonServerPython script.

## 1.1.4

* Fixed an issue with the default output file name of the **unify** command when using "." as an output path.
* **Unify** command now adds contributor details to the display name and description.
* **Format** command now adds *isFetch* and *incidenttype* fields to integration yml.
* Removed the *feedIncremental* field from the integration schema.
* **Format** command now adds *feedBypassExclusionList*, *Fetch indicators*, *feedReputation*, *feedReliability*,
     *feedExpirationPolicy*, *feedExpirationInterval* and *feedFetchInterval* fields to integration yml.
* Fixed an issue in the playbooks schema.
* Fixed an issue where generated release notes were out of order.
* Improved pack dependencies detection.
* Fixed an issue where test playbooks were mishandled in **validate** command.

## 1.1.3

* Added a validation for invalid id fields in indicators types files in **validate** command.
* Added default behavior for **update-release-notes** command.
* Fixed an error where README files were failing release notes validation.
* Updated format of generated release notes to be more user friendly.
* Improved error messages for the **update-release-notes** command.
* Added support for `Connections`, `Dashboards`, `Widgets`, and `Indicator Types` to **update-release-notes** command.
* **Validate** now supports scripts under the *TestPlaybooks* directory.
* Fixed an issue where **validate** did not support powershell files.

## 1.1.2

* Added a validation for invalid playbookID fields in incidents types files in **validate** command.
* Added a code formatter for python files.
* Fixed an issue where new and old classifiers where mixed on validate command.
* Added *feedIncremental* field to the integration schema.
* Fixed error in the **upload** command where unified YMLs were not uploaded as expected if the given input was a pack.
* Fixed an issue where the **secrets** command failed due to a space character in the file name.
* Ignored RN validation for *NonSupported* pack.
* You can now ignore IF107, SC100, RP102 error codes in the **validate** command.
* Fixed an issue where the **download** command was crashing when received as input a JS integration or script.
* Fixed an issue where **validate** command checked docker image for JS integrations and scripts.
* **validate** command now checks scheme for reports and connections.
* Fixed an issue where **validate** command checked docker when running on all files.
* Fixed an issue where **validate** command did not fail when docker image was not on the latest numeric tag.
* Fixed an issue where beta integrations were not validated correctly in **validate** command.

## 1.1.1

* fixed and issue where file types were not recognized correctly in **validate** command.
* Added better outputs for validate command.

## 1.1.0

* Fixed an issue where changes to only non-validated files would fail validation.
* Fixed an issue in **validate** command where moved files were failing validation for new packs.
* Fixed an issue in **validate** command where added files were failing validation due to wrong file type detection.
* Added support for new classifiers and mappers in **validate** command.
* Removed support of old RN format validation.
* Updated **secrets** command output format.
* Added support for error ignore on deprecated files in **validate** command.
* Improved errors outputs in **validate** command.
* Added support for linting an entire pack.

## 1.0.9

* Fixed a bug where misleading error was presented when pack name was not found.
* **Update-release-notes** now detects added files for packs with versions.
* Readme files are now ignored by **update-release-notes** and validation of release notes.
* Empty release notes no longer cause an uncaught error during validation.

## 1.0.8

* Changed the output format of demisto-sdk secrets.
* Added a validation that checkbox items are not required in integrations.
* Added pack release notes generation and validation.
* Improved pack metadata validation.
* Fixed an issue in **validate** where renamed files caused an error

## 1.0.4

* Fix the **format** command to update the `id` field to be equal to `details` field in indicator-type files, and to `name` field in incident-type & dashboard files.
* Fixed a bug in the **validate** command for layout files that had `sortValues` fields.
* Fixed a bug in the **format** command where `playbookName` field was not always present in the file.
* Fixed a bug in the **format** command where indicatorField wasn't part of the SDK schemas.
* Fixed a bug in **upload** command where created unified docker45 yml files were not deleted.
* Added support for IndicatorTypes directory in packs (for `reputation` files, instead of Misc).
* Fixed parsing playbook condition names as string instead of boolean in **validate** command
* Improved image validation in YAML files.
* Removed validation for else path in playbook condition tasks.

## 1.0.3

* Fixed a bug in the **format** command where comments were being removed from YAML files.
* Added output fields: *file_path* and *kind* for layouts in the id-set.json created by **create-id-set** command.
* Fixed a bug in the **create-id-set** command Who returns Duplicate for Layouts with a different kind.
* Added formatting to **generate-docs** command results replacing all `<br>` tags with `<br/>`.
* Fixed a bug in the **download** command when custom content contained not supported content entity.
* Fixed a bug in **format** command in which boolean strings  (e.g. 'yes' or 'no') were converted to boolean values (e.g. 'True' or 'False').
* **format** command now removes *sourceplaybookid* field from playbook files.
* Fixed a bug in **generate-docs** command in which integration dependencies were not detected when generating documentation for a playbook.

## 1.0.1

* Fixed a bug in the **unify** command when output path was provided empty.
* Improved error message for integration with no tests configured.
* Improved the error message returned from the **validate** command when an integration is missing or contains malformed fetch incidents related parameters.
* Fixed a bug in the **create** command where a unified YML with a docker image for 4.5 was copied incorrectly.
* Missing release notes message are now showing the release notes file path to update.
* Fixed an issue in the **validate** command in which unified YAML files were not ignored.
* File format suggestions are now shown in the relevant file format (JSON or YAML).
* Changed Docker image validation to fail only on non-valid ones.
* Removed backward compatibility validation when Docker image is updated.

## 1.0.0

* Improved the *upload* command to support the upload of all the content entities within a pack.
* The *upload* command now supports the improved pack file structure.
* Added an interactive option to format integrations, scripts and playbooks with No TestPlaybooks configured.
* Added an interactive option to configure *conf.json* file with missing test playbooks for integrations, scripts and playbooks
* Added *download* command to download custom content from Demisto instance to the local content repository.
* Improved validation failure messages to include a command suggestion, wherever relevant, to fix the raised issue.
* Improved 'validate' help and documentation description
* validate - checks that scripts, playbooks, and integrations have the *tests* key.
* validate - checks that test playbooks are configured in `conf.json`.
* demisto-sdk lint - Copy dir better handling.
* demisto-sdk lint - Add error when package missing in docker image.
* Added *-a , --validate-all* option in *validate* to run all validation on all files.
* Added *-i , --input* option in *validate* to run validation on a specified pack/file.
* added *-i, --input* option in *secrets* to run on a specific file.
* Added an allowed hidden parameter: *longRunning* to the hidden integration parameters validation.
* Fixed an issue with **format** command when executing with an output path of a folder and not a file path.
* Bug fixes in generate-docs command given playbook as input.
* Fixed an issue with lint command in which flake8 was not running on unit test files.

## 0.5.2

* Added *-c, --command* option in *generate-docs* to generate a specific command from an integration.
* Fixed an issue when getting README/CHANGELOG files from git and loading them.
* Removed release notes validation for new content.
* Fixed secrets validations for files with the same name in a different directory.
* demisto-sdk lint - parallelization working with specifying the number of workers.
* demisto-sdk lint - logging levels output, 3 levels.
* demisto-sdk lint - JSON report, structured error reports in JSON format.
* demisto-sdk lint - XML JUnit report for unit-tests.
* demisto-sdk lint - new packages used to accelerate execution time.
* demisto-sdk secrets - command now respects the generic whitelist, and not only the pack secrets.

## 0.5.0

[PyPI History][1]

[1]: https://pypi.org/project/demisto-sdk/#history

## 0.4.9

* Fixed an issue in *generate-docs* where Playbooks and Scripts documentation failed.
* Added a graceful error message when executing the *run" command with a misspelled command.
* Added more informative errors upon failures of the *upload* command.
* format command:
  * Added format for json files: IncidentField, IncidentType, IndicatorField, IndicatorType, Layout, Dashboard.
  * Added the *-fv --from-version*, *-nv --no-validation* arguments.
  * Removed the *-t yml_type* argument, the file type will be inferred.
  * Removed the *-g use_git* argument, running format without arguments will run automatically on git diff.
* Fixed an issue in loading playbooks with '=' character.
* Fixed an issue in *validate* failed on deleted README files.

## 0.4.8

* Added the *max* field to the Playbook schema, allowing to define it in tasks loop.
* Fixed an issue in *validate* where Condition branches checks were case sensitive.

## 0.4.7

* Added the *slareminder* field to the Playbook schema.
* Added the *common_server*, *demisto_mock* arguments to the *init* command.
* Fixed an issue in *generate-docs* where the general section was not being generated correctly.
* Fixed an issue in *validate* where Incident type validation failed.

## 0.4.6

* Fixed an issue where the *validate* command did not identify CHANGELOG in packs.
* Added a new command, *id-set* to create the id set - the content dependency tree by file IDs.

## 0.4.5

* generate-docs command:
  * Added the *use_cases*, *permissions*, *command_permissions* and *limitations*.
  * Added the *--insecure* argument to support running the script and integration command in Demisto.
  * Removed the *-t yml_type* argument, the file type will be inferred.
  * The *-o --output* argument is no longer mandatory, default value will be the input file directory.
* Added support for env var: *DEMISTO_SDK_SKIP_VERSION_CHECK*. When set version checks are skipped.
* Fixed an issue in which the CHANGELOG files did not match our scheme.
* Added a validator to verify that there are no hidden integration parameters.
* Fixed an issue where the *validate* command ran on test files.
* Removed the *env-dir* argument from the demisto-sdk.
* README files which are html files will now be skipped in the *validate* command.
* Added support for env var: *DEMISTO_README_VALIDATOR*. When not set the readme validation will not run.

## 0.4.4

* Added a validator for IncidentTypes (incidenttype-*.json).
* Fixed an issue where the -p flag in the *validate* command was not working.
* Added a validator for README.md files.
* Release notes validator will now run on: incident fields, indicator fields, incident types, dashboard and reputations.
* Fixed an issue where the validator of reputation(Indicator Type) did not check on the details field.
* Fixed an issue where the validator attempted validating non-existing files after deletions or name refactoring.
* Removed the *yml_type* argument in the *split-yml*, *extract-code* commands.
* Removed the *file_type* argument in the *generate-test-playbook* command.
* Fixed the *insecure* argument in *upload*.
* Added the *insecure* argument in *run-playbook*.
* Standardise the *-i --input*, *-o --output* to demisto-sdk commands.

## 0.4.3

* Fixed an issue where the incident and indicator field BC check failed.
* Support for linting and unit testing PowerShell integrations.

## 0.4.2

* Fixed an issue where validate failed on Windows.
* Added a validator to verify all branches are handled in conditional task in a playbook.
* Added a warning message when not running the latest sdk version.
* Added a validator to check that the root is connected to all tasks in the playbook.
* Added a validator for Dashboards (dashboard-*.json).
* Added a validator for Indicator Types (reputation-*.json).
* Added a BC validation for changing incident field type.
* Fixed an issue where init command would generate an invalid yml for scripts.
* Fixed an issue in misleading error message in v2 validation hook.
* Fixed an issue in v2 hook which now is set only on newly added scripts.
* Added more indicative message for errors in yaml files.
* Disabled pykwalify info log prints.

## 0.3.10

* Added a BC check for incident fields - changing from version is not allowed.
* Fixed an issue in create-content-artifacts where scripts in Packs in TestPlaybooks dir were copied with a wrong prefix.

## 0.3.9

* Added a validation that incident field can not be required.
* Added validation for fetch incident parameters.
* Added validation for feed integration parameters.
* Added to the *format* command the deletion of the *sourceplaybookid* field.
* Fixed an issue where *fieldMapping* in playbook did not pass the scheme validation.
* Fixed an issue where *create-content-artifacts* did not copy TestPlaybooks in Packs without prefix of *playbook-*.
* Added a validation the a playbook can not have a rolename set.
* Added to the image validator the new DBot default image.
* Added the fields: elasticcommonfields, quiet, quietmode to the Playbook schema.
* Fixed an issue where *validate* failed on integration commands without outputs.
* Added a new hook for naming of v2 integrations and scripts.

## 0.3.8

* Fixed an issue where *create-content-artifact* was not loading the data in the yml correctly.
* Fixed an issue where *unify* broke long lines in script section causing syntax errors

## 0.3.7

* Added *generate-docs* command to generate documentation file for integration, playbook or script.
* Fixed an issue where *unify* created a malformed integration yml.
* Fixed an issue where demisto-sdk **init** creates unit-test file with invalid import.

## 0.3.6

* Fixed an issue where demisto-sdk **validate** failed on modified scripts without error message.

## 0.3.5

* Fixed an issue with docker tag validation for integrations.
* Restructured repo source code.

## 0.3.4

* Saved failing unit tests as a file.
* Fixed an issue where "_test" file for scripts/integrations created using **init** would import the "HelloWorld" templates.
* Fixed an issue in demisto-sdk **validate** - was failing on backward compatiblity check
* Fixed an issue in demisto-sdk **secrets** - empty line in .secrets-ignore always made the secrets check to pass
* Added validation for docker image inside integrations and scripts.
* Added --use-git flag to **format** command to format all changed files.
* Fixed an issue where **validate** did not fail on dockerimage changes with bc check.
* Added new flag **--ignore-entropy** to demisto-sdk **secrets**, this will allow skip entropy secrets check.
* Added --outfile to **lint** to allow saving failed packages to a file.

## 0.3.3

* Added backwards compatibility break error message.
* Added schema for incident types.
* Added **additionalinfo** field to as an available field for integration configuration.
* Added pack parameter for **init**.
* Fixed an issue where error would appear if name parameter is not set in **init**.

## 0.3.2

* Fixed the handling of classifier files in **validate**.

## 0.3.1

* Fixed the handling of newly created reputation files in **validate**.
* Added an option to perform **validate** on a specific file.

## 0.3.0

* Added support for multi-package **lint** both with parallel and without.
* Added all parameter in **lint** to run on all packages and packs in content repository.
* Added **format** for:
  * Scripts
  * Playbooks
  * Integrations
* Improved user outputs for **secrets** command.
* Fixed an issue where **lint** would run pytest and pylint only on a single docker per integration.
* Added auto-complete functionality to demisto-sdk.
* Added git parameter in **lint** to run only on changed packages.
* Added the **run-playbook** command
* Added **run** command which runs a command in the Demisto playground.
* Added **upload** command which uploads an integration or a script to a Demisto instance.
* Fixed and issue where **validate** checked if release notes exist for new integrations and scripts.
* Added **generate-test-playbook** command which generates a basic test playbook for an integration or a script.
* **validate** now supports indicator fields.
* Fixed an issue with layouts scheme validation.
* Adding **init** command.
* Added **json-to-outputs** command which generates the yaml section for outputs from an API raw response.

## 0.2.6

* Fixed an issue with locating release notes for beta integrations in **validate**.

## 0.2.5

* Fixed an issue with locating release notes for beta integrations in **validate**.

## 0.2.4

* Adding image validation to Beta_Integration and Packs in **validate**.

## 0.2.3

* Adding Beta_Integration to the structure validation process.
* Fixing bug where **validate** did checks on TestPlaybooks.
* Added requirements parameter to **lint**.

## 0.2.2

* Fixing bug where **lint** did not return exit code 1 on failure.
* Fixing bug where **validate** did not print error message in case no release notes were give.

## 0.2.1

* **Validate** now checks that the id and name fields are identical in yml files.
* Fixed a bug where sdk did not return any exit code.

## 0.2.0

* Added Release Notes Validator.
* Fixed the Unifier selection of your python file to use as the code.
* **Validate** now supports Indicator fields.
* Fixed a bug where **validate** and **secrets** did not return exit code 1 on failure.
* **Validate** now runs on newly added scripts.

## 0.1.8

* Added support for `--version`.
* Fixed an issue in file_validator when calling `checked_type` method with script regex.

## 0.1.2

* Restructuring validation to support content packs.
* Added secrets validation.
* Added content bundle creation.
* Added lint and unit test run.

## 0.1.1

* Added new logic to the unifier.
* Added detailed README.
* Some small adjustments and fixes.

## 0.1.0

Capabilities:

* **Extract** components(code, image, description etc.) from a Demisto YAML file into a directory.
* **Unify** components(code, image, description etc.) to a single Demisto YAML file.
* **Validate** Demisto content files.<|MERGE_RESOLUTION|>--- conflicted
+++ resolved
@@ -4,9 +4,6 @@
 * Added the ability to ignore any validation in the **validate** command when running in an external (non-demisto/content) repo, by placing a `.private-repo-settings` file at its root.
 * Fixed an issue where **validate** falsely detected backwards-compatibility issues, and prevented adding the `marketplaces` key to content items.
 * Calling **format** with the `-d` flag now removes test playbooks testing the deprecated content from conf.json.
-<<<<<<< HEAD
-* Added a working directory to the `contribution_converter` in order to support working on a temporary directory.
-=======
 * Fixed an issue where the SDK would fail pulling docker images.
 * Fixed an issue where in some cases the **split** command did not remove pack version note from the script.
 * Improved the content graph performance when calculating content relationships.
@@ -27,7 +24,7 @@
 * Removed the Pipfile and Pipfile.lock from the templates in **demisto-sdk init** command.
 * Disabled the option to create an integration with Pipfile and Pipfile.lock files.
 * Added support for working with Demisto-SDK offline by using the `DEMISTO_SDK_OFFLINE_ENV` environment variable. See https://github.com/demisto/demisto-sdk#internet-connection for more information.
->>>>>>> 3a8647be
+* Added a working directory to the `contribution_converter` in order to support working on a temporary directory.
 
 ## 1.17.2
 * Fixed an issue where **lint** and **validate** commands failed on integrations and scripts that use docker images that are not available in the Docker Hub but exist locally.
