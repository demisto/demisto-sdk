--- conflicted
+++ resolved
@@ -1,10 +1,8 @@
 # Changelog
 
-<<<<<<< HEAD
+
 * Added a code *type* indication for integration and script objects in the *ID Set*.
-=======
 * Added the [Vulture](https://github.com/jendrikseipp/vulture) linter to the pre-commit hook.
->>>>>>> 457bef8b
 * The `demisto-sdk` pack will now be distributed via PyPi with a **wheel** file.
 * Fixed a bug where any edited json file that contained a forward slash (`/`) escaped.
 * Added a new validation to **validate** command to verify that the metadata *currentVersion* is
