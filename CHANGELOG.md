# Changelog
* Added a validation that core packs are not dependent on non-core packs.
* Fixed an issue where in some cases the `get_remote_file` function failed due to an invalid path.
* Fixed an issue where running **update-release-notes** with updated integration logo, did not detect any file changes.
* Fixed an issue where the **create-id-set** command did not identify unified integrations correctly.
* Fixed an issue where the `CommonTypes` pack was not identified as a dependency for all feed integrations.
<<<<<<< HEAD
* Fixed an issue where running the **init** command does not set the correct category field in yml file.
=======
* Added support for running SDK commands in private repositories.
>>>>>>> 667d7bf2

# 1.3.5
* Added a validation that layoutscontainer's id and name are matching. Updated the format of layoutcontainer to include update_id too.
* Added a validation that commands' names and arguments in core packs, or scripts' arguments do not contain the word incident.
* Fixed issue where running the **generate-docs** command with -c flag ran all the commands and not just the commands specified by the flag.
* Fixed the error message of the **validate** command to not always suggest adding the *description* field.
* Fixed an issue where running **format** on feed integration generated invalid parameter structure.
* Fixed an issue where the **generate-docs** command did not add all the used scripts in a playbook to the README file.
* Fixed an issue where contrib/partner details might be added twice to the same file, when using unify and create-content-artifacts commands
* Fixed issue where running **validate** command on image-related integration did not return the correct outputs to json file.
* When formatting playbooks, the **format** command will now remove empty fields from SetIncident, SetIndicator, CreateNewIncident, CreateNewIndicator script arguments.
* Added an option to fill in the developer email when running the **init** command.

# 1.3.4
* Updated the **validate** command to check that the 'additionalinfo' field only contains the expected value for feed required parameters and not equal to it.
* Added a validation that community/partner details are not in the detailed description file.
* Added a validation that the Use Case tag in pack_metadata file is only used when the pack contains at least one PB, Incident Type or Layout.
* Added a validation that makes sure outputs in integrations are matching the README file when only README has changed.
* Added the *hidden* field to the integration schema.
* Fixed an issue where running **format** on a playbook whose `name` does not equal its `id` would cause other playbooks who use that playbook as a sub-playbook to fail.
* Added support for local custom command configuration file `.demisto-sdk-conf`.
* Updated the **format** command to include an update to the description file of an integration, to remove community/partner details.

# 1.3.3
* Fixed an issue where **lint** failed where *.Dockerfile* exists prior running the lint command.
* Added FeedHelloWorld template option for *--template* flag in **demisto-sdk init** command.
* Fixed issue where **update-release-notes** deleted release note file if command was called more than once.
* Fixed issue where **update-release-notes** added docker image release notes every time the command was called.
* Fixed an issue where running **update-release-notes** on a pack with newly created integration, had also added a docker image entry in the release notes.
* Fixed an issue where `XSOAR-linter` did not find *NotImplementedError* in main.
* Added validation for README files verifying their length (over 30 chars).
* When using *-g* flag in the **validate** command it will now ignore untracked files by default.
* Added the *--include-untracked* flag to the **validate** command to include files which are untracked by git in the validation process.
* Improved the `pykwalify` error outputs in the **validate** command.
* Added the *--print-pykwalify* flag to the **validate** command to print the unchanged output from `pykwalify`.
* Fixed an issue where **validate** was failing on editing existing release notes.

# 1.3.2
* Updated the format of the outputs when using the *--json-file* flag to create a JSON file output for the **validate** and **lint** commands.
* Added the **doc-review** command to check spelling in .md and .yml files as well as a basic release notes review.
* Added a validation that a pack's display name does not already exist in content repository.
* Fixed an issue where the **validate** command failed to detect duplicate params in an integration.
* Fixed an issue where the **validate** command failed to detect duplicate arguments in a command in an integration.

# 1.3.1
* Fixed an issue where the **validate** command failed to validate the release notes of beta integrations.
* Updated the **upload** command to support indicator fields.
* The **validate** and **update-release-notes** commands will now check changed files against `demisto/master` if it is configured locally.
* Fixed an issue where **validate** would incorrectly identify files as renamed.
* Added a validation that integration properties (such as feed, mappers, mirroring, etc) are not removed.
* Fixed an issue where **validate** failed when comparing branch against commit hash.
* Added the *--no-pipenv* flag to the **split-yml** command.
* Added a validation that incident fields and incident types are not removed from mappers.
* Fixed an issue where the *create-id-set* flag in the *validate* command did not work while not using git.
* Added the *hiddenusername* field to the integration schema.
* Added a validation that images that are not integration images, do not ask for a new version or RN

# 1.3.0
* Do not collect optional dependencies on indicator types reputation commands.
* Fixed an issue where downloading indicator layoutscontainer objects failed.
* Added a validation that makes sure outputs in integrations are matching the README file.
* Fixed an issue where the *create-id-set* flag in the **validate** command did not work.
* Added a warning in case no id_set file is found when running the **validate** command.
* Fixed an issue where changed files were not recognised correctly on forked branches in the **validate** and the **update-release-notes** commands.
* Fixed an issue when files were classified incorrectly when running *update-release-notes*.
* Added a validation that integration and script file paths are compatible with our convention.
* Fixed an issue where id_set.json file was re created whenever running the generate-docs command.
* added the *--json-file* flag to create a JSON file output for the **validate** and **lint** commands.

# 1.2.19
* Fixed an issue where merge id_set was not updated to work with the new entity of Packs.
* Added a validation that the playbook's version matches the version of its sub-playbooks, scripts, and integrations.

# 1.2.18
* Changed the *skip-id-set-creation* flag to *create-id-set* in the **validate** command. Its default value will be False.
* Added support for the 'cve' reputation command in default arg validation.
* Filter out generic and reputation command from scripts and playbooks dependencies calculation.
* Added support for the incident fields in outgoing mappers in the ID set.
* Added a validation that the taskid field and the id field under the task field are both from uuid format and contain the same value.
* Updated the **format** command to generate uuid value for the taskid field and for the id under the task field in case they hold an invalid values.
* Exclude changes from doc_files directory on validation.
* Added a validation that an integration command has at most one default argument.
* Fixing an issue where pack metadata version bump was not enforced when modifying an old format (unified) file.
* Added validation that integration parameter's display names are capitalized and spaced using whitespaces and not underscores.
* Fixed an issue where beta integrations where not running deprecation validations.
* Allowed adding additional information to the deprecated description.
* Fixing an issue when escaping less and greater signs in integration params did not work as expected.

# 1.2.17
* Added a validation that the classifier of an integration exists.
* Added a validation that the mapper of an integration exists.
* Added a validation that the incident types of a classifier exist.
* Added a validation that the incident types of a mapper exist.
* Added support for *text* argument when running **demisto-sdk update-release-notes** on the ApiModules pack.
* Added a validation for the minimal version of an indicator field of type grid.
* Added new validation for incident and indicator fields in classifiers mappers and layouts exist in the content.
* Added cache for get_remote_file to reducing failures from accessing the remote repo.
* Fixed an issue in the **format** command where `_dev` or `_copy` suffixes weren't removed from the `id` of the given playbooks.
* Playbook dependencies from incident and indicator fields are now marked as optional.
* Mappers dependencies from incident types and incident fields are now marked as optional.
* Classifier dependencies from incident types are now marked as optional.
* Updated **demisto-sdk init** command to no longer create `created` field in pack_metadata file
* Updated **generate-docs** command to take the parameters names in setup section from display field and to use additionalinfo field when exist.
* Using the *verbose* argument in the **find-dependencies** command will now log to the console.
* Improved the deprecated message validation required from integrations.
* Fixed an issue in the **generate-docs** command where **Context Example** section was created when it was empty.

# 1.2.16
* Added allowed ignore errors to the *IDSetValidator*.
* Fixed an issue where an irrelevant id_set validation ran in the **validate** command when using the *--id-set* flag.
* Fixed an issue were **generate-docs** command has failed if a command did not exist in commands permissions file.
* Improved a **validate** command message for missing release notes of api module dependencies.

# 1.2.15
* Added the *ID101* to the allowed ignored errors.

# 1.2.14
* SDK repository is now mypy check_untyped_defs complaint.
* The lint command will now ignore the unsubscriptable-object (E1136) pylint error in dockers based on python 3.9 - this will be removed once a new pylint version is released.
* Added an option for **format** to run on a whole pack.
* Added new validation of unimplemented commands from yml in the code to `XSOAR-linter`.
* Fixed an issue where Auto-Extract fields were only checked for newly added incident types in the **validate** command.
* Added a new warning validation of direct access to args/params dicts to `XSOAR-linter`.

# 1.2.13
* Added new validation of indicators usage in CommandResults to `XSOAR-linter`.
* Running **demisto-sdk lint** will automatically run on changed files (same behavior as the -g flag).
* Removed supported version message from the documentation when running **generate_docs**.
* Added a print to indicate backwards compatibility is being checked in **validate** command.
* Added a percent print when running the **validate** command with the *-a* flag.
* Fixed a regression in the **upload** command where it was ignoring `DEMISTO_VERIFY_SSL` env var.
* Fixed an issue where the **upload** command would fail to upload beta integrations.
* Fixed an issue where the **validate** command did not create the *id_set.json* file when running with *-a* flag.
* Added price change validation in the **validate** command.
* Added validations that checks in read-me for empty sections or leftovers from the auto generated read-me that should be changed.
* Added new code validation for *NotImplementedError* to raise a warning in `XSOAR-linter`.
* Added validation for support types in the pack metadata file.
* Added support for *--template* flag in **demisto-sdk init** command.
* Fixed an issue with running **validate** on master branch where the changed files weren't compared to previous commit when using the *-g* flag.
* Fixed an issue where the `XSOAR-linter` ran *NotImplementedError* validation on scripts.
* Added support for Auto-Extract feature validation in incident types in the **validate** command.
* Fixed an issue in the **lint** command where the *-i* flag was ignored.
* Improved **merge-id-sets** command to support merge between two ID sets that contain the same pack.
* Fixed an issue in the **lint** command where flake8 ran twice.

# 1.2.12
* Bandit now reports also on medium severity issues.
* Fixed an issue with support for Docker Desktop on Mac version 2.5.0+.
* Added support for vulture and mypy linting when running without docker.
* Added support for *prev-ver* flag in **update-release-notes** command.
* Improved retry support when building docker images for linting.
* Added the option to create an ID set on a specific pack in **create-id-set** command.
* Added the *--skip-id-set-creation* flag to **validate** command in order to add the capability to run validate command without creating id_set validation.
* Fixed an issue where **validate** command checked docker image tag on ApiModules pack.
* Fixed an issue where **find-dependencies** did not calculate dashboards and reports dependencies.
* Added supported version message to the documentation and release notes files when running **generate_docs** and **update-release-notes** commands respectively.
* Added new code validations for *NotImplementedError* exception raise to `XSOAR-linter`.
* Command create-content-artifacts additional support for **Author_image.png** object.
* Fixed an issue where schemas were not enforced for incident fields, indicator fields and old layouts in the validate command.
* Added support for **update-release-notes** command to update release notes according to master branch.

# 1.2.11
* Fixed an issue where the ***generate-docs*** command reset the enumeration of line numbering after an MD table.
* Updated the **upload** command to support mappers.
* Fixed an issue where exceptions were no printed in the **format** while the *--verbose* flag is set.
* Fixed an issue where *--assume-yes* flag did not work in the **format** command when running on a playbook without a `fromversion` field.
* Fixed an issue where the **format** command would fail in case `conf.json` file was not found instead of skipping the update.
* Fixed an issue where integration with v2 were recognised by the `name` field instead of the `display` field in the **validate** command.
* Added a playbook validation to check if a task script exists in the id set in the **validate** command.
* Added new integration category `File Integrity Management` in the **validate** command.

# 1.2.10
* Added validation for approved content pack use-cases and tags.
* Added new code validations for *CommonServerPython* import to `XSOAR-linter`.
* Added *default value* and *predefined values* to argument description in **generate-docs** command.
* Added a new validation that checks if *get-mapping-fields* command exists if the integration schema has *{ismappable: true}* in **validate** command.
* Fixed an issue where the *--staged* flag recognised added files as modified in the **validate** command.
* Fixed an issue where a backwards compatibility warning was raised for all added files in the **validate** command.
* Fixed an issue where **validate** command failed when no tests were given for a partner supported pack.
* Updated the **download** command to support mappers.
* Fixed an issue where the ***format*** command added a duplicate parameter.
* For partner supported content packs, added support for a list of emails.
* Removed validation of README files from the ***validate*** command.
* Fixed an issue where the ***validate*** command required release notes for ApiModules pack.

# 1.2.9
* Fixed an issue in the **openapi_codegen** command where it created duplicate functions name from the swagger file.
* Fixed an issue in the **update-release-notes** command where the *update type* argument was not verified.
* Fixed an issue in the **validate** command where no error was raised in case a non-existing docker image was presented.
* Fixed an issue in the **format** command where format failed when trying to update invalid Docker image.
* The **format** command will now preserve the **isArray** argument in integration's reputation commands and will show a warning if it set to **false**.
* Fixed an issue in the **lint** command where *finally* clause was not supported in main function.
* Fixed an issue in the **validate** command where changing any entity ID was not validated.
* Fixed an issue in the **validate** command where *--staged* flag did not bring only changed files.
* Fixed the **update-release-notes** command to ignore changes in the metadata file.
* Fixed the **validate** command to ignore metadata changes when checking if a version bump is needed.


# 1.2.8
* Added a new validation that checks in playbooks for the usage of `DeleteContext` in **validate** command.
* Fixed an issue in the **upload** command where it would try to upload content entities with unsupported versions.
* Added a new validation that checks in playbooks for the usage of specific instance in **validate** command.
* Added the **--staged** flag to **validate** command to run on staged files only.


# 1.2.7
* Changed input parameters in **find-dependencies** command.
   - Use ***-i, --input*** instead of ***-p, --path***.
   - Use ***-idp, --id-set-path*** instead of ***-i, --id-set-path***.
* Fixed an issue in the **unify** command where it crashed on an integration without an image file.
* Fixed an issue in the **format** command where unnecessary files were not skipped.
* Fixed an issue in the **update-release-notes** command where the *text* argument was not respected in all cases.
* Fixed an issue in the **validate** command where a warning about detailed description was given for unified or deprecated integrations.
* Improved the error returned by the **validate** command when running on files using the old format.

# 1.2.6
* No longer require setting `DEMISTO_README_VALIDATION` env var to enable README mdx validation. Validation will now run automatically if all necessary node modules are available.
* Fixed an issue in the **validate** command where the `--skip-pack-dependencies` would not skip id-set creation.
* Fixed an issue in the **validate** command where validation would fail if supplied an integration with an empty `commands` key.
* Fixed an issue in the **validate** command where validation would fail due to a required version bump for packs which are not versioned.
* Will use env var `DEMISTO_VERIFY_SSL` to determine if to use a secure connection for commands interacting with the Server when `--insecure` is not passed. If working with a local Server without a trusted certificate, you can set env var `DEMISTO_VERIFY_SSL=no` to avoid using `--insecure` on each command.
* Unifier now adds a link to the integration documentation to the integration detailed description.
* Fixed an issue in the **secrets** command where ignored secrets were not skipped.

# 1.2.5
* Added support for special fields: *defaultclassifier*, *defaultmapperin*, *defaultmapperout* in **download** command.
* Added -y option **format** command to assume "yes" as answer to all prompts and run non-interactively
* Speed up improvements for `validate` of README files.
* Updated the **format** command to adhere to the defined content schema and sub-schemas, aligning its behavior with the **validate** command.
* Added support for canvasContextConnections files in **format** command.

# 1.2.4
* Updated detailed description for community integrations.

# 1.2.3
* Fixed an issue where running **validate** failed on playbook with task that adds tags to the evidence data.
* Added the *displaypassword* field to the integration schema.
* Added new code validations to `XSOAR-linter`.
    * As warnings messages:
        * `demisto.params()` should be used only inside main function.
        * `demisto.args()` should be used only inside main function.
        * Functions args should have type annotations.
* Added `fromversion` field validation to test playbooks and scripts in **validate** command.

# 1.2.2
* Add support for warning msgs in the report and summary to **lint** command.
* Fixed an issue where **json-to-outputs** determined bool values as int.
* Fixed an issue where **update-release-notes** was crushing on `--all` flag.
* Fixed an issue where running **validate**, **update-release-notes** outside of content repo crushed without a meaningful error message.
* Added support for layoutscontainer in **init** contribution flow.
* Added a validation for tlp_color param in feeds in **validate** command.
* Added a validation for removal of integration parameters in **validate** command.
* Fixed an issue where **update-release-notes** was failing with a wrong error message when no pack or input was given.
* Improved formatting output of the **generate-docs** command.
* Add support for env variable *DEMISTO_SDK_ID_SET_REFRESH_INTERVAL*. Set this env variable to the refresh interval in minutes. The id set will be regenerated only if the refresh interval has passed since the last generation. Useful when generating Script documentation, to avoid re-generating the id_set every run.
* Added new code validations to `XSOAR-linter`.
    * As error messages:
        * Longer than 10 seconds sleep statements for non long running integrations.
        * exit() usage.
        * quit() usage.
    * As warnings messages:
        * `demisto.log` should not be used.
        * main function existence.
        * `demito.results` should not be used.
        * `return_output` should not be used.
        * try-except statement in main function.
        * `return_error` usage in main function.
        * only once `return_error` usage.
* Fixed an issue where **lint** command printed logs twice.
* Fixed an issue where *suffix* did not work as expected in the **create-content-artifacts** command.
* Added support for *prev-ver* flag in **lint** and **secrets** commands.
* Added support for *text* flag to **update-release-notes** command to add the same text to all release notes.
* Fixed an issue where **validate** did not recognize added files if they were modified locally.
* Added a validation that checks the `fromversion` field exists and is set to 5.0.0 or above when working or comparing to a non-feature branch in **validate** command.
* Added a validation that checks the certification field in the pack_metadata file is valid in **validate** command.
* The **update-release-notes** command will now automatically add docker image update to the release notes.

# 1.2.1
* Added an additional linter `XSOAR-linter` to the **lint** command which custom validates py files. currently checks for:
    * `Sys.exit` usages with non zero value.
    * Any `Print` usages.
* Fixed an issue where renamed files were failing on *validate*.
* Fixed an issue where single changed files did not required release notes update.
* Fixed an issue where doc_images required release-notes and validations.
* Added handling of dependent packs when running **update-release-notes** on changed *APIModules*.
    * Added new argument *--id-set-path* for id_set.json path.
    * When changes to *APIModule* is detected and an id_set.json is available - the command will update the dependent pack as well.
* Added handling of dependent packs when running **validate** on changed *APIModules*.
    * Added new argument *--id-set-path* for id_set.json path.
    * When changes to *APIModule* is detected and an id_set.json is available - the command will validate that the dependent pack has release notes as well.
* Fixed an issue where the find_type function didn't recognize file types correctly.
* Fixed an issue where **update-release-notes** command did not work properly on Windows.
* Added support for indicator fields in **update-release-notes** command.
* Fixed an issue where files in test dirs where being validated.


# 1.2.0
* Fixed an issue where **format** did not update the test playbook from its pack.
* Fixed an issue where **validate** validated non integration images.
* Fixed an issue where **update-release-notes** did not identified old yml integrations and scripts.
* Added revision templates to the **update-release-notes** command.
* Fixed an issue where **update-release-notes** crashed when a file was renamed.
* Fixed an issue where **validate** failed on deleted files.
* Fixed an issue where **validate** validated all images instead of packs only.
* Fixed an issue where a warning was not printed in the **format** in case a non-supported file type is inputted.
* Fixed an issue where **validate** did not fail if no release notes were added when adding files to existing packs.
* Added handling of incorrect layout paths via the **format** command.
* Refactor **create-content-artifacts** command - Efficient artifacts creation and better logging.
* Fixed an issue where image and description files were not handled correctly by **validate** and **update-release-notes** commands.
* Fixed an issue where the **format** command didn't remove all extra fields in a file.
* Added an error in case an invalid id_set.json file is found while running the **validate** command.
* Added fetch params checks to the **validate** command.

# 1.1.11
* Added line number to secrets' path in **secrets** command report.
* Fixed an issue where **init** a community pack did not present the valid support URL.
* Fixed an issue where **init** offered a non relevant pack support type.
* Fixed an issue where **lint** did not pull docker images for powershell.
* Fixed an issue where **find-dependencies** did not find all the script dependencies.
* Fixed an issue where **find-dependencies** did not collect indicator fields as dependencies for playbooks.
* Updated the **validate** and the **secrets** commands to be less dependent on regex.
* Fixed an issue where **lint** did not run on circle when docker did not return ping.
* Updated the missing release notes error message (RN106) in the **Validate** command.
* Fixed an issue where **Validate** would return missing release notes when two packs with the same substring existed in the modified files.
* Fixed an issue where **update-release-notes** would add duplicate release notes when two packs with the same substring existed in the modified files.
* Fixed an issue where **update-release-notes** would fail to bump new versions if the feature branch was out of sync with the master branch.
* Fixed an issue where a non-descriptive error would be returned when giving the **update-release-notes** command a pack which can not be found.
* Added dependencies check for *widgets* in **find-dependencies** command.
* Added a `update-docker` flag to **format** command.
* Added a `json-to-outputs` flag to the **run** command.
* Added a verbose (`-v`) flag to **format** command.
* Fixed an issue where **download** added the prefix "playbook-" to the name of playbooks.

# 1.1.10
* Updated the **init** command. Relevant only when passing the *--contribution* argument.
   * Added the *--author* option.
   * The *support* field of the pack's metadata is set to *community*.
* Added a proper error message in the **Validate** command upon a missing description in the root of the yml.
* **Format** now works with a relative path.
* **Validate** now fails when all release notes have been excluded.
* Fixed issue where correct error message would not propagate for invalid images.
* Added the *--skip-pack-dependencies* flag to **validate** command to skip pack dependencies validation. Relevant when using the *-g* flag.
* Fixed an issue where **Validate** and **Format** commands failed integrations with `defaultvalue` field in fetch incidents related parameters.
* Fixed an issue in the **Validate** command in which unified YAML files were not ignored.
* Fixed an issue in **generate-docs** where scripts and playbooks inputs and outputs were not parsed correctly.
* Fixed an issue in the **openapi-codegen** command where missing reference fields in the swagger JSON caused errors.
* Fixed an issue in the **openapi-codegen** command where empty objects in the swagger JSON paths caused errors.
* **update-release-notes** command now accept path of the pack instead of pack name.
* Fixed an issue where **generate-docs** was inserting unnecessary escape characters.
* Fixed an issue in the **update-release-notes** command where changes to the pack_metadata were not detected.
* Fixed an issue where **validate** did not check for missing release notes in old format files.

# 1.1.9
* Fixed an issue where **update-release-notes** command failed on invalid file types.

# 1.1.8
* Fixed a regression where **upload** command failed on test playbooks.
* Added new *githubUser* field in pack metadata init command.
* Support beta integration in the commands **split-yml, extract-code, generate-test-playbook and generate-docs.**
* Fixed an issue where **find-dependencies** ignored *toversion* field in content items.
* Added support for *layoutscontainer*, *classifier_5_9_9*, *mapper*, *report*, and *widget* in the **Format** command.
* Fixed an issue where **Format** will set the `ID` field to be equal to the `name` field in modified playbooks.
* Fixed an issue where **Format** did not work for test playbooks.
* Improved **update-release-notes** command:
    * Write content description to release notes for new items.
    * Update format for file types without description: Connections, Incident Types, Indicator Types, Layouts, Incident Fields.
* Added a validation for feedTags param in feeds in **validate** command.
* Fixed readme validation issue in community support packs.
* Added the **openapi-codegen** command to generate integrations from OpenAPI specification files.
* Fixed an issue were release notes validations returned wrong results for *CommonScripts* pack.
* Added validation for image links in README files in **validate** command.
* Added a validation for default value of fetch param in feeds in **validate** command.
* Fixed an issue where the **Init** command failed on scripts.

# 1.1.7
* Fixed an issue where running the **format** command on feed integrations removed the `defaultvalue` fields.
* Playbook branch marked with *skipunavailable* is now set as an optional dependency in the **find-dependencies** command.
* The **feedReputation** parameter can now be hidden in a feed integration.
* Fixed an issue where running the **unify** command on JS package failed.
* Added the *--no-update* flag to the **find-dependencies** command.
* Added the following validations in **validate** command:
   * Validating that a pack does not depend on NonSupported / Deprecated packs.

# 1.1.6
* Added the *--description* option to the **init** command.
* Added the *--contribution* option to the **init** command which converts a contribution zip to proper pack format.
* Improved **validate** command performance time and outputs.
* Added the flag *--no-docker-checks* to **validate** command to skip docker checks.
* Added the flag *--print-ignored-files* to **validate** command to print ignored files report when the command is done.
* Added the following validations in **validate** command:
   * Validating that existing release notes are not modified.
   * Validating release notes are not added to new packs.
   * Validating that the "currentVersion" field was raised in the pack_metadata for modified packs.
   * Validating that the timestamp in the "created" field in the pack_metadata is in ISO format.
* Running `demisto-sdk validate` will run the **validate** command using git and only on committed files (same as using *-g --post-commit*).
* Fixed an issue where release notes were not checked correctly in **validate** command.
* Fixed an issue in the **create-id-set** command where optional playbook tasks were not taken into consideration.
* Added a prompt to the `demisto-sdk update-release-notes` command to prompt users to commit changes before running the release notes command.
* Added support to `layoutscontainer` in **validate** command.

# 1.1.5
* Fixed an issue in **find-dependencies** command.
* **lint** command now verifies flake8 on CommonServerPython script.

# 1.1.4
* Fixed an issue with the default output file name of the **unify** command when using "." as an output path.
* **Unify** command now adds contributor details to the display name and description.
* **Format** command now adds *isFetch* and *incidenttype* fields to integration yml.
* Removed the *feedIncremental* field from the integration schema.
* **Format** command now adds *feedBypassExclusionList*, *Fetch indicators*, *feedReputation*, *feedReliability*,
     *feedExpirationPolicy*, *feedExpirationInterval* and *feedFetchInterval* fields to integration yml.
* Fixed an issue in the playbooks schema.
* Fixed an issue where generated release notes were out of order.
* Improved pack dependencies detection.
* Fixed an issue where test playbooks were mishandled in **validate** command.

# 1.1.3
* Added a validation for invalid id fields in indicators types files in **validate** command.
* Added default behavior for **update-release-notes** command.
* Fixed an error where README files were failing release notes validation.
* Updated format of generated release notes to be more user friendly.
* Improved error messages for the **update-release-notes** command.
* Added support for `Connections`, `Dashboards`, `Widgets`, and `Indicator Types` to **update-release-notes** command.
* **Validate** now supports scripts under the *TestPlaybooks* directory.
* Fixed an issue where **validate** did not support powershell files.

# 1.1.2
* Added a validation for invalid playbookID fields in incidents types files in **validate** command.
* Added a code formatter for python files.
* Fixed an issue where new and old classifiers where mixed on validate command.
* Added *feedIncremental* field to the integration schema.
* Fixed error in the **upload** command where unified YMLs were not uploaded as expected if the given input was a pack.
* Fixed an issue where the **secrets** command failed due to a space character in the file name.
* Ignored RN validation for *NonSupported* pack.
* You can now ignore IF107, SC100, RP102 error codes in the **validate** command.
* Fixed an issue where the **download** command was crashing when received as input a JS integration or script.
* Fixed an issue where **validate** command checked docker image for JS integrations and scripts.
* **validate** command now checks scheme for reports and connections.
* Fixed an issue where **validate** command checked docker when running on all files.
* Fixed an issue where **validate** command did not fail when docker image was not on the latest numeric tag.
* Fixed an issue where beta integrations were not validated correctly in **validate** command.

# 1.1.1
* fixed and issue where file types were not recognized correctly in **validate** command.
* Added better outputs for validate command.

# 1.1.0
* Fixed an issue where changes to only non-validated files would fail validation.
* Fixed an issue in **validate** command where moved files were failing validation for new packs.
* Fixed an issue in **validate** command where added files were failing validation due to wrong file type detection.
* Added support for new classifiers and mappers in **validate** command.
* Removed support of old RN format validation.
* Updated **secrets** command output format.
* Added support for error ignore on deprecated files in **validate** command.
* Improved errors outputs in **validate** command.
* Added support for linting an entire pack.

# 1.0.9
* Fixed a bug where misleading error was presented when pack name was not found.
* **Update-release-notes** now detects added files for packs with versions.
* Readme files are now ignored by **update-release-notes** and validation of release notes.
* Empty release notes no longer cause an uncaught error during validation.

# 1.0.8
* Changed the output format of demisto-sdk secrets.
* Added a validation that checkbox items are not required in integrations.
* Added pack release notes generation and validation.
* Improved pack metadata validation.
* Fixed an issue in **validate** where renamed files caused an error

# 1.0.4
* Fix the **format** command to update the `id` field to be equal to `details` field in indicator-type files, and to `name` field in incident-type & dashboard files.
* Fixed a bug in the **validate** command for layout files that had `sortValues` fields.
* Fixed a bug in the **format** command where `playbookName` field was not always present in the file.
* Fixed a bug in the **format** command where indicatorField wasn't part of the SDK schemas.
* Fixed a bug in **upload** command where created unified docker45 yml files were not deleted.
* Added support for IndicatorTypes directory in packs (for `reputation` files, instead of Misc).
* Fixed parsing playbook condition names as string instead of boolean in **validate** command
* Improved image validation in YAML files.
* Removed validation for else path in playbook condition tasks.

# 1.0.3
* Fixed a bug in the **format** command where comments were being removed from YAML files.
* Added output fields: _file_path_ and _kind_ for layouts in the id-set.json created by **create-id-set** command.
* Fixed a bug in the **create-id-set** command Who returns Duplicate for Layouts with a different kind.
* Added formatting to **generate-docs** command results replacing all `<br>` tags with `<br/>`.
* Fixed a bug in the **download** command when custom content contained not supported content entity.
* Fixed a bug in **format** command in which boolean strings  (e.g. 'yes' or 'no') were converted to boolean values (e.g. 'True' or 'False').
* **format** command now removes *sourceplaybookid* field from playbook files.
* Fixed a bug in **generate-docs** command in which integration dependencies were not detected when generating documentation for a playbook.


# 1.0.1
* Fixed a bug in the **unify** command when output path was provided empty.
* Improved error message for integration with no tests configured.
* Improved the error message returned from the **validate** command when an integration is missing or contains malformed fetch incidents related parameters.
* Fixed a bug in the **create** command where a unified YML with a docker image for 4.5 was copied incorrectly.
* Missing release notes message are now showing the release notes file path to update.
* Fixed an issue in the **validate** command in which unified YAML files were not ignored.
* File format suggestions are now shown in the relevant file format (JSON or YAML).
* Changed Docker image validation to fail only on non-valid ones.
* Removed backward compatibility validation when Docker image is updated.

# 1.0.0
* Improved the *upload* command to support the upload of all the content entities within a pack.
* The *upload* command now supports the improved pack file structure.
* Added an interactive option to format integrations, scripts and playbooks with No TestPlaybooks configured.
* Added an interactive option to configure *conf.json* file with missing test playbooks for integrations, scripts and playbooks
* Added *download* command to download custom content from Demisto instance to the local content repository.
* Improved validation failure messages to include a command suggestion, wherever relevant, to fix the raised issue.
* Improved 'validate' help and documentation description
* validate - checks that scripts, playbooks, and integrations have the *tests* key.
* validate - checks that test playbooks are configured in `conf.json`.
* demisto-sdk lint - Copy dir better handling.
* demisto-sdk lint - Add error when package missing in docker image.
* Added *-a , --validate-all* option in *validate* to run all validation on all files.
* Added *-i , --input* option in *validate* to run validation on a specified pack/file.
* added *-i, --input* option in *secrets* to run on a specific file.
* Added an allowed hidden parameter: *longRunning* to the hidden integration parameters validation.
* Fixed an issue with **format** command when executing with an output path of a folder and not a file path.
* Bug fixes in generate-docs command given playbook as input.
* Fixed an issue with lint command in which flake8 was not running on unit test files.

# 0.5.2
* Added *-c, --command* option in *generate-docs* to generate a specific command from an integration.
* Fixed an issue when getting README/CHANGELOG files from git and loading them.
* Removed release notes validation for new content.
* Fixed secrets validations for files with the same name in a different directory.
* demisto-sdk lint - parallelization working with specifying the number of workers.
* demisto-sdk lint - logging levels output, 3 levels.
* demisto-sdk lint - JSON report, structured error reports in JSON format.
* demisto-sdk lint - XML JUnit report for unit-tests.
* demisto-sdk lint - new packages used to accelerate execution time.
* demisto-sdk secrets - command now respects the generic whitelist, and not only the pack secrets.

# 0.5.0
[PyPI History][1]

[1]: https://pypi.org/project/demisto-sdk/#history
# 0.4.9
* Fixed an issue in *generate-docs* where Playbooks and Scripts documentation failed.
* Added a graceful error message when executing the *run" command with a misspelled command.
* Added more informative errors upon failures of the *upload* command.
* format command:
    * Added format for json files: IncidentField, IncidentType, IndicatorField, IndicatorType, Layout, Dashboard.
    * Added the *-fv --from-version*, *-nv --no-validation* arguments.
    * Removed the *-t yml_type* argument, the file type will be inferred.
    * Removed the *-g use_git* argument, running format without arguments will run automatically on git diff.
* Fixed an issue in loading playbooks with '=' character.
* Fixed an issue in *validate* failed on deleted README files.

# 0.4.8
* Added the *max* field to the Playbook schema, allowing to define it in tasks loop.
* Fixed an issue in *validate* where Condition branches checks were case sensitive.

# 0.4.7
* Added the *slareminder* field to the Playbook schema.
* Added the *common_server*, *demisto_mock* arguments to the *init* command.
* Fixed an issue in *generate-docs* where the general section was not being generated correctly.
* Fixed an issue in *validate* where Incident type validation failed.

# 0.4.6
* Fixed an issue where the *validate* command did not identify CHANGELOG in packs.
* Added a new command, *id-set* to create the id set - the content dependency tree by file IDs.

# 0.4.5
* generate-docs command:
    * Added the *use_cases*, *permissions*, *command_permissions* and *limitations*.
    * Added the *--insecure* argument to support running the script and integration command in Demisto.
    * Removed the *-t yml_type* argument, the file type will be inferred.
    * The *-o --output* argument is no longer mandatory, default value will be the input file directory.
* Added support for env var: *DEMISTO_SDK_SKIP_VERSION_CHECK*. When set version checks are skipped.
* Fixed an issue in which the CHANGELOG files did not match our scheme.
* Added a validator to verify that there are no hidden integration parameters.
* Fixed an issue where the *validate* command ran on test files.
* Removed the *env-dir* argument from the demisto-sdk.
* README files which are html files will now be skipped in the *validate* command.
* Added support for env var: *DEMISTO_README_VALIDATOR*. When not set the readme validation will not run.

# 0.4.4
* Added a validator for IncidentTypes (incidenttype-*.json).
* Fixed an issue where the -p flag in the *validate* command was not working.
* Added a validator for README.md files.
* Release notes validator will now run on: incident fields, indicator fields, incident types, dashboard and reputations.
* Fixed an issue where the validator of reputation(Indicator Type) did not check on the details field.
* Fixed an issue where the validator attempted validating non-existing files after deletions or name refactoring.
* Removed the *yml_type* argument in the *split-yml*, *extract-code* commands.
* Removed the *file_type* argument in the *generate-test-playbook* command.
* Fixed the *insecure* argument in *upload*.
* Added the *insecure* argument in *run-playbook*.
* Standardise the *-i --input*, *-o --output* to demisto-sdk commands.

# 0.4.3
* Fixed an issue where the incident and indicator field BC check failed.
* Support for linting and unit testing PowerShell integrations.

# 0.4.2
* Fixed an issue where validate failed on Windows.
* Added a validator to verify all branches are handled in conditional task in a playbook.
* Added a warning message when not running the latest sdk version.
* Added a validator to check that the root is connected to all tasks in the playbook.
* Added a validator for Dashboards (dashboard-*.json).
* Added a validator for Indicator Types (reputation-*.json).
* Added a BC validation for changing incident field type.
* Fixed an issue where init command would generate an invalid yml for scripts.
* Fixed an issue in misleading error message in v2 validation hook.
* Fixed an issue in v2 hook which now is set only on newly added scripts.
* Added more indicative message for errors in yaml files.
* Disabled pykwalify info log prints.

# 0.3.10
* Added a BC check for incident fields - changing from version is not allowed.
* Fixed an issue in create-content-artifacts where scripts in Packs in TestPlaybooks dir were copied with a wrong prefix.


# 0.3.9
* Added a validation that incident field can not be required.
* Added validation for fetch incident parameters.
* Added validation for feed integration parameters.
* Added to the *format* command the deletion of the *sourceplaybookid* field.
* Fixed an issue where *fieldMapping* in playbook did not pass the scheme validation.
* Fixed an issue where *create-content-artifacts* did not copy TestPlaybooks in Packs without prefix of *playbook-*.
* Added a validation the a playbook can not have a rolename set.
* Added to the image validator the new DBot default image.
* Added the fields: elasticcommonfields, quiet, quietmode to the Playbook schema.
* Fixed an issue where *validate* failed on integration commands without outputs.
* Added a new hook for naming of v2 integrations and scripts.


# 0.3.8
* Fixed an issue where *create-content-artifact* was not loading the data in the yml correctly.
* Fixed an issue where *unify* broke long lines in script section causing syntax errors


# 0.3.7
* Added *generate-docs* command to generate documentation file for integration, playbook or script.
* Fixed an issue where *unify* created a malformed integration yml.
* Fixed an issue where demisto-sdk **init** creates unit-test file with invalid import.


# 0.3.6
* Fixed an issue where demisto-sdk **validate** failed on modified scripts without error message.


# 0.3.5
* Fixed an issue with docker tag validation for integrations.
* Restructured repo source code.


# 0.3.4
* Saved failing unit tests as a file.
* Fixed an issue where "_test" file for scripts/integrations created using **init** would import the "HelloWorld" templates.
* Fixed an issue in demisto-sdk **validate** - was failing on backward compatiblity check
* Fixed an issue in demisto-sdk **secrets** - empty line in .secrets-ignore always made the secrets check to pass
* Added validation for docker image inside integrations and scripts.
* Added --use-git flag to **format** command to format all changed files.
* Fixed an issue where **validate** did not fail on dockerimage changes with bc check.
* Added new flag **--ignore-entropy** to demisto-sdk **secrets**, this will allow skip entropy secrets check.
* Added --outfile to **lint** to allow saving failed packages to a file.


# 0.3.3
* Added backwards compatibility break error message.
* Added schema for incident types.
* Added **additionalinfo** field to as an available field for integration configuration.
* Added pack parameter for **init**.
* Fixed an issue where error would appear if name parameter is not set in **init**.


# 0.3.2
* Fixed the handling of classifier files in **validate**.


# 0.3.1
* Fixed the handling of newly created reputation files in **validate**.
* Added an option to perform **validate** on a specific file.


# 0.3.0
* Added support for multi-package **lint** both with parallel and without.
* Added all parameter in **lint** to run on all packages and packs in content repository.
* Added **format** for:
    * Scripts
    * Playbooks
    * Integrations
* Improved user outputs for **secrets** command.
* Fixed an issue where **lint** would run pytest and pylint only on a single docker per integration.
* Added auto-complete functionality to demisto-sdk.
* Added git parameter in **lint** to run only on changed packages.
* Added the **run-playbook** command
* Added **run** command which runs a command in the Demisto playground.
* Added **upload** command which uploads an integration or a script to a Demisto instance.
* Fixed and issue where **validate** checked if release notes exist for new integrations and scripts.
* Added **generate-test-playbook** command which generates a basic test playbook for an integration or a script.
* **validate** now supports indicator fields.
* Fixed an issue with layouts scheme validation.
* Adding **init** command.
* Added **json-to-outputs** command which generates the yaml section for outputs from an API raw response.

# 0.2.6

* Fixed an issue with locating release notes for beta integrations in **validate**.

# 0.2.5

* Fixed an issue with locating release notes for beta integrations in **validate**.

# 0.2.4

* Adding image validation to Beta_Integration and Packs in **validate**.

# 0.2.3

* Adding Beta_Integration to the structure validation process.
* Fixing bug where **validate** did checks on TestPlaybooks.
* Added requirements parameter to **lint**.

# 0.2.2

* Fixing bug where **lint** did not return exit code 1 on failure.
* Fixing bug where **validate** did not print error message in case no release notes were give.

# 0.2.1

* **Validate** now checks that the id and name fields are identical in yml files.
* Fixed a bug where sdk did not return any exit code.

# 0.2.0

* Added Release Notes Validator.
* Fixed the Unifier selection of your python file to use as the code.
* **Validate** now supports Indicator fields.
* Fixed a bug where **validate** and **secrets** did not return exit code 1 on failure.
* **Validate** now runs on newly added scripts.

# 0.1.8

* Added support for `--version`.
* Fixed an issue in file_validator when calling `checked_type` method with script regex.

# 0.1.2
* Restructuring validation to support content packs.
* Added secrets validation.
* Added content bundle creation.
* Added lint and unit test run.

# 0.1.1

* Added new logic to the unifier.
* Added detailed README.
* Some small adjustments and fixes.

# 0.1.0

Capabilities:
* **Extract** components(code, image, description etc.) from a Demisto YAML file into a directory.
* **Unify** components(code, image, description etc.) to a single Demisto YAML file.
* **Validate** Demisto content files.<|MERGE_RESOLUTION|>--- conflicted
+++ resolved
@@ -4,11 +4,8 @@
 * Fixed an issue where running **update-release-notes** with updated integration logo, did not detect any file changes.
 * Fixed an issue where the **create-id-set** command did not identify unified integrations correctly.
 * Fixed an issue where the `CommonTypes` pack was not identified as a dependency for all feed integrations.
-<<<<<<< HEAD
+* Added support for running SDK commands in private repositories.
 * Fixed an issue where running the **init** command does not set the correct category field in yml file.
-=======
-* Added support for running SDK commands in private repositories.
->>>>>>> 667d7bf2
 
 # 1.3.5
 * Added a validation that layoutscontainer's id and name are matching. Updated the format of layoutcontainer to include update_id too.
