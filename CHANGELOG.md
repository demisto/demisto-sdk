# Changelog

## Unreleased
* Improved the warning message displayed for Contribution PRs editing outdated code.
* **lint** now prevents unit-tests from accessing online resources in runtime.
* Added support for the `<~XPANSE>` marketplace tag in release notes.
* Added support for marketplace tags in the **doc-review** command.
* Updated the logs shown during lint when running in docker.
* Fixed an issue where **validate** showed errors twice.
* Added **generate-unit-tests** documentation to the repo README.
* Fixed an issue where **validate** did not fail when xif files had wrong naming.
* Added the `hiddenpassword` field to the integration schema, allowing **validate** to run on integrations with username-only inputs.
* Fixed an issue where **doc-review** required dot suffixes in release notes describing new content.
* Improved logs and error handling in the **modeling-rules test** command.
* Fixed an issue where **download** command failed when running on a beta integration.
* Added the `DEMISTO_SDK_GRAPH_FORCE_CREATE` environment variable. Use it to force the SDK to recreate the graph, rather than update it.
* Added support for code importing multi-level ApiModules to **lint**.

## 1.13.0
* Added the pack version to the code files when calling **unify**. The same value is removed when calling **split**.
* Added a message showing the output path when **prepare-content** is called.
* Contribution PRs that update outdated packs now display a warning message.
<<<<<<< HEAD
* Fixed an issue where validation failed on null values in a classifier.
=======
* Fixed an issue when kebab-case has a misspelling in one of the sub words, the suggestion might be confusing.
* Improved caching and stability for **lint**.
* Added support for *.xif* files in the **secrets** command.
* Fixed an issue where **validate** would fail when playbook inputs contain Transform Language (DT).
* Added a new **validate** check, making sure a first level header exist in release notes (RN116)
* Fixed an issue where **lint** would not properly handle multiple ApiModules imports.

>>>>>>> ed750216

## 1.12.0
* Added the **pre-commit** command, to improve code quality of XSOAR content.
* Added the **run-unit-tests** command, to run unit tests of given content items inside their respective docker images.
* Added support for filepath arguments in the **validate** and **format** commands.
* Added pre-commit hooks for `validate`, `format`, `run-unit-tests` and `update-docker-image` commands.
* Fixed an issue in the **download** command where layouts were overriden even without the `-f` option.
* Fixed an issue where Demisto-SDK did not detect layout ID when using the **download** command.
* Fixed an issue where the **lint** command ran on `native:dev` supported content when passing the `--docker-image all` flag, instead it will run on `native:candidate`.
* Added support for `native:candidate` as a docker image flag for **lint** command.
* Fixed an issue where logs and messages would not show when using the **download** command.
* Fixed an issue where the `server_min_version` field in metadata was an empty value when parsing packs without content items.
* Fixed an issue where running **openapi-codegen** resulted in false-positive error messages.
* Fixed an issue where **generate-python-to-yml** generated input arguments as required even though required=False was specified.
* Fixed an issue where **generate-python-to-yml** generated input arguments a default arguments when default=some_value was provided.
* Fixed a bug where **validate** returned error on playbook inputs with special characters.
* Fixed an issue where **validate** did not properly check `conf.json` when the latter is modified.
* Fixed an issue in the **upload** command, where a prompt was not showing on the console.
* Fixed an issue where running **lint** failed installing dependencies in containers.

## 1.11.0
* **Note: Demisto-SDK will soon stop supporting Python 3.8**
* Fixed an issue where using **download** on non-unicode content, merging them into existing files caused an error.
* Changed an internal setting to allow writing non-ascii content (unicode) using `YAMLHandler` and `JSONHandler`.
* Fixed an issue where an error message in **unify** was unclear for invalid input.
* Fixed an issue where running **validate** failed with **is_valid_integration_file_path_in_folder** on integrations that use API modules.
* Fixed an issue where **validate** failed with **is_valid_integration_file_path_in_folder** on integrations that use the `MSAPIModule`.
* Added **validate** check for the `modules` field in `pack_metadata.json` files.
* Changed **lint** to skip deprecated content, unless when using the `-i` flag.
* Fixed an issue where **update-release-notes** failed when a new *Parsing Rule* was added to a pack.
* Refactored the logging framework. Demisto-SDK logs will now be written to `.demist_sdk_debug.log` under the content path (when detected) or the current directory.
* Added `GR105` validation to **validate** command to check that no duplicate IDs are used.
* Added support for API Modules imported in API modules in the **unify** command.
* Added **validate** check, to make sure every Python file has a corresponding unit test file.

## 1.10.6
* Fixed an issue where running **validate** with the `-g` flag would skip some validations for old-formatted (unified) integration/script files.
* Deprecated integrations and scripts will not run anymore when providing the **--all-packs** to the **lint** command.
* Fixed an issue where a pack `serverMinVersion` would be calculated by the minimal fromVersion of its content items.
* Added the `--docker-image-target` flag to **lint** for testing native supported content with new images.

## 1.10.5
* Fixed an issue where running **run-test-playbook** would not use the `verify` parameter correctly. @ajoga
* Added a newline at the end of README files generated in **generate-docs**.
* Added the value `3` (out of bounds) to the `onChangeRepAlg` and `reputationCalc` fields under the `IncidentType` and `GenericType` schemas. **validate** will allow using it now.
* Fixed an issue where **doc-review** required dot suffixes in release notes describing new content.
* Fixed an issue where **validate** failed on Feed Integrations after adding the new *Collect/Connect* section field.
* Fixed an issue where using **postman-codegen** failed converting strings containing digits to kebab-case.
* Fixed an issue where the ***error-code*** command could not parse List[str] parameter.
* Updated validation *LO107* to support more section types in XSIAM layouts.

## 1.10.4
* Added support for running **lint** in multiple native-docker images.

## 1.10.3
* Fixed an issue where running **format** would fail after running npm install.
* Improved the graph validations in the **validate** command:
  - GR100 will now run on all content items of changed packs.
  - GR101 and GR102 will now catch invalid fromversion/toversion of files **using** the changed items.
  - GR103 errors will raise a warning when using the *-a* flag, but an error if using the *-i* or *g* flags.
* Fixed an issue where test-playbooks timed out.
* Fixed an issue where making a change in a module using an ApiModule would cause lint to run on the ApiModule unnecessarily.
* Fixed an issue where the `marketplace` field was not used when dumping pack zips.
* Fixed a typo in the README content generated with **update-release-notes** for updating integrations.
* Fixed an issue in **validate**, where using the `-gr` and `-i` flags did not run properly.
* Added the `sectionorder` field to integration scheme.
* Fixed an issue where in some occasions running of test-playbooks could receive session timeouts.
* Fixed an issue where **validate** command failed on core pack dependencies validation because of test dependencies.

## 1.10.2
* Added markdown lint formatting for README files in the **format** command.
* Fixed an issue where **lint** failed when using the `-cdam` flag with changed dependant api modules.
* Fixed an issue in the **upload** command, where `json`-based content items were not unified correctly when using the `--zip` argument.
* Added XPANSE core packs validations.

## 1.10.1
* Fixed an issue where **update-content-graph** failed to execute.

## 1.10.0
* **Breaking change**: Removed usage of `pipenv`, `isort` and `autopep8` in the **split** and **download** commands. Removed the `--no-pipenv` and `--no-code-formatting` flags. Please see https://xsoar.pan.dev/docs/tutorials/tut-setup-dev-remote for the recommended environment setup.
* Fixed an issue in **prepare-content** command where large code lines were broken.
* Fixed an issue where git-*renamed_files* were not retrieved properly.
* Fixed an issue where test dependencies were calculated in all level dependencies calculation.
* Added formatting and validation to XSIAM content types.
* Fixed an issue where several XSIAM content types were not validated when passing the `-a` flag.
* Added a UUID to name mapper for **download** it replaces UUIDs with names on all downloaded files.
* Updated the demisto-py to v3.2.6 which now supports basic proxy authentication.
* Improved the message shown when using **upload** and overwriting packs.
* Added support for the **Layout Rule** content type in the id-set and the content graph.
* Updated the default general `fromVersion` value on **format** to `6.8.0`
* Fixed an issue where **lint** sometimes failed when using the `-cdam` flag due to wrong file duplications filtering.
* Added the content graph to **validate**, use with the `--graph` flag.

## 1.9.0
* Fixed an issue where the Slack notifier was using a deprecated argument.
* Added the `--docker-image` argument to the **lint** command, which allows determining the docker image to run lint on. Possible options are: `'native:ga'`, `'native:maintenance'`, `'native:dev'`, `'all'`, a specific docker image (from Docker Hub) or, the default `'from-yml'`.
* Fixed an issue in **prepare-content** command where large code lines were broken.
* Added a logger warning to **get_demisto_version**, the task will now fail with a more informative message.
* Fixed an issue where the **upload** and **prepare-content** commands didn't add `fromServerVersion` and `toServerVersion` to layouts.
* Updated **lint** to use graph instead of id_set when running with `--check-dependent-api-module` flag.
* Added the marketplaces field to all schemas.
* Added the flag `--xsoar-only` to the **doc-review** command which enables reviewing documents that belong to XSOAR-supported Packs.
* Fixed an issue in **update-release-notes** command where an error occurred when executing the same command a second time.
* Fixed an issue where **validate** would not always ignore errors listed under `.pack-ignore`.
* Fixed an issue where running **validate** on a specific pack didn't test all the relevant entities.
* Fixed an issue where fields ending with `_x2` where not replaced in the appropriate Marketplace.

## 1.8.3
* Changed **validate** to allow hiding parameters of type 0, 4, 12 and 14 when replacing with type 9 (credentials) with the same name.
* Fixed an issue where **update-release-notes** fails to update *MicrosoftApiModule* dependent integrations.
* Fixed an issue where the **upload** command failed because `docker_native_image_config.json` file could not be found.
* Added a metadata file to the content graph zip, to be used in the **update-content-graph** command.
* Updated the **validate** and **update-release-notes** commands to unskip the *Triggers Recommendations* content type.


## 1.8.2
* Fixed an issue where demisto-py failed to upload content to XSIAM when `DEMISTO_USERNAME` environment variable is set.
* Fixed an issue where the **prepare-content** command output invalid automation name when used with the --*custom* argument.
* Fixed an issue where modeling rules with arbitrary whitespace characters were not parsed correctly.
* Added support for the **nativeImage** key for an integration/script in the **prepare-content** command.
* Added **validate** checks for integrations declared deprecated (display name, description) but missing the `deprecated` flag.
* Changed the **validate** command to fail on the IN145 error code only when the parameter with type 4 is not hidden.
* Fixed an issue where downloading content layouts with `detailsV2=None` resulted in an error.
* Fixed an issue where **xdrctemplate** was missing 'external' prefix.
* Fixed an issue in **prepare-content** command providing output path.
* Updated the **validate** and **update-release-notes** commands to skip the *Triggers Recommendations* content type.
* Added a new validation to the **validate** command to verify that the release notes headers are in the correct format.
* Changed the **validate** command to fail on the IN140 error code only when the skipped integration has no unit tests.
* Changed **validate** to allow hiding parameters of type 4 (secret) when replacing with type 9 (credentials) with the same name.
* Fixed an issue where the **update-release-notes** command didn't add release-notes properly to some *new* content items.
* Added validation that checks that the `nativeimage` key is not defined in script/integration yml.
* Added to the **format** command the ability to remove `nativeimage` key in case defined in script/integration yml.
* Enhanced the **update-content-graph** command to support `--use-git`, `--imported_path` and `--output-path` arguments.
* Fixed an issue where **doc-review** failed when reviewing command name in some cases.
* Fixed an issue where **download** didn't identify playbooks properly, and downloaded files with UUIDs instead of file/script names.

## 1.8.1
* Fixed an issue where **format** created duplicate configuration parameters.
* Added hidden properties to integration command argument and script argument.
* Added `--override-existing` to **upload** that skips the confirmation prompt for overriding existing content packs. @mattbibbydw
* Fixed an issue where **validate** failed in private repos when attempting to read from a nonexisting `approved_categories.json`.
* Fixed an issue where **validate** used absolute paths when getting remote `pack_metadata.json` files in private repos.
* Fixed an issue in **download**, where names of custom scripts were replaced with UUIDs in IncidentFields and Layouts.

## 1.8.0
* Updated the supported python versions, as `>=3.8,<3.11`, as some of the dependencies are not supported on `3.11` yet.
* Added a **validate** step for **Modeling Rules** testdata files.
* Added the **update-content-graph** command.
* Added the ability to limit the number of CPU cores with `DEMISTO_SDK_MAX_CPU_CORES` envirment variable.
* Added the **prepare-content** command.
* Added support for fromversion/toversion in XSIAM content items (correlation rules, XSIAM dashboards, XSIAM reports and triggers).
* Added a **validate** step checking types of attributes in the schema file of modeling rule.
* Added a **validate** step checking that the dataset name of a modeling rule shows in the xif and schema files.
* Added a **validate** step checking that a correlation rule file does not start with a hyphen.
* Added a **validate** step checking that xsiam content items follow naming conventions.
* Fixed an issue where SDK commands failed on the deprecated `packaging.version.LegacyVersion`, by locking the `packaging` version to `<22`.
* Fixed an issue where **update-release-notes** failed when changing only xif file in **Modeling Rules**.
* Fixed an issue where *is_valid_category* and *is_categories_field_match_standard* failed when running in a private repo.
* Fixed an issue where **validate** didn't fail on the MR103 validation error.
* Fixed the *--release-notes* option, to support the new CHANGELOG format.
* Fixed an issue where **validate** failed when only changing a modeling rules's xif file.
* Fixed an issue where **format** failed on indicator files with a `None` value under the `tabs` key.
* Fixed an issue where **validate** only printed errors for one change of context path, rather than print all.
* Fixed an issue where **download** did not suggest using a username/password when authenticating with XSOAR and using invalid arguments.
* Fixed an issue where **download** failed when listing or downloading content items that are not unicode-encoded.
* Added support for fromversion/toversion in XSIAM content items (correlation rules, XSIAM dashboards, XSIAM reports and triggers).
* Updated the supported python versions, as `>=3.8,<3.11`, as some of the dependencies are not supported on `3.11` yet.
* Added **prepare-content** command which will prepare the pack or content item for the platform.
* Patched an issue where deprecated `packaging.version.LegacyVersion`, locking packaging version to `<22`.

## 1.7.9
* Fixed an issue where an error message in **validate** would not include the suggested fix.
* Added a validation that enforces predefined categories on MP Packs & integration yml files, the validation also ensures that each pack has only one category.
* Fixed an issue where **update-release-notes** did not generate release notes for **XDRC Templates**.
* Fixed an issue where **upload** failed without explaining the reason.
* Improved implementation of the docker_helper module.
* Fixed an issue where **validate** did not check changed pack_metadata.json files when running using git.
* Added support for **xdrctemplate** to content graph.
* Fixed an issue where local copies of the newly-introduced `DemistoClassApiModule.py` were validated.
* Added new release notes templates for the addition and modification of playbooks, layouts and types in the **doc-review** command.
* Fixed an issue where the **doc-review** command failed on descriptions of new content items.
* Added the `Command XXX is deprecated. Use XXX instead.` release notes templates to **doc-review** command.
* Fixed an issue where the **update-release-notes** command didn't add the modeling-rules description for new modeling-rules files.

## 1.7.8
* Added the capability to run the MDX server in a docker container for environments without node.
* Fixed an issue where **generate-docs** with `-c` argument updated sections of the incorrect commands.
* Added IF113 error code to **ALLOWED_IGNORE_ERRORS**.
* Fixed an issue where **validate** failed on playbooks with non-string input values.
* Added the `DEMISTO_SDK_IGNORE_CONTENT_WARNING` environment variable, to allow suppressing warnings when commands are not run under a content repo folder.
* Fixed an issue where **validate** failed to recognize integration tests that were missing from config.json
* Added support for **xpanse** marketplace in **create-id-set** and **create-content-artifacts** commands.
* Fixed an issue where **split** failed on yml files.
* Added support for marketplace-specific tags.
* Fixed an issue where **download** would not run `isort`. @maxgubler
* Fixed an issue where XSIAM Dashboards and Reports images failed the build.
* Added support for **xpanse** marketplace to content graph.

## 1.7.7
* Fixed an issue where paybooks **generate-docs** didn't parse complex input values when no accessor field is given correctly.
* Fixed an issue in the **download** command, where an exception would be raised when downloading system playbooks.
* Fixed an issue where the **upload** failed on playbooks containing a value that starts with `=`.
* Fixed an issue where the **generate-unit-tests** failed to generate assertions, and generate unit tests when command names does not match method name.
* Fixed an issue where the **download** command did not honor the `--no-code-formatting` flag properly. @maxgubler
* Added a new check to **validate**, making sure playbook task values are passed as references.
* Fixed an issue where the **update-release-notes** deleted existing release notes, now appending to it instead.
* Fixed an issue where **validate** printed blank space in case of validation failed and ignored.
* Renamed 'Agent Config' to 'XDRC Templates'.
* Fixed an issue where the **zip-packs** command did not work with the CommonServerUserPython and CommonServerUserPowerShell package.

## 1.7.6

* Fixed parsing of initialization arguments of client classes in the **generate-unit-tests** command.
* Added support for AgentConfig content item in the **upload**, **create-id-set**, **find-dependecies**, **unify** and **create-content-artifacts** commands.
* Added support for XSIAM Report preview image.

## 1.7.5

* Fixed an issue where the **upload** command did not work with the CommonServerUserPython package.
* Fixed an issue in the **download** command, where some playbooks were downloaded as test playbooks.
* Added playbook modification capabilities in **TestSuite**.
* Added a new command **create-content-graph**.
* Fixed an issue in the **upload** command, where the temporary zip would not clean up properly.
* Improved content items parsing in the **create-content-graph** command.
* Added an error when the docker daemon is unavailable when running **lint**.
* Removed the validation of a subtype change for scripts in the **validate** command.
* Fixed an issue where names of XSIAM content items were not normalized properly.
* Fixed an issue where the **download** command was downloading playbooks with **script** (id) and not **scriptName**.
* Fixed an issue where script yml files were not properly identified by `find_type`.
* Removed nightly integrations filtering when deciding if a test should run.
* Added support for XSIAM Dashboard preview image.
* Added the `--no-code-formatting` flag to the **download** command, allowing to skip autopep8 and isort.
* Fixed an issue in the **update-release-notes** command, where generating release notes for modeling rules schema file caused exception.

## 1.7.4

* Fixed an issue where the **doc-review** command showed irrelevant messages.
* Fixed an issue in **validate**, where backward-compatibility failures prevented other validations from running.
* Fixed an issue in **validate**, where content-like files under infrastructure paths were not ignored.
* Fixed an issue in the AMI mapping, where server versions were missing.
* Change the way the normalize name is set for external files.
* Added dump function to XSIAM pack objects to dulicate the files.
* Fixed an issue where the `contribution_converter` did not support changes made to ApiModules.
* Added name normalization according to new convention to XSIAM content items
* Added playbook modification capabilities in **TestSuite**.
* Fixed an issue in create-content-artifacts where it will not get a normalize name for the item and it will try to duplicate the same file.

## 1.7.3

* Fixed an issue in the **format** command where fail when executed from environment without mdx server available.
* Added `Added a`, `Added an` to the list of allowed changelog prefixes.
* Added support for Indicator Types/Reputations in the **upload** command.
* Fixed an issue when running from a subdirectory of a content repo failed.
* Changing the way we are using XSIAM servers api-keys in **test-content** .
* Added a success message to **postman-codegen**.

## 1.7.2

* Fixed an issue in the **validate** command where incident fields were not found in mappers even when they exist
* Added an ability to provide list of marketplace names as a param attribute to **validate** and **upload**
* Added the file type to the error message when it is not supported.
* Fixed an issue where `contribution_converter` incorrectly mapped _Indicator Field_ objects to the _incidentfield_ directory in contribution zip files.
* Fixed a bug where **validate** returned error on empty inputs not used in playbooks.
* Added the `DEMISTO_SDK_CONTENT_PATH` environment variable, implicitly used in various commands.
* Added link to documentation for error messages regarding use cases and tags.

## 1.7.1

* Fixed an issue where *indicatorTypes* and *betaIntegrations* were not found in the id_set.
* Updated the default general `fromVersion` value on **format** to `6.5.0`
* Fixed an issue where the **validate** command did not fail when the integration yml file name was not the same as the folder containing it.
* Added an option to have **generate-docs** take a Playbooks folder path as input, and generate docs for all playbooks in it.
* Fixed an issue where the suggestion in case of `IF113` included uppercase letters for the `cliName` parameter.
* Added new validation to the **validate** command to fail and list all the file paths of files that are using a deprecated integration command / script / playbook.
* **validate** will no longer fail on playbooks calling subplaybooks that have a higher `fromVersion` value, if  calling the subplaybook has `skipifunavailable=True`.
* Fixed an issue where relative paths were not accessed correctly.
* Running any `demisto-sdk` command in a folder with a `.env` file will load it, temporarily overriding existing environment variables.
* Fixed an issue where **validate** did not properly detect deleted files.
* Added new validations to the **validate** command to verify that the schema file exists for a modeling rule and that the schema and rules keys are empty in the yml file.
* Fixed an issue where *find_type* didn't recognize exported incident types.
* Added a new validation to **validate**, making sure all inputs of a playbook are used.
* Added a new validation to **validate**, making sure all inputs used in a playbook declared in the input section.
* The **format** command will now replace the *fromServerVersion* field with *fromVersion*.

## 1.7.0

* Allowed JSON Handlers to accept kwargs, for custoimzing behavior.
* Fixed an issue where an incorrect error was shown when the `id` of a content item differed from its `name` attribute.
* Fixed an issue where the `preserve_quotes` in ruamel_handler received an incorrect value @icholy
* Fixed an issue where ignoring RM110 error code wasn't working and added a validation to **ALLOWED_IGNORE_ERRORS** to validate that all error codes are inserted in the right format.
* Fixed an issue where the contribution credit text was not added correctly to the pack README.
* Changed the contribution file implementation from markdown to a list of contributor names. The **create-content-artifact** will use this list to prepare the needed credit message.
* Added a new validation to the `XSOAR-linter` in the **lint** command for verifying that demisto.log is not used in the code.
* The **generate-docs** command will now auto-generate the Incident Mirroring section when implemented in an integration.
* Added support to automatically generate release notes for deprecated items in the **update-release-notes** command.
* Fixed an issue causing any command to crash when unable to detect local repository properties.
* Fixed an issue where running in a private gitlab repo caused a warning message to be shown multiple times.
* Added a new validation to the **validate** command to verify that markdown and python files do not contain words related to copyright section.
* Fixed an issue where **lint** crashed when provided an input file path (expecting a directory).

## 1.6.9

* Added a new validation that checks whether a pack should be deprecated.
* Added a new ability to the **format** command to deprecate a pack.
* Fixed an issue where the **validate** command sometimes returned a false negative in cases where there are several sub-playbooks with the same ID.
* Added a new validation to the **validate** command to verify that the docker in use is not deprecated.
* Added support for multiple ApiModules in the **unify** command
* Added a check to **validate** command, preventing use of relative urls in README files.
* Added environment variable **DEMISTO_SDK_MARKETPLACE** expected to affect *MarketplaceTagParser* *marketplace* value. The value will be automatically set when passing *marketplace* arg to the commands **unify**, **zip-packs**, **create-content-artifacts** and **upload**.
* Added slack notifier for build failures on the master branch.
* Added support for modeling and parsing rules in the **split** command.
* Added support for README files in **format** command.
* Added a **validate** check, making sure classifier id and name values match. Updated the classifier **format** to update the id accordingly.
* The **generate-docs** command will now auto-generate the playbook image link by default.
* Added the `--custom-image-link` argument to override.
* Added a new flag to **generate-docs** command, allowing to add a custom image link to a playbook README.
* Added a new validation to the **validate** command to verify that the package directory name is the same as the files contained in the that package.
* Added support in the **unify** command to unify a schema into its Modeling Rule.

## 1.6.8

* Fixed an issue where **validate** did not fail on invalid playbook entities' versions (i.e. subplaybooks or scripts with higher fromversion than their parent playbook).
* Added support for running lint via a remote docker ssh connection. Use `DOCKER_HOST` env variable to specify a remote docker connection, such as: `DOCKER_HOST=ssh://myuser@myhost.com`.
* Fixed an issue where the pack cache in *get_marketplaces* caused the function to return invalid values.
* Fixed an issue where running format on a pack with XSIAM entities would fail.
* Added the new `display_name` field to relevant entities in the **create-id-set** command.
* Added a new validation to the **validate** command to verify the existence of "Reliability" parameter if the integration have reputation command.
* Fixed a bug where terminating the **lint** command failed (`ctrl + c`).
* Removed the validation of a subtype change in integrations and scripts from **validate**.
* Fixed an issue where **download** did not behave as expected when prompting for a version update. Reported by @K-Yo
* Added support for adoption release notes.
* Fixed an issue where **merge-id-sets** failed when a key was missing in one id-set.json.
* Fixed a bug where some mypy messages were not parsed properly in **lint**.
* Added a validation to the **validate** command, failing when '`fromversion`' or '`toversion`' in a content entity are incorrect format.
* Added a validation to the **validate** command, checking if `fromversion` <= `toversion`.
* Fixed an issue where coverage reports used the wrong logging level, marking debug logs as errors.
* Added a new validation to the **validate** command, to check when the discouraged `http` prefixes are used when setting defaultvalue, rather than `https`.
* Added a check to the **lint** command for finding hard-coded usage of the http protocol.
* Locked the dependency on Docker.
* Removed a traceback line from the **init** command templates: BaseIntegration, BaseScript.
* Updated the token in **_add_pr_comment** method from the content-bot token to the xsoar-bot token.

## 1.6.7

* Added the `types-markdown` dependency, adding markdown capabilities to existing linters using the [Markdown](https://pypi.org/project/Markdown/) package.
* Added support in the **format** command to remove nonexistent incident/indicator fields from *layouts/mappers*
* Added the `Note: XXX` and `XXX now generally available.` release notes templates to **doc-review** command.
* Updated the logs shown during the docker build step.
* Removed a false warning about configuring the `GITLAB_TOKEN` environment variable when it's not needed.
* Removed duplicate identifiers for XSIAM integrations.
* Updated the *tags* and *use cases* in pack metadata validation to use the local files only.
* Fixed the error message in checkbox validation where the defaultvalue is wrong and added the name of the variable that should be fixed.
* Added types to `find_type_by_path` under tools.py.
* Fixed an issue where YAML files contained incorrect value type for `tests` key when running `format --deprecate`.
* Added a deprecation message to the `tests:` section of yaml files when running `format --deprecate`.
* Added use case for **validate** on *wizard* objects - set_playbook is mapped to all integrations.
* Added the 'integration-get-indicators' commands to be ignored by the **verify_yml_commands_match_readme** validation, the validation will no longer fail if these commands are not in the readme file.
* Added a new validation to the **validate** command to verify that if the phrase "breaking changes" is present in a pack release notes, a JSON file with the same name exists and contains the relevant breaking changes information.
* Improved logs when running test playbooks (in a build).
* Fixed an issue in **upload** did not include list-type content items. @nicolas-rdgs
* Reverted release notes to old format.

## 1.6.6

* Added debug print when excluding item from ID set due to missing dependency.
* Added a validation to the **validate** command, failing when non-ignorable errors are present in .pack-ignore.
* Fixed an issue where `mdx server` did not close when stopped in mid run.
* Fixed an issue where `-vvv` flag did not print logs on debug level.
* enhanced ***validate*** command to list all command names affected by a backward compatibility break, instead of only one.
* Added support for Wizard content item in the **format**, **validate**, **upload**, **create-id-set**, **find-dependecies** and **create-content-artifacts** commands.
* Added a new flag to the **validate** command, allowing to run specific validations.
* Added support in **unify** and **create-content-artifacts** for displaying different documentations (detailed description + readme) for content items, depending on the marketplace version.
* Fixed an issue in **upload** where list items were not uploaded.
* Added a new validation to **validate** command to verify that *cliName* and *id* keys of the incident field or the indicator field are matches.
* Added the flag '-x', '--xsiam' to **upload** command to upload XSIAM entities to XSIAM server.
* Fixed the integration field *isFetchEvents* to be in lowercase.
* Fixed an issue where **validate -i** run after **format -i** on an existing file in the repo instead of **validate -g**.
* Added the following commands: 'update-remote-data', 'get-modified-remote-data', 'update-remote-system' to be ignored by the **verify_yml_commands_match_readme** validation, the validation will no longer fail if these commands are not in the readme file.
* Updated the release note template to include a uniform format for all items.
* Added HelloWorldSlim template option for *--template* flag in **demisto-sdk init** command.
* Fixed an issue where the HelloWorldSlim template in **demisto-sdk init** command had an integration id that was conflicting with HelloWorld integration id.
* Updated the SDK to use demisto-py 3.1.6, allowing use of a proxy with an environment variable.
* Set the default logger level to `warning`, to avoid unwanted debug logs.
* The **format** command now validates that default value of checkbox parameters is a string 'true' or 'false'.
* Fixed an issue where `FileType.PLAYBOOK` would show instead of `Playbook` in readme error messages.
* Added a new validation to **validate** proper defaultvalue for checkbox fields.

## 1.6.5

* Fixed an issue in the **format** command where the `id` field was overwritten for existing JSON files.
* Fixed an issue where the **doc-review** command was successful even when the release-note is malformed.
* Added timestamps to the `demisto-sdk` logger.
* Added time measurements to **lint**.
* Added the flag '-d', '--dependency' to **find-dependencies** command to get the content items that cause the dependencies between two packs.
* Fixed an issue where **update-release-notes** used the *trigger_id* field instead of the *trigger_name* field.
* Fixed an issue where **doc-review** failed to recognize script names, in scripts using the old file structure.
* Fixed an issue where concurrent processes created by **lint** caused deadlocks when opening files.
* Fixed an issue in the **format** command where `_dev` or `_copy` suffixes weren't removed from the subscript names in playbooks and layouts.
* Fixed an issue where **validate** failed on nonexistent `README.md` files.
* Added support of XSIAM content items to the **validate** command.
* Report **lint** summary results and failed packages after reporting time measurements.

## 1.6.4

* Added the new **generate-yml-from-python** command.
* Added a code *type* indication for integration and script objects in the *ID Set*.
* Added the [Vulture](https://github.com/jendrikseipp/vulture) linter to the pre-commit hook.
* The `demisto-sdk` pack will now be distributed via PyPi with a **wheel** file.
* Fixed a bug where any edited json file that contained a forward slash (`/`) escaped.
* Added a new validation to **validate** command to verify that the metadata *currentVersion* is
the same as the last release note version.
* The **validate** command now checks if there're none-deprecated integration commands that are missing from the readme file.
* Fixed an issue where *dockerimage* changes in Scripts weren't recognized by the **update-release-notes** command.
* Fixed an issue where **update-xsoar-config-file** did not properly insert the marketplace packs list to the file.
* Added the pack name to the known words by default when running the **doc-review** command.
* Added support for new XSIAM entities in **create-id-set** command.
* Added support for new XSIAM entities in **create-content-artifacts** command.
* Added support for Parsing/Modeling Rule content item in the **unify** command.
* Added the integration name, the commands name and the script name to the known words by default when running the **doc-review** command.
* Added an argument '-c' '--custom' to the **unify** command, if True will append to the unified yml name/display/id the custom label provided
* Added support for sub words suggestion in kebab-case sentences when running the **doc-review** command.
* Added support for new XSIAM entities in **update-release-notes** command.
* Enhanced the message of alternative suggestion words shown when running **doc-review** command.
* Fixed an incorrect error message, in case `node` is not installed on the machine.
* Fixed an issue in the **lint** command where the *check-dependent-api-modules* argument was set to true by default.
* Added a new command **generate-unit-tests**.
* Added a new validation to **validate** all SIEM integration have the same suffix.
* Fixed the destination path of the unified parsing/modeling rules in **create-content-artifacts** command.
* Fixed an issue in the **validate** command, where we validated wrongfully the existence of readme file for the *ApiModules* pack.
* Fixed an issue in the **validate** command, where an error message that was displayed for scripts validation was incorrect.
* Fixed an issue in the **validate** and **format** commands where *None* arguments in integration commands caused the commands to fail unexpectedly.
* Added support for running tests on XSIAM machines in the **test-content** command.
* Fixed an issue where the **validate** command did not work properly when deleting non-content items.
* Added the flag '-d', '--dependency' to **find-dependencies** command to get the content items that cause the dependencies between two packs.

## 1.6.3

* **Breaking change**: Fixed a typo in the **validate** `--quiet-bc-validation` flag (was `--quite-bc-validation`). @upstart-swiss
* Dropped support for python 3.7: Demisto-SDK is now supported on Python 3.8 or newer.
* Added an argument to YAMLHandler, allowing to set a maximal width for YAML files. This fixes an issue where a wrong default was used.
* Added the detach mechanism to the **upload** command, If you set the --input-config-file flag, any files in the repo's SystemPacks folder will be detached.
* Added the reattach mechanism to the **upload** command, If you set the --input-config-file flag, any detached item in your XSOAR instance that isn't currently in the repo's SystemPacks folder will be re-attached.
* Fixed an issue in the **validate** command that did not work properly when using the *-g* flag.
* Enhanced the dependency message shown when running **lint**.
* Fixed an issue where **update-release-notes** didn't update the currentVersion in pack_metadata.
* Improved the logging in **test-content** for helping catch typos in external playbook configuration.

## 1.6.2

* Added dependency validation support for core marketplacev2 packs.
* Fixed an issue in **update-release-notes** where suggestion fix failed in validation.
* Fixed a bug where `.env` files didn't load. @nicolas-rdgs
* Fixed a bug where **validate** command failed when the *categories* field in the pack metadata was empty for non-integration packs.
* Added *system* and *item-type* arguments to the **download** command, used when downloading system items.
* Added a validation to **validate**, checking that each script, integration and playbook have a README file. This validation only runs when the command is called with either the `-i` or the `-g` flag.
* Fixed a regression issue with **doc-review**, where the `-g` flag did not work.
* Improved the detection of errors in **doc-review** command.
* The **validate** command now checks if a readme file is empty, only for packs that contain playbooks or were written by a partner.
* The **validate** command now makes sure common contextPath values (e.g. `DBotScore.Score`) have a non-empty description, and **format** populates them automatically.
* Fixed an issue where the **generate-outputs** command did not work properly when examples were provided.
* Fixed an issue in the **generate-outputs** command, where the outputs were not written to the specified output path.
* The **generate-outputs** command can now generate outputs from multiple calls to the same command (useful when different args provide different outputs).
* The **generate-outputs** command can now update a yaml file with new outputs, without deleting or overwriting existing ones.
* Fixed a bug where **doc-review** command failed on existing templates.
* Fixed a bug where **validate** command failed when the word demisto is in the repo README file.
* Added support for adding test-playbooks to the zip file result in *create-content-artifacts* command for marketplacev2.
* Fixed an issue in **find-dependencies** where using the argument *-o* without the argument *--all-packs-dependencies* did not print a proper warning.
* Added a **validate** check to prevent deletion of files whose deletion is not supported by the XSOAR marketplace.
* Removed the support in the *maintenance* option of the *-u* flag in the **update-release-notes** command.
* Added validation for forbidden words and phrases in the **doc-review** command.
* Added a retries mechanism to the **test-content** command to stabilize the build process.
* Added support for all `git` platforms to get remote files.
* Refactored the **format** command's effect on the *fromversion* field:
  * Fixed a bug where the *fromversion* field was removed when modifying a content item.
  * Updated the general default *fromversion* and the default *fromversion* of newly-introduced content items (e.g. `Lists`, `Jobs`).
  * Added an interactive mode functionality for all content types, to ask the user whether to set a default *fromversion*, if could not automatically determine its value. Use `-y` to assume 'yes' as an answer to all prompts and run non-interactively.

## 1.6.1

* Added the '--use-packs-known-words' argument to the **doc-review** command
* Added YAML_Loader to handle yaml files in a standard way across modules, replacing PYYAML.
* Fixed an issue when filtering items using the ID set in the **create-content-artifacts** command.
* Fixed an issue in the **generate-docs** command where tables were generated with an empty description column.
* Fixed an issue in the **split** command where splitting failed when using relative input/output paths.
* Added warning when inferred files are missing.
* Added to **validate** a validation for integration image dimensions, which should be 120x50px.
* Improved an error in the **validate** command to better differentiate between the case where a required fetch parameter is malformed or missing.

## 1.6.0

* Fixed an issue in the **create-id-set** command where similar items from different marketplaces were reported as duplicated.
* Fixed typo in demisto-sdk init
* Fixed an issue where the **lint** command did not handle all container exit codes.
* Add to **validate** a validation for pack name to make sure it is unchanged.
* Added a validation to the **validate** command that verifies that the version in the pack_metdata file is written in the correct format.
* Fixed an issue in the **format** command where missing *fromVersion* field in indicator fields caused an error.

## 1.5.9

* Added option to specify `External Playbook Configuration` to change inputs of Playbooks triggered as part of **test-content**
* Improved performance of the **lint** command.
* Improved performance of the **validate** command when checking README images.
* ***create-id-set*** command - the default value of the **marketplace** argument was changed from ‘xsoar’ to all packs existing in the content repository. When using the command, make sure to pass the relevant marketplace to use.

## 1.5.8

* Fixed an issue where the command **doc-review** along with the argument `--release-notes` failed on yml/json files with invalid schema.
* Fixed an issue where the **lint** command failed on packs using python 3.10

## 1.5.7

* Fixed an issue where reading remote yaml files failed.
* Fixed an issue in **validate** failed with no error message for lists (when no fromVersion field was found).
* Fixed an issue when running **validate** or **format** in a gitlab repository, and failing to determine its project id.
* Added an enhancement to **split**, handling an empty output argument.
* Added the ability to add classifiers and mappers to conf.json.
* Added the Alias field to the incident field schema.

## 1.5.6

* Added 'deprecated' release notes template.
* Fixed an issue where **run-test-playbook** command failed to get the task entries when the test playbook finished with errors.
* Fixed an issue in **validate** command when running with `no-conf-json` argument to ignore the `conf.json` file.
* Added error type text (`ERROR` or `WARNING`) to **validate** error prints.
* Fixed an issue where the **format** command on test playbook did not format the ID to be equal to the name of the test playbook.
* Enhanced the **update-release-notes** command to automatically commit release notes config file upon creation.
* The **validate** command will validate that an indicator field of type html has fromVersion of 6.1.0 and above.
* The **format** command will now add fromVersion 6.1.0 to indicator field of type html.
* Added support for beta integrations in the **format** command.
* Fixed an issue where the **postman-codegen** command failed when called with the `--config-out` flag.
* Removed the integration documentation from the detailed description while performing **split** command to the unified yml file.
* Removed the line which indicates the version of the product from the README.md file for new contributions.

## 1.5.5

* Fixed an issue in the **update-release-notes** command, which did not work when changes were made in multiple packs.
* Changed the **validate** command to fail on missing test-playbooks only if no unittests are found.
* Fixed `to_kebab_case`, it will now deal with strings that have hyphens, commas or periods in them, changing them to be hyphens in the new string.
* Fixed an issue in the **create-id-set** command, where the `source` value included the git token if it was specified in the remote url.
* Fixed an issue in the **merge-id-set** command, where merging fails because of duplicates but the packs are in the XSOAR repo but in different version control.
* Fixed missing `Lists` Content Item as valid `IDSetType`
* Added enhancement for **generate-docs**. It is possible to provide both file or a comma seperated list as `examples`. Also, it's possible to provide more than one example for a script or a command.
* Added feature in **format** to sync YML and JSON files to the `master` file structure.
* Added option to specify `Incident Type`, `Incoming Mapper` and `Classifier` when configuring instance in **test-content**
* added a new command **run-test-playbook** to run a test playbook in a given XSOAR instance.
* Fixed an issue in **format** when running on a modified YML, that the `id` value is not changed to its old `id` value.
* Enhancement for **split** command, replace `ApiModule` code block to `import` when splitting a YML.
* Fixed an issue where indicator types were missing from the pack's content, when uploading using **zip-packs**.
* The request data body format generated in the **postman-codegen** will use the python argument's name and not the raw data argument's name.
* Added the flag '--filter-by-id-set' to **create-content-artifacts** to create artifacts only for items in the given id_set.json.

## 1.5.4

* Fixed an issue with the **format** command when contributing via the UI
* The **format** command will now not remove the `defaultRows` key from incident, indicator and generic fields with `type: grid`.
* Fixed an issue with the **validate** command when a layoutscontainer did not have the `fromversion` field set.
* added a new command **update-xsoar-config-file** to handle your XSOAR Configuration File.
* Added `skipVerify` argument in **upload** command to skip pack signature verification.
* Fixed an issue when the **run** command  failed running when there’s more than one playground, by explicitly using the current user’s playground.
* Added support for Job content item in the **format**, **validate**, **upload**, **create-id-set**, **find-dependecies** and **create-content-artifacts** commands.
* Added a **source** field to the **id_set** entitles.
* Two entitles will not consider as duplicates if they share the same pack and the same source.
* Fixed a bug when duplicates were found in **find_dependencies**.
* Added function **get_current_repo** to `tools`.
* The **postman-codegen** will not have duplicates argument name. It will rename them to the minimum distinguished shared path for each of them.

## 1.5.3

* The **format** command will now set `unsearchable: True` for incident, indicator and generic fields.
* Fixed an issue where the **update-release-notes** command crashes with `--help` flag.
* Added validation to the **validate** command that verifies the `unsearchable` key in incident, indicator and generic fields is set to true.
* Removed a validation that DBotRole should be set for automation that requires elevated permissions to the `XSOAR-linter` in the **lint** command.
* Fixed an issue in **Validate** command where playbooks conditional tasks were mishandeled.
* Added a validation to prevent contributors from using the `fromlicense` key as a configuration parameter in an integration's YML
* Added a validation to ensure that the type for **API token** (and similar) parameters are configured correctly as a `credential` type in the integration configuration YML.
* Added an assertion that checks for duplicated requests' names when generating an integration from a postman collection.
* Added support for [.env files](https://pypi.org/project/python-dotenv/). You can now add a `.env` file to your repository with the logging information instead of setting a global environment variables.
* When running **lint** command with --keep-container flag, the docker images are committed.
* The **validate** command will not return missing test playbook error when given a script with dynamic-section tag.

## 1.5.2

* Added a validation to **update-release-notes** command to ensure that the `--version` flag argument is in the right format.
* added a new command **coverage-analyze** to generate and print coverage reports.
* Fixed an issue in **validate** in repositories which are not in GitHub or GitLab
* Added a validation that verifies that readme image absolute links do not contain the working branch name.
* Added support for List content item in the **format**, **validate**, **download**, **upload**, **create-id-set**, **find-dependecies** and **create-content-artifacts** commands.
* Added a validation to ensure reputation command's default argument is set as an array input.
* Added the `--fail-duplicates` flag for the **merge-id-set** command which will fail the command if duplicates are found.
* Added the `--fail-duplicates` flag for the **create-id-set** command which will fail the command if duplicates are found.

## 1.5.1

* Fixed an issue where **validate** command failed to recognized test playbooks for beta integrations as valid tests.
* Fixed an issue were the **validate** command was falsely recognizing image paths in readme files.
* Fixed an issue where the **upload** command error message upon upload failure pointed to wrong file rather than to the pack metadata.
* Added a validation that verifies that each script which appears in incident fields, layouts or layout containers exists in the id_set.json.
* Fixed an issue where the **postman code-gen** command generated double dots for context outputs when it was not needed.
* Fixed an issue where there **validate** command on release notes file crashed when author image was added or modified.
* Added input handling when running **find-dependencies**, replacing string manipulations.
* Fixed an issue where the **validate** command did not handle multiple playbooks with the same name in the id_set.
* Added support for GitLab repositories in **validate**

## 1.5.0

* Fixed an issue where **upload** command failed to upload packs not under content structure.
* Added support for **init** command to run from non-content repo.
* The **split-yml** has been renamed to **split** and now supports splitting Dashboards from unified Generic Modules.
* Fixed an issue where the skipped tests validation ran on the `ApiModules` pack in the **validate** command.
* The **init** command will now create the `Generic Object` entities directories.
* Fixed an issue where the **format** command failed to recognize changed files from git.
* Fixed an issue where the **json-to-outputs** command failed checking whether `0001-01-01T00:00:00` is of type `Date`
* Added to the **generate context** command to generate context paths for integrations from an example file.
* Fixed an issue where **validate** failed on release notes configuration files.
* Fixed an issue where the **validate** command failed on pack input if git detected changed files outside of `Packs` directory.
* Fixed an issue where **validate** command failed to recognize files inside validated pack when validation release notes, resulting in a false error message for missing entity in release note.
* Fixed an issue where the **download** command failed when downloading an invalid YML, instead of skipping it.

## 1.4.9

* Added validation that the support URL in partner contribution pack metadata does not lead to a GitHub repo.
* Enhanced ***generate-docs*** with default `additionalinformation` (description) for common parameters.
* Added to **validate** command a validation that a content item's id and name will not end with spaces.
* The **format** command will now remove trailing whitespaces from content items' id and name fields.
* Fixed an issue where **update-release-notes** could fail on files outside the user given pack.
* Fixed an issue where the **generate-test-playbook** command would not place the playbook in the proper folder.
* Added to **validate** command a validation that packs with `Iron Bank` uses the latest docker from Iron Bank.
* Added to **update-release-notes** command support for `Generic Object` entities.
* Fixed an issue where playbook `fromversion` mismatch validation failed even if `skipunavailable` was set to true.
* Added to the **create artifacts** command support for release notes configuration file.
* Added validation to **validate** for release notes config file.
* Added **isoversize** and **isautoswitchedtoquietmode** fields to the playbook schema.
* Added to the **update-release-notes** command `-bc` flag to generate template for breaking changes version.
* Fixed an issue where **validate** did not search description files correctly, leading to a wrong warning message.

## 1.4.8

* Fixed an issue where yml files with `!reference` failed to load properly.
* Fixed an issue when `View Integration Documentation` button was added twice during the download and re-upload.
* Fixed an issue when `(Partner Contribution)` was added twice to the display name during the download and re-upload.
* Added the following enhancements in the **generate-test-playbook** command:
  * Added the *--commands* argument to generate tasks for specific commands.
  * Added the *--examples* argument to get the command examples file path and generate tasks from the commands and arguments specified there.
  * Added the *--upload* flag to specify whether to upload the test playbook after the generation.
  * Fixed the output condition generation for outputs of type `Boolean`.

## 1.4.7

* Fixed an issue where an empty list for a command context didn't produce an indication other than an empty table.
* Fixed an issue where the **format** command has incorrectly recognized on which files to run when running using git.
* Fixed an issue where author image validations were not checked properly.
* Fixed an issue where new old-formatted scripts and integrations were not validated.
* Fixed an issue where the wording in the from version validation error for subplaybooks was incorrect.
* Fixed an issue where the **update-release-notes** command used the old docker image version instead of the new when detecting a docker change.
* Fixed an issue where the **generate-test-playbook** command used an incorrect argument name as default
* Fixed an issue where the **json-to-outputs** command used an incorrect argument name as default when using `-d`.
* Fixed an issue where validations failed while trying to validate non content files.
* Fixed an issue where README validations did not work post VS Code formatting.
* Fixed an issue where the description validations were inconsistent when running through an integration file or a description file.

## 1.4.6

* Fixed an issue where **validate** suggests, with no reason, running **format** on missing mandatory keys in yml file.
* Skipped existence of TestPlaybook check on community and contribution integrations.
* Fixed an issue where pre-commit didn't run on the demisto_sdk/commands folder.
* The **init** command will now change the script template name in the code to the given script name.
* Expanded the validations performed on beta integrations.
* Added support for PreProcessRules in the **format**, **validate**, **download**, and **create-content-artifacts** commands.
* Improved the error messages in **generate-docs**, if an example was not provided.
* Added to **validate** command a validation that a content entity or a pack name does not contain the words "partner" and "community".
* Fixed an issue where **update-release-notes** ignores *--text* flag while using *-f*
* Fixed the outputs validations in **validate** so enrichment commands will not be checked to have DBotScore outputs.
* Added a new validation to require the dockerimage key to exist in an integration and script yml files.
* Enhanced the **generate-test-playbook** command to use only integration tested on commands, rather than (possibly) other integrations implementing them.
* Expanded unify command to support GenericModules - Unifies a GenericModule object with its Dashboards.
* Added validators for generic objects:
  * Generic Field validator - verify that the 'fromVersion' field is above 6.5.0, 'group' field equals 4 and 'id' field starts with the prefix 'generic_'.
  * Generic Type validator - verify that the 'fromVersion' field is above 6.5.0
  * Generic Module validator - verify that the 'fromVersion' field is above 6.5.0
  * Generic Definition validator - verify that the 'fromVersion' field is above 6.5.0
* Expanded Format command to support Generic Objects - Fixes generic objects according to their validations.
* Fixed an issue where the **update-release-notes** command did not handle ApiModules properly.
* Added option to enter a dictionary or json of format `[{field_name:description}]` in the **json-to-outputs** command,
  with the `-d` flag.
* Improved the outputs for the **format** command.
* Fixed an issue where the validations performed after the **format** command were inconsistent with **validate**.
* Added to the **validate** command a validation for the author image.
* Updated the **create-content-artifacts** command to support generic modules, definitions, fields and types.
* Added an option to ignore errors for file paths and not only file name in .pack-ignore file.

## 1.4.5

* Enhanced the **postman-codegen** command to name all generated arguments with lower case.
* Fixed an issue where the **find-dependencies** command miscalculated the dependencies for playbooks that use generic commands.
* Fixed an issue where the **validate** command failed in external repositories in case the DEMISTO_SDK_GITHUB_TOKEN was not set.
* Fixed an issue where **openapi-codegen** corrupted the swagger file by overwriting configuration to swagger file.
* Updated the **upload** command to support uploading zipped packs to the marketplace.
* Added to the **postman-codegen** command support of path variables.
* Fixed an issue where **openapi-codegen** entered into an infinite loop on circular references in the swagger file.
* The **format** command will now set `fromVersion: 6.2.0` for widgets with 'metrics' data type.
* Updated the **find-dependencies** command to support generic modules, definitions, fields and types.
* Fixed an issue where **openapi-codegen** tried to extract reference example outputs, leading to an exception.
* Added an option to ignore secrets automatically when using the **init** command to create a pack.
* Added a tool that gives the ability to temporarily suppress console output.

## 1.4.4

* When formatting incident types with Auto-Extract rules and without mode field, the **format** command will now add the user selected mode.
* Added new validation that DBotRole is set for scripts that requires elevated permissions to the `XSOAR-linter` in the **lint** command.
* Added url escaping to markdown human readable section in generate docs to avoid autolinking.
* Added a validation that mapper's id and name are matching. Updated the format of mapper to include update_id too.
* Added a validation to ensure that image paths in the README files are valid.
* Fixed **find_type** function to correctly find test files, such as, test script and test playbook.
* Added scheme validations for the new Generic Object Types, Fields, and Modules.
* Renamed the flag *--input-old-version* to *--old-version* in the **generate-docs** command.
* Refactored the **update-release-notes** command:
  * Replaced the *--all* flag with *--use-git* or *-g*.
  * Added the *--force* flag to update the pack release notes without changes in the pack.
  * The **update-release-notes** command will now update all dependent integrations on ApiModule change, even if not specified.
  * If more than one pack has changed, the full list of updated packs will be printed at the end of **update-release-notes** command execution.
  * Fixed an issue where the **update-release-notes** command did not add docker image release notes entry for release notes file if a script was changed.
  * Fixed an issue where the **update-release-notes** command did not detect changed files that had the same name.
  * Fixed an issue in the **update-release-notes** command where the version support of JSON files was mishandled.
* Fixed an issue where **format** did not skip files in test and documentation directories.
* Updated the **create-id-set** command to support generic modules, definitions, fields and types.
* Changed the **convert** command to generate old layout fromversion to 5.0.0 instead of 4.1.0
* Enhanced the command **postman-codegen** with type hints for templates.

## 1.4.3

* Fixed an issue where **json-to-outputs** command returned an incorrect output when json is a list.
* Fixed an issue where if a pack README.md did not exist it could cause an error in the validation process.
* Fixed an issue where the *--name* was incorrectly required in the **init** command.
* Adding the option to run **validate** on a specific path while using git (*-i* & *-g*).
* The **format** command will now change UUIDs in .yml and .json files to their respective content entity name.
* Added a playbook validation to check if a task sub playbook exists in the id set in the **validate** command.
* Added the option to add new tags/usecases to the approved list and to the pack metadata on the same pull request.
* Fixed an issue in **test_content** where when different servers ran tests for the same integration, the server URL parameters were not set correctly.
* Added a validation in the **validate** command to ensure that the ***endpoint*** command is configured correctly in yml file.
* Added a warning when pack_metadata's description field is longer than 130 characters.
* Fixed an issue where a redundant print occurred on release notes validation.
* Added new validation in the **validate** command to ensure that the minimal fromVersion in a widget of type metrics will be 6.2.0.
* Added the *--release-notes* flag to demisto-sdk to get the current version release notes entries.

## 1.4.2

* Added to `pylint` summary an indication if a test was skipped.
* Added to the **init** command the option to specify fromversion.
* Fixed an issue where running **init** command without filling the metadata file.
* Added the *--docker-timeout* flag in the **lint** command to control the request timeout for the Docker client.
* Fixed an issue where **update-release-notes** command added only one docker image release notes entry for release notes file, and not for every entity whom docker image was updated.
* Added a validation to ensure that incident/indicator fields names starts with their pack name in the **validate** command. (Checked only for new files and only when using git *-g*)
* Updated the **find-dependencies** command to return the 'dependencies' according the layout type ('incident', 'indicator').
* Enhanced the "vX" display name validation for scripts and integrations in the **validate** command to check for every versioned script or integration, and not only v2.
* Added the *--fail-duplicates* flag for the **create-id-set** command which will fail the command if duplicates are found.
* Added to the **generate-docs** command automatic addition to git when a new readme file is created.

## 1.4.1

* When in private repo without `DEMSITO_SDK_GITHUB_TOKEN` configured, get_remote_file will take files from the local origin/master.
* Enhanced the **unify** command when giving input of a file and not a directory return a clear error message.
* Added a validation to ensure integrations are not skipped and at least one test playbook is not skipped for each integration or script.
* Added to the Content Tests support for `context_print_dt`, which queries the incident context and prints the result as a json.
* Added new validation for the `xsoar_config.json` file in the **validate** command.
* Added a version differences section to readme in **generate-docs** command.
* Added the *--docs-format* flag in the **integration-diff** command to get the output in README format.
* Added the *--input-old-version* and *--skip-breaking-changes* flags in the **generate-docs** command to get the details for the breaking section and to skip the breaking changes section.

## 1.4.0

* Enable passing a comma-separated list of paths for the `--input` option of the **lint** command.
* Added new validation of unimplemented test-module command in the code to the `XSOAR-linter` in the **lint** command.
* Fixed the **generate-docs** to handle integration authentication parameter.
* Added a validation to ensure that description and README do not contain the word 'Demisto'.
* Improved the deprecated message validation required from playbooks and scripts.
* Added the `--quite-bc-validation` flag for the **validate** command to run the backwards compatibility validation in quite mode (errors is treated like warnings).
* Fixed the **update release notes** command to display a name for old layouts.
* Added the ability to append to the pack README credit to contributors.
* Added identification for parameter differences in **integration-diff** command.
* Fixed **format** to use git as a default value.
* Updated the **upload** command to support reports.
* Fixed an issue where **generate-docs** command was displaying 'None' when credentials parameter display field configured was not configured.
* Fixed an issue where **download** did not return exit code 1 on failure.
* Updated the validation that incident fields' names do not contain the word incident will aplly to core packs only.
* Added a playbook validation to verify all conditional tasks have an 'else' path in **validate** command.
* Renamed the GitHub authentication token environment variable `GITHUB_TOKEN` to `DEMITO_SDK_GITHUB_TOKEN`.
* Added to the **update-release-notes** command automatic addition to git when new release notes file is created.
* Added validation to ensure that integrations, scripts, and playbooks do not contain the entity type in their names.
* Added the **convert** command to convert entities between XSOAR versions.
* Added the *--deprecate* flag in **format** command to deprecate integrations, scripts, and playbooks.
* Fixed an issue where ignoring errors did not work when running the **validate** command on specific files (-i).

## 1.3.9

* Added a validation verifying that the pack's README.md file is not equal to pack description.
* Fixed an issue where the **Assume yes** flag did not work properly for some entities in the **format** command.
* Improved the error messages for separators in folder and file names in the **validate** command.
* Removed the **DISABLE_SDK_VERSION_CHECK** environment variable. To disable new version checks, use the **DEMISTO_SDK_SKIP_VERSION_CHECK** envirnoment variable.
* Fixed an issue where the demisto-sdk version check failed due to a rate limit.
* Fixed an issue with playbooks scheme validation.

## 1.3.8

* Updated the **secrets** command to work on forked branches.

## 1.3.7

* Added a validation to ensure correct image and description file names.
* Fixed an issue where the **validate** command failed when 'display' field in credentials param in yml is empty but 'displaypassword' was provided.
* Added the **integration-diff** command to check differences between two versions of an integration and to return a report of missing and changed elements in the new version.
* Added a validation verifying that the pack's README.md file is not missing or empty for partner packs or packs contains use cases.
* Added a validation to ensure that the integration and script folder and file names will not contain separators (`_`, `-`, ``).
* When formatting new pack, the **format** command will set the *fromversion* key to 5.5.0 in the new files without fromversion.

## 1.3.6

* Added a validation that core packs are not dependent on non-core packs.
* Added a validation that a pack name follows XSOAR standards.
* Fixed an issue where in some cases the `get_remote_file` function failed due to an invalid path.
* Fixed an issue where running **update-release-notes** with updated integration logo, did not detect any file changes.
* Fixed an issue where the **create-id-set** command did not identify unified integrations correctly.
* Fixed an issue where the `CommonTypes` pack was not identified as a dependency for all feed integrations.
* Added support for running SDK commands in private repositories.
* Fixed an issue where running the **init** command did not set the correct category field in an integration .yml file for a newly created pack.
* When formatting new contributed pack, the **format** command will set the *fromversion* key to 6.0.0 in the relevant files.
* If the environment variable "DISABLE_SDK_VERSION_CHECK" is define, the demisto-sdk will no longer check for newer version when running a command.
* Added the `--use-pack-metadata` flag for the **find-dependencies** command to update the calculated dependencies using the the packs metadata files.
* Fixed an issue where **validate** failed on scripts in case the `outputs` field was set to `None`.
* Fixed an issue where **validate** was failing on editing existing release notes.
* Added a validation for README files verifying that the file doesn't contain template text copied from HelloWorld or HelloWorldPremium README.

## 1.3.5

* Added a validation that layoutscontainer's id and name are matching. Updated the format of layoutcontainer to include update_id too.
* Added a validation that commands' names and arguments in core packs, or scripts' arguments do not contain the word incident.
* Fixed issue where running the **generate-docs** command with -c flag ran all the commands and not just the commands specified by the flag.
* Fixed the error message of the **validate** command to not always suggest adding the *description* field.
* Fixed an issue where running **format** on feed integration generated invalid parameter structure.
* Fixed an issue where the **generate-docs** command did not add all the used scripts in a playbook to the README file.
* Fixed an issue where contrib/partner details might be added twice to the same file, when using unify and create-content-artifacts commands
* Fixed issue where running **validate** command on image-related integration did not return the correct outputs to json file.
* When formatting playbooks, the **format** command will now remove empty fields from SetIncident, SetIndicator, CreateNewIncident, CreateNewIndicator script arguments.
* Added an option to fill in the developer email when running the **init** command.

## 1.3.4

* Updated the **validate** command to check that the 'additionalinfo' field only contains the expected value for feed required parameters and not equal to it.
* Added a validation that community/partner details are not in the detailed description file.
* Added a validation that the Use Case tag in pack_metadata file is only used when the pack contains at least one PB, Incident Type or Layout.
* Added a validation that makes sure outputs in integrations are matching the README file when only README has changed.
* Added the *hidden* field to the integration schema.
* Fixed an issue where running **format** on a playbook whose `name` does not equal its `id` would cause other playbooks who use that playbook as a sub-playbook to fail.
* Added support for local custom command configuration file `.demisto-sdk-conf`.
* Updated the **format** command to include an update to the description file of an integration, to remove community/partner details.

## 1.3.3

* Fixed an issue where **lint** failed where *.Dockerfile* exists prior running the lint command.
* Added FeedHelloWorld template option for *--template* flag in **demisto-sdk init** command.
* Fixed issue where **update-release-notes** deleted release note file if command was called more than once.
* Fixed issue where **update-release-notes** added docker image release notes every time the command was called.
* Fixed an issue where running **update-release-notes** on a pack with newly created integration, had also added a docker image entry in the release notes.
* Fixed an issue where `XSOAR-linter` did not find *NotImplementedError* in main.
* Added validation for README files verifying their length (over 30 chars).
* When using *-g* flag in the **validate** command it will now ignore untracked files by default.
* Added the *--include-untracked* flag to the **validate** command to include files which are untracked by git in the validation process.
* Improved the `pykwalify` error outputs in the **validate** command.
* Added the *--print-pykwalify* flag to the **validate** command to print the unchanged output from `pykwalify`.

## 1.3.2

* Updated the format of the outputs when using the *--json-file* flag to create a JSON file output for the **validate** and **lint** commands.
* Added the **doc-review** command to check spelling in .md and .yml files as well as a basic release notes review.
* Added a validation that a pack's display name does not already exist in content repository.
* Fixed an issue where the **validate** command failed to detect duplicate params in an integration.
* Fixed an issue where the **validate** command failed to detect duplicate arguments in a command in an integration.

## 1.3.1

* Fixed an issue where the **validate** command failed to validate the release notes of beta integrations.
* Updated the **upload** command to support indicator fields.
* The **validate** and **update-release-notes** commands will now check changed files against `demisto/master` if it is configured locally.
* Fixed an issue where **validate** would incorrectly identify files as renamed.
* Added a validation that integration properties (such as feed, mappers, mirroring, etc) are not removed.
* Fixed an issue where **validate** failed when comparing branch against commit hash.
* Added the *--no-pipenv* flag to the **split-yml** command.
* Added a validation that incident fields and incident types are not removed from mappers.
* Fixed an issue where the *c
reate-id-set* flag in the *validate* command did not work while not using git.
* Added the *hiddenusername* field to the integration schema.
* Added a validation that images that are not integration images, do not ask for a new version or RN

## 1.3.0

* Do not collect optional dependencies on indicator types reputation commands.
* Fixed an issue where downloading indicator layoutscontainer objects failed.
* Added a validation that makes sure outputs in integrations are matching the README file.
* Fixed an issue where the *create-id-set* flag in the **validate** command did not work.
* Added a warning in case no id_set file is found when running the **validate** command.
* Fixed an issue where changed files were not recognised correctly on forked branches in the **validate** and the **update-release-notes** commands.
* Fixed an issue when files were classified incorrectly when running *update-release-notes*.
* Added a validation that integration and script file paths are compatible with our convention.
* Fixed an issue where id_set.json file was re created whenever running the generate-docs command.
* added the *--json-file* flag to create a JSON file output for the **validate** and **lint** commands.

## 1.2.19

* Fixed an issue where merge id_set was not updated to work with the new entity of Packs.
* Added a validation that the playbook's version matches the version of its sub-playbooks, scripts, and integrations.

## 1.2.18

* Changed the *skip-id-set-creation* flag to *create-id-set* in the **validate** command. Its default value will be False.
* Added support for the 'cve' reputation command in default arg validation.
* Filter out generic and reputation command from scripts and playbooks dependencies calculation.
* Added support for the incident fields in outgoing mappers in the ID set.
* Added a validation that the taskid field and the id field under the task field are both from uuid format and contain the same value.
* Updated the **format** command to generate uuid value for the taskid field and for the id under the task field in case they hold an invalid values.
* Exclude changes from doc_files directory on validation.
* Added a validation that an integration command has at most one default argument.
* Fixing an issue where pack metadata version bump was not enforced when modifying an old format (unified) file.
* Added validation that integration parameter's display names are capitalized and spaced using whitespaces and not underscores.
* Fixed an issue where beta integrations where not running deprecation validations.
* Allowed adding additional information to the deprecated description.
* Fixing an issue when escaping less and greater signs in integration params did not work as expected.

## 1.2.17

* Added a validation that the classifier of an integration exists.
* Added a validation that the mapper of an integration exists.
* Added a validation that the incident types of a classifier exist.
* Added a validation that the incident types of a mapper exist.
* Added support for *text* argument when running **demisto-sdk update-release-notes** on the ApiModules pack.
* Added a validation for the minimal version of an indicator field of type grid.
* Added new validation for incident and indicator fields in classifiers mappers and layouts exist in the content.
* Added cache for get_remote_file to reducing failures from accessing the remote repo.
* Fixed an issue in the **format** command where `_dev` or `_copy` suffixes weren't removed from the `id` of the given playbooks.
* Playbook dependencies from incident and indicator fields are now marked as optional.
* Mappers dependencies from incident types and incident fields are now marked as optional.
* Classifier dependencies from incident types are now marked as optional.
* Updated **demisto-sdk init** command to no longer create `created` field in pack_metadata file
* Updated **generate-docs** command to take the parameters names in setup section from display field and to use additionalinfo field when exist.
* Using the *verbose* argument in the **find-dependencies** command will now log to the console.
* Improved the deprecated message validation required from integrations.
* Fixed an issue in the **generate-docs** command where **Context Example** section was created when it was empty.

## 1.2.16

* Added allowed ignore errors to the *IDSetValidator*.
* Fixed an issue where an irrelevant id_set validation ran in the **validate** command when using the *--id-set* flag.
* Fixed an issue were **generate-docs** command has failed if a command did not exist in commands permissions file.
* Improved a **validate** command message for missing release notes of api module dependencies.

## 1.2.15

* Added the *ID101* to the allowed ignored errors.

## 1.2.14

* SDK repository is now mypy check_untyped_defs complaint.
* The lint command will now ignore the unsubscriptable-object (E1136) pylint error in dockers based on python 3.9 - this will be removed once a new pylint version is released.
* Added an option for **format** to run on a whole pack.
* Added new validation of unimplemented commands from yml in the code to `XSOAR-linter`.
* Fixed an issue where Auto-Extract fields were only checked for newly added incident types in the **validate** command.
* Added a new warning validation of direct access to args/params dicts to `XSOAR-linter`.

## 1.2.13

* Added new validation of indicators usage in CommandResults to `XSOAR-linter`.
* Running **demisto-sdk lint** will automatically run on changed files (same behavior as the -g flag).
* Removed supported version message from the documentation when running **generate_docs**.
* Added a print to indicate backwards compatibility is being checked in **validate** command.
* Added a percent print when running the **validate** command with the *-a* flag.
* Fixed a regression in the **upload** command where it was ignoring `DEMISTO_VERIFY_SSL` env var.
* Fixed an issue where the **upload** command would fail to upload beta integrations.
* Fixed an issue where the **validate** command did not create the *id_set.json* file when running with *-a* flag.
* Added price change validation in the **validate** command.
* Added validations that checks in read-me for empty sections or leftovers from the auto generated read-me that should be changed.
* Added new code validation for *NotImplementedError* to raise a warning in `XSOAR-linter`.
* Added validation for support types in the pack metadata file.
* Added support for *--template* flag in **demisto-sdk init** command.
* Fixed an issue with running **validate** on master branch where the changed files weren't compared to previous commit when using the *-g* flag.
* Fixed an issue where the `XSOAR-linter` ran *NotImplementedError* validation on scripts.
* Added support for Auto-Extract feature validation in incident types in the **validate** command.
* Fixed an issue in the **lint** command where the *-i* flag was ignored.
* Improved **merge-id-sets** command to support merge between two ID sets that contain the same pack.
* Fixed an issue in the **lint** command where flake8 ran twice.

## 1.2.12

* Bandit now reports also on medium severity issues.
* Fixed an issue with support for Docker Desktop on Mac version 2.5.0+.
* Added support for vulture and mypy linting when running without docker.
* Added support for *prev-ver* flag in **update-release-notes** command.
* Improved retry support when building docker images for linting.
* Added the option to create an ID set on a specific pack in **create-id-set** command.
* Added the *--skip-id-set-creation* flag to **validate** command in order to add the capability to run validate command without creating id_set validation.
* Fixed an issue where **validate** command checked docker image tag on ApiModules pack.
* Fixed an issue where **find-dependencies** did not calculate dashboards and reports dependencies.
* Added supported version message to the documentation and release notes files when running **generate_docs** and **update-release-notes** commands respectively.
* Added new code validations for *NotImplementedError* exception raise to `XSOAR-linter`.
* Command create-content-artifacts additional support for **Author_image.png** object.
* Fixed an issue where schemas were not enforced for incident fields, indicator fields and old layouts in the validate command.
* Added support for **update-release-notes** command to update release notes according to master branch.

## 1.2.11

* Fixed an issue where the ***generate-docs*** command reset the enumeration of line numbering after an MD table.
* Updated the **upload** command to support mappers.
* Fixed an issue where exceptions were no printed in the **format** while the *--verbose* flag is set.
* Fixed an issue where *--assume-yes* flag did not work in the **format** command when running on a playbook without a `fromversion` field.
* Fixed an issue where the **format** command would fail in case `conf.json` file was not found instead of skipping the update.
* Fixed an issue where integration with v2 were recognised by the `name` field instead of the `display` field in the **validate** command.
* Added a playbook validation to check if a task script exists in the id set in the **validate** command.
* Added new integration category `File Integrity Management` in the **validate** command.

## 1.2.10

* Added validation for approved content pack use-cases and tags.
* Added new code validations for *CommonServerPython* import to `XSOAR-linter`.
* Added *default value* and *predefined values* to argument description in **generate-docs** command.
* Added a new validation that checks if *get-mapping-fields* command exists if the integration schema has *{ismappable: true}* in **validate** command.
* Fixed an issue where the *--staged* flag recognised added files as modified in the **validate** command.
* Fixed an issue where a backwards compatibility warning was raised for all added files in the **validate** command.
* Fixed an issue where **validate** command failed when no tests were given for a partner supported pack.
* Updated the **download** command to support mappers.
* Fixed an issue where the ***format*** command added a duplicate parameter.
* For partner supported content packs, added support for a list of emails.
* Removed validation of README files from the ***validate*** command.
* Fixed an issue where the ***validate*** command required release notes for ApiModules pack.

## 1.2.9

* Fixed an issue in the **openapi_codegen** command where it created duplicate functions name from the swagger file.
* Fixed an issue in the **update-release-notes** command where the *update type* argument was not verified.
* Fixed an issue in the **validate** command where no error was raised in case a non-existing docker image was presented.
* Fixed an issue in the **format** command where format failed when trying to update invalid Docker image.
* The **format** command will now preserve the **isArray** argument in integration's reputation commands and will show a warning if it set to **false**.
* Fixed an issue in the **lint** command where *finally* clause was not supported in main function.
* Fixed an issue in the **validate** command where changing any entity ID was not validated.
* Fixed an issue in the **validate** command where *--staged* flag did not bring only changed files.
* Fixed the **update-release-notes** command to ignore changes in the metadata file.
* Fixed the **validate** command to ignore metadata changes when checking if a version bump is needed.

## 1.2.8

* Added a new validation that checks in playbooks for the usage of `DeleteContext` in **validate** command.
* Fixed an issue in the **upload** command where it would try to upload content entities with unsupported versions.
* Added a new validation that checks in playbooks for the usage of specific instance in **validate** command.
* Added the **--staged** flag to **validate** command to run on staged files only.

## 1.2.7

* Changed input parameters in **find-dependencies** command.
  * Use ***-i, --input*** instead of ***-p, --path***.
  * Use ***-idp, --id-set-path*** instead of ***-i, --id-set-path***.
* Fixed an issue in the **unify** command where it crashed on an integration without an image file.
* Fixed an issue in the **format** command where unnecessary files were not skipped.
* Fixed an issue in the **update-release-notes** command where the *text* argument was not respected in all cases.
* Fixed an issue in the **validate** command where a warning about detailed description was given for unified or deprecated integrations.
* Improved the error returned by the **validate** command when running on files using the old format.

## 1.2.6

* No longer require setting `DEMISTO_README_VALIDATION` env var to enable README mdx validation. Validation will now run automatically if all necessary node modules are available.
* Fixed an issue in the **validate** command where the `--skip-pack-dependencies` would not skip id-set creation.
* Fixed an issue in the **validate** command where validation would fail if supplied an integration with an empty `commands` key.
* Fixed an issue in the **validate** command where validation would fail due to a required version bump for packs which are not versioned.
* Will use env var `DEMISTO_VERIFY_SSL` to determine if to use a secure connection for commands interacting with the Server when `--insecure` is not passed. If working with a local Server without a trusted certificate, you can set env var `DEMISTO_VERIFY_SSL=no` to avoid using `--insecure` on each command.
* Unifier now adds a link to the integration documentation to the integration detailed description.
* Fixed an issue in the **secrets** command where ignored secrets were not skipped.

## 1.2.5

* Added support for special fields: *defaultclassifier*, *defaultmapperin*, *defaultmapperout* in **download** command.
* Added -y option **format** command to assume "yes" as answer to all prompts and run non-interactively
* Speed up improvements for `validate` of README files.
* Updated the **format** command to adhere to the defined content schema and sub-schemas, aligning its behavior with the **validate** command.
* Added support for canvasContextConnections files in **format** command.

## 1.2.4

* Updated detailed description for community integrations.

## 1.2.3

* Fixed an issue where running **validate** failed on playbook with task that adds tags to the evidence data.
* Added the *displaypassword* field to the integration schema.
* Added new code validations to `XSOAR-linter`.
  * As warnings messages:
    * `demisto.params()` should be used only inside main function.
    * `demisto.args()` should be used only inside main function.
    * Functions args should have type annotations.
* Added `fromversion` field validation to test playbooks and scripts in **validate** command.

## 1.2.2

* Add support for warning msgs in the report and summary to **lint** command.
* Fixed an issue where **json-to-outputs** determined bool values as int.
* Fixed an issue where **update-release-notes** was crushing on `--all` flag.
* Fixed an issue where running **validate**, **update-release-notes** outside of content repo crushed without a meaningful error message.
* Added support for layoutscontainer in **init** contribution flow.
* Added a validation for tlp_color param in feeds in **validate** command.
* Added a validation for removal of integration parameters in **validate** command.
* Fixed an issue where **update-release-notes** was failing with a wrong error message when no pack or input was given.
* Improved formatting output of the **generate-docs** command.
* Add support for env variable *DEMISTO_SDK_ID_SET_REFRESH_INTERVAL*. Set this env variable to the refresh interval in minutes. The id set will be regenerated only if the refresh interval has passed since the last generation. Useful when generating Script documentation, to avoid re-generating the id_set every run.
* Added new code validations to `XSOAR-linter`.
  * As error messages:
    * Longer than 10 seconds sleep statements for non long running integrations.
    * exit() usage.
    * quit() usage.
  * As warnings messages:
    * `demisto.log` should not be used.
    * main function existence.
    * `demito.results` should not be used.
    * `return_output` should not be used.
    * try-except statement in main function.
    * `return_error` usage in main function.
    * only once `return_error` usage.
* Fixed an issue where **lint** command printed logs twice.
* Fixed an issue where *suffix* did not work as expected in the **create-content-artifacts** command.
* Added support for *prev-ver* flag in **lint** and **secrets** commands.
* Added support for *text* flag to **update-release-notes** command to add the same text to all release notes.
* Fixed an issue where **validate** did not recognize added files if they were modified locally.
* Added a validation that checks the `fromversion` field exists and is set to 5.0.0 or above when working or comparing to a non-feature branch in **validate** command.
* Added a validation that checks the certification field in the pack_metadata file is valid in **validate** command.
* The **update-release-notes** command will now automatically add docker image update to the release notes.

## 1.2.1

* Added an additional linter `XSOAR-linter` to the **lint** command which custom validates py files. currently checks for:
  * `Sys.exit` usages with non zero value.
  * Any `Print` usages.
* Fixed an issue where renamed files were failing on *validate*.
* Fixed an issue where single changed files did not required release notes update.
* Fixed an issue where doc_images required release-notes and validations.
* Added handling of dependent packs when running **update-release-notes** on changed *APIModules*.
  * Added new argument *--id-set-path* for id_set.json path.
  * When changes to *APIModule* is detected and an id_set.json is available - the command will update the dependent pack as well.
* Added handling of dependent packs when running **validate** on changed *APIModules*.
  * Added new argument *--id-set-path* for id_set.json path.
  * When changes to *APIModule* is detected and an id_set.json is available - the command will validate that the dependent pack has release notes as well.
* Fixed an issue where the find_type function didn't recognize file types correctly.
* Fixed an issue where **update-release-notes** command did not work properly on Windows.
* Added support for indicator fields in **update-release-notes** command.
* Fixed an issue where files in test dirs where being validated.

## 1.2.0

* Fixed an issue where **format** did not update the test playbook from its pack.
* Fixed an issue where **validate** validated non integration images.
* Fixed an issue where **update-release-notes** did not identified old yml integrations and scripts.
* Added revision templates to the **update-release-notes** command.
* Fixed an issue where **update-release-notes** crashed when a file was renamed.
* Fixed an issue where **validate** failed on deleted files.
* Fixed an issue where **validate** validated all images instead of packs only.
* Fixed an issue where a warning was not printed in the **format** in case a non-supported file type is inputted.
* Fixed an issue where **validate** did not fail if no release notes were added when adding files to existing packs.
* Added handling of incorrect layout paths via the **format** command.
* Refactor **create-content-artifacts** command - Efficient artifacts creation and better logging.
* Fixed an issue where image and description files were not handled correctly by **validate** and **update-release-notes** commands.
* Fixed an issue where the **format** command didn't remove all extra fields in a file.
* Added an error in case an invalid id_set.json file is found while running the **validate** command.
* Added fetch params checks to the **validate** command.

## 1.1.11

* Added line number to secrets' path in **secrets** command report.
* Fixed an issue where **init** a community pack did not present the valid support URL.
* Fixed an issue where **init** offered a non relevant pack support type.
* Fixed an issue where **lint** did not pull docker images for powershell.
* Fixed an issue where **find-dependencies** did not find all the script dependencies.
* Fixed an issue where **find-dependencies** did not collect indicator fields as dependencies for playbooks.
* Updated the **validate** and the **secrets** commands to be less dependent on regex.
* Fixed an issue where **lint** did not run on circle when docker did not return ping.
* Updated the missing release notes error message (RN106) in the **Validate** command.
* Fixed an issue where **Validate** would return missing release notes when two packs with the same substring existed in the modified files.
* Fixed an issue where **update-release-notes** would add duplicate release notes when two packs with the same substring existed in the modified files.
* Fixed an issue where **update-release-notes** would fail to bump new versions if the feature branch was out of sync with the master branch.
* Fixed an issue where a non-descriptive error would be returned when giving the **update-release-notes** command a pack which can not be found.
* Added dependencies check for *widgets* in **find-dependencies** command.
* Added a `update-docker` flag to **format** command.
* Added a `json-to-outputs` flag to the **run** command.
* Added a verbose (`-v`) flag to **format** command.
* Fixed an issue where **download** added the prefix "playbook-" to the name of playbooks.

## 1.1.10

* Updated the **init** command. Relevant only when passing the *--contribution* argument.
  * Added the *--author* option.
  * The *support* field of the pack's metadata is set to *community*.
* Added a proper error message in the **Validate** command upon a missing description in the root of the yml.
* **Format** now works with a relative path.
* **Validate** now fails when all release notes have been excluded.
* Fixed issue where correct error message would not propagate for invalid images.
* Added the *--skip-pack-dependencies* flag to **validate** command to skip pack dependencies validation. Relevant when using the *-g* flag.
* Fixed an issue where **Validate** and **Format** commands failed integrations with `defaultvalue` field in fetch incidents related parameters.
* Fixed an issue in the **Validate** command in which unified YAML files were not ignored.
* Fixed an issue in **generate-docs** where scripts and playbooks inputs and outputs were not parsed correctly.
* Fixed an issue in the **openapi-codegen** command where missing reference fields in the swagger JSON caused errors.
* Fixed an issue in the **openapi-codegen** command where empty objects in the swagger JSON paths caused errors.
* **update-release-notes** command now accept path of the pack instead of pack name.
* Fixed an issue where **generate-docs** was inserting unnecessary escape characters.
* Fixed an issue in the **update-release-notes** command where changes to the pack_metadata were not detected.
* Fixed an issue where **validate** did not check for missing release notes in old format files.

## 1.1.9

* Fixed an issue where **update-release-notes** command failed on invalid file types.

## 1.1.8

* Fixed a regression where **upload** command failed on test playbooks.
* Added new *githubUser* field in pack metadata init command.
* Support beta integration in the commands **split-yml, extract-code, generate-test-playbook and generate-docs.**
* Fixed an issue where **find-dependencies** ignored *toversion* field in content items.
* Added support for *layoutscontainer*, *classifier_5_9_9*, *mapper*, *report*, and *widget* in the **Format** command.
* Fixed an issue where **Format** will set the `ID` field to be equal to the `name` field in modified playbooks.
* Fixed an issue where **Format** did not work for test playbooks.
* Improved **update-release-notes** command:
  * Write content description to release notes for new items.
  * Update format for file types without description: Connections, Incident Types, Indicator Types, Layouts, Incident Fields.
* Added a validation for feedTags param in feeds in **validate** command.
* Fixed readme validation issue in community support packs.
* Added the **openapi-codegen** command to generate integrations from OpenAPI specification files.
* Fixed an issue were release notes validations returned wrong results for *CommonScripts* pack.
* Added validation for image links in README files in **validate** command.
* Added a validation for default value of fetch param in feeds in **validate** command.
* Fixed an issue where the **Init** command failed on scripts.

## 1.1.7

* Fixed an issue where running the **format** command on feed integrations removed the `defaultvalue` fields.
* Playbook branch marked with *skipunavailable* is now set as an optional dependency in the **find-dependencies** command.
* The **feedReputation** parameter can now be hidden in a feed integration.
* Fixed an issue where running the **unify** command on JS package failed.
* Added the *--no-update* flag to the **find-dependencies** command.
* Added the following validations in **validate** command:
  * Validating that a pack does not depend on NonSupported / Deprecated packs.

## 1.1.6

* Added the *--description* option to the **init** command.
* Added the *--contribution* option to the **init** command which converts a contribution zip to proper pack format.
* Improved **validate** command performance time and outputs.
* Added the flag *--no-docker-checks* to **validate** command to skip docker checks.
* Added the flag *--print-ignored-files* to **validate** command to print ignored files report when the command is done.
* Added the following validations in **validate** command:
  * Validating that existing release notes are not modified.
  * Validating release notes are not added to new packs.
  * Validating that the "currentVersion" field was raised in the pack_metadata for modified packs.
  * Validating that the timestamp in the "created" field in the pack_metadata is in ISO format.
* Running `demisto-sdk validate` will run the **validate** command using git and only on committed files (same as using *-g --post-commit*).
* Fixed an issue where release notes were not checked correctly in **validate** command.
* Fixed an issue in the **create-id-set** command where optional playbook tasks were not taken into consideration.
* Added a prompt to the `demisto-sdk update-release-notes` command to prompt users to commit changes before running the release notes command.
* Added support to `layoutscontainer` in **validate** command.

## 1.1.5

* Fixed an issue in **find-dependencies** command.
* **lint** command now verifies flake8 on CommonServerPython script.

## 1.1.4

* Fixed an issue with the default output file name of the **unify** command when using "." as an output path.
* **Unify** command now adds contributor details to the display name and description.
* **Format** command now adds *isFetch* and *incidenttype* fields to integration yml.
* Removed the *feedIncremental* field from the integration schema.
* **Format** command now adds *feedBypassExclusionList*, *Fetch indicators*, *feedReputation*, *feedReliability*,
     *feedExpirationPolicy*, *feedExpirationInterval* and *feedFetchInterval* fields to integration yml.
* Fixed an issue in the playbooks schema.
* Fixed an issue where generated release notes were out of order.
* Improved pack dependencies detection.
* Fixed an issue where test playbooks were mishandled in **validate** command.

## 1.1.3

* Added a validation for invalid id fields in indicators types files in **validate** command.
* Added default behavior for **update-release-notes** command.
* Fixed an error where README files were failing release notes validation.
* Updated format of generated release notes to be more user friendly.
* Improved error messages for the **update-release-notes** command.
* Added support for `Connections`, `Dashboards`, `Widgets`, and `Indicator Types` to **update-release-notes** command.
* **Validate** now supports scripts under the *TestPlaybooks* directory.
* Fixed an issue where **validate** did not support powershell files.

## 1.1.2

* Added a validation for invalid playbookID fields in incidents types files in **validate** command.
* Added a code formatter for python files.
* Fixed an issue where new and old classifiers where mixed on validate command.
* Added *feedIncremental* field to the integration schema.
* Fixed error in the **upload** command where unified YMLs were not uploaded as expected if the given input was a pack.
* Fixed an issue where the **secrets** command failed due to a space character in the file name.
* Ignored RN validation for *NonSupported* pack.
* You can now ignore IF107, SC100, RP102 error codes in the **validate** command.
* Fixed an issue where the **download** command was crashing when received as input a JS integration or script.
* Fixed an issue where **validate** command checked docker image for JS integrations and scripts.
* **validate** command now checks scheme for reports and connections.
* Fixed an issue where **validate** command checked docker when running on all files.
* Fixed an issue where **validate** command did not fail when docker image was not on the latest numeric tag.
* Fixed an issue where beta integrations were not validated correctly in **validate** command.

## 1.1.1

* fixed and issue where file types were not recognized correctly in **validate** command.
* Added better outputs for validate command.

## 1.1.0

* Fixed an issue where changes to only non-validated files would fail validation.
* Fixed an issue in **validate** command where moved files were failing validation for new packs.
* Fixed an issue in **validate** command where added files were failing validation due to wrong file type detection.
* Added support for new classifiers and mappers in **validate** command.
* Removed support of old RN format validation.
* Updated **secrets** command output format.
* Added support for error ignore on deprecated files in **validate** command.
* Improved errors outputs in **validate** command.
* Added support for linting an entire pack.

## 1.0.9

* Fixed a bug where misleading error was presented when pack name was not found.
* **Update-release-notes** now detects added files for packs with versions.
* Readme files are now ignored by **update-release-notes** and validation of release notes.
* Empty release notes no longer cause an uncaught error during validation.

## 1.0.8

* Changed the output format of demisto-sdk secrets.
* Added a validation that checkbox items are not required in integrations.
* Added pack release notes generation and validation.
* Improved pack metadata validation.
* Fixed an issue in **validate** where renamed files caused an error

## 1.0.4

* Fix the **format** command to update the `id` field to be equal to `details` field in indicator-type files, and to `name` field in incident-type & dashboard files.
* Fixed a bug in the **validate** command for layout files that had `sortValues` fields.
* Fixed a bug in the **format** command where `playbookName` field was not always present in the file.
* Fixed a bug in the **format** command where indicatorField wasn't part of the SDK schemas.
* Fixed a bug in **upload** command where created unified docker45 yml files were not deleted.
* Added support for IndicatorTypes directory in packs (for `reputation` files, instead of Misc).
* Fixed parsing playbook condition names as string instead of boolean in **validate** command
* Improved image validation in YAML files.
* Removed validation for else path in playbook condition tasks.

## 1.0.3

* Fixed a bug in the **format** command where comments were being removed from YAML files.
* Added output fields: *file_path* and *kind* for layouts in the id-set.json created by **create-id-set** command.
* Fixed a bug in the **create-id-set** command Who returns Duplicate for Layouts with a different kind.
* Added formatting to **generate-docs** command results replacing all `<br>` tags with `<br/>`.
* Fixed a bug in the **download** command when custom content contained not supported content entity.
* Fixed a bug in **format** command in which boolean strings  (e.g. 'yes' or 'no') were converted to boolean values (e.g. 'True' or 'False').
* **format** command now removes *sourceplaybookid* field from playbook files.
* Fixed a bug in **generate-docs** command in which integration dependencies were not detected when generating documentation for a playbook.

## 1.0.1

* Fixed a bug in the **unify** command when output path was provided empty.
* Improved error message for integration with no tests configured.
* Improved the error message returned from the **validate** command when an integration is missing or contains malformed fetch incidents related parameters.
* Fixed a bug in the **create** command where a unified YML with a docker image for 4.5 was copied incorrectly.
* Missing release notes message are now showing the release notes file path to update.
* Fixed an issue in the **validate** command in which unified YAML files were not ignored.
* File format suggestions are now shown in the relevant file format (JSON or YAML).
* Changed Docker image validation to fail only on non-valid ones.
* Removed backward compatibility validation when Docker image is updated.

## 1.0.0

* Improved the *upload* command to support the upload of all the content entities within a pack.
* The *upload* command now supports the improved pack file structure.
* Added an interactive option to format integrations, scripts and playbooks with No TestPlaybooks configured.
* Added an interactive option to configure *conf.json* file with missing test playbooks for integrations, scripts and playbooks
* Added *download* command to download custom content from Demisto instance to the local content repository.
* Improved validation failure messages to include a command suggestion, wherever relevant, to fix the raised issue.
* Improved 'validate' help and documentation description
* validate - checks that scripts, playbooks, and integrations have the *tests* key.
* validate - checks that test playbooks are configured in `conf.json`.
* demisto-sdk lint - Copy dir better handling.
* demisto-sdk lint - Add error when package missing in docker image.
* Added *-a , --validate-all* option in *validate* to run all validation on all files.
* Added *-i , --input* option in *validate* to run validation on a specified pack/file.
* added *-i, --input* option in *secrets* to run on a specific file.
* Added an allowed hidden parameter: *longRunning* to the hidden integration parameters validation.
* Fixed an issue with **format** command when executing with an output path of a folder and not a file path.
* Bug fixes in generate-docs command given playbook as input.
* Fixed an issue with lint command in which flake8 was not running on unit test files.

## 0.5.2

* Added *-c, --command* option in *generate-docs* to generate a specific command from an integration.
* Fixed an issue when getting README/CHANGELOG files from git and loading them.
* Removed release notes validation for new content.
* Fixed secrets validations for files with the same name in a different directory.
* demisto-sdk lint - parallelization working with specifying the number of workers.
* demisto-sdk lint - logging levels output, 3 levels.
* demisto-sdk lint - JSON report, structured error reports in JSON format.
* demisto-sdk lint - XML JUnit report for unit-tests.
* demisto-sdk lint - new packages used to accelerate execution time.
* demisto-sdk secrets - command now respects the generic whitelist, and not only the pack secrets.

## 0.5.0

[PyPI History][1]

[1]: https://pypi.org/project/demisto-sdk/#history

## 0.4.9

* Fixed an issue in *generate-docs* where Playbooks and Scripts documentation failed.
* Added a graceful error message when executing the *run" command with a misspelled command.
* Added more informative errors upon failures of the *upload* command.
* format command:
  * Added format for json files: IncidentField, IncidentType, IndicatorField, IndicatorType, Layout, Dashboard.
  * Added the *-fv --from-version*, *-nv --no-validation* arguments.
  * Removed the *-t yml_type* argument, the file type will be inferred.
  * Removed the *-g use_git* argument, running format without arguments will run automatically on git diff.
* Fixed an issue in loading playbooks with '=' character.
* Fixed an issue in *validate* failed on deleted README files.

## 0.4.8

* Added the *max* field to the Playbook schema, allowing to define it in tasks loop.
* Fixed an issue in *validate* where Condition branches checks were case sensitive.

## 0.4.7

* Added the *slareminder* field to the Playbook schema.
* Added the *common_server*, *demisto_mock* arguments to the *init* command.
* Fixed an issue in *generate-docs* where the general section was not being generated correctly.
* Fixed an issue in *validate* where Incident type validation failed.

## 0.4.6

* Fixed an issue where the *validate* command did not identify CHANGELOG in packs.
* Added a new command, *id-set* to create the id set - the content dependency tree by file IDs.

## 0.4.5

* generate-docs command:
  * Added the *use_cases*, *permissions*, *command_permissions* and *limitations*.
  * Added the *--insecure* argument to support running the script and integration command in Demisto.
  * Removed the *-t yml_type* argument, the file type will be inferred.
  * The *-o --output* argument is no longer mandatory, default value will be the input file directory.
* Added support for env var: *DEMISTO_SDK_SKIP_VERSION_CHECK*. When set version checks are skipped.
* Fixed an issue in which the CHANGELOG files did not match our scheme.
* Added a validator to verify that there are no hidden integration parameters.
* Fixed an issue where the *validate* command ran on test files.
* Removed the *env-dir* argument from the demisto-sdk.
* README files which are html files will now be skipped in the *validate* command.
* Added support for env var: *DEMISTO_README_VALIDATOR*. When not set the readme validation will not run.

## 0.4.4

* Added a validator for IncidentTypes (incidenttype-*.json).
* Fixed an issue where the -p flag in the *validate* command was not working.
* Added a validator for README.md files.
* Release notes validator will now run on: incident fields, indicator fields, incident types, dashboard and reputations.
* Fixed an issue where the validator of reputation(Indicator Type) did not check on the details field.
* Fixed an issue where the validator attempted validating non-existing files after deletions or name refactoring.
* Removed the *yml_type* argument in the *split-yml*, *extract-code* commands.
* Removed the *file_type* argument in the *generate-test-playbook* command.
* Fixed the *insecure* argument in *upload*.
* Added the *insecure* argument in *run-playbook*.
* Standardise the *-i --input*, *-o --output* to demisto-sdk commands.

## 0.4.3

* Fixed an issue where the incident and indicator field BC check failed.
* Support for linting and unit testing PowerShell integrations.

## 0.4.2

* Fixed an issue where validate failed on Windows.
* Added a validator to verify all branches are handled in conditional task in a playbook.
* Added a warning message when not running the latest sdk version.
* Added a validator to check that the root is connected to all tasks in the playbook.
* Added a validator for Dashboards (dashboard-*.json).
* Added a validator for Indicator Types (reputation-*.json).
* Added a BC validation for changing incident field type.
* Fixed an issue where init command would generate an invalid yml for scripts.
* Fixed an issue in misleading error message in v2 validation hook.
* Fixed an issue in v2 hook which now is set only on newly added scripts.
* Added more indicative message for errors in yaml files.
* Disabled pykwalify info log prints.

## 0.3.10

* Added a BC check for incident fields - changing from version is not allowed.
* Fixed an issue in create-content-artifacts where scripts in Packs in TestPlaybooks dir were copied with a wrong prefix.

## 0.3.9

* Added a validation that incident field can not be required.
* Added validation for fetch incident parameters.
* Added validation for feed integration parameters.
* Added to the *format* command the deletion of the *sourceplaybookid* field.
* Fixed an issue where *fieldMapping* in playbook did not pass the scheme validation.
* Fixed an issue where *create-content-artifacts* did not copy TestPlaybooks in Packs without prefix of *playbook-*.
* Added a validation the a playbook can not have a rolename set.
* Added to the image validator the new DBot default image.
* Added the fields: elasticcommonfields, quiet, quietmode to the Playbook schema.
* Fixed an issue where *validate* failed on integration commands without outputs.
* Added a new hook for naming of v2 integrations and scripts.

## 0.3.8

* Fixed an issue where *create-content-artifact* was not loading the data in the yml correctly.
* Fixed an issue where *unify* broke long lines in script section causing syntax errors

## 0.3.7

* Added *generate-docs* command to generate documentation file for integration, playbook or script.
* Fixed an issue where *unify* created a malformed integration yml.
* Fixed an issue where demisto-sdk **init** creates unit-test file with invalid import.

## 0.3.6

* Fixed an issue where demisto-sdk **validate** failed on modified scripts without error message.

## 0.3.5

* Fixed an issue with docker tag validation for integrations.
* Restructured repo source code.

## 0.3.4

* Saved failing unit tests as a file.
* Fixed an issue where "_test" file for scripts/integrations created using **init** would import the "HelloWorld" templates.
* Fixed an issue in demisto-sdk **validate** - was failing on backward compatiblity check
* Fixed an issue in demisto-sdk **secrets** - empty line in .secrets-ignore always made the secrets check to pass
* Added validation for docker image inside integrations and scripts.
* Added --use-git flag to **format** command to format all changed files.
* Fixed an issue where **validate** did not fail on dockerimage changes with bc check.
* Added new flag **--ignore-entropy** to demisto-sdk **secrets**, this will allow skip entropy secrets check.
* Added --outfile to **lint** to allow saving failed packages to a file.

## 0.3.3

* Added backwards compatibility break error message.
* Added schema for incident types.
* Added **additionalinfo** field to as an available field for integration configuration.
* Added pack parameter for **init**.
* Fixed an issue where error would appear if name parameter is not set in **init**.

## 0.3.2

* Fixed the handling of classifier files in **validate**.

## 0.3.1

* Fixed the handling of newly created reputation files in **validate**.
* Added an option to perform **validate** on a specific file.

## 0.3.0

* Added support for multi-package **lint** both with parallel and without.
* Added all parameter in **lint** to run on all packages and packs in content repository.
* Added **format** for:
  * Scripts
  * Playbooks
  * Integrations
* Improved user outputs for **secrets** command.
* Fixed an issue where **lint** would run pytest and pylint only on a single docker per integration.
* Added auto-complete functionality to demisto-sdk.
* Added git parameter in **lint** to run only on changed packages.
* Added the **run-playbook** command
* Added **run** command which runs a command in the Demisto playground.
* Added **upload** command which uploads an integration or a script to a Demisto instance.
* Fixed and issue where **validate** checked if release notes exist for new integrations and scripts.
* Added **generate-test-playbook** command which generates a basic test playbook for an integration or a script.
* **validate** now supports indicator fields.
* Fixed an issue with layouts scheme validation.
* Adding **init** command.
* Added **json-to-outputs** command which generates the yaml section for outputs from an API raw response.

## 0.2.6

* Fixed an issue with locating release notes for beta integrations in **validate**.

## 0.2.5

* Fixed an issue with locating release notes for beta integrations in **validate**.

## 0.2.4

* Adding image validation to Beta_Integration and Packs in **validate**.

## 0.2.3

* Adding Beta_Integration to the structure validation process.
* Fixing bug where **validate** did checks on TestPlaybooks.
* Added requirements parameter to **lint**.

## 0.2.2

* Fixing bug where **lint** did not return exit code 1 on failure.
* Fixing bug where **validate** did not print error message in case no release notes were give.

## 0.2.1

* **Validate** now checks that the id and name fields are identical in yml files.
* Fixed a bug where sdk did not return any exit code.

## 0.2.0

* Added Release Notes Validator.
* Fixed the Unifier selection of your python file to use as the code.
* **Validate** now supports Indicator fields.
* Fixed a bug where **validate** and **secrets** did not return exit code 1 on failure.
* **Validate** now runs on newly added scripts.

## 0.1.8

* Added support for `--version`.
* Fixed an issue in file_validator when calling `checked_type` method with script regex.

## 0.1.2

* Restructuring validation to support content packs.
* Added secrets validation.
* Added content bundle creation.
* Added lint and unit test run.

## 0.1.1

* Added new logic to the unifier.
* Added detailed README.
* Some small adjustments and fixes.

## 0.1.0

Capabilities:

* **Extract** components(code, image, description etc.) from a Demisto YAML file into a directory.
* **Unify** components(code, image, description etc.) to a single Demisto YAML file.
* **Validate** Demisto content files.<|MERGE_RESOLUTION|>--- conflicted
+++ resolved
@@ -15,22 +15,18 @@
 * Fixed an issue where **download** command failed when running on a beta integration.
 * Added the `DEMISTO_SDK_GRAPH_FORCE_CREATE` environment variable. Use it to force the SDK to recreate the graph, rather than update it.
 * Added support for code importing multi-level ApiModules to **lint**.
+* Fixed an issue where **validate** failed on null values in a classifier.
 
 ## 1.13.0
 * Added the pack version to the code files when calling **unify**. The same value is removed when calling **split**.
 * Added a message showing the output path when **prepare-content** is called.
 * Contribution PRs that update outdated packs now display a warning message.
-<<<<<<< HEAD
-* Fixed an issue where validation failed on null values in a classifier.
-=======
 * Fixed an issue when kebab-case has a misspelling in one of the sub words, the suggestion might be confusing.
 * Improved caching and stability for **lint**.
 * Added support for *.xif* files in the **secrets** command.
 * Fixed an issue where **validate** would fail when playbook inputs contain Transform Language (DT).
 * Added a new **validate** check, making sure a first level header exist in release notes (RN116)
 * Fixed an issue where **lint** would not properly handle multiple ApiModules imports.
-
->>>>>>> ed750216
 
 ## 1.12.0
 * Added the **pre-commit** command, to improve code quality of XSOAR content.
