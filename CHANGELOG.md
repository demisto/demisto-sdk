--- conflicted
+++ resolved
@@ -13,11 +13,8 @@
 * Classifier dependencies from incident types are now marked as optional.
 * Updated **demisto-sdk init** command to no longer create `created` field in pack_metadata file
 * Updated **generate-docs** command to take the parameters names in setup section from display field and to use additionalinfo field when exist.
-<<<<<<< HEAD
+* Using the *verbose* argument in the **find-dependencies** command will now log to the console.
 * Improved the deprecated message validation required from integrations.
-=======
-* Using the *verbose* argument in the **find-dependencies** command will now log to the console.
->>>>>>> 18de0105
 
 # 1.2.16
 * Added allowed ignore errors to the *IDSetValidator*.
