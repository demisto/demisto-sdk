# Changelog
* Enhanced the **postman-codegen** command to name all generated arguments with lower case.
* Fixed an issue where the **validate** command failed in external repositories in case the DEMISTO_SDK_GITHUB_TOKEN was not set.
* Fixed an issue where **openapi-codegen** corrupted the swagger file by overwriting configuration to swagger file.
* Updated the **upload** command to support uploading zipped packs to the marketplace.
<<<<<<< HEAD
* Updated the **find-dependencies** command to support generic modules, definitions, fields and types.
=======
* Added to the **postman-codegen** command support of path variables.
* Fixed an issue where **openapi-codegen** entered into an infinite loop on circular references in the swagger file.
* The **format** command will now set `fromVersion: 6.2.0` for widgets with 'metrics' data type.
>>>>>>> cecb8672

# 1.4.4
* When formatting incident types with Auto-Extract rules and without mode field, the **format** command will now add the user selected mode.
* Added new validation that DBotRole is set for scripts that requires elevated permissions to the `XSOAR-linter` in the **lint** command.
* Added url escaping to markdown human readable section in generate docs to avoid autolinking.
* Added a validation that mapper's id and name are matching. Updated the format of mapper to include update_id too.
* Added a validation to ensure that image paths in the README files are valid.
* Fixed **find_type** function to correctly find test files, such as, test script and test playbook.
* Added scheme validations for the new Generic Object Types, Fields, and Modules.
* Renamed the flag *--input-old-version* to *--old-version* in the **generate-docs** command.
* Refactored the **update-release-notes** command:
  - Replaced the *--all* flag with *--use-git* or *-g*.
  - Added the *--force* flag to update the pack release notes without changes in the pack.
  - The **update-release-notes** command will now update all dependent integrations on ApiModule change, even if not specified.
  - If more than one pack has changed, the full list of updated packs will be printed at the end of **update-release-notes** command execution.
  - Fixed an issue where the **update-release-notes** command did not add docker image release notes entry for release notes file if a script was changed.
  - Fixed an issue where the **update-release-notes** command did not detect changed files that had the same name.
  - Fixed an issue in the **update-release-notes** command where the version support of JSON files was mishandled.
* Fixed an issue where **format** did not skip files in test and documentation directories.
* Updated the **create-id-set** command to support generic modules, definitions, fields and types.
* Changed the **convert** command to generate old layout fromversion to 5.0.0 instead of 4.1.0
* Enhanced the command **postman-codegen** with type hints for templates.

# 1.4.3
* Fixed an issue where **json-to-outputs** command returned an incorrect output when json is a list.
* Fixed an issue where if a pack README.md did not exist it could cause an error in the validation process.
* Fixed an issue where the *--name* was incorrectly required in the **init** command.
* Adding the option to run **validate** on a specific path while using git (*-i* & *-g*).
* The **format** command will now change UUIDs in .yml and .json files to their respective content entity name.
* Added a playbook validation to check if a task sub playbook exists in the id set in the **validate** command.
* Added the option to add new tags/usecases to the approved list and to the pack metadata on the same pull request.
* Fixed an issue in **test_content** where when different servers ran tests for the same integration, the server URL parameters were not set correctly.
* Added a validation in the **validate** command to ensure that the ***endpoint*** command is configured correctly in yml file.
* Added a warning when pack_metadata's description field is longer than 130 characters.
* Fixed an issue where a redundant print occurred on release notes validation.
* Added new validation in the **validate** command to ensure that the minimal fromVersion in a widget of type metrics will be 6.2.0.
* Added the *--release-notes* flag to demisto-sdk to get the current version release notes entries.

# 1.4.2
* Added to `pylint` summary an indication if a test was skipped.
* Added to the **init** command the option to specify fromversion.
* Fixed an issue where running **init** command without filling the metadata file.
* Added the *--docker-timeout* flag in the **lint** command to control the request timeout for the Docker client.
* Fixed an issue where **update-release-notes** command added only one docker image release notes entry for release notes file, and not for every entity whom docker image was updated.
* Added a validation to ensure that incident/indicator fields names starts with their pack name in the **validate** command. (Checked only for new files and only when using git *-g*)
* Updated the **find-dependencies** command to return the 'dependencies' according the layout type ('incident', 'indicator').
* Enhanced the "vX" display name validation for scripts and integrations in the **validate** command to check for every versioned script or integration, and not only v2.
* Added the *--fail-duplicates* flag for the **create-id-set** command which will fail the command if duplicates are found.
* Added to the **generate-docs** command automatic addition to git when a new readme file is created.

# 1.4.1
* When in private repo without `DEMSITO_SDK_GITHUB_TOKEN` configured, get_remote_file will take files from the local origin/master.
* Enhanced the **unify** command when giving input of a file and not a directory return a clear error message.
* Added a validation to ensure integrations are not skipped and at least one test playbook is not skipped for each integration or script.
* Added to the Content Tests support for `context_print_dt`, which queries the incident context and prints the result as a json.
* Added new validation for the `xsoar_config.json` file in the **validate** command.
* Added a version differences section to readme in **generate-docs** command.
* Added the *--docs-format* flag in the **integration-diff** command to get the output in README format.
* Added the *--input-old-version* and *--skip-breaking-changes* flags in the **generate-docs** command to get the details for the breaking section and to skip the breaking changes section.

# 1.4.0
* Enable passing a comma-separated list of paths for the `--input` option of the **lint** command.
* Added new validation of unimplemented test-module command in the code to the `XSOAR-linter` in the **lint** command.
* Fixed the **generate-docs** to handle integration authentication parameter.
* Added a validation to ensure that description and README do not contain the word 'Demisto'.
* Improved the deprecated message validation required from playbooks and scripts.
* Added the `--quite-bc-validation` flag for the **validate** command to run the backwards compatibility validation in quite mode (errors is treated like warnings).
* Fixed the **update release notes** command to display a name for old layouts.
* Added the ability to append to the pack README credit to contributors.
* Added identification for parameter differences in **integration-diff** command.
* Fixed **format** to use git as a default value.
* Updated the **upload** command to support reports.
* Fixed an issue where **generate-docs** command was displaying 'None' when credentials parameter display field configured was not configured.
* Fixed an issue where **download** did not return exit code 1 on failure.
* Updated the validation that incident fields' names do not contain the word incident will aplly to core packs only.
* Added a playbook validation to verify all conditional tasks have an 'else' path in **validate** command.
* Renamed the GitHub authentication token environment variable `GITHUB_TOKEN` to `DEMITO_SDK_GITHUB_TOKEN`.
* Added to the **update-release-notes** command automatic addition to git when new release notes file is created.
* Added validation to ensure that integrations, scripts, and playbooks do not contain the entity type in their names.
* Added the **convert** command to convert entities between XSOAR versions.
* Added the *--deprecate* flag in **format** command to deprecate integrations, scripts, and playbooks.
* Fixed an issue where ignoring errors did not work when running the **validate** command on specific files (-i).

# 1.3.9
* Added a validation verifying that the pack's README.md file is not equal to pack description.
* Fixed an issue where the **Assume yes** flag did not work properly for some entities in the **format** command.
* Improved the error messages for separators in folder and file names in the **validate** command.
* Removed the **DISABLE_SDK_VERSION_CHECK** environment variable. To disable new version checks, use the **DEMISTO_SDK_SKIP_VERSION_CHECK** envirnoment variable.
* Fixed an issue where the demisto-sdk version check failed due to a rate limit.
* Fixed an issue with playbooks scheme validation.

# 1.3.8
* Updated the **secrets** command to work on forked branches.

# 1.3.7
* Added a validation to ensure correct image and description file names.
* Fixed an issue where the **validate** command failed when 'display' field in credentials param in yml is empty but 'displaypassword' was provided.
* Added the **integration-diff** command to check differences between two versions of an integration and to return a report of missing and changed elements in the new version.
* Added a validation verifying that the pack's README.md file is not missing or empty for partner packs or packs contains use cases.
* Added a validation to ensure that the integration and script folder and file names will not contain separators (`_`, `-`, ` `).
* When formatting new pack, the **format** command will set the *fromversion* key to 5.5.0 in the new files without fromversion.

# 1.3.6
* Added a validation that core packs are not dependent on non-core packs.
* Added a validation that a pack name follows XSOAR standards.
* Fixed an issue where in some cases the `get_remote_file` function failed due to an invalid path.
* Fixed an issue where running **update-release-notes** with updated integration logo, did not detect any file changes.
* Fixed an issue where the **create-id-set** command did not identify unified integrations correctly.
* Fixed an issue where the `CommonTypes` pack was not identified as a dependency for all feed integrations.
* Added support for running SDK commands in private repositories.
* Fixed an issue where running the **init** command did not set the correct category field in an integration .yml file for a newly created pack.
* When formatting new contributed pack, the **format** command will set the *fromversion* key to 6.0.0 in the relevant files.
* If the environment variable "DISABLE_SDK_VERSION_CHECK" is define, the demisto-sdk will no longer check for newer version when running a command.
* Added the `--use-pack-metadata` flag for the **find-dependencies** command to update the calculated dependencies using the the packs metadata files.
* Fixed an issue where **validate** failed on scripts in case the `outputs` field was set to `None`.
* Fixed an issue where **validate** was failing on editing existing release notes.
* Added a validation for README files verifying that the file doesn't contain template text copied from HelloWorld or HelloWorldPremium README.

# 1.3.5
* Added a validation that layoutscontainer's id and name are matching. Updated the format of layoutcontainer to include update_id too.
* Added a validation that commands' names and arguments in core packs, or scripts' arguments do not contain the word incident.
* Fixed issue where running the **generate-docs** command with -c flag ran all the commands and not just the commands specified by the flag.
* Fixed the error message of the **validate** command to not always suggest adding the *description* field.
* Fixed an issue where running **format** on feed integration generated invalid parameter structure.
* Fixed an issue where the **generate-docs** command did not add all the used scripts in a playbook to the README file.
* Fixed an issue where contrib/partner details might be added twice to the same file, when using unify and create-content-artifacts commands
* Fixed issue where running **validate** command on image-related integration did not return the correct outputs to json file.
* When formatting playbooks, the **format** command will now remove empty fields from SetIncident, SetIndicator, CreateNewIncident, CreateNewIndicator script arguments.
* Added an option to fill in the developer email when running the **init** command.

# 1.3.4
* Updated the **validate** command to check that the 'additionalinfo' field only contains the expected value for feed required parameters and not equal to it.
* Added a validation that community/partner details are not in the detailed description file.
* Added a validation that the Use Case tag in pack_metadata file is only used when the pack contains at least one PB, Incident Type or Layout.
* Added a validation that makes sure outputs in integrations are matching the README file when only README has changed.
* Added the *hidden* field to the integration schema.
* Fixed an issue where running **format** on a playbook whose `name` does not equal its `id` would cause other playbooks who use that playbook as a sub-playbook to fail.
* Added support for local custom command configuration file `.demisto-sdk-conf`.
* Updated the **format** command to include an update to the description file of an integration, to remove community/partner details.

# 1.3.3
* Fixed an issue where **lint** failed where *.Dockerfile* exists prior running the lint command.
* Added FeedHelloWorld template option for *--template* flag in **demisto-sdk init** command.
* Fixed issue where **update-release-notes** deleted release note file if command was called more than once.
* Fixed issue where **update-release-notes** added docker image release notes every time the command was called.
* Fixed an issue where running **update-release-notes** on a pack with newly created integration, had also added a docker image entry in the release notes.
* Fixed an issue where `XSOAR-linter` did not find *NotImplementedError* in main.
* Added validation for README files verifying their length (over 30 chars).
* When using *-g* flag in the **validate** command it will now ignore untracked files by default.
* Added the *--include-untracked* flag to the **validate** command to include files which are untracked by git in the validation process.
* Improved the `pykwalify` error outputs in the **validate** command.
* Added the *--print-pykwalify* flag to the **validate** command to print the unchanged output from `pykwalify`.

# 1.3.2
* Updated the format of the outputs when using the *--json-file* flag to create a JSON file output for the **validate** and **lint** commands.
* Added the **doc-review** command to check spelling in .md and .yml files as well as a basic release notes review.
* Added a validation that a pack's display name does not already exist in content repository.
* Fixed an issue where the **validate** command failed to detect duplicate params in an integration.
* Fixed an issue where the **validate** command failed to detect duplicate arguments in a command in an integration.

# 1.3.1
* Fixed an issue where the **validate** command failed to validate the release notes of beta integrations.
* Updated the **upload** command to support indicator fields.
* The **validate** and **update-release-notes** commands will now check changed files against `demisto/master` if it is configured locally.
* Fixed an issue where **validate** would incorrectly identify files as renamed.
* Added a validation that integration properties (such as feed, mappers, mirroring, etc) are not removed.
* Fixed an issue where **validate** failed when comparing branch against commit hash.
* Added the *--no-pipenv* flag to the **split-yml** command.
* Added a validation that incident fields and incident types are not removed from mappers.
* Fixed an issue where the *c
reate-id-set* flag in the *validate* command did not work while not using git.
* Added the *hiddenusername* field to the integration schema.
* Added a validation that images that are not integration images, do not ask for a new version or RN

# 1.3.0
* Do not collect optional dependencies on indicator types reputation commands.
* Fixed an issue where downloading indicator layoutscontainer objects failed.
* Added a validation that makes sure outputs in integrations are matching the README file.
* Fixed an issue where the *create-id-set* flag in the **validate** command did not work.
* Added a warning in case no id_set file is found when running the **validate** command.
* Fixed an issue where changed files were not recognised correctly on forked branches in the **validate** and the **update-release-notes** commands.
* Fixed an issue when files were classified incorrectly when running *update-release-notes*.
* Added a validation that integration and script file paths are compatible with our convention.
* Fixed an issue where id_set.json file was re created whenever running the generate-docs command.
* added the *--json-file* flag to create a JSON file output for the **validate** and **lint** commands.

# 1.2.19
* Fixed an issue where merge id_set was not updated to work with the new entity of Packs.
* Added a validation that the playbook's version matches the version of its sub-playbooks, scripts, and integrations.

# 1.2.18
* Changed the *skip-id-set-creation* flag to *create-id-set* in the **validate** command. Its default value will be False.
* Added support for the 'cve' reputation command in default arg validation.
* Filter out generic and reputation command from scripts and playbooks dependencies calculation.
* Added support for the incident fields in outgoing mappers in the ID set.
* Added a validation that the taskid field and the id field under the task field are both from uuid format and contain the same value.
* Updated the **format** command to generate uuid value for the taskid field and for the id under the task field in case they hold an invalid values.
* Exclude changes from doc_files directory on validation.
* Added a validation that an integration command has at most one default argument.
* Fixing an issue where pack metadata version bump was not enforced when modifying an old format (unified) file.
* Added validation that integration parameter's display names are capitalized and spaced using whitespaces and not underscores.
* Fixed an issue where beta integrations where not running deprecation validations.
* Allowed adding additional information to the deprecated description.
* Fixing an issue when escaping less and greater signs in integration params did not work as expected.

# 1.2.17
* Added a validation that the classifier of an integration exists.
* Added a validation that the mapper of an integration exists.
* Added a validation that the incident types of a classifier exist.
* Added a validation that the incident types of a mapper exist.
* Added support for *text* argument when running **demisto-sdk update-release-notes** on the ApiModules pack.
* Added a validation for the minimal version of an indicator field of type grid.
* Added new validation for incident and indicator fields in classifiers mappers and layouts exist in the content.
* Added cache for get_remote_file to reducing failures from accessing the remote repo.
* Fixed an issue in the **format** command where `_dev` or `_copy` suffixes weren't removed from the `id` of the given playbooks.
* Playbook dependencies from incident and indicator fields are now marked as optional.
* Mappers dependencies from incident types and incident fields are now marked as optional.
* Classifier dependencies from incident types are now marked as optional.
* Updated **demisto-sdk init** command to no longer create `created` field in pack_metadata file
* Updated **generate-docs** command to take the parameters names in setup section from display field and to use additionalinfo field when exist.
* Using the *verbose* argument in the **find-dependencies** command will now log to the console.
* Improved the deprecated message validation required from integrations.
* Fixed an issue in the **generate-docs** command where **Context Example** section was created when it was empty.

# 1.2.16
* Added allowed ignore errors to the *IDSetValidator*.
* Fixed an issue where an irrelevant id_set validation ran in the **validate** command when using the *--id-set* flag.
* Fixed an issue were **generate-docs** command has failed if a command did not exist in commands permissions file.
* Improved a **validate** command message for missing release notes of api module dependencies.

# 1.2.15
* Added the *ID101* to the allowed ignored errors.

# 1.2.14
* SDK repository is now mypy check_untyped_defs complaint.
* The lint command will now ignore the unsubscriptable-object (E1136) pylint error in dockers based on python 3.9 - this will be removed once a new pylint version is released.
* Added an option for **format** to run on a whole pack.
* Added new validation of unimplemented commands from yml in the code to `XSOAR-linter`.
* Fixed an issue where Auto-Extract fields were only checked for newly added incident types in the **validate** command.
* Added a new warning validation of direct access to args/params dicts to `XSOAR-linter`.

# 1.2.13
* Added new validation of indicators usage in CommandResults to `XSOAR-linter`.
* Running **demisto-sdk lint** will automatically run on changed files (same behavior as the -g flag).
* Removed supported version message from the documentation when running **generate_docs**.
* Added a print to indicate backwards compatibility is being checked in **validate** command.
* Added a percent print when running the **validate** command with the *-a* flag.
* Fixed a regression in the **upload** command where it was ignoring `DEMISTO_VERIFY_SSL` env var.
* Fixed an issue where the **upload** command would fail to upload beta integrations.
* Fixed an issue where the **validate** command did not create the *id_set.json* file when running with *-a* flag.
* Added price change validation in the **validate** command.
* Added validations that checks in read-me for empty sections or leftovers from the auto generated read-me that should be changed.
* Added new code validation for *NotImplementedError* to raise a warning in `XSOAR-linter`.
* Added validation for support types in the pack metadata file.
* Added support for *--template* flag in **demisto-sdk init** command.
* Fixed an issue with running **validate** on master branch where the changed files weren't compared to previous commit when using the *-g* flag.
* Fixed an issue where the `XSOAR-linter` ran *NotImplementedError* validation on scripts.
* Added support for Auto-Extract feature validation in incident types in the **validate** command.
* Fixed an issue in the **lint** command where the *-i* flag was ignored.
* Improved **merge-id-sets** command to support merge between two ID sets that contain the same pack.
* Fixed an issue in the **lint** command where flake8 ran twice.

# 1.2.12
* Bandit now reports also on medium severity issues.
* Fixed an issue with support for Docker Desktop on Mac version 2.5.0+.
* Added support for vulture and mypy linting when running without docker.
* Added support for *prev-ver* flag in **update-release-notes** command.
* Improved retry support when building docker images for linting.
* Added the option to create an ID set on a specific pack in **create-id-set** command.
* Added the *--skip-id-set-creation* flag to **validate** command in order to add the capability to run validate command without creating id_set validation.
* Fixed an issue where **validate** command checked docker image tag on ApiModules pack.
* Fixed an issue where **find-dependencies** did not calculate dashboards and reports dependencies.
* Added supported version message to the documentation and release notes files when running **generate_docs** and **update-release-notes** commands respectively.
* Added new code validations for *NotImplementedError* exception raise to `XSOAR-linter`.
* Command create-content-artifacts additional support for **Author_image.png** object.
* Fixed an issue where schemas were not enforced for incident fields, indicator fields and old layouts in the validate command.
* Added support for **update-release-notes** command to update release notes according to master branch.

# 1.2.11
* Fixed an issue where the ***generate-docs*** command reset the enumeration of line numbering after an MD table.
* Updated the **upload** command to support mappers.
* Fixed an issue where exceptions were no printed in the **format** while the *--verbose* flag is set.
* Fixed an issue where *--assume-yes* flag did not work in the **format** command when running on a playbook without a `fromversion` field.
* Fixed an issue where the **format** command would fail in case `conf.json` file was not found instead of skipping the update.
* Fixed an issue where integration with v2 were recognised by the `name` field instead of the `display` field in the **validate** command.
* Added a playbook validation to check if a task script exists in the id set in the **validate** command.
* Added new integration category `File Integrity Management` in the **validate** command.

# 1.2.10
* Added validation for approved content pack use-cases and tags.
* Added new code validations for *CommonServerPython* import to `XSOAR-linter`.
* Added *default value* and *predefined values* to argument description in **generate-docs** command.
* Added a new validation that checks if *get-mapping-fields* command exists if the integration schema has *{ismappable: true}* in **validate** command.
* Fixed an issue where the *--staged* flag recognised added files as modified in the **validate** command.
* Fixed an issue where a backwards compatibility warning was raised for all added files in the **validate** command.
* Fixed an issue where **validate** command failed when no tests were given for a partner supported pack.
* Updated the **download** command to support mappers.
* Fixed an issue where the ***format*** command added a duplicate parameter.
* For partner supported content packs, added support for a list of emails.
* Removed validation of README files from the ***validate*** command.
* Fixed an issue where the ***validate*** command required release notes for ApiModules pack.

# 1.2.9
* Fixed an issue in the **openapi_codegen** command where it created duplicate functions name from the swagger file.
* Fixed an issue in the **update-release-notes** command where the *update type* argument was not verified.
* Fixed an issue in the **validate** command where no error was raised in case a non-existing docker image was presented.
* Fixed an issue in the **format** command where format failed when trying to update invalid Docker image.
* The **format** command will now preserve the **isArray** argument in integration's reputation commands and will show a warning if it set to **false**.
* Fixed an issue in the **lint** command where *finally* clause was not supported in main function.
* Fixed an issue in the **validate** command where changing any entity ID was not validated.
* Fixed an issue in the **validate** command where *--staged* flag did not bring only changed files.
* Fixed the **update-release-notes** command to ignore changes in the metadata file.
* Fixed the **validate** command to ignore metadata changes when checking if a version bump is needed.


# 1.2.8
* Added a new validation that checks in playbooks for the usage of `DeleteContext` in **validate** command.
* Fixed an issue in the **upload** command where it would try to upload content entities with unsupported versions.
* Added a new validation that checks in playbooks for the usage of specific instance in **validate** command.
* Added the **--staged** flag to **validate** command to run on staged files only.


# 1.2.7
* Changed input parameters in **find-dependencies** command.
   - Use ***-i, --input*** instead of ***-p, --path***.
   - Use ***-idp, --id-set-path*** instead of ***-i, --id-set-path***.
* Fixed an issue in the **unify** command where it crashed on an integration without an image file.
* Fixed an issue in the **format** command where unnecessary files were not skipped.
* Fixed an issue in the **update-release-notes** command where the *text* argument was not respected in all cases.
* Fixed an issue in the **validate** command where a warning about detailed description was given for unified or deprecated integrations.
* Improved the error returned by the **validate** command when running on files using the old format.

# 1.2.6
* No longer require setting `DEMISTO_README_VALIDATION` env var to enable README mdx validation. Validation will now run automatically if all necessary node modules are available.
* Fixed an issue in the **validate** command where the `--skip-pack-dependencies` would not skip id-set creation.
* Fixed an issue in the **validate** command where validation would fail if supplied an integration with an empty `commands` key.
* Fixed an issue in the **validate** command where validation would fail due to a required version bump for packs which are not versioned.
* Will use env var `DEMISTO_VERIFY_SSL` to determine if to use a secure connection for commands interacting with the Server when `--insecure` is not passed. If working with a local Server without a trusted certificate, you can set env var `DEMISTO_VERIFY_SSL=no` to avoid using `--insecure` on each command.
* Unifier now adds a link to the integration documentation to the integration detailed description.
* Fixed an issue in the **secrets** command where ignored secrets were not skipped.

# 1.2.5
* Added support for special fields: *defaultclassifier*, *defaultmapperin*, *defaultmapperout* in **download** command.
* Added -y option **format** command to assume "yes" as answer to all prompts and run non-interactively
* Speed up improvements for `validate` of README files.
* Updated the **format** command to adhere to the defined content schema and sub-schemas, aligning its behavior with the **validate** command.
* Added support for canvasContextConnections files in **format** command.

# 1.2.4
* Updated detailed description for community integrations.

# 1.2.3
* Fixed an issue where running **validate** failed on playbook with task that adds tags to the evidence data.
* Added the *displaypassword* field to the integration schema.
* Added new code validations to `XSOAR-linter`.
    * As warnings messages:
        * `demisto.params()` should be used only inside main function.
        * `demisto.args()` should be used only inside main function.
        * Functions args should have type annotations.
* Added `fromversion` field validation to test playbooks and scripts in **validate** command.

# 1.2.2
* Add support for warning msgs in the report and summary to **lint** command.
* Fixed an issue where **json-to-outputs** determined bool values as int.
* Fixed an issue where **update-release-notes** was crushing on `--all` flag.
* Fixed an issue where running **validate**, **update-release-notes** outside of content repo crushed without a meaningful error message.
* Added support for layoutscontainer in **init** contribution flow.
* Added a validation for tlp_color param in feeds in **validate** command.
* Added a validation for removal of integration parameters in **validate** command.
* Fixed an issue where **update-release-notes** was failing with a wrong error message when no pack or input was given.
* Improved formatting output of the **generate-docs** command.
* Add support for env variable *DEMISTO_SDK_ID_SET_REFRESH_INTERVAL*. Set this env variable to the refresh interval in minutes. The id set will be regenerated only if the refresh interval has passed since the last generation. Useful when generating Script documentation, to avoid re-generating the id_set every run.
* Added new code validations to `XSOAR-linter`.
    * As error messages:
        * Longer than 10 seconds sleep statements for non long running integrations.
        * exit() usage.
        * quit() usage.
    * As warnings messages:
        * `demisto.log` should not be used.
        * main function existence.
        * `demito.results` should not be used.
        * `return_output` should not be used.
        * try-except statement in main function.
        * `return_error` usage in main function.
        * only once `return_error` usage.
* Fixed an issue where **lint** command printed logs twice.
* Fixed an issue where *suffix* did not work as expected in the **create-content-artifacts** command.
* Added support for *prev-ver* flag in **lint** and **secrets** commands.
* Added support for *text* flag to **update-release-notes** command to add the same text to all release notes.
* Fixed an issue where **validate** did not recognize added files if they were modified locally.
* Added a validation that checks the `fromversion` field exists and is set to 5.0.0 or above when working or comparing to a non-feature branch in **validate** command.
* Added a validation that checks the certification field in the pack_metadata file is valid in **validate** command.
* The **update-release-notes** command will now automatically add docker image update to the release notes.

# 1.2.1
* Added an additional linter `XSOAR-linter` to the **lint** command which custom validates py files. currently checks for:
    * `Sys.exit` usages with non zero value.
    * Any `Print` usages.
* Fixed an issue where renamed files were failing on *validate*.
* Fixed an issue where single changed files did not required release notes update.
* Fixed an issue where doc_images required release-notes and validations.
* Added handling of dependent packs when running **update-release-notes** on changed *APIModules*.
    * Added new argument *--id-set-path* for id_set.json path.
    * When changes to *APIModule* is detected and an id_set.json is available - the command will update the dependent pack as well.
* Added handling of dependent packs when running **validate** on changed *APIModules*.
    * Added new argument *--id-set-path* for id_set.json path.
    * When changes to *APIModule* is detected and an id_set.json is available - the command will validate that the dependent pack has release notes as well.
* Fixed an issue where the find_type function didn't recognize file types correctly.
* Fixed an issue where **update-release-notes** command did not work properly on Windows.
* Added support for indicator fields in **update-release-notes** command.
* Fixed an issue where files in test dirs where being validated.


# 1.2.0
* Fixed an issue where **format** did not update the test playbook from its pack.
* Fixed an issue where **validate** validated non integration images.
* Fixed an issue where **update-release-notes** did not identified old yml integrations and scripts.
* Added revision templates to the **update-release-notes** command.
* Fixed an issue where **update-release-notes** crashed when a file was renamed.
* Fixed an issue where **validate** failed on deleted files.
* Fixed an issue where **validate** validated all images instead of packs only.
* Fixed an issue where a warning was not printed in the **format** in case a non-supported file type is inputted.
* Fixed an issue where **validate** did not fail if no release notes were added when adding files to existing packs.
* Added handling of incorrect layout paths via the **format** command.
* Refactor **create-content-artifacts** command - Efficient artifacts creation and better logging.
* Fixed an issue where image and description files were not handled correctly by **validate** and **update-release-notes** commands.
* Fixed an issue where the **format** command didn't remove all extra fields in a file.
* Added an error in case an invalid id_set.json file is found while running the **validate** command.
* Added fetch params checks to the **validate** command.

# 1.1.11
* Added line number to secrets' path in **secrets** command report.
* Fixed an issue where **init** a community pack did not present the valid support URL.
* Fixed an issue where **init** offered a non relevant pack support type.
* Fixed an issue where **lint** did not pull docker images for powershell.
* Fixed an issue where **find-dependencies** did not find all the script dependencies.
* Fixed an issue where **find-dependencies** did not collect indicator fields as dependencies for playbooks.
* Updated the **validate** and the **secrets** commands to be less dependent on regex.
* Fixed an issue where **lint** did not run on circle when docker did not return ping.
* Updated the missing release notes error message (RN106) in the **Validate** command.
* Fixed an issue where **Validate** would return missing release notes when two packs with the same substring existed in the modified files.
* Fixed an issue where **update-release-notes** would add duplicate release notes when two packs with the same substring existed in the modified files.
* Fixed an issue where **update-release-notes** would fail to bump new versions if the feature branch was out of sync with the master branch.
* Fixed an issue where a non-descriptive error would be returned when giving the **update-release-notes** command a pack which can not be found.
* Added dependencies check for *widgets* in **find-dependencies** command.
* Added a `update-docker` flag to **format** command.
* Added a `json-to-outputs` flag to the **run** command.
* Added a verbose (`-v`) flag to **format** command.
* Fixed an issue where **download** added the prefix "playbook-" to the name of playbooks.

# 1.1.10
* Updated the **init** command. Relevant only when passing the *--contribution* argument.
   * Added the *--author* option.
   * The *support* field of the pack's metadata is set to *community*.
* Added a proper error message in the **Validate** command upon a missing description in the root of the yml.
* **Format** now works with a relative path.
* **Validate** now fails when all release notes have been excluded.
* Fixed issue where correct error message would not propagate for invalid images.
* Added the *--skip-pack-dependencies* flag to **validate** command to skip pack dependencies validation. Relevant when using the *-g* flag.
* Fixed an issue where **Validate** and **Format** commands failed integrations with `defaultvalue` field in fetch incidents related parameters.
* Fixed an issue in the **Validate** command in which unified YAML files were not ignored.
* Fixed an issue in **generate-docs** where scripts and playbooks inputs and outputs were not parsed correctly.
* Fixed an issue in the **openapi-codegen** command where missing reference fields in the swagger JSON caused errors.
* Fixed an issue in the **openapi-codegen** command where empty objects in the swagger JSON paths caused errors.
* **update-release-notes** command now accept path of the pack instead of pack name.
* Fixed an issue where **generate-docs** was inserting unnecessary escape characters.
* Fixed an issue in the **update-release-notes** command where changes to the pack_metadata were not detected.
* Fixed an issue where **validate** did not check for missing release notes in old format files.

# 1.1.9
* Fixed an issue where **update-release-notes** command failed on invalid file types.

# 1.1.8
* Fixed a regression where **upload** command failed on test playbooks.
* Added new *githubUser* field in pack metadata init command.
* Support beta integration in the commands **split-yml, extract-code, generate-test-playbook and generate-docs.**
* Fixed an issue where **find-dependencies** ignored *toversion* field in content items.
* Added support for *layoutscontainer*, *classifier_5_9_9*, *mapper*, *report*, and *widget* in the **Format** command.
* Fixed an issue where **Format** will set the `ID` field to be equal to the `name` field in modified playbooks.
* Fixed an issue where **Format** did not work for test playbooks.
* Improved **update-release-notes** command:
    * Write content description to release notes for new items.
    * Update format for file types without description: Connections, Incident Types, Indicator Types, Layouts, Incident Fields.
* Added a validation for feedTags param in feeds in **validate** command.
* Fixed readme validation issue in community support packs.
* Added the **openapi-codegen** command to generate integrations from OpenAPI specification files.
* Fixed an issue were release notes validations returned wrong results for *CommonScripts* pack.
* Added validation for image links in README files in **validate** command.
* Added a validation for default value of fetch param in feeds in **validate** command.
* Fixed an issue where the **Init** command failed on scripts.

# 1.1.7
* Fixed an issue where running the **format** command on feed integrations removed the `defaultvalue` fields.
* Playbook branch marked with *skipunavailable* is now set as an optional dependency in the **find-dependencies** command.
* The **feedReputation** parameter can now be hidden in a feed integration.
* Fixed an issue where running the **unify** command on JS package failed.
* Added the *--no-update* flag to the **find-dependencies** command.
* Added the following validations in **validate** command:
   * Validating that a pack does not depend on NonSupported / Deprecated packs.

# 1.1.6
* Added the *--description* option to the **init** command.
* Added the *--contribution* option to the **init** command which converts a contribution zip to proper pack format.
* Improved **validate** command performance time and outputs.
* Added the flag *--no-docker-checks* to **validate** command to skip docker checks.
* Added the flag *--print-ignored-files* to **validate** command to print ignored files report when the command is done.
* Added the following validations in **validate** command:
   * Validating that existing release notes are not modified.
   * Validating release notes are not added to new packs.
   * Validating that the "currentVersion" field was raised in the pack_metadata for modified packs.
   * Validating that the timestamp in the "created" field in the pack_metadata is in ISO format.
* Running `demisto-sdk validate` will run the **validate** command using git and only on committed files (same as using *-g --post-commit*).
* Fixed an issue where release notes were not checked correctly in **validate** command.
* Fixed an issue in the **create-id-set** command where optional playbook tasks were not taken into consideration.
* Added a prompt to the `demisto-sdk update-release-notes` command to prompt users to commit changes before running the release notes command.
* Added support to `layoutscontainer` in **validate** command.

# 1.1.5
* Fixed an issue in **find-dependencies** command.
* **lint** command now verifies flake8 on CommonServerPython script.

# 1.1.4
* Fixed an issue with the default output file name of the **unify** command when using "." as an output path.
* **Unify** command now adds contributor details to the display name and description.
* **Format** command now adds *isFetch* and *incidenttype* fields to integration yml.
* Removed the *feedIncremental* field from the integration schema.
* **Format** command now adds *feedBypassExclusionList*, *Fetch indicators*, *feedReputation*, *feedReliability*,
     *feedExpirationPolicy*, *feedExpirationInterval* and *feedFetchInterval* fields to integration yml.
* Fixed an issue in the playbooks schema.
* Fixed an issue where generated release notes were out of order.
* Improved pack dependencies detection.
* Fixed an issue where test playbooks were mishandled in **validate** command.

# 1.1.3
* Added a validation for invalid id fields in indicators types files in **validate** command.
* Added default behavior for **update-release-notes** command.
* Fixed an error where README files were failing release notes validation.
* Updated format of generated release notes to be more user friendly.
* Improved error messages for the **update-release-notes** command.
* Added support for `Connections`, `Dashboards`, `Widgets`, and `Indicator Types` to **update-release-notes** command.
* **Validate** now supports scripts under the *TestPlaybooks* directory.
* Fixed an issue where **validate** did not support powershell files.

# 1.1.2
* Added a validation for invalid playbookID fields in incidents types files in **validate** command.
* Added a code formatter for python files.
* Fixed an issue where new and old classifiers where mixed on validate command.
* Added *feedIncremental* field to the integration schema.
* Fixed error in the **upload** command where unified YMLs were not uploaded as expected if the given input was a pack.
* Fixed an issue where the **secrets** command failed due to a space character in the file name.
* Ignored RN validation for *NonSupported* pack.
* You can now ignore IF107, SC100, RP102 error codes in the **validate** command.
* Fixed an issue where the **download** command was crashing when received as input a JS integration or script.
* Fixed an issue where **validate** command checked docker image for JS integrations and scripts.
* **validate** command now checks scheme for reports and connections.
* Fixed an issue where **validate** command checked docker when running on all files.
* Fixed an issue where **validate** command did not fail when docker image was not on the latest numeric tag.
* Fixed an issue where beta integrations were not validated correctly in **validate** command.

# 1.1.1
* fixed and issue where file types were not recognized correctly in **validate** command.
* Added better outputs for validate command.

# 1.1.0
* Fixed an issue where changes to only non-validated files would fail validation.
* Fixed an issue in **validate** command where moved files were failing validation for new packs.
* Fixed an issue in **validate** command where added files were failing validation due to wrong file type detection.
* Added support for new classifiers and mappers in **validate** command.
* Removed support of old RN format validation.
* Updated **secrets** command output format.
* Added support for error ignore on deprecated files in **validate** command.
* Improved errors outputs in **validate** command.
* Added support for linting an entire pack.

# 1.0.9
* Fixed a bug where misleading error was presented when pack name was not found.
* **Update-release-notes** now detects added files for packs with versions.
* Readme files are now ignored by **update-release-notes** and validation of release notes.
* Empty release notes no longer cause an uncaught error during validation.

# 1.0.8
* Changed the output format of demisto-sdk secrets.
* Added a validation that checkbox items are not required in integrations.
* Added pack release notes generation and validation.
* Improved pack metadata validation.
* Fixed an issue in **validate** where renamed files caused an error

# 1.0.4
* Fix the **format** command to update the `id` field to be equal to `details` field in indicator-type files, and to `name` field in incident-type & dashboard files.
* Fixed a bug in the **validate** command for layout files that had `sortValues` fields.
* Fixed a bug in the **format** command where `playbookName` field was not always present in the file.
* Fixed a bug in the **format** command where indicatorField wasn't part of the SDK schemas.
* Fixed a bug in **upload** command where created unified docker45 yml files were not deleted.
* Added support for IndicatorTypes directory in packs (for `reputation` files, instead of Misc).
* Fixed parsing playbook condition names as string instead of boolean in **validate** command
* Improved image validation in YAML files.
* Removed validation for else path in playbook condition tasks.

# 1.0.3
* Fixed a bug in the **format** command where comments were being removed from YAML files.
* Added output fields: _file_path_ and _kind_ for layouts in the id-set.json created by **create-id-set** command.
* Fixed a bug in the **create-id-set** command Who returns Duplicate for Layouts with a different kind.
* Added formatting to **generate-docs** command results replacing all `<br>` tags with `<br/>`.
* Fixed a bug in the **download** command when custom content contained not supported content entity.
* Fixed a bug in **format** command in which boolean strings  (e.g. 'yes' or 'no') were converted to boolean values (e.g. 'True' or 'False').
* **format** command now removes *sourceplaybookid* field from playbook files.
* Fixed a bug in **generate-docs** command in which integration dependencies were not detected when generating documentation for a playbook.


# 1.0.1
* Fixed a bug in the **unify** command when output path was provided empty.
* Improved error message for integration with no tests configured.
* Improved the error message returned from the **validate** command when an integration is missing or contains malformed fetch incidents related parameters.
* Fixed a bug in the **create** command where a unified YML with a docker image for 4.5 was copied incorrectly.
* Missing release notes message are now showing the release notes file path to update.
* Fixed an issue in the **validate** command in which unified YAML files were not ignored.
* File format suggestions are now shown in the relevant file format (JSON or YAML).
* Changed Docker image validation to fail only on non-valid ones.
* Removed backward compatibility validation when Docker image is updated.

# 1.0.0
* Improved the *upload* command to support the upload of all the content entities within a pack.
* The *upload* command now supports the improved pack file structure.
* Added an interactive option to format integrations, scripts and playbooks with No TestPlaybooks configured.
* Added an interactive option to configure *conf.json* file with missing test playbooks for integrations, scripts and playbooks
* Added *download* command to download custom content from Demisto instance to the local content repository.
* Improved validation failure messages to include a command suggestion, wherever relevant, to fix the raised issue.
* Improved 'validate' help and documentation description
* validate - checks that scripts, playbooks, and integrations have the *tests* key.
* validate - checks that test playbooks are configured in `conf.json`.
* demisto-sdk lint - Copy dir better handling.
* demisto-sdk lint - Add error when package missing in docker image.
* Added *-a , --validate-all* option in *validate* to run all validation on all files.
* Added *-i , --input* option in *validate* to run validation on a specified pack/file.
* added *-i, --input* option in *secrets* to run on a specific file.
* Added an allowed hidden parameter: *longRunning* to the hidden integration parameters validation.
* Fixed an issue with **format** command when executing with an output path of a folder and not a file path.
* Bug fixes in generate-docs command given playbook as input.
* Fixed an issue with lint command in which flake8 was not running on unit test files.

# 0.5.2
* Added *-c, --command* option in *generate-docs* to generate a specific command from an integration.
* Fixed an issue when getting README/CHANGELOG files from git and loading them.
* Removed release notes validation for new content.
* Fixed secrets validations for files with the same name in a different directory.
* demisto-sdk lint - parallelization working with specifying the number of workers.
* demisto-sdk lint - logging levels output, 3 levels.
* demisto-sdk lint - JSON report, structured error reports in JSON format.
* demisto-sdk lint - XML JUnit report for unit-tests.
* demisto-sdk lint - new packages used to accelerate execution time.
* demisto-sdk secrets - command now respects the generic whitelist, and not only the pack secrets.

# 0.5.0
[PyPI History][1]

[1]: https://pypi.org/project/demisto-sdk/#history
# 0.4.9
* Fixed an issue in *generate-docs* where Playbooks and Scripts documentation failed.
* Added a graceful error message when executing the *run" command with a misspelled command.
* Added more informative errors upon failures of the *upload* command.
* format command:
    * Added format for json files: IncidentField, IncidentType, IndicatorField, IndicatorType, Layout, Dashboard.
    * Added the *-fv --from-version*, *-nv --no-validation* arguments.
    * Removed the *-t yml_type* argument, the file type will be inferred.
    * Removed the *-g use_git* argument, running format without arguments will run automatically on git diff.
* Fixed an issue in loading playbooks with '=' character.
* Fixed an issue in *validate* failed on deleted README files.

# 0.4.8
* Added the *max* field to the Playbook schema, allowing to define it in tasks loop.
* Fixed an issue in *validate* where Condition branches checks were case sensitive.

# 0.4.7
* Added the *slareminder* field to the Playbook schema.
* Added the *common_server*, *demisto_mock* arguments to the *init* command.
* Fixed an issue in *generate-docs* where the general section was not being generated correctly.
* Fixed an issue in *validate* where Incident type validation failed.

# 0.4.6
* Fixed an issue where the *validate* command did not identify CHANGELOG in packs.
* Added a new command, *id-set* to create the id set - the content dependency tree by file IDs.

# 0.4.5
* generate-docs command:
    * Added the *use_cases*, *permissions*, *command_permissions* and *limitations*.
    * Added the *--insecure* argument to support running the script and integration command in Demisto.
    * Removed the *-t yml_type* argument, the file type will be inferred.
    * The *-o --output* argument is no longer mandatory, default value will be the input file directory.
* Added support for env var: *DEMISTO_SDK_SKIP_VERSION_CHECK*. When set version checks are skipped.
* Fixed an issue in which the CHANGELOG files did not match our scheme.
* Added a validator to verify that there are no hidden integration parameters.
* Fixed an issue where the *validate* command ran on test files.
* Removed the *env-dir* argument from the demisto-sdk.
* README files which are html files will now be skipped in the *validate* command.
* Added support for env var: *DEMISTO_README_VALIDATOR*. When not set the readme validation will not run.

# 0.4.4
* Added a validator for IncidentTypes (incidenttype-*.json).
* Fixed an issue where the -p flag in the *validate* command was not working.
* Added a validator for README.md files.
* Release notes validator will now run on: incident fields, indicator fields, incident types, dashboard and reputations.
* Fixed an issue where the validator of reputation(Indicator Type) did not check on the details field.
* Fixed an issue where the validator attempted validating non-existing files after deletions or name refactoring.
* Removed the *yml_type* argument in the *split-yml*, *extract-code* commands.
* Removed the *file_type* argument in the *generate-test-playbook* command.
* Fixed the *insecure* argument in *upload*.
* Added the *insecure* argument in *run-playbook*.
* Standardise the *-i --input*, *-o --output* to demisto-sdk commands.

# 0.4.3
* Fixed an issue where the incident and indicator field BC check failed.
* Support for linting and unit testing PowerShell integrations.

# 0.4.2
* Fixed an issue where validate failed on Windows.
* Added a validator to verify all branches are handled in conditional task in a playbook.
* Added a warning message when not running the latest sdk version.
* Added a validator to check that the root is connected to all tasks in the playbook.
* Added a validator for Dashboards (dashboard-*.json).
* Added a validator for Indicator Types (reputation-*.json).
* Added a BC validation for changing incident field type.
* Fixed an issue where init command would generate an invalid yml for scripts.
* Fixed an issue in misleading error message in v2 validation hook.
* Fixed an issue in v2 hook which now is set only on newly added scripts.
* Added more indicative message for errors in yaml files.
* Disabled pykwalify info log prints.

# 0.3.10
* Added a BC check for incident fields - changing from version is not allowed.
* Fixed an issue in create-content-artifacts where scripts in Packs in TestPlaybooks dir were copied with a wrong prefix.


# 0.3.9
* Added a validation that incident field can not be required.
* Added validation for fetch incident parameters.
* Added validation for feed integration parameters.
* Added to the *format* command the deletion of the *sourceplaybookid* field.
* Fixed an issue where *fieldMapping* in playbook did not pass the scheme validation.
* Fixed an issue where *create-content-artifacts* did not copy TestPlaybooks in Packs without prefix of *playbook-*.
* Added a validation the a playbook can not have a rolename set.
* Added to the image validator the new DBot default image.
* Added the fields: elasticcommonfields, quiet, quietmode to the Playbook schema.
* Fixed an issue where *validate* failed on integration commands without outputs.
* Added a new hook for naming of v2 integrations and scripts.


# 0.3.8
* Fixed an issue where *create-content-artifact* was not loading the data in the yml correctly.
* Fixed an issue where *unify* broke long lines in script section causing syntax errors


# 0.3.7
* Added *generate-docs* command to generate documentation file for integration, playbook or script.
* Fixed an issue where *unify* created a malformed integration yml.
* Fixed an issue where demisto-sdk **init** creates unit-test file with invalid import.


# 0.3.6
* Fixed an issue where demisto-sdk **validate** failed on modified scripts without error message.


# 0.3.5
* Fixed an issue with docker tag validation for integrations.
* Restructured repo source code.


# 0.3.4
* Saved failing unit tests as a file.
* Fixed an issue where "_test" file for scripts/integrations created using **init** would import the "HelloWorld" templates.
* Fixed an issue in demisto-sdk **validate** - was failing on backward compatiblity check
* Fixed an issue in demisto-sdk **secrets** - empty line in .secrets-ignore always made the secrets check to pass
* Added validation for docker image inside integrations and scripts.
* Added --use-git flag to **format** command to format all changed files.
* Fixed an issue where **validate** did not fail on dockerimage changes with bc check.
* Added new flag **--ignore-entropy** to demisto-sdk **secrets**, this will allow skip entropy secrets check.
* Added --outfile to **lint** to allow saving failed packages to a file.


# 0.3.3
* Added backwards compatibility break error message.
* Added schema for incident types.
* Added **additionalinfo** field to as an available field for integration configuration.
* Added pack parameter for **init**.
* Fixed an issue where error would appear if name parameter is not set in **init**.


# 0.3.2
* Fixed the handling of classifier files in **validate**.


# 0.3.1
* Fixed the handling of newly created reputation files in **validate**.
* Added an option to perform **validate** on a specific file.


# 0.3.0
* Added support for multi-package **lint** both with parallel and without.
* Added all parameter in **lint** to run on all packages and packs in content repository.
* Added **format** for:
    * Scripts
    * Playbooks
    * Integrations
* Improved user outputs for **secrets** command.
* Fixed an issue where **lint** would run pytest and pylint only on a single docker per integration.
* Added auto-complete functionality to demisto-sdk.
* Added git parameter in **lint** to run only on changed packages.
* Added the **run-playbook** command
* Added **run** command which runs a command in the Demisto playground.
* Added **upload** command which uploads an integration or a script to a Demisto instance.
* Fixed and issue where **validate** checked if release notes exist for new integrations and scripts.
* Added **generate-test-playbook** command which generates a basic test playbook for an integration or a script.
* **validate** now supports indicator fields.
* Fixed an issue with layouts scheme validation.
* Adding **init** command.
* Added **json-to-outputs** command which generates the yaml section for outputs from an API raw response.

# 0.2.6
* Fixed an issue with locating release notes for beta integrations in **validate**.

# 0.2.5
* Fixed an issue with locating release notes for beta integrations in **validate**.

# 0.2.4
* Adding image validation to Beta_Integration and Packs in **validate**.

# 0.2.3
* Adding Beta_Integration to the structure validation process.
* Fixing bug where **validate** did checks on TestPlaybooks.
* Added requirements parameter to **lint**.

# 0.2.2
* Fixing bug where **lint** did not return exit code 1 on failure.
* Fixing bug where **validate** did not print error message in case no release notes were give.

# 0.2.1
* **Validate** now checks that the id and name fields are identical in yml files.
* Fixed a bug where sdk did not return any exit code.

# 0.2.0
* Added Release Notes Validator.
* Fixed the Unifier selection of your python file to use as the code.
* **Validate** now supports Indicator fields.
* Fixed a bug where **validate** and **secrets** did not return exit code 1 on failure.
* **Validate** now runs on newly added scripts.

# 0.1.8
* Added support for `--version`.
* Fixed an issue in file_validator when calling `checked_type` method with script regex.

# 0.1.2
* Restructuring validation to support content packs.
* Added secrets validation.
* Added content bundle creation.
* Added lint and unit test run.

# 0.1.1
* Added new logic to the unifier.
* Added detailed README.
* Some small adjustments and fixes.

# 0.1.0
Capabilities:
* **Extract** components(code, image, description etc.) from a Demisto YAML file into a directory.
* **Unify** components(code, image, description etc.) to a single Demisto YAML file.
* **Validate** Demisto content files.<|MERGE_RESOLUTION|>--- conflicted
+++ resolved
@@ -3,13 +3,10 @@
 * Fixed an issue where the **validate** command failed in external repositories in case the DEMISTO_SDK_GITHUB_TOKEN was not set.
 * Fixed an issue where **openapi-codegen** corrupted the swagger file by overwriting configuration to swagger file.
 * Updated the **upload** command to support uploading zipped packs to the marketplace.
-<<<<<<< HEAD
-* Updated the **find-dependencies** command to support generic modules, definitions, fields and types.
-=======
 * Added to the **postman-codegen** command support of path variables.
 * Fixed an issue where **openapi-codegen** entered into an infinite loop on circular references in the swagger file.
 * The **format** command will now set `fromVersion: 6.2.0` for widgets with 'metrics' data type.
->>>>>>> cecb8672
+* Updated the **find-dependencies** command to support generic modules, definitions, fields and types.
 
 # 1.4.4
 * When formatting incident types with Auto-Extract rules and without mode field, the **format** command will now add the user selected mode.
