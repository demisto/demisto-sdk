--- conflicted
+++ resolved
@@ -4,6 +4,7 @@
 * Added a new validation to the **validate** command to verify that the docker in use is not deprecated.
 * Added support for multiple ApiModules in the **unify** command
 * Added slack notifier for build failures on the master branch.
+* Added support in the **unify** command to unify a schema into its Modeling Rule.
 
 ## 1.6.8
 
@@ -27,11 +28,7 @@
 * Locked the dependency on Docker.
 * Removed a traceback line from the **init** command templates: BaseIntegration, BaseScript.
 * Updated the token in **_add_pr_comment** method from the content-bot token to the xsoar-bot token.
-<<<<<<< HEAD
 * Added a new validation to the **validate** command to verify that the docker in use is not deprecated.
-* Added support in the **unify** command to unify the schema into the Modeling Rule.
-=======
->>>>>>> 8391fcc5
 
 ## 1.6.7
 
