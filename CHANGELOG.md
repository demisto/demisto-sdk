--- conflicted
+++ resolved
@@ -4,14 +4,11 @@
 * Fixed an issue where the **lint** command ran on `native:dev` supported content when passing the `--docker-image all` flag, instead it will run on `native:candidate`.
 * Added support for `native:candidate` as a docker image flag for **lint** command.
 * Fixed an issue where logs and messages would not show when using the **download** command.
-<<<<<<< HEAD
-* Added support for creating a wrapper script and changing the script from an incident to an alert.
-=======
 * Fixed an issue where the `server_min_version` field in metadata was an empty value when parsing packs without content items.
 * Fixed an issue where running **openapi-codegen** resulted in false-positive error messages.
 * Fixed an issue where **generate-python-to-yml** generated input arguments as required even though required=False was specified.
 * Fixed an issue where **generate-python-to-yml** generated input arguments a default arguments when default=some_value was provided.
->>>>>>> c6a10ac5
+* Added support for creating a wrapper script and changing the script from an incident to an alert.
 
 ## 1.11.0
 * **Note: Demisto-SDK will soon stop supporting Python 3.8**
