--- conflicted
+++ resolved
@@ -23,15 +23,11 @@
 * Added a new command **generate-unit-tests**.
 * Added a new validation to **validate** all SIEM integration have the same suffix.
 * Fixed the destination path of the unified parsing/modeling rules in **create-content-artifacts** command.
-<<<<<<< HEAD
-* Enhanced the message of the validation checking for the existence of the *toversion* field.
-* 
-=======
 * Fixed an issue in the **validate** command, where we validated wrongfully the existence of readme file for the *ApiModules* pack.
 * Fixed an issue in the **validate** command, where an error message that was displayed for scripts validation was incorrect.
 * Fixed an issue in the **validate** and **format** commands where *None* arguments in integration commands caused the commands to fail unexpectedly.
-
->>>>>>> 06f76ffe
+* Enhanced the message of the validation checking for the existence of the *toversion* field.
+ 
 ## 1.6.3
 
 * **Breaking change**: Fixed a typo in the **validate** `--quiet-bc-validation` flag (was `--quite-bc-validation`). @upstart-swiss
