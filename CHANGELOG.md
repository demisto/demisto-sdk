# Changelog
<<<<<<< HEAD
* Fixed issue where correct error message would not propagate for invalid images.
=======
* Added the *--description* option to the **init** command.
* Added the *--contribution* option to the **init** command which converts a contribution zip to proper pack format.
>>>>>>> 4799ae93
* Improved **validate** command performance time and outputs.
* Added the flag *--no-docker-checks* to **validate** command to skip docker checks.
* Added the flag *--print-ignored-files* to **validate** command to print ignored files report when the command is done.
* Added the following validations in **validate** command:
   * Validating that existing release notes are not modified.
   * Validating release notes are not added to new packs.
   * Validating that the "currentVersion" field was raised in the pack_metadata for modified packs.
   * Validating that the timestamp in the "created" field in the pack_metadata is in ISO format.
* Running `demisto-sdk validate` will run the **validate** command using git and only on committed files (same as using *-g --post-commit*).
* Fixed an issue where release notes were not checked correctly in **validate** command.
* Fixed an issue in the **create-id-set** command where optional playbook tasks were not taken into consideration.

#### 1.1.5
* Fixed an issue in **find-dependencies** command.
* **lint** command now verifies flake8 on CommonServerPython script.

#### 1.1.4
* Fixed an issue with the default output file name of the **unify** command when using "." as an output path.
* **Unify** command now adds contributor details to the display name and description.
* **Format** command now adds *isFetch* and *incidenttype* fields to integration yml.
* Removed the *feedIncremental* field from the integration schema.
* **Format** command now adds *feedBypassExclusionList*, *Fetch indicators*, *feedReputation*, *feedReliability*,
     *feedExpirationPolicy*, *feedExpirationInterval* and *feedFetchInterval* fields to integration yml.
* Fixed an issue in the playbooks schema.
* Fixed an issue where generated release notes were out of order.
* Improved pack dependencies detection.
* Fixed an issue where test playbooks were mishandled in **validate** command.

#### 1.1.3
* Added a validation for invalid id fields in indicators types files in **validate** command.
* Added default behavior for **update-release-notes** command.
* Fixed an error where README files were failing release notes validation.
* Updated format of generated release notes to be more user friendly.
* Improved error messages for the **update-release-notes** command.
* Added support for `Connections`, `Dashboards`, `Widgets`, and `Indicator Types` to **update-release-notes** command.
* **Validate** now supports scripts under the *TestPlaybooks* directory.
* Fixed an issue where **validate** did not support powershell files.

#### 1.1.2
* Added a validation for invalid playbookID fields in incidents types files in **validate** command.
* Added a code formatter for python files.
* Fixed an issue where new and old classifiers where mixed on validate command.
* Added *feedIncremental* field to the integration schema.
* Fixed error in the **upload** command where unified YMLs were not uploaded as expected if the given input was a pack.
* Fixed an issue where the **secrets** command failed due to a space character in the file name.
* Ignored RN validation for *NonSupported* pack.
* You can now ignore IF107, SC100, RP102 error codes in the **validate** command.
* Fixed an issue where the **download** command was crashing when received as input a JS integration or script.
* Fixed an issue where **validate** command checked docker image for JS integrations and scripts.
* **validate** command now checks scheme for reports and connections.
* Fixed an issue where **validate** command checked docker when running on all files.
* Fixed an issue where **validate** command did not fail when docker image was not on the latest numeric tag.
* Fixed an issue where beta integrations were not validated correctly in **validate** command.

#### 1.1.1
* fixed and issue where file types were not recognized correctly in **validate** command.
* Added better outputs for validate command.

#### 1.1.0
* Fixed an issue where changes to only non-validated files would fail validation.
* Fixed an issue in **validate** command where moved files were failing validation for new packs.
* Fixed an issue in **validate** command where added files were failing validation due to wrong file type detection.
* Added support for new classifiers and mappers in **validate** command.
* Removed support of old RN format validation.
* Updated **secrets** command output format.
* Added support for error ignore on deprecated files in **validate** command.
* Improved errors outputs in **validate** command.
* Added support for linting an entire pack.

#### 1.0.9
* Fixed a bug where misleading error was presented when pack name was not found.
* **Update-release-notes** now detects added files for packs with versions.
* Readme files are now ignored by **update-release-notes** and validation of release notes.
* Empty release notes no longer cause an uncaught error during validation.

#### 1.0.8
* Changed the output format of demisto-sdk secrets.
* Added a validation that checkbox items are not required in integrations.
* Added pack release notes generation and validation.
* Improved pack metadata validation.
* Fixed an issue in **validate** where renamed files caused an error

#### 1.0.4
* Fix the **format** command to update the `id` field to be equal to `details` field in indicator-type files, and to `name` field in incident-type & dashboard files.
* Fixed a bug in the **validate** command for layout files that had `sortValues` fields.
* Fixed a bug in the **format** command where `playbookName` field was not always present in the file.
* Fixed a bug in the **format** command where indicatorField wasn't part of the SDK schemas.
* Fixed a bug in **upload** command where created unified docker45 yml files were not deleted.
* Added support for IndicatorTypes directory in packs (for `reputation` files, instead of Misc).
* Fixed parsing playbook condition names as string instead of boolean in **validate** command
* Improved image validation in YAML files.
* Removed validation for else path in playbook condition tasks.

#### 1.0.3
* Fixed a bug in the **format** command where comments were being removed from YAML files.
* Added output fields: _file_path_ and _kind_ for layouts in the id-set.json created by **create-id-set** command.
* Fixed a bug in the **create-id-set** command Who returns Duplicate for Layouts with a different kind.
* Added formatting to **generate-docs** command results replacing all `<br>` tags with `<br/>`.
* Fixed a bug in the **download** command when custom content contained not supported content entity.
* Fixed a bug in **format** command in which boolean strings  (e.g. 'yes' or 'no') were converted to boolean values (e.g. 'True' or 'False').
* **format** command now removes *sourceplaybookid* field from playbook files.
* Fixed a bug in **generate-docs** command in which integration dependencies were not detected when generating documentation for a playbook.


#### 1.0.1
* Fixed a bug in the **unify** command when output path was provided empty.
* Improved error message for integration with no tests configured.
* Improved the error message returned from the **validate** command when an integration is missing or contains malformed fetch incidents related parameters.
* Fixed a bug in the **create** command where a unified YML with a docker image for 4.5 was copied incorrectly.
* Missing release notes message are now showing the release notes file path to update.
* Fixed an issue in the **validate** command in which unified YAML files were not ignored.
* File format suggestions are now shown in the relevant file format (JSON or YAML).
* Changed Docker image validation to fail only on non-valid ones.
* Removed backward compatibility validation when Docker image is updated.

#### 1.0.0
* Improved the *upload* command to support the upload of all the content entities within a pack.
* The *upload* command now supports the improved pack file structure.
* Added an interactive option to format integrations, scripts and playbooks with No TestPlaybooks configured.
* Added an interactive option to configure *conf.json* file with missing test playbooks for integrations, scripts and playbooks
* Added *download* command to download custom content from Demisto instance to the local content repository.
* Improved validation failure messages to include a command suggestion, wherever relevant, to fix the raised issue.
* Improved 'validate' help and documentation description
* validate - checks that scripts, playbooks, and integrations have the *tests* key.
* validate - checks that test playbooks are configured in `conf.json`.
* demisto-sdk lint - Copy dir better handling.
* demisto-sdk lint - Add error when package missing in docker image.
* Added *-a , --validate-all* option in *validate* to run all validation on all files.
* Added *-i , --input* option in *validate* to run validation on a specified pack/file.
* added *-i, --input* option in *secrets* to run on a specific file.
* Added an allowed hidden parameter: *longRunning* to the hidden integration parameters validation.
* Fixed an issue with **format** command when executing with an output path of a folder and not a file path.
* Bug fixes in generate-docs command given playbook as input.
* Fixed an issue with lint command in which flake8 was not running on unit test files.

#### 0.5.2
* Added *-c, --command* option in *generate-docs* to generate a specific command from an integration.
* Fixed an issue when getting README/CHANGELOG files from git and loading them.
* Removed release notes validation for new content.
* Fixed secrets validations for files with the same name in a different directory.
* demisto-sdk lint - parallelization working with specifying the number of workers.
* demisto-sdk lint - logging levels output, 3 levels.
* demisto-sdk lint - JSON report, structured error reports in JSON format.
* demisto-sdk lint - XML JUnit report for unit-tests.
* demisto-sdk lint - new packages used to accelerate execution time.
* demisto-sdk secrets - command now respects the generic whitelist, and not only the pack secrets.

#### 0.5.0
[PyPI History][1]

[1]: https://pypi.org/project/demisto-sdk/#history
### 0.4.9
* Fixed an issue in *generate-docs* where Playbooks and Scripts documentation failed.
* Added a graceful error message when executing the *run" command with a misspelled command.
* Added more informative errors upon failures of the *upload* command.
* format command:
    * Added format for json files: IncidentField, IncidentType, IndicatorField, IndicatorType, Layout, Dashboard.
    * Added the *-fv --from-version*, *-nv --no-validation* arguments.
    * Removed the *-t yml_type* argument, the file type will be inferred.
    * Removed the *-g use_git* argument, running format without arguments will run automatically on git diff.
* Fixed an issue in loading playbooks with '=' character.
* Fixed an issue in *validate* failed on deleted README files.

### 0.4.8
* Added the *max* field to the Playbook schema, allowing to define it in tasks loop.
* Fixed an issue in *validate* where Condition branches checks were case sensitive.

### 0.4.7
* Added the *slareminder* field to the Playbook schema.
* Added the *common_server*, *demisto_mock* arguments to the *init* command.
* Fixed an issue in *generate-docs* where the general section was not being generated correctly.
* Fixed an issue in *validate* where Incident type validation failed.

### 0.4.6
* Fixed an issue where the *validate* command did not identify CHANGELOG in packs.
* Added a new command, *id-set* to create the id set - the content dependency tree by file IDs.

### 0.4.5
* generate-docs command:
    * Added the *use_cases*, *permissions*, *command_permissions* and *limitations*.
    * Added the *--insecure* argument to support running the script and integration command in Demisto.
    * Removed the *-t yml_type* argument, the file type will be inferred.
    * The *-o --output* argument is no longer mandatory, default value will be the input file directory.
* Added support for env var: *DEMISTO_SDK_SKIP_VERSION_CHECK*. When set version checks are skipped.
* Fixed an issue in which the CHANGELOG files did not match our scheme.
* Added a validator to verify that there are no hidden integration parameters.
* Fixed an issue where the *validate* command ran on test files.
* Removed the *env-dir* argument from the demisto-sdk.
* README files which are html files will now be skipped in the *validate* command.
* Added support for env var: *DEMISTO_README_VALIDATOR*. When not set the readme validation will not run.

### 0.4.4
* Added a validator for IncidentTypes (incidenttype-*.json).
* Fixed an issue where the -p flag in the *validate* command was not working.
* Added a validator for README.md files.
* Release notes validator will now run on: incident fields, indicator fields, incident types, dashboard and reputations.
* Fixed an issue where the validator of reputation(Indicator Type) did not check on the details field.
* Fixed an issue where the validator attempted validating non-existing files after deletions or name refactoring.
* Removed the *yml_type* argument in the *split-yml*, *extract-code* commands.
* Removed the *file_type* argument in the *generate-test-playbook* command.
* Fixed the *insecure* argument in *upload*.
* Added the *insecure* argument in *run-playbook*.
* Standardise the *-i --input*, *-o --output* to demisto-sdk commands.

### 0.4.3
* Fixed an issue where the incident and indicator field BC check failed.
* Support for linting and unit testing PowerShell integrations.

### 0.4.2
* Fixed an issue where validate failed on Windows.
* Added a validator to verify all branches are handled in conditional task in a playbook.
* Added a warning message when not running the latest sdk version.
* Added a validator to check that the root is connected to all tasks in the playbook.
* Added a validator for Dashboards (dashboard-*.json).
* Added a validator for Indicator Types (reputation-*.json).
* Added a BC validation for changing incident field type.
* Fixed an issue where init command would generate an invalid yml for scripts.
* Fixed an issue in misleading error message in v2 validation hook.
* Fixed an issue in v2 hook which now is set only on newly added scripts.
* Added more indicative message for errors in yaml files.
* Disabled pykwalify info log prints.

### 0.3.10
* Added a BC check for incident fields - changing from version is not allowed.
* Fixed an issue in create-content-artifacts where scripts in Packs in TestPlaybooks dir were copied with a wrong prefix.


### 0.3.9
* Added a validation that incident field can not be required.
* Added validation for fetch incident parameters.
* Added validation for feed integration parameters.
* Added to the *format* command the deletion of the *sourceplaybookid* field.
* Fixed an issue where *fieldMapping* in playbook did not pass the scheme validation.
* Fixed an issue where *create-content-artifacts* did not copy TestPlaybooks in Packs without prefix of *playbook-*.
* Added a validation the a playbook can not have a rolename set.
* Added to the image validator the new DBot default image.
* Added the fields: elasticcommonfields, quiet, quietmode to the Playbook schema.
* Fixed an issue where *validate* failed on integration commands without outputs.
* Added a new hook for naming of v2 integrations and scripts.


### 0.3.8
* Fixed an issue where *create-content-artifact* was not loading the data in the yml correctly.
* Fixed an issue where *unify* broke long lines in script section causing syntax errors


### 0.3.7
* Added *generate-docs* command to generate documentation file for integration, playbook or script.
* Fixed an issue where *unify* created a malformed integration yml.
* Fixed an issue where demisto-sdk **init** creates unit-test file with invalid import.


### 0.3.6
* Fixed an issue where demisto-sdk **validate** failed on modified scripts without error message.


### 0.3.5
* Fixed an issue with docker tag validation for integrations.
* Restructured repo source code.


### 0.3.4
* Saved failing unit tests as a file.
* Fixed an issue where "_test" file for scripts/integrations created using **init** would import the "HelloWorld" templates.
* Fixed an issue in demisto-sdk **validate** - was failing on backward compatiblity check
* Fixed an issue in demisto-sdk **secrets** - empty line in .secrets-ignore always made the secrets check to pass
* Added validation for docker image inside integrations and scripts.
* Added --use-git flag to **format** command to format all changed files.
* Fixed an issue where **validate** did not fail on dockerimage changes with bc check.
* Added new flag **--ignore-entropy** to demisto-sdk **secrets**, this will allow skip entropy secrets check.
* Added --outfile to **lint** to allow saving failed packages to a file.


### 0.3.3
* Added backwards compatibility break error message.
* Added schema for incident types.
* Added **additionalinfo** field to as an available field for integration configuration.
* Added pack parameter for **init**.
* Fixed an issue where error would appear if name parameter is not set in **init**.


### 0.3.2
* Fixed the handling of classifier files in **validate**.


### 0.3.1
* Fixed the handling of newly created reputation files in **validate**.
* Added an option to perform **validate** on a specific file.


### 0.3.0
* Added support for multi-package **lint** both with parallel and without.
* Added all parameter in **lint** to run on all packages and packs in content repository.
* Added **format** for:
    * Scripts
    * Playbooks
    * Integrations
* Improved user outputs for **secrets** command.
* Fixed an issue where **lint** would run pytest and pylint only on a single docker per integration.
* Added auto-complete functionality to demisto-sdk.
* Added git parameter in **lint** to run only on changed packages.
* Added the **run-playbook** command
* Added **run** command which runs a command in the Demisto playground.
* Added **upload** command which uploads an integration or a script to a Demisto instance.
* Fixed and issue where **validate** checked if release notes exist for new integrations and scripts.
* Added **generate-test-playbook** command which generates a basic test playbook for an integration or a script.
* **validate** now supports indicator fields.
* Fixed an issue with layouts scheme validation.
* Adding **init** command.
* Added **json-to-outputs** command which generates the yaml section for outputs from an API raw response.

### 0.2.6

* Fixed an issue with locating release notes for beta integrations in **validate**.

### 0.2.5

* Fixed an issue with locating release notes for beta integrations in **validate**.

### 0.2.4

* Adding image validation to Beta_Integration and Packs in **validate**.

### 0.2.3

* Adding Beta_Integration to the structure validation process.
* Fixing bug where **validate** did checks on TestPlaybooks.
* Added requirements parameter to **lint**.

### 0.2.2

* Fixing bug where **lint** did not return exit code 1 on failure.
* Fixing bug where **validate** did not print error message in case no release notes were give.

### 0.2.1

* **Validate** now checks that the id and name fields are identical in yml files.
* Fixed a bug where sdk did not return any exit code.

### 0.2.0

* Added Release Notes Validator.
* Fixed the Unifier selection of your python file to use as the code.
* **Validate** now supports Indicator fields.
* Fixed a bug where **validate** and **secrets** did not return exit code 1 on failure.
* **Validate** now runs on newly added scripts.

### 0.1.8

* Added support for `--version`.
* Fixed an issue in file_validator when calling `checked_type` method with script regex.

### 0.1.2
* Restructuring validation to support content packs.
* Added secrets validation.
* Added content bundle creation.
* Added lint and unit test run.

### 0.1.1

* Added new logic to the unifier.
* Added detailed README.
* Some small adjustments and fixes.

### 0.1.0

Capabilities:
* **Extract** components(code, image, description etc.) from a Demisto YAML file into a directory.
* **Unify** components(code, image, description etc.) to a single Demisto YAML file.
* **Validate** Demisto content files.<|MERGE_RESOLUTION|>--- conflicted
+++ resolved
@@ -1,10 +1,7 @@
 # Changelog
-<<<<<<< HEAD
 * Fixed issue where correct error message would not propagate for invalid images.
-=======
 * Added the *--description* option to the **init** command.
 * Added the *--contribution* option to the **init** command which converts a contribution zip to proper pack format.
->>>>>>> 4799ae93
 * Improved **validate** command performance time and outputs.
 * Added the flag *--no-docker-checks* to **validate** command to skip docker checks.
 * Added the flag *--print-ignored-files* to **validate** command to print ignored files report when the command is done.
