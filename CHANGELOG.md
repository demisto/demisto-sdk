# Changelog
* Fixed an issue where running **validate**, **update-release-notes** outside of content repo crushed without a meaningful error message.
* Added support for layoutscontainer in **init** contribution flow.
* Added a validation for tlp_color param in feeds in **validate** command.
* Added a validation for removal of integration parameters in **validate** command.
* Fixed an issue where **update-release-notes** was failing with a wrong error message when no pack or input was given.
<<<<<<< HEAD
* Fixed an issue where **validate** did not recognize added files if they were modified locally.
=======
* Added new code validations to `XSOAR-linter`.
    * As error messages:
        * Longer than 10 seconds sleep statements for non long running integrations.
        * exit() usage.
        * quit() usage.
    * As warnings messages:
        * `demisto.log` should not be used.
        * main function existence.
        * `demito.results` should not be used.
        * `return_output` should not be used.
        * try-except statement in main function.
        * `return_error` usage in main function.
        * only once `return_error` usage.
* Fixed an issue where **lint** command printed logs twice.
* Fixed an issue where *suffix* did not work as expected in the **create-content-artifacts** command.
* Added support for *prev-ver* flag in **lint** and **secrets** commands.
* Added support for *text* flag to **update-release-notes** command to add the same text to all release notes.

>>>>>>> bd4b9b41

# 1.2.1
* Added an additional linter `XSOAR-linter` to the **lint** command which custom validates py files. currently checks for:
    * `Sys.exit` usages with non zero value.
    * Any `Print` usages.
* Fixed an issue where renamed files were failing on *validate*.
* Fixed an issue where single changed files did not required release notes update.
* Fixed an issue where doc_images required release-notes and validations.
* Added handling of dependent packs when running **update-release-notes** on changed *APIModules*.
    * Added new argument *--id-set-path* for id_set.json path.
    * When changes to *APIModule* is detected and an id_set.json is available - the command will update the dependent pack as well.
* Added handling of dependent packs when running **validate** on changed *APIModules*.
    * Added new argument *--id-set-path* for id_set.json path.
    * When changes to *APIModule* is detected and an id_set.json is available - the command will validate that the dependent pack has release notes as well.
* Fixed an issue where the find_type function didn't recognize file types correctly.
* Fixed an issue where **update-release-notes** command did not work properly on Windows.
* Added support for indicator fields in **update-release-notes** command.
* Fixed an issue where files in test dirs where being validated.


# 1.2.0
* Fixed an issue where **format** did not update the test playbook from its pack.
* Fixed an issue where **validate** validated non integration images.
* Fixed an issue where **update-release-notes** did not identified old yml integrations and scripts.
* Added revision templates to the **update-release-notes** command.
* Fixed an issue where **update-release-notes** crashed when a file was renamed.
* Fixed an issue where **validate** failed on deleted files.
* Fixed an issue where **validate** validated all images instead of packs only.
* Fixed an issue where a warning was not printed in the **format** in case a non-supported file type is inputted.
* Fixed an issue where **validate** did not fail if no release notes were added when adding files to existing packs.
* Added handling of incorrect layout paths via the **format** command.
* Refactor **create-content-artifacts** command - Efficient artifacts creation and better logging.
* Fixed an issue where image and description files were not handled correctly by **validate** and **update-release-notes** commands.
* Fixed an issue where the **format** command didn't remove all extra fields in a file.
* Added an error in case an invalid id_set.json file is found while running the **validate** command.
* Added fetch params checks to the **validate** command.

# 1.1.11
* Added line number to secrets' path in **secrets** command report.
* Fixed an issue where **init** a community pack did not present the valid support URL.
* Fixed an issue where **init** offered a non relevant pack support type.
* Fixed an issue where **lint** did not pull docker images for powershell.
* Fixed an issue where **find-dependencies** did not find all the script dependencies.
* Fixed an issue where **find-dependencies** did not collect indicator fields as dependencies for playbooks.
* Updated the **validate** and the **secrets** commands to be less dependent on regex.
* Fixed an issue where **lint** did not run on circle when docker did not return ping.
* Updated the missing release notes error message (RN106) in the **Validate** command.
* Fixed an issue where **Validate** would return missing release notes when two packs with the same substring existed in the modified files.
* Fixed an issue where **update-release-notes** would add duplicate release notes when two packs with the same substring existed in the modified files.
* Fixed an issue where **update-release-notes** would fail to bump new versions if the feature branch was out of sync with the master branch.
* Fixed an issue where a non-descriptive error would be returned when giving the **update-release-notes** command a pack which can not be found.
* Added dependencies check for *widgets* in **find-dependencies** command.
* Added a `update-docker` flag to **format** command.
* Added a `json-to-outputs` flag to the **run** command.
* Added a verbose (`-v`) flag to **format** command.
* Fixed an issue where **download** added the prefix "playbook-" to the name of playbooks.

# 1.1.10
* Updated the **init** command. Relevant only when passing the *--contribution* argument.
   * Added the *--author* option.
   * The *support* field of the pack's metadata is set to *community*.
* Added a proper error message in the **Validate** command upon a missing description in the root of the yml.
* **Format** now works with a relative path.
* **Validate** now fails when all release notes have been excluded.
* Fixed issue where correct error message would not propagate for invalid images.
* Added the *--skip-pack-dependencies* flag to **validate** command to skip pack dependencies validation. Relevant when using the *-g* flag.
* Fixed an issue where **Validate** and **Format** commands failed integrations with `defaultvalue` field in fetch incidents related parameters.
* Fixed an issue in the **Validate** command in which unified YAML files were not ignored.
* Fixed an issue in **generate-docs** where scripts and playbooks inputs and outputs were not parsed correctly.
* Fixed an issue in the **openapi-codegen** command where missing reference fields in the swagger JSON caused errors.
* Fixed an issue in the **openapi-codegen** command where empty objects in the swagger JSON paths caused errors.
* **update-release-notes** command now accept path of the pack instead of pack name.
* Fixed an issue where **generate-docs** was inserting unnecessary escape characters.
* Fixed an issue in the **update-release-notes** command where changes to the pack_metadata were not detected.
* Fixed an issue where **validate** did not check for missing release notes in old format files.

# 1.1.9
* Fixed an issue where **update-release-notes** command failed on invalid file types.

# 1.1.8
* Fixed a regression where **upload** command failed on test playbooks.
* Added new *githubUser* field in pack metadata init command.
* Support beta integration in the commands **split-yml, extract-code, generate-test-playbook and generate-docs.**
* Fixed an issue where **find-dependencies** ignored *toversion* field in content items.
* Added support for *layoutscontainer*, *classifier_5_9_9*, *mapper*, *report*, and *widget* in the **Format** command.
* Fixed an issue where **Format** will set the `ID` field to be equal to the `name` field in modified playbooks.
* Fixed an issue where **Format** did not work for test playbooks.
* Improved **update-release-notes** command:
    * Write content description to release notes for new items.
    * Update format for file types without description: Connections, Incident Types, Indicator Types, Layouts, Incident Fields.
* Added a validation for feedTags param in feeds in **validate** command.
* Fixed readme validation issue in community support packs.
* Added the **openapi-codegen** command to generate integrations from OpenAPI specification files.
* Fixed an issue were release notes validations returned wrong results for *CommonScripts* pack.
* Added validation for image links in README files in **validate** command.
* Added a validation for default value of fetch param in feeds in **validate** command.
* Fixed an issue where the **Init** command failed on scripts.

# 1.1.7
* Fixed an issue where running the **format** command on feed integrations removed the `defaultvalue` fields.
* Playbook branch marked with *skipunavailable* is now set as an optional dependency in the **find-dependencies** command.
* The **feedReputation** parameter can now be hidden in a feed integration.
* Fixed an issue where running the **unify** command on JS package failed.
* Added the *--no-update* flag to the **find-dependencies** command.
* Added the following validations in **validate** command:
   * Validating that a pack does not depend on NonSupported / Deprecated packs.

# 1.1.6
* Added the *--description* option to the **init** command.
* Added the *--contribution* option to the **init** command which converts a contribution zip to proper pack format.
* Improved **validate** command performance time and outputs.
* Added the flag *--no-docker-checks* to **validate** command to skip docker checks.
* Added the flag *--print-ignored-files* to **validate** command to print ignored files report when the command is done.
* Added the following validations in **validate** command:
   * Validating that existing release notes are not modified.
   * Validating release notes are not added to new packs.
   * Validating that the "currentVersion" field was raised in the pack_metadata for modified packs.
   * Validating that the timestamp in the "created" field in the pack_metadata is in ISO format.
* Running `demisto-sdk validate` will run the **validate** command using git and only on committed files (same as using *-g --post-commit*).
* Fixed an issue where release notes were not checked correctly in **validate** command.
* Fixed an issue in the **create-id-set** command where optional playbook tasks were not taken into consideration.
* Added a prompt to the `demisto-sdk update-release-notes` command to prompt users to commit changes before running the release notes command.
* Added support to `layoutscontainer` in **validate** command.

#### 1.1.5
* Fixed an issue in **find-dependencies** command.
* **lint** command now verifies flake8 on CommonServerPython script.

#### 1.1.4
* Fixed an issue with the default output file name of the **unify** command when using "." as an output path.
* **Unify** command now adds contributor details to the display name and description.
* **Format** command now adds *isFetch* and *incidenttype* fields to integration yml.
* Removed the *feedIncremental* field from the integration schema.
* **Format** command now adds *feedBypassExclusionList*, *Fetch indicators*, *feedReputation*, *feedReliability*,
     *feedExpirationPolicy*, *feedExpirationInterval* and *feedFetchInterval* fields to integration yml.
* Fixed an issue in the playbooks schema.
* Fixed an issue where generated release notes were out of order.
* Improved pack dependencies detection.
* Fixed an issue where test playbooks were mishandled in **validate** command.

#### 1.1.3
* Added a validation for invalid id fields in indicators types files in **validate** command.
* Added default behavior for **update-release-notes** command.
* Fixed an error where README files were failing release notes validation.
* Updated format of generated release notes to be more user friendly.
* Improved error messages for the **update-release-notes** command.
* Added support for `Connections`, `Dashboards`, `Widgets`, and `Indicator Types` to **update-release-notes** command.
* **Validate** now supports scripts under the *TestPlaybooks* directory.
* Fixed an issue where **validate** did not support powershell files.

#### 1.1.2
* Added a validation for invalid playbookID fields in incidents types files in **validate** command.
* Added a code formatter for python files.
* Fixed an issue where new and old classifiers where mixed on validate command.
* Added *feedIncremental* field to the integration schema.
* Fixed error in the **upload** command where unified YMLs were not uploaded as expected if the given input was a pack.
* Fixed an issue where the **secrets** command failed due to a space character in the file name.
* Ignored RN validation for *NonSupported* pack.
* You can now ignore IF107, SC100, RP102 error codes in the **validate** command.
* Fixed an issue where the **download** command was crashing when received as input a JS integration or script.
* Fixed an issue where **validate** command checked docker image for JS integrations and scripts.
* **validate** command now checks scheme for reports and connections.
* Fixed an issue where **validate** command checked docker when running on all files.
* Fixed an issue where **validate** command did not fail when docker image was not on the latest numeric tag.
* Fixed an issue where beta integrations were not validated correctly in **validate** command.

#### 1.1.1
* fixed and issue where file types were not recognized correctly in **validate** command.
* Added better outputs for validate command.

#### 1.1.0
* Fixed an issue where changes to only non-validated files would fail validation.
* Fixed an issue in **validate** command where moved files were failing validation for new packs.
* Fixed an issue in **validate** command where added files were failing validation due to wrong file type detection.
* Added support for new classifiers and mappers in **validate** command.
* Removed support of old RN format validation.
* Updated **secrets** command output format.
* Added support for error ignore on deprecated files in **validate** command.
* Improved errors outputs in **validate** command.
* Added support for linting an entire pack.

#### 1.0.9
* Fixed a bug where misleading error was presented when pack name was not found.
* **Update-release-notes** now detects added files for packs with versions.
* Readme files are now ignored by **update-release-notes** and validation of release notes.
* Empty release notes no longer cause an uncaught error during validation.

#### 1.0.8
* Changed the output format of demisto-sdk secrets.
* Added a validation that checkbox items are not required in integrations.
* Added pack release notes generation and validation.
* Improved pack metadata validation.
* Fixed an issue in **validate** where renamed files caused an error

#### 1.0.4
* Fix the **format** command to update the `id` field to be equal to `details` field in indicator-type files, and to `name` field in incident-type & dashboard files.
* Fixed a bug in the **validate** command for layout files that had `sortValues` fields.
* Fixed a bug in the **format** command where `playbookName` field was not always present in the file.
* Fixed a bug in the **format** command where indicatorField wasn't part of the SDK schemas.
* Fixed a bug in **upload** command where created unified docker45 yml files were not deleted.
* Added support for IndicatorTypes directory in packs (for `reputation` files, instead of Misc).
* Fixed parsing playbook condition names as string instead of boolean in **validate** command
* Improved image validation in YAML files.
* Removed validation for else path in playbook condition tasks.

#### 1.0.3
* Fixed a bug in the **format** command where comments were being removed from YAML files.
* Added output fields: _file_path_ and _kind_ for layouts in the id-set.json created by **create-id-set** command.
* Fixed a bug in the **create-id-set** command Who returns Duplicate for Layouts with a different kind.
* Added formatting to **generate-docs** command results replacing all `<br>` tags with `<br/>`.
* Fixed a bug in the **download** command when custom content contained not supported content entity.
* Fixed a bug in **format** command in which boolean strings  (e.g. 'yes' or 'no') were converted to boolean values (e.g. 'True' or 'False').
* **format** command now removes *sourceplaybookid* field from playbook files.
* Fixed a bug in **generate-docs** command in which integration dependencies were not detected when generating documentation for a playbook.


#### 1.0.1
* Fixed a bug in the **unify** command when output path was provided empty.
* Improved error message for integration with no tests configured.
* Improved the error message returned from the **validate** command when an integration is missing or contains malformed fetch incidents related parameters.
* Fixed a bug in the **create** command where a unified YML with a docker image for 4.5 was copied incorrectly.
* Missing release notes message are now showing the release notes file path to update.
* Fixed an issue in the **validate** command in which unified YAML files were not ignored.
* File format suggestions are now shown in the relevant file format (JSON or YAML).
* Changed Docker image validation to fail only on non-valid ones.
* Removed backward compatibility validation when Docker image is updated.

#### 1.0.0
* Improved the *upload* command to support the upload of all the content entities within a pack.
* The *upload* command now supports the improved pack file structure.
* Added an interactive option to format integrations, scripts and playbooks with No TestPlaybooks configured.
* Added an interactive option to configure *conf.json* file with missing test playbooks for integrations, scripts and playbooks
* Added *download* command to download custom content from Demisto instance to the local content repository.
* Improved validation failure messages to include a command suggestion, wherever relevant, to fix the raised issue.
* Improved 'validate' help and documentation description
* validate - checks that scripts, playbooks, and integrations have the *tests* key.
* validate - checks that test playbooks are configured in `conf.json`.
* demisto-sdk lint - Copy dir better handling.
* demisto-sdk lint - Add error when package missing in docker image.
* Added *-a , --validate-all* option in *validate* to run all validation on all files.
* Added *-i , --input* option in *validate* to run validation on a specified pack/file.
* added *-i, --input* option in *secrets* to run on a specific file.
* Added an allowed hidden parameter: *longRunning* to the hidden integration parameters validation.
* Fixed an issue with **format** command when executing with an output path of a folder and not a file path.
* Bug fixes in generate-docs command given playbook as input.
* Fixed an issue with lint command in which flake8 was not running on unit test files.

#### 0.5.2
* Added *-c, --command* option in *generate-docs* to generate a specific command from an integration.
* Fixed an issue when getting README/CHANGELOG files from git and loading them.
* Removed release notes validation for new content.
* Fixed secrets validations for files with the same name in a different directory.
* demisto-sdk lint - parallelization working with specifying the number of workers.
* demisto-sdk lint - logging levels output, 3 levels.
* demisto-sdk lint - JSON report, structured error reports in JSON format.
* demisto-sdk lint - XML JUnit report for unit-tests.
* demisto-sdk lint - new packages used to accelerate execution time.
* demisto-sdk secrets - command now respects the generic whitelist, and not only the pack secrets.

#### 0.5.0
[PyPI History][1]

[1]: https://pypi.org/project/demisto-sdk/#history
### 0.4.9
* Fixed an issue in *generate-docs* where Playbooks and Scripts documentation failed.
* Added a graceful error message when executing the *run" command with a misspelled command.
* Added more informative errors upon failures of the *upload* command.
* format command:
    * Added format for json files: IncidentField, IncidentType, IndicatorField, IndicatorType, Layout, Dashboard.
    * Added the *-fv --from-version*, *-nv --no-validation* arguments.
    * Removed the *-t yml_type* argument, the file type will be inferred.
    * Removed the *-g use_git* argument, running format without arguments will run automatically on git diff.
* Fixed an issue in loading playbooks with '=' character.
* Fixed an issue in *validate* failed on deleted README files.

### 0.4.8
* Added the *max* field to the Playbook schema, allowing to define it in tasks loop.
* Fixed an issue in *validate* where Condition branches checks were case sensitive.

### 0.4.7
* Added the *slareminder* field to the Playbook schema.
* Added the *common_server*, *demisto_mock* arguments to the *init* command.
* Fixed an issue in *generate-docs* where the general section was not being generated correctly.
* Fixed an issue in *validate* where Incident type validation failed.

### 0.4.6
* Fixed an issue where the *validate* command did not identify CHANGELOG in packs.
* Added a new command, *id-set* to create the id set - the content dependency tree by file IDs.

### 0.4.5
* generate-docs command:
    * Added the *use_cases*, *permissions*, *command_permissions* and *limitations*.
    * Added the *--insecure* argument to support running the script and integration command in Demisto.
    * Removed the *-t yml_type* argument, the file type will be inferred.
    * The *-o --output* argument is no longer mandatory, default value will be the input file directory.
* Added support for env var: *DEMISTO_SDK_SKIP_VERSION_CHECK*. When set version checks are skipped.
* Fixed an issue in which the CHANGELOG files did not match our scheme.
* Added a validator to verify that there are no hidden integration parameters.
* Fixed an issue where the *validate* command ran on test files.
* Removed the *env-dir* argument from the demisto-sdk.
* README files which are html files will now be skipped in the *validate* command.
* Added support for env var: *DEMISTO_README_VALIDATOR*. When not set the readme validation will not run.

### 0.4.4
* Added a validator for IncidentTypes (incidenttype-*.json).
* Fixed an issue where the -p flag in the *validate* command was not working.
* Added a validator for README.md files.
* Release notes validator will now run on: incident fields, indicator fields, incident types, dashboard and reputations.
* Fixed an issue where the validator of reputation(Indicator Type) did not check on the details field.
* Fixed an issue where the validator attempted validating non-existing files after deletions or name refactoring.
* Removed the *yml_type* argument in the *split-yml*, *extract-code* commands.
* Removed the *file_type* argument in the *generate-test-playbook* command.
* Fixed the *insecure* argument in *upload*.
* Added the *insecure* argument in *run-playbook*.
* Standardise the *-i --input*, *-o --output* to demisto-sdk commands.

### 0.4.3
* Fixed an issue where the incident and indicator field BC check failed.
* Support for linting and unit testing PowerShell integrations.

### 0.4.2
* Fixed an issue where validate failed on Windows.
* Added a validator to verify all branches are handled in conditional task in a playbook.
* Added a warning message when not running the latest sdk version.
* Added a validator to check that the root is connected to all tasks in the playbook.
* Added a validator for Dashboards (dashboard-*.json).
* Added a validator for Indicator Types (reputation-*.json).
* Added a BC validation for changing incident field type.
* Fixed an issue where init command would generate an invalid yml for scripts.
* Fixed an issue in misleading error message in v2 validation hook.
* Fixed an issue in v2 hook which now is set only on newly added scripts.
* Added more indicative message for errors in yaml files.
* Disabled pykwalify info log prints.

### 0.3.10
* Added a BC check for incident fields - changing from version is not allowed.
* Fixed an issue in create-content-artifacts where scripts in Packs in TestPlaybooks dir were copied with a wrong prefix.


### 0.3.9
* Added a validation that incident field can not be required.
* Added validation for fetch incident parameters.
* Added validation for feed integration parameters.
* Added to the *format* command the deletion of the *sourceplaybookid* field.
* Fixed an issue where *fieldMapping* in playbook did not pass the scheme validation.
* Fixed an issue where *create-content-artifacts* did not copy TestPlaybooks in Packs without prefix of *playbook-*.
* Added a validation the a playbook can not have a rolename set.
* Added to the image validator the new DBot default image.
* Added the fields: elasticcommonfields, quiet, quietmode to the Playbook schema.
* Fixed an issue where *validate* failed on integration commands without outputs.
* Added a new hook for naming of v2 integrations and scripts.


### 0.3.8
* Fixed an issue where *create-content-artifact* was not loading the data in the yml correctly.
* Fixed an issue where *unify* broke long lines in script section causing syntax errors


### 0.3.7
* Added *generate-docs* command to generate documentation file for integration, playbook or script.
* Fixed an issue where *unify* created a malformed integration yml.
* Fixed an issue where demisto-sdk **init** creates unit-test file with invalid import.


### 0.3.6
* Fixed an issue where demisto-sdk **validate** failed on modified scripts without error message.


### 0.3.5
* Fixed an issue with docker tag validation for integrations.
* Restructured repo source code.


### 0.3.4
* Saved failing unit tests as a file.
* Fixed an issue where "_test" file for scripts/integrations created using **init** would import the "HelloWorld" templates.
* Fixed an issue in demisto-sdk **validate** - was failing on backward compatiblity check
* Fixed an issue in demisto-sdk **secrets** - empty line in .secrets-ignore always made the secrets check to pass
* Added validation for docker image inside integrations and scripts.
* Added --use-git flag to **format** command to format all changed files.
* Fixed an issue where **validate** did not fail on dockerimage changes with bc check.
* Added new flag **--ignore-entropy** to demisto-sdk **secrets**, this will allow skip entropy secrets check.
* Added --outfile to **lint** to allow saving failed packages to a file.


### 0.3.3
* Added backwards compatibility break error message.
* Added schema for incident types.
* Added **additionalinfo** field to as an available field for integration configuration.
* Added pack parameter for **init**.
* Fixed an issue where error would appear if name parameter is not set in **init**.


### 0.3.2
* Fixed the handling of classifier files in **validate**.


### 0.3.1
* Fixed the handling of newly created reputation files in **validate**.
* Added an option to perform **validate** on a specific file.


### 0.3.0
* Added support for multi-package **lint** both with parallel and without.
* Added all parameter in **lint** to run on all packages and packs in content repository.
* Added **format** for:
    * Scripts
    * Playbooks
    * Integrations
* Improved user outputs for **secrets** command.
* Fixed an issue where **lint** would run pytest and pylint only on a single docker per integration.
* Added auto-complete functionality to demisto-sdk.
* Added git parameter in **lint** to run only on changed packages.
* Added the **run-playbook** command
* Added **run** command which runs a command in the Demisto playground.
* Added **upload** command which uploads an integration or a script to a Demisto instance.
* Fixed and issue where **validate** checked if release notes exist for new integrations and scripts.
* Added **generate-test-playbook** command which generates a basic test playbook for an integration or a script.
* **validate** now supports indicator fields.
* Fixed an issue with layouts scheme validation.
* Adding **init** command.
* Added **json-to-outputs** command which generates the yaml section for outputs from an API raw response.

### 0.2.6

* Fixed an issue with locating release notes for beta integrations in **validate**.

### 0.2.5

* Fixed an issue with locating release notes for beta integrations in **validate**.

### 0.2.4

* Adding image validation to Beta_Integration and Packs in **validate**.

### 0.2.3

* Adding Beta_Integration to the structure validation process.
* Fixing bug where **validate** did checks on TestPlaybooks.
* Added requirements parameter to **lint**.

### 0.2.2

* Fixing bug where **lint** did not return exit code 1 on failure.
* Fixing bug where **validate** did not print error message in case no release notes were give.

### 0.2.1

* **Validate** now checks that the id and name fields are identical in yml files.
* Fixed a bug where sdk did not return any exit code.

### 0.2.0

* Added Release Notes Validator.
* Fixed the Unifier selection of your python file to use as the code.
* **Validate** now supports Indicator fields.
* Fixed a bug where **validate** and **secrets** did not return exit code 1 on failure.
* **Validate** now runs on newly added scripts.

### 0.1.8

* Added support for `--version`.
* Fixed an issue in file_validator when calling `checked_type` method with script regex.

### 0.1.2
* Restructuring validation to support content packs.
* Added secrets validation.
* Added content bundle creation.
* Added lint and unit test run.

### 0.1.1

* Added new logic to the unifier.
* Added detailed README.
* Some small adjustments and fixes.

### 0.1.0

Capabilities:
* **Extract** components(code, image, description etc.) from a Demisto YAML file into a directory.
* **Unify** components(code, image, description etc.) to a single Demisto YAML file.
* **Validate** Demisto content files.<|MERGE_RESOLUTION|>--- conflicted
+++ resolved
@@ -4,9 +4,6 @@
 * Added a validation for tlp_color param in feeds in **validate** command.
 * Added a validation for removal of integration parameters in **validate** command.
 * Fixed an issue where **update-release-notes** was failing with a wrong error message when no pack or input was given.
-<<<<<<< HEAD
-* Fixed an issue where **validate** did not recognize added files if they were modified locally.
-=======
 * Added new code validations to `XSOAR-linter`.
     * As error messages:
         * Longer than 10 seconds sleep statements for non long running integrations.
@@ -24,8 +21,7 @@
 * Fixed an issue where *suffix* did not work as expected in the **create-content-artifacts** command.
 * Added support for *prev-ver* flag in **lint** and **secrets** commands.
 * Added support for *text* flag to **update-release-notes** command to add the same text to all release notes.
-
->>>>>>> bd4b9b41
+* Fixed an issue where **validate** did not recognize added files if they were modified locally.
 
 # 1.2.1
 * Added an additional linter `XSOAR-linter` to the **lint** command which custom validates py files. currently checks for:
