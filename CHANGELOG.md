--- conflicted
+++ resolved
@@ -1,10 +1,7 @@
 # Changelog
 ## Unreleased
-<<<<<<< HEAD
 * Fixed an issue where the **upload** failed when trying to upload a `List`.
-=======
 * Demisto-SDK will now exit gracefully with an appropriate error message when *git* is not installed.
->>>>>>> f27ccc5e
 
 ## 1.20.2
 * Updated the **pre-commit** command to run on all python versions in one run.
