# Changelog

## Unreleased
<<<<<<< HEAD

## 1.11.0
=======
* **Note: Demisto-SDK will soon stop supporting Python 3.8**
>>>>>>> 0b4584eb
* Fixed an issue where using **download** on non-unicode content, merging them into existing files caused an error.
* Changed an internal setting to allow writing non-ascii content (unicode) using `YAMLHandler` and `JSONHandler`.
* Fixed an issue where an error message in **unify** was unclear for invalid input.
* Fixed an issue where running **validate** failed with **is_valid_integration_file_path_in_folder** on integrations that use API modules.
* Fixed an issue where **validate** failed with **is_valid_integration_file_path_in_folder** on integrations that use the `MSAPIModule`.
* Added **validate** check for the `modules` field in `pack_metadata.json` files.
* Changed **lint** to skip deprecated content, unless when using the `-i` flag.
* Fixed an issue where **update-release-notes** failed when a new *Parsing Rule* was added to a pack.
* Refactored the logging framework. Demisto-SDK logs will now be written to `.demist_sdk_debug.log` under the content path (when detected) or the current directory.
* Added `GR105` validation to **validate** command to check that no duplicate IDs are used.
* Added support for API Modules imported in API modules in the **unify** command.

## 1.10.6
* Fixed an issue where running **validate** with the `-g` flag would skip some validations for old-formatted (unified) integration/script files.
* Deprecated integrations and scripts will not run anymore when providing the **--all-packs** to the **lint** command.
* Fixed an issue where a pack `serverMinVersion` would be calculated by the minimal fromVersion of its content items.
* Added the `--docker-image-target` flag to **lint** for testing native supported content with new images.

## 1.10.5
* Fixed an issue where running **run-test-playbook** would not use the `verify` parameter correctly. @ajoga
* Added a newline at the end of README files generated in **generate-docs**.
* Added the value `3` (out of bounds) to the `onChangeRepAlg` and `reputationCalc` fields under the `IncidentType` and `GenericType` schemas. **validate** will allow using it now.
* Fixed an issue where **doc-review** required dot suffixes in release notes describing new content.
* Fixed an issue where **validate** failed on Feed Integrations after adding the new *Collect/Connect* section field.
* Fixed an issue where using **postman-codegen** failed converting strings containing digits to kebab-case.
* Fixed an issue where the ***error-code*** command could not parse List[str] parameter.
* Updated validation *LO107* to support more section types in XSIAM layouts.

## 1.10.4
* Added support for running **lint** in multiple native-docker images.

## 1.10.3
* Fixed an issue where running **format** would fail after running npm install.
* Improved the graph validations in the **validate** command:
  - GR100 will now run on all content items of changed packs.
  - GR101 and GR102 will now catch invalid fromversion/toversion of files **using** the changed items.
  - GR103 errors will raise a warning when using the *-a* flag, but an error if using the *-i* or *g* flags.
* Fixed an issue where test-playbooks timed out.
* Fixed an issue where making a change in a module using an ApiModule would cause lint to run on the ApiModule unnecessarily.
* Fixed an issue where the `marketplace` field was not used when dumping pack zips.
* Fixed a typo in the README content generated with **update-release-notes** for updating integrations.
* Fixed an issue in **validate**, where using the `-gr` and `-i` flags did not run properly.
* Added the `sectionorder` field to integration scheme.
* Fixed an issue where in some occasions running of test-playbooks could receive session timeouts.
* Fixed an issue where **validate** command failed on core pack dependencies validation because of test dependencies.

## 1.10.2
* Added markdown lint formatting for README files in the **format** command.
* Fixed an issue where **lint** failed when using the `-cdam` flag with changed dependant api modules.
* Fixed an issue in the **upload** command, where `json`-based content items were not unified correctly when using the `--zip` argument.
* Added XPANSE core packs validations.

## 1.10.1
* Fixed an issue where **update-content-graph** failed to execute.

## 1.10.0
* **Breaking change**: Removed usage of `pipenv`, `isort` and `autopep8` in the **split** and **download** commands. Removed the `--no-pipenv` and `--no-code-formatting` flags. Please see https://xsoar.pan.dev/docs/tutorials/tut-setup-dev-remote for the recommended environment setup.
* Fixed an issue in **prepare-content** command where large code lines were broken.
* Fixed an issue where git-*renamed_files* were not retrieved properly.
* Fixed an issue where test dependencies were calculated in all level dependencies calculation.
* Added formatting and validation to XSIAM content types.
* Fixed an issue where several XSIAM content types were not validated when passing the `-a` flag.
* Added a UUID to name mapper for **download** it replaces UUIDs with names on all downloaded files.
* Updated the demisto-py to v3.2.6 which now supports basic proxy authentication.
* Improved the message shown when using **upload** and overwriting packs.
* Added support for the **Layout Rule** content type in the id-set and the content graph.
* Updated the default general `fromVersion` value on **format** to `6.8.0`
* Fixed an issue where **lint** sometimes failed when using the `-cdam` flag due to wrong file duplications filtering.
* Added the content graph to **validate**, use with the `--graph` flag.


## 1.9.0
* Fixed an issue where the Slack notifier was using a deprecated argument.
* Added the `--docker-image` argument to the **lint** command, which allows determining the docker image to run lint on. Possible options are: `'native:ga'`, `'native:maintenance'`, `'native:dev'`, `'all'`, a specific docker image (from Docker Hub) or, the default `'from-yml'`.
* Fixed an issue in **prepare-content** command where large code lines were broken.
* Added a logger warning to **get_demisto_version**, the task will now fail with a more informative message.
* Fixed an issue where the **upload** and **prepare-content** commands didn't add `fromServerVersion` and `toServerVersion` to layouts.
* Updated **lint** to use graph instead of id_set when running with `--check-dependent-api-module` flag.
* Added the marketplaces field to all schemas.
* Added the flag `--xsoar-only` to the **doc-review** command which enables reviewing documents that belong to XSOAR-supported Packs.
* Fixed an issue in **update-release-notes** command where an error occurred when executing the same command a second time.
* Fixed an issue where **validate** would not always ignore errors listed under `.pack-ignore`.
* Fixed an issue where running **validate** on a specific pack didn't test all the relevant entities.
* Fixed an issue where fields ending with `_x2` where not replaced in the appropriate Marketplace.

## 1.8.3
* Changed **validate** to allow hiding parameters of type 0, 4, 12 and 14 when replacing with type 9 (credentials) with the same name.
* Fixed an issue where **update-release-notes** fails to update *MicrosoftApiModule* dependent integrations.
* Fixed an issue where the **upload** command failed because `docker_native_image_config.json` file could not be found.
* Added a metadata file to the content graph zip, to be used in the **update-content-graph** command.
* Updated the **validate** and **update-release-notes** commands to unskip the *Triggers Recommendations* content type.


## 1.8.2
* Fixed an issue where demisto-py failed to upload content to XSIAM when `DEMISTO_USERNAME` environment variable is set.
* Fixed an issue where the **prepare-content** command output invalid automation name when used with the --*custom* argument.
* Fixed an issue where modeling rules with arbitrary whitespace characters were not parsed correctly.
* Added support for the **nativeImage** key for an integration/script in the **prepare-content** command.
* Added **validate** checks for integrations declared deprecated (display name, description) but missing the `deprecated` flag.
* Changed the **validate** command to fail on the IN145 error code only when the parameter with type 4 is not hidden.
* Fixed an issue where downloading content layouts with `detailsV2=None` resulted in an error.
* Fixed an issue where **xdrctemplate** was missing 'external' prefix.
* Fixed an issue in **prepare-content** command providing output path.
* Updated the **validate** and **update-release-notes** commands to skip the *Triggers Recommendations* content type.
* Added a new validation to the **validate** command to verify that the release notes headers are in the correct format.
* Changed the **validate** command to fail on the IN140 error code only when the skipped integration has no unit tests.
* Changed **validate** to allow hiding parameters of type 4 (secret) when replacing with type 9 (credentials) with the same name.
* Fixed an issue where the **update-release-notes** command didn't add release-notes properly to some *new* content items.
* Added validation that checks that the `nativeimage` key is not defined in script/integration yml.
* Added to the **format** command the ability to remove `nativeimage` key in case defined in script/integration yml.
* Enhanced the **update-content-graph** command to support `--use-git`, `--imported_path` and `--output-path` arguments.
* Fixed an issue where **doc-review** failed when reviewing command name in some cases.
* Fixed an issue where **download** didn't identify playbooks properly, and downloaded files with UUIDs instead of file/script names.

## 1.8.1
* Fixed an issue where **format** created duplicate configuration parameters.
* Added hidden properties to integration command argument and script argument.
* Added `--override-existing` to **upload** that skips the confirmation prompt for overriding existing content packs. @mattbibbydw
* Fixed an issue where **validate** failed in private repos when attempting to read from a nonexisting `approved_categories.json`.
* Fixed an issue where **validate** used absolute paths when getting remote `pack_metadata.json` files in private repos.
* Fixed an issue in **download**, where names of custom scripts were replaced with UUIDs in IncidentFields and Layouts.

## 1.8.0
* Updated the supported python versions, as `>=3.8,<3.11`, as some of the dependencies are not supported on `3.11` yet.
* Added a **validate** step for **Modeling Rules** testdata files.
* Added the **update-content-graph** command.
* Added the ability to limit the number of CPU cores with `DEMISTO_SDK_MAX_CPU_CORES` envirment variable.
* Added the **prepare-content** command.
* Added support for fromversion/toversion in XSIAM content items (correlation rules, XSIAM dashboards, XSIAM reports and triggers).
* Added a **validate** step checking types of attributes in the schema file of modeling rule.
* Added a **validate** step checking that the dataset name of a modeling rule shows in the xif and schema files.
* Added a **validate** step checking that a correlation rule file does not start with a hyphen.
* Added a **validate** step checking that xsiam content items follow naming conventions.
* Fixed an issue where SDK commands failed on the deprecated `packaging.version.LegacyVersion`, by locking the `packaging` version to `<22`.
* Fixed an issue where **update-release-notes** failed when changing only xif file in **Modeling Rules**.
* Fixed an issue where *is_valid_category* and *is_categories_field_match_standard* failed when running in a private repo.
* Fixed an issue where **validate** didn't fail on the MR103 validation error.
* Fixed the *--release-notes* option, to support the new CHANGELOG format.
* Fixed an issue where **validate** failed when only changing a modeling rules's xif file.
* Fixed an issue where **format** failed on indicator files with a `None` value under the `tabs` key.
* Fixed an issue where **validate** only printed errors for one change of context path, rather than print all.
* Fixed an issue where **download** did not suggest using a username/password when authenticating with XSOAR and using invalid arguments.
* Fixed an issue where **download** failed when listing or downloading content items that are not unicode-encoded.
* Added support for fromversion/toversion in XSIAM content items (correlation rules, XSIAM dashboards, XSIAM reports and triggers).
* Updated the supported python versions, as `>=3.8,<3.11`, as some of the dependencies are not supported on `3.11` yet.
* Added **prepare-content** command which will prepare the pack or content item for the platform.
* Patched an issue where deprecated `packaging.version.LegacyVersion`, locking packaging version to `<22`.

## 1.7.9
* Fixed an issue where an error message in **validate** would not include the suggested fix.
* Added a validation that enforces predefined categories on MP Packs & integration yml files, the validation also ensures that each pack has only one category.
* Fixed an issue where **update-release-notes** did not generate release notes for **XDRC Templates**.
* Fixed an issue where **upload** failed without explaining the reason.
* Improved implementation of the docker_helper module.
* Fixed an issue where **validate** did not check changed pack_metadata.json files when running using git.
* Added support for **xdrctemplate** to content graph.
* Fixed an issue where local copies of the newly-introduced `DemistoClassApiModule.py` were validated.
* Added new release notes templates for the addition and modification of playbooks, layouts and types in the **doc-review** command.
* Fixed an issue where the **doc-review** command failed on descriptions of new content items.
* Added the `Command XXX is deprecated. Use XXX instead.` release notes templates to **doc-review** command.
* Fixed an issue where the **update-release-notes** command didn't add the modeling-rules description for new modeling-rules files.

## 1.7.8
* Added the capability to run the MDX server in a docker container for environments without node.
* Fixed an issue where **generate-docs** with `-c` argument updated sections of the incorrect commands.
* Added IF113 error code to **ALLOWED_IGNORE_ERRORS**.
* Fixed an issue where **validate** failed on playbooks with non-string input values.
* Added the `DEMISTO_SDK_IGNORE_CONTENT_WARNING` environment variable, to allow suppressing warnings when commands are not run under a content repo folder.
* Fixed an issue where **validate** failed to recognize integration tests that were missing from config.json
* Added support for **xpanse** marketplace in **create-id-set** and **create-content-artifacts** commands.
* Fixed an issue where **split** failed on yml files.
* Added support for marketplace-specific tags.
* Fixed an issue where **download** would not run `isort`. @maxgubler
* Fixed an issue where XSIAM Dashboards and Reports images failed the build.
* Added support for **xpanse** marketplace to content graph.

## 1.7.7
* Fixed an issue where paybooks **generate-docs** didn't parse complex input values when no accessor field is given correctly.
* Fixed an issue in the **download** command, where an exception would be raised when downloading system playbooks.
* Fixed an issue where the **upload** failed on playbooks containing a value that starts with `=`.
* Fixed an issue where the **generate-unit-tests** failed to generate assertions, and generate unit tests when command names does not match method name.
* Fixed an issue where the **download** command did not honor the `--no-code-formatting` flag properly. @maxgubler
* Added a new check to **validate**, making sure playbook task values are passed as references.
* Fixed an issue where the **update-release-notes** deleted existing release notes, now appending to it instead.
* Fixed an issue where **validate** printed blank space in case of validation failed and ignored.
* Renamed 'Agent Config' to 'XDRC Templates'.
* Fixed an issue where the **zip-packs** command did not work with the CommonServerUserPython and CommonServerUserPowerShell package.

## 1.7.6

* Fixed parsing of initialization arguments of client classes in the **generate-unit-tests** command.
* Added support for AgentConfig content item in the **upload**, **create-id-set**, **find-dependecies**, **unify** and **create-content-artifacts** commands.
* Added support for XSIAM Report preview image.

## 1.7.5

* Fixed an issue where the **upload** command did not work with the CommonServerUserPython package.
* Fixed an issue in the **download** command, where some playbooks were downloaded as test playbooks.
* Added playbook modification capabilities in **TestSuite**.
* Added a new command **create-content-graph**.
* Fixed an issue in the **upload** command, where the temporary zip would not clean up properly.
* Improved content items parsing in the **create-content-graph** command.
* Added an error when the docker daemon is unavailable when running **lint**.
* Removed the validation of a subtype change for scripts in the **validate** command.
* Fixed an issue where names of XSIAM content items were not normalized properly.
* Fixed an issue where the **download** command was downloading playbooks with **script** (id) and not **scriptName**.
* Fixed an issue where script yml files were not properly identified by `find_type`.
* Removed nightly integrations filtering when deciding if a test should run.
* Added support for XSIAM Dashboard preview image.
* Added the `--no-code-formatting` flag to the **download** command, allowing to skip autopep8 and isort.
* Fixed an issue in the **update-release-notes** command, where generating release notes for modeling rules schema file caused exception.

## 1.7.4

* Fixed an issue where the **doc-review** command showed irrelevant messages.
* Fixed an issue in **validate**, where backward-compatibility failures prevented other validations from running.
* Fixed an issue in **validate**, where content-like files under infrastructure paths were not ignored.
* Fixed an issue in the AMI mapping, where server versions were missing.
* Change the way the normalize name is set for external files.
* Added dump function to XSIAM pack objects to dulicate the files.
* Fixed an issue where the `contribution_converter` did not support changes made to ApiModules.
* Added name normalization according to new convention to XSIAM content items
* Added playbook modification capabilities in **TestSuite**.
* Fixed an issue in create-content-artifacts where it will not get a normalize name for the item and it will try to duplicate the same file.

## 1.7.3

* Fixed an issue in the **format** command where fail when executed from environment without mdx server available.
* Added `Added a`, `Added an` to the list of allowed changelog prefixes.
* Added support for Indicator Types/Reputations in the **upload** command.
* Fixed an issue when running from a subdirectory of a content repo failed.
* Changing the way we are using XSIAM servers api-keys in **test-content** .
* Added a success message to **postman-codegen**.

## 1.7.2

* Fixed an issue in the **validate** command where incident fields were not found in mappers even when they exist
* Added an ability to provide list of marketplace names as a param attribute to **validate** and **upload**
* Added the file type to the error message when it is not supported.
* Fixed an issue where `contribution_converter` incorrectly mapped _Indicator Field_ objects to the _incidentfield_ directory in contribution zip files.
* Fixed a bug where **validate** returned error on empty inputs not used in playbooks.
* Added the `DEMISTO_SDK_CONTENT_PATH` environment variable, implicitly used in various commands.
* Added link to documentation for error messages regarding use cases and tags.

## 1.7.1

* Fixed an issue where *indicatorTypes* and *betaIntegrations* were not found in the id_set.
* Updated the default general `fromVersion` value on **format** to `6.5.0`
* Fixed an issue where the **validate** command did not fail when the integration yml file name was not the same as the folder containing it.
* Added an option to have **generate-docs** take a Playbooks folder path as input, and generate docs for all playbooks in it.
* Fixed an issue where the suggestion in case of `IF113` included uppercase letters for the `cliName` parameter.
* Added new validation to the **validate** command to fail and list all the file paths of files that are using a deprecated integration command / script / playbook.
* **validate** will no longer fail on playbooks calling subplaybooks that have a higher `fromVersion` value, if  calling the subplaybook has `skipifunavailable=True`.
* Fixed an issue where relative paths were not accessed correctly.
* Running any `demisto-sdk` command in a folder with a `.env` file will load it, temporarily overriding existing environment variables.
* Fixed an issue where **validate** did not properly detect deleted files.
* Added new validations to the **validate** command to verify that the schema file exists for a modeling rule and that the schema and rules keys are empty in the yml file.
* Fixed an issue where *find_type* didn't recognize exported incident types.
* Added a new validation to **validate**, making sure all inputs of a playbook are used.
* Added a new validation to **validate**, making sure all inputs used in a playbook declared in the input section.
* The **format** command will now replace the *fromServerVersion* field with *fromVersion*.

## 1.7.0

* Allowed JSON Handlers to accept kwargs, for custoimzing behavior.
* Fixed an issue where an incorrect error was shown when the `id` of a content item differed from its `name` attribute.
* Fixed an issue where the `preserve_quotes` in ruamel_handler received an incorrect value @icholy
* Fixed an issue where ignoring RM110 error code wasn't working and added a validation to **ALLOWED_IGNORE_ERRORS** to validate that all error codes are inserted in the right format.
* Fixed an issue where the contribution credit text was not added correctly to the pack README.
* Changed the contribution file implementation from markdown to a list of contributor names. The **create-content-artifact** will use this list to prepare the needed credit message.
* Added a new validation to the `XSOAR-linter` in the **lint** command for verifying that demisto.log is not used in the code.
* The **generate-docs** command will now auto-generate the Incident Mirroring section when implemented in an integration.
* Added support to automatically generate release notes for deprecated items in the **update-release-notes** command.
* Fixed an issue causing any command to crash when unable to detect local repository properties.
* Fixed an issue where running in a private gitlab repo caused a warning message to be shown multiple times.
* Added a new validation to the **validate** command to verify that markdown and python files do not contain words related to copyright section.
* Fixed an issue where **lint** crashed when provided an input file path (expecting a directory).

## 1.6.9

* Added a new validation that checks whether a pack should be deprecated.
* Added a new ability to the **format** command to deprecate a pack.
* Fixed an issue where the **validate** command sometimes returned a false negative in cases where there are several sub-playbooks with the same ID.
* Added a new validation to the **validate** command to verify that the docker in use is not deprecated.
* Added support for multiple ApiModules in the **unify** command
* Added a check to **validate** command, preventing use of relative urls in README files.
* Added environment variable **DEMISTO_SDK_MARKETPLACE** expected to affect *MarketplaceTagParser* *marketplace* value. The value will be automatically set when passing *marketplace* arg to the commands **unify**, **zip-packs**, **create-content-artifacts** and **upload**.
* Added slack notifier for build failures on the master branch.
* Added support for modeling and parsing rules in the **split** command.
* Added support for README files in **format** command.
* Added a **validate** check, making sure classifier id and name values match. Updated the classifier **format** to update the id accordingly.
* The **generate-docs** command will now auto-generate the playbook image link by default.
* Added the `--custom-image-link` argument to override.
* Added a new flag to **generate-docs** command, allowing to add a custom image link to a playbook README.
* Added a new validation to the **validate** command to verify that the package directory name is the same as the files contained in the that package.
* Added support in the **unify** command to unify a schema into its Modeling Rule.

## 1.6.8

* Fixed an issue where **validate** did not fail on invalid playbook entities' versions (i.e. subplaybooks or scripts with higher fromversion than their parent playbook).
* Added support for running lint via a remote docker ssh connection. Use `DOCKER_HOST` env variable to specify a remote docker connection, such as: `DOCKER_HOST=ssh://myuser@myhost.com`.
* Fixed an issue where the pack cache in *get_marketplaces* caused the function to return invalid values.
* Fixed an issue where running format on a pack with XSIAM entities would fail.
* Added the new `display_name` field to relevant entities in the **create-id-set** command.
* Added a new validation to the **validate** command to verify the existence of "Reliability" parameter if the integration have reputation command.
* Fixed a bug where terminating the **lint** command failed (`ctrl + c`).
* Removed the validation of a subtype change in integrations and scripts from **validate**.
* Fixed an issue where **download** did not behave as expected when prompting for a version update. Reported by @K-Yo
* Added support for adoption release notes.
* Fixed an issue where **merge-id-sets** failed when a key was missing in one id-set.json.
* Fixed a bug where some mypy messages were not parsed properly in **lint**.
* Added a validation to the **validate** command, failing when '`fromversion`' or '`toversion`' in a content entity are incorrect format.
* Added a validation to the **validate** command, checking if `fromversion` <= `toversion`.
* Fixed an issue where coverage reports used the wrong logging level, marking debug logs as errors.
* Added a new validation to the **validate** command, to check when the discouraged `http` prefixes are used when setting defaultvalue, rather than `https`.
* Added a check to the **lint** command for finding hard-coded usage of the http protocol.
* Locked the dependency on Docker.
* Removed a traceback line from the **init** command templates: BaseIntegration, BaseScript.
* Updated the token in **_add_pr_comment** method from the content-bot token to the xsoar-bot token.

## 1.6.7

* Added the `types-markdown` dependency, adding markdown capabilities to existing linters using the [Markdown](https://pypi.org/project/Markdown/) package.
* Added support in the **format** command to remove nonexistent incident/indicator fields from *layouts/mappers*
* Added the `Note: XXX` and `XXX now generally available.` release notes templates to **doc-review** command.
* Updated the logs shown during the docker build step.
* Removed a false warning about configuring the `GITLAB_TOKEN` environment variable when it's not needed.
* Removed duplicate identifiers for XSIAM integrations.
* Updated the *tags* and *use cases* in pack metadata validation to use the local files only.
* Fixed the error message in checkbox validation where the defaultvalue is wrong and added the name of the variable that should be fixed.
* Added types to `find_type_by_path` under tools.py.
* Fixed an issue where YAML files contained incorrect value type for `tests` key when running `format --deprecate`.
* Added a deprecation message to the `tests:` section of yaml files when running `format --deprecate`.
* Added use case for **validate** on *wizard* objects - set_playbook is mapped to all integrations.
* Added the 'integration-get-indicators' commands to be ignored by the **verify_yml_commands_match_readme** validation, the validation will no longer fail if these commands are not in the readme file.
* Added a new validation to the **validate** command to verify that if the phrase "breaking changes" is present in a pack release notes, a JSON file with the same name exists and contains the relevant breaking changes information.
* Improved logs when running test playbooks (in a build).
* Fixed an issue in **upload** did not include list-type content items. @nicolas-rdgs
* Reverted release notes to old format.

## 1.6.6

* Added debug print when excluding item from ID set due to missing dependency.
* Added a validation to the **validate** command, failing when non-ignorable errors are present in .pack-ignore.
* Fixed an issue where `mdx server` did not close when stopped in mid run.
* Fixed an issue where `-vvv` flag did not print logs on debug level.
* enhanced ***validate*** command to list all command names affected by a backward compatibility break, instead of only one.
* Added support for Wizard content item in the **format**, **validate**, **upload**, **create-id-set**, **find-dependecies** and **create-content-artifacts** commands.
* Added a new flag to the **validate** command, allowing to run specific validations.
* Added support in **unify** and **create-content-artifacts** for displaying different documentations (detailed description + readme) for content items, depending on the marketplace version.
* Fixed an issue in **upload** where list items were not uploaded.
* Added a new validation to **validate** command to verify that *cliName* and *id* keys of the incident field or the indicator field are matches.
* Added the flag '-x', '--xsiam' to **upload** command to upload XSIAM entities to XSIAM server.
* Fixed the integration field *isFetchEvents* to be in lowercase.
* Fixed an issue where **validate -i** run after **format -i** on an existing file in the repo instead of **validate -g**.
* Added the following commands: 'update-remote-data', 'get-modified-remote-data', 'update-remote-system' to be ignored by the **verify_yml_commands_match_readme** validation, the validation will no longer fail if these commands are not in the readme file.
* Updated the release note template to include a uniform format for all items.
* Added HelloWorldSlim template option for *--template* flag in **demisto-sdk init** command.
* Fixed an issue where the HelloWorldSlim template in **demisto-sdk init** command had an integration id that was conflicting with HelloWorld integration id.
* Updated the SDK to use demisto-py 3.1.6, allowing use of a proxy with an environment variable.
* Set the default logger level to `warning`, to avoid unwanted debug logs.
* The **format** command now validates that default value of checkbox parameters is a string 'true' or 'false'.
* Fixed an issue where `FileType.PLAYBOOK` would show instead of `Playbook` in readme error messages.
* Added a new validation to **validate** proper defaultvalue for checkbox fields.

## 1.6.5

* Fixed an issue in the **format** command where the `id` field was overwritten for existing JSON files.
* Fixed an issue where the **doc-review** command was successful even when the release-note is malformed.
* Added timestamps to the `demisto-sdk` logger.
* Added time measurements to **lint**.
* Added the flag '-d', '--dependency' to **find-dependencies** command to get the content items that cause the dependencies between two packs.
* Fixed an issue where **update-release-notes** used the *trigger_id* field instead of the *trigger_name* field.
* Fixed an issue where **doc-review** failed to recognize script names, in scripts using the old file structure.
* Fixed an issue where concurrent processes created by **lint** caused deadlocks when opening files.
* Fixed an issue in the **format** command where `_dev` or `_copy` suffixes weren't removed from the subscript names in playbooks and layouts.
* Fixed an issue where **validate** failed on nonexistent `README.md` files.
* Added support of XSIAM content items to the **validate** command.
* Report **lint** summary results and failed packages after reporting time measurements.

## 1.6.4

* Added the new **generate-yml-from-python** command.
* Added a code *type* indication for integration and script objects in the *ID Set*.
* Added the [Vulture](https://github.com/jendrikseipp/vulture) linter to the pre-commit hook.
* The `demisto-sdk` pack will now be distributed via PyPi with a **wheel** file.
* Fixed a bug where any edited json file that contained a forward slash (`/`) escaped.
* Added a new validation to **validate** command to verify that the metadata *currentVersion* is
the same as the last release note version.
* The **validate** command now checks if there're none-deprecated integration commands that are missing from the readme file.
* Fixed an issue where *dockerimage* changes in Scripts weren't recognized by the **update-release-notes** command.
* Fixed an issue where **update-xsoar-config-file** did not properly insert the marketplace packs list to the file.
* Added the pack name to the known words by default when running the **doc-review** command.
* Added support for new XSIAM entities in **create-id-set** command.
* Added support for new XSIAM entities in **create-content-artifacts** command.
* Added support for Parsing/Modeling Rule content item in the **unify** command.
* Added the integration name, the commands name and the script name to the known words by default when running the **doc-review** command.
* Added an argument '-c' '--custom' to the **unify** command, if True will append to the unified yml name/display/id the custom label provided
* Added support for sub words suggestion in kebab-case sentences when running the **doc-review** command.
* Added support for new XSIAM entities in **update-release-notes** command.
* Enhanced the message of alternative suggestion words shown when running **doc-review** command.
* Fixed an incorrect error message, in case `node` is not installed on the machine.
* Fixed an issue in the **lint** command where the *check-dependent-api-modules* argument was set to true by default.
* Added a new command **generate-unit-tests**.
* Added a new validation to **validate** all SIEM integration have the same suffix.
* Fixed the destination path of the unified parsing/modeling rules in **create-content-artifacts** command.
* Fixed an issue in the **validate** command, where we validated wrongfully the existence of readme file for the *ApiModules* pack.
* Fixed an issue in the **validate** command, where an error message that was displayed for scripts validation was incorrect.
* Fixed an issue in the **validate** and **format** commands where *None* arguments in integration commands caused the commands to fail unexpectedly.
* Added support for running tests on XSIAM machines in the **test-content** command.
* Fixed an issue where the **validate** command did not work properly when deleting non-content items.
* Added the flag '-d', '--dependency' to **find-dependencies** command to get the content items that cause the dependencies between two packs.

## 1.6.3

* **Breaking change**: Fixed a typo in the **validate** `--quiet-bc-validation` flag (was `--quite-bc-validation`). @upstart-swiss
* Dropped support for python 3.7: Demisto-SDK is now supported on Python 3.8 or newer.
* Added an argument to YAMLHandler, allowing to set a maximal width for YAML files. This fixes an issue where a wrong default was used.
* Added the detach mechanism to the **upload** command, If you set the --input-config-file flag, any files in the repo's SystemPacks folder will be detached.
* Added the reattach mechanism to the **upload** command, If you set the --input-config-file flag, any detached item in your XSOAR instance that isn't currently in the repo's SystemPacks folder will be re-attached.
* Fixed an issue in the **validate** command that did not work properly when using the *-g* flag.
* Enhanced the dependency message shown when running **lint**.
* Fixed an issue where **update-release-notes** didn't update the currentVersion in pack_metadata.
* Improved the logging in **test-content** for helping catch typos in external playbook configuration.

## 1.6.2

* Added dependency validation support for core marketplacev2 packs.
* Fixed an issue in **update-release-notes** where suggestion fix failed in validation.
* Fixed a bug where `.env` files didn't load. @nicolas-rdgs
* Fixed a bug where **validate** command failed when the *categories* field in the pack metadata was empty for non-integration packs.
* Added *system* and *item-type* arguments to the **download** command, used when downloading system items.
* Added a validation to **validate**, checking that each script, integration and playbook have a README file. This validation only runs when the command is called with either the `-i` or the `-g` flag.
* Fixed a regression issue with **doc-review**, where the `-g` flag did not work.
* Improved the detection of errors in **doc-review** command.
* The **validate** command now checks if a readme file is empty, only for packs that contain playbooks or were written by a partner.
* The **validate** command now makes sure common contextPath values (e.g. `DBotScore.Score`) have a non-empty description, and **format** populates them automatically.
* Fixed an issue where the **generate-outputs** command did not work properly when examples were provided.
* Fixed an issue in the **generate-outputs** command, where the outputs were not written to the specified output path.
* The **generate-outputs** command can now generate outputs from multiple calls to the same command (useful when different args provide different outputs).
* The **generate-outputs** command can now update a yaml file with new outputs, without deleting or overwriting existing ones.
* Fixed a bug where **doc-review** command failed on existing templates.
* Fixed a bug where **validate** command failed when the word demisto is in the repo README file.
* Added support for adding test-playbooks to the zip file result in *create-content-artifacts* command for marketplacev2.
* Fixed an issue in **find-dependencies** where using the argument *-o* without the argument *--all-packs-dependencies* did not print a proper warning.
* Added a **validate** check to prevent deletion of files whose deletion is not supported by the XSOAR marketplace.
* Removed the support in the *maintenance* option of the *-u* flag in the **update-release-notes** command.
* Added validation for forbidden words and phrases in the **doc-review** command.
* Added a retries mechanism to the **test-content** command to stabilize the build process.
* Added support for all `git` platforms to get remote files.
* Refactored the **format** command's effect on the *fromversion* field:
  * Fixed a bug where the *fromversion* field was removed when modifying a content item.
  * Updated the general default *fromversion* and the default *fromversion* of newly-introduced content items (e.g. `Lists`, `Jobs`).
  * Added an interactive mode functionality for all content types, to ask the user whether to set a default *fromversion*, if could not automatically determine its value. Use `-y` to assume 'yes' as an answer to all prompts and run non-interactively.

## 1.6.1

* Added the '--use-packs-known-words' argument to the **doc-review** command
* Added YAML_Loader to handle yaml files in a standard way across modules, replacing PYYAML.
* Fixed an issue when filtering items using the ID set in the **create-content-artifacts** command.
* Fixed an issue in the **generate-docs** command where tables were generated with an empty description column.
* Fixed an issue in the **split** command where splitting failed when using relative input/output paths.
* Added warning when inferred files are missing.
* Added to **validate** a validation for integration image dimensions, which should be 120x50px.
* Improved an error in the **validate** command to better differentiate between the case where a required fetch parameter is malformed or missing.

## 1.6.0

* Fixed an issue in the **create-id-set** command where similar items from different marketplaces were reported as duplicated.
* Fixed typo in demisto-sdk init
* Fixed an issue where the **lint** command did not handle all container exit codes.
* Add to **validate** a validation for pack name to make sure it is unchanged.
* Added a validation to the **validate** command that verifies that the version in the pack_metdata file is written in the correct format.
* Fixed an issue in the **format** command where missing *fromVersion* field in indicator fields caused an error.

## 1.5.9

* Added option to specify `External Playbook Configuration` to change inputs of Playbooks triggered as part of **test-content**
* Improved performance of the **lint** command.
* Improved performance of the **validate** command when checking README images.
* ***create-id-set*** command - the default value of the **marketplace** argument was changed from ‘xsoar’ to all packs existing in the content repository. When using the command, make sure to pass the relevant marketplace to use.

## 1.5.8

* Fixed an issue where the command **doc-review** along with the argument `--release-notes` failed on yml/json files with invalid schema.
* Fixed an issue where the **lint** command failed on packs using python 3.10

## 1.5.7

* Fixed an issue where reading remote yaml files failed.
* Fixed an issue in **validate** failed with no error message for lists (when no fromVersion field was found).
* Fixed an issue when running **validate** or **format** in a gitlab repository, and failing to determine its project id.
* Added an enhancement to **split**, handling an empty output argument.
* Added the ability to add classifiers and mappers to conf.json.
* Added the Alias field to the incident field schema.

## 1.5.6

* Added 'deprecated' release notes template.
* Fixed an issue where **run-test-playbook** command failed to get the task entries when the test playbook finished with errors.
* Fixed an issue in **validate** command when running with `no-conf-json` argument to ignore the `conf.json` file.
* Added error type text (`ERROR` or `WARNING`) to **validate** error prints.
* Fixed an issue where the **format** command on test playbook did not format the ID to be equal to the name of the test playbook.
* Enhanced the **update-release-notes** command to automatically commit release notes config file upon creation.
* The **validate** command will validate that an indicator field of type html has fromVersion of 6.1.0 and above.
* The **format** command will now add fromVersion 6.1.0 to indicator field of type html.
* Added support for beta integrations in the **format** command.
* Fixed an issue where the **postman-codegen** command failed when called with the `--config-out` flag.
* Removed the integration documentation from the detailed description while performing **split** command to the unified yml file.
* Removed the line which indicates the version of the product from the README.md file for new contributions.

## 1.5.5

* Fixed an issue in the **update-release-notes** command, which did not work when changes were made in multiple packs.
* Changed the **validate** command to fail on missing test-playbooks only if no unittests are found.
* Fixed `to_kebab_case`, it will now deal with strings that have hyphens, commas or periods in them, changing them to be hyphens in the new string.
* Fixed an issue in the **create-id-set** command, where the `source` value included the git token if it was specified in the remote url.
* Fixed an issue in the **merge-id-set** command, where merging fails because of duplicates but the packs are in the XSOAR repo but in different version control.
* Fixed missing `Lists` Content Item as valid `IDSetType`
* Added enhancement for **generate-docs**. It is possible to provide both file or a comma seperated list as `examples`. Also, it's possible to provide more than one example for a script or a command.
* Added feature in **format** to sync YML and JSON files to the `master` file structure.
* Added option to specify `Incident Type`, `Incoming Mapper` and `Classifier` when configuring instance in **test-content**
* added a new command **run-test-playbook** to run a test playbook in a given XSOAR instance.
* Fixed an issue in **format** when running on a modified YML, that the `id` value is not changed to its old `id` value.
* Enhancement for **split** command, replace `ApiModule` code block to `import` when splitting a YML.
* Fixed an issue where indicator types were missing from the pack's content, when uploading using **zip-packs**.
* The request data body format generated in the **postman-codegen** will use the python argument's name and not the raw data argument's name.
* Added the flag '--filter-by-id-set' to **create-content-artifacts** to create artifacts only for items in the given id_set.json.

## 1.5.4

* Fixed an issue with the **format** command when contributing via the UI
* The **format** command will now not remove the `defaultRows` key from incident, indicator and generic fields with `type: grid`.
* Fixed an issue with the **validate** command when a layoutscontainer did not have the `fromversion` field set.
* added a new command **update-xsoar-config-file** to handle your XSOAR Configuration File.
* Added `skipVerify` argument in **upload** command to skip pack signature verification.
* Fixed an issue when the **run** command  failed running when there’s more than one playground, by explicitly using the current user’s playground.
* Added support for Job content item in the **format**, **validate**, **upload**, **create-id-set**, **find-dependecies** and **create-content-artifacts** commands.
* Added a **source** field to the **id_set** entitles.
* Two entitles will not consider as duplicates if they share the same pack and the same source.
* Fixed a bug when duplicates were found in **find_dependencies**.
* Added function **get_current_repo** to `tools`.
* The **postman-codegen** will not have duplicates argument name. It will rename them to the minimum distinguished shared path for each of them.

## 1.5.3

* The **format** command will now set `unsearchable: True` for incident, indicator and generic fields.
* Fixed an issue where the **update-release-notes** command crashes with `--help` flag.
* Added validation to the **validate** command that verifies the `unsearchable` key in incident, indicator and generic fields is set to true.
* Removed a validation that DBotRole should be set for automation that requires elevated permissions to the `XSOAR-linter` in the **lint** command.
* Fixed an issue in **Validate** command where playbooks conditional tasks were mishandeled.
* Added a validation to prevent contributors from using the `fromlicense` key as a configuration parameter in an integration's YML
* Added a validation to ensure that the type for **API token** (and similar) parameters are configured correctly as a `credential` type in the integration configuration YML.
* Added an assertion that checks for duplicated requests' names when generating an integration from a postman collection.
* Added support for [.env files](https://pypi.org/project/python-dotenv/). You can now add a `.env` file to your repository with the logging information instead of setting a global environment variables.
* When running **lint** command with --keep-container flag, the docker images are committed.
* The **validate** command will not return missing test playbook error when given a script with dynamic-section tag.

## 1.5.2

* Added a validation to **update-release-notes** command to ensure that the `--version` flag argument is in the right format.
* added a new command **coverage-analyze** to generate and print coverage reports.
* Fixed an issue in **validate** in repositories which are not in GitHub or GitLab
* Added a validation that verifies that readme image absolute links do not contain the working branch name.
* Added support for List content item in the **format**, **validate**, **download**, **upload**, **create-id-set**, **find-dependecies** and **create-content-artifacts** commands.
* Added a validation to ensure reputation command's default argument is set as an array input.
* Added the `--fail-duplicates` flag for the **merge-id-set** command which will fail the command if duplicates are found.
* Added the `--fail-duplicates` flag for the **create-id-set** command which will fail the command if duplicates are found.

## 1.5.1

* Fixed an issue where **validate** command failed to recognized test playbooks for beta integrations as valid tests.
* Fixed an issue were the **validate** command was falsely recognizing image paths in readme files.
* Fixed an issue where the **upload** command error message upon upload failure pointed to wrong file rather than to the pack metadata.
* Added a validation that verifies that each script which appears in incident fields, layouts or layout containers exists in the id_set.json.
* Fixed an issue where the **postman code-gen** command generated double dots for context outputs when it was not needed.
* Fixed an issue where there **validate** command on release notes file crashed when author image was added or modified.
* Added input handling when running **find-dependencies**, replacing string manipulations.
* Fixed an issue where the **validate** command did not handle multiple playbooks with the same name in the id_set.
* Added support for GitLab repositories in **validate**

## 1.5.0

* Fixed an issue where **upload** command failed to upload packs not under content structure.
* Added support for **init** command to run from non-content repo.
* The **split-yml** has been renamed to **split** and now supports splitting Dashboards from unified Generic Modules.
* Fixed an issue where the skipped tests validation ran on the `ApiModules` pack in the **validate** command.
* The **init** command will now create the `Generic Object` entities directories.
* Fixed an issue where the **format** command failed to recognize changed files from git.
* Fixed an issue where the **json-to-outputs** command failed checking whether `0001-01-01T00:00:00` is of type `Date`
* Added to the **generate context** command to generate context paths for integrations from an example file.
* Fixed an issue where **validate** failed on release notes configuration files.
* Fixed an issue where the **validate** command failed on pack input if git detected changed files outside of `Packs` directory.
* Fixed an issue where **validate** command failed to recognize files inside validated pack when validation release notes, resulting in a false error message for missing entity in release note.
* Fixed an issue where the **download** command failed when downloading an invalid YML, instead of skipping it.

## 1.4.9

* Added validation that the support URL in partner contribution pack metadata does not lead to a GitHub repo.
* Enhanced ***generate-docs*** with default `additionalinformation` (description) for common parameters.
* Added to **validate** command a validation that a content item's id and name will not end with spaces.
* The **format** command will now remove trailing whitespaces from content items' id and name fields.
* Fixed an issue where **update-release-notes** could fail on files outside the user given pack.
* Fixed an issue where the **generate-test-playbook** command would not place the playbook in the proper folder.
* Added to **validate** command a validation that packs with `Iron Bank` uses the latest docker from Iron Bank.
* Added to **update-release-notes** command support for `Generic Object` entities.
* Fixed an issue where playbook `fromversion` mismatch validation failed even if `skipunavailable` was set to true.
* Added to the **create artifacts** command support for release notes configuration file.
* Added validation to **validate** for release notes config file.
* Added **isoversize** and **isautoswitchedtoquietmode** fields to the playbook schema.
* Added to the **update-release-notes** command `-bc` flag to generate template for breaking changes version.
* Fixed an issue where **validate** did not search description files correctly, leading to a wrong warning message.

## 1.4.8

* Fixed an issue where yml files with `!reference` failed to load properly.
* Fixed an issue when `View Integration Documentation` button was added twice during the download and re-upload.
* Fixed an issue when `(Partner Contribution)` was added twice to the display name during the download and re-upload.
* Added the following enhancements in the **generate-test-playbook** command:
  * Added the *--commands* argument to generate tasks for specific commands.
  * Added the *--examples* argument to get the command examples file path and generate tasks from the commands and arguments specified there.
  * Added the *--upload* flag to specify whether to upload the test playbook after the generation.
  * Fixed the output condition generation for outputs of type `Boolean`.

## 1.4.7

* Fixed an issue where an empty list for a command context didn't produce an indication other than an empty table.
* Fixed an issue where the **format** command has incorrectly recognized on which files to run when running using git.
* Fixed an issue where author image validations were not checked properly.
* Fixed an issue where new old-formatted scripts and integrations were not validated.
* Fixed an issue where the wording in the from version validation error for subplaybooks was incorrect.
* Fixed an issue where the **update-release-notes** command used the old docker image version instead of the new when detecting a docker change.
* Fixed an issue where the **generate-test-playbook** command used an incorrect argument name as default
* Fixed an issue where the **json-to-outputs** command used an incorrect argument name as default when using `-d`.
* Fixed an issue where validations failed while trying to validate non content files.
* Fixed an issue where README validations did not work post VS Code formatting.
* Fixed an issue where the description validations were inconsistent when running through an integration file or a description file.

## 1.4.6

* Fixed an issue where **validate** suggests, with no reason, running **format** on missing mandatory keys in yml file.
* Skipped existence of TestPlaybook check on community and contribution integrations.
* Fixed an issue where pre-commit didn't run on the demisto_sdk/commands folder.
* The **init** command will now change the script template name in the code to the given script name.
* Expanded the validations performed on beta integrations.
* Added support for PreProcessRules in the **format**, **validate**, **download**, and **create-content-artifacts** commands.
* Improved the error messages in **generate-docs**, if an example was not provided.
* Added to **validate** command a validation that a content entity or a pack name does not contain the words "partner" and "community".
* Fixed an issue where **update-release-notes** ignores *--text* flag while using *-f*
* Fixed the outputs validations in **validate** so enrichment commands will not be checked to have DBotScore outputs.
* Added a new validation to require the dockerimage key to exist in an integration and script yml files.
* Enhanced the **generate-test-playbook** command to use only integration tested on commands, rather than (possibly) other integrations implementing them.
* Expanded unify command to support GenericModules - Unifies a GenericModule object with its Dashboards.
* Added validators for generic objects:
  * Generic Field validator - verify that the 'fromVersion' field is above 6.5.0, 'group' field equals 4 and 'id' field starts with the prefix 'generic_'.
  * Generic Type validator - verify that the 'fromVersion' field is above 6.5.0
  * Generic Module validator - verify that the 'fromVersion' field is above 6.5.0
  * Generic Definition validator - verify that the 'fromVersion' field is above 6.5.0
* Expanded Format command to support Generic Objects - Fixes generic objects according to their validations.
* Fixed an issue where the **update-release-notes** command did not handle ApiModules properly.
* Added option to enter a dictionary or json of format `[{field_name:description}]` in the **json-to-outputs** command,
  with the `-d` flag.
* Improved the outputs for the **format** command.
* Fixed an issue where the validations performed after the **format** command were inconsistent with **validate**.
* Added to the **validate** command a validation for the author image.
* Updated the **create-content-artifacts** command to support generic modules, definitions, fields and types.
* Added an option to ignore errors for file paths and not only file name in .pack-ignore file.

## 1.4.5

* Enhanced the **postman-codegen** command to name all generated arguments with lower case.
* Fixed an issue where the **find-dependencies** command miscalculated the dependencies for playbooks that use generic commands.
* Fixed an issue where the **validate** command failed in external repositories in case the DEMISTO_SDK_GITHUB_TOKEN was not set.
* Fixed an issue where **openapi-codegen** corrupted the swagger file by overwriting configuration to swagger file.
* Updated the **upload** command to support uploading zipped packs to the marketplace.
* Added to the **postman-codegen** command support of path variables.
* Fixed an issue where **openapi-codegen** entered into an infinite loop on circular references in the swagger file.
* The **format** command will now set `fromVersion: 6.2.0` for widgets with 'metrics' data type.
* Updated the **find-dependencies** command to support generic modules, definitions, fields and types.
* Fixed an issue where **openapi-codegen** tried to extract reference example outputs, leading to an exception.
* Added an option to ignore secrets automatically when using the **init** command to create a pack.
* Added a tool that gives the ability to temporarily suppress console output.

## 1.4.4

* When formatting incident types with Auto-Extract rules and without mode field, the **format** command will now add the user selected mode.
* Added new validation that DBotRole is set for scripts that requires elevated permissions to the `XSOAR-linter` in the **lint** command.
* Added url escaping to markdown human readable section in generate docs to avoid autolinking.
* Added a validation that mapper's id and name are matching. Updated the format of mapper to include update_id too.
* Added a validation to ensure that image paths in the README files are valid.
* Fixed **find_type** function to correctly find test files, such as, test script and test playbook.
* Added scheme validations for the new Generic Object Types, Fields, and Modules.
* Renamed the flag *--input-old-version* to *--old-version* in the **generate-docs** command.
* Refactored the **update-release-notes** command:
  * Replaced the *--all* flag with *--use-git* or *-g*.
  * Added the *--force* flag to update the pack release notes without changes in the pack.
  * The **update-release-notes** command will now update all dependent integrations on ApiModule change, even if not specified.
  * If more than one pack has changed, the full list of updated packs will be printed at the end of **update-release-notes** command execution.
  * Fixed an issue where the **update-release-notes** command did not add docker image release notes entry for release notes file if a script was changed.
  * Fixed an issue where the **update-release-notes** command did not detect changed files that had the same name.
  * Fixed an issue in the **update-release-notes** command where the version support of JSON files was mishandled.
* Fixed an issue where **format** did not skip files in test and documentation directories.
* Updated the **create-id-set** command to support generic modules, definitions, fields and types.
* Changed the **convert** command to generate old layout fromversion to 5.0.0 instead of 4.1.0
* Enhanced the command **postman-codegen** with type hints for templates.

## 1.4.3

* Fixed an issue where **json-to-outputs** command returned an incorrect output when json is a list.
* Fixed an issue where if a pack README.md did not exist it could cause an error in the validation process.
* Fixed an issue where the *--name* was incorrectly required in the **init** command.
* Adding the option to run **validate** on a specific path while using git (*-i* & *-g*).
* The **format** command will now change UUIDs in .yml and .json files to their respective content entity name.
* Added a playbook validation to check if a task sub playbook exists in the id set in the **validate** command.
* Added the option to add new tags/usecases to the approved list and to the pack metadata on the same pull request.
* Fixed an issue in **test_content** where when different servers ran tests for the same integration, the server URL parameters were not set correctly.
* Added a validation in the **validate** command to ensure that the ***endpoint*** command is configured correctly in yml file.
* Added a warning when pack_metadata's description field is longer than 130 characters.
* Fixed an issue where a redundant print occurred on release notes validation.
* Added new validation in the **validate** command to ensure that the minimal fromVersion in a widget of type metrics will be 6.2.0.
* Added the *--release-notes* flag to demisto-sdk to get the current version release notes entries.

## 1.4.2

* Added to `pylint` summary an indication if a test was skipped.
* Added to the **init** command the option to specify fromversion.
* Fixed an issue where running **init** command without filling the metadata file.
* Added the *--docker-timeout* flag in the **lint** command to control the request timeout for the Docker client.
* Fixed an issue where **update-release-notes** command added only one docker image release notes entry for release notes file, and not for every entity whom docker image was updated.
* Added a validation to ensure that incident/indicator fields names starts with their pack name in the **validate** command. (Checked only for new files and only when using git *-g*)
* Updated the **find-dependencies** command to return the 'dependencies' according the layout type ('incident', 'indicator').
* Enhanced the "vX" display name validation for scripts and integrations in the **validate** command to check for every versioned script or integration, and not only v2.
* Added the *--fail-duplicates* flag for the **create-id-set** command which will fail the command if duplicates are found.
* Added to the **generate-docs** command automatic addition to git when a new readme file is created.

## 1.4.1

* When in private repo without `DEMSITO_SDK_GITHUB_TOKEN` configured, get_remote_file will take files from the local origin/master.
* Enhanced the **unify** command when giving input of a file and not a directory return a clear error message.
* Added a validation to ensure integrations are not skipped and at least one test playbook is not skipped for each integration or script.
* Added to the Content Tests support for `context_print_dt`, which queries the incident context and prints the result as a json.
* Added new validation for the `xsoar_config.json` file in the **validate** command.
* Added a version differences section to readme in **generate-docs** command.
* Added the *--docs-format* flag in the **integration-diff** command to get the output in README format.
* Added the *--input-old-version* and *--skip-breaking-changes* flags in the **generate-docs** command to get the details for the breaking section and to skip the breaking changes section.

## 1.4.0

* Enable passing a comma-separated list of paths for the `--input` option of the **lint** command.
* Added new validation of unimplemented test-module command in the code to the `XSOAR-linter` in the **lint** command.
* Fixed the **generate-docs** to handle integration authentication parameter.
* Added a validation to ensure that description and README do not contain the word 'Demisto'.
* Improved the deprecated message validation required from playbooks and scripts.
* Added the `--quite-bc-validation` flag for the **validate** command to run the backwards compatibility validation in quite mode (errors is treated like warnings).
* Fixed the **update release notes** command to display a name for old layouts.
* Added the ability to append to the pack README credit to contributors.
* Added identification for parameter differences in **integration-diff** command.
* Fixed **format** to use git as a default value.
* Updated the **upload** command to support reports.
* Fixed an issue where **generate-docs** command was displaying 'None' when credentials parameter display field configured was not configured.
* Fixed an issue where **download** did not return exit code 1 on failure.
* Updated the validation that incident fields' names do not contain the word incident will aplly to core packs only.
* Added a playbook validation to verify all conditional tasks have an 'else' path in **validate** command.
* Renamed the GitHub authentication token environment variable `GITHUB_TOKEN` to `DEMITO_SDK_GITHUB_TOKEN`.
* Added to the **update-release-notes** command automatic addition to git when new release notes file is created.
* Added validation to ensure that integrations, scripts, and playbooks do not contain the entity type in their names.
* Added the **convert** command to convert entities between XSOAR versions.
* Added the *--deprecate* flag in **format** command to deprecate integrations, scripts, and playbooks.
* Fixed an issue where ignoring errors did not work when running the **validate** command on specific files (-i).

## 1.3.9

* Added a validation verifying that the pack's README.md file is not equal to pack description.
* Fixed an issue where the **Assume yes** flag did not work properly for some entities in the **format** command.
* Improved the error messages for separators in folder and file names in the **validate** command.
* Removed the **DISABLE_SDK_VERSION_CHECK** environment variable. To disable new version checks, use the **DEMISTO_SDK_SKIP_VERSION_CHECK** envirnoment variable.
* Fixed an issue where the demisto-sdk version check failed due to a rate limit.
* Fixed an issue with playbooks scheme validation.

## 1.3.8

* Updated the **secrets** command to work on forked branches.

## 1.3.7

* Added a validation to ensure correct image and description file names.
* Fixed an issue where the **validate** command failed when 'display' field in credentials param in yml is empty but 'displaypassword' was provided.
* Added the **integration-diff** command to check differences between two versions of an integration and to return a report of missing and changed elements in the new version.
* Added a validation verifying that the pack's README.md file is not missing or empty for partner packs or packs contains use cases.
* Added a validation to ensure that the integration and script folder and file names will not contain separators (`_`, `-`, ``).
* When formatting new pack, the **format** command will set the *fromversion* key to 5.5.0 in the new files without fromversion.

## 1.3.6

* Added a validation that core packs are not dependent on non-core packs.
* Added a validation that a pack name follows XSOAR standards.
* Fixed an issue where in some cases the `get_remote_file` function failed due to an invalid path.
* Fixed an issue where running **update-release-notes** with updated integration logo, did not detect any file changes.
* Fixed an issue where the **create-id-set** command did not identify unified integrations correctly.
* Fixed an issue where the `CommonTypes` pack was not identified as a dependency for all feed integrations.
* Added support for running SDK commands in private repositories.
* Fixed an issue where running the **init** command did not set the correct category field in an integration .yml file for a newly created pack.
* When formatting new contributed pack, the **format** command will set the *fromversion* key to 6.0.0 in the relevant files.
* If the environment variable "DISABLE_SDK_VERSION_CHECK" is define, the demisto-sdk will no longer check for newer version when running a command.
* Added the `--use-pack-metadata` flag for the **find-dependencies** command to update the calculated dependencies using the the packs metadata files.
* Fixed an issue where **validate** failed on scripts in case the `outputs` field was set to `None`.
* Fixed an issue where **validate** was failing on editing existing release notes.
* Added a validation for README files verifying that the file doesn't contain template text copied from HelloWorld or HelloWorldPremium README.

## 1.3.5

* Added a validation that layoutscontainer's id and name are matching. Updated the format of layoutcontainer to include update_id too.
* Added a validation that commands' names and arguments in core packs, or scripts' arguments do not contain the word incident.
* Fixed issue where running the **generate-docs** command with -c flag ran all the commands and not just the commands specified by the flag.
* Fixed the error message of the **validate** command to not always suggest adding the *description* field.
* Fixed an issue where running **format** on feed integration generated invalid parameter structure.
* Fixed an issue where the **generate-docs** command did not add all the used scripts in a playbook to the README file.
* Fixed an issue where contrib/partner details might be added twice to the same file, when using unify and create-content-artifacts commands
* Fixed issue where running **validate** command on image-related integration did not return the correct outputs to json file.
* When formatting playbooks, the **format** command will now remove empty fields from SetIncident, SetIndicator, CreateNewIncident, CreateNewIndicator script arguments.
* Added an option to fill in the developer email when running the **init** command.

## 1.3.4

* Updated the **validate** command to check that the 'additionalinfo' field only contains the expected value for feed required parameters and not equal to it.
* Added a validation that community/partner details are not in the detailed description file.
* Added a validation that the Use Case tag in pack_metadata file is only used when the pack contains at least one PB, Incident Type or Layout.
* Added a validation that makes sure outputs in integrations are matching the README file when only README has changed.
* Added the *hidden* field to the integration schema.
* Fixed an issue where running **format** on a playbook whose `name` does not equal its `id` would cause other playbooks who use that playbook as a sub-playbook to fail.
* Added support for local custom command configuration file `.demisto-sdk-conf`.
* Updated the **format** command to include an update to the description file of an integration, to remove community/partner details.

## 1.3.3

* Fixed an issue where **lint** failed where *.Dockerfile* exists prior running the lint command.
* Added FeedHelloWorld template option for *--template* flag in **demisto-sdk init** command.
* Fixed issue where **update-release-notes** deleted release note file if command was called more than once.
* Fixed issue where **update-release-notes** added docker image release notes every time the command was called.
* Fixed an issue where running **update-release-notes** on a pack with newly created integration, had also added a docker image entry in the release notes.
* Fixed an issue where `XSOAR-linter` did not find *NotImplementedError* in main.
* Added validation for README files verifying their length (over 30 chars).
* When using *-g* flag in the **validate** command it will now ignore untracked files by default.
* Added the *--include-untracked* flag to the **validate** command to include files which are untracked by git in the validation process.
* Improved the `pykwalify` error outputs in the **validate** command.
* Added the *--print-pykwalify* flag to the **validate** command to print the unchanged output from `pykwalify`.

## 1.3.2

* Updated the format of the outputs when using the *--json-file* flag to create a JSON file output for the **validate** and **lint** commands.
* Added the **doc-review** command to check spelling in .md and .yml files as well as a basic release notes review.
* Added a validation that a pack's display name does not already exist in content repository.
* Fixed an issue where the **validate** command failed to detect duplicate params in an integration.
* Fixed an issue where the **validate** command failed to detect duplicate arguments in a command in an integration.

## 1.3.1

* Fixed an issue where the **validate** command failed to validate the release notes of beta integrations.
* Updated the **upload** command to support indicator fields.
* The **validate** and **update-release-notes** commands will now check changed files against `demisto/master` if it is configured locally.
* Fixed an issue where **validate** would incorrectly identify files as renamed.
* Added a validation that integration properties (such as feed, mappers, mirroring, etc) are not removed.
* Fixed an issue where **validate** failed when comparing branch against commit hash.
* Added the *--no-pipenv* flag to the **split-yml** command.
* Added a validation that incident fields and incident types are not removed from mappers.
* Fixed an issue where the *c
reate-id-set* flag in the *validate* command did not work while not using git.
* Added the *hiddenusername* field to the integration schema.
* Added a validation that images that are not integration images, do not ask for a new version or RN

## 1.3.0

* Do not collect optional dependencies on indicator types reputation commands.
* Fixed an issue where downloading indicator layoutscontainer objects failed.
* Added a validation that makes sure outputs in integrations are matching the README file.
* Fixed an issue where the *create-id-set* flag in the **validate** command did not work.
* Added a warning in case no id_set file is found when running the **validate** command.
* Fixed an issue where changed files were not recognised correctly on forked branches in the **validate** and the **update-release-notes** commands.
* Fixed an issue when files were classified incorrectly when running *update-release-notes*.
* Added a validation that integration and script file paths are compatible with our convention.
* Fixed an issue where id_set.json file was re created whenever running the generate-docs command.
* added the *--json-file* flag to create a JSON file output for the **validate** and **lint** commands.

## 1.2.19

* Fixed an issue where merge id_set was not updated to work with the new entity of Packs.
* Added a validation that the playbook's version matches the version of its sub-playbooks, scripts, and integrations.

## 1.2.18

* Changed the *skip-id-set-creation* flag to *create-id-set* in the **validate** command. Its default value will be False.
* Added support for the 'cve' reputation command in default arg validation.
* Filter out generic and reputation command from scripts and playbooks dependencies calculation.
* Added support for the incident fields in outgoing mappers in the ID set.
* Added a validation that the taskid field and the id field under the task field are both from uuid format and contain the same value.
* Updated the **format** command to generate uuid value for the taskid field and for the id under the task field in case they hold an invalid values.
* Exclude changes from doc_files directory on validation.
* Added a validation that an integration command has at most one default argument.
* Fixing an issue where pack metadata version bump was not enforced when modifying an old format (unified) file.
* Added validation that integration parameter's display names are capitalized and spaced using whitespaces and not underscores.
* Fixed an issue where beta integrations where not running deprecation validations.
* Allowed adding additional information to the deprecated description.
* Fixing an issue when escaping less and greater signs in integration params did not work as expected.

## 1.2.17

* Added a validation that the classifier of an integration exists.
* Added a validation that the mapper of an integration exists.
* Added a validation that the incident types of a classifier exist.
* Added a validation that the incident types of a mapper exist.
* Added support for *text* argument when running **demisto-sdk update-release-notes** on the ApiModules pack.
* Added a validation for the minimal version of an indicator field of type grid.
* Added new validation for incident and indicator fields in classifiers mappers and layouts exist in the content.
* Added cache for get_remote_file to reducing failures from accessing the remote repo.
* Fixed an issue in the **format** command where `_dev` or `_copy` suffixes weren't removed from the `id` of the given playbooks.
* Playbook dependencies from incident and indicator fields are now marked as optional.
* Mappers dependencies from incident types and incident fields are now marked as optional.
* Classifier dependencies from incident types are now marked as optional.
* Updated **demisto-sdk init** command to no longer create `created` field in pack_metadata file
* Updated **generate-docs** command to take the parameters names in setup section from display field and to use additionalinfo field when exist.
* Using the *verbose* argument in the **find-dependencies** command will now log to the console.
* Improved the deprecated message validation required from integrations.
* Fixed an issue in the **generate-docs** command where **Context Example** section was created when it was empty.

## 1.2.16

* Added allowed ignore errors to the *IDSetValidator*.
* Fixed an issue where an irrelevant id_set validation ran in the **validate** command when using the *--id-set* flag.
* Fixed an issue were **generate-docs** command has failed if a command did not exist in commands permissions file.
* Improved a **validate** command message for missing release notes of api module dependencies.

## 1.2.15

* Added the *ID101* to the allowed ignored errors.

## 1.2.14

* SDK repository is now mypy check_untyped_defs complaint.
* The lint command will now ignore the unsubscriptable-object (E1136) pylint error in dockers based on python 3.9 - this will be removed once a new pylint version is released.
* Added an option for **format** to run on a whole pack.
* Added new validation of unimplemented commands from yml in the code to `XSOAR-linter`.
* Fixed an issue where Auto-Extract fields were only checked for newly added incident types in the **validate** command.
* Added a new warning validation of direct access to args/params dicts to `XSOAR-linter`.

## 1.2.13

* Added new validation of indicators usage in CommandResults to `XSOAR-linter`.
* Running **demisto-sdk lint** will automatically run on changed files (same behavior as the -g flag).
* Removed supported version message from the documentation when running **generate_docs**.
* Added a print to indicate backwards compatibility is being checked in **validate** command.
* Added a percent print when running the **validate** command with the *-a* flag.
* Fixed a regression in the **upload** command where it was ignoring `DEMISTO_VERIFY_SSL` env var.
* Fixed an issue where the **upload** command would fail to upload beta integrations.
* Fixed an issue where the **validate** command did not create the *id_set.json* file when running with *-a* flag.
* Added price change validation in the **validate** command.
* Added validations that checks in read-me for empty sections or leftovers from the auto generated read-me that should be changed.
* Added new code validation for *NotImplementedError* to raise a warning in `XSOAR-linter`.
* Added validation for support types in the pack metadata file.
* Added support for *--template* flag in **demisto-sdk init** command.
* Fixed an issue with running **validate** on master branch where the changed files weren't compared to previous commit when using the *-g* flag.
* Fixed an issue where the `XSOAR-linter` ran *NotImplementedError* validation on scripts.
* Added support for Auto-Extract feature validation in incident types in the **validate** command.
* Fixed an issue in the **lint** command where the *-i* flag was ignored.
* Improved **merge-id-sets** command to support merge between two ID sets that contain the same pack.
* Fixed an issue in the **lint** command where flake8 ran twice.

## 1.2.12

* Bandit now reports also on medium severity issues.
* Fixed an issue with support for Docker Desktop on Mac version 2.5.0+.
* Added support for vulture and mypy linting when running without docker.
* Added support for *prev-ver* flag in **update-release-notes** command.
* Improved retry support when building docker images for linting.
* Added the option to create an ID set on a specific pack in **create-id-set** command.
* Added the *--skip-id-set-creation* flag to **validate** command in order to add the capability to run validate command without creating id_set validation.
* Fixed an issue where **validate** command checked docker image tag on ApiModules pack.
* Fixed an issue where **find-dependencies** did not calculate dashboards and reports dependencies.
* Added supported version message to the documentation and release notes files when running **generate_docs** and **update-release-notes** commands respectively.
* Added new code validations for *NotImplementedError* exception raise to `XSOAR-linter`.
* Command create-content-artifacts additional support for **Author_image.png** object.
* Fixed an issue where schemas were not enforced for incident fields, indicator fields and old layouts in the validate command.
* Added support for **update-release-notes** command to update release notes according to master branch.

## 1.2.11

* Fixed an issue where the ***generate-docs*** command reset the enumeration of line numbering after an MD table.
* Updated the **upload** command to support mappers.
* Fixed an issue where exceptions were no printed in the **format** while the *--verbose* flag is set.
* Fixed an issue where *--assume-yes* flag did not work in the **format** command when running on a playbook without a `fromversion` field.
* Fixed an issue where the **format** command would fail in case `conf.json` file was not found instead of skipping the update.
* Fixed an issue where integration with v2 were recognised by the `name` field instead of the `display` field in the **validate** command.
* Added a playbook validation to check if a task script exists in the id set in the **validate** command.
* Added new integration category `File Integrity Management` in the **validate** command.

## 1.2.10

* Added validation for approved content pack use-cases and tags.
* Added new code validations for *CommonServerPython* import to `XSOAR-linter`.
* Added *default value* and *predefined values* to argument description in **generate-docs** command.
* Added a new validation that checks if *get-mapping-fields* command exists if the integration schema has *{ismappable: true}* in **validate** command.
* Fixed an issue where the *--staged* flag recognised added files as modified in the **validate** command.
* Fixed an issue where a backwards compatibility warning was raised for all added files in the **validate** command.
* Fixed an issue where **validate** command failed when no tests were given for a partner supported pack.
* Updated the **download** command to support mappers.
* Fixed an issue where the ***format*** command added a duplicate parameter.
* For partner supported content packs, added support for a list of emails.
* Removed validation of README files from the ***validate*** command.
* Fixed an issue where the ***validate*** command required release notes for ApiModules pack.

## 1.2.9

* Fixed an issue in the **openapi_codegen** command where it created duplicate functions name from the swagger file.
* Fixed an issue in the **update-release-notes** command where the *update type* argument was not verified.
* Fixed an issue in the **validate** command where no error was raised in case a non-existing docker image was presented.
* Fixed an issue in the **format** command where format failed when trying to update invalid Docker image.
* The **format** command will now preserve the **isArray** argument in integration's reputation commands and will show a warning if it set to **false**.
* Fixed an issue in the **lint** command where *finally* clause was not supported in main function.
* Fixed an issue in the **validate** command where changing any entity ID was not validated.
* Fixed an issue in the **validate** command where *--staged* flag did not bring only changed files.
* Fixed the **update-release-notes** command to ignore changes in the metadata file.
* Fixed the **validate** command to ignore metadata changes when checking if a version bump is needed.

## 1.2.8

* Added a new validation that checks in playbooks for the usage of `DeleteContext` in **validate** command.
* Fixed an issue in the **upload** command where it would try to upload content entities with unsupported versions.
* Added a new validation that checks in playbooks for the usage of specific instance in **validate** command.
* Added the **--staged** flag to **validate** command to run on staged files only.

## 1.2.7

* Changed input parameters in **find-dependencies** command.
  * Use ***-i, --input*** instead of ***-p, --path***.
  * Use ***-idp, --id-set-path*** instead of ***-i, --id-set-path***.
* Fixed an issue in the **unify** command where it crashed on an integration without an image file.
* Fixed an issue in the **format** command where unnecessary files were not skipped.
* Fixed an issue in the **update-release-notes** command where the *text* argument was not respected in all cases.
* Fixed an issue in the **validate** command where a warning about detailed description was given for unified or deprecated integrations.
* Improved the error returned by the **validate** command when running on files using the old format.

## 1.2.6

* No longer require setting `DEMISTO_README_VALIDATION` env var to enable README mdx validation. Validation will now run automatically if all necessary node modules are available.
* Fixed an issue in the **validate** command where the `--skip-pack-dependencies` would not skip id-set creation.
* Fixed an issue in the **validate** command where validation would fail if supplied an integration with an empty `commands` key.
* Fixed an issue in the **validate** command where validation would fail due to a required version bump for packs which are not versioned.
* Will use env var `DEMISTO_VERIFY_SSL` to determine if to use a secure connection for commands interacting with the Server when `--insecure` is not passed. If working with a local Server without a trusted certificate, you can set env var `DEMISTO_VERIFY_SSL=no` to avoid using `--insecure` on each command.
* Unifier now adds a link to the integration documentation to the integration detailed description.
* Fixed an issue in the **secrets** command where ignored secrets were not skipped.

## 1.2.5

* Added support for special fields: *defaultclassifier*, *defaultmapperin*, *defaultmapperout* in **download** command.
* Added -y option **format** command to assume "yes" as answer to all prompts and run non-interactively
* Speed up improvements for `validate` of README files.
* Updated the **format** command to adhere to the defined content schema and sub-schemas, aligning its behavior with the **validate** command.
* Added support for canvasContextConnections files in **format** command.

## 1.2.4

* Updated detailed description for community integrations.

## 1.2.3

* Fixed an issue where running **validate** failed on playbook with task that adds tags to the evidence data.
* Added the *displaypassword* field to the integration schema.
* Added new code validations to `XSOAR-linter`.
  * As warnings messages:
    * `demisto.params()` should be used only inside main function.
    * `demisto.args()` should be used only inside main function.
    * Functions args should have type annotations.
* Added `fromversion` field validation to test playbooks and scripts in **validate** command.

## 1.2.2

* Add support for warning msgs in the report and summary to **lint** command.
* Fixed an issue where **json-to-outputs** determined bool values as int.
* Fixed an issue where **update-release-notes** was crushing on `--all` flag.
* Fixed an issue where running **validate**, **update-release-notes** outside of content repo crushed without a meaningful error message.
* Added support for layoutscontainer in **init** contribution flow.
* Added a validation for tlp_color param in feeds in **validate** command.
* Added a validation for removal of integration parameters in **validate** command.
* Fixed an issue where **update-release-notes** was failing with a wrong error message when no pack or input was given.
* Improved formatting output of the **generate-docs** command.
* Add support for env variable *DEMISTO_SDK_ID_SET_REFRESH_INTERVAL*. Set this env variable to the refresh interval in minutes. The id set will be regenerated only if the refresh interval has passed since the last generation. Useful when generating Script documentation, to avoid re-generating the id_set every run.
* Added new code validations to `XSOAR-linter`.
  * As error messages:
    * Longer than 10 seconds sleep statements for non long running integrations.
    * exit() usage.
    * quit() usage.
  * As warnings messages:
    * `demisto.log` should not be used.
    * main function existence.
    * `demito.results` should not be used.
    * `return_output` should not be used.
    * try-except statement in main function.
    * `return_error` usage in main function.
    * only once `return_error` usage.
* Fixed an issue where **lint** command printed logs twice.
* Fixed an issue where *suffix* did not work as expected in the **create-content-artifacts** command.
* Added support for *prev-ver* flag in **lint** and **secrets** commands.
* Added support for *text* flag to **update-release-notes** command to add the same text to all release notes.
* Fixed an issue where **validate** did not recognize added files if they were modified locally.
* Added a validation that checks the `fromversion` field exists and is set to 5.0.0 or above when working or comparing to a non-feature branch in **validate** command.
* Added a validation that checks the certification field in the pack_metadata file is valid in **validate** command.
* The **update-release-notes** command will now automatically add docker image update to the release notes.

## 1.2.1

* Added an additional linter `XSOAR-linter` to the **lint** command which custom validates py files. currently checks for:
  * `Sys.exit` usages with non zero value.
  * Any `Print` usages.
* Fixed an issue where renamed files were failing on *validate*.
* Fixed an issue where single changed files did not required release notes update.
* Fixed an issue where doc_images required release-notes and validations.
* Added handling of dependent packs when running **update-release-notes** on changed *APIModules*.
  * Added new argument *--id-set-path* for id_set.json path.
  * When changes to *APIModule* is detected and an id_set.json is available - the command will update the dependent pack as well.
* Added handling of dependent packs when running **validate** on changed *APIModules*.
  * Added new argument *--id-set-path* for id_set.json path.
  * When changes to *APIModule* is detected and an id_set.json is available - the command will validate that the dependent pack has release notes as well.
* Fixed an issue where the find_type function didn't recognize file types correctly.
* Fixed an issue where **update-release-notes** command did not work properly on Windows.
* Added support for indicator fields in **update-release-notes** command.
* Fixed an issue where files in test dirs where being validated.

## 1.2.0

* Fixed an issue where **format** did not update the test playbook from its pack.
* Fixed an issue where **validate** validated non integration images.
* Fixed an issue where **update-release-notes** did not identified old yml integrations and scripts.
* Added revision templates to the **update-release-notes** command.
* Fixed an issue where **update-release-notes** crashed when a file was renamed.
* Fixed an issue where **validate** failed on deleted files.
* Fixed an issue where **validate** validated all images instead of packs only.
* Fixed an issue where a warning was not printed in the **format** in case a non-supported file type is inputted.
* Fixed an issue where **validate** did not fail if no release notes were added when adding files to existing packs.
* Added handling of incorrect layout paths via the **format** command.
* Refactor **create-content-artifacts** command - Efficient artifacts creation and better logging.
* Fixed an issue where image and description files were not handled correctly by **validate** and **update-release-notes** commands.
* Fixed an issue where the **format** command didn't remove all extra fields in a file.
* Added an error in case an invalid id_set.json file is found while running the **validate** command.
* Added fetch params checks to the **validate** command.

## 1.1.11

* Added line number to secrets' path in **secrets** command report.
* Fixed an issue where **init** a community pack did not present the valid support URL.
* Fixed an issue where **init** offered a non relevant pack support type.
* Fixed an issue where **lint** did not pull docker images for powershell.
* Fixed an issue where **find-dependencies** did not find all the script dependencies.
* Fixed an issue where **find-dependencies** did not collect indicator fields as dependencies for playbooks.
* Updated the **validate** and the **secrets** commands to be less dependent on regex.
* Fixed an issue where **lint** did not run on circle when docker did not return ping.
* Updated the missing release notes error message (RN106) in the **Validate** command.
* Fixed an issue where **Validate** would return missing release notes when two packs with the same substring existed in the modified files.
* Fixed an issue where **update-release-notes** would add duplicate release notes when two packs with the same substring existed in the modified files.
* Fixed an issue where **update-release-notes** would fail to bump new versions if the feature branch was out of sync with the master branch.
* Fixed an issue where a non-descriptive error would be returned when giving the **update-release-notes** command a pack which can not be found.
* Added dependencies check for *widgets* in **find-dependencies** command.
* Added a `update-docker` flag to **format** command.
* Added a `json-to-outputs` flag to the **run** command.
* Added a verbose (`-v`) flag to **format** command.
* Fixed an issue where **download** added the prefix "playbook-" to the name of playbooks.

## 1.1.10

* Updated the **init** command. Relevant only when passing the *--contribution* argument.
  * Added the *--author* option.
  * The *support* field of the pack's metadata is set to *community*.
* Added a proper error message in the **Validate** command upon a missing description in the root of the yml.
* **Format** now works with a relative path.
* **Validate** now fails when all release notes have been excluded.
* Fixed issue where correct error message would not propagate for invalid images.
* Added the *--skip-pack-dependencies* flag to **validate** command to skip pack dependencies validation. Relevant when using the *-g* flag.
* Fixed an issue where **Validate** and **Format** commands failed integrations with `defaultvalue` field in fetch incidents related parameters.
* Fixed an issue in the **Validate** command in which unified YAML files were not ignored.
* Fixed an issue in **generate-docs** where scripts and playbooks inputs and outputs were not parsed correctly.
* Fixed an issue in the **openapi-codegen** command where missing reference fields in the swagger JSON caused errors.
* Fixed an issue in the **openapi-codegen** command where empty objects in the swagger JSON paths caused errors.
* **update-release-notes** command now accept path of the pack instead of pack name.
* Fixed an issue where **generate-docs** was inserting unnecessary escape characters.
* Fixed an issue in the **update-release-notes** command where changes to the pack_metadata were not detected.
* Fixed an issue where **validate** did not check for missing release notes in old format files.

## 1.1.9

* Fixed an issue where **update-release-notes** command failed on invalid file types.

## 1.1.8

* Fixed a regression where **upload** command failed on test playbooks.
* Added new *githubUser* field in pack metadata init command.
* Support beta integration in the commands **split-yml, extract-code, generate-test-playbook and generate-docs.**
* Fixed an issue where **find-dependencies** ignored *toversion* field in content items.
* Added support for *layoutscontainer*, *classifier_5_9_9*, *mapper*, *report*, and *widget* in the **Format** command.
* Fixed an issue where **Format** will set the `ID` field to be equal to the `name` field in modified playbooks.
* Fixed an issue where **Format** did not work for test playbooks.
* Improved **update-release-notes** command:
  * Write content description to release notes for new items.
  * Update format for file types without description: Connections, Incident Types, Indicator Types, Layouts, Incident Fields.
* Added a validation for feedTags param in feeds in **validate** command.
* Fixed readme validation issue in community support packs.
* Added the **openapi-codegen** command to generate integrations from OpenAPI specification files.
* Fixed an issue were release notes validations returned wrong results for *CommonScripts* pack.
* Added validation for image links in README files in **validate** command.
* Added a validation for default value of fetch param in feeds in **validate** command.
* Fixed an issue where the **Init** command failed on scripts.

## 1.1.7

* Fixed an issue where running the **format** command on feed integrations removed the `defaultvalue` fields.
* Playbook branch marked with *skipunavailable* is now set as an optional dependency in the **find-dependencies** command.
* The **feedReputation** parameter can now be hidden in a feed integration.
* Fixed an issue where running the **unify** command on JS package failed.
* Added the *--no-update* flag to the **find-dependencies** command.
* Added the following validations in **validate** command:
  * Validating that a pack does not depend on NonSupported / Deprecated packs.

## 1.1.6

* Added the *--description* option to the **init** command.
* Added the *--contribution* option to the **init** command which converts a contribution zip to proper pack format.
* Improved **validate** command performance time and outputs.
* Added the flag *--no-docker-checks* to **validate** command to skip docker checks.
* Added the flag *--print-ignored-files* to **validate** command to print ignored files report when the command is done.
* Added the following validations in **validate** command:
  * Validating that existing release notes are not modified.
  * Validating release notes are not added to new packs.
  * Validating that the "currentVersion" field was raised in the pack_metadata for modified packs.
  * Validating that the timestamp in the "created" field in the pack_metadata is in ISO format.
* Running `demisto-sdk validate` will run the **validate** command using git and only on committed files (same as using *-g --post-commit*).
* Fixed an issue where release notes were not checked correctly in **validate** command.
* Fixed an issue in the **create-id-set** command where optional playbook tasks were not taken into consideration.
* Added a prompt to the `demisto-sdk update-release-notes` command to prompt users to commit changes before running the release notes command.
* Added support to `layoutscontainer` in **validate** command.

## 1.1.5

* Fixed an issue in **find-dependencies** command.
* **lint** command now verifies flake8 on CommonServerPython script.

## 1.1.4

* Fixed an issue with the default output file name of the **unify** command when using "." as an output path.
* **Unify** command now adds contributor details to the display name and description.
* **Format** command now adds *isFetch* and *incidenttype* fields to integration yml.
* Removed the *feedIncremental* field from the integration schema.
* **Format** command now adds *feedBypassExclusionList*, *Fetch indicators*, *feedReputation*, *feedReliability*,
     *feedExpirationPolicy*, *feedExpirationInterval* and *feedFetchInterval* fields to integration yml.
* Fixed an issue in the playbooks schema.
* Fixed an issue where generated release notes were out of order.
* Improved pack dependencies detection.
* Fixed an issue where test playbooks were mishandled in **validate** command.

## 1.1.3

* Added a validation for invalid id fields in indicators types files in **validate** command.
* Added default behavior for **update-release-notes** command.
* Fixed an error where README files were failing release notes validation.
* Updated format of generated release notes to be more user friendly.
* Improved error messages for the **update-release-notes** command.
* Added support for `Connections`, `Dashboards`, `Widgets`, and `Indicator Types` to **update-release-notes** command.
* **Validate** now supports scripts under the *TestPlaybooks* directory.
* Fixed an issue where **validate** did not support powershell files.

## 1.1.2

* Added a validation for invalid playbookID fields in incidents types files in **validate** command.
* Added a code formatter for python files.
* Fixed an issue where new and old classifiers where mixed on validate command.
* Added *feedIncremental* field to the integration schema.
* Fixed error in the **upload** command where unified YMLs were not uploaded as expected if the given input was a pack.
* Fixed an issue where the **secrets** command failed due to a space character in the file name.
* Ignored RN validation for *NonSupported* pack.
* You can now ignore IF107, SC100, RP102 error codes in the **validate** command.
* Fixed an issue where the **download** command was crashing when received as input a JS integration or script.
* Fixed an issue where **validate** command checked docker image for JS integrations and scripts.
* **validate** command now checks scheme for reports and connections.
* Fixed an issue where **validate** command checked docker when running on all files.
* Fixed an issue where **validate** command did not fail when docker image was not on the latest numeric tag.
* Fixed an issue where beta integrations were not validated correctly in **validate** command.

## 1.1.1

* fixed and issue where file types were not recognized correctly in **validate** command.
* Added better outputs for validate command.

## 1.1.0

* Fixed an issue where changes to only non-validated files would fail validation.
* Fixed an issue in **validate** command where moved files were failing validation for new packs.
* Fixed an issue in **validate** command where added files were failing validation due to wrong file type detection.
* Added support for new classifiers and mappers in **validate** command.
* Removed support of old RN format validation.
* Updated **secrets** command output format.
* Added support for error ignore on deprecated files in **validate** command.
* Improved errors outputs in **validate** command.
* Added support for linting an entire pack.

## 1.0.9

* Fixed a bug where misleading error was presented when pack name was not found.
* **Update-release-notes** now detects added files for packs with versions.
* Readme files are now ignored by **update-release-notes** and validation of release notes.
* Empty release notes no longer cause an uncaught error during validation.

## 1.0.8

* Changed the output format of demisto-sdk secrets.
* Added a validation that checkbox items are not required in integrations.
* Added pack release notes generation and validation.
* Improved pack metadata validation.
* Fixed an issue in **validate** where renamed files caused an error

## 1.0.4

* Fix the **format** command to update the `id` field to be equal to `details` field in indicator-type files, and to `name` field in incident-type & dashboard files.
* Fixed a bug in the **validate** command for layout files that had `sortValues` fields.
* Fixed a bug in the **format** command where `playbookName` field was not always present in the file.
* Fixed a bug in the **format** command where indicatorField wasn't part of the SDK schemas.
* Fixed a bug in **upload** command where created unified docker45 yml files were not deleted.
* Added support for IndicatorTypes directory in packs (for `reputation` files, instead of Misc).
* Fixed parsing playbook condition names as string instead of boolean in **validate** command
* Improved image validation in YAML files.
* Removed validation for else path in playbook condition tasks.

## 1.0.3

* Fixed a bug in the **format** command where comments were being removed from YAML files.
* Added output fields: *file_path* and *kind* for layouts in the id-set.json created by **create-id-set** command.
* Fixed a bug in the **create-id-set** command Who returns Duplicate for Layouts with a different kind.
* Added formatting to **generate-docs** command results replacing all `<br>` tags with `<br/>`.
* Fixed a bug in the **download** command when custom content contained not supported content entity.
* Fixed a bug in **format** command in which boolean strings  (e.g. 'yes' or 'no') were converted to boolean values (e.g. 'True' or 'False').
* **format** command now removes *sourceplaybookid* field from playbook files.
* Fixed a bug in **generate-docs** command in which integration dependencies were not detected when generating documentation for a playbook.

## 1.0.1

* Fixed a bug in the **unify** command when output path was provided empty.
* Improved error message for integration with no tests configured.
* Improved the error message returned from the **validate** command when an integration is missing or contains malformed fetch incidents related parameters.
* Fixed a bug in the **create** command where a unified YML with a docker image for 4.5 was copied incorrectly.
* Missing release notes message are now showing the release notes file path to update.
* Fixed an issue in the **validate** command in which unified YAML files were not ignored.
* File format suggestions are now shown in the relevant file format (JSON or YAML).
* Changed Docker image validation to fail only on non-valid ones.
* Removed backward compatibility validation when Docker image is updated.

## 1.0.0

* Improved the *upload* command to support the upload of all the content entities within a pack.
* The *upload* command now supports the improved pack file structure.
* Added an interactive option to format integrations, scripts and playbooks with No TestPlaybooks configured.
* Added an interactive option to configure *conf.json* file with missing test playbooks for integrations, scripts and playbooks
* Added *download* command to download custom content from Demisto instance to the local content repository.
* Improved validation failure messages to include a command suggestion, wherever relevant, to fix the raised issue.
* Improved 'validate' help and documentation description
* validate - checks that scripts, playbooks, and integrations have the *tests* key.
* validate - checks that test playbooks are configured in `conf.json`.
* demisto-sdk lint - Copy dir better handling.
* demisto-sdk lint - Add error when package missing in docker image.
* Added *-a , --validate-all* option in *validate* to run all validation on all files.
* Added *-i , --input* option in *validate* to run validation on a specified pack/file.
* added *-i, --input* option in *secrets* to run on a specific file.
* Added an allowed hidden parameter: *longRunning* to the hidden integration parameters validation.
* Fixed an issue with **format** command when executing with an output path of a folder and not a file path.
* Bug fixes in generate-docs command given playbook as input.
* Fixed an issue with lint command in which flake8 was not running on unit test files.

## 0.5.2

* Added *-c, --command* option in *generate-docs* to generate a specific command from an integration.
* Fixed an issue when getting README/CHANGELOG files from git and loading them.
* Removed release notes validation for new content.
* Fixed secrets validations for files with the same name in a different directory.
* demisto-sdk lint - parallelization working with specifying the number of workers.
* demisto-sdk lint - logging levels output, 3 levels.
* demisto-sdk lint - JSON report, structured error reports in JSON format.
* demisto-sdk lint - XML JUnit report for unit-tests.
* demisto-sdk lint - new packages used to accelerate execution time.
* demisto-sdk secrets - command now respects the generic whitelist, and not only the pack secrets.

## 0.5.0

[PyPI History][1]

[1]: https://pypi.org/project/demisto-sdk/#history

## 0.4.9

* Fixed an issue in *generate-docs* where Playbooks and Scripts documentation failed.
* Added a graceful error message when executing the *run" command with a misspelled command.
* Added more informative errors upon failures of the *upload* command.
* format command:
  * Added format for json files: IncidentField, IncidentType, IndicatorField, IndicatorType, Layout, Dashboard.
  * Added the *-fv --from-version*, *-nv --no-validation* arguments.
  * Removed the *-t yml_type* argument, the file type will be inferred.
  * Removed the *-g use_git* argument, running format without arguments will run automatically on git diff.
* Fixed an issue in loading playbooks with '=' character.
* Fixed an issue in *validate* failed on deleted README files.

## 0.4.8

* Added the *max* field to the Playbook schema, allowing to define it in tasks loop.
* Fixed an issue in *validate* where Condition branches checks were case sensitive.

## 0.4.7

* Added the *slareminder* field to the Playbook schema.
* Added the *common_server*, *demisto_mock* arguments to the *init* command.
* Fixed an issue in *generate-docs* where the general section was not being generated correctly.
* Fixed an issue in *validate* where Incident type validation failed.

## 0.4.6

* Fixed an issue where the *validate* command did not identify CHANGELOG in packs.
* Added a new command, *id-set* to create the id set - the content dependency tree by file IDs.

## 0.4.5

* generate-docs command:
  * Added the *use_cases*, *permissions*, *command_permissions* and *limitations*.
  * Added the *--insecure* argument to support running the script and integration command in Demisto.
  * Removed the *-t yml_type* argument, the file type will be inferred.
  * The *-o --output* argument is no longer mandatory, default value will be the input file directory.
* Added support for env var: *DEMISTO_SDK_SKIP_VERSION_CHECK*. When set version checks are skipped.
* Fixed an issue in which the CHANGELOG files did not match our scheme.
* Added a validator to verify that there are no hidden integration parameters.
* Fixed an issue where the *validate* command ran on test files.
* Removed the *env-dir* argument from the demisto-sdk.
* README files which are html files will now be skipped in the *validate* command.
* Added support for env var: *DEMISTO_README_VALIDATOR*. When not set the readme validation will not run.

## 0.4.4

* Added a validator for IncidentTypes (incidenttype-*.json).
* Fixed an issue where the -p flag in the *validate* command was not working.
* Added a validator for README.md files.
* Release notes validator will now run on: incident fields, indicator fields, incident types, dashboard and reputations.
* Fixed an issue where the validator of reputation(Indicator Type) did not check on the details field.
* Fixed an issue where the validator attempted validating non-existing files after deletions or name refactoring.
* Removed the *yml_type* argument in the *split-yml*, *extract-code* commands.
* Removed the *file_type* argument in the *generate-test-playbook* command.
* Fixed the *insecure* argument in *upload*.
* Added the *insecure* argument in *run-playbook*.
* Standardise the *-i --input*, *-o --output* to demisto-sdk commands.

## 0.4.3

* Fixed an issue where the incident and indicator field BC check failed.
* Support for linting and unit testing PowerShell integrations.

## 0.4.2

* Fixed an issue where validate failed on Windows.
* Added a validator to verify all branches are handled in conditional task in a playbook.
* Added a warning message when not running the latest sdk version.
* Added a validator to check that the root is connected to all tasks in the playbook.
* Added a validator for Dashboards (dashboard-*.json).
* Added a validator for Indicator Types (reputation-*.json).
* Added a BC validation for changing incident field type.
* Fixed an issue where init command would generate an invalid yml for scripts.
* Fixed an issue in misleading error message in v2 validation hook.
* Fixed an issue in v2 hook which now is set only on newly added scripts.
* Added more indicative message for errors in yaml files.
* Disabled pykwalify info log prints.

## 0.3.10

* Added a BC check for incident fields - changing from version is not allowed.
* Fixed an issue in create-content-artifacts where scripts in Packs in TestPlaybooks dir were copied with a wrong prefix.

## 0.3.9

* Added a validation that incident field can not be required.
* Added validation for fetch incident parameters.
* Added validation for feed integration parameters.
* Added to the *format* command the deletion of the *sourceplaybookid* field.
* Fixed an issue where *fieldMapping* in playbook did not pass the scheme validation.
* Fixed an issue where *create-content-artifacts* did not copy TestPlaybooks in Packs without prefix of *playbook-*.
* Added a validation the a playbook can not have a rolename set.
* Added to the image validator the new DBot default image.
* Added the fields: elasticcommonfields, quiet, quietmode to the Playbook schema.
* Fixed an issue where *validate* failed on integration commands without outputs.
* Added a new hook for naming of v2 integrations and scripts.

## 0.3.8

* Fixed an issue where *create-content-artifact* was not loading the data in the yml correctly.
* Fixed an issue where *unify* broke long lines in script section causing syntax errors

## 0.3.7

* Added *generate-docs* command to generate documentation file for integration, playbook or script.
* Fixed an issue where *unify* created a malformed integration yml.
* Fixed an issue where demisto-sdk **init** creates unit-test file with invalid import.

## 0.3.6

* Fixed an issue where demisto-sdk **validate** failed on modified scripts without error message.

## 0.3.5

* Fixed an issue with docker tag validation for integrations.
* Restructured repo source code.

## 0.3.4

* Saved failing unit tests as a file.
* Fixed an issue where "_test" file for scripts/integrations created using **init** would import the "HelloWorld" templates.
* Fixed an issue in demisto-sdk **validate** - was failing on backward compatiblity check
* Fixed an issue in demisto-sdk **secrets** - empty line in .secrets-ignore always made the secrets check to pass
* Added validation for docker image inside integrations and scripts.
* Added --use-git flag to **format** command to format all changed files.
* Fixed an issue where **validate** did not fail on dockerimage changes with bc check.
* Added new flag **--ignore-entropy** to demisto-sdk **secrets**, this will allow skip entropy secrets check.
* Added --outfile to **lint** to allow saving failed packages to a file.

## 0.3.3

* Added backwards compatibility break error message.
* Added schema for incident types.
* Added **additionalinfo** field to as an available field for integration configuration.
* Added pack parameter for **init**.
* Fixed an issue where error would appear if name parameter is not set in **init**.

## 0.3.2

* Fixed the handling of classifier files in **validate**.

## 0.3.1

* Fixed the handling of newly created reputation files in **validate**.
* Added an option to perform **validate** on a specific file.

## 0.3.0

* Added support for multi-package **lint** both with parallel and without.
* Added all parameter in **lint** to run on all packages and packs in content repository.
* Added **format** for:
  * Scripts
  * Playbooks
  * Integrations
* Improved user outputs for **secrets** command.
* Fixed an issue where **lint** would run pytest and pylint only on a single docker per integration.
* Added auto-complete functionality to demisto-sdk.
* Added git parameter in **lint** to run only on changed packages.
* Added the **run-playbook** command
* Added **run** command which runs a command in the Demisto playground.
* Added **upload** command which uploads an integration or a script to a Demisto instance.
* Fixed and issue where **validate** checked if release notes exist for new integrations and scripts.
* Added **generate-test-playbook** command which generates a basic test playbook for an integration or a script.
* **validate** now supports indicator fields.
* Fixed an issue with layouts scheme validation.
* Adding **init** command.
* Added **json-to-outputs** command which generates the yaml section for outputs from an API raw response.

## 0.2.6

* Fixed an issue with locating release notes for beta integrations in **validate**.

## 0.2.5

* Fixed an issue with locating release notes for beta integrations in **validate**.

## 0.2.4

* Adding image validation to Beta_Integration and Packs in **validate**.

## 0.2.3

* Adding Beta_Integration to the structure validation process.
* Fixing bug where **validate** did checks on TestPlaybooks.
* Added requirements parameter to **lint**.

## 0.2.2

* Fixing bug where **lint** did not return exit code 1 on failure.
* Fixing bug where **validate** did not print error message in case no release notes were give.

## 0.2.1

* **Validate** now checks that the id and name fields are identical in yml files.
* Fixed a bug where sdk did not return any exit code.

## 0.2.0

* Added Release Notes Validator.
* Fixed the Unifier selection of your python file to use as the code.
* **Validate** now supports Indicator fields.
* Fixed a bug where **validate** and **secrets** did not return exit code 1 on failure.
* **Validate** now runs on newly added scripts.

## 0.1.8

* Added support for `--version`.
* Fixed an issue in file_validator when calling `checked_type` method with script regex.

## 0.1.2

* Restructuring validation to support content packs.
* Added secrets validation.
* Added content bundle creation.
* Added lint and unit test run.

## 0.1.1

* Added new logic to the unifier.
* Added detailed README.
* Some small adjustments and fixes.

## 0.1.0

Capabilities:

* **Extract** components(code, image, description etc.) from a Demisto YAML file into a directory.
* **Unify** components(code, image, description etc.) to a single Demisto YAML file.
* **Validate** Demisto content files.<|MERGE_RESOLUTION|>--- conflicted
+++ resolved
@@ -1,12 +1,9 @@
 # Changelog
 
 ## Unreleased
-<<<<<<< HEAD
 
 ## 1.11.0
-=======
 * **Note: Demisto-SDK will soon stop supporting Python 3.8**
->>>>>>> 0b4584eb
 * Fixed an issue where using **download** on non-unicode content, merging them into existing files caused an error.
 * Changed an internal setting to allow writing non-ascii content (unicode) using `YAMLHandler` and `JSONHandler`.
 * Fixed an issue where an error message in **unify** was unclear for invalid input.
