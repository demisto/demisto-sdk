--- conflicted
+++ resolved
@@ -20,11 +20,8 @@
 * Added a **validate** check to prevent deletion of files whose deletion is not supported by the XSOAR marketplace.
 * Removed the support in the *maintenance* option of the *-u* flag in the **update-release-notes** command.
 * Added validation for forbidden words and phrases in the **doc-review** command.
-<<<<<<< HEAD
+* Added a retries mechanism to the **test-content** command to stabilize the build process.
 * Added support for new XSIAM entities in *create-id-set* command.
-=======
-* Added a retries mechanism to the **test-content** command to stabilize the build process.
->>>>>>> 85b916f7
 
 # 1.6.1
 * Added the '--use-packs-known-words' argument to the **doc-review** command
