# Changelog

## Unreleased
* **Breaking change**: Removed usage of `pipenv`, `isort` and `autopep8` in the **split** and **download** commands. Removed the `--no-pipenv` flag. Please see https://xsoar.pan.dev/docs/tutorials/tut-setup-dev-remote for the recommended environment setup.
* Fixed an issue in **prepare-content** command where large code lines were broken.
* Fixed an issue where git-*renamed_files* were not retrieved properly.
* Fixed an issue where test dependencies were calculated in all level dependencies calculation.
* Added formatting and validation to XSIAM content types.
* Fixed an issue where several XSIAM content types were not validated when passing the `-a` flag.
* Added a UUID to name mapper for **download** it replaces UUIDs with names on all downloaded files.
* Updated the demisto-py to v3.2.6 which now supports basic proxy authentication.
* Improved the message shown when using **upload** and overwriting packs.
* Added support for the **Layout Rule** content type in the id-set and the content graph.
* Updated the default general `fromVersion` value on **format** to `6.8.0`
<<<<<<< HEAD
* Updated **validate** to use the graph when running with `--graph` flag.
=======
* Fixed an issue where **lint** sometimes failed when using the `-cdam` flag due to wrong file duplications filtering.
>>>>>>> e0e69be5

## 1.9.0
* Fixed an issue where the Slack notifier was using a deprecated argument.
* Added the `--docker-image` argument to the **lint** command, which allows determining the docker image to run lint on. Possible options are: `'native:ga'`, `'native:maintenance'`, `'native:dev'`, `'all'`, a specific docker image (from Docker Hub) or, the default `'from-yml'`.
* Fixed an issue in **prepare-content** command where large code lines were broken.
* Added a logger warning to **get_demisto_version**, the task will now fail with a more informative message.
* Fixed an issue where the **upload** and **prepare-content** commands didn't add `fromServerVersion` and `toServerVersion` to layouts.
* Updated **lint** to use graph instead of id_set when running with `--check-dependent-api-module` flag.
* Added the marketplaces field to all schemas.
* Added the flag `--xsoar-only` to the **doc-review** command which enables reviewing documents that belong to XSOAR-supported Packs.
* Fixed an issue in **update-release-notes** command where an error occurred when executing the same command a second time.
* Fixed an issue where **validate** would not always ignore errors listed under `.pack-ignore`.
* Fixed an issue where running **validate** on a specific pack didn't test all the relevant entities.
* Fixed an issue where fields ending with `_x2` where not replaced in the appropriate Marketplace.

## 1.8.3
* Changed **validate** to allow hiding parameters of type 0, 4, 12 and 14 when replacing with type 9 (credentials) with the same name.
* Fixed an issue where **update-release-notes** fails to update *MicrosoftApiModule* dependent integrations.
* Fixed an issue where the **upload** command failed because `docker_native_image_config.json` file could not be found.
* Added a metadata file to the content graph zip, to be used in the **update-content-graph** command.
* Updated the **validate** and **update-release-notes** commands to unskip the *Triggers Recommendations* content type.


## 1.8.2
* Fixed an issue where demisto-py failed to upload content to XSIAM when `DEMISTO_USERNAME` environment variable is set.
* Fixed an issue where the **prepare-content** command output invalid automation name when used with the --*custom* argument.
* Fixed an issue where modeling rules with arbitrary whitespace characters were not parsed correctly.
* Added support for the **nativeImage** key for an integration/script in the **prepare-content** command.
* Added **validate** checks for integrations declared deprecated (display name, description) but missing the `deprecated` flag.
* Changed the **validate** command to fail on the IN145 error code only when the parameter with type 4 is not hidden.
* Fixed an issue where downloading content layouts with `detailsV2=None` resulted in an error.
* Fixed an issue where **xdrctemplate** was missing 'external' prefix.
* Fixed an issue in **prepare-content** command providing output path.
* Updated the **validate** and **update-release-notes** commands to skip the *Triggers Recommendations* content type.
* Added a new validation to the **validate** command to verify that the release notes headers are in the correct format.
* Changed the **validate** command to fail on the IN140 error code only when the skipped integration has no unit tests.
* Changed **validate** to allow hiding parameters of type 4 (secret) when replacing with type 9 (credentials) with the same name.
* Fixed an issue where the **update-release-notes** command didn't add release-notes properly to some *new* content items.
* Added validation that checks that the `nativeimage` key is not defined in script/integration yml.
* Added to the **format** command the ability to remove `nativeimage` key in case defined in script/integration yml.
* Enhanced the **update-content-graph** command to support `--use-git`, `--imported_path` and `--output-path` arguments.
* Fixed an issue where **doc-review** failed when reviewing command name in some cases.
* Fixed an issue where **download** didn't identify playbooks properly, and downloaded files with UUIDs instead of file/script names.

## 1.8.1
* Fixed an issue where **format** created duplicate configuration parameters.
* Added hidden properties to integration command argument and script argument.
* Added `--override-existing` to **upload** that skips the confirmation prompt for overriding existing content packs. @mattbibbydw
* Fixed an issue where **validate** failed in private repos when attempting to read from a nonexisting `approved_categories.json`.
* Fixed an issue where **validate** used absolute paths when getting remote `pack_metadata.json` files in private repos.
* Fixed an issue in **download**, where names of custom scripts were replaced with UUIDs in IncidentFields and Layouts.

## 1.8.0
* Updated the supported python versions, as `>=3.8,<3.11`, as some of the dependencies are not supported on `3.11` yet.
* Added a **validate** step for **Modeling Rules** testdata files.
* Added the **update-content-graph** command.
* Added the ability to limit the number of CPU cores with `DEMISTO_SDK_MAX_CPU_CORES` envirment variable.
* Added the **prepare-content** command.
* Added support for fromversion/toversion in XSIAM content items (correlation rules, XSIAM dashboards, XSIAM reports and triggers).
* Added a **validate** step checking types of attributes in the schema file of modeling rule.
* Added a **validate** step checking that the dataset name of a modeling rule shows in the xif and schema files.
* Added a **validate** step checking that a correlation rule file does not start with a hyphen.
* Added a **validate** step checking that xsiam content items follow naming conventions.
* Fixed an issue where SDK commands failed on the deprecated `packaging.version.LegacyVersion`, by locking the `packaging` version to `<22`.
* Fixed an issue where **update-release-notes** failed when changing only xif file in **Modeling Rules**.
* Fixed an issue where *is_valid_category* and *is_categories_field_match_standard* failed when running in a private repo.
* Fixed an issue where **validate** didn't fail on the MR103 validation error.
* Fixed the *--release-notes* option, to support the new CHANGELOG format.
* Fixed an issue where **validate** failed when only changing a modeling rules's xif file.
* Fixed an issue where **format** failed on indicator files with a `None` value under the `tabs` key.
* Fixed an issue where **validate** only printed errors for one change of context path, rather than print all.
* Fixed an issue where **download** did not suggest using a username/password when authenticating with XSOAR and using invalid arguments.
* Fixed an issue where **download** failed when listing or downloading content items that are not unicode-encoded.
* Added support for fromversion/toversion in XSIAM content items (correlation rules, XSIAM dashboards, XSIAM reports and triggers).
* Updated the supported python versions, as `>=3.8,<3.11`, as some of the dependencies are not supported on `3.11` yet.
* Added **prepare-content** command which will prepare the pack or content item for the platform.
* Patched an issue where deprecated `packaging.version.LegacyVersion`, locking packaging version to `<22`.

## 1.7.9
* Fixed an issue where an error message in **validate** would not include the suggested fix.
* Added a validation that enforces predefined categories on MP Packs & integration yml files, the validation also ensures that each pack has only one category.
* Fixed an issue where **update-release-notes** did not generate release notes for **XDRC Templates**.
* Fixed an issue where **upload** failed without explaining the reason.
* Improved implementation of the docker_helper module.
* Fixed an issue where **validate** did not check changed pack_metadata.json files when running using git.
* Added support for **xdrctemplate** to content graph.
* Fixed an issue where local copies of the newly-introduced `DemistoClassApiModule.py` were validated.
* Added new release notes templates for the addition and modification of playbooks, layouts and types in the **doc-review** command.
* Fixed an issue where the **doc-review** command failed on descriptions of new content items.
* Added the `Command XXX is deprecated. Use XXX instead.` release notes templates to **doc-review** command.
* Fixed an issue where the **update-release-notes** command didn't add the modeling-rules description for new modeling-rules files.

## 1.7.8
* Added the capability to run the MDX server in a docker container for environments without node.
* Fixed an issue where **generate-docs** with `-c` argument updated sections of the incorrect commands.
* Added IF113 error code to **ALLOWED_IGNORE_ERRORS**.
* Fixed an issue where **validate** failed on playbooks with non-string input values.
* Added the `DEMISTO_SDK_IGNORE_CONTENT_WARNING` environment variable, to allow suppressing warnings when commands are not run under a content repo folder.
* Fixed an issue where **validate** failed to recognize integration tests that were missing from config.json
* Added support for **xpanse** marketplace in **create-id-set** and **create-content-artifacts** commands.
* Fixed an issue where **split** failed on yml files.
* Added support for marketplace-specific tags.
* Fixed an issue where **download** would not run `isort`. @maxgubler
* Fixed an issue where XSIAM Dashboards and Reports images failed the build.
* Added support for **xpanse** marketplace to content graph.

## 1.7.7
* Fixed an issue where paybooks **generate-docs** didn't parse complex input values when no accessor field is given correctly.
* Fixed an issue in the **download** command, where an exception would be raised when downloading system playbooks.
* Fixed an issue where the **upload** failed on playbooks containing a value that starts with `=`.
* Fixed an issue where the **generate-unit-tests** failed to generate assertions, and generate unit tests when command names does not match method name.
* Fixed an issue where the **download** command did not honor the `--no-code-formatting` flag properly. @maxgubler
* Added a new check to **validate**, making sure playbook task values are passed as references.
* Fixed an issue where the **update-release-notes** deleted existing release notes, now appending to it instead.
* Fixed an issue where **validate** printed blank space in case of validation failed and ignored.
* Renamed 'Agent Config' to 'XDRC Templates'.
* Fixed an issue where the **zip-packs** command did not work with the CommonServerUserPython and CommonServerUserPowerShell package.

## 1.7.6

* Fixed parsing of initialization arguments of client classes in the **generate-unit-tests** command.
* Added support for AgentConfig content item in the **upload**, **create-id-set**, **find-dependecies**, **unify** and **create-content-artifacts** commands.
* Added support for XSIAM Report preview image.

## 1.7.5

* Fixed an issue where the **upload** command did not work with the CommonServerUserPython package.
* Fixed an issue in the **download** command, where some playbooks were downloaded as test playbooks.
* Added playbook modification capabilities in **TestSuite**.
* Added a new command **create-content-graph**.
* Fixed an issue in the **upload** command, where the temporary zip would not clean up properly.
* Improved content items parsing in the **create-content-graph** command.
* Added an error when the docker daemon is unavailable when running **lint**.
* Removed the validation of a subtype change for scripts in the **validate** command.
* Fixed an issue where names of XSIAM content items were not normalized properly.
* Fixed an issue where the **download** command was downloading playbooks with **script** (id) and not **scriptName**.
* Fixed an issue where script yml files were not properly identified by `find_type`.
* Removed nightly integrations filtering when deciding if a test should run.
* Added support for XSIAM Dashboard preview image.
* Added the `--no-code-formatting` flag to the **download** command, allowing to skip autopep8 and isort.
* Fixed an issue in the **update-release-notes** command, where generating release notes for modeling rules schema file caused exception.

## 1.7.4

* Fixed an issue where the **doc-review** command showed irrelevant messages.
* Fixed an issue in **validate**, where backward-compatibility failures prevented other validations from running.
* Fixed an issue in **validate**, where content-like files under infrastructure paths were not ignored.
* Fixed an issue in the AMI mapping, where server versions were missing.
* Change the way the normalize name is set for external files.
* Added dump function to XSIAM pack objects to dulicate the files.
* Fixed an issue where the `contribution_converter` did not support changes made to ApiModules.
* Added name normalization according to new convention to XSIAM content items
* Added playbook modification capabilities in **TestSuite**.
* Fixed an issue in create-content-artifacts where it will not get a normalize name for the item and it will try to duplicate the same file.

## 1.7.3

* Fixed an issue in the **format** command where fail when executed from environment without mdx server available.
* Added `Added a`, `Added an` to the list of allowed changelog prefixes.
* Added support for Indicator Types/Reputations in the **upload** command.
* Fixed an issue when running from a subdirectory of a content repo failed.
* Changing the way we are using XSIAM servers api-keys in **test-content** .
* Added a success message to **postman-codegen**.

## 1.7.2

* Fixed an issue in the **validate** command where incident fields were not found in mappers even when they exist
* Added an ability to provide list of marketplace names as a param attribute to **validate** and **upload**
* Added the file type to the error message when it is not supported.
* Fixed an issue where `contribution_converter` incorrectly mapped _Indicator Field_ objects to the _incidentfield_ directory in contribution zip files.
* Fixed a bug where **validate** returned error on empty inputs not used in playbooks.
* Added the `DEMISTO_SDK_CONTENT_PATH` environment variable, implicitly used in various commands.
* Added link to documentation for error messages regarding use cases and tags.

## 1.7.1

* Fixed an issue where *indicatorTypes* and *betaIntegrations* were not found in the id_set.
* Updated the default general `fromVersion` value on **format** to `6.5.0`
* Fixed an issue where the **validate** command did not fail when the integration yml file name was not the same as the folder containing it.
* Added an option to have **generate-docs** take a Playbooks folder path as input, and generate docs for all playbooks in it.
* Fixed an issue where the suggestion in case of `IF113` included uppercase letters for the `cliName` parameter.
* Added new validation to the **validate** command to fail and list all the file paths of files that are using a deprecated integration command / script / playbook.
* **validate** will no longer fail on playbooks calling subplaybooks that have a higher `fromVersion` value, if  calling the subplaybook has `skipifunavailable=True`.
* Fixed an issue where relative paths were not accessed correctly.
* Running any `demisto-sdk` command in a folder with a `.env` file will load it, temporarily overriding existing environment variables.
* Fixed an issue where **validate** did not properly detect deleted files.
* Added new validations to the **validate** command to verify that the schema file exists for a modeling rule and that the schema and rules keys are empty in the yml file.
* Fixed an issue where *find_type* didn't recognize exported incident types.
* Added a new validation to **validate**, making sure all inputs of a playbook are used.
* Added a new validation to **validate**, making sure all inputs used in a playbook declared in the input section.
* The **format** command will now replace the *fromServerVersion* field with *fromVersion*.

## 1.7.0

* Allowed JSON Handlers to accept kwargs, for custoimzing behavior.
* Fixed an issue where an incorrect error was shown when the `id` of a content item differed from its `name` attribute.
* Fixed an issue where the `preserve_quotes` in ruamel_handler received an incorrect value @icholy
* Fixed an issue where ignoring RM110 error code wasn't working and added a validation to **ALLOWED_IGNORE_ERRORS** to validate that all error codes are inserted in the right format.
* Fixed an issue where the contribution credit text was not added correctly to the pack README.
* Changed the contribution file implementation from markdown to a list of contributor names. The **create-content-artifact** will use this list to prepare the needed credit message.
* Added a new validation to the `XSOAR-linter` in the **lint** command for verifying that demisto.log is not used in the code.
* The **generate-docs** command will now auto-generate the Incident Mirroring section when implemented in an integration.
* Added support to automatically generate release notes for deprecated items in the **update-release-notes** command.
* Fixed an issue causing any command to crash when unable to detect local repository properties.
* Fixed an issue where running in a private gitlab repo caused a warning message to be shown multiple times.
* Added a new validation to the **validate** command to verify that markdown and python files do not contain words related to copyright section.
* Fixed an issue where **lint** crashed when provided an input file path (expecting a directory).

## 1.6.9

* Added a new validation that checks whether a pack should be deprecated.
* Added a new ability to the **format** command to deprecate a pack.
* Fixed an issue where the **validate** command sometimes returned a false negative in cases where there are several sub-playbooks with the same ID.
* Added a new validation to the **validate** command to verify that the docker in use is not deprecated.
* Added support for multiple ApiModules in the **unify** command
* Added a check to **validate** command, preventing use of relative urls in README files.
* Added environment variable **DEMISTO_SDK_MARKETPLACE** expected to affect *MarketplaceTagParser* *marketplace* value. The value will be automatically set when passing *marketplace* arg to the commands **unify**, **zip-packs**, **create-content-artifacts** and **upload**.
* Added slack notifier for build failures on the master branch.
* Added support for modeling and parsing rules in the **split** command.
* Added support for README files in **format** command.
* Added a **validate** check, making sure classifier id and name values match. Updated the classifier **format** to update the id accordingly.
* The **generate-docs** command will now auto-generate the playbook image link by default.
* Added the `--custom-image-link` argument to override.
* Added a new flag to **generate-docs** command, allowing to add a custom image link to a playbook README.
* Added a new validation to the **validate** command to verify that the package directory name is the same as the files contained in the that package.
* Added support in the **unify** command to unify a schema into its Modeling Rule.

## 1.6.8

* Fixed an issue where **validate** did not fail on invalid playbook entities' versions (i.e. subplaybooks or scripts with higher fromversion than their parent playbook).
* Added support for running lint via a remote docker ssh connection. Use `DOCKER_HOST` env variable to specify a remote docker connection, such as: `DOCKER_HOST=ssh://myuser@myhost.com`.
* Fixed an issue where the pack cache in *get_marketplaces* caused the function to return invalid values.
* Fixed an issue where running format on a pack with XSIAM entities would fail.
* Added the new `display_name` field to relevant entities in the **create-id-set** command.
* Added a new validation to the **validate** command to verify the existence of "Reliability" parameter if the integration have reputation command.
* Fixed a bug where terminating the **lint** command failed (`ctrl + c`).
* Removed the validation of a subtype change in integrations and scripts from **validate**.
* Fixed an issue where **download** did not behave as expected when prompting for a version update. Reported by @K-Yo
* Added support for adoption release notes.
* Fixed an issue where **merge-id-sets** failed when a key was missing in one id-set.json.
* Fixed a bug where some mypy messages were not parsed properly in **lint**.
* Added a validation to the **validate** command, failing when '`fromversion`' or '`toversion`' in a content entity are incorrect format.
* Added a validation to the **validate** command, checking if `fromversion` <= `toversion`.
* Fixed an issue where coverage reports used the wrong logging level, marking debug logs as errors.
* Added a new validation to the **validate** command, to check when the discouraged `http` prefixes are used when setting defaultvalue, rather than `https`.
* Added a check to the **lint** command for finding hard-coded usage of the http protocol.
* Locked the dependency on Docker.
* Removed a traceback line from the **init** command templates: BaseIntegration, BaseScript.
* Updated the token in **_add_pr_comment** method from the content-bot token to the xsoar-bot token.

## 1.6.7

* Added the `types-markdown` dependency, adding markdown capabilities to existing linters using the [Markdown](https://pypi.org/project/Markdown/) package.
* Added support in the **format** command to remove nonexistent incident/indicator fields from *layouts/mappers*
* Added the `Note: XXX` and `XXX now generally available.` release notes templates to **doc-review** command.
* Updated the logs shown during the docker build step.
* Removed a false warning about configuring the `GITLAB_TOKEN` environment variable when it's not needed.
* Removed duplicate identifiers for XSIAM integrations.
* Updated the *tags* and *use cases* in pack metadata validation to use the local files only.
* Fixed the error message in checkbox validation where the defaultvalue is wrong and added the name of the variable that should be fixed.
* Added types to `find_type_by_path` under tools.py.
* Fixed an issue where YAML files contained incorrect value type for `tests` key when running `format --deprecate`.
* Added a deprecation message to the `tests:` section of yaml files when running `format --deprecate`.
* Added use case for **validate** on *wizard* objects - set_playbook is mapped to all integrations.
* Added the 'integration-get-indicators' commands to be ignored by the **verify_yml_commands_match_readme** validation, the validation will no longer fail if these commands are not in the readme file.
* Added a new validation to the **validate** command to verify that if the phrase "breaking changes" is present in a pack release notes, a JSON file with the same name exists and contains the relevant breaking changes information.
* Improved logs when running test playbooks (in a build).
* Fixed an issue in **upload** did not include list-type content items. @nicolas-rdgs
* Reverted release notes to old format.

## 1.6.6

* Added debug print when excluding item from ID set due to missing dependency.
* Added a validation to the **validate** command, failing when non-ignorable errors are present in .pack-ignore.
* Fixed an issue where `mdx server` did not close when stopped in mid run.
* Fixed an issue where `-vvv` flag did not print logs on debug level.
* enhanced ***validate*** command to list all command names affected by a backward compatibility break, instead of only one.
* Added support for Wizard content item in the **format**, **validate**, **upload**, **create-id-set**, **find-dependecies** and **create-content-artifacts** commands.
* Added a new flag to the **validate** command, allowing to run specific validations.
* Added support in **unify** and **create-content-artifacts** for displaying different documentations (detailed description + readme) for content items, depending on the marketplace version.
* Fixed an issue in **upload** where list items were not uploaded.
* Added a new validation to **validate** command to verify that *cliName* and *id* keys of the incident field or the indicator field are matches.
* Added the flag '-x', '--xsiam' to **upload** command to upload XSIAM entities to XSIAM server.
* Fixed the integration field *isFetchEvents* to be in lowercase.
* Fixed an issue where **validate -i** run after **format -i** on an existing file in the repo instead of **validate -g**.
* Added the following commands: 'update-remote-data', 'get-modified-remote-data', 'update-remote-system' to be ignored by the **verify_yml_commands_match_readme** validation, the validation will no longer fail if these commands are not in the readme file.
* Updated the release note template to include a uniform format for all items.
* Added HelloWorldSlim template option for *--template* flag in **demisto-sdk init** command.
* Fixed an issue where the HelloWorldSlim template in **demisto-sdk init** command had an integration id that was conflicting with HelloWorld integration id.
* Updated the SDK to use demisto-py 3.1.6, allowing use of a proxy with an environment variable.
* Set the default logger level to `warning`, to avoid unwanted debug logs.
* The **format** command now validates that default value of checkbox parameters is a string 'true' or 'false'.
* Fixed an issue where `FileType.PLAYBOOK` would show instead of `Playbook` in readme error messages.
* Added a new validation to **validate** proper defaultvalue for checkbox fields.

## 1.6.5

* Fixed an issue in the **format** command where the `id` field was overwritten for existing JSON files.
* Fixed an issue where the **doc-review** command was successful even when the release-note is malformed.
* Added timestamps to the `demisto-sdk` logger.
* Added time measurements to **lint**.
* Added the flag '-d', '--dependency' to **find-dependencies** command to get the content items that cause the dependencies between two packs.
* Fixed an issue where **update-release-notes** used the *trigger_id* field instead of the *trigger_name* field.
* Fixed an issue where **doc-review** failed to recognize script names, in scripts using the old file structure.
* Fixed an issue where concurrent processes created by **lint** caused deadlocks when opening files.
* Fixed an issue in the **format** command where `_dev` or `_copy` suffixes weren't removed from the subscript names in playbooks and layouts.
* Fixed an issue where **validate** failed on nonexistent `README.md` files.
* Added support of XSIAM content items to the **validate** command.
* Report **lint** summary results and failed packages after reporting time measurements.

## 1.6.4

* Added the new **generate-yml-from-python** command.
* Added a code *type* indication for integration and script objects in the *ID Set*.
* Added the [Vulture](https://github.com/jendrikseipp/vulture) linter to the pre-commit hook.
* The `demisto-sdk` pack will now be distributed via PyPi with a **wheel** file.
* Fixed a bug where any edited json file that contained a forward slash (`/`) escaped.
* Added a new validation to **validate** command to verify that the metadata *currentVersion* is
the same as the last release note version.
* The **validate** command now checks if there're none-deprecated integration commands that are missing from the readme file.
* Fixed an issue where *dockerimage* changes in Scripts weren't recognized by the **update-release-notes** command.
* Fixed an issue where **update-xsoar-config-file** did not properly insert the marketplace packs list to the file.
* Added the pack name to the known words by default when running the **doc-review** command.
* Added support for new XSIAM entities in **create-id-set** command.
* Added support for new XSIAM entities in **create-content-artifacts** command.
* Added support for Parsing/Modeling Rule content item in the **unify** command.
* Added the integration name, the commands name and the script name to the known words by default when running the **doc-review** command.
* Added an argument '-c' '--custom' to the **unify** command, if True will append to the unified yml name/display/id the custom label provided
* Added support for sub words suggestion in kebab-case sentences when running the **doc-review** command.
* Added support for new XSIAM entities in **update-release-notes** command.
* Enhanced the message of alternative suggestion words shown when running **doc-review** command.
* Fixed an incorrect error message, in case `node` is not installed on the machine.
* Fixed an issue in the **lint** command where the *check-dependent-api-modules* argument was set to true by default.
* Added a new command **generate-unit-tests**.
* Added a new validation to **validate** all SIEM integration have the same suffix.
* Fixed the destination path of the unified parsing/modeling rules in **create-content-artifacts** command.
* Fixed an issue in the **validate** command, where we validated wrongfully the existence of readme file for the *ApiModules* pack.
* Fixed an issue in the **validate** command, where an error message that was displayed for scripts validation was incorrect.
* Fixed an issue in the **validate** and **format** commands where *None* arguments in integration commands caused the commands to fail unexpectedly.
* Added support for running tests on XSIAM machines in the **test-content** command.
* Fixed an issue where the **validate** command did not work properly when deleting non-content items.
* Added the flag '-d', '--dependency' to **find-dependencies** command to get the content items that cause the dependencies between two packs.

## 1.6.3

* **Breaking change**: Fixed a typo in the **validate** `--quiet-bc-validation` flag (was `--quite-bc-validation`). @upstart-swiss
* Dropped support for python 3.7: Demisto-SDK is now supported on Python 3.8 or newer.
* Added an argument to YAMLHandler, allowing to set a maximal width for YAML files. This fixes an issue where a wrong default was used.
* Added the detach mechanism to the **upload** command, If you set the --input-config-file flag, any files in the repo's SystemPacks folder will be detached.
* Added the reattach mechanism to the **upload** command, If you set the --input-config-file flag, any detached item in your XSOAR instance that isn't currently in the repo's SystemPacks folder will be re-attached.
* Fixed an issue in the **validate** command that did not work properly when using the *-g* flag.
* Enhanced the dependency message shown when running **lint**.
* Fixed an issue where **update-release-notes** didn't update the currentVersion in pack_metadata.
* Improved the logging in **test-content** for helping catch typos in external playbook configuration.

## 1.6.2

* Added dependency validation support for core marketplacev2 packs.
* Fixed an issue in **update-release-notes** where suggestion fix failed in validation.
* Fixed a bug where `.env` files didn't load. @nicolas-rdgs
* Fixed a bug where **validate** command failed when the *categories* field in the pack metadata was empty for non-integration packs.
* Added *system* and *item-type* arguments to the **download** command, used when downloading system items.
* Added a validation to **validate**, checking that each script, integration and playbook have a README file. This validation only runs when the command is called with either the `-i` or the `-g` flag.
* Fixed a regression issue with **doc-review**, where the `-g` flag did not work.
* Improved the detection of errors in **doc-review** command.
* The **validate** command now checks if a readme file is empty, only for packs that contain playbooks or were written by a partner.
* The **validate** command now makes sure common contextPath values (e.g. `DBotScore.Score`) have a non-empty description, and **format** populates them automatically.
* Fixed an issue where the **generate-outputs** command did not work properly when examples were provided.
* Fixed an issue in the **generate-outputs** command, where the outputs were not written to the specified output path.
* The **generate-outputs** command can now generate outputs from multiple calls to the same command (useful when different args provide different outputs).
* The **generate-outputs** command can now update a yaml file with new outputs, without deleting or overwriting existing ones.
* Fixed a bug where **doc-review** command failed on existing templates.
* Fixed a bug where **validate** command failed when the word demisto is in the repo README file.
* Added support for adding test-playbooks to the zip file result in *create-content-artifacts* command for marketplacev2.
* Fixed an issue in **find-dependencies** where using the argument *-o* without the argument *--all-packs-dependencies* did not print a proper warning.
* Added a **validate** check to prevent deletion of files whose deletion is not supported by the XSOAR marketplace.
* Removed the support in the *maintenance* option of the *-u* flag in the **update-release-notes** command.
* Added validation for forbidden words and phrases in the **doc-review** command.
* Added a retries mechanism to the **test-content** command to stabilize the build process.
* Added support for all `git` platforms to get remote files.
* Refactored the **format** command's effect on the *fromversion* field:
  * Fixed a bug where the *fromversion* field was removed when modifying a content item.
  * Updated the general default *fromversion* and the default *fromversion* of newly-introduced content items (e.g. `Lists`, `Jobs`).
  * Added an interactive mode functionality for all content types, to ask the user whether to set a default *fromversion*, if could not automatically determine its value. Use `-y` to assume 'yes' as an answer to all prompts and run non-interactively.

## 1.6.1

* Added the '--use-packs-known-words' argument to the **doc-review** command
* Added YAML_Loader to handle yaml files in a standard way across modules, replacing PYYAML.
* Fixed an issue when filtering items using the ID set in the **create-content-artifacts** command.
* Fixed an issue in the **generate-docs** command where tables were generated with an empty description column.
* Fixed an issue in the **split** command where splitting failed when using relative input/output paths.
* Added warning when inferred files are missing.
* Added to **validate** a validation for integration image dimensions, which should be 120x50px.
* Improved an error in the **validate** command to better differentiate between the case where a required fetch parameter is malformed or missing.

## 1.6.0

* Fixed an issue in the **create-id-set** command where similar items from different marketplaces were reported as duplicated.
* Fixed typo in demisto-sdk init
* Fixed an issue where the **lint** command did not handle all container exit codes.
* Add to **validate** a validation for pack name to make sure it is unchanged.
* Added a validation to the **validate** command that verifies that the version in the pack_metdata file is written in the correct format.
* Fixed an issue in the **format** command where missing *fromVersion* field in indicator fields caused an error.

## 1.5.9

* Added option to specify `External Playbook Configuration` to change inputs of Playbooks triggered as part of **test-content**
* Improved performance of the **lint** command.
* Improved performance of the **validate** command when checking README images.
* ***create-id-set*** command - the default value of the **marketplace** argument was changed from ‘xsoar’ to all packs existing in the content repository. When using the command, make sure to pass the relevant marketplace to use.

## 1.5.8

* Fixed an issue where the command **doc-review** along with the argument `--release-notes` failed on yml/json files with invalid schema.
* Fixed an issue where the **lint** command failed on packs using python 3.10

## 1.5.7

* Fixed an issue where reading remote yaml files failed.
* Fixed an issue in **validate** failed with no error message for lists (when no fromVersion field was found).
* Fixed an issue when running **validate** or **format** in a gitlab repository, and failing to determine its project id.
* Added an enhancement to **split**, handling an empty output argument.
* Added the ability to add classifiers and mappers to conf.json.
* Added the Alias field to the incident field schema.

## 1.5.6

* Added 'deprecated' release notes template.
* Fixed an issue where **run-test-playbook** command failed to get the task entries when the test playbook finished with errors.
* Fixed an issue in **validate** command when running with `no-conf-json` argument to ignore the `conf.json` file.
* Added error type text (`ERROR` or `WARNING`) to **validate** error prints.
* Fixed an issue where the **format** command on test playbook did not format the ID to be equal to the name of the test playbook.
* Enhanced the **update-release-notes** command to automatically commit release notes config file upon creation.
* The **validate** command will validate that an indicator field of type html has fromVersion of 6.1.0 and above.
* The **format** command will now add fromVersion 6.1.0 to indicator field of type html.
* Added support for beta integrations in the **format** command.
* Fixed an issue where the **postman-codegen** command failed when called with the `--config-out` flag.
* Removed the integration documentation from the detailed description while performing **split** command to the unified yml file.
* Removed the line which indicates the version of the product from the README.md file for new contributions.

## 1.5.5

* Fixed an issue in the **update-release-notes** command, which did not work when changes were made in multiple packs.
* Changed the **validate** command to fail on missing test-playbooks only if no unittests are found.
* Fixed `to_kebab_case`, it will now deal with strings that have hyphens, commas or periods in them, changing them to be hyphens in the new string.
* Fixed an issue in the **create-id-set** command, where the `source` value included the git token if it was specified in the remote url.
* Fixed an issue in the **merge-id-set** command, where merging fails because of duplicates but the packs are in the XSOAR repo but in different version control.
* Fixed missing `Lists` Content Item as valid `IDSetType`
* Added enhancement for **generate-docs**. It is possible to provide both file or a comma seperated list as `examples`. Also, it's possible to provide more than one example for a script or a command.
* Added feature in **format** to sync YML and JSON files to the `master` file structure.
* Added option to specify `Incident Type`, `Incoming Mapper` and `Classifier` when configuring instance in **test-content**
* added a new command **run-test-playbook** to run a test playbook in a given XSOAR instance.
* Fixed an issue in **format** when running on a modified YML, that the `id` value is not changed to its old `id` value.
* Enhancement for **split** command, replace `ApiModule` code block to `import` when splitting a YML.
* Fixed an issue where indicator types were missing from the pack's content, when uploading using **zip-packs**.
* The request data body format generated in the **postman-codegen** will use the python argument's name and not the raw data argument's name.
* Added the flag '--filter-by-id-set' to **create-content-artifacts** to create artifacts only for items in the given id_set.json.

## 1.5.4

* Fixed an issue with the **format** command when contributing via the UI
* The **format** command will now not remove the `defaultRows` key from incident, indicator and generic fields with `type: grid`.
* Fixed an issue with the **validate** command when a layoutscontainer did not have the `fromversion` field set.
* added a new command **update-xsoar-config-file** to handle your XSOAR Configuration File.
* Added `skipVerify` argument in **upload** command to skip pack signature verification.
* Fixed an issue when the **run** command  failed running when there’s more than one playground, by explicitly using the current user’s playground.
* Added support for Job content item in the **format**, **validate**, **upload**, **create-id-set**, **find-dependecies** and **create-content-artifacts** commands.
* Added a **source** field to the **id_set** entitles.
* Two entitles will not consider as duplicates if they share the same pack and the same source.
* Fixed a bug when duplicates were found in **find_dependencies**.
* Added function **get_current_repo** to `tools`.
* The **postman-codegen** will not have duplicates argument name. It will rename them to the minimum distinguished shared path for each of them.

## 1.5.3

* The **format** command will now set `unsearchable: True` for incident, indicator and generic fields.
* Fixed an issue where the **update-release-notes** command crashes with `--help` flag.
* Added validation to the **validate** command that verifies the `unsearchable` key in incident, indicator and generic fields is set to true.
* Removed a validation that DBotRole should be set for automation that requires elevated permissions to the `XSOAR-linter` in the **lint** command.
* Fixed an issue in **Validate** command where playbooks conditional tasks were mishandeled.
* Added a validation to prevent contributors from using the `fromlicense` key as a configuration parameter in an integration's YML
* Added a validation to ensure that the type for **API token** (and similar) parameters are configured correctly as a `credential` type in the integration configuration YML.
* Added an assertion that checks for duplicated requests' names when generating an integration from a postman collection.
* Added support for [.env files](https://pypi.org/project/python-dotenv/). You can now add a `.env` file to your repository with the logging information instead of setting a global environment variables.
* When running **lint** command with --keep-container flag, the docker images are committed.
* The **validate** command will not return missing test playbook error when given a script with dynamic-section tag.

## 1.5.2

* Added a validation to **update-release-notes** command to ensure that the `--version` flag argument is in the right format.
* added a new command **coverage-analyze** to generate and print coverage reports.
* Fixed an issue in **validate** in repositories which are not in GitHub or GitLab
* Added a validation that verifies that readme image absolute links do not contain the working branch name.
* Added support for List content item in the **format**, **validate**, **download**, **upload**, **create-id-set**, **find-dependecies** and **create-content-artifacts** commands.
* Added a validation to ensure reputation command's default argument is set as an array input.
* Added the `--fail-duplicates` flag for the **merge-id-set** command which will fail the command if duplicates are found.
* Added the `--fail-duplicates` flag for the **create-id-set** command which will fail the command if duplicates are found.

## 1.5.1

* Fixed an issue where **validate** command failed to recognized test playbooks for beta integrations as valid tests.
* Fixed an issue were the **validate** command was falsely recognizing image paths in readme files.
* Fixed an issue where the **upload** command error message upon upload failure pointed to wrong file rather than to the pack metadata.
* Added a validation that verifies that each script which appears in incident fields, layouts or layout containers exists in the id_set.json.
* Fixed an issue where the **postman code-gen** command generated double dots for context outputs when it was not needed.
* Fixed an issue where there **validate** command on release notes file crashed when author image was added or modified.
* Added input handling when running **find-dependencies**, replacing string manipulations.
* Fixed an issue where the **validate** command did not handle multiple playbooks with the same name in the id_set.
* Added support for GitLab repositories in **validate**

## 1.5.0

* Fixed an issue where **upload** command failed to upload packs not under content structure.
* Added support for **init** command to run from non-content repo.
* The **split-yml** has been renamed to **split** and now supports splitting Dashboards from unified Generic Modules.
* Fixed an issue where the skipped tests validation ran on the `ApiModules` pack in the **validate** command.
* The **init** command will now create the `Generic Object` entities directories.
* Fixed an issue where the **format** command failed to recognize changed files from git.
* Fixed an issue where the **json-to-outputs** command failed checking whether `0001-01-01T00:00:00` is of type `Date`
* Added to the **generate context** command to generate context paths for integrations from an example file.
* Fixed an issue where **validate** failed on release notes configuration files.
* Fixed an issue where the **validate** command failed on pack input if git detected changed files outside of `Packs` directory.
* Fixed an issue where **validate** command failed to recognize files inside validated pack when validation release notes, resulting in a false error message for missing entity in release note.
* Fixed an issue where the **download** command failed when downloading an invalid YML, instead of skipping it.

## 1.4.9

* Added validation that the support URL in partner contribution pack metadata does not lead to a GitHub repo.
* Enhanced ***generate-docs*** with default `additionalinformation` (description) for common parameters.
* Added to **validate** command a validation that a content item's id and name will not end with spaces.
* The **format** command will now remove trailing whitespaces from content items' id and name fields.
* Fixed an issue where **update-release-notes** could fail on files outside the user given pack.
* Fixed an issue where the **generate-test-playbook** command would not place the playbook in the proper folder.
* Added to **validate** command a validation that packs with `Iron Bank` uses the latest docker from Iron Bank.
* Added to **update-release-notes** command support for `Generic Object` entities.
* Fixed an issue where playbook `fromversion` mismatch validation failed even if `skipunavailable` was set to true.
* Added to the **create artifacts** command support for release notes configuration file.
* Added validation to **validate** for release notes config file.
* Added **isoversize** and **isautoswitchedtoquietmode** fields to the playbook schema.
* Added to the **update-release-notes** command `-bc` flag to generate template for breaking changes version.
* Fixed an issue where **validate** did not search description files correctly, leading to a wrong warning message.

## 1.4.8

* Fixed an issue where yml files with `!reference` failed to load properly.
* Fixed an issue when `View Integration Documentation` button was added twice during the download and re-upload.
* Fixed an issue when `(Partner Contribution)` was added twice to the display name during the download and re-upload.
* Added the following enhancements in the **generate-test-playbook** command:
  * Added the *--commands* argument to generate tasks for specific commands.
  * Added the *--examples* argument to get the command examples file path and generate tasks from the commands and arguments specified there.
  * Added the *--upload* flag to specify whether to upload the test playbook after the generation.
  * Fixed the output condition generation for outputs of type `Boolean`.

## 1.4.7

* Fixed an issue where an empty list for a command context didn't produce an indication other than an empty table.
* Fixed an issue where the **format** command has incorrectly recognized on which files to run when running using git.
* Fixed an issue where author image validations were not checked properly.
* Fixed an issue where new old-formatted scripts and integrations were not validated.
* Fixed an issue where the wording in the from version validation error for subplaybooks was incorrect.
* Fixed an issue where the **update-release-notes** command used the old docker image version instead of the new when detecting a docker change.
* Fixed an issue where the **generate-test-playbook** command used an incorrect argument name as default
* Fixed an issue where the **json-to-outputs** command used an incorrect argument name as default when using `-d`.
* Fixed an issue where validations failed while trying to validate non content files.
* Fixed an issue where README validations did not work post VS Code formatting.
* Fixed an issue where the description validations were inconsistent when running through an integration file or a description file.

## 1.4.6

* Fixed an issue where **validate** suggests, with no reason, running **format** on missing mandatory keys in yml file.
* Skipped existence of TestPlaybook check on community and contribution integrations.
* Fixed an issue where pre-commit didn't run on the demisto_sdk/commands folder.
* The **init** command will now change the script template name in the code to the given script name.
* Expanded the validations performed on beta integrations.
* Added support for PreProcessRules in the **format**, **validate**, **download**, and **create-content-artifacts** commands.
* Improved the error messages in **generate-docs**, if an example was not provided.
* Added to **validate** command a validation that a content entity or a pack name does not contain the words "partner" and "community".
* Fixed an issue where **update-release-notes** ignores *--text* flag while using *-f*
* Fixed the outputs validations in **validate** so enrichment commands will not be checked to have DBotScore outputs.
* Added a new validation to require the dockerimage key to exist in an integration and script yml files.
* Enhanced the **generate-test-playbook** command to use only integration tested on commands, rather than (possibly) other integrations implementing them.
* Expanded unify command to support GenericModules - Unifies a GenericModule object with its Dashboards.
* Added validators for generic objects:
  * Generic Field validator - verify that the 'fromVersion' field is above 6.5.0, 'group' field equals 4 and 'id' field starts with the prefix 'generic_'.
  * Generic Type validator - verify that the 'fromVersion' field is above 6.5.0
  * Generic Module validator - verify that the 'fromVersion' field is above 6.5.0
  * Generic Definition validator - verify that the 'fromVersion' field is above 6.5.0
* Expanded Format command to support Generic Objects - Fixes generic objects according to their validations.
* Fixed an issue where the **update-release-notes** command did not handle ApiModules properly.
* Added option to enter a dictionary or json of format `[{field_name:description}]` in the **json-to-outputs** command,
  with the `-d` flag.
* Improved the outputs for the **format** command.
* Fixed an issue where the validations performed after the **format** command were inconsistent with **validate**.
* Added to the **validate** command a validation for the author image.
* Updated the **create-content-artifacts** command to support generic modules, definitions, fields and types.
* Added an option to ignore errors for file paths and not only file name in .pack-ignore file.

## 1.4.5

* Enhanced the **postman-codegen** command to name all generated arguments with lower case.
* Fixed an issue where the **find-dependencies** command miscalculated the dependencies for playbooks that use generic commands.
* Fixed an issue where the **validate** command failed in external repositories in case the DEMISTO_SDK_GITHUB_TOKEN was not set.
* Fixed an issue where **openapi-codegen** corrupted the swagger file by overwriting configuration to swagger file.
* Updated the **upload** command to support uploading zipped packs to the marketplace.
* Added to the **postman-codegen** command support of path variables.
* Fixed an issue where **openapi-codegen** entered into an infinite loop on circular references in the swagger file.
* The **format** command will now set `fromVersion: 6.2.0` for widgets with 'metrics' data type.
* Updated the **find-dependencies** command to support generic modules, definitions, fields and types.
* Fixed an issue where **openapi-codegen** tried to extract reference example outputs, leading to an exception.
* Added an option to ignore secrets automatically when using the **init** command to create a pack.
* Added a tool that gives the ability to temporarily suppress console output.

## 1.4.4

* When formatting incident types with Auto-Extract rules and without mode field, the **format** command will now add the user selected mode.
* Added new validation that DBotRole is set for scripts that requires elevated permissions to the `XSOAR-linter` in the **lint** command.
* Added url escaping to markdown human readable section in generate docs to avoid autolinking.
* Added a validation that mapper's id and name are matching. Updated the format of mapper to include update_id too.
* Added a validation to ensure that image paths in the README files are valid.
* Fixed **find_type** function to correctly find test files, such as, test script and test playbook.
* Added scheme validations for the new Generic Object Types, Fields, and Modules.
* Renamed the flag *--input-old-version* to *--old-version* in the **generate-docs** command.
* Refactored the **update-release-notes** command:
  * Replaced the *--all* flag with *--use-git* or *-g*.
  * Added the *--force* flag to update the pack release notes without changes in the pack.
  * The **update-release-notes** command will now update all dependent integrations on ApiModule change, even if not specified.
  * If more than one pack has changed, the full list of updated packs will be printed at the end of **update-release-notes** command execution.
  * Fixed an issue where the **update-release-notes** command did not add docker image release notes entry for release notes file if a script was changed.
  * Fixed an issue where the **update-release-notes** command did not detect changed files that had the same name.
  * Fixed an issue in the **update-release-notes** command where the version support of JSON files was mishandled.
* Fixed an issue where **format** did not skip files in test and documentation directories.
* Updated the **create-id-set** command to support generic modules, definitions, fields and types.
* Changed the **convert** command to generate old layout fromversion to 5.0.0 instead of 4.1.0
* Enhanced the command **postman-codegen** with type hints for templates.

## 1.4.3

* Fixed an issue where **json-to-outputs** command returned an incorrect output when json is a list.
* Fixed an issue where if a pack README.md did not exist it could cause an error in the validation process.
* Fixed an issue where the *--name* was incorrectly required in the **init** command.
* Adding the option to run **validate** on a specific path while using git (*-i* & *-g*).
* The **format** command will now change UUIDs in .yml and .json files to their respective content entity name.
* Added a playbook validation to check if a task sub playbook exists in the id set in the **validate** command.
* Added the option to add new tags/usecases to the approved list and to the pack metadata on the same pull request.
* Fixed an issue in **test_content** where when different servers ran tests for the same integration, the server URL parameters were not set correctly.
* Added a validation in the **validate** command to ensure that the ***endpoint*** command is configured correctly in yml file.
* Added a warning when pack_metadata's description field is longer than 130 characters.
* Fixed an issue where a redundant print occurred on release notes validation.
* Added new validation in the **validate** command to ensure that the minimal fromVersion in a widget of type metrics will be 6.2.0.
* Added the *--release-notes* flag to demisto-sdk to get the current version release notes entries.

## 1.4.2

* Added to `pylint` summary an indication if a test was skipped.
* Added to the **init** command the option to specify fromversion.
* Fixed an issue where running **init** command without filling the metadata file.
* Added the *--docker-timeout* flag in the **lint** command to control the request timeout for the Docker client.
* Fixed an issue where **update-release-notes** command added only one docker image release notes entry for release notes file, and not for every entity whom docker image was updated.
* Added a validation to ensure that incident/indicator fields names starts with their pack name in the **validate** command. (Checked only for new files and only when using git *-g*)
* Updated the **find-dependencies** command to return the 'dependencies' according the layout type ('incident', 'indicator').
* Enhanced the "vX" display name validation for scripts and integrations in the **validate** command to check for every versioned script or integration, and not only v2.
* Added the *--fail-duplicates* flag for the **create-id-set** command which will fail the command if duplicates are found.
* Added to the **generate-docs** command automatic addition to git when a new readme file is created.

## 1.4.1

* When in private repo without `DEMSITO_SDK_GITHUB_TOKEN` configured, get_remote_file will take files from the local origin/master.
* Enhanced the **unify** command when giving input of a file and not a directory return a clear error message.
* Added a validation to ensure integrations are not skipped and at least one test playbook is not skipped for each integration or script.
* Added to the Content Tests support for `context_print_dt`, which queries the incident context and prints the result as a json.
* Added new validation for the `xsoar_config.json` file in the **validate** command.
* Added a version differences section to readme in **generate-docs** command.
* Added the *--docs-format* flag in the **integration-diff** command to get the output in README format.
* Added the *--input-old-version* and *--skip-breaking-changes* flags in the **generate-docs** command to get the details for the breaking section and to skip the breaking changes section.

## 1.4.0

* Enable passing a comma-separated list of paths for the `--input` option of the **lint** command.
* Added new validation of unimplemented test-module command in the code to the `XSOAR-linter` in the **lint** command.
* Fixed the **generate-docs** to handle integration authentication parameter.
* Added a validation to ensure that description and README do not contain the word 'Demisto'.
* Improved the deprecated message validation required from playbooks and scripts.
* Added the `--quite-bc-validation` flag for the **validate** command to run the backwards compatibility validation in quite mode (errors is treated like warnings).
* Fixed the **update release notes** command to display a name for old layouts.
* Added the ability to append to the pack README credit to contributors.
* Added identification for parameter differences in **integration-diff** command.
* Fixed **format** to use git as a default value.
* Updated the **upload** command to support reports.
* Fixed an issue where **generate-docs** command was displaying 'None' when credentials parameter display field configured was not configured.
* Fixed an issue where **download** did not return exit code 1 on failure.
* Updated the validation that incident fields' names do not contain the word incident will aplly to core packs only.
* Added a playbook validation to verify all conditional tasks have an 'else' path in **validate** command.
* Renamed the GitHub authentication token environment variable `GITHUB_TOKEN` to `DEMITO_SDK_GITHUB_TOKEN`.
* Added to the **update-release-notes** command automatic addition to git when new release notes file is created.
* Added validation to ensure that integrations, scripts, and playbooks do not contain the entity type in their names.
* Added the **convert** command to convert entities between XSOAR versions.
* Added the *--deprecate* flag in **format** command to deprecate integrations, scripts, and playbooks.
* Fixed an issue where ignoring errors did not work when running the **validate** command on specific files (-i).

## 1.3.9

* Added a validation verifying that the pack's README.md file is not equal to pack description.
* Fixed an issue where the **Assume yes** flag did not work properly for some entities in the **format** command.
* Improved the error messages for separators in folder and file names in the **validate** command.
* Removed the **DISABLE_SDK_VERSION_CHECK** environment variable. To disable new version checks, use the **DEMISTO_SDK_SKIP_VERSION_CHECK** envirnoment variable.
* Fixed an issue where the demisto-sdk version check failed due to a rate limit.
* Fixed an issue with playbooks scheme validation.

## 1.3.8

* Updated the **secrets** command to work on forked branches.

## 1.3.7

* Added a validation to ensure correct image and description file names.
* Fixed an issue where the **validate** command failed when 'display' field in credentials param in yml is empty but 'displaypassword' was provided.
* Added the **integration-diff** command to check differences between two versions of an integration and to return a report of missing and changed elements in the new version.
* Added a validation verifying that the pack's README.md file is not missing or empty for partner packs or packs contains use cases.
* Added a validation to ensure that the integration and script folder and file names will not contain separators (`_`, `-`, ``).
* When formatting new pack, the **format** command will set the *fromversion* key to 5.5.0 in the new files without fromversion.

## 1.3.6

* Added a validation that core packs are not dependent on non-core packs.
* Added a validation that a pack name follows XSOAR standards.
* Fixed an issue where in some cases the `get_remote_file` function failed due to an invalid path.
* Fixed an issue where running **update-release-notes** with updated integration logo, did not detect any file changes.
* Fixed an issue where the **create-id-set** command did not identify unified integrations correctly.
* Fixed an issue where the `CommonTypes` pack was not identified as a dependency for all feed integrations.
* Added support for running SDK commands in private repositories.
* Fixed an issue where running the **init** command did not set the correct category field in an integration .yml file for a newly created pack.
* When formatting new contributed pack, the **format** command will set the *fromversion* key to 6.0.0 in the relevant files.
* If the environment variable "DISABLE_SDK_VERSION_CHECK" is define, the demisto-sdk will no longer check for newer version when running a command.
* Added the `--use-pack-metadata` flag for the **find-dependencies** command to update the calculated dependencies using the the packs metadata files.
* Fixed an issue where **validate** failed on scripts in case the `outputs` field was set to `None`.
* Fixed an issue where **validate** was failing on editing existing release notes.
* Added a validation for README files verifying that the file doesn't contain template text copied from HelloWorld or HelloWorldPremium README.

## 1.3.5

* Added a validation that layoutscontainer's id and name are matching. Updated the format of layoutcontainer to include update_id too.
* Added a validation that commands' names and arguments in core packs, or scripts' arguments do not contain the word incident.
* Fixed issue where running the **generate-docs** command with -c flag ran all the commands and not just the commands specified by the flag.
* Fixed the error message of the **validate** command to not always suggest adding the *description* field.
* Fixed an issue where running **format** on feed integration generated invalid parameter structure.
* Fixed an issue where the **generate-docs** command did not add all the used scripts in a playbook to the README file.
* Fixed an issue where contrib/partner details might be added twice to the same file, when using unify and create-content-artifacts commands
* Fixed issue where running **validate** command on image-related integration did not return the correct outputs to json file.
* When formatting playbooks, the **format** command will now remove empty fields from SetIncident, SetIndicator, CreateNewIncident, CreateNewIndicator script arguments.
* Added an option to fill in the developer email when running the **init** command.

## 1.3.4

* Updated the **validate** command to check that the 'additionalinfo' field only contains the expected value for feed required parameters and not equal to it.
* Added a validation that community/partner details are not in the detailed description file.
* Added a validation that the Use Case tag in pack_metadata file is only used when the pack contains at least one PB, Incident Type or Layout.
* Added a validation that makes sure outputs in integrations are matching the README file when only README has changed.
* Added the *hidden* field to the integration schema.
* Fixed an issue where running **format** on a playbook whose `name` does not equal its `id` would cause other playbooks who use that playbook as a sub-playbook to fail.
* Added support for local custom command configuration file `.demisto-sdk-conf`.
* Updated the **format** command to include an update to the description file of an integration, to remove community/partner details.

## 1.3.3

* Fixed an issue where **lint** failed where *.Dockerfile* exists prior running the lint command.
* Added FeedHelloWorld template option for *--template* flag in **demisto-sdk init** command.
* Fixed issue where **update-release-notes** deleted release note file if command was called more than once.
* Fixed issue where **update-release-notes** added docker image release notes every time the command was called.
* Fixed an issue where running **update-release-notes** on a pack with newly created integration, had also added a docker image entry in the release notes.
* Fixed an issue where `XSOAR-linter` did not find *NotImplementedError* in main.
* Added validation for README files verifying their length (over 30 chars).
* When using *-g* flag in the **validate** command it will now ignore untracked files by default.
* Added the *--include-untracked* flag to the **validate** command to include files which are untracked by git in the validation process.
* Improved the `pykwalify` error outputs in the **validate** command.
* Added the *--print-pykwalify* flag to the **validate** command to print the unchanged output from `pykwalify`.

## 1.3.2

* Updated the format of the outputs when using the *--json-file* flag to create a JSON file output for the **validate** and **lint** commands.
* Added the **doc-review** command to check spelling in .md and .yml files as well as a basic release notes review.
* Added a validation that a pack's display name does not already exist in content repository.
* Fixed an issue where the **validate** command failed to detect duplicate params in an integration.
* Fixed an issue where the **validate** command failed to detect duplicate arguments in a command in an integration.

## 1.3.1

* Fixed an issue where the **validate** command failed to validate the release notes of beta integrations.
* Updated the **upload** command to support indicator fields.
* The **validate** and **update-release-notes** commands will now check changed files against `demisto/master` if it is configured locally.
* Fixed an issue where **validate** would incorrectly identify files as renamed.
* Added a validation that integration properties (such as feed, mappers, mirroring, etc) are not removed.
* Fixed an issue where **validate** failed when comparing branch against commit hash.
* Added the *--no-pipenv* flag to the **split-yml** command.
* Added a validation that incident fields and incident types are not removed from mappers.
* Fixed an issue where the *c
reate-id-set* flag in the *validate* command did not work while not using git.
* Added the *hiddenusername* field to the integration schema.
* Added a validation that images that are not integration images, do not ask for a new version or RN

## 1.3.0

* Do not collect optional dependencies on indicator types reputation commands.
* Fixed an issue where downloading indicator layoutscontainer objects failed.
* Added a validation that makes sure outputs in integrations are matching the README file.
* Fixed an issue where the *create-id-set* flag in the **validate** command did not work.
* Added a warning in case no id_set file is found when running the **validate** command.
* Fixed an issue where changed files were not recognised correctly on forked branches in the **validate** and the **update-release-notes** commands.
* Fixed an issue when files were classified incorrectly when running *update-release-notes*.
* Added a validation that integration and script file paths are compatible with our convention.
* Fixed an issue where id_set.json file was re created whenever running the generate-docs command.
* added the *--json-file* flag to create a JSON file output for the **validate** and **lint** commands.

## 1.2.19

* Fixed an issue where merge id_set was not updated to work with the new entity of Packs.
* Added a validation that the playbook's version matches the version of its sub-playbooks, scripts, and integrations.

## 1.2.18

* Changed the *skip-id-set-creation* flag to *create-id-set* in the **validate** command. Its default value will be False.
* Added support for the 'cve' reputation command in default arg validation.
* Filter out generic and reputation command from scripts and playbooks dependencies calculation.
* Added support for the incident fields in outgoing mappers in the ID set.
* Added a validation that the taskid field and the id field under the task field are both from uuid format and contain the same value.
* Updated the **format** command to generate uuid value for the taskid field and for the id under the task field in case they hold an invalid values.
* Exclude changes from doc_files directory on validation.
* Added a validation that an integration command has at most one default argument.
* Fixing an issue where pack metadata version bump was not enforced when modifying an old format (unified) file.
* Added validation that integration parameter's display names are capitalized and spaced using whitespaces and not underscores.
* Fixed an issue where beta integrations where not running deprecation validations.
* Allowed adding additional information to the deprecated description.
* Fixing an issue when escaping less and greater signs in integration params did not work as expected.

## 1.2.17

* Added a validation that the classifier of an integration exists.
* Added a validation that the mapper of an integration exists.
* Added a validation that the incident types of a classifier exist.
* Added a validation that the incident types of a mapper exist.
* Added support for *text* argument when running **demisto-sdk update-release-notes** on the ApiModules pack.
* Added a validation for the minimal version of an indicator field of type grid.
* Added new validation for incident and indicator fields in classifiers mappers and layouts exist in the content.
* Added cache for get_remote_file to reducing failures from accessing the remote repo.
* Fixed an issue in the **format** command where `_dev` or `_copy` suffixes weren't removed from the `id` of the given playbooks.
* Playbook dependencies from incident and indicator fields are now marked as optional.
* Mappers dependencies from incident types and incident fields are now marked as optional.
* Classifier dependencies from incident types are now marked as optional.
* Updated **demisto-sdk init** command to no longer create `created` field in pack_metadata file
* Updated **generate-docs** command to take the parameters names in setup section from display field and to use additionalinfo field when exist.
* Using the *verbose* argument in the **find-dependencies** command will now log to the console.
* Improved the deprecated message validation required from integrations.
* Fixed an issue in the **generate-docs** command where **Context Example** section was created when it was empty.

## 1.2.16

* Added allowed ignore errors to the *IDSetValidator*.
* Fixed an issue where an irrelevant id_set validation ran in the **validate** command when using the *--id-set* flag.
* Fixed an issue were **generate-docs** command has failed if a command did not exist in commands permissions file.
* Improved a **validate** command message for missing release notes of api module dependencies.

## 1.2.15

* Added the *ID101* to the allowed ignored errors.

## 1.2.14

* SDK repository is now mypy check_untyped_defs complaint.
* The lint command will now ignore the unsubscriptable-object (E1136) pylint error in dockers based on python 3.9 - this will be removed once a new pylint version is released.
* Added an option for **format** to run on a whole pack.
* Added new validation of unimplemented commands from yml in the code to `XSOAR-linter`.
* Fixed an issue where Auto-Extract fields were only checked for newly added incident types in the **validate** command.
* Added a new warning validation of direct access to args/params dicts to `XSOAR-linter`.

## 1.2.13

* Added new validation of indicators usage in CommandResults to `XSOAR-linter`.
* Running **demisto-sdk lint** will automatically run on changed files (same behavior as the -g flag).
* Removed supported version message from the documentation when running **generate_docs**.
* Added a print to indicate backwards compatibility is being checked in **validate** command.
* Added a percent print when running the **validate** command with the *-a* flag.
* Fixed a regression in the **upload** command where it was ignoring `DEMISTO_VERIFY_SSL` env var.
* Fixed an issue where the **upload** command would fail to upload beta integrations.
* Fixed an issue where the **validate** command did not create the *id_set.json* file when running with *-a* flag.
* Added price change validation in the **validate** command.
* Added validations that checks in read-me for empty sections or leftovers from the auto generated read-me that should be changed.
* Added new code validation for *NotImplementedError* to raise a warning in `XSOAR-linter`.
* Added validation for support types in the pack metadata file.
* Added support for *--template* flag in **demisto-sdk init** command.
* Fixed an issue with running **validate** on master branch where the changed files weren't compared to previous commit when using the *-g* flag.
* Fixed an issue where the `XSOAR-linter` ran *NotImplementedError* validation on scripts.
* Added support for Auto-Extract feature validation in incident types in the **validate** command.
* Fixed an issue in the **lint** command where the *-i* flag was ignored.
* Improved **merge-id-sets** command to support merge between two ID sets that contain the same pack.
* Fixed an issue in the **lint** command where flake8 ran twice.

## 1.2.12

* Bandit now reports also on medium severity issues.
* Fixed an issue with support for Docker Desktop on Mac version 2.5.0+.
* Added support for vulture and mypy linting when running without docker.
* Added support for *prev-ver* flag in **update-release-notes** command.
* Improved retry support when building docker images for linting.
* Added the option to create an ID set on a specific pack in **create-id-set** command.
* Added the *--skip-id-set-creation* flag to **validate** command in order to add the capability to run validate command without creating id_set validation.
* Fixed an issue where **validate** command checked docker image tag on ApiModules pack.
* Fixed an issue where **find-dependencies** did not calculate dashboards and reports dependencies.
* Added supported version message to the documentation and release notes files when running **generate_docs** and **update-release-notes** commands respectively.
* Added new code validations for *NotImplementedError* exception raise to `XSOAR-linter`.
* Command create-content-artifacts additional support for **Author_image.png** object.
* Fixed an issue where schemas were not enforced for incident fields, indicator fields and old layouts in the validate command.
* Added support for **update-release-notes** command to update release notes according to master branch.

## 1.2.11

* Fixed an issue where the ***generate-docs*** command reset the enumeration of line numbering after an MD table.
* Updated the **upload** command to support mappers.
* Fixed an issue where exceptions were no printed in the **format** while the *--verbose* flag is set.
* Fixed an issue where *--assume-yes* flag did not work in the **format** command when running on a playbook without a `fromversion` field.
* Fixed an issue where the **format** command would fail in case `conf.json` file was not found instead of skipping the update.
* Fixed an issue where integration with v2 were recognised by the `name` field instead of the `display` field in the **validate** command.
* Added a playbook validation to check if a task script exists in the id set in the **validate** command.
* Added new integration category `File Integrity Management` in the **validate** command.

## 1.2.10

* Added validation for approved content pack use-cases and tags.
* Added new code validations for *CommonServerPython* import to `XSOAR-linter`.
* Added *default value* and *predefined values* to argument description in **generate-docs** command.
* Added a new validation that checks if *get-mapping-fields* command exists if the integration schema has *{ismappable: true}* in **validate** command.
* Fixed an issue where the *--staged* flag recognised added files as modified in the **validate** command.
* Fixed an issue where a backwards compatibility warning was raised for all added files in the **validate** command.
* Fixed an issue where **validate** command failed when no tests were given for a partner supported pack.
* Updated the **download** command to support mappers.
* Fixed an issue where the ***format*** command added a duplicate parameter.
* For partner supported content packs, added support for a list of emails.
* Removed validation of README files from the ***validate*** command.
* Fixed an issue where the ***validate*** command required release notes for ApiModules pack.

## 1.2.9

* Fixed an issue in the **openapi_codegen** command where it created duplicate functions name from the swagger file.
* Fixed an issue in the **update-release-notes** command where the *update type* argument was not verified.
* Fixed an issue in the **validate** command where no error was raised in case a non-existing docker image was presented.
* Fixed an issue in the **format** command where format failed when trying to update invalid Docker image.
* The **format** command will now preserve the **isArray** argument in integration's reputation commands and will show a warning if it set to **false**.
* Fixed an issue in the **lint** command where *finally* clause was not supported in main function.
* Fixed an issue in the **validate** command where changing any entity ID was not validated.
* Fixed an issue in the **validate** command where *--staged* flag did not bring only changed files.
* Fixed the **update-release-notes** command to ignore changes in the metadata file.
* Fixed the **validate** command to ignore metadata changes when checking if a version bump is needed.

## 1.2.8

* Added a new validation that checks in playbooks for the usage of `DeleteContext` in **validate** command.
* Fixed an issue in the **upload** command where it would try to upload content entities with unsupported versions.
* Added a new validation that checks in playbooks for the usage of specific instance in **validate** command.
* Added the **--staged** flag to **validate** command to run on staged files only.

## 1.2.7

* Changed input parameters in **find-dependencies** command.
  * Use ***-i, --input*** instead of ***-p, --path***.
  * Use ***-idp, --id-set-path*** instead of ***-i, --id-set-path***.
* Fixed an issue in the **unify** command where it crashed on an integration without an image file.
* Fixed an issue in the **format** command where unnecessary files were not skipped.
* Fixed an issue in the **update-release-notes** command where the *text* argument was not respected in all cases.
* Fixed an issue in the **validate** command where a warning about detailed description was given for unified or deprecated integrations.
* Improved the error returned by the **validate** command when running on files using the old format.

## 1.2.6

* No longer require setting `DEMISTO_README_VALIDATION` env var to enable README mdx validation. Validation will now run automatically if all necessary node modules are available.
* Fixed an issue in the **validate** command where the `--skip-pack-dependencies` would not skip id-set creation.
* Fixed an issue in the **validate** command where validation would fail if supplied an integration with an empty `commands` key.
* Fixed an issue in the **validate** command where validation would fail due to a required version bump for packs which are not versioned.
* Will use env var `DEMISTO_VERIFY_SSL` to determine if to use a secure connection for commands interacting with the Server when `--insecure` is not passed. If working with a local Server without a trusted certificate, you can set env var `DEMISTO_VERIFY_SSL=no` to avoid using `--insecure` on each command.
* Unifier now adds a link to the integration documentation to the integration detailed description.
* Fixed an issue in the **secrets** command where ignored secrets were not skipped.

## 1.2.5

* Added support for special fields: *defaultclassifier*, *defaultmapperin*, *defaultmapperout* in **download** command.
* Added -y option **format** command to assume "yes" as answer to all prompts and run non-interactively
* Speed up improvements for `validate` of README files.
* Updated the **format** command to adhere to the defined content schema and sub-schemas, aligning its behavior with the **validate** command.
* Added support for canvasContextConnections files in **format** command.

## 1.2.4

* Updated detailed description for community integrations.

## 1.2.3

* Fixed an issue where running **validate** failed on playbook with task that adds tags to the evidence data.
* Added the *displaypassword* field to the integration schema.
* Added new code validations to `XSOAR-linter`.
  * As warnings messages:
    * `demisto.params()` should be used only inside main function.
    * `demisto.args()` should be used only inside main function.
    * Functions args should have type annotations.
* Added `fromversion` field validation to test playbooks and scripts in **validate** command.

## 1.2.2

* Add support for warning msgs in the report and summary to **lint** command.
* Fixed an issue where **json-to-outputs** determined bool values as int.
* Fixed an issue where **update-release-notes** was crushing on `--all` flag.
* Fixed an issue where running **validate**, **update-release-notes** outside of content repo crushed without a meaningful error message.
* Added support for layoutscontainer in **init** contribution flow.
* Added a validation for tlp_color param in feeds in **validate** command.
* Added a validation for removal of integration parameters in **validate** command.
* Fixed an issue where **update-release-notes** was failing with a wrong error message when no pack or input was given.
* Improved formatting output of the **generate-docs** command.
* Add support for env variable *DEMISTO_SDK_ID_SET_REFRESH_INTERVAL*. Set this env variable to the refresh interval in minutes. The id set will be regenerated only if the refresh interval has passed since the last generation. Useful when generating Script documentation, to avoid re-generating the id_set every run.
* Added new code validations to `XSOAR-linter`.
  * As error messages:
    * Longer than 10 seconds sleep statements for non long running integrations.
    * exit() usage.
    * quit() usage.
  * As warnings messages:
    * `demisto.log` should not be used.
    * main function existence.
    * `demito.results` should not be used.
    * `return_output` should not be used.
    * try-except statement in main function.
    * `return_error` usage in main function.
    * only once `return_error` usage.
* Fixed an issue where **lint** command printed logs twice.
* Fixed an issue where *suffix* did not work as expected in the **create-content-artifacts** command.
* Added support for *prev-ver* flag in **lint** and **secrets** commands.
* Added support for *text* flag to **update-release-notes** command to add the same text to all release notes.
* Fixed an issue where **validate** did not recognize added files if they were modified locally.
* Added a validation that checks the `fromversion` field exists and is set to 5.0.0 or above when working or comparing to a non-feature branch in **validate** command.
* Added a validation that checks the certification field in the pack_metadata file is valid in **validate** command.
* The **update-release-notes** command will now automatically add docker image update to the release notes.

## 1.2.1

* Added an additional linter `XSOAR-linter` to the **lint** command which custom validates py files. currently checks for:
  * `Sys.exit` usages with non zero value.
  * Any `Print` usages.
* Fixed an issue where renamed files were failing on *validate*.
* Fixed an issue where single changed files did not required release notes update.
* Fixed an issue where doc_images required release-notes and validations.
* Added handling of dependent packs when running **update-release-notes** on changed *APIModules*.
  * Added new argument *--id-set-path* for id_set.json path.
  * When changes to *APIModule* is detected and an id_set.json is available - the command will update the dependent pack as well.
* Added handling of dependent packs when running **validate** on changed *APIModules*.
  * Added new argument *--id-set-path* for id_set.json path.
  * When changes to *APIModule* is detected and an id_set.json is available - the command will validate that the dependent pack has release notes as well.
* Fixed an issue where the find_type function didn't recognize file types correctly.
* Fixed an issue where **update-release-notes** command did not work properly on Windows.
* Added support for indicator fields in **update-release-notes** command.
* Fixed an issue where files in test dirs where being validated.

## 1.2.0

* Fixed an issue where **format** did not update the test playbook from its pack.
* Fixed an issue where **validate** validated non integration images.
* Fixed an issue where **update-release-notes** did not identified old yml integrations and scripts.
* Added revision templates to the **update-release-notes** command.
* Fixed an issue where **update-release-notes** crashed when a file was renamed.
* Fixed an issue where **validate** failed on deleted files.
* Fixed an issue where **validate** validated all images instead of packs only.
* Fixed an issue where a warning was not printed in the **format** in case a non-supported file type is inputted.
* Fixed an issue where **validate** did not fail if no release notes were added when adding files to existing packs.
* Added handling of incorrect layout paths via the **format** command.
* Refactor **create-content-artifacts** command - Efficient artifacts creation and better logging.
* Fixed an issue where image and description files were not handled correctly by **validate** and **update-release-notes** commands.
* Fixed an issue where the **format** command didn't remove all extra fields in a file.
* Added an error in case an invalid id_set.json file is found while running the **validate** command.
* Added fetch params checks to the **validate** command.

## 1.1.11

* Added line number to secrets' path in **secrets** command report.
* Fixed an issue where **init** a community pack did not present the valid support URL.
* Fixed an issue where **init** offered a non relevant pack support type.
* Fixed an issue where **lint** did not pull docker images for powershell.
* Fixed an issue where **find-dependencies** did not find all the script dependencies.
* Fixed an issue where **find-dependencies** did not collect indicator fields as dependencies for playbooks.
* Updated the **validate** and the **secrets** commands to be less dependent on regex.
* Fixed an issue where **lint** did not run on circle when docker did not return ping.
* Updated the missing release notes error message (RN106) in the **Validate** command.
* Fixed an issue where **Validate** would return missing release notes when two packs with the same substring existed in the modified files.
* Fixed an issue where **update-release-notes** would add duplicate release notes when two packs with the same substring existed in the modified files.
* Fixed an issue where **update-release-notes** would fail to bump new versions if the feature branch was out of sync with the master branch.
* Fixed an issue where a non-descriptive error would be returned when giving the **update-release-notes** command a pack which can not be found.
* Added dependencies check for *widgets* in **find-dependencies** command.
* Added a `update-docker` flag to **format** command.
* Added a `json-to-outputs` flag to the **run** command.
* Added a verbose (`-v`) flag to **format** command.
* Fixed an issue where **download** added the prefix "playbook-" to the name of playbooks.

## 1.1.10

* Updated the **init** command. Relevant only when passing the *--contribution* argument.
  * Added the *--author* option.
  * The *support* field of the pack's metadata is set to *community*.
* Added a proper error message in the **Validate** command upon a missing description in the root of the yml.
* **Format** now works with a relative path.
* **Validate** now fails when all release notes have been excluded.
* Fixed issue where correct error message would not propagate for invalid images.
* Added the *--skip-pack-dependencies* flag to **validate** command to skip pack dependencies validation. Relevant when using the *-g* flag.
* Fixed an issue where **Validate** and **Format** commands failed integrations with `defaultvalue` field in fetch incidents related parameters.
* Fixed an issue in the **Validate** command in which unified YAML files were not ignored.
* Fixed an issue in **generate-docs** where scripts and playbooks inputs and outputs were not parsed correctly.
* Fixed an issue in the **openapi-codegen** command where missing reference fields in the swagger JSON caused errors.
* Fixed an issue in the **openapi-codegen** command where empty objects in the swagger JSON paths caused errors.
* **update-release-notes** command now accept path of the pack instead of pack name.
* Fixed an issue where **generate-docs** was inserting unnecessary escape characters.
* Fixed an issue in the **update-release-notes** command where changes to the pack_metadata were not detected.
* Fixed an issue where **validate** did not check for missing release notes in old format files.

## 1.1.9

* Fixed an issue where **update-release-notes** command failed on invalid file types.

## 1.1.8

* Fixed a regression where **upload** command failed on test playbooks.
* Added new *githubUser* field in pack metadata init command.
* Support beta integration in the commands **split-yml, extract-code, generate-test-playbook and generate-docs.**
* Fixed an issue where **find-dependencies** ignored *toversion* field in content items.
* Added support for *layoutscontainer*, *classifier_5_9_9*, *mapper*, *report*, and *widget* in the **Format** command.
* Fixed an issue where **Format** will set the `ID` field to be equal to the `name` field in modified playbooks.
* Fixed an issue where **Format** did not work for test playbooks.
* Improved **update-release-notes** command:
  * Write content description to release notes for new items.
  * Update format for file types without description: Connections, Incident Types, Indicator Types, Layouts, Incident Fields.
* Added a validation for feedTags param in feeds in **validate** command.
* Fixed readme validation issue in community support packs.
* Added the **openapi-codegen** command to generate integrations from OpenAPI specification files.
* Fixed an issue were release notes validations returned wrong results for *CommonScripts* pack.
* Added validation for image links in README files in **validate** command.
* Added a validation for default value of fetch param in feeds in **validate** command.
* Fixed an issue where the **Init** command failed on scripts.

## 1.1.7

* Fixed an issue where running the **format** command on feed integrations removed the `defaultvalue` fields.
* Playbook branch marked with *skipunavailable* is now set as an optional dependency in the **find-dependencies** command.
* The **feedReputation** parameter can now be hidden in a feed integration.
* Fixed an issue where running the **unify** command on JS package failed.
* Added the *--no-update* flag to the **find-dependencies** command.
* Added the following validations in **validate** command:
  * Validating that a pack does not depend on NonSupported / Deprecated packs.

## 1.1.6

* Added the *--description* option to the **init** command.
* Added the *--contribution* option to the **init** command which converts a contribution zip to proper pack format.
* Improved **validate** command performance time and outputs.
* Added the flag *--no-docker-checks* to **validate** command to skip docker checks.
* Added the flag *--print-ignored-files* to **validate** command to print ignored files report when the command is done.
* Added the following validations in **validate** command:
  * Validating that existing release notes are not modified.
  * Validating release notes are not added to new packs.
  * Validating that the "currentVersion" field was raised in the pack_metadata for modified packs.
  * Validating that the timestamp in the "created" field in the pack_metadata is in ISO format.
* Running `demisto-sdk validate` will run the **validate** command using git and only on committed files (same as using *-g --post-commit*).
* Fixed an issue where release notes were not checked correctly in **validate** command.
* Fixed an issue in the **create-id-set** command where optional playbook tasks were not taken into consideration.
* Added a prompt to the `demisto-sdk update-release-notes` command to prompt users to commit changes before running the release notes command.
* Added support to `layoutscontainer` in **validate** command.

## 1.1.5

* Fixed an issue in **find-dependencies** command.
* **lint** command now verifies flake8 on CommonServerPython script.

## 1.1.4

* Fixed an issue with the default output file name of the **unify** command when using "." as an output path.
* **Unify** command now adds contributor details to the display name and description.
* **Format** command now adds *isFetch* and *incidenttype* fields to integration yml.
* Removed the *feedIncremental* field from the integration schema.
* **Format** command now adds *feedBypassExclusionList*, *Fetch indicators*, *feedReputation*, *feedReliability*,
     *feedExpirationPolicy*, *feedExpirationInterval* and *feedFetchInterval* fields to integration yml.
* Fixed an issue in the playbooks schema.
* Fixed an issue where generated release notes were out of order.
* Improved pack dependencies detection.
* Fixed an issue where test playbooks were mishandled in **validate** command.

## 1.1.3

* Added a validation for invalid id fields in indicators types files in **validate** command.
* Added default behavior for **update-release-notes** command.
* Fixed an error where README files were failing release notes validation.
* Updated format of generated release notes to be more user friendly.
* Improved error messages for the **update-release-notes** command.
* Added support for `Connections`, `Dashboards`, `Widgets`, and `Indicator Types` to **update-release-notes** command.
* **Validate** now supports scripts under the *TestPlaybooks* directory.
* Fixed an issue where **validate** did not support powershell files.

## 1.1.2

* Added a validation for invalid playbookID fields in incidents types files in **validate** command.
* Added a code formatter for python files.
* Fixed an issue where new and old classifiers where mixed on validate command.
* Added *feedIncremental* field to the integration schema.
* Fixed error in the **upload** command where unified YMLs were not uploaded as expected if the given input was a pack.
* Fixed an issue where the **secrets** command failed due to a space character in the file name.
* Ignored RN validation for *NonSupported* pack.
* You can now ignore IF107, SC100, RP102 error codes in the **validate** command.
* Fixed an issue where the **download** command was crashing when received as input a JS integration or script.
* Fixed an issue where **validate** command checked docker image for JS integrations and scripts.
* **validate** command now checks scheme for reports and connections.
* Fixed an issue where **validate** command checked docker when running on all files.
* Fixed an issue where **validate** command did not fail when docker image was not on the latest numeric tag.
* Fixed an issue where beta integrations were not validated correctly in **validate** command.

## 1.1.1

* fixed and issue where file types were not recognized correctly in **validate** command.
* Added better outputs for validate command.

## 1.1.0

* Fixed an issue where changes to only non-validated files would fail validation.
* Fixed an issue in **validate** command where moved files were failing validation for new packs.
* Fixed an issue in **validate** command where added files were failing validation due to wrong file type detection.
* Added support for new classifiers and mappers in **validate** command.
* Removed support of old RN format validation.
* Updated **secrets** command output format.
* Added support for error ignore on deprecated files in **validate** command.
* Improved errors outputs in **validate** command.
* Added support for linting an entire pack.

## 1.0.9

* Fixed a bug where misleading error was presented when pack name was not found.
* **Update-release-notes** now detects added files for packs with versions.
* Readme files are now ignored by **update-release-notes** and validation of release notes.
* Empty release notes no longer cause an uncaught error during validation.

## 1.0.8

* Changed the output format of demisto-sdk secrets.
* Added a validation that checkbox items are not required in integrations.
* Added pack release notes generation and validation.
* Improved pack metadata validation.
* Fixed an issue in **validate** where renamed files caused an error

## 1.0.4

* Fix the **format** command to update the `id` field to be equal to `details` field in indicator-type files, and to `name` field in incident-type & dashboard files.
* Fixed a bug in the **validate** command for layout files that had `sortValues` fields.
* Fixed a bug in the **format** command where `playbookName` field was not always present in the file.
* Fixed a bug in the **format** command where indicatorField wasn't part of the SDK schemas.
* Fixed a bug in **upload** command where created unified docker45 yml files were not deleted.
* Added support for IndicatorTypes directory in packs (for `reputation` files, instead of Misc).
* Fixed parsing playbook condition names as string instead of boolean in **validate** command
* Improved image validation in YAML files.
* Removed validation for else path in playbook condition tasks.

## 1.0.3

* Fixed a bug in the **format** command where comments were being removed from YAML files.
* Added output fields: *file_path* and *kind* for layouts in the id-set.json created by **create-id-set** command.
* Fixed a bug in the **create-id-set** command Who returns Duplicate for Layouts with a different kind.
* Added formatting to **generate-docs** command results replacing all `<br>` tags with `<br/>`.
* Fixed a bug in the **download** command when custom content contained not supported content entity.
* Fixed a bug in **format** command in which boolean strings  (e.g. 'yes' or 'no') were converted to boolean values (e.g. 'True' or 'False').
* **format** command now removes *sourceplaybookid* field from playbook files.
* Fixed a bug in **generate-docs** command in which integration dependencies were not detected when generating documentation for a playbook.

## 1.0.1

* Fixed a bug in the **unify** command when output path was provided empty.
* Improved error message for integration with no tests configured.
* Improved the error message returned from the **validate** command when an integration is missing or contains malformed fetch incidents related parameters.
* Fixed a bug in the **create** command where a unified YML with a docker image for 4.5 was copied incorrectly.
* Missing release notes message are now showing the release notes file path to update.
* Fixed an issue in the **validate** command in which unified YAML files were not ignored.
* File format suggestions are now shown in the relevant file format (JSON or YAML).
* Changed Docker image validation to fail only on non-valid ones.
* Removed backward compatibility validation when Docker image is updated.

## 1.0.0

* Improved the *upload* command to support the upload of all the content entities within a pack.
* The *upload* command now supports the improved pack file structure.
* Added an interactive option to format integrations, scripts and playbooks with No TestPlaybooks configured.
* Added an interactive option to configure *conf.json* file with missing test playbooks for integrations, scripts and playbooks
* Added *download* command to download custom content from Demisto instance to the local content repository.
* Improved validation failure messages to include a command suggestion, wherever relevant, to fix the raised issue.
* Improved 'validate' help and documentation description
* validate - checks that scripts, playbooks, and integrations have the *tests* key.
* validate - checks that test playbooks are configured in `conf.json`.
* demisto-sdk lint - Copy dir better handling.
* demisto-sdk lint - Add error when package missing in docker image.
* Added *-a , --validate-all* option in *validate* to run all validation on all files.
* Added *-i , --input* option in *validate* to run validation on a specified pack/file.
* added *-i, --input* option in *secrets* to run on a specific file.
* Added an allowed hidden parameter: *longRunning* to the hidden integration parameters validation.
* Fixed an issue with **format** command when executing with an output path of a folder and not a file path.
* Bug fixes in generate-docs command given playbook as input.
* Fixed an issue with lint command in which flake8 was not running on unit test files.

## 0.5.2

* Added *-c, --command* option in *generate-docs* to generate a specific command from an integration.
* Fixed an issue when getting README/CHANGELOG files from git and loading them.
* Removed release notes validation for new content.
* Fixed secrets validations for files with the same name in a different directory.
* demisto-sdk lint - parallelization working with specifying the number of workers.
* demisto-sdk lint - logging levels output, 3 levels.
* demisto-sdk lint - JSON report, structured error reports in JSON format.
* demisto-sdk lint - XML JUnit report for unit-tests.
* demisto-sdk lint - new packages used to accelerate execution time.
* demisto-sdk secrets - command now respects the generic whitelist, and not only the pack secrets.

## 0.5.0

[PyPI History][1]

[1]: https://pypi.org/project/demisto-sdk/#history

## 0.4.9

* Fixed an issue in *generate-docs* where Playbooks and Scripts documentation failed.
* Added a graceful error message when executing the *run" command with a misspelled command.
* Added more informative errors upon failures of the *upload* command.
* format command:
  * Added format for json files: IncidentField, IncidentType, IndicatorField, IndicatorType, Layout, Dashboard.
  * Added the *-fv --from-version*, *-nv --no-validation* arguments.
  * Removed the *-t yml_type* argument, the file type will be inferred.
  * Removed the *-g use_git* argument, running format without arguments will run automatically on git diff.
* Fixed an issue in loading playbooks with '=' character.
* Fixed an issue in *validate* failed on deleted README files.

## 0.4.8

* Added the *max* field to the Playbook schema, allowing to define it in tasks loop.
* Fixed an issue in *validate* where Condition branches checks were case sensitive.

## 0.4.7

* Added the *slareminder* field to the Playbook schema.
* Added the *common_server*, *demisto_mock* arguments to the *init* command.
* Fixed an issue in *generate-docs* where the general section was not being generated correctly.
* Fixed an issue in *validate* where Incident type validation failed.

## 0.4.6

* Fixed an issue where the *validate* command did not identify CHANGELOG in packs.
* Added a new command, *id-set* to create the id set - the content dependency tree by file IDs.

## 0.4.5

* generate-docs command:
  * Added the *use_cases*, *permissions*, *command_permissions* and *limitations*.
  * Added the *--insecure* argument to support running the script and integration command in Demisto.
  * Removed the *-t yml_type* argument, the file type will be inferred.
  * The *-o --output* argument is no longer mandatory, default value will be the input file directory.
* Added support for env var: *DEMISTO_SDK_SKIP_VERSION_CHECK*. When set version checks are skipped.
* Fixed an issue in which the CHANGELOG files did not match our scheme.
* Added a validator to verify that there are no hidden integration parameters.
* Fixed an issue where the *validate* command ran on test files.
* Removed the *env-dir* argument from the demisto-sdk.
* README files which are html files will now be skipped in the *validate* command.
* Added support for env var: *DEMISTO_README_VALIDATOR*. When not set the readme validation will not run.

## 0.4.4

* Added a validator for IncidentTypes (incidenttype-*.json).
* Fixed an issue where the -p flag in the *validate* command was not working.
* Added a validator for README.md files.
* Release notes validator will now run on: incident fields, indicator fields, incident types, dashboard and reputations.
* Fixed an issue where the validator of reputation(Indicator Type) did not check on the details field.
* Fixed an issue where the validator attempted validating non-existing files after deletions or name refactoring.
* Removed the *yml_type* argument in the *split-yml*, *extract-code* commands.
* Removed the *file_type* argument in the *generate-test-playbook* command.
* Fixed the *insecure* argument in *upload*.
* Added the *insecure* argument in *run-playbook*.
* Standardise the *-i --input*, *-o --output* to demisto-sdk commands.

## 0.4.3

* Fixed an issue where the incident and indicator field BC check failed.
* Support for linting and unit testing PowerShell integrations.

## 0.4.2

* Fixed an issue where validate failed on Windows.
* Added a validator to verify all branches are handled in conditional task in a playbook.
* Added a warning message when not running the latest sdk version.
* Added a validator to check that the root is connected to all tasks in the playbook.
* Added a validator for Dashboards (dashboard-*.json).
* Added a validator for Indicator Types (reputation-*.json).
* Added a BC validation for changing incident field type.
* Fixed an issue where init command would generate an invalid yml for scripts.
* Fixed an issue in misleading error message in v2 validation hook.
* Fixed an issue in v2 hook which now is set only on newly added scripts.
* Added more indicative message for errors in yaml files.
* Disabled pykwalify info log prints.

## 0.3.10

* Added a BC check for incident fields - changing from version is not allowed.
* Fixed an issue in create-content-artifacts where scripts in Packs in TestPlaybooks dir were copied with a wrong prefix.

## 0.3.9

* Added a validation that incident field can not be required.
* Added validation for fetch incident parameters.
* Added validation for feed integration parameters.
* Added to the *format* command the deletion of the *sourceplaybookid* field.
* Fixed an issue where *fieldMapping* in playbook did not pass the scheme validation.
* Fixed an issue where *create-content-artifacts* did not copy TestPlaybooks in Packs without prefix of *playbook-*.
* Added a validation the a playbook can not have a rolename set.
* Added to the image validator the new DBot default image.
* Added the fields: elasticcommonfields, quiet, quietmode to the Playbook schema.
* Fixed an issue where *validate* failed on integration commands without outputs.
* Added a new hook for naming of v2 integrations and scripts.

## 0.3.8

* Fixed an issue where *create-content-artifact* was not loading the data in the yml correctly.
* Fixed an issue where *unify* broke long lines in script section causing syntax errors

## 0.3.7

* Added *generate-docs* command to generate documentation file for integration, playbook or script.
* Fixed an issue where *unify* created a malformed integration yml.
* Fixed an issue where demisto-sdk **init** creates unit-test file with invalid import.

## 0.3.6

* Fixed an issue where demisto-sdk **validate** failed on modified scripts without error message.

## 0.3.5

* Fixed an issue with docker tag validation for integrations.
* Restructured repo source code.

## 0.3.4

* Saved failing unit tests as a file.
* Fixed an issue where "_test" file for scripts/integrations created using **init** would import the "HelloWorld" templates.
* Fixed an issue in demisto-sdk **validate** - was failing on backward compatiblity check
* Fixed an issue in demisto-sdk **secrets** - empty line in .secrets-ignore always made the secrets check to pass
* Added validation for docker image inside integrations and scripts.
* Added --use-git flag to **format** command to format all changed files.
* Fixed an issue where **validate** did not fail on dockerimage changes with bc check.
* Added new flag **--ignore-entropy** to demisto-sdk **secrets**, this will allow skip entropy secrets check.
* Added --outfile to **lint** to allow saving failed packages to a file.

## 0.3.3

* Added backwards compatibility break error message.
* Added schema for incident types.
* Added **additionalinfo** field to as an available field for integration configuration.
* Added pack parameter for **init**.
* Fixed an issue where error would appear if name parameter is not set in **init**.

## 0.3.2

* Fixed the handling of classifier files in **validate**.

## 0.3.1

* Fixed the handling of newly created reputation files in **validate**.
* Added an option to perform **validate** on a specific file.

## 0.3.0

* Added support for multi-package **lint** both with parallel and without.
* Added all parameter in **lint** to run on all packages and packs in content repository.
* Added **format** for:
  * Scripts
  * Playbooks
  * Integrations
* Improved user outputs for **secrets** command.
* Fixed an issue where **lint** would run pytest and pylint only on a single docker per integration.
* Added auto-complete functionality to demisto-sdk.
* Added git parameter in **lint** to run only on changed packages.
* Added the **run-playbook** command
* Added **run** command which runs a command in the Demisto playground.
* Added **upload** command which uploads an integration or a script to a Demisto instance.
* Fixed and issue where **validate** checked if release notes exist for new integrations and scripts.
* Added **generate-test-playbook** command which generates a basic test playbook for an integration or a script.
* **validate** now supports indicator fields.
* Fixed an issue with layouts scheme validation.
* Adding **init** command.
* Added **json-to-outputs** command which generates the yaml section for outputs from an API raw response.

## 0.2.6

* Fixed an issue with locating release notes for beta integrations in **validate**.

## 0.2.5

* Fixed an issue with locating release notes for beta integrations in **validate**.

## 0.2.4

* Adding image validation to Beta_Integration and Packs in **validate**.

## 0.2.3

* Adding Beta_Integration to the structure validation process.
* Fixing bug where **validate** did checks on TestPlaybooks.
* Added requirements parameter to **lint**.

## 0.2.2

* Fixing bug where **lint** did not return exit code 1 on failure.
* Fixing bug where **validate** did not print error message in case no release notes were give.

## 0.2.1

* **Validate** now checks that the id and name fields are identical in yml files.
* Fixed a bug where sdk did not return any exit code.

## 0.2.0

* Added Release Notes Validator.
* Fixed the Unifier selection of your python file to use as the code.
* **Validate** now supports Indicator fields.
* Fixed a bug where **validate** and **secrets** did not return exit code 1 on failure.
* **Validate** now runs on newly added scripts.

## 0.1.8

* Added support for `--version`.
* Fixed an issue in file_validator when calling `checked_type` method with script regex.

## 0.1.2

* Restructuring validation to support content packs.
* Added secrets validation.
* Added content bundle creation.
* Added lint and unit test run.

## 0.1.1

* Added new logic to the unifier.
* Added detailed README.
* Some small adjustments and fixes.

## 0.1.0

Capabilities:

* **Extract** components(code, image, description etc.) from a Demisto YAML file into a directory.
* **Unify** components(code, image, description etc.) to a single Demisto YAML file.
* **Validate** Demisto content files.<|MERGE_RESOLUTION|>--- conflicted
+++ resolved
@@ -12,11 +12,9 @@
 * Improved the message shown when using **upload** and overwriting packs.
 * Added support for the **Layout Rule** content type in the id-set and the content graph.
 * Updated the default general `fromVersion` value on **format** to `6.8.0`
-<<<<<<< HEAD
+* Fixed an issue where **lint** sometimes failed when using the `-cdam` flag due to wrong file duplications filtering.
 * Updated **validate** to use the graph when running with `--graph` flag.
-=======
-* Fixed an issue where **lint** sometimes failed when using the `-cdam` flag due to wrong file duplications filtering.
->>>>>>> e0e69be5
+
 
 ## 1.9.0
 * Fixed an issue where the Slack notifier was using a deprecated argument.
