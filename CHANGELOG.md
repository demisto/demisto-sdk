# Changelog
<<<<<<< HEAD
* Added a validation that the taskid field and the id field under the task field are both from uuid format and contain the same value.

=======
* Added support for the incident fields in outgoing mappers in the ID set.
>>>>>>> 222aeab9

# 1.2.17
* Added a validation that the classifier of an integration exists.
* Added a validation that the mapper of an integration exists.
* Added a validation that the incident types of a classifier exist.
* Added a validation that the incident types of a mapper exist.
* Added support for *text* argument when running **demisto-sdk update-release-notes** on the ApiModules pack.
* Added a validation for the minimal version of an indicator field of type grid.
* Added new validation for incident and indicator fields in classifiers mappers and layouts exist in the content.
* Added cache for get_remote_file to reducing failures from accessing the remote repo.
* Fixed an issue in the **format** command where `_dev` or `_copy` suffixes weren't removed from the `id` of the given playbooks.
* Playbook dependencies from incident and indicator fields are now marked as optional.
* Mappers dependencies from incident types and incident fields are now marked as optional.
* Classifier dependencies from incident types are now marked as optional.
* Updated **demisto-sdk init** command to no longer create `created` field in pack_metadata file
* Updated **generate-docs** command to take the parameters names in setup section from display field and to use additionalinfo field when exist.
* Using the *verbose* argument in the **find-dependencies** command will now log to the console.
* Improved the deprecated message validation required from integrations.
* Fixed an issue in the **generate-docs** command where **Context Example** section was created when it was empty.

# 1.2.16
* Added allowed ignore errors to the *IDSetValidator*.
* Fixed an issue where an irrelevant id_set validation ran in the **validate** command when using the *--id-set* flag.
* Fixed an issue were **generate-docs** command has failed if a command did not exist in commands permissions file.
* Improved a **validate** command message for missing release notes of api module dependencies.

# 1.2.15
* Added the *ID101* to the allowed ignored errors.

# 1.2.14
* SDK repository is now mypy check_untyped_defs complaint.
* The lint command will now ignore the unsubscriptable-object (E1136) pylint error in dockers based on python 3.9 - this will be removed once a new pylint version is released.
* Added an option for **format** to run on a whole pack.
* Added new validation of unimplemented commands from yml in the code to `XSOAR-linter`.
* Fixed an issue where Auto-Extract fields were only checked for newly added incident types in the **validate** command.
* Added a new warning validation of direct access to args/params dicts to `XSOAR-linter`.

# 1.2.13
* Added new validation of indicators usage in CommandResults to `XSOAR-linter`.
* Running **demisto-sdk lint** will automatically run on changed files (same behavior as the -g flag).
* Removed supported version message from the documentation when running **generate_docs**.
* Added a print to indicate backwards compatibility is being checked in **validate** command.
* Added a percent print when running the **validate** command with the *-a* flag.
* Fixed a regression in the **upload** command where it was ignoring `DEMISTO_VERIFY_SSL` env var.
* Fixed an issue where the **upload** command would fail to upload beta integrations.
* Fixed an issue where the **validate** command did not create the *id_set.json* file when running with *-a* flag.
* Added price change validation in the **validate** command.
* Added validations that checks in read-me for empty sections or leftovers from the auto generated read-me that should be changed.
* Added new code validation for *NotImplementedError* to raise a warning in `XSOAR-linter`.
* Added validation for support types in the pack metadata file.
* Added support for *--template* flag in **demisto-sdk init** command.
* Fixed an issue with running **validate** on master branch where the changed files weren't compared to previous commit when using the *-g* flag.
* Fixed an issue where the `XSOAR-linter` ran *NotImplementedError* validation on scripts.
* Added support for Auto-Extract feature validation in incident types in the **validate** command.
* Fixed an issue in the **lint** command where the *-i* flag was ignored.
* Improved **merge-id-sets** command to support merge between two ID sets that contain the same pack.
* Fixed an issue in the **lint** command where flake8 ran twice.

# 1.2.12
* Bandit now reports also on medium severity issues.
* Fixed an issue with support for Docker Desktop on Mac version 2.5.0+.
* Added support for vulture and mypy linting when running without docker.
* Added support for *prev-ver* flag in **update-release-notes** command.
* Improved retry support when building docker images for linting.
* Added the option to create an ID set on a specific pack in **create-id-set** command.
* Added the *--skip-id-set-creation* flag to **validate** command in order to add the capability to run validate command without creating id_set validation.
* Fixed an issue where **validate** command checked docker image tag on ApiModules pack.
* Fixed an issue where **find-dependencies** did not calculate dashboards and reports dependencies.
* Added supported version message to the documentation and release notes files when running **generate_docs** and **update-release-notes** commands respectively.
* Added new code validations for *NotImplementedError* exception raise to `XSOAR-linter`.
* Command create-content-artifacts additional support for **Author_image.png** object.
* Fixed an issue where schemas were not enforced for incident fields, indicator fields and old layouts in the validate command.
* Added support for **update-release-notes** command to update release notes according to master branch.

# 1.2.11
* Fixed an issue where the ***generate-docs*** command reset the enumeration of line numbering after an MD table.
* Updated the **upload** command to support mappers.
* Fixed an issue where exceptions were no printed in the **format** while the *--verbose* flag is set.
* Fixed an issue where *--assume-yes* flag did not work in the **format** command when running on a playbook without a `fromversion` field.
* Fixed an issue where the **format** command would fail in case `conf.json` file was not found instead of skipping the update.
* Fixed an issue where integration with v2 were recognised by the `name` field instead of the `display` field in the **validate** command.
* Added a playbook validation to check if a task script exists in the id set in the **validate** command.
* Added new integration category `File Integrity Management` in the **validate** command.

# 1.2.10
* Added validation for approved content pack use-cases and tags.
* Added new code validations for *CommonServerPython* import to `XSOAR-linter`.
* Added *default value* and *predefined values* to argument description in **generate-docs** command.
* Added a new validation that checks if *get-mapping-fields* command exists if the integration schema has *{ismappable: true}* in **validate** command.
* Fixed an issue where the *--staged* flag recognised added files as modified in the **validate** command.
* Fixed an issue where a backwards compatibility warning was raised for all added files in the **validate** command.
* Fixed an issue where **validate** command failed when no tests were given for a partner supported pack.
* Updated the **download** command to support mappers.
* Fixed an issue where the ***format*** command added a duplicate parameter.
* For partner supported content packs, added support for a list of emails.
* Removed validation of README files from the ***validate*** command.
* Fixed an issue where the ***validate*** command required release notes for ApiModules pack.

# 1.2.9
* Fixed an issue in the **openapi_codegen** command where it created duplicate functions name from the swagger file.
* Fixed an issue in the **update-release-notes** command where the *update type* argument was not verified.
* Fixed an issue in the **validate** command where no error was raised in case a non-existing docker image was presented.
* Fixed an issue in the **format** command where format failed when trying to update invalid Docker image.
* The **format** command will now preserve the **isArray** argument in integration's reputation commands and will show a warning if it set to **false**.
* Fixed an issue in the **lint** command where *finally* clause was not supported in main function.
* Fixed an issue in the **validate** command where changing any entity ID was not validated.
* Fixed an issue in the **validate** command where *--staged* flag did not bring only changed files.
* Fixed the **update-release-notes** command to ignore changes in the metadata file.
* Fixed the **validate** command to ignore metadata changes when checking if a version bump is needed.


# 1.2.8
* Added a new validation that checks in playbooks for the usage of `DeleteContext` in **validate** command.
* Fixed an issue in the **upload** command where it would try to upload content entities with unsupported versions.
* Added a new validation that checks in playbooks for the usage of specific instance in **validate** command.
* Added the **--staged** flag to **validate** command to run on staged files only.


# 1.2.7
* Changed input parameters in **find-dependencies** command.
   - Use ***-i, --input*** instead of ***-p, --path***.
   - Use ***-idp, --id-set-path*** instead of ***-i, --id-set-path***.
* Fixed an issue in the **unify** command where it crashed on an integration without an image file.
* Fixed an issue in the **format** command where unnecessary files were not skipped.
* Fixed an issue in the **update-release-notes** command where the *text* argument was not respected in all cases.
* Fixed an issue in the **validate** command where a warning about detailed description was given for unified or deprecated integrations.
* Improved the error returned by the **validate** command when running on files using the old format.

# 1.2.6
* No longer require setting `DEMISTO_README_VALIDATION` env var to enable README mdx validation. Validation will now run automatically if all necessary node modules are available.
* Fixed an issue in the **validate** command where the `--skip-pack-dependencies` would not skip id-set creation.
* Fixed an issue in the **validate** command where validation would fail if supplied an integration with an empty `commands` key.
* Fixed an issue in the **validate** command where validation would fail due to a required version bump for packs which are not versioned.
* Will use env var `DEMISTO_VERIFY_SSL` to determine if to use a secure connection for commands interacting with the Server when `--insecure` is not passed. If working with a local Server without a trusted certificate, you can set env var `DEMISTO_VERIFY_SSL=no` to avoid using `--insecure` on each command.
* Unifier now adds a link to the integration documentation to the integration detailed description.
* Fixed an issue in the **secrets** command where ignored secrets were not skipped.

# 1.2.5
* Added support for special fields: *defaultclassifier*, *defaultmapperin*, *defaultmapperout* in **download** command.
* Added -y option **format** command to assume "yes" as answer to all prompts and run non-interactively
* Speed up improvements for `validate` of README files.
* Updated the **format** command to adhere to the defined content schema and sub-schemas, aligning its behavior with the **validate** command.
* Added support for canvasContextConnections files in **format** command.

# 1.2.4
* Updated detailed description for community integrations.

# 1.2.3
* Fixed an issue where running **validate** failed on playbook with task that adds tags to the evidence data.
* Added the *displaypassword* field to the integration schema.
* Added new code validations to `XSOAR-linter`.
    * As warnings messages:
        * `demisto.params()` should be used only inside main function.
        * `demisto.args()` should be used only inside main function.
        * Functions args should have type annotations.
* Added `fromversion` field validation to test playbooks and scripts in **validate** command.

# 1.2.2
* Add support for warning msgs in the report and summary to **lint** command.
* Fixed an issue where **json-to-outputs** determined bool values as int.
* Fixed an issue where **update-release-notes** was crushing on `--all` flag.
* Fixed an issue where running **validate**, **update-release-notes** outside of content repo crushed without a meaningful error message.
* Added support for layoutscontainer in **init** contribution flow.
* Added a validation for tlp_color param in feeds in **validate** command.
* Added a validation for removal of integration parameters in **validate** command.
* Fixed an issue where **update-release-notes** was failing with a wrong error message when no pack or input was given.
* Improved formatting output of the **generate-docs** command.
* Add support for env variable *DEMISTO_SDK_ID_SET_REFRESH_INTERVAL*. Set this env variable to the refresh interval in minutes. The id set will be regenerated only if the refresh interval has passed since the last generation. Useful when generating Script documentation, to avoid re-generating the id_set every run.
* Added new code validations to `XSOAR-linter`.
    * As error messages:
        * Longer than 10 seconds sleep statements for non long running integrations.
        * exit() usage.
        * quit() usage.
    * As warnings messages:
        * `demisto.log` should not be used.
        * main function existence.
        * `demito.results` should not be used.
        * `return_output` should not be used.
        * try-except statement in main function.
        * `return_error` usage in main function.
        * only once `return_error` usage.
* Fixed an issue where **lint** command printed logs twice.
* Fixed an issue where *suffix* did not work as expected in the **create-content-artifacts** command.
* Added support for *prev-ver* flag in **lint** and **secrets** commands.
* Added support for *text* flag to **update-release-notes** command to add the same text to all release notes.
* Fixed an issue where **validate** did not recognize added files if they were modified locally.
* Added a validation that checks the `fromversion` field exists and is set to 5.0.0 or above when working or comparing to a non-feature branch in **validate** command.
* Added a validation that checks the certification field in the pack_metadata file is valid in **validate** command.
* The **update-release-notes** command will now automatically add docker image update to the release notes.

# 1.2.1
* Added an additional linter `XSOAR-linter` to the **lint** command which custom validates py files. currently checks for:
    * `Sys.exit` usages with non zero value.
    * Any `Print` usages.
* Fixed an issue where renamed files were failing on *validate*.
* Fixed an issue where single changed files did not required release notes update.
* Fixed an issue where doc_images required release-notes and validations.
* Added handling of dependent packs when running **update-release-notes** on changed *APIModules*.
    * Added new argument *--id-set-path* for id_set.json path.
    * When changes to *APIModule* is detected and an id_set.json is available - the command will update the dependent pack as well.
* Added handling of dependent packs when running **validate** on changed *APIModules*.
    * Added new argument *--id-set-path* for id_set.json path.
    * When changes to *APIModule* is detected and an id_set.json is available - the command will validate that the dependent pack has release notes as well.
* Fixed an issue where the find_type function didn't recognize file types correctly.
* Fixed an issue where **update-release-notes** command did not work properly on Windows.
* Added support for indicator fields in **update-release-notes** command.
* Fixed an issue where files in test dirs where being validated.


# 1.2.0
* Fixed an issue where **format** did not update the test playbook from its pack.
* Fixed an issue where **validate** validated non integration images.
* Fixed an issue where **update-release-notes** did not identified old yml integrations and scripts.
* Added revision templates to the **update-release-notes** command.
* Fixed an issue where **update-release-notes** crashed when a file was renamed.
* Fixed an issue where **validate** failed on deleted files.
* Fixed an issue where **validate** validated all images instead of packs only.
* Fixed an issue where a warning was not printed in the **format** in case a non-supported file type is inputted.
* Fixed an issue where **validate** did not fail if no release notes were added when adding files to existing packs.
* Added handling of incorrect layout paths via the **format** command.
* Refactor **create-content-artifacts** command - Efficient artifacts creation and better logging.
* Fixed an issue where image and description files were not handled correctly by **validate** and **update-release-notes** commands.
* Fixed an issue where the **format** command didn't remove all extra fields in a file.
* Added an error in case an invalid id_set.json file is found while running the **validate** command.
* Added fetch params checks to the **validate** command.

# 1.1.11
* Added line number to secrets' path in **secrets** command report.
* Fixed an issue where **init** a community pack did not present the valid support URL.
* Fixed an issue where **init** offered a non relevant pack support type.
* Fixed an issue where **lint** did not pull docker images for powershell.
* Fixed an issue where **find-dependencies** did not find all the script dependencies.
* Fixed an issue where **find-dependencies** did not collect indicator fields as dependencies for playbooks.
* Updated the **validate** and the **secrets** commands to be less dependent on regex.
* Fixed an issue where **lint** did not run on circle when docker did not return ping.
* Updated the missing release notes error message (RN106) in the **Validate** command.
* Fixed an issue where **Validate** would return missing release notes when two packs with the same substring existed in the modified files.
* Fixed an issue where **update-release-notes** would add duplicate release notes when two packs with the same substring existed in the modified files.
* Fixed an issue where **update-release-notes** would fail to bump new versions if the feature branch was out of sync with the master branch.
* Fixed an issue where a non-descriptive error would be returned when giving the **update-release-notes** command a pack which can not be found.
* Added dependencies check for *widgets* in **find-dependencies** command.
* Added a `update-docker` flag to **format** command.
* Added a `json-to-outputs` flag to the **run** command.
* Added a verbose (`-v`) flag to **format** command.
* Fixed an issue where **download** added the prefix "playbook-" to the name of playbooks.

# 1.1.10
* Updated the **init** command. Relevant only when passing the *--contribution* argument.
   * Added the *--author* option.
   * The *support* field of the pack's metadata is set to *community*.
* Added a proper error message in the **Validate** command upon a missing description in the root of the yml.
* **Format** now works with a relative path.
* **Validate** now fails when all release notes have been excluded.
* Fixed issue where correct error message would not propagate for invalid images.
* Added the *--skip-pack-dependencies* flag to **validate** command to skip pack dependencies validation. Relevant when using the *-g* flag.
* Fixed an issue where **Validate** and **Format** commands failed integrations with `defaultvalue` field in fetch incidents related parameters.
* Fixed an issue in the **Validate** command in which unified YAML files were not ignored.
* Fixed an issue in **generate-docs** where scripts and playbooks inputs and outputs were not parsed correctly.
* Fixed an issue in the **openapi-codegen** command where missing reference fields in the swagger JSON caused errors.
* Fixed an issue in the **openapi-codegen** command where empty objects in the swagger JSON paths caused errors.
* **update-release-notes** command now accept path of the pack instead of pack name.
* Fixed an issue where **generate-docs** was inserting unnecessary escape characters.
* Fixed an issue in the **update-release-notes** command where changes to the pack_metadata were not detected.
* Fixed an issue where **validate** did not check for missing release notes in old format files.

# 1.1.9
* Fixed an issue where **update-release-notes** command failed on invalid file types.

# 1.1.8
* Fixed a regression where **upload** command failed on test playbooks.
* Added new *githubUser* field in pack metadata init command.
* Support beta integration in the commands **split-yml, extract-code, generate-test-playbook and generate-docs.**
* Fixed an issue where **find-dependencies** ignored *toversion* field in content items.
* Added support for *layoutscontainer*, *classifier_5_9_9*, *mapper*, *report*, and *widget* in the **Format** command.
* Fixed an issue where **Format** will set the `ID` field to be equal to the `name` field in modified playbooks.
* Fixed an issue where **Format** did not work for test playbooks.
* Improved **update-release-notes** command:
    * Write content description to release notes for new items.
    * Update format for file types without description: Connections, Incident Types, Indicator Types, Layouts, Incident Fields.
* Added a validation for feedTags param in feeds in **validate** command.
* Fixed readme validation issue in community support packs.
* Added the **openapi-codegen** command to generate integrations from OpenAPI specification files.
* Fixed an issue were release notes validations returned wrong results for *CommonScripts* pack.
* Added validation for image links in README files in **validate** command.
* Added a validation for default value of fetch param in feeds in **validate** command.
* Fixed an issue where the **Init** command failed on scripts.

# 1.1.7
* Fixed an issue where running the **format** command on feed integrations removed the `defaultvalue` fields.
* Playbook branch marked with *skipunavailable* is now set as an optional dependency in the **find-dependencies** command.
* The **feedReputation** parameter can now be hidden in a feed integration.
* Fixed an issue where running the **unify** command on JS package failed.
* Added the *--no-update* flag to the **find-dependencies** command.
* Added the following validations in **validate** command:
   * Validating that a pack does not depend on NonSupported / Deprecated packs.

# 1.1.6
* Added the *--description* option to the **init** command.
* Added the *--contribution* option to the **init** command which converts a contribution zip to proper pack format.
* Improved **validate** command performance time and outputs.
* Added the flag *--no-docker-checks* to **validate** command to skip docker checks.
* Added the flag *--print-ignored-files* to **validate** command to print ignored files report when the command is done.
* Added the following validations in **validate** command:
   * Validating that existing release notes are not modified.
   * Validating release notes are not added to new packs.
   * Validating that the "currentVersion" field was raised in the pack_metadata for modified packs.
   * Validating that the timestamp in the "created" field in the pack_metadata is in ISO format.
* Running `demisto-sdk validate` will run the **validate** command using git and only on committed files (same as using *-g --post-commit*).
* Fixed an issue where release notes were not checked correctly in **validate** command.
* Fixed an issue in the **create-id-set** command where optional playbook tasks were not taken into consideration.
* Added a prompt to the `demisto-sdk update-release-notes` command to prompt users to commit changes before running the release notes command.
* Added support to `layoutscontainer` in **validate** command.

# 1.1.5
* Fixed an issue in **find-dependencies** command.
* **lint** command now verifies flake8 on CommonServerPython script.

# 1.1.4
* Fixed an issue with the default output file name of the **unify** command when using "." as an output path.
* **Unify** command now adds contributor details to the display name and description.
* **Format** command now adds *isFetch* and *incidenttype* fields to integration yml.
* Removed the *feedIncremental* field from the integration schema.
* **Format** command now adds *feedBypassExclusionList*, *Fetch indicators*, *feedReputation*, *feedReliability*,
     *feedExpirationPolicy*, *feedExpirationInterval* and *feedFetchInterval* fields to integration yml.
* Fixed an issue in the playbooks schema.
* Fixed an issue where generated release notes were out of order.
* Improved pack dependencies detection.
* Fixed an issue where test playbooks were mishandled in **validate** command.

# 1.1.3
* Added a validation for invalid id fields in indicators types files in **validate** command.
* Added default behavior for **update-release-notes** command.
* Fixed an error where README files were failing release notes validation.
* Updated format of generated release notes to be more user friendly.
* Improved error messages for the **update-release-notes** command.
* Added support for `Connections`, `Dashboards`, `Widgets`, and `Indicator Types` to **update-release-notes** command.
* **Validate** now supports scripts under the *TestPlaybooks* directory.
* Fixed an issue where **validate** did not support powershell files.

# 1.1.2
* Added a validation for invalid playbookID fields in incidents types files in **validate** command.
* Added a code formatter for python files.
* Fixed an issue where new and old classifiers where mixed on validate command.
* Added *feedIncremental* field to the integration schema.
* Fixed error in the **upload** command where unified YMLs were not uploaded as expected if the given input was a pack.
* Fixed an issue where the **secrets** command failed due to a space character in the file name.
* Ignored RN validation for *NonSupported* pack.
* You can now ignore IF107, SC100, RP102 error codes in the **validate** command.
* Fixed an issue where the **download** command was crashing when received as input a JS integration or script.
* Fixed an issue where **validate** command checked docker image for JS integrations and scripts.
* **validate** command now checks scheme for reports and connections.
* Fixed an issue where **validate** command checked docker when running on all files.
* Fixed an issue where **validate** command did not fail when docker image was not on the latest numeric tag.
* Fixed an issue where beta integrations were not validated correctly in **validate** command.

# 1.1.1
* fixed and issue where file types were not recognized correctly in **validate** command.
* Added better outputs for validate command.

# 1.1.0
* Fixed an issue where changes to only non-validated files would fail validation.
* Fixed an issue in **validate** command where moved files were failing validation for new packs.
* Fixed an issue in **validate** command where added files were failing validation due to wrong file type detection.
* Added support for new classifiers and mappers in **validate** command.
* Removed support of old RN format validation.
* Updated **secrets** command output format.
* Added support for error ignore on deprecated files in **validate** command.
* Improved errors outputs in **validate** command.
* Added support for linting an entire pack.

# 1.0.9
* Fixed a bug where misleading error was presented when pack name was not found.
* **Update-release-notes** now detects added files for packs with versions.
* Readme files are now ignored by **update-release-notes** and validation of release notes.
* Empty release notes no longer cause an uncaught error during validation.

# 1.0.8
* Changed the output format of demisto-sdk secrets.
* Added a validation that checkbox items are not required in integrations.
* Added pack release notes generation and validation.
* Improved pack metadata validation.
* Fixed an issue in **validate** where renamed files caused an error

# 1.0.4
* Fix the **format** command to update the `id` field to be equal to `details` field in indicator-type files, and to `name` field in incident-type & dashboard files.
* Fixed a bug in the **validate** command for layout files that had `sortValues` fields.
* Fixed a bug in the **format** command where `playbookName` field was not always present in the file.
* Fixed a bug in the **format** command where indicatorField wasn't part of the SDK schemas.
* Fixed a bug in **upload** command where created unified docker45 yml files were not deleted.
* Added support for IndicatorTypes directory in packs (for `reputation` files, instead of Misc).
* Fixed parsing playbook condition names as string instead of boolean in **validate** command
* Improved image validation in YAML files.
* Removed validation for else path in playbook condition tasks.

# 1.0.3
* Fixed a bug in the **format** command where comments were being removed from YAML files.
* Added output fields: _file_path_ and _kind_ for layouts in the id-set.json created by **create-id-set** command.
* Fixed a bug in the **create-id-set** command Who returns Duplicate for Layouts with a different kind.
* Added formatting to **generate-docs** command results replacing all `<br>` tags with `<br/>`.
* Fixed a bug in the **download** command when custom content contained not supported content entity.
* Fixed a bug in **format** command in which boolean strings  (e.g. 'yes' or 'no') were converted to boolean values (e.g. 'True' or 'False').
* **format** command now removes *sourceplaybookid* field from playbook files.
* Fixed a bug in **generate-docs** command in which integration dependencies were not detected when generating documentation for a playbook.


# 1.0.1
* Fixed a bug in the **unify** command when output path was provided empty.
* Improved error message for integration with no tests configured.
* Improved the error message returned from the **validate** command when an integration is missing or contains malformed fetch incidents related parameters.
* Fixed a bug in the **create** command where a unified YML with a docker image for 4.5 was copied incorrectly.
* Missing release notes message are now showing the release notes file path to update.
* Fixed an issue in the **validate** command in which unified YAML files were not ignored.
* File format suggestions are now shown in the relevant file format (JSON or YAML).
* Changed Docker image validation to fail only on non-valid ones.
* Removed backward compatibility validation when Docker image is updated.

# 1.0.0
* Improved the *upload* command to support the upload of all the content entities within a pack.
* The *upload* command now supports the improved pack file structure.
* Added an interactive option to format integrations, scripts and playbooks with No TestPlaybooks configured.
* Added an interactive option to configure *conf.json* file with missing test playbooks for integrations, scripts and playbooks
* Added *download* command to download custom content from Demisto instance to the local content repository.
* Improved validation failure messages to include a command suggestion, wherever relevant, to fix the raised issue.
* Improved 'validate' help and documentation description
* validate - checks that scripts, playbooks, and integrations have the *tests* key.
* validate - checks that test playbooks are configured in `conf.json`.
* demisto-sdk lint - Copy dir better handling.
* demisto-sdk lint - Add error when package missing in docker image.
* Added *-a , --validate-all* option in *validate* to run all validation on all files.
* Added *-i , --input* option in *validate* to run validation on a specified pack/file.
* added *-i, --input* option in *secrets* to run on a specific file.
* Added an allowed hidden parameter: *longRunning* to the hidden integration parameters validation.
* Fixed an issue with **format** command when executing with an output path of a folder and not a file path.
* Bug fixes in generate-docs command given playbook as input.
* Fixed an issue with lint command in which flake8 was not running on unit test files.

# 0.5.2
* Added *-c, --command* option in *generate-docs* to generate a specific command from an integration.
* Fixed an issue when getting README/CHANGELOG files from git and loading them.
* Removed release notes validation for new content.
* Fixed secrets validations for files with the same name in a different directory.
* demisto-sdk lint - parallelization working with specifying the number of workers.
* demisto-sdk lint - logging levels output, 3 levels.
* demisto-sdk lint - JSON report, structured error reports in JSON format.
* demisto-sdk lint - XML JUnit report for unit-tests.
* demisto-sdk lint - new packages used to accelerate execution time.
* demisto-sdk secrets - command now respects the generic whitelist, and not only the pack secrets.

# 0.5.0
[PyPI History][1]

[1]: https://pypi.org/project/demisto-sdk/#history
# 0.4.9
* Fixed an issue in *generate-docs* where Playbooks and Scripts documentation failed.
* Added a graceful error message when executing the *run" command with a misspelled command.
* Added more informative errors upon failures of the *upload* command.
* format command:
    * Added format for json files: IncidentField, IncidentType, IndicatorField, IndicatorType, Layout, Dashboard.
    * Added the *-fv --from-version*, *-nv --no-validation* arguments.
    * Removed the *-t yml_type* argument, the file type will be inferred.
    * Removed the *-g use_git* argument, running format without arguments will run automatically on git diff.
* Fixed an issue in loading playbooks with '=' character.
* Fixed an issue in *validate* failed on deleted README files.

# 0.4.8
* Added the *max* field to the Playbook schema, allowing to define it in tasks loop.
* Fixed an issue in *validate* where Condition branches checks were case sensitive.

# 0.4.7
* Added the *slareminder* field to the Playbook schema.
* Added the *common_server*, *demisto_mock* arguments to the *init* command.
* Fixed an issue in *generate-docs* where the general section was not being generated correctly.
* Fixed an issue in *validate* where Incident type validation failed.

# 0.4.6
* Fixed an issue where the *validate* command did not identify CHANGELOG in packs.
* Added a new command, *id-set* to create the id set - the content dependency tree by file IDs.

# 0.4.5
* generate-docs command:
    * Added the *use_cases*, *permissions*, *command_permissions* and *limitations*.
    * Added the *--insecure* argument to support running the script and integration command in Demisto.
    * Removed the *-t yml_type* argument, the file type will be inferred.
    * The *-o --output* argument is no longer mandatory, default value will be the input file directory.
* Added support for env var: *DEMISTO_SDK_SKIP_VERSION_CHECK*. When set version checks are skipped.
* Fixed an issue in which the CHANGELOG files did not match our scheme.
* Added a validator to verify that there are no hidden integration parameters.
* Fixed an issue where the *validate* command ran on test files.
* Removed the *env-dir* argument from the demisto-sdk.
* README files which are html files will now be skipped in the *validate* command.
* Added support for env var: *DEMISTO_README_VALIDATOR*. When not set the readme validation will not run.

# 0.4.4
* Added a validator for IncidentTypes (incidenttype-*.json).
* Fixed an issue where the -p flag in the *validate* command was not working.
* Added a validator for README.md files.
* Release notes validator will now run on: incident fields, indicator fields, incident types, dashboard and reputations.
* Fixed an issue where the validator of reputation(Indicator Type) did not check on the details field.
* Fixed an issue where the validator attempted validating non-existing files after deletions or name refactoring.
* Removed the *yml_type* argument in the *split-yml*, *extract-code* commands.
* Removed the *file_type* argument in the *generate-test-playbook* command.
* Fixed the *insecure* argument in *upload*.
* Added the *insecure* argument in *run-playbook*.
* Standardise the *-i --input*, *-o --output* to demisto-sdk commands.

# 0.4.3
* Fixed an issue where the incident and indicator field BC check failed.
* Support for linting and unit testing PowerShell integrations.

# 0.4.2
* Fixed an issue where validate failed on Windows.
* Added a validator to verify all branches are handled in conditional task in a playbook.
* Added a warning message when not running the latest sdk version.
* Added a validator to check that the root is connected to all tasks in the playbook.
* Added a validator for Dashboards (dashboard-*.json).
* Added a validator for Indicator Types (reputation-*.json).
* Added a BC validation for changing incident field type.
* Fixed an issue where init command would generate an invalid yml for scripts.
* Fixed an issue in misleading error message in v2 validation hook.
* Fixed an issue in v2 hook which now is set only on newly added scripts.
* Added more indicative message for errors in yaml files.
* Disabled pykwalify info log prints.

# 0.3.10
* Added a BC check for incident fields - changing from version is not allowed.
* Fixed an issue in create-content-artifacts where scripts in Packs in TestPlaybooks dir were copied with a wrong prefix.


# 0.3.9
* Added a validation that incident field can not be required.
* Added validation for fetch incident parameters.
* Added validation for feed integration parameters.
* Added to the *format* command the deletion of the *sourceplaybookid* field.
* Fixed an issue where *fieldMapping* in playbook did not pass the scheme validation.
* Fixed an issue where *create-content-artifacts* did not copy TestPlaybooks in Packs without prefix of *playbook-*.
* Added a validation the a playbook can not have a rolename set.
* Added to the image validator the new DBot default image.
* Added the fields: elasticcommonfields, quiet, quietmode to the Playbook schema.
* Fixed an issue where *validate* failed on integration commands without outputs.
* Added a new hook for naming of v2 integrations and scripts.


# 0.3.8
* Fixed an issue where *create-content-artifact* was not loading the data in the yml correctly.
* Fixed an issue where *unify* broke long lines in script section causing syntax errors


# 0.3.7
* Added *generate-docs* command to generate documentation file for integration, playbook or script.
* Fixed an issue where *unify* created a malformed integration yml.
* Fixed an issue where demisto-sdk **init** creates unit-test file with invalid import.


# 0.3.6
* Fixed an issue where demisto-sdk **validate** failed on modified scripts without error message.


# 0.3.5
* Fixed an issue with docker tag validation for integrations.
* Restructured repo source code.


# 0.3.4
* Saved failing unit tests as a file.
* Fixed an issue where "_test" file for scripts/integrations created using **init** would import the "HelloWorld" templates.
* Fixed an issue in demisto-sdk **validate** - was failing on backward compatiblity check
* Fixed an issue in demisto-sdk **secrets** - empty line in .secrets-ignore always made the secrets check to pass
* Added validation for docker image inside integrations and scripts.
* Added --use-git flag to **format** command to format all changed files.
* Fixed an issue where **validate** did not fail on dockerimage changes with bc check.
* Added new flag **--ignore-entropy** to demisto-sdk **secrets**, this will allow skip entropy secrets check.
* Added --outfile to **lint** to allow saving failed packages to a file.


# 0.3.3
* Added backwards compatibility break error message.
* Added schema for incident types.
* Added **additionalinfo** field to as an available field for integration configuration.
* Added pack parameter for **init**.
* Fixed an issue where error would appear if name parameter is not set in **init**.


# 0.3.2
* Fixed the handling of classifier files in **validate**.


# 0.3.1
* Fixed the handling of newly created reputation files in **validate**.
* Added an option to perform **validate** on a specific file.


# 0.3.0
* Added support for multi-package **lint** both with parallel and without.
* Added all parameter in **lint** to run on all packages and packs in content repository.
* Added **format** for:
    * Scripts
    * Playbooks
    * Integrations
* Improved user outputs for **secrets** command.
* Fixed an issue where **lint** would run pytest and pylint only on a single docker per integration.
* Added auto-complete functionality to demisto-sdk.
* Added git parameter in **lint** to run only on changed packages.
* Added the **run-playbook** command
* Added **run** command which runs a command in the Demisto playground.
* Added **upload** command which uploads an integration or a script to a Demisto instance.
* Fixed and issue where **validate** checked if release notes exist for new integrations and scripts.
* Added **generate-test-playbook** command which generates a basic test playbook for an integration or a script.
* **validate** now supports indicator fields.
* Fixed an issue with layouts scheme validation.
* Adding **init** command.
* Added **json-to-outputs** command which generates the yaml section for outputs from an API raw response.

# 0.2.6

* Fixed an issue with locating release notes for beta integrations in **validate**.

# 0.2.5

* Fixed an issue with locating release notes for beta integrations in **validate**.

# 0.2.4

* Adding image validation to Beta_Integration and Packs in **validate**.

# 0.2.3

* Adding Beta_Integration to the structure validation process.
* Fixing bug where **validate** did checks on TestPlaybooks.
* Added requirements parameter to **lint**.

# 0.2.2

* Fixing bug where **lint** did not return exit code 1 on failure.
* Fixing bug where **validate** did not print error message in case no release notes were give.

# 0.2.1

* **Validate** now checks that the id and name fields are identical in yml files.
* Fixed a bug where sdk did not return any exit code.

# 0.2.0

* Added Release Notes Validator.
* Fixed the Unifier selection of your python file to use as the code.
* **Validate** now supports Indicator fields.
* Fixed a bug where **validate** and **secrets** did not return exit code 1 on failure.
* **Validate** now runs on newly added scripts.

# 0.1.8

* Added support for `--version`.
* Fixed an issue in file_validator when calling `checked_type` method with script regex.

# 0.1.2
* Restructuring validation to support content packs.
* Added secrets validation.
* Added content bundle creation.
* Added lint and unit test run.

# 0.1.1

* Added new logic to the unifier.
* Added detailed README.
* Some small adjustments and fixes.

# 0.1.0

Capabilities:
* **Extract** components(code, image, description etc.) from a Demisto YAML file into a directory.
* **Unify** components(code, image, description etc.) to a single Demisto YAML file.
* **Validate** Demisto content files.<|MERGE_RESOLUTION|>--- conflicted
+++ resolved
@@ -1,13 +1,12 @@
 # Changelog
-<<<<<<< HEAD
+* Added support for the incident fields in outgoing mappers in the ID set.
 * Added a validation that the taskid field and the id field under the task field are both from uuid format and contain the same value.
-
-=======
-* Added support for the incident fields in outgoing mappers in the ID set.
->>>>>>> 222aeab9
 
 # 1.2.17
 * Added a validation that the classifier of an integration exists.
+
+
+# 1.2.17
 * Added a validation that the mapper of an integration exists.
 * Added a validation that the incident types of a classifier exist.
 * Added a validation that the incident types of a mapper exist.
@@ -24,6 +23,7 @@
 * Using the *verbose* argument in the **find-dependencies** command will now log to the console.
 * Improved the deprecated message validation required from integrations.
 * Fixed an issue in the **generate-docs** command where **Context Example** section was created when it was empty.
+
 
 # 1.2.16
 * Added allowed ignore errors to the *IDSetValidator*.
