# Changelog
<<<<<<< HEAD
* Updated the **upload** command to support reports.
=======
* Added new validation of unimplemented test-module command in the code to the `XSOAR-linter` in the **lint** command.
* Fixed the **generate-docs** to handle integration authentication parameter.
* Added a validation to ensure that description and README do not contain the word 'Demisto'.
* Added the `--quite-bc-validation` flag for the **validate** command to run the backwards compatibility validation in quite mode (errors is treated like warnings).
* Fixed the **update release notes** command to display a name for old layouts.

# 1.3.9
* Added a validation verifying that the pack's README.md file is not equal to pack description.
>>>>>>> d950b296
* Fixed an issue where the **Assume yes** flag did not work properly for some entities in the **format** command.
* Improved the error messages for separators in folder and file names in the **validate** command.
* Removed the **DISABLE_SDK_VERSION_CHECK** environment variable. To disable new version checks, use the **DEMISTO_SDK_SKIP_VERSION_CHECK** envirnoment variable.
* Fixed an issue where the demisto-sdk version check failed due to a rate limit.
<<<<<<< HEAD
=======
* Fixed an issue with playbooks scheme validation.
>>>>>>> d950b296

# 1.3.8
* Updated the **secrets** command to work on forked branches.

# 1.3.7
* Added a validation to ensure correct image and description file names.
* Fixed an issue where the **validate** command failed when 'display' field in credentials param in yml is empty but 'displaypassword' was provided.
* Added the **integration-diff** command to check differences between two versions of an integration and to return a report of missing and changed elements in the new version.
* Added a validation verifying that the pack's README.md file is not missing or empty for partner packs or packs contains use cases.
* Added a validation to ensure that the integration and script folder and file names will not contain separators (`_`, `-`, ` `).
* When formatting new pack, the **format** command will set the *fromversion* key to 5.5.0 in the new files without fromversion.

# 1.3.6
* Added a validation that core packs are not dependent on non-core packs.
* Added a validation that a pack name follows XSOAR standards.
* Fixed an issue where in some cases the `get_remote_file` function failed due to an invalid path.
* Fixed an issue where running **update-release-notes** with updated integration logo, did not detect any file changes.
* Fixed an issue where the **create-id-set** command did not identify unified integrations correctly.
* Fixed an issue where the `CommonTypes` pack was not identified as a dependency for all feed integrations.
* Added support for running SDK commands in private repositories.
* Fixed an issue where running the **init** command did not set the correct category field in an integration .yml file for a newly created pack.
* When formatting new contributed pack, the **format** command will set the *fromversion* key to 6.0.0 in the relevant files.
* If the environment variable "DISABLE_SDK_VERSION_CHECK" is define, the demisto-sdk will no longer check for newer version when running a command.
* Added the `--use-pack-metadata` flag for the **find-dependencies** command to update the calculated dependencies using the the packs metadata files.
* Fixed an issue where **validate** failed on scripts in case the `outputs` field was set to `None`.
* Fixed an issue where **validate** was failing on editing existing release notes.
* Added a validation for README files verifying that the file doesn't contain template text copied from HelloWorld or HelloWorldPremium README.

# 1.3.5
* Added a validation that layoutscontainer's id and name are matching. Updated the format of layoutcontainer to include update_id too.
* Added a validation that commands' names and arguments in core packs, or scripts' arguments do not contain the word incident.
* Fixed issue where running the **generate-docs** command with -c flag ran all the commands and not just the commands specified by the flag.
* Fixed the error message of the **validate** command to not always suggest adding the *description* field.
* Fixed an issue where running **format** on feed integration generated invalid parameter structure.
* Fixed an issue where the **generate-docs** command did not add all the used scripts in a playbook to the README file.
* Fixed an issue where contrib/partner details might be added twice to the same file, when using unify and create-content-artifacts commands
* Fixed issue where running **validate** command on image-related integration did not return the correct outputs to json file.
* When formatting playbooks, the **format** command will now remove empty fields from SetIncident, SetIndicator, CreateNewIncident, CreateNewIndicator script arguments.
* Added an option to fill in the developer email when running the **init** command.

# 1.3.4
* Updated the **validate** command to check that the 'additionalinfo' field only contains the expected value for feed required parameters and not equal to it.
* Added a validation that community/partner details are not in the detailed description file.
* Added a validation that the Use Case tag in pack_metadata file is only used when the pack contains at least one PB, Incident Type or Layout.
* Added a validation that makes sure outputs in integrations are matching the README file when only README has changed.
* Added the *hidden* field to the integration schema.
* Fixed an issue where running **format** on a playbook whose `name` does not equal its `id` would cause other playbooks who use that playbook as a sub-playbook to fail.
* Added support for local custom command configuration file `.demisto-sdk-conf`.
* Updated the **format** command to include an update to the description file of an integration, to remove community/partner details.

# 1.3.3
* Fixed an issue where **lint** failed where *.Dockerfile* exists prior running the lint command.
* Added FeedHelloWorld template option for *--template* flag in **demisto-sdk init** command.
* Fixed issue where **update-release-notes** deleted release note file if command was called more than once.
* Fixed issue where **update-release-notes** added docker image release notes every time the command was called.
* Fixed an issue where running **update-release-notes** on a pack with newly created integration, had also added a docker image entry in the release notes.
* Fixed an issue where `XSOAR-linter` did not find *NotImplementedError* in main.
* Added validation for README files verifying their length (over 30 chars).
* When using *-g* flag in the **validate** command it will now ignore untracked files by default.
* Added the *--include-untracked* flag to the **validate** command to include files which are untracked by git in the validation process.
* Improved the `pykwalify` error outputs in the **validate** command.
* Added the *--print-pykwalify* flag to the **validate** command to print the unchanged output from `pykwalify`.

# 1.3.2
* Updated the format of the outputs when using the *--json-file* flag to create a JSON file output for the **validate** and **lint** commands.
* Added the **doc-review** command to check spelling in .md and .yml files as well as a basic release notes review.
* Added a validation that a pack's display name does not already exist in content repository.
* Fixed an issue where the **validate** command failed to detect duplicate params in an integration.
* Fixed an issue where the **validate** command failed to detect duplicate arguments in a command in an integration.

# 1.3.1
* Fixed an issue where the **validate** command failed to validate the release notes of beta integrations.
* Updated the **upload** command to support indicator fields.
* The **validate** and **update-release-notes** commands will now check changed files against `demisto/master` if it is configured locally.
* Fixed an issue where **validate** would incorrectly identify files as renamed.
* Added a validation that integration properties (such as feed, mappers, mirroring, etc) are not removed.
* Fixed an issue where **validate** failed when comparing branch against commit hash.
* Added the *--no-pipenv* flag to the **split-yml** command.
* Added a validation that incident fields and incident types are not removed from mappers.
* Fixed an issue where the *c
reate-id-set* flag in the *validate* command did not work while not using git.
* Added the *hiddenusername* field to the integration schema.
* Added a validation that images that are not integration images, do not ask for a new version or RN

# 1.3.0
* Do not collect optional dependencies on indicator types reputation commands.
* Fixed an issue where downloading indicator layoutscontainer objects failed.
* Added a validation that makes sure outputs in integrations are matching the README file.
* Fixed an issue where the *create-id-set* flag in the **validate** command did not work.
* Added a warning in case no id_set file is found when running the **validate** command.
* Fixed an issue where changed files were not recognised correctly on forked branches in the **validate** and the **update-release-notes** commands.
* Fixed an issue when files were classified incorrectly when running *update-release-notes*.
* Added a validation that integration and script file paths are compatible with our convention.
* Fixed an issue where id_set.json file was re created whenever running the generate-docs command.
* added the *--json-file* flag to create a JSON file output for the **validate** and **lint** commands.

# 1.2.19
* Fixed an issue where merge id_set was not updated to work with the new entity of Packs.
* Added a validation that the playbook's version matches the version of its sub-playbooks, scripts, and integrations.

# 1.2.18
* Changed the *skip-id-set-creation* flag to *create-id-set* in the **validate** command. Its default value will be False.
* Added support for the 'cve' reputation command in default arg validation.
* Filter out generic and reputation command from scripts and playbooks dependencies calculation.
* Added support for the incident fields in outgoing mappers in the ID set.
* Added a validation that the taskid field and the id field under the task field are both from uuid format and contain the same value.
* Updated the **format** command to generate uuid value for the taskid field and for the id under the task field in case they hold an invalid values.
* Exclude changes from doc_files directory on validation.
* Added a validation that an integration command has at most one default argument.
* Fixing an issue where pack metadata version bump was not enforced when modifying an old format (unified) file.
* Added validation that integration parameter's display names are capitalized and spaced using whitespaces and not underscores.
* Fixed an issue where beta integrations where not running deprecation validations.
* Allowed adding additional information to the deprecated description.
* Fixing an issue when escaping less and greater signs in integration params did not work as expected.

# 1.2.17
* Added a validation that the classifier of an integration exists.
* Added a validation that the mapper of an integration exists.
* Added a validation that the incident types of a classifier exist.
* Added a validation that the incident types of a mapper exist.
* Added support for *text* argument when running **demisto-sdk update-release-notes** on the ApiModules pack.
* Added a validation for the minimal version of an indicator field of type grid.
* Added new validation for incident and indicator fields in classifiers mappers and layouts exist in the content.
* Added cache for get_remote_file to reducing failures from accessing the remote repo.
* Fixed an issue in the **format** command where `_dev` or `_copy` suffixes weren't removed from the `id` of the given playbooks.
* Playbook dependencies from incident and indicator fields are now marked as optional.
* Mappers dependencies from incident types and incident fields are now marked as optional.
* Classifier dependencies from incident types are now marked as optional.
* Updated **demisto-sdk init** command to no longer create `created` field in pack_metadata file
* Updated **generate-docs** command to take the parameters names in setup section from display field and to use additionalinfo field when exist.
* Using the *verbose* argument in the **find-dependencies** command will now log to the console.
* Improved the deprecated message validation required from integrations.
* Fixed an issue in the **generate-docs** command where **Context Example** section was created when it was empty.

# 1.2.16
* Added allowed ignore errors to the *IDSetValidator*.
* Fixed an issue where an irrelevant id_set validation ran in the **validate** command when using the *--id-set* flag.
* Fixed an issue were **generate-docs** command has failed if a command did not exist in commands permissions file.
* Improved a **validate** command message for missing release notes of api module dependencies.

# 1.2.15
* Added the *ID101* to the allowed ignored errors.

# 1.2.14
* SDK repository is now mypy check_untyped_defs complaint.
* The lint command will now ignore the unsubscriptable-object (E1136) pylint error in dockers based on python 3.9 - this will be removed once a new pylint version is released.
* Added an option for **format** to run on a whole pack.
* Added new validation of unimplemented commands from yml in the code to `XSOAR-linter`.
* Fixed an issue where Auto-Extract fields were only checked for newly added incident types in the **validate** command.
* Added a new warning validation of direct access to args/params dicts to `XSOAR-linter`.

# 1.2.13
* Added new validation of indicators usage in CommandResults to `XSOAR-linter`.
* Running **demisto-sdk lint** will automatically run on changed files (same behavior as the -g flag).
* Removed supported version message from the documentation when running **generate_docs**.
* Added a print to indicate backwards compatibility is being checked in **validate** command.
* Added a percent print when running the **validate** command with the *-a* flag.
* Fixed a regression in the **upload** command where it was ignoring `DEMISTO_VERIFY_SSL` env var.
* Fixed an issue where the **upload** command would fail to upload beta integrations.
* Fixed an issue where the **validate** command did not create the *id_set.json* file when running with *-a* flag.
* Added price change validation in the **validate** command.
* Added validations that checks in read-me for empty sections or leftovers from the auto generated read-me that should be changed.
* Added new code validation for *NotImplementedError* to raise a warning in `XSOAR-linter`.
* Added validation for support types in the pack metadata file.
* Added support for *--template* flag in **demisto-sdk init** command.
* Fixed an issue with running **validate** on master branch where the changed files weren't compared to previous commit when using the *-g* flag.
* Fixed an issue where the `XSOAR-linter` ran *NotImplementedError* validation on scripts.
* Added support for Auto-Extract feature validation in incident types in the **validate** command.
* Fixed an issue in the **lint** command where the *-i* flag was ignored.
* Improved **merge-id-sets** command to support merge between two ID sets that contain the same pack.
* Fixed an issue in the **lint** command where flake8 ran twice.

# 1.2.12
* Bandit now reports also on medium severity issues.
* Fixed an issue with support for Docker Desktop on Mac version 2.5.0+.
* Added support for vulture and mypy linting when running without docker.
* Added support for *prev-ver* flag in **update-release-notes** command.
* Improved retry support when building docker images for linting.
* Added the option to create an ID set on a specific pack in **create-id-set** command.
* Added the *--skip-id-set-creation* flag to **validate** command in order to add the capability to run validate command without creating id_set validation.
* Fixed an issue where **validate** command checked docker image tag on ApiModules pack.
* Fixed an issue where **find-dependencies** did not calculate dashboards and reports dependencies.
* Added supported version message to the documentation and release notes files when running **generate_docs** and **update-release-notes** commands respectively.
* Added new code validations for *NotImplementedError* exception raise to `XSOAR-linter`.
* Command create-content-artifacts additional support for **Author_image.png** object.
* Fixed an issue where schemas were not enforced for incident fields, indicator fields and old layouts in the validate command.
* Added support for **update-release-notes** command to update release notes according to master branch.

# 1.2.11
* Fixed an issue where the ***generate-docs*** command reset the enumeration of line numbering after an MD table.
* Updated the **upload** command to support mappers.
* Fixed an issue where exceptions were no printed in the **format** while the *--verbose* flag is set.
* Fixed an issue where *--assume-yes* flag did not work in the **format** command when running on a playbook without a `fromversion` field.
* Fixed an issue where the **format** command would fail in case `conf.json` file was not found instead of skipping the update.
* Fixed an issue where integration with v2 were recognised by the `name` field instead of the `display` field in the **validate** command.
* Added a playbook validation to check if a task script exists in the id set in the **validate** command.
* Added new integration category `File Integrity Management` in the **validate** command.

# 1.2.10
* Added validation for approved content pack use-cases and tags.
* Added new code validations for *CommonServerPython* import to `XSOAR-linter`.
* Added *default value* and *predefined values* to argument description in **generate-docs** command.
* Added a new validation that checks if *get-mapping-fields* command exists if the integration schema has *{ismappable: true}* in **validate** command.
* Fixed an issue where the *--staged* flag recognised added files as modified in the **validate** command.
* Fixed an issue where a backwards compatibility warning was raised for all added files in the **validate** command.
* Fixed an issue where **validate** command failed when no tests were given for a partner supported pack.
* Updated the **download** command to support mappers.
* Fixed an issue where the ***format*** command added a duplicate parameter.
* For partner supported content packs, added support for a list of emails.
* Removed validation of README files from the ***validate*** command.
* Fixed an issue where the ***validate*** command required release notes for ApiModules pack.

# 1.2.9
* Fixed an issue in the **openapi_codegen** command where it created duplicate functions name from the swagger file.
* Fixed an issue in the **update-release-notes** command where the *update type* argument was not verified.
* Fixed an issue in the **validate** command where no error was raised in case a non-existing docker image was presented.
* Fixed an issue in the **format** command where format failed when trying to update invalid Docker image.
* The **format** command will now preserve the **isArray** argument in integration's reputation commands and will show a warning if it set to **false**.
* Fixed an issue in the **lint** command where *finally* clause was not supported in main function.
* Fixed an issue in the **validate** command where changing any entity ID was not validated.
* Fixed an issue in the **validate** command where *--staged* flag did not bring only changed files.
* Fixed the **update-release-notes** command to ignore changes in the metadata file.
* Fixed the **validate** command to ignore metadata changes when checking if a version bump is needed.


# 1.2.8
* Added a new validation that checks in playbooks for the usage of `DeleteContext` in **validate** command.
* Fixed an issue in the **upload** command where it would try to upload content entities with unsupported versions.
* Added a new validation that checks in playbooks for the usage of specific instance in **validate** command.
* Added the **--staged** flag to **validate** command to run on staged files only.


# 1.2.7
* Changed input parameters in **find-dependencies** command.
   - Use ***-i, --input*** instead of ***-p, --path***.
   - Use ***-idp, --id-set-path*** instead of ***-i, --id-set-path***.
* Fixed an issue in the **unify** command where it crashed on an integration without an image file.
* Fixed an issue in the **format** command where unnecessary files were not skipped.
* Fixed an issue in the **update-release-notes** command where the *text* argument was not respected in all cases.
* Fixed an issue in the **validate** command where a warning about detailed description was given for unified or deprecated integrations.
* Improved the error returned by the **validate** command when running on files using the old format.

# 1.2.6
* No longer require setting `DEMISTO_README_VALIDATION` env var to enable README mdx validation. Validation will now run automatically if all necessary node modules are available.
* Fixed an issue in the **validate** command where the `--skip-pack-dependencies` would not skip id-set creation.
* Fixed an issue in the **validate** command where validation would fail if supplied an integration with an empty `commands` key.
* Fixed an issue in the **validate** command where validation would fail due to a required version bump for packs which are not versioned.
* Will use env var `DEMISTO_VERIFY_SSL` to determine if to use a secure connection for commands interacting with the Server when `--insecure` is not passed. If working with a local Server without a trusted certificate, you can set env var `DEMISTO_VERIFY_SSL=no` to avoid using `--insecure` on each command.
* Unifier now adds a link to the integration documentation to the integration detailed description.
* Fixed an issue in the **secrets** command where ignored secrets were not skipped.

# 1.2.5
* Added support for special fields: *defaultclassifier*, *defaultmapperin*, *defaultmapperout* in **download** command.
* Added -y option **format** command to assume "yes" as answer to all prompts and run non-interactively
* Speed up improvements for `validate` of README files.
* Updated the **format** command to adhere to the defined content schema and sub-schemas, aligning its behavior with the **validate** command.
* Added support for canvasContextConnections files in **format** command.

# 1.2.4
* Updated detailed description for community integrations.

# 1.2.3
* Fixed an issue where running **validate** failed on playbook with task that adds tags to the evidence data.
* Added the *displaypassword* field to the integration schema.
* Added new code validations to `XSOAR-linter`.
    * As warnings messages:
        * `demisto.params()` should be used only inside main function.
        * `demisto.args()` should be used only inside main function.
        * Functions args should have type annotations.
* Added `fromversion` field validation to test playbooks and scripts in **validate** command.

# 1.2.2
* Add support for warning msgs in the report and summary to **lint** command.
* Fixed an issue where **json-to-outputs** determined bool values as int.
* Fixed an issue where **update-release-notes** was crushing on `--all` flag.
* Fixed an issue where running **validate**, **update-release-notes** outside of content repo crushed without a meaningful error message.
* Added support for layoutscontainer in **init** contribution flow.
* Added a validation for tlp_color param in feeds in **validate** command.
* Added a validation for removal of integration parameters in **validate** command.
* Fixed an issue where **update-release-notes** was failing with a wrong error message when no pack or input was given.
* Improved formatting output of the **generate-docs** command.
* Add support for env variable *DEMISTO_SDK_ID_SET_REFRESH_INTERVAL*. Set this env variable to the refresh interval in minutes. The id set will be regenerated only if the refresh interval has passed since the last generation. Useful when generating Script documentation, to avoid re-generating the id_set every run.
* Added new code validations to `XSOAR-linter`.
    * As error messages:
        * Longer than 10 seconds sleep statements for non long running integrations.
        * exit() usage.
        * quit() usage.
    * As warnings messages:
        * `demisto.log` should not be used.
        * main function existence.
        * `demito.results` should not be used.
        * `return_output` should not be used.
        * try-except statement in main function.
        * `return_error` usage in main function.
        * only once `return_error` usage.
* Fixed an issue where **lint** command printed logs twice.
* Fixed an issue where *suffix* did not work as expected in the **create-content-artifacts** command.
* Added support for *prev-ver* flag in **lint** and **secrets** commands.
* Added support for *text* flag to **update-release-notes** command to add the same text to all release notes.
* Fixed an issue where **validate** did not recognize added files if they were modified locally.
* Added a validation that checks the `fromversion` field exists and is set to 5.0.0 or above when working or comparing to a non-feature branch in **validate** command.
* Added a validation that checks the certification field in the pack_metadata file is valid in **validate** command.
* The **update-release-notes** command will now automatically add docker image update to the release notes.

# 1.2.1
* Added an additional linter `XSOAR-linter` to the **lint** command which custom validates py files. currently checks for:
    * `Sys.exit` usages with non zero value.
    * Any `Print` usages.
* Fixed an issue where renamed files were failing on *validate*.
* Fixed an issue where single changed files did not required release notes update.
* Fixed an issue where doc_images required release-notes and validations.
* Added handling of dependent packs when running **update-release-notes** on changed *APIModules*.
    * Added new argument *--id-set-path* for id_set.json path.
    * When changes to *APIModule* is detected and an id_set.json is available - the command will update the dependent pack as well.
* Added handling of dependent packs when running **validate** on changed *APIModules*.
    * Added new argument *--id-set-path* for id_set.json path.
    * When changes to *APIModule* is detected and an id_set.json is available - the command will validate that the dependent pack has release notes as well.
* Fixed an issue where the find_type function didn't recognize file types correctly.
* Fixed an issue where **update-release-notes** command did not work properly on Windows.
* Added support for indicator fields in **update-release-notes** command.
* Fixed an issue where files in test dirs where being validated.


# 1.2.0
* Fixed an issue where **format** did not update the test playbook from its pack.
* Fixed an issue where **validate** validated non integration images.
* Fixed an issue where **update-release-notes** did not identified old yml integrations and scripts.
* Added revision templates to the **update-release-notes** command.
* Fixed an issue where **update-release-notes** crashed when a file was renamed.
* Fixed an issue where **validate** failed on deleted files.
* Fixed an issue where **validate** validated all images instead of packs only.
* Fixed an issue where a warning was not printed in the **format** in case a non-supported file type is inputted.
* Fixed an issue where **validate** did not fail if no release notes were added when adding files to existing packs.
* Added handling of incorrect layout paths via the **format** command.
* Refactor **create-content-artifacts** command - Efficient artifacts creation and better logging.
* Fixed an issue where image and description files were not handled correctly by **validate** and **update-release-notes** commands.
* Fixed an issue where the **format** command didn't remove all extra fields in a file.
* Added an error in case an invalid id_set.json file is found while running the **validate** command.
* Added fetch params checks to the **validate** command.

# 1.1.11
* Added line number to secrets' path in **secrets** command report.
* Fixed an issue where **init** a community pack did not present the valid support URL.
* Fixed an issue where **init** offered a non relevant pack support type.
* Fixed an issue where **lint** did not pull docker images for powershell.
* Fixed an issue where **find-dependencies** did not find all the script dependencies.
* Fixed an issue where **find-dependencies** did not collect indicator fields as dependencies for playbooks.
* Updated the **validate** and the **secrets** commands to be less dependent on regex.
* Fixed an issue where **lint** did not run on circle when docker did not return ping.
* Updated the missing release notes error message (RN106) in the **Validate** command.
* Fixed an issue where **Validate** would return missing release notes when two packs with the same substring existed in the modified files.
* Fixed an issue where **update-release-notes** would add duplicate release notes when two packs with the same substring existed in the modified files.
* Fixed an issue where **update-release-notes** would fail to bump new versions if the feature branch was out of sync with the master branch.
* Fixed an issue where a non-descriptive error would be returned when giving the **update-release-notes** command a pack which can not be found.
* Added dependencies check for *widgets* in **find-dependencies** command.
* Added a `update-docker` flag to **format** command.
* Added a `json-to-outputs` flag to the **run** command.
* Added a verbose (`-v`) flag to **format** command.
* Fixed an issue where **download** added the prefix "playbook-" to the name of playbooks.

# 1.1.10
* Updated the **init** command. Relevant only when passing the *--contribution* argument.
   * Added the *--author* option.
   * The *support* field of the pack's metadata is set to *community*.
* Added a proper error message in the **Validate** command upon a missing description in the root of the yml.
* **Format** now works with a relative path.
* **Validate** now fails when all release notes have been excluded.
* Fixed issue where correct error message would not propagate for invalid images.
* Added the *--skip-pack-dependencies* flag to **validate** command to skip pack dependencies validation. Relevant when using the *-g* flag.
* Fixed an issue where **Validate** and **Format** commands failed integrations with `defaultvalue` field in fetch incidents related parameters.
* Fixed an issue in the **Validate** command in which unified YAML files were not ignored.
* Fixed an issue in **generate-docs** where scripts and playbooks inputs and outputs were not parsed correctly.
* Fixed an issue in the **openapi-codegen** command where missing reference fields in the swagger JSON caused errors.
* Fixed an issue in the **openapi-codegen** command where empty objects in the swagger JSON paths caused errors.
* **update-release-notes** command now accept path of the pack instead of pack name.
* Fixed an issue where **generate-docs** was inserting unnecessary escape characters.
* Fixed an issue in the **update-release-notes** command where changes to the pack_metadata were not detected.
* Fixed an issue where **validate** did not check for missing release notes in old format files.

# 1.1.9
* Fixed an issue where **update-release-notes** command failed on invalid file types.

# 1.1.8
* Fixed a regression where **upload** command failed on test playbooks.
* Added new *githubUser* field in pack metadata init command.
* Support beta integration in the commands **split-yml, extract-code, generate-test-playbook and generate-docs.**
* Fixed an issue where **find-dependencies** ignored *toversion* field in content items.
* Added support for *layoutscontainer*, *classifier_5_9_9*, *mapper*, *report*, and *widget* in the **Format** command.
* Fixed an issue where **Format** will set the `ID` field to be equal to the `name` field in modified playbooks.
* Fixed an issue where **Format** did not work for test playbooks.
* Improved **update-release-notes** command:
    * Write content description to release notes for new items.
    * Update format for file types without description: Connections, Incident Types, Indicator Types, Layouts, Incident Fields.
* Added a validation for feedTags param in feeds in **validate** command.
* Fixed readme validation issue in community support packs.
* Added the **openapi-codegen** command to generate integrations from OpenAPI specification files.
* Fixed an issue were release notes validations returned wrong results for *CommonScripts* pack.
* Added validation for image links in README files in **validate** command.
* Added a validation for default value of fetch param in feeds in **validate** command.
* Fixed an issue where the **Init** command failed on scripts.

# 1.1.7
* Fixed an issue where running the **format** command on feed integrations removed the `defaultvalue` fields.
* Playbook branch marked with *skipunavailable* is now set as an optional dependency in the **find-dependencies** command.
* The **feedReputation** parameter can now be hidden in a feed integration.
* Fixed an issue where running the **unify** command on JS package failed.
* Added the *--no-update* flag to the **find-dependencies** command.
* Added the following validations in **validate** command:
   * Validating that a pack does not depend on NonSupported / Deprecated packs.

# 1.1.6
* Added the *--description* option to the **init** command.
* Added the *--contribution* option to the **init** command which converts a contribution zip to proper pack format.
* Improved **validate** command performance time and outputs.
* Added the flag *--no-docker-checks* to **validate** command to skip docker checks.
* Added the flag *--print-ignored-files* to **validate** command to print ignored files report when the command is done.
* Added the following validations in **validate** command:
   * Validating that existing release notes are not modified.
   * Validating release notes are not added to new packs.
   * Validating that the "currentVersion" field was raised in the pack_metadata for modified packs.
   * Validating that the timestamp in the "created" field in the pack_metadata is in ISO format.
* Running `demisto-sdk validate` will run the **validate** command using git and only on committed files (same as using *-g --post-commit*).
* Fixed an issue where release notes were not checked correctly in **validate** command.
* Fixed an issue in the **create-id-set** command where optional playbook tasks were not taken into consideration.
* Added a prompt to the `demisto-sdk update-release-notes` command to prompt users to commit changes before running the release notes command.
* Added support to `layoutscontainer` in **validate** command.

# 1.1.5
* Fixed an issue in **find-dependencies** command.
* **lint** command now verifies flake8 on CommonServerPython script.

# 1.1.4
* Fixed an issue with the default output file name of the **unify** command when using "." as an output path.
* **Unify** command now adds contributor details to the display name and description.
* **Format** command now adds *isFetch* and *incidenttype* fields to integration yml.
* Removed the *feedIncremental* field from the integration schema.
* **Format** command now adds *feedBypassExclusionList*, *Fetch indicators*, *feedReputation*, *feedReliability*,
     *feedExpirationPolicy*, *feedExpirationInterval* and *feedFetchInterval* fields to integration yml.
* Fixed an issue in the playbooks schema.
* Fixed an issue where generated release notes were out of order.
* Improved pack dependencies detection.
* Fixed an issue where test playbooks were mishandled in **validate** command.

# 1.1.3
* Added a validation for invalid id fields in indicators types files in **validate** command.
* Added default behavior for **update-release-notes** command.
* Fixed an error where README files were failing release notes validation.
* Updated format of generated release notes to be more user friendly.
* Improved error messages for the **update-release-notes** command.
* Added support for `Connections`, `Dashboards`, `Widgets`, and `Indicator Types` to **update-release-notes** command.
* **Validate** now supports scripts under the *TestPlaybooks* directory.
* Fixed an issue where **validate** did not support powershell files.

# 1.1.2
* Added a validation for invalid playbookID fields in incidents types files in **validate** command.
* Added a code formatter for python files.
* Fixed an issue where new and old classifiers where mixed on validate command.
* Added *feedIncremental* field to the integration schema.
* Fixed error in the **upload** command where unified YMLs were not uploaded as expected if the given input was a pack.
* Fixed an issue where the **secrets** command failed due to a space character in the file name.
* Ignored RN validation for *NonSupported* pack.
* You can now ignore IF107, SC100, RP102 error codes in the **validate** command.
* Fixed an issue where the **download** command was crashing when received as input a JS integration or script.
* Fixed an issue where **validate** command checked docker image for JS integrations and scripts.
* **validate** command now checks scheme for reports and connections.
* Fixed an issue where **validate** command checked docker when running on all files.
* Fixed an issue where **validate** command did not fail when docker image was not on the latest numeric tag.
* Fixed an issue where beta integrations were not validated correctly in **validate** command.

# 1.1.1
* fixed and issue where file types were not recognized correctly in **validate** command.
* Added better outputs for validate command.

# 1.1.0
* Fixed an issue where changes to only non-validated files would fail validation.
* Fixed an issue in **validate** command where moved files were failing validation for new packs.
* Fixed an issue in **validate** command where added files were failing validation due to wrong file type detection.
* Added support for new classifiers and mappers in **validate** command.
* Removed support of old RN format validation.
* Updated **secrets** command output format.
* Added support for error ignore on deprecated files in **validate** command.
* Improved errors outputs in **validate** command.
* Added support for linting an entire pack.

# 1.0.9
* Fixed a bug where misleading error was presented when pack name was not found.
* **Update-release-notes** now detects added files for packs with versions.
* Readme files are now ignored by **update-release-notes** and validation of release notes.
* Empty release notes no longer cause an uncaught error during validation.

# 1.0.8
* Changed the output format of demisto-sdk secrets.
* Added a validation that checkbox items are not required in integrations.
* Added pack release notes generation and validation.
* Improved pack metadata validation.
* Fixed an issue in **validate** where renamed files caused an error

# 1.0.4
* Fix the **format** command to update the `id` field to be equal to `details` field in indicator-type files, and to `name` field in incident-type & dashboard files.
* Fixed a bug in the **validate** command for layout files that had `sortValues` fields.
* Fixed a bug in the **format** command where `playbookName` field was not always present in the file.
* Fixed a bug in the **format** command where indicatorField wasn't part of the SDK schemas.
* Fixed a bug in **upload** command where created unified docker45 yml files were not deleted.
* Added support for IndicatorTypes directory in packs (for `reputation` files, instead of Misc).
* Fixed parsing playbook condition names as string instead of boolean in **validate** command
* Improved image validation in YAML files.
* Removed validation for else path in playbook condition tasks.

# 1.0.3
* Fixed a bug in the **format** command where comments were being removed from YAML files.
* Added output fields: _file_path_ and _kind_ for layouts in the id-set.json created by **create-id-set** command.
* Fixed a bug in the **create-id-set** command Who returns Duplicate for Layouts with a different kind.
* Added formatting to **generate-docs** command results replacing all `<br>` tags with `<br/>`.
* Fixed a bug in the **download** command when custom content contained not supported content entity.
* Fixed a bug in **format** command in which boolean strings  (e.g. 'yes' or 'no') were converted to boolean values (e.g. 'True' or 'False').
* **format** command now removes *sourceplaybookid* field from playbook files.
* Fixed a bug in **generate-docs** command in which integration dependencies were not detected when generating documentation for a playbook.


# 1.0.1
* Fixed a bug in the **unify** command when output path was provided empty.
* Improved error message for integration with no tests configured.
* Improved the error message returned from the **validate** command when an integration is missing or contains malformed fetch incidents related parameters.
* Fixed a bug in the **create** command where a unified YML with a docker image for 4.5 was copied incorrectly.
* Missing release notes message are now showing the release notes file path to update.
* Fixed an issue in the **validate** command in which unified YAML files were not ignored.
* File format suggestions are now shown in the relevant file format (JSON or YAML).
* Changed Docker image validation to fail only on non-valid ones.
* Removed backward compatibility validation when Docker image is updated.

# 1.0.0
* Improved the *upload* command to support the upload of all the content entities within a pack.
* The *upload* command now supports the improved pack file structure.
* Added an interactive option to format integrations, scripts and playbooks with No TestPlaybooks configured.
* Added an interactive option to configure *conf.json* file with missing test playbooks for integrations, scripts and playbooks
* Added *download* command to download custom content from Demisto instance to the local content repository.
* Improved validation failure messages to include a command suggestion, wherever relevant, to fix the raised issue.
* Improved 'validate' help and documentation description
* validate - checks that scripts, playbooks, and integrations have the *tests* key.
* validate - checks that test playbooks are configured in `conf.json`.
* demisto-sdk lint - Copy dir better handling.
* demisto-sdk lint - Add error when package missing in docker image.
* Added *-a , --validate-all* option in *validate* to run all validation on all files.
* Added *-i , --input* option in *validate* to run validation on a specified pack/file.
* added *-i, --input* option in *secrets* to run on a specific file.
* Added an allowed hidden parameter: *longRunning* to the hidden integration parameters validation.
* Fixed an issue with **format** command when executing with an output path of a folder and not a file path.
* Bug fixes in generate-docs command given playbook as input.
* Fixed an issue with lint command in which flake8 was not running on unit test files.

# 0.5.2
* Added *-c, --command* option in *generate-docs* to generate a specific command from an integration.
* Fixed an issue when getting README/CHANGELOG files from git and loading them.
* Removed release notes validation for new content.
* Fixed secrets validations for files with the same name in a different directory.
* demisto-sdk lint - parallelization working with specifying the number of workers.
* demisto-sdk lint - logging levels output, 3 levels.
* demisto-sdk lint - JSON report, structured error reports in JSON format.
* demisto-sdk lint - XML JUnit report for unit-tests.
* demisto-sdk lint - new packages used to accelerate execution time.
* demisto-sdk secrets - command now respects the generic whitelist, and not only the pack secrets.

# 0.5.0
[PyPI History][1]

[1]: https://pypi.org/project/demisto-sdk/#history
# 0.4.9
* Fixed an issue in *generate-docs* where Playbooks and Scripts documentation failed.
* Added a graceful error message when executing the *run" command with a misspelled command.
* Added more informative errors upon failures of the *upload* command.
* format command:
    * Added format for json files: IncidentField, IncidentType, IndicatorField, IndicatorType, Layout, Dashboard.
    * Added the *-fv --from-version*, *-nv --no-validation* arguments.
    * Removed the *-t yml_type* argument, the file type will be inferred.
    * Removed the *-g use_git* argument, running format without arguments will run automatically on git diff.
* Fixed an issue in loading playbooks with '=' character.
* Fixed an issue in *validate* failed on deleted README files.

# 0.4.8
* Added the *max* field to the Playbook schema, allowing to define it in tasks loop.
* Fixed an issue in *validate* where Condition branches checks were case sensitive.

# 0.4.7
* Added the *slareminder* field to the Playbook schema.
* Added the *common_server*, *demisto_mock* arguments to the *init* command.
* Fixed an issue in *generate-docs* where the general section was not being generated correctly.
* Fixed an issue in *validate* where Incident type validation failed.

# 0.4.6
* Fixed an issue where the *validate* command did not identify CHANGELOG in packs.
* Added a new command, *id-set* to create the id set - the content dependency tree by file IDs.

# 0.4.5
* generate-docs command:
    * Added the *use_cases*, *permissions*, *command_permissions* and *limitations*.
    * Added the *--insecure* argument to support running the script and integration command in Demisto.
    * Removed the *-t yml_type* argument, the file type will be inferred.
    * The *-o --output* argument is no longer mandatory, default value will be the input file directory.
* Added support for env var: *DEMISTO_SDK_SKIP_VERSION_CHECK*. When set version checks are skipped.
* Fixed an issue in which the CHANGELOG files did not match our scheme.
* Added a validator to verify that there are no hidden integration parameters.
* Fixed an issue where the *validate* command ran on test files.
* Removed the *env-dir* argument from the demisto-sdk.
* README files which are html files will now be skipped in the *validate* command.
* Added support for env var: *DEMISTO_README_VALIDATOR*. When not set the readme validation will not run.

# 0.4.4
* Added a validator for IncidentTypes (incidenttype-*.json).
* Fixed an issue where the -p flag in the *validate* command was not working.
* Added a validator for README.md files.
* Release notes validator will now run on: incident fields, indicator fields, incident types, dashboard and reputations.
* Fixed an issue where the validator of reputation(Indicator Type) did not check on the details field.
* Fixed an issue where the validator attempted validating non-existing files after deletions or name refactoring.
* Removed the *yml_type* argument in the *split-yml*, *extract-code* commands.
* Removed the *file_type* argument in the *generate-test-playbook* command.
* Fixed the *insecure* argument in *upload*.
* Added the *insecure* argument in *run-playbook*.
* Standardise the *-i --input*, *-o --output* to demisto-sdk commands.

# 0.4.3
* Fixed an issue where the incident and indicator field BC check failed.
* Support for linting and unit testing PowerShell integrations.

# 0.4.2
* Fixed an issue where validate failed on Windows.
* Added a validator to verify all branches are handled in conditional task in a playbook.
* Added a warning message when not running the latest sdk version.
* Added a validator to check that the root is connected to all tasks in the playbook.
* Added a validator for Dashboards (dashboard-*.json).
* Added a validator for Indicator Types (reputation-*.json).
* Added a BC validation for changing incident field type.
* Fixed an issue where init command would generate an invalid yml for scripts.
* Fixed an issue in misleading error message in v2 validation hook.
* Fixed an issue in v2 hook which now is set only on newly added scripts.
* Added more indicative message for errors in yaml files.
* Disabled pykwalify info log prints.

# 0.3.10
* Added a BC check for incident fields - changing from version is not allowed.
* Fixed an issue in create-content-artifacts where scripts in Packs in TestPlaybooks dir were copied with a wrong prefix.


# 0.3.9
* Added a validation that incident field can not be required.
* Added validation for fetch incident parameters.
* Added validation for feed integration parameters.
* Added to the *format* command the deletion of the *sourceplaybookid* field.
* Fixed an issue where *fieldMapping* in playbook did not pass the scheme validation.
* Fixed an issue where *create-content-artifacts* did not copy TestPlaybooks in Packs without prefix of *playbook-*.
* Added a validation the a playbook can not have a rolename set.
* Added to the image validator the new DBot default image.
* Added the fields: elasticcommonfields, quiet, quietmode to the Playbook schema.
* Fixed an issue where *validate* failed on integration commands without outputs.
* Added a new hook for naming of v2 integrations and scripts.


# 0.3.8
* Fixed an issue where *create-content-artifact* was not loading the data in the yml correctly.
* Fixed an issue where *unify* broke long lines in script section causing syntax errors


# 0.3.7
* Added *generate-docs* command to generate documentation file for integration, playbook or script.
* Fixed an issue where *unify* created a malformed integration yml.
* Fixed an issue where demisto-sdk **init** creates unit-test file with invalid import.


# 0.3.6
* Fixed an issue where demisto-sdk **validate** failed on modified scripts without error message.


# 0.3.5
* Fixed an issue with docker tag validation for integrations.
* Restructured repo source code.


# 0.3.4
* Saved failing unit tests as a file.
* Fixed an issue where "_test" file for scripts/integrations created using **init** would import the "HelloWorld" templates.
* Fixed an issue in demisto-sdk **validate** - was failing on backward compatiblity check
* Fixed an issue in demisto-sdk **secrets** - empty line in .secrets-ignore always made the secrets check to pass
* Added validation for docker image inside integrations and scripts.
* Added --use-git flag to **format** command to format all changed files.
* Fixed an issue where **validate** did not fail on dockerimage changes with bc check.
* Added new flag **--ignore-entropy** to demisto-sdk **secrets**, this will allow skip entropy secrets check.
* Added --outfile to **lint** to allow saving failed packages to a file.


# 0.3.3
* Added backwards compatibility break error message.
* Added schema for incident types.
* Added **additionalinfo** field to as an available field for integration configuration.
* Added pack parameter for **init**.
* Fixed an issue where error would appear if name parameter is not set in **init**.


# 0.3.2
* Fixed the handling of classifier files in **validate**.


# 0.3.1
* Fixed the handling of newly created reputation files in **validate**.
* Added an option to perform **validate** on a specific file.


# 0.3.0
* Added support for multi-package **lint** both with parallel and without.
* Added all parameter in **lint** to run on all packages and packs in content repository.
* Added **format** for:
    * Scripts
    * Playbooks
    * Integrations
* Improved user outputs for **secrets** command.
* Fixed an issue where **lint** would run pytest and pylint only on a single docker per integration.
* Added auto-complete functionality to demisto-sdk.
* Added git parameter in **lint** to run only on changed packages.
* Added the **run-playbook** command
* Added **run** command which runs a command in the Demisto playground.
* Added **upload** command which uploads an integration or a script to a Demisto instance.
* Fixed and issue where **validate** checked if release notes exist for new integrations and scripts.
* Added **generate-test-playbook** command which generates a basic test playbook for an integration or a script.
* **validate** now supports indicator fields.
* Fixed an issue with layouts scheme validation.
* Adding **init** command.
* Added **json-to-outputs** command which generates the yaml section for outputs from an API raw response.

# 0.2.6

* Fixed an issue with locating release notes for beta integrations in **validate**.

# 0.2.5

* Fixed an issue with locating release notes for beta integrations in **validate**.

# 0.2.4

* Adding image validation to Beta_Integration and Packs in **validate**.

# 0.2.3

* Adding Beta_Integration to the structure validation process.
* Fixing bug where **validate** did checks on TestPlaybooks.
* Added requirements parameter to **lint**.

# 0.2.2

* Fixing bug where **lint** did not return exit code 1 on failure.
* Fixing bug where **validate** did not print error message in case no release notes were give.

# 0.2.1

* **Validate** now checks that the id and name fields are identical in yml files.
* Fixed a bug where sdk did not return any exit code.

# 0.2.0

* Added Release Notes Validator.
* Fixed the Unifier selection of your python file to use as the code.
* **Validate** now supports Indicator fields.
* Fixed a bug where **validate** and **secrets** did not return exit code 1 on failure.
* **Validate** now runs on newly added scripts.

# 0.1.8

* Added support for `--version`.
* Fixed an issue in file_validator when calling `checked_type` method with script regex.

# 0.1.2
* Restructuring validation to support content packs.
* Added secrets validation.
* Added content bundle creation.
* Added lint and unit test run.

# 0.1.1

* Added new logic to the unifier.
* Added detailed README.
* Some small adjustments and fixes.

# 0.1.0

Capabilities:
* **Extract** components(code, image, description etc.) from a Demisto YAML file into a directory.
* **Unify** components(code, image, description etc.) to a single Demisto YAML file.
* **Validate** Demisto content files.<|MERGE_RESOLUTION|>--- conflicted
+++ resolved
@@ -1,25 +1,18 @@
 # Changelog
-<<<<<<< HEAD
-* Updated the **upload** command to support reports.
-=======
 * Added new validation of unimplemented test-module command in the code to the `XSOAR-linter` in the **lint** command.
 * Fixed the **generate-docs** to handle integration authentication parameter.
 * Added a validation to ensure that description and README do not contain the word 'Demisto'.
 * Added the `--quite-bc-validation` flag for the **validate** command to run the backwards compatibility validation in quite mode (errors is treated like warnings).
 * Fixed the **update release notes** command to display a name for old layouts.
+* Updated the **upload** command to support reports.
 
 # 1.3.9
 * Added a validation verifying that the pack's README.md file is not equal to pack description.
->>>>>>> d950b296
 * Fixed an issue where the **Assume yes** flag did not work properly for some entities in the **format** command.
 * Improved the error messages for separators in folder and file names in the **validate** command.
 * Removed the **DISABLE_SDK_VERSION_CHECK** environment variable. To disable new version checks, use the **DEMISTO_SDK_SKIP_VERSION_CHECK** envirnoment variable.
 * Fixed an issue where the demisto-sdk version check failed due to a rate limit.
-<<<<<<< HEAD
-=======
 * Fixed an issue with playbooks scheme validation.
->>>>>>> d950b296
-
 # 1.3.8
 * Updated the **secrets** command to work on forked branches.
 
