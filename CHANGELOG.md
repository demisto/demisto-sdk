# Changelog

## Unreleased
* Added support for the `<~XPANSE>` marketplace tag in release notes.
* Added support for marketplace tags in the **doc-review** command.
<<<<<<< HEAD
* Added the `hiddenpassword` field to the integration schema, allowing **validate** to run on integrations with username-only inputs.
=======
* Updated the logs shown during lint when running in docker.
>>>>>>> 13dd15aa

## 1.13.0
* Added the pack version to the code files when calling **unify**. The same value is removed when calling **split**.
* Added a message showing the output path when **prepare-content** is called.
* Contribution PRs that update outdated packs now display a warning message.
* Fixed an issue when kebab-case has a misspelling in one of the sub words, the suggestion might be confusing.
* Improved caching and stability for **lint**.
* Added support for *.xif* files in the **secrets** command.
* Fixed an issue where **validate** would fail when playbook inputs contain Transform Language (DT).
* Added a new **validate** check, making sure a first level header exist in release notes (RN116)
* Fixed an issue where **lint** would not properly handle multiple ApiModules imports.


## 1.12.0
* Added the **pre-commit** command, to improve code quality of XSOAR content.
* Added the **run-unit-tests** command, to run unit tests of given content items inside their respective docker images.
* Added support for filepath arguments in the **validate** and **format** commands.
* Added pre-commit hooks for `validate`, `format`, `run-unit-tests` and `update-docker-image` commands.
* Fixed an issue in the **download** command where layouts were overriden even without the `-f` option.
* Fixed an issue where Demisto-SDK did not detect layout ID when using the **download** command.
* Fixed an issue where the **lint** command ran on `native:dev` supported content when passing the `--docker-image all` flag, instead it will run on `native:candidate`.
* Added support for `native:candidate` as a docker image flag for **lint** command.
* Fixed an issue where logs and messages would not show when using the **download** command.
* Fixed an issue where the `server_min_version` field in metadata was an empty value when parsing packs without content items.
* Fixed an issue where running **openapi-codegen** resulted in false-positive error messages.
* Fixed an issue where **generate-python-to-yml** generated input arguments as required even though required=False was specified.
* Fixed an issue where **generate-python-to-yml** generated input arguments a default arguments when default=some_value was provided.
* Fixed a bug where **validate** returned error on playbook inputs with special characters.
* Fixed an issue where **validate** did not properly check `conf.json` when the latter is modified.
* Fixed an issue in the **upload** command, where a prompt was not showing on the console.
* Fixed an issue where running **lint** failed installing dependencies in containers.

## 1.11.0
* **Note: Demisto-SDK will soon stop supporting Python 3.8**
* Fixed an issue where using **download** on non-unicode content, merging them into existing files caused an error.
* Changed an internal setting to allow writing non-ascii content (unicode) using `YAMLHandler` and `JSONHandler`.
* Fixed an issue where an error message in **unify** was unclear for invalid input.
* Fixed an issue where running **validate** failed with **is_valid_integration_file_path_in_folder** on integrations that use API modules.
* Fixed an issue where **validate** failed with **is_valid_integration_file_path_in_folder** on integrations that use the `MSAPIModule`.
* Added **validate** check for the `modules` field in `pack_metadata.json` files.
* Changed **lint** to skip deprecated content, unless when using the `-i` flag.
* Fixed an issue where **update-release-notes** failed when a new *Parsing Rule* was added to a pack.
* Refactored the logging framework. Demisto-SDK logs will now be written to `.demist_sdk_debug.log` under the content path (when detected) or the current directory.
* Added `GR105` validation to **validate** command to check that no duplicate IDs are used.
* Added support for API Modules imported in API modules in the **unify** command.
* Added **validate** check, to make sure every Python file has a corresponding unit test file.

## 1.10.6
* Fixed an issue where running **validate** with the `-g` flag would skip some validations for old-formatted (unified) integration/script files.
* Deprecated integrations and scripts will not run anymore when providing the **--all-packs** to the **lint** command.
* Fixed an issue where a pack `serverMinVersion` would be calculated by the minimal fromVersion of its content items.
* Added the `--docker-image-target` flag to **lint** for testing native supported content with new images.

## 1.10.5
* Fixed an issue where running **run-test-playbook** would not use the `verify` parameter correctly. @ajoga
* Added a newline at the end of README files generated in **generate-docs**.
* Added the value `3` (out of bounds) to the `onChangeRepAlg` and `reputationCalc` fields under the `IncidentType` and `GenericType` schemas. **validate** will allow using it now.
* Fixed an issue where **doc-review** required dot suffixes in release notes describing new content.
* Fixed an issue where **validate** failed on Feed Integrations after adding the new *Collect/Connect* section field.
* Fixed an issue where using **postman-codegen** failed converting strings containing digits to kebab-case.
* Fixed an issue where the ***error-code*** command could not parse List[str] parameter.
* Updated validation *LO107* to support more section types in XSIAM layouts.

## 1.10.4
* Added support for running **lint** in multiple native-docker images.

## 1.10.3
* Fixed an issue where running **format** would fail after running npm install.
* Improved the graph validations in the **validate** command:
  - GR100 will now run on all content items of changed packs.
  - GR101 and GR102 will now catch invalid fromversion/toversion of files **using** the changed items.
  - GR103 errors will raise a warning when using the *-a* flag, but an error if using the *-i* or *g* flags.
* Fixed an issue where test-playbooks timed out.
* Fixed an issue where making a change in a module using an ApiModule would cause lint to run on the ApiModule unnecessarily.
* Fixed an issue where the `marketplace` field was not used when dumping pack zips.
* Fixed a typo in the README content generated with **update-release-notes** for updating integrations.
* Fixed an issue in **validate**, where using the `-gr` and `-i` flags did not run properly.
* Added the `sectionorder` field to integration scheme.
* Fixed an issue where in some occasions running of test-playbooks could receive session timeouts.
* Fixed an issue where **validate** command failed on core pack dependencies validation because of test dependencies.

## 1.10.2
* Added markdown lint formatting for README files in the **format** command.
* Fixed an issue where **lint** failed when using the `-cdam` flag with changed dependant api modules.
* Fixed an issue in the **upload** command, where `json`-based content items were not unified correctly when using the `--zip` argument.
* Added XPANSE core packs validations.

## 1.10.1
* Fixed an issue where **update-content-graph** failed to execute.

## 1.10.0
* **Breaking change**: Removed usage of `pipenv`, `isort` and `autopep8` in the **split** and **download** commands. Removed the `--no-pipenv` and `--no-code-formatting` flags. Please see https://xsoar.pan.dev/docs/tutorials/tut-setup-dev-remote for the recommended environment setup.
* Fixed an issue in **prepare-content** command where large code lines were broken.
* Fixed an issue where git-*renamed_files* were not retrieved properly.
* Fixed an issue where test dependencies were calculated in all level dependencies calculation.
* Added formatting and validation to XSIAM content types.
* Fixed an issue where several XSIAM content types were not validated when passing the `-a` flag.
* Added a UUID to name mapper for **download** it replaces UUIDs with names on all downloaded files.
* Updated the demisto-py to v3.2.6 which now supports basic proxy authentication.
* Improved the message shown when using **upload** and overwriting packs.
* Added support for the **Layout Rule** content type in the id-set and the content graph.
* Updated the default general `fromVersion` value on **format** to `6.8.0`
* Fixed an issue where **lint** sometimes failed when using the `-cdam` flag due to wrong file duplications filtering.
* Added the content graph to **validate**, use with the `--graph` flag.

## 1.9.0
* Fixed an issue where the Slack notifier was using a deprecated argument.
* Added the `--docker-image` argument to the **lint** command, which allows determining the docker image to run lint on. Possible options are: `'native:ga'`, `'native:maintenance'`, `'native:dev'`, `'all'`, a specific docker image (from Docker Hub) or, the default `'from-yml'`.
* Fixed an issue in **prepare-content** command where large code lines were broken.
* Added a logger warning to **get_demisto_version**, the task will now fail with a more informative message.
* Fixed an issue where the **upload** and **prepare-content** commands didn't add `fromServerVersion` and `toServerVersion` to layouts.
* Updated **lint** to use graph instead of id_set when running with `--check-dependent-api-module` flag.
* Added the marketplaces field to all schemas.
* Added the flag `--xsoar-only` to the **doc-review** command which enables reviewing documents that belong to XSOAR-supported Packs.
* Fixed an issue in **update-release-notes** command where an error occurred when executing the same command a second time.
* Fixed an issue where **validate** would not always ignore errors listed under `.pack-ignore`.
* Fixed an issue where running **validate** on a specific pack didn't test all the relevant entities.
* Fixed an issue where fields ending with `_x2` where not replaced in the appropriate Marketplace.

## 1.8.3
* Changed **validate** to allow hiding parameters of type 0, 4, 12 and 14 when replacing with type 9 (credentials) with the same name.
* Fixed an issue where **update-release-notes** fails to update *MicrosoftApiModule* dependent integrations.
* Fixed an issue where the **upload** command failed because `docker_native_image_config.json` file could not be found.
* Added a metadata file to the content graph zip, to be used in the **update-content-graph** command.
* Updated the **validate** and **update-release-notes** commands to unskip the *Triggers Recommendations* content type.


## 1.8.2
* Fixed an issue where demisto-py failed to upload content to XSIAM when `DEMISTO_USERNAME` environment variable is set.
* Fixed an issue where the **prepare-content** command output invalid automation name when used with the --*custom* argument.
* Fixed an issue where modeling rules with arbitrary whitespace characters were not parsed correctly.
* Added support for the **nativeImage** key for an integration/script in the **prepare-content** command.
* Added **validate** checks for integrations declared deprecated (display name, description) but missing the `deprecated` flag.
* Changed the **validate** command to fail on the IN145 error code only when the parameter with type 4 is not hidden.
* Fixed an issue where downloading content layouts with `detailsV2=None` resulted in an error.
* Fixed an issue where **xdrctemplate** was missing 'external' prefix.
* Fixed an issue in **prepare-content** command providing output path.
* Updated the **validate** and **update-release-notes** commands to skip the *Triggers Recommendations* content type.
* Added a new validation to the **validate** command to verify that the release notes headers are in the correct format.
* Changed the **validate** command to fail on the IN140 error code only when the skipped integration has no unit tests.
* Changed **validate** to allow hiding parameters of type 4 (secret) when replacing with type 9 (credentials) with the same name.
* Fixed an issue where the **update-release-notes** command didn't add release-notes properly to some *new* content items.
* Added validation that checks that the `nativeimage` key is not defined in script/integration yml.
* Added to the **format** command the ability to remove `nativeimage` key in case defined in script/integration yml.
* Enhanced the **update-content-graph** command to support `--use-git`, `--imported_path` and `--output-path` arguments.
* Fixed an issue where **doc-review** failed when reviewing command name in some cases.
* Fixed an issue where **download** didn't identify playbooks properly, and downloaded files with UUIDs instead of file/script names.

## 1.8.1
* Fixed an issue where **format** created duplicate configuration parameters.
* Added hidden properties to integration command argument and script argument.
* Added `--override-existing` to **upload** that skips the confirmation prompt for overriding existing content packs. @mattbibbydw
* Fixed an issue where **validate** failed in private repos when attempting to read from a nonexisting `approved_categories.json`.
* Fixed an issue where **validate** used absolute paths when getting remote `pack_metadata.json` files in private repos.
* Fixed an issue in **download**, where names of custom scripts were replaced with UUIDs in IncidentFields and Layouts.

## 1.8.0
* Updated the supported python versions, as `>=3.8,<3.11`, as some of the dependencies are not supported on `3.11` yet.
* Added a **validate** step for **Modeling Rules** testdata files.
* Added the **update-content-graph** command.
* Added the ability to limit the number of CPU cores with `DEMISTO_SDK_MAX_CPU_CORES` envirment variable.
* Added the **prepare-content** command.
* Added support for fromversion/toversion in XSIAM content items (correlation rules, XSIAM dashboards, XSIAM reports and triggers).
* Added a **validate** step checking types of attributes in the schema file of modeling rule.
* Added a **validate** step checking that the dataset name of a modeling rule shows in the xif and schema files.
* Added a **validate** step checking that a correlation rule file does not start with a hyphen.
* Added a **validate** step checking that xsiam content items follow naming conventions.
* Fixed an issue where SDK commands failed on the deprecated `packaging.version.LegacyVersion`, by locking the `packaging` version to `<22`.
* Fixed an issue where **update-release-notes** failed when changing only xif file in **Modeling Rules**.
* Fixed an issue where *is_valid_category* and *is_categories_field_match_standard* failed when running in a private repo.
* Fixed an issue where **validate** didn't fail on the MR103 validation error.
* Fixed the *--release-notes* option, to support the new CHANGELOG format.
* Fixed an issue where **validate** failed when only changing a modeling rules's xif file.
* Fixed an issue where **format** failed on indicator files with a `None` value under the `tabs` key.
* Fixed an issue where **validate** only printed errors for one change of context path, rather than print all.
* Fixed an issue where **download** did not suggest using a username/password when authenticating with XSOAR and using invalid arguments.
* Fixed an issue where **download** failed when listing or downloading content items that are not unicode-encoded.
* Added support for fromversion/toversion in XSIAM content items (correlation rules, XSIAM dashboards, XSIAM reports and triggers).
* Updated the supported python versions, as `>=3.8,<3.11`, as some of the dependencies are not supported on `3.11` yet.
* Added **prepare-content** command which will prepare the pack or content item for the platform.
* Patched an issue where deprecated `packaging.version.LegacyVersion`, locking packaging version to `<22`.

## 1.7.9
* Fixed an issue where an error message in **validate** would not include the suggested fix.
* Added a validation that enforces predefined categories on MP Packs & integration yml files, the validation also ensures that each pack has only one category.
* Fixed an issue where **update-release-notes** did not generate release notes for **XDRC Templates**.
* Fixed an issue where **upload** failed without explaining the reason.
* Improved implementation of the docker_helper module.
* Fixed an issue where **validate** did not check changed pack_metadata.json files when running using git.
* Added support for **xdrctemplate** to content graph.
* Fixed an issue where local copies of the newly-introduced `DemistoClassApiModule.py` were validated.
* Added new release notes templates for the addition and modification of playbooks, layouts and types in the **doc-review** command.
* Fixed an issue where the **doc-review** command failed on descriptions of new content items.
* Added the `Command XXX is deprecated. Use XXX instead.` release notes templates to **doc-review** command.
* Fixed an issue where the **update-release-notes** command didn't add the modeling-rules description for new modeling-rules files.

## 1.7.8
* Added the capability to run the MDX server in a docker container for environments without node.
* Fixed an issue where **generate-docs** with `-c` argument updated sections of the incorrect commands.
* Added IF113 error code to **ALLOWED_IGNORE_ERRORS**.
* Fixed an issue where **validate** failed on playbooks with non-string input values.
* Added the `DEMISTO_SDK_IGNORE_CONTENT_WARNING` environment variable, to allow suppressing warnings when commands are not run under a content repo folder.
* Fixed an issue where **validate** failed to recognize integration tests that were missing from config.json
* Added support for **xpanse** marketplace in **create-id-set** and **create-content-artifacts** commands.
* Fixed an issue where **split** failed on yml files.
* Added support for marketplace-specific tags.
* Fixed an issue where **download** would not run `isort`. @maxgubler
* Fixed an issue where XSIAM Dashboards and Reports images failed the build.
* Added support for **xpanse** marketplace to content graph.

## 1.7.7
* Fixed an issue where paybooks **generate-docs** didn't parse complex input values when no accessor field is given correctly.
* Fixed an issue in the **download** command, where an exception would be raised when downloading system playbooks.
* Fixed an issue where the **upload** failed on playbooks containing a value that starts with `=`.
* Fixed an issue where the **generate-unit-tests** failed to generate assertions, and generate unit tests when command names does not match method name.
* Fixed an issue where the **download** command did not honor the `--no-code-formatting` flag properly. @maxgubler
* Added a new check to **validate**, making sure playbook task values are passed as references.
* Fixed an issue where the **update-release-notes** deleted existing release notes, now appending to it instead.
* Fixed an issue where **validate** printed blank space in case of validation failed and ignored.
* Renamed 'Agent Config' to 'XDRC Templates'.
* Fixed an issue where the **zip-packs** command did not work with the CommonServerUserPython and CommonServerUserPowerShell package.

## 1.7.6

* Fixed parsing of initialization arguments of client classes in the **generate-unit-tests** command.
* Added support for AgentConfig content item in the **upload**, **create-id-set**, **find-dependecies**, **unify** and **create-content-artifacts** commands.
* Added support for XSIAM Report preview image.

## 1.7.5

* Fixed an issue where the **upload** command did not work with the CommonServerUserPython package.
* Fixed an issue in the **download** command, where some playbooks were downloaded as test playbooks.
* Added playbook modification capabilities in **TestSuite**.
* Added a new command **create-content-graph**.
* Fixed an issue in the **upload** command, where the temporary zip would not clean up properly.
* Improved content items parsing in the **create-content-graph** command.
* Added an error when the docker daemon is unavailable when running **lint**.
* Removed the validation of a subtype change for scripts in the **validate** command.
* Fixed an issue where names of XSIAM content items were not normalized properly.
* Fixed an issue where the **download** command was downloading playbooks with **script** (id) and not **scriptName**.
* Fixed an issue where script yml files were not properly identified by `find_type`.
* Removed nightly integrations filtering when deciding if a test should run.
* Added support for XSIAM Dashboard preview image.
* Added the `--no-code-formatting` flag to the **download** command, allowing to skip autopep8 and isort.
* Fixed an issue in the **update-release-notes** command, where generating release notes for modeling rules schema file caused exception.

## 1.7.4

* Fixed an issue where the **doc-review** command showed irrelevant messages.
* Fixed an issue in **validate**, where backward-compatibility failures prevented other validations from running.
* Fixed an issue in **validate**, where content-like files under infrastructure paths were not ignored.
* Fixed an issue in the AMI mapping, where server versions were missing.
* Change the way the normalize name is set for external files.
* Added dump function to XSIAM pack objects to dulicate the files.
* Fixed an issue where the `contribution_converter` did not support changes made to ApiModules.
* Added name normalization according to new convention to XSIAM content items
* Added playbook modification capabilities in **TestSuite**.
* Fixed an issue in create-content-artifacts where it will not get a normalize name for the item and it will try to duplicate the same file.

## 1.7.3

* Fixed an issue in the **format** command where fail when executed from environment without mdx server available.
* Added `Added a`, `Added an` to the list of allowed changelog prefixes.
* Added support for Indicator Types/Reputations in the **upload** command.
* Fixed an issue when running from a subdirectory of a content repo failed.
* Changing the way we are using XSIAM servers api-keys in **test-content** .
* Added a success message to **postman-codegen**.

## 1.7.2

* Fixed an issue in the **validate** command where incident fields were not found in mappers even when they exist
* Added an ability to provide list of marketplace names as a param attribute to **validate** and **upload**
* Added the file type to the error message when it is not supported.
* Fixed an issue where `contribution_converter` incorrectly mapped _Indicator Field_ objects to the _incidentfield_ directory in contribution zip files.
* Fixed a bug where **validate** returned error on empty inputs not used in playbooks.
* Added the `DEMISTO_SDK_CONTENT_PATH` environment variable, implicitly used in various commands.
* Added link to documentation for error messages regarding use cases and tags.

## 1.7.1

* Fixed an issue where *indicatorTypes* and *betaIntegrations* were not found in the id_set.
* Updated the default general `fromVersion` value on **format** to `6.5.0`
* Fixed an issue where the **validate** command did not fail when the integration yml file name was not the same as the folder containing it.
* Added an option to have **generate-docs** take a Playbooks folder path as input, and generate docs for all playbooks in it.
* Fixed an issue where the suggestion in case of `IF113` included uppercase letters for the `cliName` parameter.
* Added new validation to the **validate** command to fail and list all the file paths of files that are using a deprecated integration command / script / playbook.
* **validate** will no longer fail on playbooks calling subplaybooks that have a higher `fromVersion` value, if  calling the subplaybook has `skipifunavailable=True`.
* Fixed an issue where relative paths were not accessed correctly.
* Running any `demisto-sdk` command in a folder with a `.env` file will load it, temporarily overriding existing environment variables.
* Fixed an issue where **validate** did not properly detect deleted files.
* Added new validations to the **validate** command to verify that the schema file exists for a modeling rule and that the schema and rules keys are empty in the yml file.
* Fixed an issue where *find_type* didn't recognize exported incident types.
* Added a new validation to **validate**, making sure all inputs of a playbook are used.
* Added a new validation to **validate**, making sure all inputs used in a playbook declared in the input section.
* The **format** command will now replace the *fromServerVersion* field with *fromVersion*.

## 1.7.0

* Allowed JSON Handlers to accept kwargs, for custoimzing behavior.
* Fixed an issue where an incorrect error was shown when the `id` of a content item differed from its `name` attribute.
* Fixed an issue where the `preserve_quotes` in ruamel_handler received an incorrect value @icholy
* Fixed an issue where ignoring RM110 error code wasn't working and added a validation to **ALLOWED_IGNORE_ERRORS** to validate that all error codes are inserted in the right format.
* Fixed an issue where the contribution credit text was not added correctly to the pack README.
* Changed the contribution file implementation from markdown to a list of contributor names. The **create-content-artifact** will use this list to prepare the needed credit message.
* Added a new validation to the `XSOAR-linter` in the **lint** command for verifying that demisto.log is not used in the code.
* The **generate-docs** command will now auto-generate the Incident Mirroring section when implemented in an integration.
* Added support to automatically generate release notes for deprecated items in the **update-release-notes** command.
* Fixed an issue causing any command to crash when unable to detect local repository properties.
* Fixed an issue where running in a private gitlab repo caused a warning message to be shown multiple times.
* Added a new validation to the **validate** command to verify that markdown and python files do not contain words related to copyright section.
* Fixed an issue where **lint** crashed when provided an input file path (expecting a directory).

## 1.6.9

* Added a new validation that checks whether a pack should be deprecated.
* Added a new ability to the **format** command to deprecate a pack.
* Fixed an issue where the **validate** command sometimes returned a false negative in cases where there are several sub-playbooks with the same ID.
* Added a new validation to the **validate** command to verify that the docker in use is not deprecated.
* Added support for multiple ApiModules in the **unify** command
* Added a check to **validate** command, preventing use of relative urls in README files.
* Added environment variable **DEMISTO_SDK_MARKETPLACE** expected to affect *MarketplaceTagParser* *marketplace* value. The value will be automatically set when passing *marketplace* arg to the commands **unify**, **zip-packs**, **create-content-artifacts** and **upload**.
* Added slack notifier for build failures on the master branch.
* Added support for modeling and parsing rules in the **split** command.
* Added support for README files in **format** command.
* Added a **validate** check, making sure classifier id and name values match. Updated the classifier **format** to update the id accordingly.
* The **generate-docs** command will now auto-generate the playbook image link by default.
* Added the `--custom-image-link` argument to override.
* Added a new flag to **generate-docs** command, allowing to add a custom image link to a playbook README.
* Added a new validation to the **validate** command to verify that the package directory name is the same as the files contained in the that package.
* Added support in the **unify** command to unify a schema into its Modeling Rule.

## 1.6.8

* Fixed an issue where **validate** did not fail on invalid playbook entities' versions (i.e. subplaybooks or scripts with higher fromversion than their parent playbook).
* Added support for running lint via a remote docker ssh connection. Use `DOCKER_HOST` env variable to specify a remote docker connection, such as: `DOCKER_HOST=ssh://myuser@myhost.com`.
* Fixed an issue where the pack cache in *get_marketplaces* caused the function to return invalid values.
* Fixed an issue where running format on a pack with XSIAM entities would fail.
* Added the new `display_name` field to relevant entities in the **create-id-set** command.
* Added a new validation to the **validate** command to verify the existence of "Reliability" parameter if the integration have reputation command.
* Fixed a bug where terminating the **lint** command failed (`ctrl + c`).
* Removed the validation of a subtype change in integrations and scripts from **validate**.
* Fixed an issue where **download** did not behave as expected when prompting for a version update. Reported by @K-Yo
* Added support for adoption release notes.
* Fixed an issue where **merge-id-sets** failed when a key was missing in one id-set.json.
* Fixed a bug where some mypy messages were not parsed properly in **lint**.
* Added a validation to the **validate** command, failing when '`fromversion`' or '`toversion`' in a content entity are incorrect format.
* Added a validation to the **validate** command, checking if `fromversion` <= `toversion`.
* Fixed an issue where coverage reports used the wrong logging level, marking debug logs as errors.
* Added a new validation to the **validate** command, to check when the discouraged `http` prefixes are used when setting defaultvalue, rather than `https`.
* Added a check to the **lint** command for finding hard-coded usage of the http protocol.
* Locked the dependency on Docker.
* Removed a traceback line from the **init** command templates: BaseIntegration, BaseScript.
* Updated the token in **_add_pr_comment** method from the content-bot token to the xsoar-bot token.

## 1.6.7

* Added the `types-markdown` dependency, adding markdown capabilities to existing linters using the [Markdown](https://pypi.org/project/Markdown/) package.
* Added support in the **format** command to remove nonexistent incident/indicator fields from *layouts/mappers*
* Added the `Note: XXX` and `XXX now generally available.` release notes templates to **doc-review** command.
* Updated the logs shown during the docker build step.
* Removed a false warning about configuring the `GITLAB_TOKEN` environment variable when it's not needed.
* Removed duplicate identifiers for XSIAM integrations.
* Updated the *tags* and *use cases* in pack metadata validation to use the local files only.
* Fixed the error message in checkbox validation where the defaultvalue is wrong and added the name of the variable that should be fixed.
* Added types to `find_type_by_path` under tools.py.
* Fixed an issue where YAML files contained incorrect value type for `tests` key when running `format --deprecate`.
* Added a deprecation message to the `tests:` section of yaml files when running `format --deprecate`.
* Added use case for **validate** on *wizard* objects - set_playbook is mapped to all integrations.
* Added the 'integration-get-indicators' commands to be ignored by the **verify_yml_commands_match_readme** validation, the validation will no longer fail if these commands are not in the readme file.
* Added a new validation to the **validate** command to verify that if the phrase "breaking changes" is present in a pack release notes, a JSON file with the same name exists and contains the relevant breaking changes information.
* Improved logs when running test playbooks (in a build).
* Fixed an issue in **upload** did not include list-type content items. @nicolas-rdgs
* Reverted release notes to old format.

## 1.6.6

* Added debug print when excluding item from ID set due to missing dependency.
* Added a validation to the **validate** command, failing when non-ignorable errors are present in .pack-ignore.
* Fixed an issue where `mdx server` did not close when stopped in mid run.
* Fixed an issue where `-vvv` flag did not print logs on debug level.
* enhanced ***validate*** command to list all command names affected by a backward compatibility break, instead of only one.
* Added support for Wizard content item in the **format**, **validate**, **upload**, **create-id-set**, **find-dependecies** and **create-content-artifacts** commands.
* Added a new flag to the **validate** command, allowing to run specific validations.
* Added support in **unify** and **create-content-artifacts** for displaying different documentations (detailed description + readme) for content items, depending on the marketplace version.
* Fixed an issue in **upload** where list items were not uploaded.
* Added a new validation to **validate** command to verify that *cliName* and *id* keys of the incident field or the indicator field are matches.
* Added the flag '-x', '--xsiam' to **upload** command to upload XSIAM entities to XSIAM server.
* Fixed the integration field *isFetchEvents* to be in lowercase.
* Fixed an issue where **validate -i** run after **format -i** on an existing file in the repo instead of **validate -g**.
* Added the following commands: 'update-remote-data', 'get-modified-remote-data', 'update-remote-system' to be ignored by the **verify_yml_commands_match_readme** validation, the validation will no longer fail if these commands are not in the readme file.
* Updated the release note template to include a uniform format for all items.
* Added HelloWorldSlim template option for *--template* flag in **demisto-sdk init** command.
* Fixed an issue where the HelloWorldSlim template in **demisto-sdk init** command had an integration id that was conflicting with HelloWorld integration id.
* Updated the SDK to use demisto-py 3.1.6, allowing use of a proxy with an environment variable.
* Set the default logger level to `warning`, to avoid unwanted debug logs.
* The **format** command now validates that default value of checkbox parameters is a string 'true' or 'false'.
* Fixed an issue where `FileType.PLAYBOOK` would show instead of `Playbook` in readme error messages.
* Added a new validation to **validate** proper defaultvalue for checkbox fields.

## 1.6.5

* Fixed an issue in the **format** command where the `id` field was overwritten for existing JSON files.
* Fixed an issue where the **doc-review** command was successful even when the release-note is malformed.
* Added timestamps to the `demisto-sdk` logger.
* Added time measurements to **lint**.
* Added the flag '-d', '--dependency' to **find-dependencies** command to get the content items that cause the dependencies between two packs.
* Fixed an issue where **update-release-notes** used the *trigger_id* field instead of the *trigger_name* field.
* Fixed an issue where **doc-review** failed to recognize script names, in scripts using the old file structure.
* Fixed an issue where concurrent processes created by **lint** caused deadlocks when opening files.
* Fixed an issue in the **format** command where `_dev` or `_copy` suffixes weren't removed from the subscript names in playbooks and layouts.
* Fixed an issue where **validate** failed on nonexistent `README.md` files.
* Added support of XSIAM content items to the **validate** command.
* Report **lint** summary results and failed packages after reporting time measurements.

## 1.6.4

* Added the new **generate-yml-from-python** command.
* Added a code *type* indication for integration and script objects in the *ID Set*.
* Added the [Vulture](https://github.com/jendrikseipp/vulture) linter to the pre-commit hook.
* The `demisto-sdk` pack will now be distributed via PyPi with a **wheel** file.
* Fixed a bug where any edited json file that contained a forward slash (`/`) escaped.
* Added a new validation to **validate** command to verify that the metadata *currentVersion* is
the same as the last release note version.
* The **validate** command now checks if there're none-deprecated integration commands that are missing from the readme file.
* Fixed an issue where *dockerimage* changes in Scripts weren't recognized by the **update-release-notes** command.
* Fixed an issue where **update-xsoar-config-file** did not properly insert the marketplace packs list to the file.
* Added the pack name to the known words by default when running the **doc-review** command.
* Added support for new XSIAM entities in **create-id-set** command.
* Added support for new XSIAM entities in **create-content-artifacts** command.
* Added support for Parsing/Modeling Rule content item in the **unify** command.
* Added the integration name, the commands name and the script name to the known words by default when running the **doc-review** command.
* Added an argument '-c' '--custom' to the **unify** command, if True will append to the unified yml name/display/id the custom label provided
* Added support for sub words suggestion in kebab-case sentences when running the **doc-review** command.
* Added support for new XSIAM entities in **update-release-notes** command.
* Enhanced the message of alternative suggestion words shown when running **doc-review** command.
* Fixed an incorrect error message, in case `node` is not installed on the machine.
* Fixed an issue in the **lint** command where the *check-dependent-api-modules* argument was set to true by default.
* Added a new command **generate-unit-tests**.
* Added a new validation to **validate** all SIEM integration have the same suffix.
* Fixed the destination path of the unified parsing/modeling rules in **create-content-artifacts** command.
* Fixed an issue in the **validate** command, where we validated wrongfully the existence of readme file for the *ApiModules* pack.
* Fixed an issue in the **validate** command, where an error message that was displayed for scripts validation was incorrect.
* Fixed an issue in the **validate** and **format** commands where *None* arguments in integration commands caused the commands to fail unexpectedly.
* Added support for running tests on XSIAM machines in the **test-content** command.
* Fixed an issue where the **validate** command did not work properly when deleting non-content items.
* Added the flag '-d', '--dependency' to **find-dependencies** command to get the content items that cause the dependencies between two packs.

## 1.6.3

* **Breaking change**: Fixed a typo in the **validate** `--quiet-bc-validation` flag (was `--quite-bc-validation`). @upstart-swiss
* Dropped support for python 3.7: Demisto-SDK is now supported on Python 3.8 or newer.
* Added an argument to YAMLHandler, allowing to set a maximal width for YAML files. This fixes an issue where a wrong default was used.
* Added the detach mechanism to the **upload** command, If you set the --input-config-file flag, any files in the repo's SystemPacks folder will be detached.
* Added the reattach mechanism to the **upload** command, If you set the --input-config-file flag, any detached item in your XSOAR instance that isn't currently in the repo's SystemPacks folder will be re-attached.
* Fixed an issue in the **validate** command that did not work properly when using the *-g* flag.
* Enhanced the dependency message shown when running **lint**.
* Fixed an issue where **update-release-notes** didn't update the currentVersion in pack_metadata.
* Improved the logging in **test-content** for helping catch typos in external playbook configuration.

## 1.6.2

* Added dependency validation support for core marketplacev2 packs.
* Fixed an issue in **update-release-notes** where suggestion fix failed in validation.
* Fixed a bug where `.env` files didn't load. @nicolas-rdgs
* Fixed a bug where **validate** command failed when the *categories* field in the pack metadata was empty for non-integration packs.
* Added *system* and *item-type* arguments to the **download** command, used when downloading system items.
* Added a validation to **validate**, checking that each script, integration and playbook have a README file. This validation only runs when the command is called with either the `-i` or the `-g` flag.
* Fixed a regression issue with **doc-review**, where the `-g` flag did not work.
* Improved the detection of errors in **doc-review** command.
* The **validate** command now checks if a readme file is empty, only for packs that contain playbooks or were written by a partner.
* The **validate** command now makes sure common contextPath values (e.g. `DBotScore.Score`) have a non-empty description, and **format** populates them automatically.
* Fixed an issue where the **generate-outputs** command did not work properly when examples were provided.
* Fixed an issue in the **generate-outputs** command, where the outputs were not written to the specified output path.
* The **generate-outputs** command can now generate outputs from multiple calls to the same command (useful when different args provide different outputs).
* The **generate-outputs** command can now update a yaml file with new outputs, without deleting or overwriting existing ones.
* Fixed a bug where **doc-review** command failed on existing templates.
* Fixed a bug where **validate** command failed when the word demisto is in the repo README file.
* Added support for adding test-playbooks to the zip file result in *create-content-artifacts* command for marketplacev2.
* Fixed an issue in **find-dependencies** where using the argument *-o* without the argument *--all-packs-dependencies* did not print a proper warning.
* Added a **validate** check to prevent deletion of files whose deletion is not supported by the XSOAR marketplace.
* Removed the support in the *maintenance* option of the *-u* flag in the **update-release-notes** command.
* Added validation for forbidden words and phrases in the **doc-review** command.
* Added a retries mechanism to the **test-content** command to stabilize the build process.
* Added support for all `git` platforms to get remote files.
* Refactored the **format** command's effect on the *fromversion* field:
  * Fixed a bug where the *fromversion* field was removed when modifying a content item.
  * Updated the general default *fromversion* and the default *fromversion* of newly-introduced content items (e.g. `Lists`, `Jobs`).
  * Added an interactive mode functionality for all content types, to ask the user whether to set a default *fromversion*, if could not automatically determine its value. Use `-y` to assume 'yes' as an answer to all prompts and run non-interactively.

## 1.6.1

* Added the '--use-packs-known-words' argument to the **doc-review** command
* Added YAML_Loader to handle yaml files in a standard way across modules, replacing PYYAML.
* Fixed an issue when filtering items using the ID set in the **create-content-artifacts** command.
* Fixed an issue in the **generate-docs** command where tables were generated with an empty description column.
* Fixed an issue in the **split** command where splitting failed when using relative input/output paths.
* Added warning when inferred files are missing.
* Added to **validate** a validation for integration image dimensions, which should be 120x50px.
* Improved an error in the **validate** command to better differentiate between the case where a required fetch parameter is malformed or missing.

## 1.6.0

* Fixed an issue in the **create-id-set** command where similar items from different marketplaces were reported as duplicated.
* Fixed typo in demisto-sdk init
* Fixed an issue where the **lint** command did not handle all container exit codes.
* Add to **validate** a validation for pack name to make sure it is unchanged.
* Added a validation to the **validate** command that verifies that the version in the pack_metdata file is written in the correct format.
* Fixed an issue in the **format** command where missing *fromVersion* field in indicator fields caused an error.

## 1.5.9

* Added option to specify `External Playbook Configuration` to change inputs of Playbooks triggered as part of **test-content**
* Improved performance of the **lint** command.
* Improved performance of the **validate** command when checking README images.
* ***create-id-set*** command - the default value of the **marketplace** argument was changed from ‘xsoar’ to all packs existing in the content repository. When using the command, make sure to pass the relevant marketplace to use.

## 1.5.8

* Fixed an issue where the command **doc-review** along with the argument `--release-notes` failed on yml/json files with invalid schema.
* Fixed an issue where the **lint** command failed on packs using python 3.10

## 1.5.7

* Fixed an issue where reading remote yaml files failed.
* Fixed an issue in **validate** failed with no error message for lists (when no fromVersion field was found).
* Fixed an issue when running **validate** or **format** in a gitlab repository, and failing to determine its project id.
* Added an enhancement to **split**, handling an empty output argument.
* Added the ability to add classifiers and mappers to conf.json.
* Added the Alias field to the incident field schema.

## 1.5.6

* Added 'deprecated' release notes template.
* Fixed an issue where **run-test-playbook** command failed to get the task entries when the test playbook finished with errors.
* Fixed an issue in **validate** command when running with `no-conf-json` argument to ignore the `conf.json` file.
* Added error type text (`ERROR` or `WARNING`) to **validate** error prints.
* Fixed an issue where the **format** command on test playbook did not format the ID to be equal to the name of the test playbook.
* Enhanced the **update-release-notes** command to automatically commit release notes config file upon creation.
* The **validate** command will validate that an indicator field of type html has fromVersion of 6.1.0 and above.
* The **format** command will now add fromVersion 6.1.0 to indicator field of type html.
* Added support for beta integrations in the **format** command.
* Fixed an issue where the **postman-codegen** command failed when called with the `--config-out` flag.
* Removed the integration documentation from the detailed description while performing **split** command to the unified yml file.
* Removed the line which indicates the version of the product from the README.md file for new contributions.

## 1.5.5

* Fixed an issue in the **update-release-notes** command, which did not work when changes were made in multiple packs.
* Changed the **validate** command to fail on missing test-playbooks only if no unittests are found.
* Fixed `to_kebab_case`, it will now deal with strings that have hyphens, commas or periods in them, changing them to be hyphens in the new string.
* Fixed an issue in the **create-id-set** command, where the `source` value included the git token if it was specified in the remote url.
* Fixed an issue in the **merge-id-set** command, where merging fails because of duplicates but the packs are in the XSOAR repo but in different version control.
* Fixed missing `Lists` Content Item as valid `IDSetType`
* Added enhancement for **generate-docs**. It is possible to provide both file or a comma seperated list as `examples`. Also, it's possible to provide more than one example for a script or a command.
* Added feature in **format** to sync YML and JSON files to the `master` file structure.
* Added option to specify `Incident Type`, `Incoming Mapper` and `Classifier` when configuring instance in **test-content**
* added a new command **run-test-playbook** to run a test playbook in a given XSOAR instance.
* Fixed an issue in **format** when running on a modified YML, that the `id` value is not changed to its old `id` value.
* Enhancement for **split** command, replace `ApiModule` code block to `import` when splitting a YML.
* Fixed an issue where indicator types were missing from the pack's content, when uploading using **zip-packs**.
* The request data body format generated in the **postman-codegen** will use the python argument's name and not the raw data argument's name.
* Added the flag '--filter-by-id-set' to **create-content-artifacts** to create artifacts only for items in the given id_set.json.

## 1.5.4

* Fixed an issue with the **format** command when contributing via the UI
* The **format** command will now not remove the `defaultRows` key from incident, indicator and generic fields with `type: grid`.
* Fixed an issue with the **validate** command when a layoutscontainer did not have the `fromversion` field set.
* added a new command **update-xsoar-config-file** to handle your XSOAR Configuration File.
* Added `skipVerify` argument in **upload** command to skip pack signature verification.
* Fixed an issue when the **run** command  failed running when there’s more than one playground, by explicitly using the current user’s playground.
* Added support for Job content item in the **format**, **validate**, **upload**, **create-id-set**, **find-dependecies** and **create-content-artifacts** commands.
* Added a **source** field to the **id_set** entitles.
* Two entitles will not consider as duplicates if they share the same pack and the same source.
* Fixed a bug when duplicates were found in **find_dependencies**.
* Added function **get_current_repo** to `tools`.
* The **postman-codegen** will not have duplicates argument name. It will rename them to the minimum distinguished shared path for each of them.

## 1.5.3

* The **format** command will now set `unsearchable: True` for incident, indicator and generic fields.
* Fixed an issue where the **update-release-notes** command crashes with `--help` flag.
* Added validation to the **validate** command that verifies the `unsearchable` key in incident, indicator and generic fields is set to true.
* Removed a validation that DBotRole should be set for automation that requires elevated permissions to the `XSOAR-linter` in the **lint** command.
* Fixed an issue in **Validate** command where playbooks conditional tasks were mishandeled.
* Added a validation to prevent contributors from using the `fromlicense` key as a configuration parameter in an integration's YML
* Added a validation to ensure that the type for **API token** (and similar) parameters are configured correctly as a `credential` type in the integration configuration YML.
* Added an assertion that checks for duplicated requests' names when generating an integration from a postman collection.
* Added support for [.env files](https://pypi.org/project/python-dotenv/). You can now add a `.env` file to your repository with the logging information instead of setting a global environment variables.
* When running **lint** command with --keep-container flag, the docker images are committed.
* The **validate** command will not return missing test playbook error when given a script with dynamic-section tag.

## 1.5.2

* Added a validation to **update-release-notes** command to ensure that the `--version` flag argument is in the right format.
* added a new command **coverage-analyze** to generate and print coverage reports.
* Fixed an issue in **validate** in repositories which are not in GitHub or GitLab
* Added a validation that verifies that readme image absolute links do not contain the working branch name.
* Added support for List content item in the **format**, **validate**, **download**, **upload**, **create-id-set**, **find-dependecies** and **create-content-artifacts** commands.
* Added a validation to ensure reputation command's default argument is set as an array input.
* Added the `--fail-duplicates` flag for the **merge-id-set** command which will fail the command if duplicates are found.
* Added the `--fail-duplicates` flag for the **create-id-set** command which will fail the command if duplicates are found.

## 1.5.1

* Fixed an issue where **validate** command failed to recognized test playbooks for beta integrations as valid tests.
* Fixed an issue were the **validate** command was falsely recognizing image paths in readme files.
* Fixed an issue where the **upload** command error message upon upload failure pointed to wrong file rather than to the pack metadata.
* Added a validation that verifies that each script which appears in incident fields, layouts or layout containers exists in the id_set.json.
* Fixed an issue where the **postman code-gen** command generated double dots for context outputs when it was not needed.
* Fixed an issue where there **validate** command on release notes file crashed when author image was added or modified.
* Added input handling when running **find-dependencies**, replacing string manipulations.
* Fixed an issue where the **validate** command did not handle multiple playbooks with the same name in the id_set.
* Added support for GitLab repositories in **validate**

## 1.5.0

* Fixed an issue where **upload** command failed to upload packs not under content structure.
* Added support for **init** command to run from non-content repo.
* The **split-yml** has been renamed to **split** and now supports splitting Dashboards from unified Generic Modules.
* Fixed an issue where the skipped tests validation ran on the `ApiModules` pack in the **validate** command.
* The **init** command will now create the `Generic Object` entities directories.
* Fixed an issue where the **format** command failed to recognize changed files from git.
* Fixed an issue where the **json-to-outputs** command failed checking whether `0001-01-01T00:00:00` is of type `Date`
* Added to the **generate context** command to generate context paths for integrations from an example file.
* Fixed an issue where **validate** failed on release notes configuration files.
* Fixed an issue where the **validate** command failed on pack input if git detected changed files outside of `Packs` directory.
* Fixed an issue where **validate** command failed to recognize files inside validated pack when validation release notes, resulting in a false error message for missing entity in release note.
* Fixed an issue where the **download** command failed when downloading an invalid YML, instead of skipping it.

## 1.4.9

* Added validation that the support URL in partner contribution pack metadata does not lead to a GitHub repo.
* Enhanced ***generate-docs*** with default `additionalinformation` (description) for common parameters.
* Added to **validate** command a validation that a content item's id and name will not end with spaces.
* The **format** command will now remove trailing whitespaces from content items' id and name fields.
* Fixed an issue where **update-release-notes** could fail on files outside the user given pack.
* Fixed an issue where the **generate-test-playbook** command would not place the playbook in the proper folder.
* Added to **validate** command a validation that packs with `Iron Bank` uses the latest docker from Iron Bank.
* Added to **update-release-notes** command support for `Generic Object` entities.
* Fixed an issue where playbook `fromversion` mismatch validation failed even if `skipunavailable` was set to true.
* Added to the **create artifacts** command support for release notes configuration file.
* Added validation to **validate** for release notes config file.
* Added **isoversize** and **isautoswitchedtoquietmode** fields to the playbook schema.
* Added to the **update-release-notes** command `-bc` flag to generate template for breaking changes version.
* Fixed an issue where **validate** did not search description files correctly, leading to a wrong warning message.

## 1.4.8

* Fixed an issue where yml files with `!reference` failed to load properly.
* Fixed an issue when `View Integration Documentation` button was added twice during the download and re-upload.
* Fixed an issue when `(Partner Contribution)` was added twice to the display name during the download and re-upload.
* Added the following enhancements in the **generate-test-playbook** command:
  * Added the *--commands* argument to generate tasks for specific commands.
  * Added the *--examples* argument to get the command examples file path and generate tasks from the commands and arguments specified there.
  * Added the *--upload* flag to specify whether to upload the test playbook after the generation.
  * Fixed the output condition generation for outputs of type `Boolean`.

## 1.4.7

* Fixed an issue where an empty list for a command context didn't produce an indication other than an empty table.
* Fixed an issue where the **format** command has incorrectly recognized on which files to run when running using git.
* Fixed an issue where author image validations were not checked properly.
* Fixed an issue where new old-formatted scripts and integrations were not validated.
* Fixed an issue where the wording in the from version validation error for subplaybooks was incorrect.
* Fixed an issue where the **update-release-notes** command used the old docker image version instead of the new when detecting a docker change.
* Fixed an issue where the **generate-test-playbook** command used an incorrect argument name as default
* Fixed an issue where the **json-to-outputs** command used an incorrect argument name as default when using `-d`.
* Fixed an issue where validations failed while trying to validate non content files.
* Fixed an issue where README validations did not work post VS Code formatting.
* Fixed an issue where the description validations were inconsistent when running through an integration file or a description file.

## 1.4.6

* Fixed an issue where **validate** suggests, with no reason, running **format** on missing mandatory keys in yml file.
* Skipped existence of TestPlaybook check on community and contribution integrations.
* Fixed an issue where pre-commit didn't run on the demisto_sdk/commands folder.
* The **init** command will now change the script template name in the code to the given script name.
* Expanded the validations performed on beta integrations.
* Added support for PreProcessRules in the **format**, **validate**, **download**, and **create-content-artifacts** commands.
* Improved the error messages in **generate-docs**, if an example was not provided.
* Added to **validate** command a validation that a content entity or a pack name does not contain the words "partner" and "community".
* Fixed an issue where **update-release-notes** ignores *--text* flag while using *-f*
* Fixed the outputs validations in **validate** so enrichment commands will not be checked to have DBotScore outputs.
* Added a new validation to require the dockerimage key to exist in an integration and script yml files.
* Enhanced the **generate-test-playbook** command to use only integration tested on commands, rather than (possibly) other integrations implementing them.
* Expanded unify command to support GenericModules - Unifies a GenericModule object with its Dashboards.
* Added validators for generic objects:
  * Generic Field validator - verify that the 'fromVersion' field is above 6.5.0, 'group' field equals 4 and 'id' field starts with the prefix 'generic_'.
  * Generic Type validator - verify that the 'fromVersion' field is above 6.5.0
  * Generic Module validator - verify that the 'fromVersion' field is above 6.5.0
  * Generic Definition validator - verify that the 'fromVersion' field is above 6.5.0
* Expanded Format command to support Generic Objects - Fixes generic objects according to their validations.
* Fixed an issue where the **update-release-notes** command did not handle ApiModules properly.
* Added option to enter a dictionary or json of format `[{field_name:description}]` in the **json-to-outputs** command,
  with the `-d` flag.
* Improved the outputs for the **format** command.
* Fixed an issue where the validations performed after the **format** command were inconsistent with **validate**.
* Added to the **validate** command a validation for the author image.
* Updated the **create-content-artifacts** command to support generic modules, definitions, fields and types.
* Added an option to ignore errors for file paths and not only file name in .pack-ignore file.

## 1.4.5

* Enhanced the **postman-codegen** command to name all generated arguments with lower case.
* Fixed an issue where the **find-dependencies** command miscalculated the dependencies for playbooks that use generic commands.
* Fixed an issue where the **validate** command failed in external repositories in case the DEMISTO_SDK_GITHUB_TOKEN was not set.
* Fixed an issue where **openapi-codegen** corrupted the swagger file by overwriting configuration to swagger file.
* Updated the **upload** command to support uploading zipped packs to the marketplace.
* Added to the **postman-codegen** command support of path variables.
* Fixed an issue where **openapi-codegen** entered into an infinite loop on circular references in the swagger file.
* The **format** command will now set `fromVersion: 6.2.0` for widgets with 'metrics' data type.
* Updated the **find-dependencies** command to support generic modules, definitions, fields and types.
* Fixed an issue where **openapi-codegen** tried to extract reference example outputs, leading to an exception.
* Added an option to ignore secrets automatically when using the **init** command to create a pack.
* Added a tool that gives the ability to temporarily suppress console output.

## 1.4.4

* When formatting incident types with Auto-Extract rules and without mode field, the **format** command will now add the user selected mode.
* Added new validation that DBotRole is set for scripts that requires elevated permissions to the `XSOAR-linter` in the **lint** command.
* Added url escaping to markdown human readable section in generate docs to avoid autolinking.
* Added a validation that mapper's id and name are matching. Updated the format of mapper to include update_id too.
* Added a validation to ensure that image paths in the README files are valid.
* Fixed **find_type** function to correctly find test files, such as, test script and test playbook.
* Added scheme validations for the new Generic Object Types, Fields, and Modules.
* Renamed the flag *--input-old-version* to *--old-version* in the **generate-docs** command.
* Refactored the **update-release-notes** command:
  * Replaced the *--all* flag with *--use-git* or *-g*.
  * Added the *--force* flag to update the pack release notes without changes in the pack.
  * The **update-release-notes** command will now update all dependent integrations on ApiModule change, even if not specified.
  * If more than one pack has changed, the full list of updated packs will be printed at the end of **update-release-notes** command execution.
  * Fixed an issue where the **update-release-notes** command did not add docker image release notes entry for release notes file if a script was changed.
  * Fixed an issue where the **update-release-notes** command did not detect changed files that had the same name.
  * Fixed an issue in the **update-release-notes** command where the version support of JSON files was mishandled.
* Fixed an issue where **format** did not skip files in test and documentation directories.
* Updated the **create-id-set** command to support generic modules, definitions, fields and types.
* Changed the **convert** command to generate old layout fromversion to 5.0.0 instead of 4.1.0
* Enhanced the command **postman-codegen** with type hints for templates.

## 1.4.3

* Fixed an issue where **json-to-outputs** command returned an incorrect output when json is a list.
* Fixed an issue where if a pack README.md did not exist it could cause an error in the validation process.
* Fixed an issue where the *--name* was incorrectly required in the **init** command.
* Adding the option to run **validate** on a specific path while using git (*-i* & *-g*).
* The **format** command will now change UUIDs in .yml and .json files to their respective content entity name.
* Added a playbook validation to check if a task sub playbook exists in the id set in the **validate** command.
* Added the option to add new tags/usecases to the approved list and to the pack metadata on the same pull request.
* Fixed an issue in **test_content** where when different servers ran tests for the same integration, the server URL parameters were not set correctly.
* Added a validation in the **validate** command to ensure that the ***endpoint*** command is configured correctly in yml file.
* Added a warning when pack_metadata's description field is longer than 130 characters.
* Fixed an issue where a redundant print occurred on release notes validation.
* Added new validation in the **validate** command to ensure that the minimal fromVersion in a widget of type metrics will be 6.2.0.
* Added the *--release-notes* flag to demisto-sdk to get the current version release notes entries.

## 1.4.2

* Added to `pylint` summary an indication if a test was skipped.
* Added to the **init** command the option to specify fromversion.
* Fixed an issue where running **init** command without filling the metadata file.
* Added the *--docker-timeout* flag in the **lint** command to control the request timeout for the Docker client.
* Fixed an issue where **update-release-notes** command added only one docker image release notes entry for release notes file, and not for every entity whom docker image was updated.
* Added a validation to ensure that incident/indicator fields names starts with their pack name in the **validate** command. (Checked only for new files and only when using git *-g*)
* Updated the **find-dependencies** command to return the 'dependencies' according the layout type ('incident', 'indicator').
* Enhanced the "vX" display name validation for scripts and integrations in the **validate** command to check for every versioned script or integration, and not only v2.
* Added the *--fail-duplicates* flag for the **create-id-set** command which will fail the command if duplicates are found.
* Added to the **generate-docs** command automatic addition to git when a new readme file is created.

## 1.4.1

* When in private repo without `DEMSITO_SDK_GITHUB_TOKEN` configured, get_remote_file will take files from the local origin/master.
* Enhanced the **unify** command when giving input of a file and not a directory return a clear error message.
* Added a validation to ensure integrations are not skipped and at least one test playbook is not skipped for each integration or script.
* Added to the Content Tests support for `context_print_dt`, which queries the incident context and prints the result as a json.
* Added new validation for the `xsoar_config.json` file in the **validate** command.
* Added a version differences section to readme in **generate-docs** command.
* Added the *--docs-format* flag in the **integration-diff** command to get the output in README format.
* Added the *--input-old-version* and *--skip-breaking-changes* flags in the **generate-docs** command to get the details for the breaking section and to skip the breaking changes section.

## 1.4.0

* Enable passing a comma-separated list of paths for the `--input` option of the **lint** command.
* Added new validation of unimplemented test-module command in the code to the `XSOAR-linter` in the **lint** command.
* Fixed the **generate-docs** to handle integration authentication parameter.
* Added a validation to ensure that description and README do not contain the word 'Demisto'.
* Improved the deprecated message validation required from playbooks and scripts.
* Added the `--quite-bc-validation` flag for the **validate** command to run the backwards compatibility validation in quite mode (errors is treated like warnings).
* Fixed the **update release notes** command to display a name for old layouts.
* Added the ability to append to the pack README credit to contributors.
* Added identification for parameter differences in **integration-diff** command.
* Fixed **format** to use git as a default value.
* Updated the **upload** command to support reports.
* Fixed an issue where **generate-docs** command was displaying 'None' when credentials parameter display field configured was not configured.
* Fixed an issue where **download** did not return exit code 1 on failure.
* Updated the validation that incident fields' names do not contain the word incident will aplly to core packs only.
* Added a playbook validation to verify all conditional tasks have an 'else' path in **validate** command.
* Renamed the GitHub authentication token environment variable `GITHUB_TOKEN` to `DEMITO_SDK_GITHUB_TOKEN`.
* Added to the **update-release-notes** command automatic addition to git when new release notes file is created.
* Added validation to ensure that integrations, scripts, and playbooks do not contain the entity type in their names.
* Added the **convert** command to convert entities between XSOAR versions.
* Added the *--deprecate* flag in **format** command to deprecate integrations, scripts, and playbooks.
* Fixed an issue where ignoring errors did not work when running the **validate** command on specific files (-i).

## 1.3.9

* Added a validation verifying that the pack's README.md file is not equal to pack description.
* Fixed an issue where the **Assume yes** flag did not work properly for some entities in the **format** command.
* Improved the error messages for separators in folder and file names in the **validate** command.
* Removed the **DISABLE_SDK_VERSION_CHECK** environment variable. To disable new version checks, use the **DEMISTO_SDK_SKIP_VERSION_CHECK** envirnoment variable.
* Fixed an issue where the demisto-sdk version check failed due to a rate limit.
* Fixed an issue with playbooks scheme validation.

## 1.3.8

* Updated the **secrets** command to work on forked branches.

## 1.3.7

* Added a validation to ensure correct image and description file names.
* Fixed an issue where the **validate** command failed when 'display' field in credentials param in yml is empty but 'displaypassword' was provided.
* Added the **integration-diff** command to check differences between two versions of an integration and to return a report of missing and changed elements in the new version.
* Added a validation verifying that the pack's README.md file is not missing or empty for partner packs or packs contains use cases.
* Added a validation to ensure that the integration and script folder and file names will not contain separators (`_`, `-`, ``).
* When formatting new pack, the **format** command will set the *fromversion* key to 5.5.0 in the new files without fromversion.

## 1.3.6

* Added a validation that core packs are not dependent on non-core packs.
* Added a validation that a pack name follows XSOAR standards.
* Fixed an issue where in some cases the `get_remote_file` function failed due to an invalid path.
* Fixed an issue where running **update-release-notes** with updated integration logo, did not detect any file changes.
* Fixed an issue where the **create-id-set** command did not identify unified integrations correctly.
* Fixed an issue where the `CommonTypes` pack was not identified as a dependency for all feed integrations.
* Added support for running SDK commands in private repositories.
* Fixed an issue where running the **init** command did not set the correct category field in an integration .yml file for a newly created pack.
* When formatting new contributed pack, the **format** command will set the *fromversion* key to 6.0.0 in the relevant files.
* If the environment variable "DISABLE_SDK_VERSION_CHECK" is define, the demisto-sdk will no longer check for newer version when running a command.
* Added the `--use-pack-metadata` flag for the **find-dependencies** command to update the calculated dependencies using the the packs metadata files.
* Fixed an issue where **validate** failed on scripts in case the `outputs` field was set to `None`.
* Fixed an issue where **validate** was failing on editing existing release notes.
* Added a validation for README files verifying that the file doesn't contain template text copied from HelloWorld or HelloWorldPremium README.

## 1.3.5

* Added a validation that layoutscontainer's id and name are matching. Updated the format of layoutcontainer to include update_id too.
* Added a validation that commands' names and arguments in core packs, or scripts' arguments do not contain the word incident.
* Fixed issue where running the **generate-docs** command with -c flag ran all the commands and not just the commands specified by the flag.
* Fixed the error message of the **validate** command to not always suggest adding the *description* field.
* Fixed an issue where running **format** on feed integration generated invalid parameter structure.
* Fixed an issue where the **generate-docs** command did not add all the used scripts in a playbook to the README file.
* Fixed an issue where contrib/partner details might be added twice to the same file, when using unify and create-content-artifacts commands
* Fixed issue where running **validate** command on image-related integration did not return the correct outputs to json file.
* When formatting playbooks, the **format** command will now remove empty fields from SetIncident, SetIndicator, CreateNewIncident, CreateNewIndicator script arguments.
* Added an option to fill in the developer email when running the **init** command.

## 1.3.4

* Updated the **validate** command to check that the 'additionalinfo' field only contains the expected value for feed required parameters and not equal to it.
* Added a validation that community/partner details are not in the detailed description file.
* Added a validation that the Use Case tag in pack_metadata file is only used when the pack contains at least one PB, Incident Type or Layout.
* Added a validation that makes sure outputs in integrations are matching the README file when only README has changed.
* Added the *hidden* field to the integration schema.
* Fixed an issue where running **format** on a playbook whose `name` does not equal its `id` would cause other playbooks who use that playbook as a sub-playbook to fail.
* Added support for local custom command configuration file `.demisto-sdk-conf`.
* Updated the **format** command to include an update to the description file of an integration, to remove community/partner details.

## 1.3.3

* Fixed an issue where **lint** failed where *.Dockerfile* exists prior running the lint command.
* Added FeedHelloWorld template option for *--template* flag in **demisto-sdk init** command.
* Fixed issue where **update-release-notes** deleted release note file if command was called more than once.
* Fixed issue where **update-release-notes** added docker image release notes every time the command was called.
* Fixed an issue where running **update-release-notes** on a pack with newly created integration, had also added a docker image entry in the release notes.
* Fixed an issue where `XSOAR-linter` did not find *NotImplementedError* in main.
* Added validation for README files verifying their length (over 30 chars).
* When using *-g* flag in the **validate** command it will now ignore untracked files by default.
* Added the *--include-untracked* flag to the **validate** command to include files which are untracked by git in the validation process.
* Improved the `pykwalify` error outputs in the **validate** command.
* Added the *--print-pykwalify* flag to the **validate** command to print the unchanged output from `pykwalify`.

## 1.3.2

* Updated the format of the outputs when using the *--json-file* flag to create a JSON file output for the **validate** and **lint** commands.
* Added the **doc-review** command to check spelling in .md and .yml files as well as a basic release notes review.
* Added a validation that a pack's display name does not already exist in content repository.
* Fixed an issue where the **validate** command failed to detect duplicate params in an integration.
* Fixed an issue where the **validate** command failed to detect duplicate arguments in a command in an integration.

## 1.3.1

* Fixed an issue where the **validate** command failed to validate the release notes of beta integrations.
* Updated the **upload** command to support indicator fields.
* The **validate** and **update-release-notes** commands will now check changed files against `demisto/master` if it is configured locally.
* Fixed an issue where **validate** would incorrectly identify files as renamed.
* Added a validation that integration properties (such as feed, mappers, mirroring, etc) are not removed.
* Fixed an issue where **validate** failed when comparing branch against commit hash.
* Added the *--no-pipenv* flag to the **split-yml** command.
* Added a validation that incident fields and incident types are not removed from mappers.
* Fixed an issue where the *c
reate-id-set* flag in the *validate* command did not work while not using git.
* Added the *hiddenusername* field to the integration schema.
* Added a validation that images that are not integration images, do not ask for a new version or RN

## 1.3.0

* Do not collect optional dependencies on indicator types reputation commands.
* Fixed an issue where downloading indicator layoutscontainer objects failed.
* Added a validation that makes sure outputs in integrations are matching the README file.
* Fixed an issue where the *create-id-set* flag in the **validate** command did not work.
* Added a warning in case no id_set file is found when running the **validate** command.
* Fixed an issue where changed files were not recognised correctly on forked branches in the **validate** and the **update-release-notes** commands.
* Fixed an issue when files were classified incorrectly when running *update-release-notes*.
* Added a validation that integration and script file paths are compatible with our convention.
* Fixed an issue where id_set.json file was re created whenever running the generate-docs command.
* added the *--json-file* flag to create a JSON file output for the **validate** and **lint** commands.

## 1.2.19

* Fixed an issue where merge id_set was not updated to work with the new entity of Packs.
* Added a validation that the playbook's version matches the version of its sub-playbooks, scripts, and integrations.

## 1.2.18

* Changed the *skip-id-set-creation* flag to *create-id-set* in the **validate** command. Its default value will be False.
* Added support for the 'cve' reputation command in default arg validation.
* Filter out generic and reputation command from scripts and playbooks dependencies calculation.
* Added support for the incident fields in outgoing mappers in the ID set.
* Added a validation that the taskid field and the id field under the task field are both from uuid format and contain the same value.
* Updated the **format** command to generate uuid value for the taskid field and for the id under the task field in case they hold an invalid values.
* Exclude changes from doc_files directory on validation.
* Added a validation that an integration command has at most one default argument.
* Fixing an issue where pack metadata version bump was not enforced when modifying an old format (unified) file.
* Added validation that integration parameter's display names are capitalized and spaced using whitespaces and not underscores.
* Fixed an issue where beta integrations where not running deprecation validations.
* Allowed adding additional information to the deprecated description.
* Fixing an issue when escaping less and greater signs in integration params did not work as expected.

## 1.2.17

* Added a validation that the classifier of an integration exists.
* Added a validation that the mapper of an integration exists.
* Added a validation that the incident types of a classifier exist.
* Added a validation that the incident types of a mapper exist.
* Added support for *text* argument when running **demisto-sdk update-release-notes** on the ApiModules pack.
* Added a validation for the minimal version of an indicator field of type grid.
* Added new validation for incident and indicator fields in classifiers mappers and layouts exist in the content.
* Added cache for get_remote_file to reducing failures from accessing the remote repo.
* Fixed an issue in the **format** command where `_dev` or `_copy` suffixes weren't removed from the `id` of the given playbooks.
* Playbook dependencies from incident and indicator fields are now marked as optional.
* Mappers dependencies from incident types and incident fields are now marked as optional.
* Classifier dependencies from incident types are now marked as optional.
* Updated **demisto-sdk init** command to no longer create `created` field in pack_metadata file
* Updated **generate-docs** command to take the parameters names in setup section from display field and to use additionalinfo field when exist.
* Using the *verbose* argument in the **find-dependencies** command will now log to the console.
* Improved the deprecated message validation required from integrations.
* Fixed an issue in the **generate-docs** command where **Context Example** section was created when it was empty.

## 1.2.16

* Added allowed ignore errors to the *IDSetValidator*.
* Fixed an issue where an irrelevant id_set validation ran in the **validate** command when using the *--id-set* flag.
* Fixed an issue were **generate-docs** command has failed if a command did not exist in commands permissions file.
* Improved a **validate** command message for missing release notes of api module dependencies.

## 1.2.15

* Added the *ID101* to the allowed ignored errors.

## 1.2.14

* SDK repository is now mypy check_untyped_defs complaint.
* The lint command will now ignore the unsubscriptable-object (E1136) pylint error in dockers based on python 3.9 - this will be removed once a new pylint version is released.
* Added an option for **format** to run on a whole pack.
* Added new validation of unimplemented commands from yml in the code to `XSOAR-linter`.
* Fixed an issue where Auto-Extract fields were only checked for newly added incident types in the **validate** command.
* Added a new warning validation of direct access to args/params dicts to `XSOAR-linter`.

## 1.2.13

* Added new validation of indicators usage in CommandResults to `XSOAR-linter`.
* Running **demisto-sdk lint** will automatically run on changed files (same behavior as the -g flag).
* Removed supported version message from the documentation when running **generate_docs**.
* Added a print to indicate backwards compatibility is being checked in **validate** command.
* Added a percent print when running the **validate** command with the *-a* flag.
* Fixed a regression in the **upload** command where it was ignoring `DEMISTO_VERIFY_SSL` env var.
* Fixed an issue where the **upload** command would fail to upload beta integrations.
* Fixed an issue where the **validate** command did not create the *id_set.json* file when running with *-a* flag.
* Added price change validation in the **validate** command.
* Added validations that checks in read-me for empty sections or leftovers from the auto generated read-me that should be changed.
* Added new code validation for *NotImplementedError* to raise a warning in `XSOAR-linter`.
* Added validation for support types in the pack metadata file.
* Added support for *--template* flag in **demisto-sdk init** command.
* Fixed an issue with running **validate** on master branch where the changed files weren't compared to previous commit when using the *-g* flag.
* Fixed an issue where the `XSOAR-linter` ran *NotImplementedError* validation on scripts.
* Added support for Auto-Extract feature validation in incident types in the **validate** command.
* Fixed an issue in the **lint** command where the *-i* flag was ignored.
* Improved **merge-id-sets** command to support merge between two ID sets that contain the same pack.
* Fixed an issue in the **lint** command where flake8 ran twice.

## 1.2.12

* Bandit now reports also on medium severity issues.
* Fixed an issue with support for Docker Desktop on Mac version 2.5.0+.
* Added support for vulture and mypy linting when running without docker.
* Added support for *prev-ver* flag in **update-release-notes** command.
* Improved retry support when building docker images for linting.
* Added the option to create an ID set on a specific pack in **create-id-set** command.
* Added the *--skip-id-set-creation* flag to **validate** command in order to add the capability to run validate command without creating id_set validation.
* Fixed an issue where **validate** command checked docker image tag on ApiModules pack.
* Fixed an issue where **find-dependencies** did not calculate dashboards and reports dependencies.
* Added supported version message to the documentation and release notes files when running **generate_docs** and **update-release-notes** commands respectively.
* Added new code validations for *NotImplementedError* exception raise to `XSOAR-linter`.
* Command create-content-artifacts additional support for **Author_image.png** object.
* Fixed an issue where schemas were not enforced for incident fields, indicator fields and old layouts in the validate command.
* Added support for **update-release-notes** command to update release notes according to master branch.

## 1.2.11

* Fixed an issue where the ***generate-docs*** command reset the enumeration of line numbering after an MD table.
* Updated the **upload** command to support mappers.
* Fixed an issue where exceptions were no printed in the **format** while the *--verbose* flag is set.
* Fixed an issue where *--assume-yes* flag did not work in the **format** command when running on a playbook without a `fromversion` field.
* Fixed an issue where the **format** command would fail in case `conf.json` file was not found instead of skipping the update.
* Fixed an issue where integration with v2 were recognised by the `name` field instead of the `display` field in the **validate** command.
* Added a playbook validation to check if a task script exists in the id set in the **validate** command.
* Added new integration category `File Integrity Management` in the **validate** command.

## 1.2.10

* Added validation for approved content pack use-cases and tags.
* Added new code validations for *CommonServerPython* import to `XSOAR-linter`.
* Added *default value* and *predefined values* to argument description in **generate-docs** command.
* Added a new validation that checks if *get-mapping-fields* command exists if the integration schema has *{ismappable: true}* in **validate** command.
* Fixed an issue where the *--staged* flag recognised added files as modified in the **validate** command.
* Fixed an issue where a backwards compatibility warning was raised for all added files in the **validate** command.
* Fixed an issue where **validate** command failed when no tests were given for a partner supported pack.
* Updated the **download** command to support mappers.
* Fixed an issue where the ***format*** command added a duplicate parameter.
* For partner supported content packs, added support for a list of emails.
* Removed validation of README files from the ***validate*** command.
* Fixed an issue where the ***validate*** command required release notes for ApiModules pack.

## 1.2.9

* Fixed an issue in the **openapi_codegen** command where it created duplicate functions name from the swagger file.
* Fixed an issue in the **update-release-notes** command where the *update type* argument was not verified.
* Fixed an issue in the **validate** command where no error was raised in case a non-existing docker image was presented.
* Fixed an issue in the **format** command where format failed when trying to update invalid Docker image.
* The **format** command will now preserve the **isArray** argument in integration's reputation commands and will show a warning if it set to **false**.
* Fixed an issue in the **lint** command where *finally* clause was not supported in main function.
* Fixed an issue in the **validate** command where changing any entity ID was not validated.
* Fixed an issue in the **validate** command where *--staged* flag did not bring only changed files.
* Fixed the **update-release-notes** command to ignore changes in the metadata file.
* Fixed the **validate** command to ignore metadata changes when checking if a version bump is needed.

## 1.2.8

* Added a new validation that checks in playbooks for the usage of `DeleteContext` in **validate** command.
* Fixed an issue in the **upload** command where it would try to upload content entities with unsupported versions.
* Added a new validation that checks in playbooks for the usage of specific instance in **validate** command.
* Added the **--staged** flag to **validate** command to run on staged files only.

## 1.2.7

* Changed input parameters in **find-dependencies** command.
  * Use ***-i, --input*** instead of ***-p, --path***.
  * Use ***-idp, --id-set-path*** instead of ***-i, --id-set-path***.
* Fixed an issue in the **unify** command where it crashed on an integration without an image file.
* Fixed an issue in the **format** command where unnecessary files were not skipped.
* Fixed an issue in the **update-release-notes** command where the *text* argument was not respected in all cases.
* Fixed an issue in the **validate** command where a warning about detailed description was given for unified or deprecated integrations.
* Improved the error returned by the **validate** command when running on files using the old format.

## 1.2.6

* No longer require setting `DEMISTO_README_VALIDATION` env var to enable README mdx validation. Validation will now run automatically if all necessary node modules are available.
* Fixed an issue in the **validate** command where the `--skip-pack-dependencies` would not skip id-set creation.
* Fixed an issue in the **validate** command where validation would fail if supplied an integration with an empty `commands` key.
* Fixed an issue in the **validate** command where validation would fail due to a required version bump for packs which are not versioned.
* Will use env var `DEMISTO_VERIFY_SSL` to determine if to use a secure connection for commands interacting with the Server when `--insecure` is not passed. If working with a local Server without a trusted certificate, you can set env var `DEMISTO_VERIFY_SSL=no` to avoid using `--insecure` on each command.
* Unifier now adds a link to the integration documentation to the integration detailed description.
* Fixed an issue in the **secrets** command where ignored secrets were not skipped.

## 1.2.5

* Added support for special fields: *defaultclassifier*, *defaultmapperin*, *defaultmapperout* in **download** command.
* Added -y option **format** command to assume "yes" as answer to all prompts and run non-interactively
* Speed up improvements for `validate` of README files.
* Updated the **format** command to adhere to the defined content schema and sub-schemas, aligning its behavior with the **validate** command.
* Added support for canvasContextConnections files in **format** command.

## 1.2.4

* Updated detailed description for community integrations.

## 1.2.3

* Fixed an issue where running **validate** failed on playbook with task that adds tags to the evidence data.
* Added the *displaypassword* field to the integration schema.
* Added new code validations to `XSOAR-linter`.
  * As warnings messages:
    * `demisto.params()` should be used only inside main function.
    * `demisto.args()` should be used only inside main function.
    * Functions args should have type annotations.
* Added `fromversion` field validation to test playbooks and scripts in **validate** command.

## 1.2.2

* Add support for warning msgs in the report and summary to **lint** command.
* Fixed an issue where **json-to-outputs** determined bool values as int.
* Fixed an issue where **update-release-notes** was crushing on `--all` flag.
* Fixed an issue where running **validate**, **update-release-notes** outside of content repo crushed without a meaningful error message.
* Added support for layoutscontainer in **init** contribution flow.
* Added a validation for tlp_color param in feeds in **validate** command.
* Added a validation for removal of integration parameters in **validate** command.
* Fixed an issue where **update-release-notes** was failing with a wrong error message when no pack or input was given.
* Improved formatting output of the **generate-docs** command.
* Add support for env variable *DEMISTO_SDK_ID_SET_REFRESH_INTERVAL*. Set this env variable to the refresh interval in minutes. The id set will be regenerated only if the refresh interval has passed since the last generation. Useful when generating Script documentation, to avoid re-generating the id_set every run.
* Added new code validations to `XSOAR-linter`.
  * As error messages:
    * Longer than 10 seconds sleep statements for non long running integrations.
    * exit() usage.
    * quit() usage.
  * As warnings messages:
    * `demisto.log` should not be used.
    * main function existence.
    * `demito.results` should not be used.
    * `return_output` should not be used.
    * try-except statement in main function.
    * `return_error` usage in main function.
    * only once `return_error` usage.
* Fixed an issue where **lint** command printed logs twice.
* Fixed an issue where *suffix* did not work as expected in the **create-content-artifacts** command.
* Added support for *prev-ver* flag in **lint** and **secrets** commands.
* Added support for *text* flag to **update-release-notes** command to add the same text to all release notes.
* Fixed an issue where **validate** did not recognize added files if they were modified locally.
* Added a validation that checks the `fromversion` field exists and is set to 5.0.0 or above when working or comparing to a non-feature branch in **validate** command.
* Added a validation that checks the certification field in the pack_metadata file is valid in **validate** command.
* The **update-release-notes** command will now automatically add docker image update to the release notes.

## 1.2.1

* Added an additional linter `XSOAR-linter` to the **lint** command which custom validates py files. currently checks for:
  * `Sys.exit` usages with non zero value.
  * Any `Print` usages.
* Fixed an issue where renamed files were failing on *validate*.
* Fixed an issue where single changed files did not required release notes update.
* Fixed an issue where doc_images required release-notes and validations.
* Added handling of dependent packs when running **update-release-notes** on changed *APIModules*.
  * Added new argument *--id-set-path* for id_set.json path.
  * When changes to *APIModule* is detected and an id_set.json is available - the command will update the dependent pack as well.
* Added handling of dependent packs when running **validate** on changed *APIModules*.
  * Added new argument *--id-set-path* for id_set.json path.
  * When changes to *APIModule* is detected and an id_set.json is available - the command will validate that the dependent pack has release notes as well.
* Fixed an issue where the find_type function didn't recognize file types correctly.
* Fixed an issue where **update-release-notes** command did not work properly on Windows.
* Added support for indicator fields in **update-release-notes** command.
* Fixed an issue where files in test dirs where being validated.

## 1.2.0

* Fixed an issue where **format** did not update the test playbook from its pack.
* Fixed an issue where **validate** validated non integration images.
* Fixed an issue where **update-release-notes** did not identified old yml integrations and scripts.
* Added revision templates to the **update-release-notes** command.
* Fixed an issue where **update-release-notes** crashed when a file was renamed.
* Fixed an issue where **validate** failed on deleted files.
* Fixed an issue where **validate** validated all images instead of packs only.
* Fixed an issue where a warning was not printed in the **format** in case a non-supported file type is inputted.
* Fixed an issue where **validate** did not fail if no release notes were added when adding files to existing packs.
* Added handling of incorrect layout paths via the **format** command.
* Refactor **create-content-artifacts** command - Efficient artifacts creation and better logging.
* Fixed an issue where image and description files were not handled correctly by **validate** and **update-release-notes** commands.
* Fixed an issue where the **format** command didn't remove all extra fields in a file.
* Added an error in case an invalid id_set.json file is found while running the **validate** command.
* Added fetch params checks to the **validate** command.

## 1.1.11

* Added line number to secrets' path in **secrets** command report.
* Fixed an issue where **init** a community pack did not present the valid support URL.
* Fixed an issue where **init** offered a non relevant pack support type.
* Fixed an issue where **lint** did not pull docker images for powershell.
* Fixed an issue where **find-dependencies** did not find all the script dependencies.
* Fixed an issue where **find-dependencies** did not collect indicator fields as dependencies for playbooks.
* Updated the **validate** and the **secrets** commands to be less dependent on regex.
* Fixed an issue where **lint** did not run on circle when docker did not return ping.
* Updated the missing release notes error message (RN106) in the **Validate** command.
* Fixed an issue where **Validate** would return missing release notes when two packs with the same substring existed in the modified files.
* Fixed an issue where **update-release-notes** would add duplicate release notes when two packs with the same substring existed in the modified files.
* Fixed an issue where **update-release-notes** would fail to bump new versions if the feature branch was out of sync with the master branch.
* Fixed an issue where a non-descriptive error would be returned when giving the **update-release-notes** command a pack which can not be found.
* Added dependencies check for *widgets* in **find-dependencies** command.
* Added a `update-docker` flag to **format** command.
* Added a `json-to-outputs` flag to the **run** command.
* Added a verbose (`-v`) flag to **format** command.
* Fixed an issue where **download** added the prefix "playbook-" to the name of playbooks.

## 1.1.10

* Updated the **init** command. Relevant only when passing the *--contribution* argument.
  * Added the *--author* option.
  * The *support* field of the pack's metadata is set to *community*.
* Added a proper error message in the **Validate** command upon a missing description in the root of the yml.
* **Format** now works with a relative path.
* **Validate** now fails when all release notes have been excluded.
* Fixed issue where correct error message would not propagate for invalid images.
* Added the *--skip-pack-dependencies* flag to **validate** command to skip pack dependencies validation. Relevant when using the *-g* flag.
* Fixed an issue where **Validate** and **Format** commands failed integrations with `defaultvalue` field in fetch incidents related parameters.
* Fixed an issue in the **Validate** command in which unified YAML files were not ignored.
* Fixed an issue in **generate-docs** where scripts and playbooks inputs and outputs were not parsed correctly.
* Fixed an issue in the **openapi-codegen** command where missing reference fields in the swagger JSON caused errors.
* Fixed an issue in the **openapi-codegen** command where empty objects in the swagger JSON paths caused errors.
* **update-release-notes** command now accept path of the pack instead of pack name.
* Fixed an issue where **generate-docs** was inserting unnecessary escape characters.
* Fixed an issue in the **update-release-notes** command where changes to the pack_metadata were not detected.
* Fixed an issue where **validate** did not check for missing release notes in old format files.

## 1.1.9

* Fixed an issue where **update-release-notes** command failed on invalid file types.

## 1.1.8

* Fixed a regression where **upload** command failed on test playbooks.
* Added new *githubUser* field in pack metadata init command.
* Support beta integration in the commands **split-yml, extract-code, generate-test-playbook and generate-docs.**
* Fixed an issue where **find-dependencies** ignored *toversion* field in content items.
* Added support for *layoutscontainer*, *classifier_5_9_9*, *mapper*, *report*, and *widget* in the **Format** command.
* Fixed an issue where **Format** will set the `ID` field to be equal to the `name` field in modified playbooks.
* Fixed an issue where **Format** did not work for test playbooks.
* Improved **update-release-notes** command:
  * Write content description to release notes for new items.
  * Update format for file types without description: Connections, Incident Types, Indicator Types, Layouts, Incident Fields.
* Added a validation for feedTags param in feeds in **validate** command.
* Fixed readme validation issue in community support packs.
* Added the **openapi-codegen** command to generate integrations from OpenAPI specification files.
* Fixed an issue were release notes validations returned wrong results for *CommonScripts* pack.
* Added validation for image links in README files in **validate** command.
* Added a validation for default value of fetch param in feeds in **validate** command.
* Fixed an issue where the **Init** command failed on scripts.

## 1.1.7

* Fixed an issue where running the **format** command on feed integrations removed the `defaultvalue` fields.
* Playbook branch marked with *skipunavailable* is now set as an optional dependency in the **find-dependencies** command.
* The **feedReputation** parameter can now be hidden in a feed integration.
* Fixed an issue where running the **unify** command on JS package failed.
* Added the *--no-update* flag to the **find-dependencies** command.
* Added the following validations in **validate** command:
  * Validating that a pack does not depend on NonSupported / Deprecated packs.

## 1.1.6

* Added the *--description* option to the **init** command.
* Added the *--contribution* option to the **init** command which converts a contribution zip to proper pack format.
* Improved **validate** command performance time and outputs.
* Added the flag *--no-docker-checks* to **validate** command to skip docker checks.
* Added the flag *--print-ignored-files* to **validate** command to print ignored files report when the command is done.
* Added the following validations in **validate** command:
  * Validating that existing release notes are not modified.
  * Validating release notes are not added to new packs.
  * Validating that the "currentVersion" field was raised in the pack_metadata for modified packs.
  * Validating that the timestamp in the "created" field in the pack_metadata is in ISO format.
* Running `demisto-sdk validate` will run the **validate** command using git and only on committed files (same as using *-g --post-commit*).
* Fixed an issue where release notes were not checked correctly in **validate** command.
* Fixed an issue in the **create-id-set** command where optional playbook tasks were not taken into consideration.
* Added a prompt to the `demisto-sdk update-release-notes` command to prompt users to commit changes before running the release notes command.
* Added support to `layoutscontainer` in **validate** command.

## 1.1.5

* Fixed an issue in **find-dependencies** command.
* **lint** command now verifies flake8 on CommonServerPython script.

## 1.1.4

* Fixed an issue with the default output file name of the **unify** command when using "." as an output path.
* **Unify** command now adds contributor details to the display name and description.
* **Format** command now adds *isFetch* and *incidenttype* fields to integration yml.
* Removed the *feedIncremental* field from the integration schema.
* **Format** command now adds *feedBypassExclusionList*, *Fetch indicators*, *feedReputation*, *feedReliability*,
     *feedExpirationPolicy*, *feedExpirationInterval* and *feedFetchInterval* fields to integration yml.
* Fixed an issue in the playbooks schema.
* Fixed an issue where generated release notes were out of order.
* Improved pack dependencies detection.
* Fixed an issue where test playbooks were mishandled in **validate** command.

## 1.1.3

* Added a validation for invalid id fields in indicators types files in **validate** command.
* Added default behavior for **update-release-notes** command.
* Fixed an error where README files were failing release notes validation.
* Updated format of generated release notes to be more user friendly.
* Improved error messages for the **update-release-notes** command.
* Added support for `Connections`, `Dashboards`, `Widgets`, and `Indicator Types` to **update-release-notes** command.
* **Validate** now supports scripts under the *TestPlaybooks* directory.
* Fixed an issue where **validate** did not support powershell files.

## 1.1.2

* Added a validation for invalid playbookID fields in incidents types files in **validate** command.
* Added a code formatter for python files.
* Fixed an issue where new and old classifiers where mixed on validate command.
* Added *feedIncremental* field to the integration schema.
* Fixed error in the **upload** command where unified YMLs were not uploaded as expected if the given input was a pack.
* Fixed an issue where the **secrets** command failed due to a space character in the file name.
* Ignored RN validation for *NonSupported* pack.
* You can now ignore IF107, SC100, RP102 error codes in the **validate** command.
* Fixed an issue where the **download** command was crashing when received as input a JS integration or script.
* Fixed an issue where **validate** command checked docker image for JS integrations and scripts.
* **validate** command now checks scheme for reports and connections.
* Fixed an issue where **validate** command checked docker when running on all files.
* Fixed an issue where **validate** command did not fail when docker image was not on the latest numeric tag.
* Fixed an issue where beta integrations were not validated correctly in **validate** command.

## 1.1.1

* fixed and issue where file types were not recognized correctly in **validate** command.
* Added better outputs for validate command.

## 1.1.0

* Fixed an issue where changes to only non-validated files would fail validation.
* Fixed an issue in **validate** command where moved files were failing validation for new packs.
* Fixed an issue in **validate** command where added files were failing validation due to wrong file type detection.
* Added support for new classifiers and mappers in **validate** command.
* Removed support of old RN format validation.
* Updated **secrets** command output format.
* Added support for error ignore on deprecated files in **validate** command.
* Improved errors outputs in **validate** command.
* Added support for linting an entire pack.

## 1.0.9

* Fixed a bug where misleading error was presented when pack name was not found.
* **Update-release-notes** now detects added files for packs with versions.
* Readme files are now ignored by **update-release-notes** and validation of release notes.
* Empty release notes no longer cause an uncaught error during validation.

## 1.0.8

* Changed the output format of demisto-sdk secrets.
* Added a validation that checkbox items are not required in integrations.
* Added pack release notes generation and validation.
* Improved pack metadata validation.
* Fixed an issue in **validate** where renamed files caused an error

## 1.0.4

* Fix the **format** command to update the `id` field to be equal to `details` field in indicator-type files, and to `name` field in incident-type & dashboard files.
* Fixed a bug in the **validate** command for layout files that had `sortValues` fields.
* Fixed a bug in the **format** command where `playbookName` field was not always present in the file.
* Fixed a bug in the **format** command where indicatorField wasn't part of the SDK schemas.
* Fixed a bug in **upload** command where created unified docker45 yml files were not deleted.
* Added support for IndicatorTypes directory in packs (for `reputation` files, instead of Misc).
* Fixed parsing playbook condition names as string instead of boolean in **validate** command
* Improved image validation in YAML files.
* Removed validation for else path in playbook condition tasks.

## 1.0.3

* Fixed a bug in the **format** command where comments were being removed from YAML files.
* Added output fields: *file_path* and *kind* for layouts in the id-set.json created by **create-id-set** command.
* Fixed a bug in the **create-id-set** command Who returns Duplicate for Layouts with a different kind.
* Added formatting to **generate-docs** command results replacing all `<br>` tags with `<br/>`.
* Fixed a bug in the **download** command when custom content contained not supported content entity.
* Fixed a bug in **format** command in which boolean strings  (e.g. 'yes' or 'no') were converted to boolean values (e.g. 'True' or 'False').
* **format** command now removes *sourceplaybookid* field from playbook files.
* Fixed a bug in **generate-docs** command in which integration dependencies were not detected when generating documentation for a playbook.

## 1.0.1

* Fixed a bug in the **unify** command when output path was provided empty.
* Improved error message for integration with no tests configured.
* Improved the error message returned from the **validate** command when an integration is missing or contains malformed fetch incidents related parameters.
* Fixed a bug in the **create** command where a unified YML with a docker image for 4.5 was copied incorrectly.
* Missing release notes message are now showing the release notes file path to update.
* Fixed an issue in the **validate** command in which unified YAML files were not ignored.
* File format suggestions are now shown in the relevant file format (JSON or YAML).
* Changed Docker image validation to fail only on non-valid ones.
* Removed backward compatibility validation when Docker image is updated.

## 1.0.0

* Improved the *upload* command to support the upload of all the content entities within a pack.
* The *upload* command now supports the improved pack file structure.
* Added an interactive option to format integrations, scripts and playbooks with No TestPlaybooks configured.
* Added an interactive option to configure *conf.json* file with missing test playbooks for integrations, scripts and playbooks
* Added *download* command to download custom content from Demisto instance to the local content repository.
* Improved validation failure messages to include a command suggestion, wherever relevant, to fix the raised issue.
* Improved 'validate' help and documentation description
* validate - checks that scripts, playbooks, and integrations have the *tests* key.
* validate - checks that test playbooks are configured in `conf.json`.
* demisto-sdk lint - Copy dir better handling.
* demisto-sdk lint - Add error when package missing in docker image.
* Added *-a , --validate-all* option in *validate* to run all validation on all files.
* Added *-i , --input* option in *validate* to run validation on a specified pack/file.
* added *-i, --input* option in *secrets* to run on a specific file.
* Added an allowed hidden parameter: *longRunning* to the hidden integration parameters validation.
* Fixed an issue with **format** command when executing with an output path of a folder and not a file path.
* Bug fixes in generate-docs command given playbook as input.
* Fixed an issue with lint command in which flake8 was not running on unit test files.

## 0.5.2

* Added *-c, --command* option in *generate-docs* to generate a specific command from an integration.
* Fixed an issue when getting README/CHANGELOG files from git and loading them.
* Removed release notes validation for new content.
* Fixed secrets validations for files with the same name in a different directory.
* demisto-sdk lint - parallelization working with specifying the number of workers.
* demisto-sdk lint - logging levels output, 3 levels.
* demisto-sdk lint - JSON report, structured error reports in JSON format.
* demisto-sdk lint - XML JUnit report for unit-tests.
* demisto-sdk lint - new packages used to accelerate execution time.
* demisto-sdk secrets - command now respects the generic whitelist, and not only the pack secrets.

## 0.5.0

[PyPI History][1]

[1]: https://pypi.org/project/demisto-sdk/#history

## 0.4.9

* Fixed an issue in *generate-docs* where Playbooks and Scripts documentation failed.
* Added a graceful error message when executing the *run" command with a misspelled command.
* Added more informative errors upon failures of the *upload* command.
* format command:
  * Added format for json files: IncidentField, IncidentType, IndicatorField, IndicatorType, Layout, Dashboard.
  * Added the *-fv --from-version*, *-nv --no-validation* arguments.
  * Removed the *-t yml_type* argument, the file type will be inferred.
  * Removed the *-g use_git* argument, running format without arguments will run automatically on git diff.
* Fixed an issue in loading playbooks with '=' character.
* Fixed an issue in *validate* failed on deleted README files.

## 0.4.8

* Added the *max* field to the Playbook schema, allowing to define it in tasks loop.
* Fixed an issue in *validate* where Condition branches checks were case sensitive.

## 0.4.7

* Added the *slareminder* field to the Playbook schema.
* Added the *common_server*, *demisto_mock* arguments to the *init* command.
* Fixed an issue in *generate-docs* where the general section was not being generated correctly.
* Fixed an issue in *validate* where Incident type validation failed.

## 0.4.6

* Fixed an issue where the *validate* command did not identify CHANGELOG in packs.
* Added a new command, *id-set* to create the id set - the content dependency tree by file IDs.

## 0.4.5

* generate-docs command:
  * Added the *use_cases*, *permissions*, *command_permissions* and *limitations*.
  * Added the *--insecure* argument to support running the script and integration command in Demisto.
  * Removed the *-t yml_type* argument, the file type will be inferred.
  * The *-o --output* argument is no longer mandatory, default value will be the input file directory.
* Added support for env var: *DEMISTO_SDK_SKIP_VERSION_CHECK*. When set version checks are skipped.
* Fixed an issue in which the CHANGELOG files did not match our scheme.
* Added a validator to verify that there are no hidden integration parameters.
* Fixed an issue where the *validate* command ran on test files.
* Removed the *env-dir* argument from the demisto-sdk.
* README files which are html files will now be skipped in the *validate* command.
* Added support for env var: *DEMISTO_README_VALIDATOR*. When not set the readme validation will not run.

## 0.4.4

* Added a validator for IncidentTypes (incidenttype-*.json).
* Fixed an issue where the -p flag in the *validate* command was not working.
* Added a validator for README.md files.
* Release notes validator will now run on: incident fields, indicator fields, incident types, dashboard and reputations.
* Fixed an issue where the validator of reputation(Indicator Type) did not check on the details field.
* Fixed an issue where the validator attempted validating non-existing files after deletions or name refactoring.
* Removed the *yml_type* argument in the *split-yml*, *extract-code* commands.
* Removed the *file_type* argument in the *generate-test-playbook* command.
* Fixed the *insecure* argument in *upload*.
* Added the *insecure* argument in *run-playbook*.
* Standardise the *-i --input*, *-o --output* to demisto-sdk commands.

## 0.4.3

* Fixed an issue where the incident and indicator field BC check failed.
* Support for linting and unit testing PowerShell integrations.

## 0.4.2

* Fixed an issue where validate failed on Windows.
* Added a validator to verify all branches are handled in conditional task in a playbook.
* Added a warning message when not running the latest sdk version.
* Added a validator to check that the root is connected to all tasks in the playbook.
* Added a validator for Dashboards (dashboard-*.json).
* Added a validator for Indicator Types (reputation-*.json).
* Added a BC validation for changing incident field type.
* Fixed an issue where init command would generate an invalid yml for scripts.
* Fixed an issue in misleading error message in v2 validation hook.
* Fixed an issue in v2 hook which now is set only on newly added scripts.
* Added more indicative message for errors in yaml files.
* Disabled pykwalify info log prints.

## 0.3.10

* Added a BC check for incident fields - changing from version is not allowed.
* Fixed an issue in create-content-artifacts where scripts in Packs in TestPlaybooks dir were copied with a wrong prefix.

## 0.3.9

* Added a validation that incident field can not be required.
* Added validation for fetch incident parameters.
* Added validation for feed integration parameters.
* Added to the *format* command the deletion of the *sourceplaybookid* field.
* Fixed an issue where *fieldMapping* in playbook did not pass the scheme validation.
* Fixed an issue where *create-content-artifacts* did not copy TestPlaybooks in Packs without prefix of *playbook-*.
* Added a validation the a playbook can not have a rolename set.
* Added to the image validator the new DBot default image.
* Added the fields: elasticcommonfields, quiet, quietmode to the Playbook schema.
* Fixed an issue where *validate* failed on integration commands without outputs.
* Added a new hook for naming of v2 integrations and scripts.

## 0.3.8

* Fixed an issue where *create-content-artifact* was not loading the data in the yml correctly.
* Fixed an issue where *unify* broke long lines in script section causing syntax errors

## 0.3.7

* Added *generate-docs* command to generate documentation file for integration, playbook or script.
* Fixed an issue where *unify* created a malformed integration yml.
* Fixed an issue where demisto-sdk **init** creates unit-test file with invalid import.

## 0.3.6

* Fixed an issue where demisto-sdk **validate** failed on modified scripts without error message.

## 0.3.5

* Fixed an issue with docker tag validation for integrations.
* Restructured repo source code.

## 0.3.4

* Saved failing unit tests as a file.
* Fixed an issue where "_test" file for scripts/integrations created using **init** would import the "HelloWorld" templates.
* Fixed an issue in demisto-sdk **validate** - was failing on backward compatiblity check
* Fixed an issue in demisto-sdk **secrets** - empty line in .secrets-ignore always made the secrets check to pass
* Added validation for docker image inside integrations and scripts.
* Added --use-git flag to **format** command to format all changed files.
* Fixed an issue where **validate** did not fail on dockerimage changes with bc check.
* Added new flag **--ignore-entropy** to demisto-sdk **secrets**, this will allow skip entropy secrets check.
* Added --outfile to **lint** to allow saving failed packages to a file.

## 0.3.3

* Added backwards compatibility break error message.
* Added schema for incident types.
* Added **additionalinfo** field to as an available field for integration configuration.
* Added pack parameter for **init**.
* Fixed an issue where error would appear if name parameter is not set in **init**.

## 0.3.2

* Fixed the handling of classifier files in **validate**.

## 0.3.1

* Fixed the handling of newly created reputation files in **validate**.
* Added an option to perform **validate** on a specific file.

## 0.3.0

* Added support for multi-package **lint** both with parallel and without.
* Added all parameter in **lint** to run on all packages and packs in content repository.
* Added **format** for:
  * Scripts
  * Playbooks
  * Integrations
* Improved user outputs for **secrets** command.
* Fixed an issue where **lint** would run pytest and pylint only on a single docker per integration.
* Added auto-complete functionality to demisto-sdk.
* Added git parameter in **lint** to run only on changed packages.
* Added the **run-playbook** command
* Added **run** command which runs a command in the Demisto playground.
* Added **upload** command which uploads an integration or a script to a Demisto instance.
* Fixed and issue where **validate** checked if release notes exist for new integrations and scripts.
* Added **generate-test-playbook** command which generates a basic test playbook for an integration or a script.
* **validate** now supports indicator fields.
* Fixed an issue with layouts scheme validation.
* Adding **init** command.
* Added **json-to-outputs** command which generates the yaml section for outputs from an API raw response.

## 0.2.6

* Fixed an issue with locating release notes for beta integrations in **validate**.

## 0.2.5

* Fixed an issue with locating release notes for beta integrations in **validate**.

## 0.2.4

* Adding image validation to Beta_Integration and Packs in **validate**.

## 0.2.3

* Adding Beta_Integration to the structure validation process.
* Fixing bug where **validate** did checks on TestPlaybooks.
* Added requirements parameter to **lint**.

## 0.2.2

* Fixing bug where **lint** did not return exit code 1 on failure.
* Fixing bug where **validate** did not print error message in case no release notes were give.

## 0.2.1

* **Validate** now checks that the id and name fields are identical in yml files.
* Fixed a bug where sdk did not return any exit code.

## 0.2.0

* Added Release Notes Validator.
* Fixed the Unifier selection of your python file to use as the code.
* **Validate** now supports Indicator fields.
* Fixed a bug where **validate** and **secrets** did not return exit code 1 on failure.
* **Validate** now runs on newly added scripts.

## 0.1.8

* Added support for `--version`.
* Fixed an issue in file_validator when calling `checked_type` method with script regex.

## 0.1.2

* Restructuring validation to support content packs.
* Added secrets validation.
* Added content bundle creation.
* Added lint and unit test run.

## 0.1.1

* Added new logic to the unifier.
* Added detailed README.
* Some small adjustments and fixes.

## 0.1.0

Capabilities:

* **Extract** components(code, image, description etc.) from a Demisto YAML file into a directory.
* **Unify** components(code, image, description etc.) to a single Demisto YAML file.
* **Validate** Demisto content files.<|MERGE_RESOLUTION|>--- conflicted
+++ resolved
@@ -3,11 +3,8 @@
 ## Unreleased
 * Added support for the `<~XPANSE>` marketplace tag in release notes.
 * Added support for marketplace tags in the **doc-review** command.
-<<<<<<< HEAD
+* Updated the logs shown during lint when running in docker.
 * Added the `hiddenpassword` field to the integration schema, allowing **validate** to run on integrations with username-only inputs.
-=======
-* Updated the logs shown during lint when running in docker.
->>>>>>> 13dd15aa
 
 ## 1.13.0
 * Added the pack version to the code files when calling **unify**. The same value is removed when calling **split**.
