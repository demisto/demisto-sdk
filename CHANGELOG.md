# Changelog
<<<<<<< HEAD
* Added the new **generate-yml-from-python** command.
=======

* The `demisto-sdk` pack will now be distributed via PyPi with a **wheel** file.
* Fixed a bug where any edited json file that contained a forward slash (`/`) escaped.
>>>>>>> a03ffff2
* Added a new validation to **validate** command to verify that the metadata *currentVersion* is
the same as the last release note version.
* Fixed an issue where *dockerimage* changes in Scripts weren't recognized by the **update-release-notes** command.
* Fixed an issue where **update-xsoar-config-file** did not properly insert the marketplace packs list to the file.
* Added the pack name to the known words by default when running the **doc-review** command.
* Added support for new XSIAM entities in **create-id-set** command.
* Added support for new XSIAM entities in **create-content-artifacts** command.
* Added support for Parsing/Modeling Rule content item in the **unify** command.
* Added the integration name, the commands name and the script name to the known words by default when running the **doc-review** command.
* Added an argument '-c' '--custom' to the **unify** command, if True will append to the unified yml name/display/id the custom label provided
* Added support for sub words suggestion in kebab-case sentences when running the **doc-review** command.

# 1.6.3
* **Breaking change**: Fixed a typo in the **validate** `--quiet-bc-validation` flag (was `--quite-bc-validation`). @upstart-swiss
* Dropped support for python 3.7: Demisto-SDK is now supported on Python 3.8 or newer.
* Added an argument to YAMLHandler, allowing to set a maximal width for YAML files. This fixes an issue where a wrong default was used.
* Added the detach mechanism to the **upload** command, If you set the --input-config-file flag, any files in the repo's SystemPacks folder will be detached.
* Added the reattach mechanism to the **upload** command, If you set the --input-config-file flag, any detached item in your XSOAR instance that isn't currently in the repo's SystemPacks folder will be re-attached.
* Fixed an issue in the **validate** command that did not work properly when using the *-g* flag.
* Enhanced the dependency message shown when running **lint**.
* Fixed an issue where **update-release-notes** didn't update the currentVersion in pack_metadata.
* Improved the logging in **test-content** for helping catch typos in external playbook configuration.

# 1.6.2
* Added dependency validation support for core marketplacev2 packs.
* Fixed an issue in **update-release-notes** where suggestion fix failed in validation.
* Fixed a bug where `.env` files didn't load. @nicolas-rdgs
* Fixed a bug where **validate** command failed when the *categories* field in the pack metadata was empty for non-integration packs.
* Added *system* and *item-type* arguments to the **download** command, used when downloading system items.
* Added a validation to **validate**, checking that each script, integration and playbook have a README file. This validation only runs when the command is called with either the `-i` or the `-g` flag.
* Fixed a regression issue with **doc-review**, where the `-g` flag did not work.
* Improved the detection of errors in **doc-review** command.
* The **validate** command now checks if a readme file is empty, only for packs that contain playbooks or were written by a partner.
* The **validate** command now makes sure common contextPath values (e.g. `DBotScore.Score`) have a non-empty description, and **format** populates them automatically.
* Fixed an issue where the **generate-outputs** command did not work properly when examples were provided.
* Fixed an issue in the **generate-outputs** command, where the outputs were not written to the specified output path.
* The **generate-outputs** command can now generate outputs from multiple calls to the same command (useful when different args provide different outputs).
* The **generate-outputs** command can now update a yaml file with new outputs, without deleting or overwriting existing ones.
* Fixed a bug where **doc-review** command failed on existing templates.
* Fixed a bug where **validate** command failed when the word demisto is in the repo README file.
* Added support for adding test-playbooks to the zip file result in *create-content-artifacts* command for marketplacev2.
* Fixed an issue in **find-dependencies** where using the argument *-o* without the argument *--all-packs-dependencies* did not print a proper warning.
* Added a **validate** check to prevent deletion of files whose deletion is not supported by the XSOAR marketplace.
* Removed the support in the *maintenance* option of the *-u* flag in the **update-release-notes** command.
* Added validation for forbidden words and phrases in the **doc-review** command.
* Added a retries mechanism to the **test-content** command to stabilize the build process.
* Added support for all `git` platforms to get remote files.
* Refactored the **format** command's effect on the *fromversion* field:
  - Fixed a bug where the *fromversion* field was removed when modifying a content item.
  - Updated the general default *fromversion* and the default *fromversion* of newly-introduced content items (e.g. `Lists`, `Jobs`).
  - Added an interactive mode functionality for all content types, to ask the user whether to set a default *fromversion*, if could not automatically determine its value. Use `-y` to assume 'yes' as an answer to all prompts and run non-interactively.

# 1.6.1
* Added the '--use-packs-known-words' argument to the **doc-review** command
* Added YAML_Loader to handle yaml files in a standard way across modules, replacing PYYAML.
* Fixed an issue when filtering items using the ID set in the **create-content-artifacts** command.
* Fixed an issue in the **generate-docs** command where tables were generated with an empty description column.
* Fixed an issue in the **split** command where splitting failed when using relative input/output paths.
* Added warning when inferred files are missing.
* Added to **validate** a validation for integration image dimensions, which should be 120x50px.
* Improved an error in the **validate** command to better differentiate between the case where a required fetch parameter is malformed or missing.

# 1.6.0
* Fixed an issue in the **create-id-set** command where similar items from different marketplaces were reported as duplicated.
* Fixed typo in demisto-sdk init
* Fixed an issue where the **lint** command did not handle all container exit codes.
* Add to **validate** a validation for pack name to make sure it is unchanged.
* Added a validation to the **validate** command that verifies that the version in the pack_metdata file is written in the correct format.
* Fixed an issue in the **format** command where missing *fromVersion* field in indicator fields caused an error.

# 1.5.9
* Added option to specify `External Playbook Configuration` to change inputs of Playbooks triggered as part of **test-content**
* Improved performance of the **lint** command.
* Improved performance of the **validate** command when checking README images.
* ***create-id-set*** command - the default value of the **marketplace** argument was changed from ‘xsoar’ to all packs existing in the content repository. When using the command, make sure to pass the relevant marketplace to use.

# 1.5.8
* Fixed an issue where the command **doc-review** along with the argument `--release-notes` failed on yml/json files with invalid schema.
* Fixed an issue where the **lint** command failed on packs using python 3.10

# 1.5.7
* Fixed an issue where reading remote yaml files failed.
* Fixed an issue in **validate** failed with no error message for lists (when no fromVersion field was found).
* Fixed an issue when running **validate** or **format** in a gitlab repository, and failing to determine its project id.
* Added an enhancement to **split**, handling an empty output argument.
* Added the ability to add classifiers and mappers to conf.json.
* Added the Alias field to the incident field schema.

# 1.5.6
* Added 'deprecated' release notes template.
* Fixed an issue where **run-test-playbook** command failed to get the task entries when the test playbook finished with errors.
* Fixed an issue in **validate** command when running with `no-conf-json` argument to ignore the `conf.json` file.
* Added error type text (`ERROR` or `WARNING`) to **validate** error prints.
* Fixed an issue where the **format** command on test playbook did not format the ID to be equal to the name of the test playbook.
* Enhanced the **update-release-notes** command to automatically commit release notes config file upon creation.
* The **validate** command will validate that an indicator field of type html has fromVersion of 6.1.0 and above.
* The **format** command will now add fromVersion 6.1.0 to indicator field of type html.
* Added support for beta integrations in the **format** command.
* Fixed an issue where the **postman-codegen** command failed when called with the `--config-out` flag.
* Removed the integration documentation from the detailed description while performing **split** command to the unified yml file.
* Removed the line which indicates the version of the product from the README.md file for new contributions.

# 1.5.5
* Fixed an issue in the **update-release-notes** command, which did not work when changes were made in multiple packs.
* Changed the **validate** command to fail on missing test-playbooks only if no unittests are found.
* Fixed `to_kebab_case`, it will now deal with strings that have hyphens, commas or periods in them, changing them to be hyphens in the new string.
* Fixed an issue in the **create-id-set** command, where the `source` value included the git token if it was specified in the remote url.
* Fixed an issue in the **merge-id-set** command, where merging fails because of duplicates but the packs are in the XSOAR repo but in different version control.
* Fixed missing `Lists` Content Item as valid `IDSetType`
* Added enhancement for **generate-docs**. It is possible to provide both file or a comma seperated list as `examples`. Also, it's possible to provide more than one example for a script or a command.
* Added feature in **format** to sync YML and JSON files to the `master` file structure.
* Added option to specify `Incident Type`, `Incoming Mapper` and `Classifier` when configuring instance in **test-content**
* added a new command **run-test-playbook** to run a test playbook in a given XSOAR instance.
* Fixed an issue in **format** when running on a modified YML, that the `id` value is not changed to its old `id` value.
* Enhancement for **split** command, replace `ApiModule` code block to `import` when splitting a YML.
* Fixed an issue where indicator types were missing from the pack's content, when uploading using **zip-packs**.
* The request data body format generated in the **postman-codegen** will use the python argument's name and not the raw data argument's name.
* Added the flag '--filter-by-id-set' to **create-content-artifacts** to create artifacts only for items in the given id_set.json.

# 1.5.4
* Fixed an issue with the **format** command when contributing via the UI
* The **format** command will now not remove the `defaultRows` key from incident, indicator and generic fields with `type: grid`.
* Fixed an issue with the **validate** command when a layoutscontainer did not have the `fromversion` field set.
* added a new command **update-xsoar-config-file** to handle your XSOAR Configuration File.
* Added `skipVerify` argument in **upload** command to skip pack signature verification.
* Fixed an issue when the **run** command  failed running when there’s more than one playground, by explicitly using the current user’s playground.
* Added support for Job content item in the **format**, **validate**, **upload**, **create-id-set**, **find-dependecies** and **create-content-artifacts** commands.
* Added a **source** field to the **id_set** entitles.
* Two entitles will not consider as duplicates if they share the same pack and the same source.
* Fixed a bug when duplicates were found in **find_dependencies**.
* Added function **get_current_repo** to `tools`.
* The **postman-codegen** will not have duplicates argument name. It will rename them to the minimum distinguished shared path for each of them.

# 1.5.3
* The **format** command will now set `unsearchable: True` for incident, indicator and generic fields.
* Fixed an issue where the **update-release-notes** command crashes with `--help` flag.
* Added validation to the **validate** command that verifies the `unsearchable` key in incident, indicator and generic fields is set to true.
* Removed a validation that DBotRole should be set for automation that requires elevated permissions to the `XSOAR-linter` in the **lint** command.
* Fixed an issue in **Validate** command where playbooks conditional tasks were mishandeled.
* Added a validation to prevent contributors from using the `fromlicense` key as a configuration parameter in an integration's YML
* Added a validation to ensure that the type for **API token** (and similar) parameters are configured correctly as a `credential` type in the integration configuration YML.
* Added an assertion that checks for duplicated requests' names when generating an integration from a postman collection.
* Added support for [.env files](https://pypi.org/project/python-dotenv/). You can now add a `.env` file to your repository with the logging information instead of setting a global environment variables.
* When running **lint** command with --keep-container flag, the docker images are committed.
* The **validate** command will not return missing test playbook error when given a script with dynamic-section tag.

# 1.5.2
* Added a validation to **update-release-notes** command to ensure that the `--version` flag argument is in the right format.
* added a new command **coverage-analyze** to generate and print coverage reports.
* Fixed an issue in **validate** in repositories which are not in GitHub or GitLab
* Added a validation that verifies that readme image absolute links do not contain the working branch name.
* Added support for List content item in the **format**, **validate**, **download**, **upload**, **create-id-set**, **find-dependecies** and **create-content-artifacts** commands.
* Added a validation to ensure reputation command's default argument is set as an array input.
* Added the `--fail-duplicates` flag for the **merge-id-set** command which will fail the command if duplicates are found.
* Added the `--fail-duplicates` flag for the **create-id-set** command which will fail the command if duplicates are found.

# 1.5.1
* Fixed an issue where **validate** command failed to recognized test playbooks for beta integrations as valid tests.
* Fixed an issue were the **validate** command was falsely recognizing image paths in readme files.
* Fixed an issue where the **upload** command error message upon upload failure pointed to wrong file rather than to the pack metadata.
* Added a validation that verifies that each script which appears in incident fields, layouts or layout containers exists in the id_set.json.
* Fixed an issue where the **postman code-gen** command generated double dots for context outputs when it was not needed.
* Fixed an issue where there **validate** command on release notes file crashed when author image was added or modified.
* Added input handling when running **find-dependencies**, replacing string manipulations.
* Fixed an issue where the **validate** command did not handle multiple playbooks with the same name in the id_set.
* Added support for GitLab repositories in **validate**

# 1.5.0
* Fixed an issue where **upload** command failed to upload packs not under content structure.
* Added support for **init** command to run from non-content repo.
* The **split-yml** has been renamed to **split** and now supports splitting Dashboards from unified Generic Modules.
* Fixed an issue where the skipped tests validation ran on the `ApiModules` pack in the **validate** command.
* The **init** command will now create the `Generic Object` entities directories.
* Fixed an issue where the **format** command failed to recognize changed files from git.
* Fixed an issue where the **json-to-outputs** command failed checking whether `0001-01-01T00:00:00` is of type `Date`
* Added to the **generate context** command to generate context paths for integrations from an example file.
* Fixed an issue where **validate** failed on release notes configuration files.
* Fixed an issue where the **validate** command failed on pack input if git detected changed files outside of `Packs` directory.
* Fixed an issue where **validate** command failed to recognize files inside validated pack when validation release notes, resulting in a false error message for missing entity in release note.
* Fixed an issue where the **download** command failed when downloading an invalid YML, instead of skipping it.

# 1.4.9
* Added validation that the support URL in partner contribution pack metadata does not lead to a GitHub repo.
* Enhanced ***generate-docs*** with default `additionalinformation` (description) for common parameters.
* Added to **validate** command a validation that a content item's id and name will not end with spaces.
* The **format** command will now remove trailing whitespaces from content items' id and name fields.
* Fixed an issue where **update-release-notes** could fail on files outside the user given pack.
* Fixed an issue where the **generate-test-playbook** command would not place the playbook in the proper folder.
* Added to **validate** command a validation that packs with `Iron Bank` uses the latest docker from Iron Bank.
* Added to **update-release-notes** command support for `Generic Object` entities.
* Fixed an issue where playbook `fromversion` mismatch validation failed even if `skipunavailable` was set to true.
* Added to the **create artifacts** command support for release notes configuration file.
* Added validation to **validate** for release notes config file.
* Added **isoversize** and **isautoswitchedtoquietmode** fields to the playbook schema.
* Added to the **update-release-notes** command `-bc` flag to generate template for breaking changes version.
* Fixed an issue where **validate** did not search description files correctly, leading to a wrong warning message.

# 1.4.8
* Fixed an issue where yml files with `!reference` failed to load properly.
* Fixed an issue when `View Integration Documentation` button was added twice during the download and re-upload.
* Fixed an issue when `(Partner Contribution)` was added twice to the display name during the download and re-upload.
* Added the following enhancements in the **generate-test-playbook** command:
    * Added the *--commands* argument to generate tasks for specific commands.
    * Added the *--examples* argument to get the command examples file path and generate tasks from the commands and arguments specified there.
    * Added the *--upload* flag to specify whether to upload the test playbook after the generation.
    * Fixed the output condition generation for outputs of type `Boolean`.

# 1.4.7
* Fixed an issue where an empty list for a command context didn't produce an indication other than an empty table.
* Fixed an issue where the **format** command has incorrectly recognized on which files to run when running using git.
* Fixed an issue where author image validations were not checked properly.
* Fixed an issue where new old-formatted scripts and integrations were not validated.
* Fixed an issue where the wording in the from version validation error for subplaybooks was incorrect.
* Fixed an issue where the **update-release-notes** command used the old docker image version instead of the new when detecting a docker change.
* Fixed an issue where the **generate-test-playbook** command used an incorrect argument name as default
* Fixed an issue where the **json-to-outputs** command used an incorrect argument name as default when using `-d`.
* Fixed an issue where validations failed while trying to validate non content files.
* Fixed an issue where README validations did not work post VS Code formatting.
* Fixed an issue where the description validations were inconsistent when running through an integration file or a description file.

# 1.4.6
* Fixed an issue where **validate** suggests, with no reason, running **format** on missing mandatory keys in yml file.
* Skipped existence of TestPlaybook check on community and contribution integrations.
* Fixed an issue where pre-commit didn't run on the demisto_sdk/commands folder.
* The **init** command will now change the script template name in the code to the given script name.
* Expanded the validations performed on beta integrations.
* Added support for PreProcessRules in the **format**, **validate**, **download**, and **create-content-artifacts** commands.
* Improved the error messages in **generate-docs**, if an example was not provided.
* Added to **validate** command a validation that a content entity or a pack name does not contain the words "partner" and "community".
* Fixed an issue where **update-release-notes** ignores *--text* flag while using *-f*
* Fixed the outputs validations in **validate** so enrichment commands will not be checked to have DBotScore outputs.
* Added a new validation to require the dockerimage key to exist in an integration and script yml files.
* Enhanced the **generate-test-playbook** command to use only integration tested on commands, rather than (possibly) other integrations implementing them.
* Expanded unify command to support GenericModules - Unifies a GenericModule object with its Dashboards.
* Added validators for generic objects:
  - Generic Field validator - verify that the 'fromVersion' field is above 6.5.0, 'group' field equals 4 and 'id' field starts with the prefix 'generic_'.
  - Generic Type validator - verify that the 'fromVersion' field is above 6.5.0
  - Generic Module validator - verify that the 'fromVersion' field is above 6.5.0
  - Generic Definition validator - verify that the 'fromVersion' field is above 6.5.0
 * Expanded Format command to support Generic Objects - Fixes generic objects according to their validations.
* Fixed an issue where the **update-release-notes** command did not handle ApiModules properly.
* Added option to enter a dictionary or json of format `[{field_name:description}]` in the **json-to-outputs** command,
  with the `-d` flag.
* Improved the outputs for the **format** command.
* Fixed an issue where the validations performed after the **format** command were inconsistent with **validate**.
* Added to the **validate** command a validation for the author image.
* Updated the **create-content-artifacts** command to support generic modules, definitions, fields and types.
* Added an option to ignore errors for file paths and not only file name in .pack-ignore file.

# 1.4.5
* Enhanced the **postman-codegen** command to name all generated arguments with lower case.
* Fixed an issue where the **find-dependencies** command miscalculated the dependencies for playbooks that use generic commands.
* Fixed an issue where the **validate** command failed in external repositories in case the DEMISTO_SDK_GITHUB_TOKEN was not set.
* Fixed an issue where **openapi-codegen** corrupted the swagger file by overwriting configuration to swagger file.
* Updated the **upload** command to support uploading zipped packs to the marketplace.
* Added to the **postman-codegen** command support of path variables.
* Fixed an issue where **openapi-codegen** entered into an infinite loop on circular references in the swagger file.
* The **format** command will now set `fromVersion: 6.2.0` for widgets with 'metrics' data type.
* Updated the **find-dependencies** command to support generic modules, definitions, fields and types.
* Fixed an issue where **openapi-codegen** tried to extract reference example outputs, leading to an exception.
* Added an option to ignore secrets automatically when using the **init** command to create a pack.
* Added a tool that gives the ability to temporarily suppress console output.

# 1.4.4
* When formatting incident types with Auto-Extract rules and without mode field, the **format** command will now add the user selected mode.
* Added new validation that DBotRole is set for scripts that requires elevated permissions to the `XSOAR-linter` in the **lint** command.
* Added url escaping to markdown human readable section in generate docs to avoid autolinking.
* Added a validation that mapper's id and name are matching. Updated the format of mapper to include update_id too.
* Added a validation to ensure that image paths in the README files are valid.
* Fixed **find_type** function to correctly find test files, such as, test script and test playbook.
* Added scheme validations for the new Generic Object Types, Fields, and Modules.
* Renamed the flag *--input-old-version* to *--old-version* in the **generate-docs** command.
* Refactored the **update-release-notes** command:
  - Replaced the *--all* flag with *--use-git* or *-g*.
  - Added the *--force* flag to update the pack release notes without changes in the pack.
  - The **update-release-notes** command will now update all dependent integrations on ApiModule change, even if not specified.
  - If more than one pack has changed, the full list of updated packs will be printed at the end of **update-release-notes** command execution.
  - Fixed an issue where the **update-release-notes** command did not add docker image release notes entry for release notes file if a script was changed.
  - Fixed an issue where the **update-release-notes** command did not detect changed files that had the same name.
  - Fixed an issue in the **update-release-notes** command where the version support of JSON files was mishandled.
* Fixed an issue where **format** did not skip files in test and documentation directories.
* Updated the **create-id-set** command to support generic modules, definitions, fields and types.
* Changed the **convert** command to generate old layout fromversion to 5.0.0 instead of 4.1.0
* Enhanced the command **postman-codegen** with type hints for templates.

# 1.4.3
* Fixed an issue where **json-to-outputs** command returned an incorrect output when json is a list.
* Fixed an issue where if a pack README.md did not exist it could cause an error in the validation process.
* Fixed an issue where the *--name* was incorrectly required in the **init** command.
* Adding the option to run **validate** on a specific path while using git (*-i* & *-g*).
* The **format** command will now change UUIDs in .yml and .json files to their respective content entity name.
* Added a playbook validation to check if a task sub playbook exists in the id set in the **validate** command.
* Added the option to add new tags/usecases to the approved list and to the pack metadata on the same pull request.
* Fixed an issue in **test_content** where when different servers ran tests for the same integration, the server URL parameters were not set correctly.
* Added a validation in the **validate** command to ensure that the ***endpoint*** command is configured correctly in yml file.
* Added a warning when pack_metadata's description field is longer than 130 characters.
* Fixed an issue where a redundant print occurred on release notes validation.
* Added new validation in the **validate** command to ensure that the minimal fromVersion in a widget of type metrics will be 6.2.0.
* Added the *--release-notes* flag to demisto-sdk to get the current version release notes entries.

# 1.4.2
* Added to `pylint` summary an indication if a test was skipped.
* Added to the **init** command the option to specify fromversion.
* Fixed an issue where running **init** command without filling the metadata file.
* Added the *--docker-timeout* flag in the **lint** command to control the request timeout for the Docker client.
* Fixed an issue where **update-release-notes** command added only one docker image release notes entry for release notes file, and not for every entity whom docker image was updated.
* Added a validation to ensure that incident/indicator fields names starts with their pack name in the **validate** command. (Checked only for new files and only when using git *-g*)
* Updated the **find-dependencies** command to return the 'dependencies' according the layout type ('incident', 'indicator').
* Enhanced the "vX" display name validation for scripts and integrations in the **validate** command to check for every versioned script or integration, and not only v2.
* Added the *--fail-duplicates* flag for the **create-id-set** command which will fail the command if duplicates are found.
* Added to the **generate-docs** command automatic addition to git when a new readme file is created.

# 1.4.1
* When in private repo without `DEMSITO_SDK_GITHUB_TOKEN` configured, get_remote_file will take files from the local origin/master.
* Enhanced the **unify** command when giving input of a file and not a directory return a clear error message.
* Added a validation to ensure integrations are not skipped and at least one test playbook is not skipped for each integration or script.
* Added to the Content Tests support for `context_print_dt`, which queries the incident context and prints the result as a json.
* Added new validation for the `xsoar_config.json` file in the **validate** command.
* Added a version differences section to readme in **generate-docs** command.
* Added the *--docs-format* flag in the **integration-diff** command to get the output in README format.
* Added the *--input-old-version* and *--skip-breaking-changes* flags in the **generate-docs** command to get the details for the breaking section and to skip the breaking changes section.

# 1.4.0
* Enable passing a comma-separated list of paths for the `--input` option of the **lint** command.
* Added new validation of unimplemented test-module command in the code to the `XSOAR-linter` in the **lint** command.
* Fixed the **generate-docs** to handle integration authentication parameter.
* Added a validation to ensure that description and README do not contain the word 'Demisto'.
* Improved the deprecated message validation required from playbooks and scripts.
* Added the `--quite-bc-validation` flag for the **validate** command to run the backwards compatibility validation in quite mode (errors is treated like warnings).
* Fixed the **update release notes** command to display a name for old layouts.
* Added the ability to append to the pack README credit to contributors.
* Added identification for parameter differences in **integration-diff** command.
* Fixed **format** to use git as a default value.
* Updated the **upload** command to support reports.
* Fixed an issue where **generate-docs** command was displaying 'None' when credentials parameter display field configured was not configured.
* Fixed an issue where **download** did not return exit code 1 on failure.
* Updated the validation that incident fields' names do not contain the word incident will aplly to core packs only.
* Added a playbook validation to verify all conditional tasks have an 'else' path in **validate** command.
* Renamed the GitHub authentication token environment variable `GITHUB_TOKEN` to `DEMITO_SDK_GITHUB_TOKEN`.
* Added to the **update-release-notes** command automatic addition to git when new release notes file is created.
* Added validation to ensure that integrations, scripts, and playbooks do not contain the entity type in their names.
* Added the **convert** command to convert entities between XSOAR versions.
* Added the *--deprecate* flag in **format** command to deprecate integrations, scripts, and playbooks.
* Fixed an issue where ignoring errors did not work when running the **validate** command on specific files (-i).

# 1.3.9
* Added a validation verifying that the pack's README.md file is not equal to pack description.
* Fixed an issue where the **Assume yes** flag did not work properly for some entities in the **format** command.
* Improved the error messages for separators in folder and file names in the **validate** command.
* Removed the **DISABLE_SDK_VERSION_CHECK** environment variable. To disable new version checks, use the **DEMISTO_SDK_SKIP_VERSION_CHECK** envirnoment variable.
* Fixed an issue where the demisto-sdk version check failed due to a rate limit.
* Fixed an issue with playbooks scheme validation.

# 1.3.8
* Updated the **secrets** command to work on forked branches.

# 1.3.7
* Added a validation to ensure correct image and description file names.
* Fixed an issue where the **validate** command failed when 'display' field in credentials param in yml is empty but 'displaypassword' was provided.
* Added the **integration-diff** command to check differences between two versions of an integration and to return a report of missing and changed elements in the new version.
* Added a validation verifying that the pack's README.md file is not missing or empty for partner packs or packs contains use cases.
* Added a validation to ensure that the integration and script folder and file names will not contain separators (`_`, `-`, ` `).
* When formatting new pack, the **format** command will set the *fromversion* key to 5.5.0 in the new files without fromversion.

# 1.3.6
* Added a validation that core packs are not dependent on non-core packs.
* Added a validation that a pack name follows XSOAR standards.
* Fixed an issue where in some cases the `get_remote_file` function failed due to an invalid path.
* Fixed an issue where running **update-release-notes** with updated integration logo, did not detect any file changes.
* Fixed an issue where the **create-id-set** command did not identify unified integrations correctly.
* Fixed an issue where the `CommonTypes` pack was not identified as a dependency for all feed integrations.
* Added support for running SDK commands in private repositories.
* Fixed an issue where running the **init** command did not set the correct category field in an integration .yml file for a newly created pack.
* When formatting new contributed pack, the **format** command will set the *fromversion* key to 6.0.0 in the relevant files.
* If the environment variable "DISABLE_SDK_VERSION_CHECK" is define, the demisto-sdk will no longer check for newer version when running a command.
* Added the `--use-pack-metadata` flag for the **find-dependencies** command to update the calculated dependencies using the the packs metadata files.
* Fixed an issue where **validate** failed on scripts in case the `outputs` field was set to `None`.
* Fixed an issue where **validate** was failing on editing existing release notes.
* Added a validation for README files verifying that the file doesn't contain template text copied from HelloWorld or HelloWorldPremium README.

# 1.3.5
* Added a validation that layoutscontainer's id and name are matching. Updated the format of layoutcontainer to include update_id too.
* Added a validation that commands' names and arguments in core packs, or scripts' arguments do not contain the word incident.
* Fixed issue where running the **generate-docs** command with -c flag ran all the commands and not just the commands specified by the flag.
* Fixed the error message of the **validate** command to not always suggest adding the *description* field.
* Fixed an issue where running **format** on feed integration generated invalid parameter structure.
* Fixed an issue where the **generate-docs** command did not add all the used scripts in a playbook to the README file.
* Fixed an issue where contrib/partner details might be added twice to the same file, when using unify and create-content-artifacts commands
* Fixed issue where running **validate** command on image-related integration did not return the correct outputs to json file.
* When formatting playbooks, the **format** command will now remove empty fields from SetIncident, SetIndicator, CreateNewIncident, CreateNewIndicator script arguments.
* Added an option to fill in the developer email when running the **init** command.

# 1.3.4
* Updated the **validate** command to check that the 'additionalinfo' field only contains the expected value for feed required parameters and not equal to it.
* Added a validation that community/partner details are not in the detailed description file.
* Added a validation that the Use Case tag in pack_metadata file is only used when the pack contains at least one PB, Incident Type or Layout.
* Added a validation that makes sure outputs in integrations are matching the README file when only README has changed.
* Added the *hidden* field to the integration schema.
* Fixed an issue where running **format** on a playbook whose `name` does not equal its `id` would cause other playbooks who use that playbook as a sub-playbook to fail.
* Added support for local custom command configuration file `.demisto-sdk-conf`.
* Updated the **format** command to include an update to the description file of an integration, to remove community/partner details.

# 1.3.3
* Fixed an issue where **lint** failed where *.Dockerfile* exists prior running the lint command.
* Added FeedHelloWorld template option for *--template* flag in **demisto-sdk init** command.
* Fixed issue where **update-release-notes** deleted release note file if command was called more than once.
* Fixed issue where **update-release-notes** added docker image release notes every time the command was called.
* Fixed an issue where running **update-release-notes** on a pack with newly created integration, had also added a docker image entry in the release notes.
* Fixed an issue where `XSOAR-linter` did not find *NotImplementedError* in main.
* Added validation for README files verifying their length (over 30 chars).
* When using *-g* flag in the **validate** command it will now ignore untracked files by default.
* Added the *--include-untracked* flag to the **validate** command to include files which are untracked by git in the validation process.
* Improved the `pykwalify` error outputs in the **validate** command.
* Added the *--print-pykwalify* flag to the **validate** command to print the unchanged output from `pykwalify`.

# 1.3.2
* Updated the format of the outputs when using the *--json-file* flag to create a JSON file output for the **validate** and **lint** commands.
* Added the **doc-review** command to check spelling in .md and .yml files as well as a basic release notes review.
* Added a validation that a pack's display name does not already exist in content repository.
* Fixed an issue where the **validate** command failed to detect duplicate params in an integration.
* Fixed an issue where the **validate** command failed to detect duplicate arguments in a command in an integration.

# 1.3.1
* Fixed an issue where the **validate** command failed to validate the release notes of beta integrations.
* Updated the **upload** command to support indicator fields.
* The **validate** and **update-release-notes** commands will now check changed files against `demisto/master` if it is configured locally.
* Fixed an issue where **validate** would incorrectly identify files as renamed.
* Added a validation that integration properties (such as feed, mappers, mirroring, etc) are not removed.
* Fixed an issue where **validate** failed when comparing branch against commit hash.
* Added the *--no-pipenv* flag to the **split-yml** command.
* Added a validation that incident fields and incident types are not removed from mappers.
* Fixed an issue where the *c
reate-id-set* flag in the *validate* command did not work while not using git.
* Added the *hiddenusername* field to the integration schema.
* Added a validation that images that are not integration images, do not ask for a new version or RN

# 1.3.0
* Do not collect optional dependencies on indicator types reputation commands.
* Fixed an issue where downloading indicator layoutscontainer objects failed.
* Added a validation that makes sure outputs in integrations are matching the README file.
* Fixed an issue where the *create-id-set* flag in the **validate** command did not work.
* Added a warning in case no id_set file is found when running the **validate** command.
* Fixed an issue where changed files were not recognised correctly on forked branches in the **validate** and the **update-release-notes** commands.
* Fixed an issue when files were classified incorrectly when running *update-release-notes*.
* Added a validation that integration and script file paths are compatible with our convention.
* Fixed an issue where id_set.json file was re created whenever running the generate-docs command.
* added the *--json-file* flag to create a JSON file output for the **validate** and **lint** commands.

# 1.2.19
* Fixed an issue where merge id_set was not updated to work with the new entity of Packs.
* Added a validation that the playbook's version matches the version of its sub-playbooks, scripts, and integrations.

# 1.2.18
* Changed the *skip-id-set-creation* flag to *create-id-set* in the **validate** command. Its default value will be False.
* Added support for the 'cve' reputation command in default arg validation.
* Filter out generic and reputation command from scripts and playbooks dependencies calculation.
* Added support for the incident fields in outgoing mappers in the ID set.
* Added a validation that the taskid field and the id field under the task field are both from uuid format and contain the same value.
* Updated the **format** command to generate uuid value for the taskid field and for the id under the task field in case they hold an invalid values.
* Exclude changes from doc_files directory on validation.
* Added a validation that an integration command has at most one default argument.
* Fixing an issue where pack metadata version bump was not enforced when modifying an old format (unified) file.
* Added validation that integration parameter's display names are capitalized and spaced using whitespaces and not underscores.
* Fixed an issue where beta integrations where not running deprecation validations.
* Allowed adding additional information to the deprecated description.
* Fixing an issue when escaping less and greater signs in integration params did not work as expected.

# 1.2.17
* Added a validation that the classifier of an integration exists.
* Added a validation that the mapper of an integration exists.
* Added a validation that the incident types of a classifier exist.
* Added a validation that the incident types of a mapper exist.
* Added support for *text* argument when running **demisto-sdk update-release-notes** on the ApiModules pack.
* Added a validation for the minimal version of an indicator field of type grid.
* Added new validation for incident and indicator fields in classifiers mappers and layouts exist in the content.
* Added cache for get_remote_file to reducing failures from accessing the remote repo.
* Fixed an issue in the **format** command where `_dev` or `_copy` suffixes weren't removed from the `id` of the given playbooks.
* Playbook dependencies from incident and indicator fields are now marked as optional.
* Mappers dependencies from incident types and incident fields are now marked as optional.
* Classifier dependencies from incident types are now marked as optional.
* Updated **demisto-sdk init** command to no longer create `created` field in pack_metadata file
* Updated **generate-docs** command to take the parameters names in setup section from display field and to use additionalinfo field when exist.
* Using the *verbose* argument in the **find-dependencies** command will now log to the console.
* Improved the deprecated message validation required from integrations.
* Fixed an issue in the **generate-docs** command where **Context Example** section was created when it was empty.

# 1.2.16
* Added allowed ignore errors to the *IDSetValidator*.
* Fixed an issue where an irrelevant id_set validation ran in the **validate** command when using the *--id-set* flag.
* Fixed an issue were **generate-docs** command has failed if a command did not exist in commands permissions file.
* Improved a **validate** command message for missing release notes of api module dependencies.

# 1.2.15
* Added the *ID101* to the allowed ignored errors.

# 1.2.14
* SDK repository is now mypy check_untyped_defs complaint.
* The lint command will now ignore the unsubscriptable-object (E1136) pylint error in dockers based on python 3.9 - this will be removed once a new pylint version is released.
* Added an option for **format** to run on a whole pack.
* Added new validation of unimplemented commands from yml in the code to `XSOAR-linter`.
* Fixed an issue where Auto-Extract fields were only checked for newly added incident types in the **validate** command.
* Added a new warning validation of direct access to args/params dicts to `XSOAR-linter`.

# 1.2.13
* Added new validation of indicators usage in CommandResults to `XSOAR-linter`.
* Running **demisto-sdk lint** will automatically run on changed files (same behavior as the -g flag).
* Removed supported version message from the documentation when running **generate_docs**.
* Added a print to indicate backwards compatibility is being checked in **validate** command.
* Added a percent print when running the **validate** command with the *-a* flag.
* Fixed a regression in the **upload** command where it was ignoring `DEMISTO_VERIFY_SSL` env var.
* Fixed an issue where the **upload** command would fail to upload beta integrations.
* Fixed an issue where the **validate** command did not create the *id_set.json* file when running with *-a* flag.
* Added price change validation in the **validate** command.
* Added validations that checks in read-me for empty sections or leftovers from the auto generated read-me that should be changed.
* Added new code validation for *NotImplementedError* to raise a warning in `XSOAR-linter`.
* Added validation for support types in the pack metadata file.
* Added support for *--template* flag in **demisto-sdk init** command.
* Fixed an issue with running **validate** on master branch where the changed files weren't compared to previous commit when using the *-g* flag.
* Fixed an issue where the `XSOAR-linter` ran *NotImplementedError* validation on scripts.
* Added support for Auto-Extract feature validation in incident types in the **validate** command.
* Fixed an issue in the **lint** command where the *-i* flag was ignored.
* Improved **merge-id-sets** command to support merge between two ID sets that contain the same pack.
* Fixed an issue in the **lint** command where flake8 ran twice.

# 1.2.12
* Bandit now reports also on medium severity issues.
* Fixed an issue with support for Docker Desktop on Mac version 2.5.0+.
* Added support for vulture and mypy linting when running without docker.
* Added support for *prev-ver* flag in **update-release-notes** command.
* Improved retry support when building docker images for linting.
* Added the option to create an ID set on a specific pack in **create-id-set** command.
* Added the *--skip-id-set-creation* flag to **validate** command in order to add the capability to run validate command without creating id_set validation.
* Fixed an issue where **validate** command checked docker image tag on ApiModules pack.
* Fixed an issue where **find-dependencies** did not calculate dashboards and reports dependencies.
* Added supported version message to the documentation and release notes files when running **generate_docs** and **update-release-notes** commands respectively.
* Added new code validations for *NotImplementedError* exception raise to `XSOAR-linter`.
* Command create-content-artifacts additional support for **Author_image.png** object.
* Fixed an issue where schemas were not enforced for incident fields, indicator fields and old layouts in the validate command.
* Added support for **update-release-notes** command to update release notes according to master branch.

# 1.2.11
* Fixed an issue where the ***generate-docs*** command reset the enumeration of line numbering after an MD table.
* Updated the **upload** command to support mappers.
* Fixed an issue where exceptions were no printed in the **format** while the *--verbose* flag is set.
* Fixed an issue where *--assume-yes* flag did not work in the **format** command when running on a playbook without a `fromversion` field.
* Fixed an issue where the **format** command would fail in case `conf.json` file was not found instead of skipping the update.
* Fixed an issue where integration with v2 were recognised by the `name` field instead of the `display` field in the **validate** command.
* Added a playbook validation to check if a task script exists in the id set in the **validate** command.
* Added new integration category `File Integrity Management` in the **validate** command.

# 1.2.10
* Added validation for approved content pack use-cases and tags.
* Added new code validations for *CommonServerPython* import to `XSOAR-linter`.
* Added *default value* and *predefined values* to argument description in **generate-docs** command.
* Added a new validation that checks if *get-mapping-fields* command exists if the integration schema has *{ismappable: true}* in **validate** command.
* Fixed an issue where the *--staged* flag recognised added files as modified in the **validate** command.
* Fixed an issue where a backwards compatibility warning was raised for all added files in the **validate** command.
* Fixed an issue where **validate** command failed when no tests were given for a partner supported pack.
* Updated the **download** command to support mappers.
* Fixed an issue where the ***format*** command added a duplicate parameter.
* For partner supported content packs, added support for a list of emails.
* Removed validation of README files from the ***validate*** command.
* Fixed an issue where the ***validate*** command required release notes for ApiModules pack.

# 1.2.9
* Fixed an issue in the **openapi_codegen** command where it created duplicate functions name from the swagger file.
* Fixed an issue in the **update-release-notes** command where the *update type* argument was not verified.
* Fixed an issue in the **validate** command where no error was raised in case a non-existing docker image was presented.
* Fixed an issue in the **format** command where format failed when trying to update invalid Docker image.
* The **format** command will now preserve the **isArray** argument in integration's reputation commands and will show a warning if it set to **false**.
* Fixed an issue in the **lint** command where *finally* clause was not supported in main function.
* Fixed an issue in the **validate** command where changing any entity ID was not validated.
* Fixed an issue in the **validate** command where *--staged* flag did not bring only changed files.
* Fixed the **update-release-notes** command to ignore changes in the metadata file.
* Fixed the **validate** command to ignore metadata changes when checking if a version bump is needed.


# 1.2.8
* Added a new validation that checks in playbooks for the usage of `DeleteContext` in **validate** command.
* Fixed an issue in the **upload** command where it would try to upload content entities with unsupported versions.
* Added a new validation that checks in playbooks for the usage of specific instance in **validate** command.
* Added the **--staged** flag to **validate** command to run on staged files only.


# 1.2.7
* Changed input parameters in **find-dependencies** command.
   - Use ***-i, --input*** instead of ***-p, --path***.
   - Use ***-idp, --id-set-path*** instead of ***-i, --id-set-path***.
* Fixed an issue in the **unify** command where it crashed on an integration without an image file.
* Fixed an issue in the **format** command where unnecessary files were not skipped.
* Fixed an issue in the **update-release-notes** command where the *text* argument was not respected in all cases.
* Fixed an issue in the **validate** command where a warning about detailed description was given for unified or deprecated integrations.
* Improved the error returned by the **validate** command when running on files using the old format.

# 1.2.6
* No longer require setting `DEMISTO_README_VALIDATION` env var to enable README mdx validation. Validation will now run automatically if all necessary node modules are available.
* Fixed an issue in the **validate** command where the `--skip-pack-dependencies` would not skip id-set creation.
* Fixed an issue in the **validate** command where validation would fail if supplied an integration with an empty `commands` key.
* Fixed an issue in the **validate** command where validation would fail due to a required version bump for packs which are not versioned.
* Will use env var `DEMISTO_VERIFY_SSL` to determine if to use a secure connection for commands interacting with the Server when `--insecure` is not passed. If working with a local Server without a trusted certificate, you can set env var `DEMISTO_VERIFY_SSL=no` to avoid using `--insecure` on each command.
* Unifier now adds a link to the integration documentation to the integration detailed description.
* Fixed an issue in the **secrets** command where ignored secrets were not skipped.

# 1.2.5
* Added support for special fields: *defaultclassifier*, *defaultmapperin*, *defaultmapperout* in **download** command.
* Added -y option **format** command to assume "yes" as answer to all prompts and run non-interactively
* Speed up improvements for `validate` of README files.
* Updated the **format** command to adhere to the defined content schema and sub-schemas, aligning its behavior with the **validate** command.
* Added support for canvasContextConnections files in **format** command.

# 1.2.4
* Updated detailed description for community integrations.

# 1.2.3
* Fixed an issue where running **validate** failed on playbook with task that adds tags to the evidence data.
* Added the *displaypassword* field to the integration schema.
* Added new code validations to `XSOAR-linter`.
    * As warnings messages:
        * `demisto.params()` should be used only inside main function.
        * `demisto.args()` should be used only inside main function.
        * Functions args should have type annotations.
* Added `fromversion` field validation to test playbooks and scripts in **validate** command.

# 1.2.2
* Add support for warning msgs in the report and summary to **lint** command.
* Fixed an issue where **json-to-outputs** determined bool values as int.
* Fixed an issue where **update-release-notes** was crushing on `--all` flag.
* Fixed an issue where running **validate**, **update-release-notes** outside of content repo crushed without a meaningful error message.
* Added support for layoutscontainer in **init** contribution flow.
* Added a validation for tlp_color param in feeds in **validate** command.
* Added a validation for removal of integration parameters in **validate** command.
* Fixed an issue where **update-release-notes** was failing with a wrong error message when no pack or input was given.
* Improved formatting output of the **generate-docs** command.
* Add support for env variable *DEMISTO_SDK_ID_SET_REFRESH_INTERVAL*. Set this env variable to the refresh interval in minutes. The id set will be regenerated only if the refresh interval has passed since the last generation. Useful when generating Script documentation, to avoid re-generating the id_set every run.
* Added new code validations to `XSOAR-linter`.
    * As error messages:
        * Longer than 10 seconds sleep statements for non long running integrations.
        * exit() usage.
        * quit() usage.
    * As warnings messages:
        * `demisto.log` should not be used.
        * main function existence.
        * `demito.results` should not be used.
        * `return_output` should not be used.
        * try-except statement in main function.
        * `return_error` usage in main function.
        * only once `return_error` usage.
* Fixed an issue where **lint** command printed logs twice.
* Fixed an issue where *suffix* did not work as expected in the **create-content-artifacts** command.
* Added support for *prev-ver* flag in **lint** and **secrets** commands.
* Added support for *text* flag to **update-release-notes** command to add the same text to all release notes.
* Fixed an issue where **validate** did not recognize added files if they were modified locally.
* Added a validation that checks the `fromversion` field exists and is set to 5.0.0 or above when working or comparing to a non-feature branch in **validate** command.
* Added a validation that checks the certification field in the pack_metadata file is valid in **validate** command.
* The **update-release-notes** command will now automatically add docker image update to the release notes.

# 1.2.1
* Added an additional linter `XSOAR-linter` to the **lint** command which custom validates py files. currently checks for:
    * `Sys.exit` usages with non zero value.
    * Any `Print` usages.
* Fixed an issue where renamed files were failing on *validate*.
* Fixed an issue where single changed files did not required release notes update.
* Fixed an issue where doc_images required release-notes and validations.
* Added handling of dependent packs when running **update-release-notes** on changed *APIModules*.
    * Added new argument *--id-set-path* for id_set.json path.
    * When changes to *APIModule* is detected and an id_set.json is available - the command will update the dependent pack as well.
* Added handling of dependent packs when running **validate** on changed *APIModules*.
    * Added new argument *--id-set-path* for id_set.json path.
    * When changes to *APIModule* is detected and an id_set.json is available - the command will validate that the dependent pack has release notes as well.
* Fixed an issue where the find_type function didn't recognize file types correctly.
* Fixed an issue where **update-release-notes** command did not work properly on Windows.
* Added support for indicator fields in **update-release-notes** command.
* Fixed an issue where files in test dirs where being validated.


# 1.2.0
* Fixed an issue where **format** did not update the test playbook from its pack.
* Fixed an issue where **validate** validated non integration images.
* Fixed an issue where **update-release-notes** did not identified old yml integrations and scripts.
* Added revision templates to the **update-release-notes** command.
* Fixed an issue where **update-release-notes** crashed when a file was renamed.
* Fixed an issue where **validate** failed on deleted files.
* Fixed an issue where **validate** validated all images instead of packs only.
* Fixed an issue where a warning was not printed in the **format** in case a non-supported file type is inputted.
* Fixed an issue where **validate** did not fail if no release notes were added when adding files to existing packs.
* Added handling of incorrect layout paths via the **format** command.
* Refactor **create-content-artifacts** command - Efficient artifacts creation and better logging.
* Fixed an issue where image and description files were not handled correctly by **validate** and **update-release-notes** commands.
* Fixed an issue where the **format** command didn't remove all extra fields in a file.
* Added an error in case an invalid id_set.json file is found while running the **validate** command.
* Added fetch params checks to the **validate** command.

# 1.1.11
* Added line number to secrets' path in **secrets** command report.
* Fixed an issue where **init** a community pack did not present the valid support URL.
* Fixed an issue where **init** offered a non relevant pack support type.
* Fixed an issue where **lint** did not pull docker images for powershell.
* Fixed an issue where **find-dependencies** did not find all the script dependencies.
* Fixed an issue where **find-dependencies** did not collect indicator fields as dependencies for playbooks.
* Updated the **validate** and the **secrets** commands to be less dependent on regex.
* Fixed an issue where **lint** did not run on circle when docker did not return ping.
* Updated the missing release notes error message (RN106) in the **Validate** command.
* Fixed an issue where **Validate** would return missing release notes when two packs with the same substring existed in the modified files.
* Fixed an issue where **update-release-notes** would add duplicate release notes when two packs with the same substring existed in the modified files.
* Fixed an issue where **update-release-notes** would fail to bump new versions if the feature branch was out of sync with the master branch.
* Fixed an issue where a non-descriptive error would be returned when giving the **update-release-notes** command a pack which can not be found.
* Added dependencies check for *widgets* in **find-dependencies** command.
* Added a `update-docker` flag to **format** command.
* Added a `json-to-outputs` flag to the **run** command.
* Added a verbose (`-v`) flag to **format** command.
* Fixed an issue where **download** added the prefix "playbook-" to the name of playbooks.

# 1.1.10
* Updated the **init** command. Relevant only when passing the *--contribution* argument.
   * Added the *--author* option.
   * The *support* field of the pack's metadata is set to *community*.
* Added a proper error message in the **Validate** command upon a missing description in the root of the yml.
* **Format** now works with a relative path.
* **Validate** now fails when all release notes have been excluded.
* Fixed issue where correct error message would not propagate for invalid images.
* Added the *--skip-pack-dependencies* flag to **validate** command to skip pack dependencies validation. Relevant when using the *-g* flag.
* Fixed an issue where **Validate** and **Format** commands failed integrations with `defaultvalue` field in fetch incidents related parameters.
* Fixed an issue in the **Validate** command in which unified YAML files were not ignored.
* Fixed an issue in **generate-docs** where scripts and playbooks inputs and outputs were not parsed correctly.
* Fixed an issue in the **openapi-codegen** command where missing reference fields in the swagger JSON caused errors.
* Fixed an issue in the **openapi-codegen** command where empty objects in the swagger JSON paths caused errors.
* **update-release-notes** command now accept path of the pack instead of pack name.
* Fixed an issue where **generate-docs** was inserting unnecessary escape characters.
* Fixed an issue in the **update-release-notes** command where changes to the pack_metadata were not detected.
* Fixed an issue where **validate** did not check for missing release notes in old format files.

# 1.1.9
* Fixed an issue where **update-release-notes** command failed on invalid file types.

# 1.1.8
* Fixed a regression where **upload** command failed on test playbooks.
* Added new *githubUser* field in pack metadata init command.
* Support beta integration in the commands **split-yml, extract-code, generate-test-playbook and generate-docs.**
* Fixed an issue where **find-dependencies** ignored *toversion* field in content items.
* Added support for *layoutscontainer*, *classifier_5_9_9*, *mapper*, *report*, and *widget* in the **Format** command.
* Fixed an issue where **Format** will set the `ID` field to be equal to the `name` field in modified playbooks.
* Fixed an issue where **Format** did not work for test playbooks.
* Improved **update-release-notes** command:
    * Write content description to release notes for new items.
    * Update format for file types without description: Connections, Incident Types, Indicator Types, Layouts, Incident Fields.
* Added a validation for feedTags param in feeds in **validate** command.
* Fixed readme validation issue in community support packs.
* Added the **openapi-codegen** command to generate integrations from OpenAPI specification files.
* Fixed an issue were release notes validations returned wrong results for *CommonScripts* pack.
* Added validation for image links in README files in **validate** command.
* Added a validation for default value of fetch param in feeds in **validate** command.
* Fixed an issue where the **Init** command failed on scripts.

# 1.1.7
* Fixed an issue where running the **format** command on feed integrations removed the `defaultvalue` fields.
* Playbook branch marked with *skipunavailable* is now set as an optional dependency in the **find-dependencies** command.
* The **feedReputation** parameter can now be hidden in a feed integration.
* Fixed an issue where running the **unify** command on JS package failed.
* Added the *--no-update* flag to the **find-dependencies** command.
* Added the following validations in **validate** command:
   * Validating that a pack does not depend on NonSupported / Deprecated packs.

# 1.1.6
* Added the *--description* option to the **init** command.
* Added the *--contribution* option to the **init** command which converts a contribution zip to proper pack format.
* Improved **validate** command performance time and outputs.
* Added the flag *--no-docker-checks* to **validate** command to skip docker checks.
* Added the flag *--print-ignored-files* to **validate** command to print ignored files report when the command is done.
* Added the following validations in **validate** command:
   * Validating that existing release notes are not modified.
   * Validating release notes are not added to new packs.
   * Validating that the "currentVersion" field was raised in the pack_metadata for modified packs.
   * Validating that the timestamp in the "created" field in the pack_metadata is in ISO format.
* Running `demisto-sdk validate` will run the **validate** command using git and only on committed files (same as using *-g --post-commit*).
* Fixed an issue where release notes were not checked correctly in **validate** command.
* Fixed an issue in the **create-id-set** command where optional playbook tasks were not taken into consideration.
* Added a prompt to the `demisto-sdk update-release-notes` command to prompt users to commit changes before running the release notes command.
* Added support to `layoutscontainer` in **validate** command.

# 1.1.5
* Fixed an issue in **find-dependencies** command.
* **lint** command now verifies flake8 on CommonServerPython script.

# 1.1.4
* Fixed an issue with the default output file name of the **unify** command when using "." as an output path.
* **Unify** command now adds contributor details to the display name and description.
* **Format** command now adds *isFetch* and *incidenttype* fields to integration yml.
* Removed the *feedIncremental* field from the integration schema.
* **Format** command now adds *feedBypassExclusionList*, *Fetch indicators*, *feedReputation*, *feedReliability*,
     *feedExpirationPolicy*, *feedExpirationInterval* and *feedFetchInterval* fields to integration yml.
* Fixed an issue in the playbooks schema.
* Fixed an issue where generated release notes were out of order.
* Improved pack dependencies detection.
* Fixed an issue where test playbooks were mishandled in **validate** command.

# 1.1.3
* Added a validation for invalid id fields in indicators types files in **validate** command.
* Added default behavior for **update-release-notes** command.
* Fixed an error where README files were failing release notes validation.
* Updated format of generated release notes to be more user friendly.
* Improved error messages for the **update-release-notes** command.
* Added support for `Connections`, `Dashboards`, `Widgets`, and `Indicator Types` to **update-release-notes** command.
* **Validate** now supports scripts under the *TestPlaybooks* directory.
* Fixed an issue where **validate** did not support powershell files.

# 1.1.2
* Added a validation for invalid playbookID fields in incidents types files in **validate** command.
* Added a code formatter for python files.
* Fixed an issue where new and old classifiers where mixed on validate command.
* Added *feedIncremental* field to the integration schema.
* Fixed error in the **upload** command where unified YMLs were not uploaded as expected if the given input was a pack.
* Fixed an issue where the **secrets** command failed due to a space character in the file name.
* Ignored RN validation for *NonSupported* pack.
* You can now ignore IF107, SC100, RP102 error codes in the **validate** command.
* Fixed an issue where the **download** command was crashing when received as input a JS integration or script.
* Fixed an issue where **validate** command checked docker image for JS integrations and scripts.
* **validate** command now checks scheme for reports and connections.
* Fixed an issue where **validate** command checked docker when running on all files.
* Fixed an issue where **validate** command did not fail when docker image was not on the latest numeric tag.
* Fixed an issue where beta integrations were not validated correctly in **validate** command.

# 1.1.1
* fixed and issue where file types were not recognized correctly in **validate** command.
* Added better outputs for validate command.

# 1.1.0
* Fixed an issue where changes to only non-validated files would fail validation.
* Fixed an issue in **validate** command where moved files were failing validation for new packs.
* Fixed an issue in **validate** command where added files were failing validation due to wrong file type detection.
* Added support for new classifiers and mappers in **validate** command.
* Removed support of old RN format validation.
* Updated **secrets** command output format.
* Added support for error ignore on deprecated files in **validate** command.
* Improved errors outputs in **validate** command.
* Added support for linting an entire pack.

# 1.0.9
* Fixed a bug where misleading error was presented when pack name was not found.
* **Update-release-notes** now detects added files for packs with versions.
* Readme files are now ignored by **update-release-notes** and validation of release notes.
* Empty release notes no longer cause an uncaught error during validation.

# 1.0.8
* Changed the output format of demisto-sdk secrets.
* Added a validation that checkbox items are not required in integrations.
* Added pack release notes generation and validation.
* Improved pack metadata validation.
* Fixed an issue in **validate** where renamed files caused an error

# 1.0.4
* Fix the **format** command to update the `id` field to be equal to `details` field in indicator-type files, and to `name` field in incident-type & dashboard files.
* Fixed a bug in the **validate** command for layout files that had `sortValues` fields.
* Fixed a bug in the **format** command where `playbookName` field was not always present in the file.
* Fixed a bug in the **format** command where indicatorField wasn't part of the SDK schemas.
* Fixed a bug in **upload** command where created unified docker45 yml files were not deleted.
* Added support for IndicatorTypes directory in packs (for `reputation` files, instead of Misc).
* Fixed parsing playbook condition names as string instead of boolean in **validate** command
* Improved image validation in YAML files.
* Removed validation for else path in playbook condition tasks.

# 1.0.3
* Fixed a bug in the **format** command where comments were being removed from YAML files.
* Added output fields: _file_path_ and _kind_ for layouts in the id-set.json created by **create-id-set** command.
* Fixed a bug in the **create-id-set** command Who returns Duplicate for Layouts with a different kind.
* Added formatting to **generate-docs** command results replacing all `<br>` tags with `<br/>`.
* Fixed a bug in the **download** command when custom content contained not supported content entity.
* Fixed a bug in **format** command in which boolean strings  (e.g. 'yes' or 'no') were converted to boolean values (e.g. 'True' or 'False').
* **format** command now removes *sourceplaybookid* field from playbook files.
* Fixed a bug in **generate-docs** command in which integration dependencies were not detected when generating documentation for a playbook.


# 1.0.1
* Fixed a bug in the **unify** command when output path was provided empty.
* Improved error message for integration with no tests configured.
* Improved the error message returned from the **validate** command when an integration is missing or contains malformed fetch incidents related parameters.
* Fixed a bug in the **create** command where a unified YML with a docker image for 4.5 was copied incorrectly.
* Missing release notes message are now showing the release notes file path to update.
* Fixed an issue in the **validate** command in which unified YAML files were not ignored.
* File format suggestions are now shown in the relevant file format (JSON or YAML).
* Changed Docker image validation to fail only on non-valid ones.
* Removed backward compatibility validation when Docker image is updated.

# 1.0.0
* Improved the *upload* command to support the upload of all the content entities within a pack.
* The *upload* command now supports the improved pack file structure.
* Added an interactive option to format integrations, scripts and playbooks with No TestPlaybooks configured.
* Added an interactive option to configure *conf.json* file with missing test playbooks for integrations, scripts and playbooks
* Added *download* command to download custom content from Demisto instance to the local content repository.
* Improved validation failure messages to include a command suggestion, wherever relevant, to fix the raised issue.
* Improved 'validate' help and documentation description
* validate - checks that scripts, playbooks, and integrations have the *tests* key.
* validate - checks that test playbooks are configured in `conf.json`.
* demisto-sdk lint - Copy dir better handling.
* demisto-sdk lint - Add error when package missing in docker image.
* Added *-a , --validate-all* option in *validate* to run all validation on all files.
* Added *-i , --input* option in *validate* to run validation on a specified pack/file.
* added *-i, --input* option in *secrets* to run on a specific file.
* Added an allowed hidden parameter: *longRunning* to the hidden integration parameters validation.
* Fixed an issue with **format** command when executing with an output path of a folder and not a file path.
* Bug fixes in generate-docs command given playbook as input.
* Fixed an issue with lint command in which flake8 was not running on unit test files.

# 0.5.2
* Added *-c, --command* option in *generate-docs* to generate a specific command from an integration.
* Fixed an issue when getting README/CHANGELOG files from git and loading them.
* Removed release notes validation for new content.
* Fixed secrets validations for files with the same name in a different directory.
* demisto-sdk lint - parallelization working with specifying the number of workers.
* demisto-sdk lint - logging levels output, 3 levels.
* demisto-sdk lint - JSON report, structured error reports in JSON format.
* demisto-sdk lint - XML JUnit report for unit-tests.
* demisto-sdk lint - new packages used to accelerate execution time.
* demisto-sdk secrets - command now respects the generic whitelist, and not only the pack secrets.

# 0.5.0
[PyPI History][1]

[1]: https://pypi.org/project/demisto-sdk/#history
# 0.4.9
* Fixed an issue in *generate-docs* where Playbooks and Scripts documentation failed.
* Added a graceful error message when executing the *run" command with a misspelled command.
* Added more informative errors upon failures of the *upload* command.
* format command:
    * Added format for json files: IncidentField, IncidentType, IndicatorField, IndicatorType, Layout, Dashboard.
    * Added the *-fv --from-version*, *-nv --no-validation* arguments.
    * Removed the *-t yml_type* argument, the file type will be inferred.
    * Removed the *-g use_git* argument, running format without arguments will run automatically on git diff.
* Fixed an issue in loading playbooks with '=' character.
* Fixed an issue in *validate* failed on deleted README files.

# 0.4.8
* Added the *max* field to the Playbook schema, allowing to define it in tasks loop.
* Fixed an issue in *validate* where Condition branches checks were case sensitive.

# 0.4.7
* Added the *slareminder* field to the Playbook schema.
* Added the *common_server*, *demisto_mock* arguments to the *init* command.
* Fixed an issue in *generate-docs* where the general section was not being generated correctly.
* Fixed an issue in *validate* where Incident type validation failed.

# 0.4.6
* Fixed an issue where the *validate* command did not identify CHANGELOG in packs.
* Added a new command, *id-set* to create the id set - the content dependency tree by file IDs.

# 0.4.5
* generate-docs command:
    * Added the *use_cases*, *permissions*, *command_permissions* and *limitations*.
    * Added the *--insecure* argument to support running the script and integration command in Demisto.
    * Removed the *-t yml_type* argument, the file type will be inferred.
    * The *-o --output* argument is no longer mandatory, default value will be the input file directory.
* Added support for env var: *DEMISTO_SDK_SKIP_VERSION_CHECK*. When set version checks are skipped.
* Fixed an issue in which the CHANGELOG files did not match our scheme.
* Added a validator to verify that there are no hidden integration parameters.
* Fixed an issue where the *validate* command ran on test files.
* Removed the *env-dir* argument from the demisto-sdk.
* README files which are html files will now be skipped in the *validate* command.
* Added support for env var: *DEMISTO_README_VALIDATOR*. When not set the readme validation will not run.

# 0.4.4
* Added a validator for IncidentTypes (incidenttype-*.json).
* Fixed an issue where the -p flag in the *validate* command was not working.
* Added a validator for README.md files.
* Release notes validator will now run on: incident fields, indicator fields, incident types, dashboard and reputations.
* Fixed an issue where the validator of reputation(Indicator Type) did not check on the details field.
* Fixed an issue where the validator attempted validating non-existing files after deletions or name refactoring.
* Removed the *yml_type* argument in the *split-yml*, *extract-code* commands.
* Removed the *file_type* argument in the *generate-test-playbook* command.
* Fixed the *insecure* argument in *upload*.
* Added the *insecure* argument in *run-playbook*.
* Standardise the *-i --input*, *-o --output* to demisto-sdk commands.

# 0.4.3
* Fixed an issue where the incident and indicator field BC check failed.
* Support for linting and unit testing PowerShell integrations.

# 0.4.2
* Fixed an issue where validate failed on Windows.
* Added a validator to verify all branches are handled in conditional task in a playbook.
* Added a warning message when not running the latest sdk version.
* Added a validator to check that the root is connected to all tasks in the playbook.
* Added a validator for Dashboards (dashboard-*.json).
* Added a validator for Indicator Types (reputation-*.json).
* Added a BC validation for changing incident field type.
* Fixed an issue where init command would generate an invalid yml for scripts.
* Fixed an issue in misleading error message in v2 validation hook.
* Fixed an issue in v2 hook which now is set only on newly added scripts.
* Added more indicative message for errors in yaml files.
* Disabled pykwalify info log prints.

# 0.3.10
* Added a BC check for incident fields - changing from version is not allowed.
* Fixed an issue in create-content-artifacts where scripts in Packs in TestPlaybooks dir were copied with a wrong prefix.


# 0.3.9
* Added a validation that incident field can not be required.
* Added validation for fetch incident parameters.
* Added validation for feed integration parameters.
* Added to the *format* command the deletion of the *sourceplaybookid* field.
* Fixed an issue where *fieldMapping* in playbook did not pass the scheme validation.
* Fixed an issue where *create-content-artifacts* did not copy TestPlaybooks in Packs without prefix of *playbook-*.
* Added a validation the a playbook can not have a rolename set.
* Added to the image validator the new DBot default image.
* Added the fields: elasticcommonfields, quiet, quietmode to the Playbook schema.
* Fixed an issue where *validate* failed on integration commands without outputs.
* Added a new hook for naming of v2 integrations and scripts.


# 0.3.8
* Fixed an issue where *create-content-artifact* was not loading the data in the yml correctly.
* Fixed an issue where *unify* broke long lines in script section causing syntax errors


# 0.3.7
* Added *generate-docs* command to generate documentation file for integration, playbook or script.
* Fixed an issue where *unify* created a malformed integration yml.
* Fixed an issue where demisto-sdk **init** creates unit-test file with invalid import.


# 0.3.6
* Fixed an issue where demisto-sdk **validate** failed on modified scripts without error message.


# 0.3.5
* Fixed an issue with docker tag validation for integrations.
* Restructured repo source code.


# 0.3.4
* Saved failing unit tests as a file.
* Fixed an issue where "_test" file for scripts/integrations created using **init** would import the "HelloWorld" templates.
* Fixed an issue in demisto-sdk **validate** - was failing on backward compatiblity check
* Fixed an issue in demisto-sdk **secrets** - empty line in .secrets-ignore always made the secrets check to pass
* Added validation for docker image inside integrations and scripts.
* Added --use-git flag to **format** command to format all changed files.
* Fixed an issue where **validate** did not fail on dockerimage changes with bc check.
* Added new flag **--ignore-entropy** to demisto-sdk **secrets**, this will allow skip entropy secrets check.
* Added --outfile to **lint** to allow saving failed packages to a file.


# 0.3.3
* Added backwards compatibility break error message.
* Added schema for incident types.
* Added **additionalinfo** field to as an available field for integration configuration.
* Added pack parameter for **init**.
* Fixed an issue where error would appear if name parameter is not set in **init**.


# 0.3.2
* Fixed the handling of classifier files in **validate**.


# 0.3.1
* Fixed the handling of newly created reputation files in **validate**.
* Added an option to perform **validate** on a specific file.


# 0.3.0
* Added support for multi-package **lint** both with parallel and without.
* Added all parameter in **lint** to run on all packages and packs in content repository.
* Added **format** for:
    * Scripts
    * Playbooks
    * Integrations
* Improved user outputs for **secrets** command.
* Fixed an issue where **lint** would run pytest and pylint only on a single docker per integration.
* Added auto-complete functionality to demisto-sdk.
* Added git parameter in **lint** to run only on changed packages.
* Added the **run-playbook** command
* Added **run** command which runs a command in the Demisto playground.
* Added **upload** command which uploads an integration or a script to a Demisto instance.
* Fixed and issue where **validate** checked if release notes exist for new integrations and scripts.
* Added **generate-test-playbook** command which generates a basic test playbook for an integration or a script.
* **validate** now supports indicator fields.
* Fixed an issue with layouts scheme validation.
* Adding **init** command.
* Added **json-to-outputs** command which generates the yaml section for outputs from an API raw response.

# 0.2.6
* Fixed an issue with locating release notes for beta integrations in **validate**.

# 0.2.5
* Fixed an issue with locating release notes for beta integrations in **validate**.

# 0.2.4
* Adding image validation to Beta_Integration and Packs in **validate**.

# 0.2.3
* Adding Beta_Integration to the structure validation process.
* Fixing bug where **validate** did checks on TestPlaybooks.
* Added requirements parameter to **lint**.

# 0.2.2
* Fixing bug where **lint** did not return exit code 1 on failure.
* Fixing bug where **validate** did not print error message in case no release notes were give.

# 0.2.1
* **Validate** now checks that the id and name fields are identical in yml files.
* Fixed a bug where sdk did not return any exit code.

# 0.2.0
* Added Release Notes Validator.
* Fixed the Unifier selection of your python file to use as the code.
* **Validate** now supports Indicator fields.
* Fixed a bug where **validate** and **secrets** did not return exit code 1 on failure.
* **Validate** now runs on newly added scripts.

# 0.1.8
* Added support for `--version`.
* Fixed an issue in file_validator when calling `checked_type` method with script regex.

# 0.1.2
* Restructuring validation to support content packs.
* Added secrets validation.
* Added content bundle creation.
* Added lint and unit test run.

# 0.1.1
* Added new logic to the unifier.
* Added detailed README.
* Some small adjustments and fixes.

# 0.1.0
Capabilities:
* **Extract** components(code, image, description etc.) from a Demisto YAML file into a directory.
* **Unify** components(code, image, description etc.) to a single Demisto YAML file.
* **Validate** Demisto content files.<|MERGE_RESOLUTION|>--- conflicted
+++ resolved
@@ -1,11 +1,7 @@
 # Changelog
-<<<<<<< HEAD
 * Added the new **generate-yml-from-python** command.
-=======
-
 * The `demisto-sdk` pack will now be distributed via PyPi with a **wheel** file.
 * Fixed a bug where any edited json file that contained a forward slash (`/`) escaped.
->>>>>>> a03ffff2
 * Added a new validation to **validate** command to verify that the metadata *currentVersion* is
 the same as the last release note version.
 * Fixed an issue where *dockerimage* changes in Scripts weren't recognized by the **update-release-notes** command.
