# Changelog
* Fixed an issue where **lint** failed where *.Dockerfile* exists prior running the lint command.
<<<<<<< HEAD
* Fixed an issue where **update-release-notes** on newly created integration added release notes for docker update.
=======
* Added FeedHelloWorld template option for *--template* flag in **demisto-sdk init** command.

>>>>>>> 2068c6d3

# 1.3.2
* Updated the format of the outputs when using the *--json-file* flag to create a JSON file output for the **validate** and **lint** commands.
* Added the **doc-review** command to check spelling in .md and .yml files as well as a basic release notes review.
* Added a validation that a pack's display name does not already exist in content repository.
* Fixed an issue where the **validate** command failed to detect duplicate params in an integration.
* Fixed an issue where the **validate** command failed to detect duplicate arguments in a command in an integration.

# 1.3.1
* Fixed an issue where the **validate** command failed to validate the release notes of beta integrations.
* Updated the **upload** command to support indicator fields.
* The **validate** and **update-release-notes** commands will now check changed files against `demisto/master` if it is configured locally.
* Fixed an issue where **validate** would incorrectly identify files as renamed.
* Added a validation that integration properties (such as feed, mappers, mirroring, etc) are not removed.
* Fixed an issue where **validate** failed when comparing branch against commit hash.
* Added the *--no-pipenv* flag to the **split-yml** command.
* Added a validation that incident fields and incident types are not removed from mappers.
* Fixed an issue where the *create-id-set* flag in the *validate* command did not work while not using git.
* Added the *hiddenusername* field to the integration schema.
* Added a validation that images that are not integration images, do not ask for a new version or RN

# 1.3.0
* Do not collect optional dependencies on indicator types reputation commands.
* Fixed an issue where downloading indicator layoutscontainer objects failed.
* Added a validation that makes sure outputs in integrations are matching the README file.
* Fixed an issue where the *create-id-set* flag in the **validate** command did not work.
* Added a warning in case no id_set file is found when running the **validate** command.
* Fixed an issue where changed files were not recognised correctly on forked branches in the **validate** and the **update-release-notes** commands.
* Fixed an issue when files were classified incorrectly when running *update-release-notes*.
* Added a validation that integration and script file paths are compatible with our convention.
* Fixed an issue where id_set.json file was re created whenever running the generate-docs command.
* added the *--json-file* flag to create a JSON file output for the **validate** and **lint** commands.

# 1.2.19
* Fixed an issue where merge id_set was not updated to work with the new entity of Packs.
* Added a validation that the playbook's version matches the version of its sub-playbooks, scripts, and integrations.

# 1.2.18
* Changed the *skip-id-set-creation* flag to *create-id-set* in the **validate** command. Its default value will be False.
* Added support for the 'cve' reputation command in default arg validation.
* Filter out generic and reputation command from scripts and playbooks dependencies calculation.
* Added support for the incident fields in outgoing mappers in the ID set.
* Added a validation that the taskid field and the id field under the task field are both from uuid format and contain the same value.
* Updated the **format** command to generate uuid value for the taskid field and for the id under the task field in case they hold an invalid values.
* Exclude changes from doc_files directory on validation.
* Added a validation that an integration command has at most one default argument.
* Fixing an issue where pack metadata version bump was not enforced when modifying an old format (unified) file.
* Added validation that integration parameter's display names are capitalized and spaced using whitespaces and not underscores.
* Fixed an issue where beta integrations where not running deprecation validations.
* Allowed adding additional information to the deprecated description.
* Fixing an issue when escaping less and greater signs in integration params did not work as expected.

# 1.2.17
* Added a validation that the classifier of an integration exists.
* Added a validation that the mapper of an integration exists.
* Added a validation that the incident types of a classifier exist.
* Added a validation that the incident types of a mapper exist.
* Added support for *text* argument when running **demisto-sdk update-release-notes** on the ApiModules pack.
* Added a validation for the minimal version of an indicator field of type grid.
* Added new validation for incident and indicator fields in classifiers mappers and layouts exist in the content.
* Added cache for get_remote_file to reducing failures from accessing the remote repo.
* Fixed an issue in the **format** command where `_dev` or `_copy` suffixes weren't removed from the `id` of the given playbooks.
* Playbook dependencies from incident and indicator fields are now marked as optional.
* Mappers dependencies from incident types and incident fields are now marked as optional.
* Classifier dependencies from incident types are now marked as optional.
* Updated **demisto-sdk init** command to no longer create `created` field in pack_metadata file
* Updated **generate-docs** command to take the parameters names in setup section from display field and to use additionalinfo field when exist.
* Using the *verbose* argument in the **find-dependencies** command will now log to the console.
* Improved the deprecated message validation required from integrations.
* Fixed an issue in the **generate-docs** command where **Context Example** section was created when it was empty.

# 1.2.16
* Added allowed ignore errors to the *IDSetValidator*.
* Fixed an issue where an irrelevant id_set validation ran in the **validate** command when using the *--id-set* flag.
* Fixed an issue were **generate-docs** command has failed if a command did not exist in commands permissions file.
* Improved a **validate** command message for missing release notes of api module dependencies.

# 1.2.15
* Added the *ID101* to the allowed ignored errors.

# 1.2.14
* SDK repository is now mypy check_untyped_defs complaint.
* The lint command will now ignore the unsubscriptable-object (E1136) pylint error in dockers based on python 3.9 - this will be removed once a new pylint version is released.
* Added an option for **format** to run on a whole pack.
* Added new validation of unimplemented commands from yml in the code to `XSOAR-linter`.
* Fixed an issue where Auto-Extract fields were only checked for newly added incident types in the **validate** command.
* Added a new warning validation of direct access to args/params dicts to `XSOAR-linter`.

# 1.2.13
* Added new validation of indicators usage in CommandResults to `XSOAR-linter`.
* Running **demisto-sdk lint** will automatically run on changed files (same behavior as the -g flag).
* Removed supported version message from the documentation when running **generate_docs**.
* Added a print to indicate backwards compatibility is being checked in **validate** command.
* Added a percent print when running the **validate** command with the *-a* flag.
* Fixed a regression in the **upload** command where it was ignoring `DEMISTO_VERIFY_SSL` env var.
* Fixed an issue where the **upload** command would fail to upload beta integrations.
* Fixed an issue where the **validate** command did not create the *id_set.json* file when running with *-a* flag.
* Added price change validation in the **validate** command.
* Added validations that checks in read-me for empty sections or leftovers from the auto generated read-me that should be changed.
* Added new code validation for *NotImplementedError* to raise a warning in `XSOAR-linter`.
* Added validation for support types in the pack metadata file.
* Added support for *--template* flag in **demisto-sdk init** command.
* Fixed an issue with running **validate** on master branch where the changed files weren't compared to previous commit when using the *-g* flag.
* Fixed an issue where the `XSOAR-linter` ran *NotImplementedError* validation on scripts.
* Added support for Auto-Extract feature validation in incident types in the **validate** command.
* Fixed an issue in the **lint** command where the *-i* flag was ignored.
* Improved **merge-id-sets** command to support merge between two ID sets that contain the same pack.
* Fixed an issue in the **lint** command where flake8 ran twice.

# 1.2.12
* Bandit now reports also on medium severity issues.
* Fixed an issue with support for Docker Desktop on Mac version 2.5.0+.
* Added support for vulture and mypy linting when running without docker.
* Added support for *prev-ver* flag in **update-release-notes** command.
* Improved retry support when building docker images for linting.
* Added the option to create an ID set on a specific pack in **create-id-set** command.
* Added the *--skip-id-set-creation* flag to **validate** command in order to add the capability to run validate command without creating id_set validation.
* Fixed an issue where **validate** command checked docker image tag on ApiModules pack.
* Fixed an issue where **find-dependencies** did not calculate dashboards and reports dependencies.
* Added supported version message to the documentation and release notes files when running **generate_docs** and **update-release-notes** commands respectively.
* Added new code validations for *NotImplementedError* exception raise to `XSOAR-linter`.
* Command create-content-artifacts additional support for **Author_image.png** object.
* Fixed an issue where schemas were not enforced for incident fields, indicator fields and old layouts in the validate command.
* Added support for **update-release-notes** command to update release notes according to master branch.

# 1.2.11
* Fixed an issue where the ***generate-docs*** command reset the enumeration of line numbering after an MD table.
* Updated the **upload** command to support mappers.
* Fixed an issue where exceptions were no printed in the **format** while the *--verbose* flag is set.
* Fixed an issue where *--assume-yes* flag did not work in the **format** command when running on a playbook without a `fromversion` field.
* Fixed an issue where the **format** command would fail in case `conf.json` file was not found instead of skipping the update.
* Fixed an issue where integration with v2 were recognised by the `name` field instead of the `display` field in the **validate** command.
* Added a playbook validation to check if a task script exists in the id set in the **validate** command.
* Added new integration category `File Integrity Management` in the **validate** command.

# 1.2.10
* Added validation for approved content pack use-cases and tags.
* Added new code validations for *CommonServerPython* import to `XSOAR-linter`.
* Added *default value* and *predefined values* to argument description in **generate-docs** command.
* Added a new validation that checks if *get-mapping-fields* command exists if the integration schema has *{ismappable: true}* in **validate** command.
* Fixed an issue where the *--staged* flag recognised added files as modified in the **validate** command.
* Fixed an issue where a backwards compatibility warning was raised for all added files in the **validate** command.
* Fixed an issue where **validate** command failed when no tests were given for a partner supported pack.
* Updated the **download** command to support mappers.
* Fixed an issue where the ***format*** command added a duplicate parameter.
* For partner supported content packs, added support for a list of emails.
* Removed validation of README files from the ***validate*** command.
* Fixed an issue where the ***validate*** command required release notes for ApiModules pack.

# 1.2.9
* Fixed an issue in the **openapi_codegen** command where it created duplicate functions name from the swagger file.
* Fixed an issue in the **update-release-notes** command where the *update type* argument was not verified.
* Fixed an issue in the **validate** command where no error was raised in case a non-existing docker image was presented.
* Fixed an issue in the **format** command where format failed when trying to update invalid Docker image.
* The **format** command will now preserve the **isArray** argument in integration's reputation commands and will show a warning if it set to **false**.
* Fixed an issue in the **lint** command where *finally* clause was not supported in main function.
* Fixed an issue in the **validate** command where changing any entity ID was not validated.
* Fixed an issue in the **validate** command where *--staged* flag did not bring only changed files.
* Fixed the **update-release-notes** command to ignore changes in the metadata file.
* Fixed the **validate** command to ignore metadata changes when checking if a version bump is needed.


# 1.2.8
* Added a new validation that checks in playbooks for the usage of `DeleteContext` in **validate** command.
* Fixed an issue in the **upload** command where it would try to upload content entities with unsupported versions.
* Added a new validation that checks in playbooks for the usage of specific instance in **validate** command.
* Added the **--staged** flag to **validate** command to run on staged files only.


# 1.2.7
* Changed input parameters in **find-dependencies** command.
   - Use ***-i, --input*** instead of ***-p, --path***.
   - Use ***-idp, --id-set-path*** instead of ***-i, --id-set-path***.
* Fixed an issue in the **unify** command where it crashed on an integration without an image file.
* Fixed an issue in the **format** command where unnecessary files were not skipped.
* Fixed an issue in the **update-release-notes** command where the *text* argument was not respected in all cases.
* Fixed an issue in the **validate** command where a warning about detailed description was given for unified or deprecated integrations.
* Improved the error returned by the **validate** command when running on files using the old format.

# 1.2.6
* No longer require setting `DEMISTO_README_VALIDATION` env var to enable README mdx validation. Validation will now run automatically if all necessary node modules are available.
* Fixed an issue in the **validate** command where the `--skip-pack-dependencies` would not skip id-set creation.
* Fixed an issue in the **validate** command where validation would fail if supplied an integration with an empty `commands` key.
* Fixed an issue in the **validate** command where validation would fail due to a required version bump for packs which are not versioned.
* Will use env var `DEMISTO_VERIFY_SSL` to determine if to use a secure connection for commands interacting with the Server when `--insecure` is not passed. If working with a local Server without a trusted certificate, you can set env var `DEMISTO_VERIFY_SSL=no` to avoid using `--insecure` on each command.
* Unifier now adds a link to the integration documentation to the integration detailed description.
* Fixed an issue in the **secrets** command where ignored secrets were not skipped.

# 1.2.5
* Added support for special fields: *defaultclassifier*, *defaultmapperin*, *defaultmapperout* in **download** command.
* Added -y option **format** command to assume "yes" as answer to all prompts and run non-interactively
* Speed up improvements for `validate` of README files.
* Updated the **format** command to adhere to the defined content schema and sub-schemas, aligning its behavior with the **validate** command.
* Added support for canvasContextConnections files in **format** command.

# 1.2.4
* Updated detailed description for community integrations.

# 1.2.3
* Fixed an issue where running **validate** failed on playbook with task that adds tags to the evidence data.
* Added the *displaypassword* field to the integration schema.
* Added new code validations to `XSOAR-linter`.
    * As warnings messages:
        * `demisto.params()` should be used only inside main function.
        * `demisto.args()` should be used only inside main function.
        * Functions args should have type annotations.
* Added `fromversion` field validation to test playbooks and scripts in **validate** command.

# 1.2.2
* Add support for warning msgs in the report and summary to **lint** command.
* Fixed an issue where **json-to-outputs** determined bool values as int.
* Fixed an issue where **update-release-notes** was crushing on `--all` flag.
* Fixed an issue where running **validate**, **update-release-notes** outside of content repo crushed without a meaningful error message.
* Added support for layoutscontainer in **init** contribution flow.
* Added a validation for tlp_color param in feeds in **validate** command.
* Added a validation for removal of integration parameters in **validate** command.
* Fixed an issue where **update-release-notes** was failing with a wrong error message when no pack or input was given.
* Improved formatting output of the **generate-docs** command.
* Add support for env variable *DEMISTO_SDK_ID_SET_REFRESH_INTERVAL*. Set this env variable to the refresh interval in minutes. The id set will be regenerated only if the refresh interval has passed since the last generation. Useful when generating Script documentation, to avoid re-generating the id_set every run.
* Added new code validations to `XSOAR-linter`.
    * As error messages:
        * Longer than 10 seconds sleep statements for non long running integrations.
        * exit() usage.
        * quit() usage.
    * As warnings messages:
        * `demisto.log` should not be used.
        * main function existence.
        * `demito.results` should not be used.
        * `return_output` should not be used.
        * try-except statement in main function.
        * `return_error` usage in main function.
        * only once `return_error` usage.
* Fixed an issue where **lint** command printed logs twice.
* Fixed an issue where *suffix* did not work as expected in the **create-content-artifacts** command.
* Added support for *prev-ver* flag in **lint** and **secrets** commands.
* Added support for *text* flag to **update-release-notes** command to add the same text to all release notes.
* Fixed an issue where **validate** did not recognize added files if they were modified locally.
* Added a validation that checks the `fromversion` field exists and is set to 5.0.0 or above when working or comparing to a non-feature branch in **validate** command.
* Added a validation that checks the certification field in the pack_metadata file is valid in **validate** command.
* The **update-release-notes** command will now automatically add docker image update to the release notes.

# 1.2.1
* Added an additional linter `XSOAR-linter` to the **lint** command which custom validates py files. currently checks for:
    * `Sys.exit` usages with non zero value.
    * Any `Print` usages.
* Fixed an issue where renamed files were failing on *validate*.
* Fixed an issue where single changed files did not required release notes update.
* Fixed an issue where doc_images required release-notes and validations.
* Added handling of dependent packs when running **update-release-notes** on changed *APIModules*.
    * Added new argument *--id-set-path* for id_set.json path.
    * When changes to *APIModule* is detected and an id_set.json is available - the command will update the dependent pack as well.
* Added handling of dependent packs when running **validate** on changed *APIModules*.
    * Added new argument *--id-set-path* for id_set.json path.
    * When changes to *APIModule* is detected and an id_set.json is available - the command will validate that the dependent pack has release notes as well.
* Fixed an issue where the find_type function didn't recognize file types correctly.
* Fixed an issue where **update-release-notes** command did not work properly on Windows.
* Added support for indicator fields in **update-release-notes** command.
* Fixed an issue where files in test dirs where being validated.


# 1.2.0
* Fixed an issue where **format** did not update the test playbook from its pack.
* Fixed an issue where **validate** validated non integration images.
* Fixed an issue where **update-release-notes** did not identified old yml integrations and scripts.
* Added revision templates to the **update-release-notes** command.
* Fixed an issue where **update-release-notes** crashed when a file was renamed.
* Fixed an issue where **validate** failed on deleted files.
* Fixed an issue where **validate** validated all images instead of packs only.
* Fixed an issue where a warning was not printed in the **format** in case a non-supported file type is inputted.
* Fixed an issue where **validate** did not fail if no release notes were added when adding files to existing packs.
* Added handling of incorrect layout paths via the **format** command.
* Refactor **create-content-artifacts** command - Efficient artifacts creation and better logging.
* Fixed an issue where image and description files were not handled correctly by **validate** and **update-release-notes** commands.
* Fixed an issue where the **format** command didn't remove all extra fields in a file.
* Added an error in case an invalid id_set.json file is found while running the **validate** command.
* Added fetch params checks to the **validate** command.

# 1.1.11
* Added line number to secrets' path in **secrets** command report.
* Fixed an issue where **init** a community pack did not present the valid support URL.
* Fixed an issue where **init** offered a non relevant pack support type.
* Fixed an issue where **lint** did not pull docker images for powershell.
* Fixed an issue where **find-dependencies** did not find all the script dependencies.
* Fixed an issue where **find-dependencies** did not collect indicator fields as dependencies for playbooks.
* Updated the **validate** and the **secrets** commands to be less dependent on regex.
* Fixed an issue where **lint** did not run on circle when docker did not return ping.
* Updated the missing release notes error message (RN106) in the **Validate** command.
* Fixed an issue where **Validate** would return missing release notes when two packs with the same substring existed in the modified files.
* Fixed an issue where **update-release-notes** would add duplicate release notes when two packs with the same substring existed in the modified files.
* Fixed an issue where **update-release-notes** would fail to bump new versions if the feature branch was out of sync with the master branch.
* Fixed an issue where a non-descriptive error would be returned when giving the **update-release-notes** command a pack which can not be found.
* Added dependencies check for *widgets* in **find-dependencies** command.
* Added a `update-docker` flag to **format** command.
* Added a `json-to-outputs` flag to the **run** command.
* Added a verbose (`-v`) flag to **format** command.
* Fixed an issue where **download** added the prefix "playbook-" to the name of playbooks.

# 1.1.10
* Updated the **init** command. Relevant only when passing the *--contribution* argument.
   * Added the *--author* option.
   * The *support* field of the pack's metadata is set to *community*.
* Added a proper error message in the **Validate** command upon a missing description in the root of the yml.
* **Format** now works with a relative path.
* **Validate** now fails when all release notes have been excluded.
* Fixed issue where correct error message would not propagate for invalid images.
* Added the *--skip-pack-dependencies* flag to **validate** command to skip pack dependencies validation. Relevant when using the *-g* flag.
* Fixed an issue where **Validate** and **Format** commands failed integrations with `defaultvalue` field in fetch incidents related parameters.
* Fixed an issue in the **Validate** command in which unified YAML files were not ignored.
* Fixed an issue in **generate-docs** where scripts and playbooks inputs and outputs were not parsed correctly.
* Fixed an issue in the **openapi-codegen** command where missing reference fields in the swagger JSON caused errors.
* Fixed an issue in the **openapi-codegen** command where empty objects in the swagger JSON paths caused errors.
* **update-release-notes** command now accept path of the pack instead of pack name.
* Fixed an issue where **generate-docs** was inserting unnecessary escape characters.
* Fixed an issue in the **update-release-notes** command where changes to the pack_metadata were not detected.
* Fixed an issue where **validate** did not check for missing release notes in old format files.

# 1.1.9
* Fixed an issue where **update-release-notes** command failed on invalid file types.

# 1.1.8
* Fixed a regression where **upload** command failed on test playbooks.
* Added new *githubUser* field in pack metadata init command.
* Support beta integration in the commands **split-yml, extract-code, generate-test-playbook and generate-docs.**
* Fixed an issue where **find-dependencies** ignored *toversion* field in content items.
* Added support for *layoutscontainer*, *classifier_5_9_9*, *mapper*, *report*, and *widget* in the **Format** command.
* Fixed an issue where **Format** will set the `ID` field to be equal to the `name` field in modified playbooks.
* Fixed an issue where **Format** did not work for test playbooks.
* Improved **update-release-notes** command:
    * Write content description to release notes for new items.
    * Update format for file types without description: Connections, Incident Types, Indicator Types, Layouts, Incident Fields.
* Added a validation for feedTags param in feeds in **validate** command.
* Fixed readme validation issue in community support packs.
* Added the **openapi-codegen** command to generate integrations from OpenAPI specification files.
* Fixed an issue were release notes validations returned wrong results for *CommonScripts* pack.
* Added validation for image links in README files in **validate** command.
* Added a validation for default value of fetch param in feeds in **validate** command.
* Fixed an issue where the **Init** command failed on scripts.

# 1.1.7
* Fixed an issue where running the **format** command on feed integrations removed the `defaultvalue` fields.
* Playbook branch marked with *skipunavailable* is now set as an optional dependency in the **find-dependencies** command.
* The **feedReputation** parameter can now be hidden in a feed integration.
* Fixed an issue where running the **unify** command on JS package failed.
* Added the *--no-update* flag to the **find-dependencies** command.
* Added the following validations in **validate** command:
   * Validating that a pack does not depend on NonSupported / Deprecated packs.

# 1.1.6
* Added the *--description* option to the **init** command.
* Added the *--contribution* option to the **init** command which converts a contribution zip to proper pack format.
* Improved **validate** command performance time and outputs.
* Added the flag *--no-docker-checks* to **validate** command to skip docker checks.
* Added the flag *--print-ignored-files* to **validate** command to print ignored files report when the command is done.
* Added the following validations in **validate** command:
   * Validating that existing release notes are not modified.
   * Validating release notes are not added to new packs.
   * Validating that the "currentVersion" field was raised in the pack_metadata for modified packs.
   * Validating that the timestamp in the "created" field in the pack_metadata is in ISO format.
* Running `demisto-sdk validate` will run the **validate** command using git and only on committed files (same as using *-g --post-commit*).
* Fixed an issue where release notes were not checked correctly in **validate** command.
* Fixed an issue in the **create-id-set** command where optional playbook tasks were not taken into consideration.
* Added a prompt to the `demisto-sdk update-release-notes` command to prompt users to commit changes before running the release notes command.
* Added support to `layoutscontainer` in **validate** command.

# 1.1.5
* Fixed an issue in **find-dependencies** command.
* **lint** command now verifies flake8 on CommonServerPython script.

# 1.1.4
* Fixed an issue with the default output file name of the **unify** command when using "." as an output path.
* **Unify** command now adds contributor details to the display name and description.
* **Format** command now adds *isFetch* and *incidenttype* fields to integration yml.
* Removed the *feedIncremental* field from the integration schema.
* **Format** command now adds *feedBypassExclusionList*, *Fetch indicators*, *feedReputation*, *feedReliability*,
     *feedExpirationPolicy*, *feedExpirationInterval* and *feedFetchInterval* fields to integration yml.
* Fixed an issue in the playbooks schema.
* Fixed an issue where generated release notes were out of order.
* Improved pack dependencies detection.
* Fixed an issue where test playbooks were mishandled in **validate** command.

# 1.1.3
* Added a validation for invalid id fields in indicators types files in **validate** command.
* Added default behavior for **update-release-notes** command.
* Fixed an error where README files were failing release notes validation.
* Updated format of generated release notes to be more user friendly.
* Improved error messages for the **update-release-notes** command.
* Added support for `Connections`, `Dashboards`, `Widgets`, and `Indicator Types` to **update-release-notes** command.
* **Validate** now supports scripts under the *TestPlaybooks* directory.
* Fixed an issue where **validate** did not support powershell files.

# 1.1.2
* Added a validation for invalid playbookID fields in incidents types files in **validate** command.
* Added a code formatter for python files.
* Fixed an issue where new and old classifiers where mixed on validate command.
* Added *feedIncremental* field to the integration schema.
* Fixed error in the **upload** command where unified YMLs were not uploaded as expected if the given input was a pack.
* Fixed an issue where the **secrets** command failed due to a space character in the file name.
* Ignored RN validation for *NonSupported* pack.
* You can now ignore IF107, SC100, RP102 error codes in the **validate** command.
* Fixed an issue where the **download** command was crashing when received as input a JS integration or script.
* Fixed an issue where **validate** command checked docker image for JS integrations and scripts.
* **validate** command now checks scheme for reports and connections.
* Fixed an issue where **validate** command checked docker when running on all files.
* Fixed an issue where **validate** command did not fail when docker image was not on the latest numeric tag.
* Fixed an issue where beta integrations were not validated correctly in **validate** command.

# 1.1.1
* fixed and issue where file types were not recognized correctly in **validate** command.
* Added better outputs for validate command.

# 1.1.0
* Fixed an issue where changes to only non-validated files would fail validation.
* Fixed an issue in **validate** command where moved files were failing validation for new packs.
* Fixed an issue in **validate** command where added files were failing validation due to wrong file type detection.
* Added support for new classifiers and mappers in **validate** command.
* Removed support of old RN format validation.
* Updated **secrets** command output format.
* Added support for error ignore on deprecated files in **validate** command.
* Improved errors outputs in **validate** command.
* Added support for linting an entire pack.

# 1.0.9
* Fixed a bug where misleading error was presented when pack name was not found.
* **Update-release-notes** now detects added files for packs with versions.
* Readme files are now ignored by **update-release-notes** and validation of release notes.
* Empty release notes no longer cause an uncaught error during validation.

# 1.0.8
* Changed the output format of demisto-sdk secrets.
* Added a validation that checkbox items are not required in integrations.
* Added pack release notes generation and validation.
* Improved pack metadata validation.
* Fixed an issue in **validate** where renamed files caused an error

# 1.0.4
* Fix the **format** command to update the `id` field to be equal to `details` field in indicator-type files, and to `name` field in incident-type & dashboard files.
* Fixed a bug in the **validate** command for layout files that had `sortValues` fields.
* Fixed a bug in the **format** command where `playbookName` field was not always present in the file.
* Fixed a bug in the **format** command where indicatorField wasn't part of the SDK schemas.
* Fixed a bug in **upload** command where created unified docker45 yml files were not deleted.
* Added support for IndicatorTypes directory in packs (for `reputation` files, instead of Misc).
* Fixed parsing playbook condition names as string instead of boolean in **validate** command
* Improved image validation in YAML files.
* Removed validation for else path in playbook condition tasks.

# 1.0.3
* Fixed a bug in the **format** command where comments were being removed from YAML files.
* Added output fields: _file_path_ and _kind_ for layouts in the id-set.json created by **create-id-set** command.
* Fixed a bug in the **create-id-set** command Who returns Duplicate for Layouts with a different kind.
* Added formatting to **generate-docs** command results replacing all `<br>` tags with `<br/>`.
* Fixed a bug in the **download** command when custom content contained not supported content entity.
* Fixed a bug in **format** command in which boolean strings  (e.g. 'yes' or 'no') were converted to boolean values (e.g. 'True' or 'False').
* **format** command now removes *sourceplaybookid* field from playbook files.
* Fixed a bug in **generate-docs** command in which integration dependencies were not detected when generating documentation for a playbook.


# 1.0.1
* Fixed a bug in the **unify** command when output path was provided empty.
* Improved error message for integration with no tests configured.
* Improved the error message returned from the **validate** command when an integration is missing or contains malformed fetch incidents related parameters.
* Fixed a bug in the **create** command where a unified YML with a docker image for 4.5 was copied incorrectly.
* Missing release notes message are now showing the release notes file path to update.
* Fixed an issue in the **validate** command in which unified YAML files were not ignored.
* File format suggestions are now shown in the relevant file format (JSON or YAML).
* Changed Docker image validation to fail only on non-valid ones.
* Removed backward compatibility validation when Docker image is updated.

# 1.0.0
* Improved the *upload* command to support the upload of all the content entities within a pack.
* The *upload* command now supports the improved pack file structure.
* Added an interactive option to format integrations, scripts and playbooks with No TestPlaybooks configured.
* Added an interactive option to configure *conf.json* file with missing test playbooks for integrations, scripts and playbooks
* Added *download* command to download custom content from Demisto instance to the local content repository.
* Improved validation failure messages to include a command suggestion, wherever relevant, to fix the raised issue.
* Improved 'validate' help and documentation description
* validate - checks that scripts, playbooks, and integrations have the *tests* key.
* validate - checks that test playbooks are configured in `conf.json`.
* demisto-sdk lint - Copy dir better handling.
* demisto-sdk lint - Add error when package missing in docker image.
* Added *-a , --validate-all* option in *validate* to run all validation on all files.
* Added *-i , --input* option in *validate* to run validation on a specified pack/file.
* added *-i, --input* option in *secrets* to run on a specific file.
* Added an allowed hidden parameter: *longRunning* to the hidden integration parameters validation.
* Fixed an issue with **format** command when executing with an output path of a folder and not a file path.
* Bug fixes in generate-docs command given playbook as input.
* Fixed an issue with lint command in which flake8 was not running on unit test files.

# 0.5.2
* Added *-c, --command* option in *generate-docs* to generate a specific command from an integration.
* Fixed an issue when getting README/CHANGELOG files from git and loading them.
* Removed release notes validation for new content.
* Fixed secrets validations for files with the same name in a different directory.
* demisto-sdk lint - parallelization working with specifying the number of workers.
* demisto-sdk lint - logging levels output, 3 levels.
* demisto-sdk lint - JSON report, structured error reports in JSON format.
* demisto-sdk lint - XML JUnit report for unit-tests.
* demisto-sdk lint - new packages used to accelerate execution time.
* demisto-sdk secrets - command now respects the generic whitelist, and not only the pack secrets.

# 0.5.0
[PyPI History][1]

[1]: https://pypi.org/project/demisto-sdk/#history
# 0.4.9
* Fixed an issue in *generate-docs* where Playbooks and Scripts documentation failed.
* Added a graceful error message when executing the *run" command with a misspelled command.
* Added more informative errors upon failures of the *upload* command.
* format command:
    * Added format for json files: IncidentField, IncidentType, IndicatorField, IndicatorType, Layout, Dashboard.
    * Added the *-fv --from-version*, *-nv --no-validation* arguments.
    * Removed the *-t yml_type* argument, the file type will be inferred.
    * Removed the *-g use_git* argument, running format without arguments will run automatically on git diff.
* Fixed an issue in loading playbooks with '=' character.
* Fixed an issue in *validate* failed on deleted README files.

# 0.4.8
* Added the *max* field to the Playbook schema, allowing to define it in tasks loop.
* Fixed an issue in *validate* where Condition branches checks were case sensitive.

# 0.4.7
* Added the *slareminder* field to the Playbook schema.
* Added the *common_server*, *demisto_mock* arguments to the *init* command.
* Fixed an issue in *generate-docs* where the general section was not being generated correctly.
* Fixed an issue in *validate* where Incident type validation failed.

# 0.4.6
* Fixed an issue where the *validate* command did not identify CHANGELOG in packs.
* Added a new command, *id-set* to create the id set - the content dependency tree by file IDs.

# 0.4.5
* generate-docs command:
    * Added the *use_cases*, *permissions*, *command_permissions* and *limitations*.
    * Added the *--insecure* argument to support running the script and integration command in Demisto.
    * Removed the *-t yml_type* argument, the file type will be inferred.
    * The *-o --output* argument is no longer mandatory, default value will be the input file directory.
* Added support for env var: *DEMISTO_SDK_SKIP_VERSION_CHECK*. When set version checks are skipped.
* Fixed an issue in which the CHANGELOG files did not match our scheme.
* Added a validator to verify that there are no hidden integration parameters.
* Fixed an issue where the *validate* command ran on test files.
* Removed the *env-dir* argument from the demisto-sdk.
* README files which are html files will now be skipped in the *validate* command.
* Added support for env var: *DEMISTO_README_VALIDATOR*. When not set the readme validation will not run.

# 0.4.4
* Added a validator for IncidentTypes (incidenttype-*.json).
* Fixed an issue where the -p flag in the *validate* command was not working.
* Added a validator for README.md files.
* Release notes validator will now run on: incident fields, indicator fields, incident types, dashboard and reputations.
* Fixed an issue where the validator of reputation(Indicator Type) did not check on the details field.
* Fixed an issue where the validator attempted validating non-existing files after deletions or name refactoring.
* Removed the *yml_type* argument in the *split-yml*, *extract-code* commands.
* Removed the *file_type* argument in the *generate-test-playbook* command.
* Fixed the *insecure* argument in *upload*.
* Added the *insecure* argument in *run-playbook*.
* Standardise the *-i --input*, *-o --output* to demisto-sdk commands.

# 0.4.3
* Fixed an issue where the incident and indicator field BC check failed.
* Support for linting and unit testing PowerShell integrations.

# 0.4.2
* Fixed an issue where validate failed on Windows.
* Added a validator to verify all branches are handled in conditional task in a playbook.
* Added a warning message when not running the latest sdk version.
* Added a validator to check that the root is connected to all tasks in the playbook.
* Added a validator for Dashboards (dashboard-*.json).
* Added a validator for Indicator Types (reputation-*.json).
* Added a BC validation for changing incident field type.
* Fixed an issue where init command would generate an invalid yml for scripts.
* Fixed an issue in misleading error message in v2 validation hook.
* Fixed an issue in v2 hook which now is set only on newly added scripts.
* Added more indicative message for errors in yaml files.
* Disabled pykwalify info log prints.

# 0.3.10
* Added a BC check for incident fields - changing from version is not allowed.
* Fixed an issue in create-content-artifacts where scripts in Packs in TestPlaybooks dir were copied with a wrong prefix.


# 0.3.9
* Added a validation that incident field can not be required.
* Added validation for fetch incident parameters.
* Added validation for feed integration parameters.
* Added to the *format* command the deletion of the *sourceplaybookid* field.
* Fixed an issue where *fieldMapping* in playbook did not pass the scheme validation.
* Fixed an issue where *create-content-artifacts* did not copy TestPlaybooks in Packs without prefix of *playbook-*.
* Added a validation the a playbook can not have a rolename set.
* Added to the image validator the new DBot default image.
* Added the fields: elasticcommonfields, quiet, quietmode to the Playbook schema.
* Fixed an issue where *validate* failed on integration commands without outputs.
* Added a new hook for naming of v2 integrations and scripts.


# 0.3.8
* Fixed an issue where *create-content-artifact* was not loading the data in the yml correctly.
* Fixed an issue where *unify* broke long lines in script section causing syntax errors


# 0.3.7
* Added *generate-docs* command to generate documentation file for integration, playbook or script.
* Fixed an issue where *unify* created a malformed integration yml.
* Fixed an issue where demisto-sdk **init** creates unit-test file with invalid import.


# 0.3.6
* Fixed an issue where demisto-sdk **validate** failed on modified scripts without error message.


# 0.3.5
* Fixed an issue with docker tag validation for integrations.
* Restructured repo source code.


# 0.3.4
* Saved failing unit tests as a file.
* Fixed an issue where "_test" file for scripts/integrations created using **init** would import the "HelloWorld" templates.
* Fixed an issue in demisto-sdk **validate** - was failing on backward compatiblity check
* Fixed an issue in demisto-sdk **secrets** - empty line in .secrets-ignore always made the secrets check to pass
* Added validation for docker image inside integrations and scripts.
* Added --use-git flag to **format** command to format all changed files.
* Fixed an issue where **validate** did not fail on dockerimage changes with bc check.
* Added new flag **--ignore-entropy** to demisto-sdk **secrets**, this will allow skip entropy secrets check.
* Added --outfile to **lint** to allow saving failed packages to a file.


# 0.3.3
* Added backwards compatibility break error message.
* Added schema for incident types.
* Added **additionalinfo** field to as an available field for integration configuration.
* Added pack parameter for **init**.
* Fixed an issue where error would appear if name parameter is not set in **init**.


# 0.3.2
* Fixed the handling of classifier files in **validate**.


# 0.3.1
* Fixed the handling of newly created reputation files in **validate**.
* Added an option to perform **validate** on a specific file.


# 0.3.0
* Added support for multi-package **lint** both with parallel and without.
* Added all parameter in **lint** to run on all packages and packs in content repository.
* Added **format** for:
    * Scripts
    * Playbooks
    * Integrations
* Improved user outputs for **secrets** command.
* Fixed an issue where **lint** would run pytest and pylint only on a single docker per integration.
* Added auto-complete functionality to demisto-sdk.
* Added git parameter in **lint** to run only on changed packages.
* Added the **run-playbook** command
* Added **run** command which runs a command in the Demisto playground.
* Added **upload** command which uploads an integration or a script to a Demisto instance.
* Fixed and issue where **validate** checked if release notes exist for new integrations and scripts.
* Added **generate-test-playbook** command which generates a basic test playbook for an integration or a script.
* **validate** now supports indicator fields.
* Fixed an issue with layouts scheme validation.
* Adding **init** command.
* Added **json-to-outputs** command which generates the yaml section for outputs from an API raw response.

# 0.2.6

* Fixed an issue with locating release notes for beta integrations in **validate**.

# 0.2.5

* Fixed an issue with locating release notes for beta integrations in **validate**.

# 0.2.4

* Adding image validation to Beta_Integration and Packs in **validate**.

# 0.2.3

* Adding Beta_Integration to the structure validation process.
* Fixing bug where **validate** did checks on TestPlaybooks.
* Added requirements parameter to **lint**.

# 0.2.2

* Fixing bug where **lint** did not return exit code 1 on failure.
* Fixing bug where **validate** did not print error message in case no release notes were give.

# 0.2.1

* **Validate** now checks that the id and name fields are identical in yml files.
* Fixed a bug where sdk did not return any exit code.

# 0.2.0

* Added Release Notes Validator.
* Fixed the Unifier selection of your python file to use as the code.
* **Validate** now supports Indicator fields.
* Fixed a bug where **validate** and **secrets** did not return exit code 1 on failure.
* **Validate** now runs on newly added scripts.

# 0.1.8

* Added support for `--version`.
* Fixed an issue in file_validator when calling `checked_type` method with script regex.

# 0.1.2
* Restructuring validation to support content packs.
* Added secrets validation.
* Added content bundle creation.
* Added lint and unit test run.

# 0.1.1

* Added new logic to the unifier.
* Added detailed README.
* Some small adjustments and fixes.

# 0.1.0

Capabilities:
* **Extract** components(code, image, description etc.) from a Demisto YAML file into a directory.
* **Unify** components(code, image, description etc.) to a single Demisto YAML file.
* **Validate** Demisto content files.<|MERGE_RESOLUTION|>--- conflicted
+++ resolved
@@ -1,11 +1,7 @@
 # Changelog
 * Fixed an issue where **lint** failed where *.Dockerfile* exists prior running the lint command.
-<<<<<<< HEAD
+* Added FeedHelloWorld template option for *--template* flag in **demisto-sdk init** command.
 * Fixed an issue where **update-release-notes** on newly created integration added release notes for docker update.
-=======
-* Added FeedHelloWorld template option for *--template* flag in **demisto-sdk init** command.
-
->>>>>>> 2068c6d3
 
 # 1.3.2
 * Updated the format of the outputs when using the *--json-file* flag to create a JSON file output for the **validate** and **lint** commands.
