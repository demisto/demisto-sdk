--- conflicted
+++ resolved
@@ -1,13 +1,10 @@
 # Changelog
 * Fixed an issue with the **format** command when contributing via the UI
-<<<<<<< HEAD
-* Adding a filter to the current user to `_get_playground_id` method to find the actual playground id.
-=======
 * The **format** command will now not remove the `defaultRows` key from incident, indicator and generic fields with `type: grid`.
 * Fixed an issue with the **validate** command when a layoutscontainer did not have the `fromversion` field set.
 * Added `skipVerify` argument in **upload** command to skip pack signature verification.
 * added a new command **update-xsoar-config-file** to handle your XSOAR Configuration File.
->>>>>>> c28bd541
+* Adding a filter to the current user to `_get_playground_id` method to find the actual playground id.
 
 # 1.5.3
 * The **format** command will now set `unsearchable: True` for incident, indicator and generic fields.
