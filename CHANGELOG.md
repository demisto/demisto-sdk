--- conflicted
+++ resolved
@@ -2,12 +2,8 @@
 * Fixed an issue in the **create-id-set** command where similar items from different marketplaces were reported as duplicated.
 * Fixed typo in demisto-sdk init
 * Fixed an issue where the **lint** command did not handle all container exit codes.
-<<<<<<< HEAD
+* Add to **validate** a validation for pack name to make sure it is unchanged.
 * Added a validation to the **validate** command that verifies that the version in the pack_metdata file is written in the correct format.
-=======
-* Add to **validate** a validation for pack name to make sure it is unchanged.
-
->>>>>>> 47e30e61
 
 # 1.5.9
 * Added option to specify `External Playbook Configuration` to change inputs of Playbooks triggered as part of **test-content**
