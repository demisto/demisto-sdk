--- conflicted
+++ resolved
@@ -1,10 +1,7 @@
 # Changelog
 * Fixed an issue where **validate** suggests, with no reason, running **format** on missing mandatory keys in yml file.
-<<<<<<< HEAD
 * Skipped existence of TestPlaybook check on community and contribution integrations.
-=======
 * Fixed an issue where pre-commit didn't run on the demisto_sdk/commands folder.
->>>>>>> c2223b3b
 
 # 1.4.5
 * Enhanced the **postman-codegen** command to name all generated arguments with lower case.
