# Changelog
## Unreleased
* Added support in the **format** command to remove nonexistent incident/indicator fields from *layouts/mappers*
* Added the `Note: XXX` and `XXX now generally available.` release notes templates to **doc-review** command.
* Updated the logs shown during the docker build step.
* Removed a false warning about configuring the `GITLAB_TOKEN` environment variable when it's not needed.
* Removed duplicate identifiers for XSIAM integrations.
* Updated the *tags* and *use cases* in pack metadata validation to use the local files only.
* Fixed the error message in checkbox validation where the defaultvalue is wrong and added the name of the variable that should be fixed.
* Added types to `find_type_by_path` under tools.py.
* Fixed an issue where YAML files contained incorrect value type for `tests` key when running `format --deprecate`.
* Added a deprecation message to the `tests:` section of yaml files when running `format --deprecate`.
* Added the 'integration-get-indicators' commands to be ignored by the **verify_yml_commands_match_readme** validation, the validation will no longer fail if these commands are not in the readme file.
<<<<<<< HEAD
* Added ***deprecation*** a validation class that lists all the file paths of files that are using a deprecated integration command / script / playbook.
=======
* Added a new validation to the **validate** command to verify that if the phrase "breaking changes" is present in a pack release notes, a JSON file with the same name exists and contains the relevant breaking changes information.
>>>>>>> fbd21456

## 1.6.6

* Added debug print when excluding item from ID set due to missing dependency.
* Added a validation to the **validate** command, failing when non-ignorable errors are present in .pack-ignore.
* Fixed an issue where `mdx server` did not close when stopped in mid run.
* Fixed an issue where `-vvv` flag did not print logs on debug level.
* enhanced ***validate*** command to list all command names affected by a backward compatibility break, instead of only one.
* Added support for Wizard content item in the **format**, **validate**, **upload**, **create-id-set**, **find-dependecies** and **create-content-artifacts** commands.
* Added a new flag to the **validate** command, allowing to run specific validations.
* Added support in **unify** and **create-content-artifacts** for displaying different documentations (detailed description + readme) for content items, depending on the marketplace version.
* Fixed an issue in **upload** where list items were not uploaded.
* Added a new validation to **validate** command to verify that *cliName* and *id* keys of the incident field or the indicator field are matches.
* Added the flag '-x', '--xsiam' to **upload** command to upload XSIAM entities to XSIAM server.
* Fixed the integration field *isFetchEvents* to be in lowercase.
* Fixed an issue where **validate -i** run after **format -i** on an existing file in the repo instead of **validate -g**.
* Added the following commands: 'update-remote-data', 'get-modified-remote-data', 'update-remote-system' to be ignored by the **verify_yml_commands_match_readme** validation, the validation will no longer fail if these commands are not in the readme file.
* Updated the release note template to include a uniform format for all items.
* Added HelloWorldSlim template option for *--template* flag in **demisto-sdk init** command.
* Fixed an issue where the HelloWorldSlim template in **demisto-sdk init** command had an integration id that was conflicting with HelloWorld integration id.
* Updated the SDK to use demisto-py 3.1.6, allowing use of a proxy with an environment variable.
* Set the default logger level to `warning`, to avoid unwanted debug logs.
* The **format** command now validates that default value of checkbox parameters is a string 'true' or 'false'.
* Fixed an issue where `FileType.PLAYBOOK` would show instead of `Playbook` in readme error messages.
* Added a new validation to **validate** proper defaultvalue for checkbox fields.

## 1.6.5

* Fixed an issue in the **format** command where the `id` field was overwritten for existing JSON files.
* Fixed an issue where the **doc-review** command was successful even when the release-note is malformed.
* Added timestamps to the `demisto-sdk` logger.
* Added time measurements to **lint**.
* Added the flag '-d', '--dependency' to **find-dependencies** command to get the content items that cause the dependencies between two packs.
* Fixed an issue where **update-release-notes** used the *trigger_id* field instead of the *trigger_name* field.
* Fixed an issue where **doc-review** failed to recognize script names, in scripts using the old file structure.
* Fixed an issue where concurrent processes created by **lint** caused deadlocks when opening files.
* Fixed an issue in the **format** command where `_dev` or `_copy` suffixes weren't removed from the subscript names in playbooks and layouts.
* Fixed an issue where **validate** failed on nonexistent `README.md` files.
* Added support of XSIAM content items to the **validate** command.
* Report **lint** summary results and failed packages after reporting time measurements.

## 1.6.4

* Added the new **generate-yml-from-python** command.
* Added a code *type* indication for integration and script objects in the *ID Set*.
* Added the [Vulture](https://github.com/jendrikseipp/vulture) linter to the pre-commit hook.
* The `demisto-sdk` pack will now be distributed via PyPi with a **wheel** file.
* Fixed a bug where any edited json file that contained a forward slash (`/`) escaped.
* Added a new validation to **validate** command to verify that the metadata *currentVersion* is
the same as the last release note version.
* The **validate** command now checks if there're none-deprecated integration commands that are missing from the readme file.
* Fixed an issue where *dockerimage* changes in Scripts weren't recognized by the **update-release-notes** command.
* Fixed an issue where **update-xsoar-config-file** did not properly insert the marketplace packs list to the file.
* Added the pack name to the known words by default when running the **doc-review** command.
* Added support for new XSIAM entities in **create-id-set** command.
* Added support for new XSIAM entities in **create-content-artifacts** command.
* Added support for Parsing/Modeling Rule content item in the **unify** command.
* Added the integration name, the commands name and the script name to the known words by default when running the **doc-review** command.
* Added an argument '-c' '--custom' to the **unify** command, if True will append to the unified yml name/display/id the custom label provided
* Added support for sub words suggestion in kebab-case sentences when running the **doc-review** command.
* Added support for new XSIAM entities in **update-release-notes** command.
* Enhanced the message of alternative suggestion words shown when running **doc-review** command.
* Fixed an incorrect error message, in case `node` is not installed on the machine.
* Fixed an issue in the **lint** command where the *check-dependent-api-modules* argument was set to true by default.
* Added a new command **generate-unit-tests**.
* Added a new validation to **validate** all SIEM integration have the same suffix.
* Fixed the destination path of the unified parsing/modeling rules in **create-content-artifacts** command.
* Fixed an issue in the **validate** command, where we validated wrongfully the existence of readme file for the *ApiModules* pack.
* Fixed an issue in the **validate** command, where an error message that was displayed for scripts validation was incorrect.
* Fixed an issue in the **validate** and **format** commands where *None* arguments in integration commands caused the commands to fail unexpectedly.
* Added support for running tests on XSIAM machines in the **test-content** command.
* Fixed an issue where the **validate** command did not work properly when deleting non-content items.
* Added the flag '-d', '--dependency' to **find-dependencies** command to get the content items that cause the dependencies between two packs.

## 1.6.3

* **Breaking change**: Fixed a typo in the **validate** `--quiet-bc-validation` flag (was `--quite-bc-validation`). @upstart-swiss
* Dropped support for python 3.7: Demisto-SDK is now supported on Python 3.8 or newer.
* Added an argument to YAMLHandler, allowing to set a maximal width for YAML files. This fixes an issue where a wrong default was used.
* Added the detach mechanism to the **upload** command, If you set the --input-config-file flag, any files in the repo's SystemPacks folder will be detached.
* Added the reattach mechanism to the **upload** command, If you set the --input-config-file flag, any detached item in your XSOAR instance that isn't currently in the repo's SystemPacks folder will be re-attached.
* Fixed an issue in the **validate** command that did not work properly when using the *-g* flag.
* Enhanced the dependency message shown when running **lint**.
* Fixed an issue where **update-release-notes** didn't update the currentVersion in pack_metadata.
* Improved the logging in **test-content** for helping catch typos in external playbook configuration.

## 1.6.2

* Added dependency validation support for core marketplacev2 packs.
* Fixed an issue in **update-release-notes** where suggestion fix failed in validation.
* Fixed a bug where `.env` files didn't load. @nicolas-rdgs
* Fixed a bug where **validate** command failed when the *categories* field in the pack metadata was empty for non-integration packs.
* Added *system* and *item-type* arguments to the **download** command, used when downloading system items.
* Added a validation to **validate**, checking that each script, integration and playbook have a README file. This validation only runs when the command is called with either the `-i` or the `-g` flag.
* Fixed a regression issue with **doc-review**, where the `-g` flag did not work.
* Improved the detection of errors in **doc-review** command.
* The **validate** command now checks if a readme file is empty, only for packs that contain playbooks or were written by a partner.
* The **validate** command now makes sure common contextPath values (e.g. `DBotScore.Score`) have a non-empty description, and **format** populates them automatically.
* Fixed an issue where the **generate-outputs** command did not work properly when examples were provided.
* Fixed an issue in the **generate-outputs** command, where the outputs were not written to the specified output path.
* The **generate-outputs** command can now generate outputs from multiple calls to the same command (useful when different args provide different outputs).
* The **generate-outputs** command can now update a yaml file with new outputs, without deleting or overwriting existing ones.
* Fixed a bug where **doc-review** command failed on existing templates.
* Fixed a bug where **validate** command failed when the word demisto is in the repo README file.
* Added support for adding test-playbooks to the zip file result in *create-content-artifacts* command for marketplacev2.
* Fixed an issue in **find-dependencies** where using the argument *-o* without the argument *--all-packs-dependencies* did not print a proper warning.
* Added a **validate** check to prevent deletion of files whose deletion is not supported by the XSOAR marketplace.
* Removed the support in the *maintenance* option of the *-u* flag in the **update-release-notes** command.
* Added validation for forbidden words and phrases in the **doc-review** command.
* Added a retries mechanism to the **test-content** command to stabilize the build process.
* Added support for all `git` platforms to get remote files.
* Refactored the **format** command's effect on the *fromversion* field:
  * Fixed a bug where the *fromversion* field was removed when modifying a content item.
  * Updated the general default *fromversion* and the default *fromversion* of newly-introduced content items (e.g. `Lists`, `Jobs`).
  * Added an interactive mode functionality for all content types, to ask the user whether to set a default *fromversion*, if could not automatically determine its value. Use `-y` to assume 'yes' as an answer to all prompts and run non-interactively.

## 1.6.1

* Added the '--use-packs-known-words' argument to the **doc-review** command
* Added YAML_Loader to handle yaml files in a standard way across modules, replacing PYYAML.
* Fixed an issue when filtering items using the ID set in the **create-content-artifacts** command.
* Fixed an issue in the **generate-docs** command where tables were generated with an empty description column.
* Fixed an issue in the **split** command where splitting failed when using relative input/output paths.
* Added warning when inferred files are missing.
* Added to **validate** a validation for integration image dimensions, which should be 120x50px.
* Improved an error in the **validate** command to better differentiate between the case where a required fetch parameter is malformed or missing.

## 1.6.0

* Fixed an issue in the **create-id-set** command where similar items from different marketplaces were reported as duplicated.
* Fixed typo in demisto-sdk init
* Fixed an issue where the **lint** command did not handle all container exit codes.
* Add to **validate** a validation for pack name to make sure it is unchanged.
* Added a validation to the **validate** command that verifies that the version in the pack_metdata file is written in the correct format.
* Fixed an issue in the **format** command where missing *fromVersion* field in indicator fields caused an error.

## 1.5.9

* Added option to specify `External Playbook Configuration` to change inputs of Playbooks triggered as part of **test-content**
* Improved performance of the **lint** command.
* Improved performance of the **validate** command when checking README images.
* ***create-id-set*** command - the default value of the **marketplace** argument was changed from ‘xsoar’ to all packs existing in the content repository. When using the command, make sure to pass the relevant marketplace to use.

## 1.5.8

* Fixed an issue where the command **doc-review** along with the argument `--release-notes` failed on yml/json files with invalid schema.
* Fixed an issue where the **lint** command failed on packs using python 3.10

## 1.5.7

* Fixed an issue where reading remote yaml files failed.
* Fixed an issue in **validate** failed with no error message for lists (when no fromVersion field was found).
* Fixed an issue when running **validate** or **format** in a gitlab repository, and failing to determine its project id.
* Added an enhancement to **split**, handling an empty output argument.
* Added the ability to add classifiers and mappers to conf.json.
* Added the Alias field to the incident field schema.

## 1.5.6

* Added 'deprecated' release notes template.
* Fixed an issue where **run-test-playbook** command failed to get the task entries when the test playbook finished with errors.
* Fixed an issue in **validate** command when running with `no-conf-json` argument to ignore the `conf.json` file.
* Added error type text (`ERROR` or `WARNING`) to **validate** error prints.
* Fixed an issue where the **format** command on test playbook did not format the ID to be equal to the name of the test playbook.
* Enhanced the **update-release-notes** command to automatically commit release notes config file upon creation.
* The **validate** command will validate that an indicator field of type html has fromVersion of 6.1.0 and above.
* The **format** command will now add fromVersion 6.1.0 to indicator field of type html.
* Added support for beta integrations in the **format** command.
* Fixed an issue where the **postman-codegen** command failed when called with the `--config-out` flag.
* Removed the integration documentation from the detailed description while performing **split** command to the unified yml file.
* Removed the line which indicates the version of the product from the README.md file for new contributions.

## 1.5.5

* Fixed an issue in the **update-release-notes** command, which did not work when changes were made in multiple packs.
* Changed the **validate** command to fail on missing test-playbooks only if no unittests are found.
* Fixed `to_kebab_case`, it will now deal with strings that have hyphens, commas or periods in them, changing them to be hyphens in the new string.
* Fixed an issue in the **create-id-set** command, where the `source` value included the git token if it was specified in the remote url.
* Fixed an issue in the **merge-id-set** command, where merging fails because of duplicates but the packs are in the XSOAR repo but in different version control.
* Fixed missing `Lists` Content Item as valid `IDSetType`
* Added enhancement for **generate-docs**. It is possible to provide both file or a comma seperated list as `examples`. Also, it's possible to provide more than one example for a script or a command.
* Added feature in **format** to sync YML and JSON files to the `master` file structure.
* Added option to specify `Incident Type`, `Incoming Mapper` and `Classifier` when configuring instance in **test-content**
* added a new command **run-test-playbook** to run a test playbook in a given XSOAR instance.
* Fixed an issue in **format** when running on a modified YML, that the `id` value is not changed to its old `id` value.
* Enhancement for **split** command, replace `ApiModule` code block to `import` when splitting a YML.
* Fixed an issue where indicator types were missing from the pack's content, when uploading using **zip-packs**.
* The request data body format generated in the **postman-codegen** will use the python argument's name and not the raw data argument's name.
* Added the flag '--filter-by-id-set' to **create-content-artifacts** to create artifacts only for items in the given id_set.json.

## 1.5.4

* Fixed an issue with the **format** command when contributing via the UI
* The **format** command will now not remove the `defaultRows` key from incident, indicator and generic fields with `type: grid`.
* Fixed an issue with the **validate** command when a layoutscontainer did not have the `fromversion` field set.
* added a new command **update-xsoar-config-file** to handle your XSOAR Configuration File.
* Added `skipVerify` argument in **upload** command to skip pack signature verification.
* Fixed an issue when the **run** command  failed running when there’s more than one playground, by explicitly using the current user’s playground.
* Added support for Job content item in the **format**, **validate**, **upload**, **create-id-set**, **find-dependecies** and **create-content-artifacts** commands.
* Added a **source** field to the **id_set** entitles.
* Two entitles will not consider as duplicates if they share the same pack and the same source.
* Fixed a bug when duplicates were found in **find_dependencies**.
* Added function **get_current_repo** to `tools`.
* The **postman-codegen** will not have duplicates argument name. It will rename them to the minimum distinguished shared path for each of them.

## 1.5.3

* The **format** command will now set `unsearchable: True` for incident, indicator and generic fields.
* Fixed an issue where the **update-release-notes** command crashes with `--help` flag.
* Added validation to the **validate** command that verifies the `unsearchable` key in incident, indicator and generic fields is set to true.
* Removed a validation that DBotRole should be set for automation that requires elevated permissions to the `XSOAR-linter` in the **lint** command.
* Fixed an issue in **Validate** command where playbooks conditional tasks were mishandeled.
* Added a validation to prevent contributors from using the `fromlicense` key as a configuration parameter in an integration's YML
* Added a validation to ensure that the type for **API token** (and similar) parameters are configured correctly as a `credential` type in the integration configuration YML.
* Added an assertion that checks for duplicated requests' names when generating an integration from a postman collection.
* Added support for [.env files](https://pypi.org/project/python-dotenv/). You can now add a `.env` file to your repository with the logging information instead of setting a global environment variables.
* When running **lint** command with --keep-container flag, the docker images are committed.
* The **validate** command will not return missing test playbook error when given a script with dynamic-section tag.

## 1.5.2

* Added a validation to **update-release-notes** command to ensure that the `--version` flag argument is in the right format.
* added a new command **coverage-analyze** to generate and print coverage reports.
* Fixed an issue in **validate** in repositories which are not in GitHub or GitLab
* Added a validation that verifies that readme image absolute links do not contain the working branch name.
* Added support for List content item in the **format**, **validate**, **download**, **upload**, **create-id-set**, **find-dependecies** and **create-content-artifacts** commands.
* Added a validation to ensure reputation command's default argument is set as an array input.
* Added the `--fail-duplicates` flag for the **merge-id-set** command which will fail the command if duplicates are found.
* Added the `--fail-duplicates` flag for the **create-id-set** command which will fail the command if duplicates are found.

## 1.5.1

* Fixed an issue where **validate** command failed to recognized test playbooks for beta integrations as valid tests.
* Fixed an issue were the **validate** command was falsely recognizing image paths in readme files.
* Fixed an issue where the **upload** command error message upon upload failure pointed to wrong file rather than to the pack metadata.
* Added a validation that verifies that each script which appears in incident fields, layouts or layout containers exists in the id_set.json.
* Fixed an issue where the **postman code-gen** command generated double dots for context outputs when it was not needed.
* Fixed an issue where there **validate** command on release notes file crashed when author image was added or modified.
* Added input handling when running **find-dependencies**, replacing string manipulations.
* Fixed an issue where the **validate** command did not handle multiple playbooks with the same name in the id_set.
* Added support for GitLab repositories in **validate**

## 1.5.0

* Fixed an issue where **upload** command failed to upload packs not under content structure.
* Added support for **init** command to run from non-content repo.
* The **split-yml** has been renamed to **split** and now supports splitting Dashboards from unified Generic Modules.
* Fixed an issue where the skipped tests validation ran on the `ApiModules` pack in the **validate** command.
* The **init** command will now create the `Generic Object` entities directories.
* Fixed an issue where the **format** command failed to recognize changed files from git.
* Fixed an issue where the **json-to-outputs** command failed checking whether `0001-01-01T00:00:00` is of type `Date`
* Added to the **generate context** command to generate context paths for integrations from an example file.
* Fixed an issue where **validate** failed on release notes configuration files.
* Fixed an issue where the **validate** command failed on pack input if git detected changed files outside of `Packs` directory.
* Fixed an issue where **validate** command failed to recognize files inside validated pack when validation release notes, resulting in a false error message for missing entity in release note.
* Fixed an issue where the **download** command failed when downloading an invalid YML, instead of skipping it.

## 1.4.9

* Added validation that the support URL in partner contribution pack metadata does not lead to a GitHub repo.
* Enhanced ***generate-docs*** with default `additionalinformation` (description) for common parameters.
* Added to **validate** command a validation that a content item's id and name will not end with spaces.
* The **format** command will now remove trailing whitespaces from content items' id and name fields.
* Fixed an issue where **update-release-notes** could fail on files outside the user given pack.
* Fixed an issue where the **generate-test-playbook** command would not place the playbook in the proper folder.
* Added to **validate** command a validation that packs with `Iron Bank` uses the latest docker from Iron Bank.
* Added to **update-release-notes** command support for `Generic Object` entities.
* Fixed an issue where playbook `fromversion` mismatch validation failed even if `skipunavailable` was set to true.
* Added to the **create artifacts** command support for release notes configuration file.
* Added validation to **validate** for release notes config file.
* Added **isoversize** and **isautoswitchedtoquietmode** fields to the playbook schema.
* Added to the **update-release-notes** command `-bc` flag to generate template for breaking changes version.
* Fixed an issue where **validate** did not search description files correctly, leading to a wrong warning message.

## 1.4.8

* Fixed an issue where yml files with `!reference` failed to load properly.
* Fixed an issue when `View Integration Documentation` button was added twice during the download and re-upload.
* Fixed an issue when `(Partner Contribution)` was added twice to the display name during the download and re-upload.
* Added the following enhancements in the **generate-test-playbook** command:
  * Added the *--commands* argument to generate tasks for specific commands.
  * Added the *--examples* argument to get the command examples file path and generate tasks from the commands and arguments specified there.
  * Added the *--upload* flag to specify whether to upload the test playbook after the generation.
  * Fixed the output condition generation for outputs of type `Boolean`.

## 1.4.7

* Fixed an issue where an empty list for a command context didn't produce an indication other than an empty table.
* Fixed an issue where the **format** command has incorrectly recognized on which files to run when running using git.
* Fixed an issue where author image validations were not checked properly.
* Fixed an issue where new old-formatted scripts and integrations were not validated.
* Fixed an issue where the wording in the from version validation error for subplaybooks was incorrect.
* Fixed an issue where the **update-release-notes** command used the old docker image version instead of the new when detecting a docker change.
* Fixed an issue where the **generate-test-playbook** command used an incorrect argument name as default
* Fixed an issue where the **json-to-outputs** command used an incorrect argument name as default when using `-d`.
* Fixed an issue where validations failed while trying to validate non content files.
* Fixed an issue where README validations did not work post VS Code formatting.
* Fixed an issue where the description validations were inconsistent when running through an integration file or a description file.

## 1.4.6

* Fixed an issue where **validate** suggests, with no reason, running **format** on missing mandatory keys in yml file.
* Skipped existence of TestPlaybook check on community and contribution integrations.
* Fixed an issue where pre-commit didn't run on the demisto_sdk/commands folder.
* The **init** command will now change the script template name in the code to the given script name.
* Expanded the validations performed on beta integrations.
* Added support for PreProcessRules in the **format**, **validate**, **download**, and **create-content-artifacts** commands.
* Improved the error messages in **generate-docs**, if an example was not provided.
* Added to **validate** command a validation that a content entity or a pack name does not contain the words "partner" and "community".
* Fixed an issue where **update-release-notes** ignores *--text* flag while using *-f*
* Fixed the outputs validations in **validate** so enrichment commands will not be checked to have DBotScore outputs.
* Added a new validation to require the dockerimage key to exist in an integration and script yml files.
* Enhanced the **generate-test-playbook** command to use only integration tested on commands, rather than (possibly) other integrations implementing them.
* Expanded unify command to support GenericModules - Unifies a GenericModule object with its Dashboards.
* Added validators for generic objects:
  * Generic Field validator - verify that the 'fromVersion' field is above 6.5.0, 'group' field equals 4 and 'id' field starts with the prefix 'generic_'.
  * Generic Type validator - verify that the 'fromVersion' field is above 6.5.0
  * Generic Module validator - verify that the 'fromVersion' field is above 6.5.0
  * Generic Definition validator - verify that the 'fromVersion' field is above 6.5.0
* Expanded Format command to support Generic Objects - Fixes generic objects according to their validations.
* Fixed an issue where the **update-release-notes** command did not handle ApiModules properly.
* Added option to enter a dictionary or json of format `[{field_name:description}]` in the **json-to-outputs** command,
  with the `-d` flag.
* Improved the outputs for the **format** command.
* Fixed an issue where the validations performed after the **format** command were inconsistent with **validate**.
* Added to the **validate** command a validation for the author image.
* Updated the **create-content-artifacts** command to support generic modules, definitions, fields and types.
* Added an option to ignore errors for file paths and not only file name in .pack-ignore file.

## 1.4.5

* Enhanced the **postman-codegen** command to name all generated arguments with lower case.
* Fixed an issue where the **find-dependencies** command miscalculated the dependencies for playbooks that use generic commands.
* Fixed an issue where the **validate** command failed in external repositories in case the DEMISTO_SDK_GITHUB_TOKEN was not set.
* Fixed an issue where **openapi-codegen** corrupted the swagger file by overwriting configuration to swagger file.
* Updated the **upload** command to support uploading zipped packs to the marketplace.
* Added to the **postman-codegen** command support of path variables.
* Fixed an issue where **openapi-codegen** entered into an infinite loop on circular references in the swagger file.
* The **format** command will now set `fromVersion: 6.2.0` for widgets with 'metrics' data type.
* Updated the **find-dependencies** command to support generic modules, definitions, fields and types.
* Fixed an issue where **openapi-codegen** tried to extract reference example outputs, leading to an exception.
* Added an option to ignore secrets automatically when using the **init** command to create a pack.
* Added a tool that gives the ability to temporarily suppress console output.

## 1.4.4

* When formatting incident types with Auto-Extract rules and without mode field, the **format** command will now add the user selected mode.
* Added new validation that DBotRole is set for scripts that requires elevated permissions to the `XSOAR-linter` in the **lint** command.
* Added url escaping to markdown human readable section in generate docs to avoid autolinking.
* Added a validation that mapper's id and name are matching. Updated the format of mapper to include update_id too.
* Added a validation to ensure that image paths in the README files are valid.
* Fixed **find_type** function to correctly find test files, such as, test script and test playbook.
* Added scheme validations for the new Generic Object Types, Fields, and Modules.
* Renamed the flag *--input-old-version* to *--old-version* in the **generate-docs** command.
* Refactored the **update-release-notes** command:
  * Replaced the *--all* flag with *--use-git* or *-g*.
  * Added the *--force* flag to update the pack release notes without changes in the pack.
  * The **update-release-notes** command will now update all dependent integrations on ApiModule change, even if not specified.
  * If more than one pack has changed, the full list of updated packs will be printed at the end of **update-release-notes** command execution.
  * Fixed an issue where the **update-release-notes** command did not add docker image release notes entry for release notes file if a script was changed.
  * Fixed an issue where the **update-release-notes** command did not detect changed files that had the same name.
  * Fixed an issue in the **update-release-notes** command where the version support of JSON files was mishandled.
* Fixed an issue where **format** did not skip files in test and documentation directories.
* Updated the **create-id-set** command to support generic modules, definitions, fields and types.
* Changed the **convert** command to generate old layout fromversion to 5.0.0 instead of 4.1.0
* Enhanced the command **postman-codegen** with type hints for templates.

## 1.4.3

* Fixed an issue where **json-to-outputs** command returned an incorrect output when json is a list.
* Fixed an issue where if a pack README.md did not exist it could cause an error in the validation process.
* Fixed an issue where the *--name* was incorrectly required in the **init** command.
* Adding the option to run **validate** on a specific path while using git (*-i* & *-g*).
* The **format** command will now change UUIDs in .yml and .json files to their respective content entity name.
* Added a playbook validation to check if a task sub playbook exists in the id set in the **validate** command.
* Added the option to add new tags/usecases to the approved list and to the pack metadata on the same pull request.
* Fixed an issue in **test_content** where when different servers ran tests for the same integration, the server URL parameters were not set correctly.
* Added a validation in the **validate** command to ensure that the ***endpoint*** command is configured correctly in yml file.
* Added a warning when pack_metadata's description field is longer than 130 characters.
* Fixed an issue where a redundant print occurred on release notes validation.
* Added new validation in the **validate** command to ensure that the minimal fromVersion in a widget of type metrics will be 6.2.0.
* Added the *--release-notes* flag to demisto-sdk to get the current version release notes entries.

## 1.4.2

* Added to `pylint` summary an indication if a test was skipped.
* Added to the **init** command the option to specify fromversion.
* Fixed an issue where running **init** command without filling the metadata file.
* Added the *--docker-timeout* flag in the **lint** command to control the request timeout for the Docker client.
* Fixed an issue where **update-release-notes** command added only one docker image release notes entry for release notes file, and not for every entity whom docker image was updated.
* Added a validation to ensure that incident/indicator fields names starts with their pack name in the **validate** command. (Checked only for new files and only when using git *-g*)
* Updated the **find-dependencies** command to return the 'dependencies' according the layout type ('incident', 'indicator').
* Enhanced the "vX" display name validation for scripts and integrations in the **validate** command to check for every versioned script or integration, and not only v2.
* Added the *--fail-duplicates* flag for the **create-id-set** command which will fail the command if duplicates are found.
* Added to the **generate-docs** command automatic addition to git when a new readme file is created.

## 1.4.1

* When in private repo without `DEMSITO_SDK_GITHUB_TOKEN` configured, get_remote_file will take files from the local origin/master.
* Enhanced the **unify** command when giving input of a file and not a directory return a clear error message.
* Added a validation to ensure integrations are not skipped and at least one test playbook is not skipped for each integration or script.
* Added to the Content Tests support for `context_print_dt`, which queries the incident context and prints the result as a json.
* Added new validation for the `xsoar_config.json` file in the **validate** command.
* Added a version differences section to readme in **generate-docs** command.
* Added the *--docs-format* flag in the **integration-diff** command to get the output in README format.
* Added the *--input-old-version* and *--skip-breaking-changes* flags in the **generate-docs** command to get the details for the breaking section and to skip the breaking changes section.

## 1.4.0

* Enable passing a comma-separated list of paths for the `--input` option of the **lint** command.
* Added new validation of unimplemented test-module command in the code to the `XSOAR-linter` in the **lint** command.
* Fixed the **generate-docs** to handle integration authentication parameter.
* Added a validation to ensure that description and README do not contain the word 'Demisto'.
* Improved the deprecated message validation required from playbooks and scripts.
* Added the `--quite-bc-validation` flag for the **validate** command to run the backwards compatibility validation in quite mode (errors is treated like warnings).
* Fixed the **update release notes** command to display a name for old layouts.
* Added the ability to append to the pack README credit to contributors.
* Added identification for parameter differences in **integration-diff** command.
* Fixed **format** to use git as a default value.
* Updated the **upload** command to support reports.
* Fixed an issue where **generate-docs** command was displaying 'None' when credentials parameter display field configured was not configured.
* Fixed an issue where **download** did not return exit code 1 on failure.
* Updated the validation that incident fields' names do not contain the word incident will aplly to core packs only.
* Added a playbook validation to verify all conditional tasks have an 'else' path in **validate** command.
* Renamed the GitHub authentication token environment variable `GITHUB_TOKEN` to `DEMITO_SDK_GITHUB_TOKEN`.
* Added to the **update-release-notes** command automatic addition to git when new release notes file is created.
* Added validation to ensure that integrations, scripts, and playbooks do not contain the entity type in their names.
* Added the **convert** command to convert entities between XSOAR versions.
* Added the *--deprecate* flag in **format** command to deprecate integrations, scripts, and playbooks.
* Fixed an issue where ignoring errors did not work when running the **validate** command on specific files (-i).

## 1.3.9

* Added a validation verifying that the pack's README.md file is not equal to pack description.
* Fixed an issue where the **Assume yes** flag did not work properly for some entities in the **format** command.
* Improved the error messages for separators in folder and file names in the **validate** command.
* Removed the **DISABLE_SDK_VERSION_CHECK** environment variable. To disable new version checks, use the **DEMISTO_SDK_SKIP_VERSION_CHECK** envirnoment variable.
* Fixed an issue where the demisto-sdk version check failed due to a rate limit.
* Fixed an issue with playbooks scheme validation.

## 1.3.8

* Updated the **secrets** command to work on forked branches.

## 1.3.7

* Added a validation to ensure correct image and description file names.
* Fixed an issue where the **validate** command failed when 'display' field in credentials param in yml is empty but 'displaypassword' was provided.
* Added the **integration-diff** command to check differences between two versions of an integration and to return a report of missing and changed elements in the new version.
* Added a validation verifying that the pack's README.md file is not missing or empty for partner packs or packs contains use cases.
* Added a validation to ensure that the integration and script folder and file names will not contain separators (`_`, `-`, ``).
* When formatting new pack, the **format** command will set the *fromversion* key to 5.5.0 in the new files without fromversion.

## 1.3.6

* Added a validation that core packs are not dependent on non-core packs.
* Added a validation that a pack name follows XSOAR standards.
* Fixed an issue where in some cases the `get_remote_file` function failed due to an invalid path.
* Fixed an issue where running **update-release-notes** with updated integration logo, did not detect any file changes.
* Fixed an issue where the **create-id-set** command did not identify unified integrations correctly.
* Fixed an issue where the `CommonTypes` pack was not identified as a dependency for all feed integrations.
* Added support for running SDK commands in private repositories.
* Fixed an issue where running the **init** command did not set the correct category field in an integration .yml file for a newly created pack.
* When formatting new contributed pack, the **format** command will set the *fromversion* key to 6.0.0 in the relevant files.
* If the environment variable "DISABLE_SDK_VERSION_CHECK" is define, the demisto-sdk will no longer check for newer version when running a command.
* Added the `--use-pack-metadata` flag for the **find-dependencies** command to update the calculated dependencies using the the packs metadata files.
* Fixed an issue where **validate** failed on scripts in case the `outputs` field was set to `None`.
* Fixed an issue where **validate** was failing on editing existing release notes.
* Added a validation for README files verifying that the file doesn't contain template text copied from HelloWorld or HelloWorldPremium README.

## 1.3.5

* Added a validation that layoutscontainer's id and name are matching. Updated the format of layoutcontainer to include update_id too.
* Added a validation that commands' names and arguments in core packs, or scripts' arguments do not contain the word incident.
* Fixed issue where running the **generate-docs** command with -c flag ran all the commands and not just the commands specified by the flag.
* Fixed the error message of the **validate** command to not always suggest adding the *description* field.
* Fixed an issue where running **format** on feed integration generated invalid parameter structure.
* Fixed an issue where the **generate-docs** command did not add all the used scripts in a playbook to the README file.
* Fixed an issue where contrib/partner details might be added twice to the same file, when using unify and create-content-artifacts commands
* Fixed issue where running **validate** command on image-related integration did not return the correct outputs to json file.
* When formatting playbooks, the **format** command will now remove empty fields from SetIncident, SetIndicator, CreateNewIncident, CreateNewIndicator script arguments.
* Added an option to fill in the developer email when running the **init** command.

## 1.3.4

* Updated the **validate** command to check that the 'additionalinfo' field only contains the expected value for feed required parameters and not equal to it.
* Added a validation that community/partner details are not in the detailed description file.
* Added a validation that the Use Case tag in pack_metadata file is only used when the pack contains at least one PB, Incident Type or Layout.
* Added a validation that makes sure outputs in integrations are matching the README file when only README has changed.
* Added the *hidden* field to the integration schema.
* Fixed an issue where running **format** on a playbook whose `name` does not equal its `id` would cause other playbooks who use that playbook as a sub-playbook to fail.
* Added support for local custom command configuration file `.demisto-sdk-conf`.
* Updated the **format** command to include an update to the description file of an integration, to remove community/partner details.

## 1.3.3

* Fixed an issue where **lint** failed where *.Dockerfile* exists prior running the lint command.
* Added FeedHelloWorld template option for *--template* flag in **demisto-sdk init** command.
* Fixed issue where **update-release-notes** deleted release note file if command was called more than once.
* Fixed issue where **update-release-notes** added docker image release notes every time the command was called.
* Fixed an issue where running **update-release-notes** on a pack with newly created integration, had also added a docker image entry in the release notes.
* Fixed an issue where `XSOAR-linter` did not find *NotImplementedError* in main.
* Added validation for README files verifying their length (over 30 chars).
* When using *-g* flag in the **validate** command it will now ignore untracked files by default.
* Added the *--include-untracked* flag to the **validate** command to include files which are untracked by git in the validation process.
* Improved the `pykwalify` error outputs in the **validate** command.
* Added the *--print-pykwalify* flag to the **validate** command to print the unchanged output from `pykwalify`.

## 1.3.2

* Updated the format of the outputs when using the *--json-file* flag to create a JSON file output for the **validate** and **lint** commands.
* Added the **doc-review** command to check spelling in .md and .yml files as well as a basic release notes review.
* Added a validation that a pack's display name does not already exist in content repository.
* Fixed an issue where the **validate** command failed to detect duplicate params in an integration.
* Fixed an issue where the **validate** command failed to detect duplicate arguments in a command in an integration.

## 1.3.1

* Fixed an issue where the **validate** command failed to validate the release notes of beta integrations.
* Updated the **upload** command to support indicator fields.
* The **validate** and **update-release-notes** commands will now check changed files against `demisto/master` if it is configured locally.
* Fixed an issue where **validate** would incorrectly identify files as renamed.
* Added a validation that integration properties (such as feed, mappers, mirroring, etc) are not removed.
* Fixed an issue where **validate** failed when comparing branch against commit hash.
* Added the *--no-pipenv* flag to the **split-yml** command.
* Added a validation that incident fields and incident types are not removed from mappers.
* Fixed an issue where the *c
reate-id-set* flag in the *validate* command did not work while not using git.
* Added the *hiddenusername* field to the integration schema.
* Added a validation that images that are not integration images, do not ask for a new version or RN

## 1.3.0

* Do not collect optional dependencies on indicator types reputation commands.
* Fixed an issue where downloading indicator layoutscontainer objects failed.
* Added a validation that makes sure outputs in integrations are matching the README file.
* Fixed an issue where the *create-id-set* flag in the **validate** command did not work.
* Added a warning in case no id_set file is found when running the **validate** command.
* Fixed an issue where changed files were not recognised correctly on forked branches in the **validate** and the **update-release-notes** commands.
* Fixed an issue when files were classified incorrectly when running *update-release-notes*.
* Added a validation that integration and script file paths are compatible with our convention.
* Fixed an issue where id_set.json file was re created whenever running the generate-docs command.
* added the *--json-file* flag to create a JSON file output for the **validate** and **lint** commands.

## 1.2.19

* Fixed an issue where merge id_set was not updated to work with the new entity of Packs.
* Added a validation that the playbook's version matches the version of its sub-playbooks, scripts, and integrations.

## 1.2.18

* Changed the *skip-id-set-creation* flag to *create-id-set* in the **validate** command. Its default value will be False.
* Added support for the 'cve' reputation command in default arg validation.
* Filter out generic and reputation command from scripts and playbooks dependencies calculation.
* Added support for the incident fields in outgoing mappers in the ID set.
* Added a validation that the taskid field and the id field under the task field are both from uuid format and contain the same value.
* Updated the **format** command to generate uuid value for the taskid field and for the id under the task field in case they hold an invalid values.
* Exclude changes from doc_files directory on validation.
* Added a validation that an integration command has at most one default argument.
* Fixing an issue where pack metadata version bump was not enforced when modifying an old format (unified) file.
* Added validation that integration parameter's display names are capitalized and spaced using whitespaces and not underscores.
* Fixed an issue where beta integrations where not running deprecation validations.
* Allowed adding additional information to the deprecated description.
* Fixing an issue when escaping less and greater signs in integration params did not work as expected.

## 1.2.17

* Added a validation that the classifier of an integration exists.
* Added a validation that the mapper of an integration exists.
* Added a validation that the incident types of a classifier exist.
* Added a validation that the incident types of a mapper exist.
* Added support for *text* argument when running **demisto-sdk update-release-notes** on the ApiModules pack.
* Added a validation for the minimal version of an indicator field of type grid.
* Added new validation for incident and indicator fields in classifiers mappers and layouts exist in the content.
* Added cache for get_remote_file to reducing failures from accessing the remote repo.
* Fixed an issue in the **format** command where `_dev` or `_copy` suffixes weren't removed from the `id` of the given playbooks.
* Playbook dependencies from incident and indicator fields are now marked as optional.
* Mappers dependencies from incident types and incident fields are now marked as optional.
* Classifier dependencies from incident types are now marked as optional.
* Updated **demisto-sdk init** command to no longer create `created` field in pack_metadata file
* Updated **generate-docs** command to take the parameters names in setup section from display field and to use additionalinfo field when exist.
* Using the *verbose* argument in the **find-dependencies** command will now log to the console.
* Improved the deprecated message validation required from integrations.
* Fixed an issue in the **generate-docs** command where **Context Example** section was created when it was empty.

## 1.2.16

* Added allowed ignore errors to the *IDSetValidator*.
* Fixed an issue where an irrelevant id_set validation ran in the **validate** command when using the *--id-set* flag.
* Fixed an issue were **generate-docs** command has failed if a command did not exist in commands permissions file.
* Improved a **validate** command message for missing release notes of api module dependencies.

## 1.2.15

* Added the *ID101* to the allowed ignored errors.

## 1.2.14

* SDK repository is now mypy check_untyped_defs complaint.
* The lint command will now ignore the unsubscriptable-object (E1136) pylint error in dockers based on python 3.9 - this will be removed once a new pylint version is released.
* Added an option for **format** to run on a whole pack.
* Added new validation of unimplemented commands from yml in the code to `XSOAR-linter`.
* Fixed an issue where Auto-Extract fields were only checked for newly added incident types in the **validate** command.
* Added a new warning validation of direct access to args/params dicts to `XSOAR-linter`.

## 1.2.13

* Added new validation of indicators usage in CommandResults to `XSOAR-linter`.
* Running **demisto-sdk lint** will automatically run on changed files (same behavior as the -g flag).
* Removed supported version message from the documentation when running **generate_docs**.
* Added a print to indicate backwards compatibility is being checked in **validate** command.
* Added a percent print when running the **validate** command with the *-a* flag.
* Fixed a regression in the **upload** command where it was ignoring `DEMISTO_VERIFY_SSL` env var.
* Fixed an issue where the **upload** command would fail to upload beta integrations.
* Fixed an issue where the **validate** command did not create the *id_set.json* file when running with *-a* flag.
* Added price change validation in the **validate** command.
* Added validations that checks in read-me for empty sections or leftovers from the auto generated read-me that should be changed.
* Added new code validation for *NotImplementedError* to raise a warning in `XSOAR-linter`.
* Added validation for support types in the pack metadata file.
* Added support for *--template* flag in **demisto-sdk init** command.
* Fixed an issue with running **validate** on master branch where the changed files weren't compared to previous commit when using the *-g* flag.
* Fixed an issue where the `XSOAR-linter` ran *NotImplementedError* validation on scripts.
* Added support for Auto-Extract feature validation in incident types in the **validate** command.
* Fixed an issue in the **lint** command where the *-i* flag was ignored.
* Improved **merge-id-sets** command to support merge between two ID sets that contain the same pack.
* Fixed an issue in the **lint** command where flake8 ran twice.

## 1.2.12

* Bandit now reports also on medium severity issues.
* Fixed an issue with support for Docker Desktop on Mac version 2.5.0+.
* Added support for vulture and mypy linting when running without docker.
* Added support for *prev-ver* flag in **update-release-notes** command.
* Improved retry support when building docker images for linting.
* Added the option to create an ID set on a specific pack in **create-id-set** command.
* Added the *--skip-id-set-creation* flag to **validate** command in order to add the capability to run validate command without creating id_set validation.
* Fixed an issue where **validate** command checked docker image tag on ApiModules pack.
* Fixed an issue where **find-dependencies** did not calculate dashboards and reports dependencies.
* Added supported version message to the documentation and release notes files when running **generate_docs** and **update-release-notes** commands respectively.
* Added new code validations for *NotImplementedError* exception raise to `XSOAR-linter`.
* Command create-content-artifacts additional support for **Author_image.png** object.
* Fixed an issue where schemas were not enforced for incident fields, indicator fields and old layouts in the validate command.
* Added support for **update-release-notes** command to update release notes according to master branch.

## 1.2.11

* Fixed an issue where the ***generate-docs*** command reset the enumeration of line numbering after an MD table.
* Updated the **upload** command to support mappers.
* Fixed an issue where exceptions were no printed in the **format** while the *--verbose* flag is set.
* Fixed an issue where *--assume-yes* flag did not work in the **format** command when running on a playbook without a `fromversion` field.
* Fixed an issue where the **format** command would fail in case `conf.json` file was not found instead of skipping the update.
* Fixed an issue where integration with v2 were recognised by the `name` field instead of the `display` field in the **validate** command.
* Added a playbook validation to check if a task script exists in the id set in the **validate** command.
* Added new integration category `File Integrity Management` in the **validate** command.

## 1.2.10

* Added validation for approved content pack use-cases and tags.
* Added new code validations for *CommonServerPython* import to `XSOAR-linter`.
* Added *default value* and *predefined values* to argument description in **generate-docs** command.
* Added a new validation that checks if *get-mapping-fields* command exists if the integration schema has *{ismappable: true}* in **validate** command.
* Fixed an issue where the *--staged* flag recognised added files as modified in the **validate** command.
* Fixed an issue where a backwards compatibility warning was raised for all added files in the **validate** command.
* Fixed an issue where **validate** command failed when no tests were given for a partner supported pack.
* Updated the **download** command to support mappers.
* Fixed an issue where the ***format*** command added a duplicate parameter.
* For partner supported content packs, added support for a list of emails.
* Removed validation of README files from the ***validate*** command.
* Fixed an issue where the ***validate*** command required release notes for ApiModules pack.

## 1.2.9

* Fixed an issue in the **openapi_codegen** command where it created duplicate functions name from the swagger file.
* Fixed an issue in the **update-release-notes** command where the *update type* argument was not verified.
* Fixed an issue in the **validate** command where no error was raised in case a non-existing docker image was presented.
* Fixed an issue in the **format** command where format failed when trying to update invalid Docker image.
* The **format** command will now preserve the **isArray** argument in integration's reputation commands and will show a warning if it set to **false**.
* Fixed an issue in the **lint** command where *finally* clause was not supported in main function.
* Fixed an issue in the **validate** command where changing any entity ID was not validated.
* Fixed an issue in the **validate** command where *--staged* flag did not bring only changed files.
* Fixed the **update-release-notes** command to ignore changes in the metadata file.
* Fixed the **validate** command to ignore metadata changes when checking if a version bump is needed.

## 1.2.8

* Added a new validation that checks in playbooks for the usage of `DeleteContext` in **validate** command.
* Fixed an issue in the **upload** command where it would try to upload content entities with unsupported versions.
* Added a new validation that checks in playbooks for the usage of specific instance in **validate** command.
* Added the **--staged** flag to **validate** command to run on staged files only.

## 1.2.7

* Changed input parameters in **find-dependencies** command.
  * Use ***-i, --input*** instead of ***-p, --path***.
  * Use ***-idp, --id-set-path*** instead of ***-i, --id-set-path***.
* Fixed an issue in the **unify** command where it crashed on an integration without an image file.
* Fixed an issue in the **format** command where unnecessary files were not skipped.
* Fixed an issue in the **update-release-notes** command where the *text* argument was not respected in all cases.
* Fixed an issue in the **validate** command where a warning about detailed description was given for unified or deprecated integrations.
* Improved the error returned by the **validate** command when running on files using the old format.

## 1.2.6

* No longer require setting `DEMISTO_README_VALIDATION` env var to enable README mdx validation. Validation will now run automatically if all necessary node modules are available.
* Fixed an issue in the **validate** command where the `--skip-pack-dependencies` would not skip id-set creation.
* Fixed an issue in the **validate** command where validation would fail if supplied an integration with an empty `commands` key.
* Fixed an issue in the **validate** command where validation would fail due to a required version bump for packs which are not versioned.
* Will use env var `DEMISTO_VERIFY_SSL` to determine if to use a secure connection for commands interacting with the Server when `--insecure` is not passed. If working with a local Server without a trusted certificate, you can set env var `DEMISTO_VERIFY_SSL=no` to avoid using `--insecure` on each command.
* Unifier now adds a link to the integration documentation to the integration detailed description.
* Fixed an issue in the **secrets** command where ignored secrets were not skipped.

## 1.2.5

* Added support for special fields: *defaultclassifier*, *defaultmapperin*, *defaultmapperout* in **download** command.
* Added -y option **format** command to assume "yes" as answer to all prompts and run non-interactively
* Speed up improvements for `validate` of README files.
* Updated the **format** command to adhere to the defined content schema and sub-schemas, aligning its behavior with the **validate** command.
* Added support for canvasContextConnections files in **format** command.

## 1.2.4

* Updated detailed description for community integrations.

## 1.2.3

* Fixed an issue where running **validate** failed on playbook with task that adds tags to the evidence data.
* Added the *displaypassword* field to the integration schema.
* Added new code validations to `XSOAR-linter`.
  * As warnings messages:
    * `demisto.params()` should be used only inside main function.
    * `demisto.args()` should be used only inside main function.
    * Functions args should have type annotations.
* Added `fromversion` field validation to test playbooks and scripts in **validate** command.

## 1.2.2

* Add support for warning msgs in the report and summary to **lint** command.
* Fixed an issue where **json-to-outputs** determined bool values as int.
* Fixed an issue where **update-release-notes** was crushing on `--all` flag.
* Fixed an issue where running **validate**, **update-release-notes** outside of content repo crushed without a meaningful error message.
* Added support for layoutscontainer in **init** contribution flow.
* Added a validation for tlp_color param in feeds in **validate** command.
* Added a validation for removal of integration parameters in **validate** command.
* Fixed an issue where **update-release-notes** was failing with a wrong error message when no pack or input was given.
* Improved formatting output of the **generate-docs** command.
* Add support for env variable *DEMISTO_SDK_ID_SET_REFRESH_INTERVAL*. Set this env variable to the refresh interval in minutes. The id set will be regenerated only if the refresh interval has passed since the last generation. Useful when generating Script documentation, to avoid re-generating the id_set every run.
* Added new code validations to `XSOAR-linter`.
  * As error messages:
    * Longer than 10 seconds sleep statements for non long running integrations.
    * exit() usage.
    * quit() usage.
  * As warnings messages:
    * `demisto.log` should not be used.
    * main function existence.
    * `demito.results` should not be used.
    * `return_output` should not be used.
    * try-except statement in main function.
    * `return_error` usage in main function.
    * only once `return_error` usage.
* Fixed an issue where **lint** command printed logs twice.
* Fixed an issue where *suffix* did not work as expected in the **create-content-artifacts** command.
* Added support for *prev-ver* flag in **lint** and **secrets** commands.
* Added support for *text* flag to **update-release-notes** command to add the same text to all release notes.
* Fixed an issue where **validate** did not recognize added files if they were modified locally.
* Added a validation that checks the `fromversion` field exists and is set to 5.0.0 or above when working or comparing to a non-feature branch in **validate** command.
* Added a validation that checks the certification field in the pack_metadata file is valid in **validate** command.
* The **update-release-notes** command will now automatically add docker image update to the release notes.

## 1.2.1

* Added an additional linter `XSOAR-linter` to the **lint** command which custom validates py files. currently checks for:
  * `Sys.exit` usages with non zero value.
  * Any `Print` usages.
* Fixed an issue where renamed files were failing on *validate*.
* Fixed an issue where single changed files did not required release notes update.
* Fixed an issue where doc_images required release-notes and validations.
* Added handling of dependent packs when running **update-release-notes** on changed *APIModules*.
  * Added new argument *--id-set-path* for id_set.json path.
  * When changes to *APIModule* is detected and an id_set.json is available - the command will update the dependent pack as well.
* Added handling of dependent packs when running **validate** on changed *APIModules*.
  * Added new argument *--id-set-path* for id_set.json path.
  * When changes to *APIModule* is detected and an id_set.json is available - the command will validate that the dependent pack has release notes as well.
* Fixed an issue where the find_type function didn't recognize file types correctly.
* Fixed an issue where **update-release-notes** command did not work properly on Windows.
* Added support for indicator fields in **update-release-notes** command.
* Fixed an issue where files in test dirs where being validated.

## 1.2.0

* Fixed an issue where **format** did not update the test playbook from its pack.
* Fixed an issue where **validate** validated non integration images.
* Fixed an issue where **update-release-notes** did not identified old yml integrations and scripts.
* Added revision templates to the **update-release-notes** command.
* Fixed an issue where **update-release-notes** crashed when a file was renamed.
* Fixed an issue where **validate** failed on deleted files.
* Fixed an issue where **validate** validated all images instead of packs only.
* Fixed an issue where a warning was not printed in the **format** in case a non-supported file type is inputted.
* Fixed an issue where **validate** did not fail if no release notes were added when adding files to existing packs.
* Added handling of incorrect layout paths via the **format** command.
* Refactor **create-content-artifacts** command - Efficient artifacts creation and better logging.
* Fixed an issue where image and description files were not handled correctly by **validate** and **update-release-notes** commands.
* Fixed an issue where the **format** command didn't remove all extra fields in a file.
* Added an error in case an invalid id_set.json file is found while running the **validate** command.
* Added fetch params checks to the **validate** command.

## 1.1.11

* Added line number to secrets' path in **secrets** command report.
* Fixed an issue where **init** a community pack did not present the valid support URL.
* Fixed an issue where **init** offered a non relevant pack support type.
* Fixed an issue where **lint** did not pull docker images for powershell.
* Fixed an issue where **find-dependencies** did not find all the script dependencies.
* Fixed an issue where **find-dependencies** did not collect indicator fields as dependencies for playbooks.
* Updated the **validate** and the **secrets** commands to be less dependent on regex.
* Fixed an issue where **lint** did not run on circle when docker did not return ping.
* Updated the missing release notes error message (RN106) in the **Validate** command.
* Fixed an issue where **Validate** would return missing release notes when two packs with the same substring existed in the modified files.
* Fixed an issue where **update-release-notes** would add duplicate release notes when two packs with the same substring existed in the modified files.
* Fixed an issue where **update-release-notes** would fail to bump new versions if the feature branch was out of sync with the master branch.
* Fixed an issue where a non-descriptive error would be returned when giving the **update-release-notes** command a pack which can not be found.
* Added dependencies check for *widgets* in **find-dependencies** command.
* Added a `update-docker` flag to **format** command.
* Added a `json-to-outputs` flag to the **run** command.
* Added a verbose (`-v`) flag to **format** command.
* Fixed an issue where **download** added the prefix "playbook-" to the name of playbooks.

## 1.1.10

* Updated the **init** command. Relevant only when passing the *--contribution* argument.
  * Added the *--author* option.
  * The *support* field of the pack's metadata is set to *community*.
* Added a proper error message in the **Validate** command upon a missing description in the root of the yml.
* **Format** now works with a relative path.
* **Validate** now fails when all release notes have been excluded.
* Fixed issue where correct error message would not propagate for invalid images.
* Added the *--skip-pack-dependencies* flag to **validate** command to skip pack dependencies validation. Relevant when using the *-g* flag.
* Fixed an issue where **Validate** and **Format** commands failed integrations with `defaultvalue` field in fetch incidents related parameters.
* Fixed an issue in the **Validate** command in which unified YAML files were not ignored.
* Fixed an issue in **generate-docs** where scripts and playbooks inputs and outputs were not parsed correctly.
* Fixed an issue in the **openapi-codegen** command where missing reference fields in the swagger JSON caused errors.
* Fixed an issue in the **openapi-codegen** command where empty objects in the swagger JSON paths caused errors.
* **update-release-notes** command now accept path of the pack instead of pack name.
* Fixed an issue where **generate-docs** was inserting unnecessary escape characters.
* Fixed an issue in the **update-release-notes** command where changes to the pack_metadata were not detected.
* Fixed an issue where **validate** did not check for missing release notes in old format files.

## 1.1.9

* Fixed an issue where **update-release-notes** command failed on invalid file types.

## 1.1.8

* Fixed a regression where **upload** command failed on test playbooks.
* Added new *githubUser* field in pack metadata init command.
* Support beta integration in the commands **split-yml, extract-code, generate-test-playbook and generate-docs.**
* Fixed an issue where **find-dependencies** ignored *toversion* field in content items.
* Added support for *layoutscontainer*, *classifier_5_9_9*, *mapper*, *report*, and *widget* in the **Format** command.
* Fixed an issue where **Format** will set the `ID` field to be equal to the `name` field in modified playbooks.
* Fixed an issue where **Format** did not work for test playbooks.
* Improved **update-release-notes** command:
  * Write content description to release notes for new items.
  * Update format for file types without description: Connections, Incident Types, Indicator Types, Layouts, Incident Fields.
* Added a validation for feedTags param in feeds in **validate** command.
* Fixed readme validation issue in community support packs.
* Added the **openapi-codegen** command to generate integrations from OpenAPI specification files.
* Fixed an issue were release notes validations returned wrong results for *CommonScripts* pack.
* Added validation for image links in README files in **validate** command.
* Added a validation for default value of fetch param in feeds in **validate** command.
* Fixed an issue where the **Init** command failed on scripts.

## 1.1.7

* Fixed an issue where running the **format** command on feed integrations removed the `defaultvalue` fields.
* Playbook branch marked with *skipunavailable* is now set as an optional dependency in the **find-dependencies** command.
* The **feedReputation** parameter can now be hidden in a feed integration.
* Fixed an issue where running the **unify** command on JS package failed.
* Added the *--no-update* flag to the **find-dependencies** command.
* Added the following validations in **validate** command:
  * Validating that a pack does not depend on NonSupported / Deprecated packs.

## 1.1.6

* Added the *--description* option to the **init** command.
* Added the *--contribution* option to the **init** command which converts a contribution zip to proper pack format.
* Improved **validate** command performance time and outputs.
* Added the flag *--no-docker-checks* to **validate** command to skip docker checks.
* Added the flag *--print-ignored-files* to **validate** command to print ignored files report when the command is done.
* Added the following validations in **validate** command:
  * Validating that existing release notes are not modified.
  * Validating release notes are not added to new packs.
  * Validating that the "currentVersion" field was raised in the pack_metadata for modified packs.
  * Validating that the timestamp in the "created" field in the pack_metadata is in ISO format.
* Running `demisto-sdk validate` will run the **validate** command using git and only on committed files (same as using *-g --post-commit*).
* Fixed an issue where release notes were not checked correctly in **validate** command.
* Fixed an issue in the **create-id-set** command where optional playbook tasks were not taken into consideration.
* Added a prompt to the `demisto-sdk update-release-notes` command to prompt users to commit changes before running the release notes command.
* Added support to `layoutscontainer` in **validate** command.

## 1.1.5

* Fixed an issue in **find-dependencies** command.
* **lint** command now verifies flake8 on CommonServerPython script.

## 1.1.4

* Fixed an issue with the default output file name of the **unify** command when using "." as an output path.
* **Unify** command now adds contributor details to the display name and description.
* **Format** command now adds *isFetch* and *incidenttype* fields to integration yml.
* Removed the *feedIncremental* field from the integration schema.
* **Format** command now adds *feedBypassExclusionList*, *Fetch indicators*, *feedReputation*, *feedReliability*,
     *feedExpirationPolicy*, *feedExpirationInterval* and *feedFetchInterval* fields to integration yml.
* Fixed an issue in the playbooks schema.
* Fixed an issue where generated release notes were out of order.
* Improved pack dependencies detection.
* Fixed an issue where test playbooks were mishandled in **validate** command.

## 1.1.3

* Added a validation for invalid id fields in indicators types files in **validate** command.
* Added default behavior for **update-release-notes** command.
* Fixed an error where README files were failing release notes validation.
* Updated format of generated release notes to be more user friendly.
* Improved error messages for the **update-release-notes** command.
* Added support for `Connections`, `Dashboards`, `Widgets`, and `Indicator Types` to **update-release-notes** command.
* **Validate** now supports scripts under the *TestPlaybooks* directory.
* Fixed an issue where **validate** did not support powershell files.

## 1.1.2

* Added a validation for invalid playbookID fields in incidents types files in **validate** command.
* Added a code formatter for python files.
* Fixed an issue where new and old classifiers where mixed on validate command.
* Added *feedIncremental* field to the integration schema.
* Fixed error in the **upload** command where unified YMLs were not uploaded as expected if the given input was a pack.
* Fixed an issue where the **secrets** command failed due to a space character in the file name.
* Ignored RN validation for *NonSupported* pack.
* You can now ignore IF107, SC100, RP102 error codes in the **validate** command.
* Fixed an issue where the **download** command was crashing when received as input a JS integration or script.
* Fixed an issue where **validate** command checked docker image for JS integrations and scripts.
* **validate** command now checks scheme for reports and connections.
* Fixed an issue where **validate** command checked docker when running on all files.
* Fixed an issue where **validate** command did not fail when docker image was not on the latest numeric tag.
* Fixed an issue where beta integrations were not validated correctly in **validate** command.

## 1.1.1

* fixed and issue where file types were not recognized correctly in **validate** command.
* Added better outputs for validate command.

## 1.1.0

* Fixed an issue where changes to only non-validated files would fail validation.
* Fixed an issue in **validate** command where moved files were failing validation for new packs.
* Fixed an issue in **validate** command where added files were failing validation due to wrong file type detection.
* Added support for new classifiers and mappers in **validate** command.
* Removed support of old RN format validation.
* Updated **secrets** command output format.
* Added support for error ignore on deprecated files in **validate** command.
* Improved errors outputs in **validate** command.
* Added support for linting an entire pack.

## 1.0.9

* Fixed a bug where misleading error was presented when pack name was not found.
* **Update-release-notes** now detects added files for packs with versions.
* Readme files are now ignored by **update-release-notes** and validation of release notes.
* Empty release notes no longer cause an uncaught error during validation.

## 1.0.8

* Changed the output format of demisto-sdk secrets.
* Added a validation that checkbox items are not required in integrations.
* Added pack release notes generation and validation.
* Improved pack metadata validation.
* Fixed an issue in **validate** where renamed files caused an error

## 1.0.4

* Fix the **format** command to update the `id` field to be equal to `details` field in indicator-type files, and to `name` field in incident-type & dashboard files.
* Fixed a bug in the **validate** command for layout files that had `sortValues` fields.
* Fixed a bug in the **format** command where `playbookName` field was not always present in the file.
* Fixed a bug in the **format** command where indicatorField wasn't part of the SDK schemas.
* Fixed a bug in **upload** command where created unified docker45 yml files were not deleted.
* Added support for IndicatorTypes directory in packs (for `reputation` files, instead of Misc).
* Fixed parsing playbook condition names as string instead of boolean in **validate** command
* Improved image validation in YAML files.
* Removed validation for else path in playbook condition tasks.

## 1.0.3

* Fixed a bug in the **format** command where comments were being removed from YAML files.
* Added output fields: *file_path* and *kind* for layouts in the id-set.json created by **create-id-set** command.
* Fixed a bug in the **create-id-set** command Who returns Duplicate for Layouts with a different kind.
* Added formatting to **generate-docs** command results replacing all `<br>` tags with `<br/>`.
* Fixed a bug in the **download** command when custom content contained not supported content entity.
* Fixed a bug in **format** command in which boolean strings  (e.g. 'yes' or 'no') were converted to boolean values (e.g. 'True' or 'False').
* **format** command now removes *sourceplaybookid* field from playbook files.
* Fixed a bug in **generate-docs** command in which integration dependencies were not detected when generating documentation for a playbook.

## 1.0.1

* Fixed a bug in the **unify** command when output path was provided empty.
* Improved error message for integration with no tests configured.
* Improved the error message returned from the **validate** command when an integration is missing or contains malformed fetch incidents related parameters.
* Fixed a bug in the **create** command where a unified YML with a docker image for 4.5 was copied incorrectly.
* Missing release notes message are now showing the release notes file path to update.
* Fixed an issue in the **validate** command in which unified YAML files were not ignored.
* File format suggestions are now shown in the relevant file format (JSON or YAML).
* Changed Docker image validation to fail only on non-valid ones.
* Removed backward compatibility validation when Docker image is updated.

## 1.0.0

* Improved the *upload* command to support the upload of all the content entities within a pack.
* The *upload* command now supports the improved pack file structure.
* Added an interactive option to format integrations, scripts and playbooks with No TestPlaybooks configured.
* Added an interactive option to configure *conf.json* file with missing test playbooks for integrations, scripts and playbooks
* Added *download* command to download custom content from Demisto instance to the local content repository.
* Improved validation failure messages to include a command suggestion, wherever relevant, to fix the raised issue.
* Improved 'validate' help and documentation description
* validate - checks that scripts, playbooks, and integrations have the *tests* key.
* validate - checks that test playbooks are configured in `conf.json`.
* demisto-sdk lint - Copy dir better handling.
* demisto-sdk lint - Add error when package missing in docker image.
* Added *-a , --validate-all* option in *validate* to run all validation on all files.
* Added *-i , --input* option in *validate* to run validation on a specified pack/file.
* added *-i, --input* option in *secrets* to run on a specific file.
* Added an allowed hidden parameter: *longRunning* to the hidden integration parameters validation.
* Fixed an issue with **format** command when executing with an output path of a folder and not a file path.
* Bug fixes in generate-docs command given playbook as input.
* Fixed an issue with lint command in which flake8 was not running on unit test files.

## 0.5.2

* Added *-c, --command* option in *generate-docs* to generate a specific command from an integration.
* Fixed an issue when getting README/CHANGELOG files from git and loading them.
* Removed release notes validation for new content.
* Fixed secrets validations for files with the same name in a different directory.
* demisto-sdk lint - parallelization working with specifying the number of workers.
* demisto-sdk lint - logging levels output, 3 levels.
* demisto-sdk lint - JSON report, structured error reports in JSON format.
* demisto-sdk lint - XML JUnit report for unit-tests.
* demisto-sdk lint - new packages used to accelerate execution time.
* demisto-sdk secrets - command now respects the generic whitelist, and not only the pack secrets.

## 0.5.0

[PyPI History][1]

[1]: https://pypi.org/project/demisto-sdk/#history

## 0.4.9

* Fixed an issue in *generate-docs* where Playbooks and Scripts documentation failed.
* Added a graceful error message when executing the *run" command with a misspelled command.
* Added more informative errors upon failures of the *upload* command.
* format command:
  * Added format for json files: IncidentField, IncidentType, IndicatorField, IndicatorType, Layout, Dashboard.
  * Added the *-fv --from-version*, *-nv --no-validation* arguments.
  * Removed the *-t yml_type* argument, the file type will be inferred.
  * Removed the *-g use_git* argument, running format without arguments will run automatically on git diff.
* Fixed an issue in loading playbooks with '=' character.
* Fixed an issue in *validate* failed on deleted README files.

## 0.4.8

* Added the *max* field to the Playbook schema, allowing to define it in tasks loop.
* Fixed an issue in *validate* where Condition branches checks were case sensitive.

## 0.4.7

* Added the *slareminder* field to the Playbook schema.
* Added the *common_server*, *demisto_mock* arguments to the *init* command.
* Fixed an issue in *generate-docs* where the general section was not being generated correctly.
* Fixed an issue in *validate* where Incident type validation failed.

## 0.4.6

* Fixed an issue where the *validate* command did not identify CHANGELOG in packs.
* Added a new command, *id-set* to create the id set - the content dependency tree by file IDs.

## 0.4.5

* generate-docs command:
  * Added the *use_cases*, *permissions*, *command_permissions* and *limitations*.
  * Added the *--insecure* argument to support running the script and integration command in Demisto.
  * Removed the *-t yml_type* argument, the file type will be inferred.
  * The *-o --output* argument is no longer mandatory, default value will be the input file directory.
* Added support for env var: *DEMISTO_SDK_SKIP_VERSION_CHECK*. When set version checks are skipped.
* Fixed an issue in which the CHANGELOG files did not match our scheme.
* Added a validator to verify that there are no hidden integration parameters.
* Fixed an issue where the *validate* command ran on test files.
* Removed the *env-dir* argument from the demisto-sdk.
* README files which are html files will now be skipped in the *validate* command.
* Added support for env var: *DEMISTO_README_VALIDATOR*. When not set the readme validation will not run.

## 0.4.4

* Added a validator for IncidentTypes (incidenttype-*.json).
* Fixed an issue where the -p flag in the *validate* command was not working.
* Added a validator for README.md files.
* Release notes validator will now run on: incident fields, indicator fields, incident types, dashboard and reputations.
* Fixed an issue where the validator of reputation(Indicator Type) did not check on the details field.
* Fixed an issue where the validator attempted validating non-existing files after deletions or name refactoring.
* Removed the *yml_type* argument in the *split-yml*, *extract-code* commands.
* Removed the *file_type* argument in the *generate-test-playbook* command.
* Fixed the *insecure* argument in *upload*.
* Added the *insecure* argument in *run-playbook*.
* Standardise the *-i --input*, *-o --output* to demisto-sdk commands.

## 0.4.3

* Fixed an issue where the incident and indicator field BC check failed.
* Support for linting and unit testing PowerShell integrations.

## 0.4.2

* Fixed an issue where validate failed on Windows.
* Added a validator to verify all branches are handled in conditional task in a playbook.
* Added a warning message when not running the latest sdk version.
* Added a validator to check that the root is connected to all tasks in the playbook.
* Added a validator for Dashboards (dashboard-*.json).
* Added a validator for Indicator Types (reputation-*.json).
* Added a BC validation for changing incident field type.
* Fixed an issue where init command would generate an invalid yml for scripts.
* Fixed an issue in misleading error message in v2 validation hook.
* Fixed an issue in v2 hook which now is set only on newly added scripts.
* Added more indicative message for errors in yaml files.
* Disabled pykwalify info log prints.

## 0.3.10

* Added a BC check for incident fields - changing from version is not allowed.
* Fixed an issue in create-content-artifacts where scripts in Packs in TestPlaybooks dir were copied with a wrong prefix.

## 0.3.9

* Added a validation that incident field can not be required.
* Added validation for fetch incident parameters.
* Added validation for feed integration parameters.
* Added to the *format* command the deletion of the *sourceplaybookid* field.
* Fixed an issue where *fieldMapping* in playbook did not pass the scheme validation.
* Fixed an issue where *create-content-artifacts* did not copy TestPlaybooks in Packs without prefix of *playbook-*.
* Added a validation the a playbook can not have a rolename set.
* Added to the image validator the new DBot default image.
* Added the fields: elasticcommonfields, quiet, quietmode to the Playbook schema.
* Fixed an issue where *validate* failed on integration commands without outputs.
* Added a new hook for naming of v2 integrations and scripts.

## 0.3.8

* Fixed an issue where *create-content-artifact* was not loading the data in the yml correctly.
* Fixed an issue where *unify* broke long lines in script section causing syntax errors

## 0.3.7

* Added *generate-docs* command to generate documentation file for integration, playbook or script.
* Fixed an issue where *unify* created a malformed integration yml.
* Fixed an issue where demisto-sdk **init** creates unit-test file with invalid import.

## 0.3.6

* Fixed an issue where demisto-sdk **validate** failed on modified scripts without error message.

## 0.3.5

* Fixed an issue with docker tag validation for integrations.
* Restructured repo source code.

## 0.3.4

* Saved failing unit tests as a file.
* Fixed an issue where "_test" file for scripts/integrations created using **init** would import the "HelloWorld" templates.
* Fixed an issue in demisto-sdk **validate** - was failing on backward compatiblity check
* Fixed an issue in demisto-sdk **secrets** - empty line in .secrets-ignore always made the secrets check to pass
* Added validation for docker image inside integrations and scripts.
* Added --use-git flag to **format** command to format all changed files.
* Fixed an issue where **validate** did not fail on dockerimage changes with bc check.
* Added new flag **--ignore-entropy** to demisto-sdk **secrets**, this will allow skip entropy secrets check.
* Added --outfile to **lint** to allow saving failed packages to a file.

## 0.3.3

* Added backwards compatibility break error message.
* Added schema for incident types.
* Added **additionalinfo** field to as an available field for integration configuration.
* Added pack parameter for **init**.
* Fixed an issue where error would appear if name parameter is not set in **init**.

## 0.3.2

* Fixed the handling of classifier files in **validate**.

## 0.3.1

* Fixed the handling of newly created reputation files in **validate**.
* Added an option to perform **validate** on a specific file.

## 0.3.0

* Added support for multi-package **lint** both with parallel and without.
* Added all parameter in **lint** to run on all packages and packs in content repository.
* Added **format** for:
  * Scripts
  * Playbooks
  * Integrations
* Improved user outputs for **secrets** command.
* Fixed an issue where **lint** would run pytest and pylint only on a single docker per integration.
* Added auto-complete functionality to demisto-sdk.
* Added git parameter in **lint** to run only on changed packages.
* Added the **run-playbook** command
* Added **run** command which runs a command in the Demisto playground.
* Added **upload** command which uploads an integration or a script to a Demisto instance.
* Fixed and issue where **validate** checked if release notes exist for new integrations and scripts.
* Added **generate-test-playbook** command which generates a basic test playbook for an integration or a script.
* **validate** now supports indicator fields.
* Fixed an issue with layouts scheme validation.
* Adding **init** command.
* Added **json-to-outputs** command which generates the yaml section for outputs from an API raw response.

## 0.2.6

* Fixed an issue with locating release notes for beta integrations in **validate**.

## 0.2.5

* Fixed an issue with locating release notes for beta integrations in **validate**.

## 0.2.4

* Adding image validation to Beta_Integration and Packs in **validate**.

## 0.2.3

* Adding Beta_Integration to the structure validation process.
* Fixing bug where **validate** did checks on TestPlaybooks.
* Added requirements parameter to **lint**.

## 0.2.2

* Fixing bug where **lint** did not return exit code 1 on failure.
* Fixing bug where **validate** did not print error message in case no release notes were give.

## 0.2.1

* **Validate** now checks that the id and name fields are identical in yml files.
* Fixed a bug where sdk did not return any exit code.

## 0.2.0

* Added Release Notes Validator.
* Fixed the Unifier selection of your python file to use as the code.
* **Validate** now supports Indicator fields.
* Fixed a bug where **validate** and **secrets** did not return exit code 1 on failure.
* **Validate** now runs on newly added scripts.

## 0.1.8

* Added support for `--version`.
* Fixed an issue in file_validator when calling `checked_type` method with script regex.

## 0.1.2

* Restructuring validation to support content packs.
* Added secrets validation.
* Added content bundle creation.
* Added lint and unit test run.

## 0.1.1

* Added new logic to the unifier.
* Added detailed README.
* Some small adjustments and fixes.

## 0.1.0

Capabilities:

* **Extract** components(code, image, description etc.) from a Demisto YAML file into a directory.
* **Unify** components(code, image, description etc.) to a single Demisto YAML file.
* **Validate** Demisto content files.<|MERGE_RESOLUTION|>--- conflicted
+++ resolved
@@ -11,11 +11,8 @@
 * Fixed an issue where YAML files contained incorrect value type for `tests` key when running `format --deprecate`.
 * Added a deprecation message to the `tests:` section of yaml files when running `format --deprecate`.
 * Added the 'integration-get-indicators' commands to be ignored by the **verify_yml_commands_match_readme** validation, the validation will no longer fail if these commands are not in the readme file.
-<<<<<<< HEAD
 * Added ***deprecation*** a validation class that lists all the file paths of files that are using a deprecated integration command / script / playbook.
-=======
 * Added a new validation to the **validate** command to verify that if the phrase "breaking changes" is present in a pack release notes, a JSON file with the same name exists and contains the relevant breaking changes information.
->>>>>>> fbd21456
 
 ## 1.6.6
 
