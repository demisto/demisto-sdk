--- conflicted
+++ resolved
@@ -7,6 +7,7 @@
 * Fixed an issue in PEP484 (no-implicit-optional) hook to **pre-commit**.
 * Fixed an issue in **upload** with `--input-config-file` where the content items weren't uploaded in the correct pack.
 * Added support to disable the default logging colors with the **DEMISTO_SDK_LOG_NO_COLORS** environment variable.
+* Added *--incident-id* argument to *run* command.
 
 ## 1.15.3
 * Added the `--init` flag to **download**.
@@ -17,9 +18,6 @@
 * Fixed an issue in **validate** where `pack_metadata.json` files were not collected proplely in `--graph` option.
 * Fixed an issue where *validate* reputation commands outputs were not checked for new content.
 * Added *IN107* and *DB100* error codes to *ALLOWED_IGNORE_ERRORS* list.
-<<<<<<< HEAD
-* Added *--incident-id* argument to *run* command.
-=======
 * Added a validation that assures feed integrations implement the `integration_reliability` configuration parameter.
 * Fixed an issue where the format command did not work as expected on pre-process rules files.
 * Fixed an issue where **upload** command failed to upload when the XSOAR version is beta.
@@ -27,7 +25,6 @@
 * Added pack name and pack version to **upload** command summary.
 * Added support for modeling rules with multi datasets in ****modeling-rules test**** command.
 * Fixed an issue where **validate** didn't recognize layouts with incident fields missing from `id_set.json` even when `--post-commit` was indicated.
->>>>>>> f84d48c7
 
 ## 1.15.2
 * Fixed an issue where **format** added default arguments to reputation commands which already have one.
