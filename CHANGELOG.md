--- conflicted
+++ resolved
@@ -26,12 +26,7 @@
 * Fixed an issue where the validations performed after the **format** command were inconsistent with **validate**.
 * Added to the **validate** command a validation for the author image.
 * Updated the **create-content-artifacts** command to support generic modules, definitions, fields and types.
-<<<<<<< HEAD
-* Fixed an issue when `View Integration Documentation` button was added twice during the download and re-upload.
-* Fixed an issue when `(Partner Contridution)` was added twice to the display name during the download and re-upload.
-=======
 * Added an option to ignore errors for file paths and not only file name in .pack-ignore file.
->>>>>>> b6580df1
 
 # 1.4.5
 * Enhanced the **postman-codegen** command to name all generated arguments with lower case.
