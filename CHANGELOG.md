# Changelog
<<<<<<< HEAD
* Fixed an issue where **validate** failed on deleted files.
=======
* Fixed an issue where **update-release-notes** crashed when a file was renamed.
>>>>>>> 85f66bd6

# 1.1.11
* Added line number to secrets' path in **secrets** command report.
* Fixed an issue where **init** a community pack did not present the valid support URL.
* Fixed an issue where **init** offered a non relevant pack support type.
* Fixed an issue where **lint** did not pull docker images for powershell.
* Fixed an issue where **find-dependencies** did not find all the script dependencies.
* Fixed an issue where **find-dependencies** did not collect indicator fields as dependencies for playbooks.
* Updated the **validate** and the **secrets** commands to be less dependent on regex.
* Fixed an issue where **lint** did not run on circle when docker did not return ping.
* Updated the missing release notes error message (RN106) in the **Validate** command.
* Fixed an issue where **Validate** would return missing release notes when two packs with the same substring existed in the modified files.
* Fixed an issue where **update-release-notes** would add duplicate release notes when two packs with the same substring existed in the modified files.
* Fixed an issue where **update-release-notes** would fail to bump new versions if the feature branch was out of sync with the master branch.
* Fixed an issue where a non-descriptive error would be returned when giving the **update-release-notes** command a pack which can not be found.
* Added dependencies check for *widgets* in **find-dependencies** command.
* Added a `update-docker` flag to **format** command.
* Added a `json-to-outputs` flag to the **run** command.
* Added a verbose (`-v`) flag to **format** command.
* Fixed an issue where **download** added the prefix "playbook-" to the name of playbooks.

# 1.1.10
* Updated the **init** command. Relevant only when passing the *--contribution* argument.
   * Added the *--author* option.
   * The *support* field of the pack's metadata is set to *community*.
* Added a proper error message in the **Validate** command upon a missing description in the root of the yml.
* **Format** now works with a relative path.
* **Validate** now fails when all release notes have been excluded.
* Fixed issue where correct error message would not propagate for invalid images.
* Added the *--skip-pack-dependencies* flag to **validate** command to skip pack dependencies validation. Relevant when using the *-g* flag.
* Fixed an issue where **Validate** and **Format** commands failed integrations with `defaultvalue` field in fetch incidents related parameters.
* Fixed an issue in the **Validate** command in which unified YAML files were not ignored.
* Fixed an issue in **generate-docs** where scripts and playbooks inputs and outputs were not parsed correctly.
* Fixed an issue in the **openapi-codegen** command where missing reference fields in the swagger JSON caused errors.
* Fixed an issue in the **openapi-codegen** command where empty objects in the swagger JSON paths caused errors.
* **update-release-notes** command now accept path of the pack instead of pack name.
* Fixed an issue where **generate-docs** was inserting unnecessary escape characters.
* Fixed an issue in the **update-release-notes** command where changes to the pack_metadata were not detected.
* Fixed an issue where **validate** did not check for missing release notes in old format files.

# 1.1.9
* Fixed an issue where **update-release-notes** command failed on invalid file types.

# 1.1.8
* Fixed a regression where **upload** command failed on test playbooks.
* Added new *githubUser* field in pack metadata init command.
* Support beta integration in the commands **split-yml, extract-code, generate-test-playbook and generate-docs.**
* Fixed an issue where **find-dependencies** ignored *toversion* field in content items.
* Added support for *layoutscontainer*, *classifier_5_9_9*, *mapper*, *report*, and *widget* in the **Format** command.
* Fixed an issue where **Format** will set the `ID` field to be equal to the `name` field in modified playbooks.
* Fixed an issue where **Format** did not work for test playbooks.
* Improved **update-release-notes** command:
    * Write content description to release notes for new items.
    * Update format for file types without description: Connections, Incident Types, Indicator Types, Layouts, Incident Fields.
* Added a validation for feedTags param in feeds in **validate** command.
* Fixed readme validation issue in community support packs.
* Added the **openapi-codegen** command to generate integrations from OpenAPI specification files.
* Fixed an issue were release notes validations returned wrong results for *CommonScripts* pack.
* Added validation for image links in README files in **validate** command.
* Added a validation for default value of fetch param in feeds in **validate** command.
* Fixed an issue where the **Init** command failed on scripts.

# 1.1.7
* Fixed an issue where running the **format** command on feed integrations removed the `defaultvalue` fields.
* Playbook branch marked with *skipunavailable* is now set as an optional dependency in the **find-dependencies** command.
* The **feedReputation** parameter can now be hidden in a feed integration.
* Fixed an issue where running the **unify** command on JS package failed.
* Added the *--no-update* flag to the **find-dependencies** command.
* Added the following validations in **validate** command:
   * Validating that a pack does not depend on NonSupported / Deprecated packs.

# 1.1.6
* Added the *--description* option to the **init** command.
* Added the *--contribution* option to the **init** command which converts a contribution zip to proper pack format.
* Improved **validate** command performance time and outputs.
* Added the flag *--no-docker-checks* to **validate** command to skip docker checks.
* Added the flag *--print-ignored-files* to **validate** command to print ignored files report when the command is done.
* Added the following validations in **validate** command:
   * Validating that existing release notes are not modified.
   * Validating release notes are not added to new packs.
   * Validating that the "currentVersion" field was raised in the pack_metadata for modified packs.
   * Validating that the timestamp in the "created" field in the pack_metadata is in ISO format.
* Running `demisto-sdk validate` will run the **validate** command using git and only on committed files (same as using *-g --post-commit*).
* Fixed an issue where release notes were not checked correctly in **validate** command.
* Fixed an issue in the **create-id-set** command where optional playbook tasks were not taken into consideration.
* Added a prompt to the `demisto-sdk update-release-notes` command to prompt users to commit changes before running the release notes command.
* Added support to `layoutscontainer` in **validate** command.

#### 1.1.5
* Fixed an issue in **find-dependencies** command.
* **lint** command now verifies flake8 on CommonServerPython script.

#### 1.1.4
* Fixed an issue with the default output file name of the **unify** command when using "." as an output path.
* **Unify** command now adds contributor details to the display name and description.
* **Format** command now adds *isFetch* and *incidenttype* fields to integration yml.
* Removed the *feedIncremental* field from the integration schema.
* **Format** command now adds *feedBypassExclusionList*, *Fetch indicators*, *feedReputation*, *feedReliability*,
     *feedExpirationPolicy*, *feedExpirationInterval* and *feedFetchInterval* fields to integration yml.
* Fixed an issue in the playbooks schema.
* Fixed an issue where generated release notes were out of order.
* Improved pack dependencies detection.
* Fixed an issue where test playbooks were mishandled in **validate** command.

#### 1.1.3
* Added a validation for invalid id fields in indicators types files in **validate** command.
* Added default behavior for **update-release-notes** command.
* Fixed an error where README files were failing release notes validation.
* Updated format of generated release notes to be more user friendly.
* Improved error messages for the **update-release-notes** command.
* Added support for `Connections`, `Dashboards`, `Widgets`, and `Indicator Types` to **update-release-notes** command.
* **Validate** now supports scripts under the *TestPlaybooks* directory.
* Fixed an issue where **validate** did not support powershell files.

#### 1.1.2
* Added a validation for invalid playbookID fields in incidents types files in **validate** command.
* Added a code formatter for python files.
* Fixed an issue where new and old classifiers where mixed on validate command.
* Added *feedIncremental* field to the integration schema.
* Fixed error in the **upload** command where unified YMLs were not uploaded as expected if the given input was a pack.
* Fixed an issue where the **secrets** command failed due to a space character in the file name.
* Ignored RN validation for *NonSupported* pack.
* You can now ignore IF107, SC100, RP102 error codes in the **validate** command.
* Fixed an issue where the **download** command was crashing when received as input a JS integration or script.
* Fixed an issue where **validate** command checked docker image for JS integrations and scripts.
* **validate** command now checks scheme for reports and connections.
* Fixed an issue where **validate** command checked docker when running on all files.
* Fixed an issue where **validate** command did not fail when docker image was not on the latest numeric tag.
* Fixed an issue where beta integrations were not validated correctly in **validate** command.

#### 1.1.1
* fixed and issue where file types were not recognized correctly in **validate** command.
* Added better outputs for validate command.

#### 1.1.0
* Fixed an issue where changes to only non-validated files would fail validation.
* Fixed an issue in **validate** command where moved files were failing validation for new packs.
* Fixed an issue in **validate** command where added files were failing validation due to wrong file type detection.
* Added support for new classifiers and mappers in **validate** command.
* Removed support of old RN format validation.
* Updated **secrets** command output format.
* Added support for error ignore on deprecated files in **validate** command.
* Improved errors outputs in **validate** command.
* Added support for linting an entire pack.

#### 1.0.9
* Fixed a bug where misleading error was presented when pack name was not found.
* **Update-release-notes** now detects added files for packs with versions.
* Readme files are now ignored by **update-release-notes** and validation of release notes.
* Empty release notes no longer cause an uncaught error during validation.

#### 1.0.8
* Changed the output format of demisto-sdk secrets.
* Added a validation that checkbox items are not required in integrations.
* Added pack release notes generation and validation.
* Improved pack metadata validation.
* Fixed an issue in **validate** where renamed files caused an error

#### 1.0.4
* Fix the **format** command to update the `id` field to be equal to `details` field in indicator-type files, and to `name` field in incident-type & dashboard files.
* Fixed a bug in the **validate** command for layout files that had `sortValues` fields.
* Fixed a bug in the **format** command where `playbookName` field was not always present in the file.
* Fixed a bug in the **format** command where indicatorField wasn't part of the SDK schemas.
* Fixed a bug in **upload** command where created unified docker45 yml files were not deleted.
* Added support for IndicatorTypes directory in packs (for `reputation` files, instead of Misc).
* Fixed parsing playbook condition names as string instead of boolean in **validate** command
* Improved image validation in YAML files.
* Removed validation for else path in playbook condition tasks.

#### 1.0.3
* Fixed a bug in the **format** command where comments were being removed from YAML files.
* Added output fields: _file_path_ and _kind_ for layouts in the id-set.json created by **create-id-set** command.
* Fixed a bug in the **create-id-set** command Who returns Duplicate for Layouts with a different kind.
* Added formatting to **generate-docs** command results replacing all `<br>` tags with `<br/>`.
* Fixed a bug in the **download** command when custom content contained not supported content entity.
* Fixed a bug in **format** command in which boolean strings  (e.g. 'yes' or 'no') were converted to boolean values (e.g. 'True' or 'False').
* **format** command now removes *sourceplaybookid* field from playbook files.
* Fixed a bug in **generate-docs** command in which integration dependencies were not detected when generating documentation for a playbook.


#### 1.0.1
* Fixed a bug in the **unify** command when output path was provided empty.
* Improved error message for integration with no tests configured.
* Improved the error message returned from the **validate** command when an integration is missing or contains malformed fetch incidents related parameters.
* Fixed a bug in the **create** command where a unified YML with a docker image for 4.5 was copied incorrectly.
* Missing release notes message are now showing the release notes file path to update.
* Fixed an issue in the **validate** command in which unified YAML files were not ignored.
* File format suggestions are now shown in the relevant file format (JSON or YAML).
* Changed Docker image validation to fail only on non-valid ones.
* Removed backward compatibility validation when Docker image is updated.

#### 1.0.0
* Improved the *upload* command to support the upload of all the content entities within a pack.
* The *upload* command now supports the improved pack file structure.
* Added an interactive option to format integrations, scripts and playbooks with No TestPlaybooks configured.
* Added an interactive option to configure *conf.json* file with missing test playbooks for integrations, scripts and playbooks
* Added *download* command to download custom content from Demisto instance to the local content repository.
* Improved validation failure messages to include a command suggestion, wherever relevant, to fix the raised issue.
* Improved 'validate' help and documentation description
* validate - checks that scripts, playbooks, and integrations have the *tests* key.
* validate - checks that test playbooks are configured in `conf.json`.
* demisto-sdk lint - Copy dir better handling.
* demisto-sdk lint - Add error when package missing in docker image.
* Added *-a , --validate-all* option in *validate* to run all validation on all files.
* Added *-i , --input* option in *validate* to run validation on a specified pack/file.
* added *-i, --input* option in *secrets* to run on a specific file.
* Added an allowed hidden parameter: *longRunning* to the hidden integration parameters validation.
* Fixed an issue with **format** command when executing with an output path of a folder and not a file path.
* Bug fixes in generate-docs command given playbook as input.
* Fixed an issue with lint command in which flake8 was not running on unit test files.

#### 0.5.2
* Added *-c, --command* option in *generate-docs* to generate a specific command from an integration.
* Fixed an issue when getting README/CHANGELOG files from git and loading them.
* Removed release notes validation for new content.
* Fixed secrets validations for files with the same name in a different directory.
* demisto-sdk lint - parallelization working with specifying the number of workers.
* demisto-sdk lint - logging levels output, 3 levels.
* demisto-sdk lint - JSON report, structured error reports in JSON format.
* demisto-sdk lint - XML JUnit report for unit-tests.
* demisto-sdk lint - new packages used to accelerate execution time.
* demisto-sdk secrets - command now respects the generic whitelist, and not only the pack secrets.

#### 0.5.0
[PyPI History][1]

[1]: https://pypi.org/project/demisto-sdk/#history
### 0.4.9
* Fixed an issue in *generate-docs* where Playbooks and Scripts documentation failed.
* Added a graceful error message when executing the *run" command with a misspelled command.
* Added more informative errors upon failures of the *upload* command.
* format command:
    * Added format for json files: IncidentField, IncidentType, IndicatorField, IndicatorType, Layout, Dashboard.
    * Added the *-fv --from-version*, *-nv --no-validation* arguments.
    * Removed the *-t yml_type* argument, the file type will be inferred.
    * Removed the *-g use_git* argument, running format without arguments will run automatically on git diff.
* Fixed an issue in loading playbooks with '=' character.
* Fixed an issue in *validate* failed on deleted README files.

### 0.4.8
* Added the *max* field to the Playbook schema, allowing to define it in tasks loop.
* Fixed an issue in *validate* where Condition branches checks were case sensitive.

### 0.4.7
* Added the *slareminder* field to the Playbook schema.
* Added the *common_server*, *demisto_mock* arguments to the *init* command.
* Fixed an issue in *generate-docs* where the general section was not being generated correctly.
* Fixed an issue in *validate* where Incident type validation failed.

### 0.4.6
* Fixed an issue where the *validate* command did not identify CHANGELOG in packs.
* Added a new command, *id-set* to create the id set - the content dependency tree by file IDs.

### 0.4.5
* generate-docs command:
    * Added the *use_cases*, *permissions*, *command_permissions* and *limitations*.
    * Added the *--insecure* argument to support running the script and integration command in Demisto.
    * Removed the *-t yml_type* argument, the file type will be inferred.
    * The *-o --output* argument is no longer mandatory, default value will be the input file directory.
* Added support for env var: *DEMISTO_SDK_SKIP_VERSION_CHECK*. When set version checks are skipped.
* Fixed an issue in which the CHANGELOG files did not match our scheme.
* Added a validator to verify that there are no hidden integration parameters.
* Fixed an issue where the *validate* command ran on test files.
* Removed the *env-dir* argument from the demisto-sdk.
* README files which are html files will now be skipped in the *validate* command.
* Added support for env var: *DEMISTO_README_VALIDATOR*. When not set the readme validation will not run.

### 0.4.4
* Added a validator for IncidentTypes (incidenttype-*.json).
* Fixed an issue where the -p flag in the *validate* command was not working.
* Added a validator for README.md files.
* Release notes validator will now run on: incident fields, indicator fields, incident types, dashboard and reputations.
* Fixed an issue where the validator of reputation(Indicator Type) did not check on the details field.
* Fixed an issue where the validator attempted validating non-existing files after deletions or name refactoring.
* Removed the *yml_type* argument in the *split-yml*, *extract-code* commands.
* Removed the *file_type* argument in the *generate-test-playbook* command.
* Fixed the *insecure* argument in *upload*.
* Added the *insecure* argument in *run-playbook*.
* Standardise the *-i --input*, *-o --output* to demisto-sdk commands.

### 0.4.3
* Fixed an issue where the incident and indicator field BC check failed.
* Support for linting and unit testing PowerShell integrations.

### 0.4.2
* Fixed an issue where validate failed on Windows.
* Added a validator to verify all branches are handled in conditional task in a playbook.
* Added a warning message when not running the latest sdk version.
* Added a validator to check that the root is connected to all tasks in the playbook.
* Added a validator for Dashboards (dashboard-*.json).
* Added a validator for Indicator Types (reputation-*.json).
* Added a BC validation for changing incident field type.
* Fixed an issue where init command would generate an invalid yml for scripts.
* Fixed an issue in misleading error message in v2 validation hook.
* Fixed an issue in v2 hook which now is set only on newly added scripts.
* Added more indicative message for errors in yaml files.
* Disabled pykwalify info log prints.

### 0.3.10
* Added a BC check for incident fields - changing from version is not allowed.
* Fixed an issue in create-content-artifacts where scripts in Packs in TestPlaybooks dir were copied with a wrong prefix.


### 0.3.9
* Added a validation that incident field can not be required.
* Added validation for fetch incident parameters.
* Added validation for feed integration parameters.
* Added to the *format* command the deletion of the *sourceplaybookid* field.
* Fixed an issue where *fieldMapping* in playbook did not pass the scheme validation.
* Fixed an issue where *create-content-artifacts* did not copy TestPlaybooks in Packs without prefix of *playbook-*.
* Added a validation the a playbook can not have a rolename set.
* Added to the image validator the new DBot default image.
* Added the fields: elasticcommonfields, quiet, quietmode to the Playbook schema.
* Fixed an issue where *validate* failed on integration commands without outputs.
* Added a new hook for naming of v2 integrations and scripts.


### 0.3.8
* Fixed an issue where *create-content-artifact* was not loading the data in the yml correctly.
* Fixed an issue where *unify* broke long lines in script section causing syntax errors


### 0.3.7
* Added *generate-docs* command to generate documentation file for integration, playbook or script.
* Fixed an issue where *unify* created a malformed integration yml.
* Fixed an issue where demisto-sdk **init** creates unit-test file with invalid import.


### 0.3.6
* Fixed an issue where demisto-sdk **validate** failed on modified scripts without error message.


### 0.3.5
* Fixed an issue with docker tag validation for integrations.
* Restructured repo source code.


### 0.3.4
* Saved failing unit tests as a file.
* Fixed an issue where "_test" file for scripts/integrations created using **init** would import the "HelloWorld" templates.
* Fixed an issue in demisto-sdk **validate** - was failing on backward compatiblity check
* Fixed an issue in demisto-sdk **secrets** - empty line in .secrets-ignore always made the secrets check to pass
* Added validation for docker image inside integrations and scripts.
* Added --use-git flag to **format** command to format all changed files.
* Fixed an issue where **validate** did not fail on dockerimage changes with bc check.
* Added new flag **--ignore-entropy** to demisto-sdk **secrets**, this will allow skip entropy secrets check.
* Added --outfile to **lint** to allow saving failed packages to a file.


### 0.3.3
* Added backwards compatibility break error message.
* Added schema for incident types.
* Added **additionalinfo** field to as an available field for integration configuration.
* Added pack parameter for **init**.
* Fixed an issue where error would appear if name parameter is not set in **init**.


### 0.3.2
* Fixed the handling of classifier files in **validate**.


### 0.3.1
* Fixed the handling of newly created reputation files in **validate**.
* Added an option to perform **validate** on a specific file.


### 0.3.0
* Added support for multi-package **lint** both with parallel and without.
* Added all parameter in **lint** to run on all packages and packs in content repository.
* Added **format** for:
    * Scripts
    * Playbooks
    * Integrations
* Improved user outputs for **secrets** command.
* Fixed an issue where **lint** would run pytest and pylint only on a single docker per integration.
* Added auto-complete functionality to demisto-sdk.
* Added git parameter in **lint** to run only on changed packages.
* Added the **run-playbook** command
* Added **run** command which runs a command in the Demisto playground.
* Added **upload** command which uploads an integration or a script to a Demisto instance.
* Fixed and issue where **validate** checked if release notes exist for new integrations and scripts.
* Added **generate-test-playbook** command which generates a basic test playbook for an integration or a script.
* **validate** now supports indicator fields.
* Fixed an issue with layouts scheme validation.
* Adding **init** command.
* Added **json-to-outputs** command which generates the yaml section for outputs from an API raw response.

### 0.2.6

* Fixed an issue with locating release notes for beta integrations in **validate**.

### 0.2.5

* Fixed an issue with locating release notes for beta integrations in **validate**.

### 0.2.4

* Adding image validation to Beta_Integration and Packs in **validate**.

### 0.2.3

* Adding Beta_Integration to the structure validation process.
* Fixing bug where **validate** did checks on TestPlaybooks.
* Added requirements parameter to **lint**.

### 0.2.2

* Fixing bug where **lint** did not return exit code 1 on failure.
* Fixing bug where **validate** did not print error message in case no release notes were give.

### 0.2.1

* **Validate** now checks that the id and name fields are identical in yml files.
* Fixed a bug where sdk did not return any exit code.

### 0.2.0

* Added Release Notes Validator.
* Fixed the Unifier selection of your python file to use as the code.
* **Validate** now supports Indicator fields.
* Fixed a bug where **validate** and **secrets** did not return exit code 1 on failure.
* **Validate** now runs on newly added scripts.

### 0.1.8

* Added support for `--version`.
* Fixed an issue in file_validator when calling `checked_type` method with script regex.

### 0.1.2
* Restructuring validation to support content packs.
* Added secrets validation.
* Added content bundle creation.
* Added lint and unit test run.

### 0.1.1

* Added new logic to the unifier.
* Added detailed README.
* Some small adjustments and fixes.

### 0.1.0

Capabilities:
* **Extract** components(code, image, description etc.) from a Demisto YAML file into a directory.
* **Unify** components(code, image, description etc.) to a single Demisto YAML file.
* **Validate** Demisto content files.<|MERGE_RESOLUTION|>--- conflicted
+++ resolved
@@ -1,9 +1,6 @@
 # Changelog
-<<<<<<< HEAD
+* Fixed an issue where **update-release-notes** crashed when a file was renamed.
 * Fixed an issue where **validate** failed on deleted files.
-=======
-* Fixed an issue where **update-release-notes** crashed when a file was renamed.
->>>>>>> 85f66bd6
 
 # 1.1.11
 * Added line number to secrets' path in **secrets** command report.
