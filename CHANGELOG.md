--- conflicted
+++ resolved
@@ -3,11 +3,8 @@
 * Fixed an issue where the *--name* was incorrectly required in the **init** command.
 * Adding the option to run **validate** on a specific path while using git (*-i* & *-g*).
 * The **format** command will now change UUIDs in .yml and .json files to their respective content entity name.
-<<<<<<< HEAD
+* Added a playbook validation to check if a task sub playbook exists in the id set in the **validate** command.
 * Added a warning when pack_metadata's description field is longer than 130 characters.
-=======
-* Added a playbook validation to check if a task sub playbook exists in the id set in the **validate** command.
->>>>>>> 45e748fb
 
 # 1.4.2
 * Added to `pylint` summary an indication if a test was skipped.
