# Changelog
* Fixed an issue where the **update-release-notes** command crashes with `--help` flag.
* Removed a validation that DBotRole should be set for automation that requires elevated permissions to the `XSOAR-linter` in the **lint** command.
* Fixed an issue in **Validate** command where playbooks conditional tasks were mishandeled.
* Added a validation to prevent contributors from using the `fromlicense` key as a configuration parameter in an integration's YML
* Added a validation to ensure that the type for **API token** (and similar) parameters are configured correctly as a `credential` type in the integration configuration YML.
* Added an assertion that checks for duplicated requests' names when generating an integration from a postman collection.
<<<<<<< HEAD
* Skipped docker validation for beta integrations.
=======
* Added support for [.env files](https://pypi.org/project/python-dotenv/). You can now add a `.env` file to your repository with the logging information instead of setting a global environment variables.
>>>>>>> 101b2f19

# 1.5.2
* Added a validation to **update-release-notes** command to ensure that the `--version` flag argument is in the right format.
* added a new command **coverage-analyze** to generate and print coverage reports.
* Fixed an issue in **validate** in repositories which are not in GitHub or GitLab
* Added a validation that verifies that readme image absolute links do not contain the working branch name.
* Added support for List content item in the **format**, **validate**, **download**, **upload**, **create-id-set**, **find-dependecies** and **create-content-artifacts** commands.
* Added a validation to ensure reputation command's default argument is set as an array input.
* Added the `--fail-duplicates` flag for the **merge-id-set** command which will fail the command if duplicates are found.
* Added the `--fail-duplicates` flag for the **create-id-set** command which will fail the command if duplicates are found.

# 1.5.1
* Fixed an issue where **validate** command failed to recognized test playbooks for beta integrations as valid tests.
* Fixed an issue were the **validate** command was falsely recognizing image paths in readme files.
* Fixed an issue where the **upload** command error message upon upload failure pointed to wrong file rather than to the pack metadata.
* Added a validation that verifies that each script which appears in incident fields, layouts or layout containers exists in the id_set.json.
* Fixed an issue where the **postman code-gen** command generated double dots for context outputs when it was not needed.
* Fixed an issue where there **validate** command on release notes file crashed when author image was added or modified.
* Added input handling when running **find-dependencies**, replacing string manipulations.
* Fixed an issue where the **validate** command did not handle multiple playbooks with the same name in the id_set.
* Added support for GitLab repositories in **validate**

# 1.5.0
* Fixed an issue where **upload** command failed to upload packs not under content structure.
* Added support for **init** command to run from non-content repo.
* The **split-yml** has been renamed to **split** and now supports splitting Dashboards from unified Generic Modules.
* Fixed an issue where the skipped tests validation ran on the `ApiModules` pack in the **validate** command.
* The **init** command will now create the `Generic Object` entities directories.
* Fixed an issue where the **format** command failed to recognize changed files from git.
* Fixed an issue where the **json-to-outputs** command failed checking whether `0001-01-01T00:00:00` is of type `Date`
* Added to the **generate context** command to generate context paths for integrations from an example file.
* Fixed an issue where **validate** failed on release notes configuration files.
* Fixed an issue where the **validate** command failed on pack input if git detected changed files outside of `Packs` directory.
* Fixed an issue where **validate** command failed to recognize files inside validated pack when validation release notes, resulting in a false error message for missing entity in release note.
* Fixed an issue where the **download** command failed when downloading an invalid YML, instead of skipping it.

# 1.4.9
* Added validation that the support URL in partner contribution pack metadata does not lead to a GitHub repo.
* Enhanced ***generate-docs*** with default `additionalinformation` (description) for common parameters.
* Added to **validate** command a validation that a content item's id and name will not end with spaces.
* The **format** command will now remove trailing whitespaces from content items' id and name fields.
* Fixed an issue where **update-release-notes** could fail on files outside the user given pack.
* Fixed an issue where the **generate-test-playbook** command would not place the playbook in the proper folder.
* Added to **validate** command a validation that packs with `Iron Bank` uses the latest docker from Iron Bank.
* Added to **update-release-notes** command support for `Generic Object` entities.
* Fixed an issue where playbook `fromversion` mismatch validation failed even if `skipunavailable` was set to true.
* Added to the **create artifacts** command support for release notes configuration file.
* Added validation to **validate** for release notes config file.
* Added **isoversize** and **isautoswitchedtoquietmode** fields to the playbook schema.
* Added to the **update-release-notes** command `-bc` flag to generate template for breaking changes version.
* Fixed an issue where **validate** did not search description files correctly, leading to a wrong warning message.

# 1.4.8
* Fixed an issue where yml files with `!reference` failed to load properly.
* Fixed an issue when `View Integration Documentation` button was added twice during the download and re-upload.
* Fixed an issue when `(Partner Contribution)` was added twice to the display name during the download and re-upload.
* Added the following enhancements in the **generate-test-playbook** command:
    * Added the *--commands* argument to generate tasks for specific commands.
    * Added the *--examples* argument to get the command examples file path and generate tasks from the commands and arguments specified there.
    * Added the *--upload* flag to specify whether to upload the test playbook after the generation.
    * Fixed the output condition generation for outputs of type `Boolean`.

# 1.4.7
* Fixed an issue where an empty list for a command context didn't produce an indication other than an empty table.
* Fixed an issue where the **format** command has incorrectly recognized on which files to run when running using git.
* Fixed an issue where author image validations were not checked properly.
* Fixed an issue where new old-formatted scripts and integrations were not validated.
* Fixed an issue where the wording in the from version validation error for subplaybooks was incorrect.
* Fixed an issue where the **update-release-notes** command used the old docker image version instead of the new when detecting a docker change.
* Fixed an issue where the **generate-test-playbook** command used an incorrect argument name as default
* Fixed an issue where the **json-to-outputs** command used an incorrect argument name as default when using `-d`.
* Fixed an issue where validations failed while trying to validate non content files.
* Fixed an issue where README validations did not work post VS Code formatting.
* Fixed an issue where the description validations were inconsistent when running through an integration file or a description file.

# 1.4.6
* Fixed an issue where **validate** suggests, with no reason, running **format** on missing mandatory keys in yml file.
* Skipped existence of TestPlaybook check on community and contribution integrations.
* Fixed an issue where pre-commit didn't run on the demisto_sdk/commands folder.
* The **init** command will now change the script template name in the code to the given script name.
* Expanded the validations performed on beta integrations.
* Added support for PreProcessRules in the **format**, **validate**, **download**, and **create-content-artifacts** commands.
* Improved the error messages in **generate-docs**, if an example was not provided.
* Added to **validate** command a validation that a content entity or a pack name does not contain the words "partner" and "community".
* Fixed an issue where **update-release-notes** ignores *--text* flag while using *-f*
* Fixed the outputs validations in **validate** so enrichment commands will not be checked to have DBotScore outputs.
* Added a new validation to require the dockerimage key to exist in an integration and script yml files.
* Enhanced the **generate-test-playbook** command to use only integration tested on commands, rather than (possibly) other integrations implementing them.
* Expanded unify command to support GenericModules - Unifies a GenericModule object with its Dashboards.
* Added validators for generic objects:
  - Generic Field validator - verify that the 'fromVersion' field is above 6.5.0, 'group' field equals 4 and 'id' field starts with the prefix 'generic_'.
  - Generic Type validator - verify that the 'fromVersion' field is above 6.5.0
  - Generic Module validator - verify that the 'fromVersion' field is above 6.5.0
  - Generic Definition validator - verify that the 'fromVersion' field is above 6.5.0
 * Expanded Format command to support Generic Objects - Fixes generic objects according to their validations.
* Fixed an issue where the **update-release-notes** command did not handle ApiModules properly.
* Added option to enter a dictionary or json of format `[{field_name:description}]` in the **json-to-outputs** command,
  with the `-d` flag.
* Improved the outputs for the **format** command.
* Fixed an issue where the validations performed after the **format** command were inconsistent with **validate**.
* Added to the **validate** command a validation for the author image.
* Updated the **create-content-artifacts** command to support generic modules, definitions, fields and types.
* Added an option to ignore errors for file paths and not only file name in .pack-ignore file.

# 1.4.5
* Enhanced the **postman-codegen** command to name all generated arguments with lower case.
* Fixed an issue where the **find-dependencies** command miscalculated the dependencies for playbooks that use generic commands.
* Fixed an issue where the **validate** command failed in external repositories in case the DEMISTO_SDK_GITHUB_TOKEN was not set.
* Fixed an issue where **openapi-codegen** corrupted the swagger file by overwriting configuration to swagger file.
* Updated the **upload** command to support uploading zipped packs to the marketplace.
* Added to the **postman-codegen** command support of path variables.
* Fixed an issue where **openapi-codegen** entered into an infinite loop on circular references in the swagger file.
* The **format** command will now set `fromVersion: 6.2.0` for widgets with 'metrics' data type.
* Updated the **find-dependencies** command to support generic modules, definitions, fields and types.
* Fixed an issue where **openapi-codegen** tried to extract reference example outputs, leading to an exception.
* Added an option to ignore secrets automatically when using the **init** command to create a pack.
* Added a tool that gives the ability to temporarily suppress console output.

# 1.4.4
* When formatting incident types with Auto-Extract rules and without mode field, the **format** command will now add the user selected mode.
* Added new validation that DBotRole is set for scripts that requires elevated permissions to the `XSOAR-linter` in the **lint** command.
* Added url escaping to markdown human readable section in generate docs to avoid autolinking.
* Added a validation that mapper's id and name are matching. Updated the format of mapper to include update_id too.
* Added a validation to ensure that image paths in the README files are valid.
* Fixed **find_type** function to correctly find test files, such as, test script and test playbook.
* Added scheme validations for the new Generic Object Types, Fields, and Modules.
* Renamed the flag *--input-old-version* to *--old-version* in the **generate-docs** command.
* Refactored the **update-release-notes** command:
  - Replaced the *--all* flag with *--use-git* or *-g*.
  - Added the *--force* flag to update the pack release notes without changes in the pack.
  - The **update-release-notes** command will now update all dependent integrations on ApiModule change, even if not specified.
  - If more than one pack has changed, the full list of updated packs will be printed at the end of **update-release-notes** command execution.
  - Fixed an issue where the **update-release-notes** command did not add docker image release notes entry for release notes file if a script was changed.
  - Fixed an issue where the **update-release-notes** command did not detect changed files that had the same name.
  - Fixed an issue in the **update-release-notes** command where the version support of JSON files was mishandled.
* Fixed an issue where **format** did not skip files in test and documentation directories.
* Updated the **create-id-set** command to support generic modules, definitions, fields and types.
* Changed the **convert** command to generate old layout fromversion to 5.0.0 instead of 4.1.0
* Enhanced the command **postman-codegen** with type hints for templates.

# 1.4.3
* Fixed an issue where **json-to-outputs** command returned an incorrect output when json is a list.
* Fixed an issue where if a pack README.md did not exist it could cause an error in the validation process.
* Fixed an issue where the *--name* was incorrectly required in the **init** command.
* Adding the option to run **validate** on a specific path while using git (*-i* & *-g*).
* The **format** command will now change UUIDs in .yml and .json files to their respective content entity name.
* Added a playbook validation to check if a task sub playbook exists in the id set in the **validate** command.
* Added the option to add new tags/usecases to the approved list and to the pack metadata on the same pull request.
* Fixed an issue in **test_content** where when different servers ran tests for the same integration, the server URL parameters were not set correctly.
* Added a validation in the **validate** command to ensure that the ***endpoint*** command is configured correctly in yml file.
* Added a warning when pack_metadata's description field is longer than 130 characters.
* Fixed an issue where a redundant print occurred on release notes validation.
* Added new validation in the **validate** command to ensure that the minimal fromVersion in a widget of type metrics will be 6.2.0.
* Added the *--release-notes* flag to demisto-sdk to get the current version release notes entries.

# 1.4.2
* Added to `pylint` summary an indication if a test was skipped.
* Added to the **init** command the option to specify fromversion.
* Fixed an issue where running **init** command without filling the metadata file.
* Added the *--docker-timeout* flag in the **lint** command to control the request timeout for the Docker client.
* Fixed an issue where **update-release-notes** command added only one docker image release notes entry for release notes file, and not for every entity whom docker image was updated.
* Added a validation to ensure that incident/indicator fields names starts with their pack name in the **validate** command. (Checked only for new files and only when using git *-g*)
* Updated the **find-dependencies** command to return the 'dependencies' according the layout type ('incident', 'indicator').
* Enhanced the "vX" display name validation for scripts and integrations in the **validate** command to check for every versioned script or integration, and not only v2.
* Added the *--fail-duplicates* flag for the **create-id-set** command which will fail the command if duplicates are found.
* Added to the **generate-docs** command automatic addition to git when a new readme file is created.

# 1.4.1
* When in private repo without `DEMSITO_SDK_GITHUB_TOKEN` configured, get_remote_file will take files from the local origin/master.
* Enhanced the **unify** command when giving input of a file and not a directory return a clear error message.
* Added a validation to ensure integrations are not skipped and at least one test playbook is not skipped for each integration or script.
* Added to the Content Tests support for `context_print_dt`, which queries the incident context and prints the result as a json.
* Added new validation for the `xsoar_config.json` file in the **validate** command.
* Added a version differences section to readme in **generate-docs** command.
* Added the *--docs-format* flag in the **integration-diff** command to get the output in README format.
* Added the *--input-old-version* and *--skip-breaking-changes* flags in the **generate-docs** command to get the details for the breaking section and to skip the breaking changes section.

# 1.4.0
* Enable passing a comma-separated list of paths for the `--input` option of the **lint** command.
* Added new validation of unimplemented test-module command in the code to the `XSOAR-linter` in the **lint** command.
* Fixed the **generate-docs** to handle integration authentication parameter.
* Added a validation to ensure that description and README do not contain the word 'Demisto'.
* Improved the deprecated message validation required from playbooks and scripts.
* Added the `--quite-bc-validation` flag for the **validate** command to run the backwards compatibility validation in quite mode (errors is treated like warnings).
* Fixed the **update release notes** command to display a name for old layouts.
* Added the ability to append to the pack README credit to contributors.
* Added identification for parameter differences in **integration-diff** command.
* Fixed **format** to use git as a default value.
* Updated the **upload** command to support reports.
* Fixed an issue where **generate-docs** command was displaying 'None' when credentials parameter display field configured was not configured.
* Fixed an issue where **download** did not return exit code 1 on failure.
* Updated the validation that incident fields' names do not contain the word incident will aplly to core packs only.
* Added a playbook validation to verify all conditional tasks have an 'else' path in **validate** command.
* Renamed the GitHub authentication token environment variable `GITHUB_TOKEN` to `DEMITO_SDK_GITHUB_TOKEN`.
* Added to the **update-release-notes** command automatic addition to git when new release notes file is created.
* Added validation to ensure that integrations, scripts, and playbooks do not contain the entity type in their names.
* Added the **convert** command to convert entities between XSOAR versions.
* Added the *--deprecate* flag in **format** command to deprecate integrations, scripts, and playbooks.
* Fixed an issue where ignoring errors did not work when running the **validate** command on specific files (-i).

# 1.3.9
* Added a validation verifying that the pack's README.md file is not equal to pack description.
* Fixed an issue where the **Assume yes** flag did not work properly for some entities in the **format** command.
* Improved the error messages for separators in folder and file names in the **validate** command.
* Removed the **DISABLE_SDK_VERSION_CHECK** environment variable. To disable new version checks, use the **DEMISTO_SDK_SKIP_VERSION_CHECK** envirnoment variable.
* Fixed an issue where the demisto-sdk version check failed due to a rate limit.
* Fixed an issue with playbooks scheme validation.

# 1.3.8
* Updated the **secrets** command to work on forked branches.

# 1.3.7
* Added a validation to ensure correct image and description file names.
* Fixed an issue where the **validate** command failed when 'display' field in credentials param in yml is empty but 'displaypassword' was provided.
* Added the **integration-diff** command to check differences between two versions of an integration and to return a report of missing and changed elements in the new version.
* Added a validation verifying that the pack's README.md file is not missing or empty for partner packs or packs contains use cases.
* Added a validation to ensure that the integration and script folder and file names will not contain separators (`_`, `-`, ` `).
* When formatting new pack, the **format** command will set the *fromversion* key to 5.5.0 in the new files without fromversion.

# 1.3.6
* Added a validation that core packs are not dependent on non-core packs.
* Added a validation that a pack name follows XSOAR standards.
* Fixed an issue where in some cases the `get_remote_file` function failed due to an invalid path.
* Fixed an issue where running **update-release-notes** with updated integration logo, did not detect any file changes.
* Fixed an issue where the **create-id-set** command did not identify unified integrations correctly.
* Fixed an issue where the `CommonTypes` pack was not identified as a dependency for all feed integrations.
* Added support for running SDK commands in private repositories.
* Fixed an issue where running the **init** command did not set the correct category field in an integration .yml file for a newly created pack.
* When formatting new contributed pack, the **format** command will set the *fromversion* key to 6.0.0 in the relevant files.
* If the environment variable "DISABLE_SDK_VERSION_CHECK" is define, the demisto-sdk will no longer check for newer version when running a command.
* Added the `--use-pack-metadata` flag for the **find-dependencies** command to update the calculated dependencies using the the packs metadata files.
* Fixed an issue where **validate** failed on scripts in case the `outputs` field was set to `None`.
* Fixed an issue where **validate** was failing on editing existing release notes.
* Added a validation for README files verifying that the file doesn't contain template text copied from HelloWorld or HelloWorldPremium README.

# 1.3.5
* Added a validation that layoutscontainer's id and name are matching. Updated the format of layoutcontainer to include update_id too.
* Added a validation that commands' names and arguments in core packs, or scripts' arguments do not contain the word incident.
* Fixed issue where running the **generate-docs** command with -c flag ran all the commands and not just the commands specified by the flag.
* Fixed the error message of the **validate** command to not always suggest adding the *description* field.
* Fixed an issue where running **format** on feed integration generated invalid parameter structure.
* Fixed an issue where the **generate-docs** command did not add all the used scripts in a playbook to the README file.
* Fixed an issue where contrib/partner details might be added twice to the same file, when using unify and create-content-artifacts commands
* Fixed issue where running **validate** command on image-related integration did not return the correct outputs to json file.
* When formatting playbooks, the **format** command will now remove empty fields from SetIncident, SetIndicator, CreateNewIncident, CreateNewIndicator script arguments.
* Added an option to fill in the developer email when running the **init** command.

# 1.3.4
* Updated the **validate** command to check that the 'additionalinfo' field only contains the expected value for feed required parameters and not equal to it.
* Added a validation that community/partner details are not in the detailed description file.
* Added a validation that the Use Case tag in pack_metadata file is only used when the pack contains at least one PB, Incident Type or Layout.
* Added a validation that makes sure outputs in integrations are matching the README file when only README has changed.
* Added the *hidden* field to the integration schema.
* Fixed an issue where running **format** on a playbook whose `name` does not equal its `id` would cause other playbooks who use that playbook as a sub-playbook to fail.
* Added support for local custom command configuration file `.demisto-sdk-conf`.
* Updated the **format** command to include an update to the description file of an integration, to remove community/partner details.

# 1.3.3
* Fixed an issue where **lint** failed where *.Dockerfile* exists prior running the lint command.
* Added FeedHelloWorld template option for *--template* flag in **demisto-sdk init** command.
* Fixed issue where **update-release-notes** deleted release note file if command was called more than once.
* Fixed issue where **update-release-notes** added docker image release notes every time the command was called.
* Fixed an issue where running **update-release-notes** on a pack with newly created integration, had also added a docker image entry in the release notes.
* Fixed an issue where `XSOAR-linter` did not find *NotImplementedError* in main.
* Added validation for README files verifying their length (over 30 chars).
* When using *-g* flag in the **validate** command it will now ignore untracked files by default.
* Added the *--include-untracked* flag to the **validate** command to include files which are untracked by git in the validation process.
* Improved the `pykwalify` error outputs in the **validate** command.
* Added the *--print-pykwalify* flag to the **validate** command to print the unchanged output from `pykwalify`.

# 1.3.2
* Updated the format of the outputs when using the *--json-file* flag to create a JSON file output for the **validate** and **lint** commands.
* Added the **doc-review** command to check spelling in .md and .yml files as well as a basic release notes review.
* Added a validation that a pack's display name does not already exist in content repository.
* Fixed an issue where the **validate** command failed to detect duplicate params in an integration.
* Fixed an issue where the **validate** command failed to detect duplicate arguments in a command in an integration.

# 1.3.1
* Fixed an issue where the **validate** command failed to validate the release notes of beta integrations.
* Updated the **upload** command to support indicator fields.
* The **validate** and **update-release-notes** commands will now check changed files against `demisto/master` if it is configured locally.
* Fixed an issue where **validate** would incorrectly identify files as renamed.
* Added a validation that integration properties (such as feed, mappers, mirroring, etc) are not removed.
* Fixed an issue where **validate** failed when comparing branch against commit hash.
* Added the *--no-pipenv* flag to the **split-yml** command.
* Added a validation that incident fields and incident types are not removed from mappers.
* Fixed an issue where the *c
reate-id-set* flag in the *validate* command did not work while not using git.
* Added the *hiddenusername* field to the integration schema.
* Added a validation that images that are not integration images, do not ask for a new version or RN

# 1.3.0
* Do not collect optional dependencies on indicator types reputation commands.
* Fixed an issue where downloading indicator layoutscontainer objects failed.
* Added a validation that makes sure outputs in integrations are matching the README file.
* Fixed an issue where the *create-id-set* flag in the **validate** command did not work.
* Added a warning in case no id_set file is found when running the **validate** command.
* Fixed an issue where changed files were not recognised correctly on forked branches in the **validate** and the **update-release-notes** commands.
* Fixed an issue when files were classified incorrectly when running *update-release-notes*.
* Added a validation that integration and script file paths are compatible with our convention.
* Fixed an issue where id_set.json file was re created whenever running the generate-docs command.
* added the *--json-file* flag to create a JSON file output for the **validate** and **lint** commands.

# 1.2.19
* Fixed an issue where merge id_set was not updated to work with the new entity of Packs.
* Added a validation that the playbook's version matches the version of its sub-playbooks, scripts, and integrations.

# 1.2.18
* Changed the *skip-id-set-creation* flag to *create-id-set* in the **validate** command. Its default value will be False.
* Added support for the 'cve' reputation command in default arg validation.
* Filter out generic and reputation command from scripts and playbooks dependencies calculation.
* Added support for the incident fields in outgoing mappers in the ID set.
* Added a validation that the taskid field and the id field under the task field are both from uuid format and contain the same value.
* Updated the **format** command to generate uuid value for the taskid field and for the id under the task field in case they hold an invalid values.
* Exclude changes from doc_files directory on validation.
* Added a validation that an integration command has at most one default argument.
* Fixing an issue where pack metadata version bump was not enforced when modifying an old format (unified) file.
* Added validation that integration parameter's display names are capitalized and spaced using whitespaces and not underscores.
* Fixed an issue where beta integrations where not running deprecation validations.
* Allowed adding additional information to the deprecated description.
* Fixing an issue when escaping less and greater signs in integration params did not work as expected.

# 1.2.17
* Added a validation that the classifier of an integration exists.
* Added a validation that the mapper of an integration exists.
* Added a validation that the incident types of a classifier exist.
* Added a validation that the incident types of a mapper exist.
* Added support for *text* argument when running **demisto-sdk update-release-notes** on the ApiModules pack.
* Added a validation for the minimal version of an indicator field of type grid.
* Added new validation for incident and indicator fields in classifiers mappers and layouts exist in the content.
* Added cache for get_remote_file to reducing failures from accessing the remote repo.
* Fixed an issue in the **format** command where `_dev` or `_copy` suffixes weren't removed from the `id` of the given playbooks.
* Playbook dependencies from incident and indicator fields are now marked as optional.
* Mappers dependencies from incident types and incident fields are now marked as optional.
* Classifier dependencies from incident types are now marked as optional.
* Updated **demisto-sdk init** command to no longer create `created` field in pack_metadata file
* Updated **generate-docs** command to take the parameters names in setup section from display field and to use additionalinfo field when exist.
* Using the *verbose* argument in the **find-dependencies** command will now log to the console.
* Improved the deprecated message validation required from integrations.
* Fixed an issue in the **generate-docs** command where **Context Example** section was created when it was empty.

# 1.2.16
* Added allowed ignore errors to the *IDSetValidator*.
* Fixed an issue where an irrelevant id_set validation ran in the **validate** command when using the *--id-set* flag.
* Fixed an issue were **generate-docs** command has failed if a command did not exist in commands permissions file.
* Improved a **validate** command message for missing release notes of api module dependencies.

# 1.2.15
* Added the *ID101* to the allowed ignored errors.

# 1.2.14
* SDK repository is now mypy check_untyped_defs complaint.
* The lint command will now ignore the unsubscriptable-object (E1136) pylint error in dockers based on python 3.9 - this will be removed once a new pylint version is released.
* Added an option for **format** to run on a whole pack.
* Added new validation of unimplemented commands from yml in the code to `XSOAR-linter`.
* Fixed an issue where Auto-Extract fields were only checked for newly added incident types in the **validate** command.
* Added a new warning validation of direct access to args/params dicts to `XSOAR-linter`.

# 1.2.13
* Added new validation of indicators usage in CommandResults to `XSOAR-linter`.
* Running **demisto-sdk lint** will automatically run on changed files (same behavior as the -g flag).
* Removed supported version message from the documentation when running **generate_docs**.
* Added a print to indicate backwards compatibility is being checked in **validate** command.
* Added a percent print when running the **validate** command with the *-a* flag.
* Fixed a regression in the **upload** command where it was ignoring `DEMISTO_VERIFY_SSL` env var.
* Fixed an issue where the **upload** command would fail to upload beta integrations.
* Fixed an issue where the **validate** command did not create the *id_set.json* file when running with *-a* flag.
* Added price change validation in the **validate** command.
* Added validations that checks in read-me for empty sections or leftovers from the auto generated read-me that should be changed.
* Added new code validation for *NotImplementedError* to raise a warning in `XSOAR-linter`.
* Added validation for support types in the pack metadata file.
* Added support for *--template* flag in **demisto-sdk init** command.
* Fixed an issue with running **validate** on master branch where the changed files weren't compared to previous commit when using the *-g* flag.
* Fixed an issue where the `XSOAR-linter` ran *NotImplementedError* validation on scripts.
* Added support for Auto-Extract feature validation in incident types in the **validate** command.
* Fixed an issue in the **lint** command where the *-i* flag was ignored.
* Improved **merge-id-sets** command to support merge between two ID sets that contain the same pack.
* Fixed an issue in the **lint** command where flake8 ran twice.

# 1.2.12
* Bandit now reports also on medium severity issues.
* Fixed an issue with support for Docker Desktop on Mac version 2.5.0+.
* Added support for vulture and mypy linting when running without docker.
* Added support for *prev-ver* flag in **update-release-notes** command.
* Improved retry support when building docker images for linting.
* Added the option to create an ID set on a specific pack in **create-id-set** command.
* Added the *--skip-id-set-creation* flag to **validate** command in order to add the capability to run validate command without creating id_set validation.
* Fixed an issue where **validate** command checked docker image tag on ApiModules pack.
* Fixed an issue where **find-dependencies** did not calculate dashboards and reports dependencies.
* Added supported version message to the documentation and release notes files when running **generate_docs** and **update-release-notes** commands respectively.
* Added new code validations for *NotImplementedError* exception raise to `XSOAR-linter`.
* Command create-content-artifacts additional support for **Author_image.png** object.
* Fixed an issue where schemas were not enforced for incident fields, indicator fields and old layouts in the validate command.
* Added support for **update-release-notes** command to update release notes according to master branch.

# 1.2.11
* Fixed an issue where the ***generate-docs*** command reset the enumeration of line numbering after an MD table.
* Updated the **upload** command to support mappers.
* Fixed an issue where exceptions were no printed in the **format** while the *--verbose* flag is set.
* Fixed an issue where *--assume-yes* flag did not work in the **format** command when running on a playbook without a `fromversion` field.
* Fixed an issue where the **format** command would fail in case `conf.json` file was not found instead of skipping the update.
* Fixed an issue where integration with v2 were recognised by the `name` field instead of the `display` field in the **validate** command.
* Added a playbook validation to check if a task script exists in the id set in the **validate** command.
* Added new integration category `File Integrity Management` in the **validate** command.

# 1.2.10
* Added validation for approved content pack use-cases and tags.
* Added new code validations for *CommonServerPython* import to `XSOAR-linter`.
* Added *default value* and *predefined values* to argument description in **generate-docs** command.
* Added a new validation that checks if *get-mapping-fields* command exists if the integration schema has *{ismappable: true}* in **validate** command.
* Fixed an issue where the *--staged* flag recognised added files as modified in the **validate** command.
* Fixed an issue where a backwards compatibility warning was raised for all added files in the **validate** command.
* Fixed an issue where **validate** command failed when no tests were given for a partner supported pack.
* Updated the **download** command to support mappers.
* Fixed an issue where the ***format*** command added a duplicate parameter.
* For partner supported content packs, added support for a list of emails.
* Removed validation of README files from the ***validate*** command.
* Fixed an issue where the ***validate*** command required release notes for ApiModules pack.

# 1.2.9
* Fixed an issue in the **openapi_codegen** command where it created duplicate functions name from the swagger file.
* Fixed an issue in the **update-release-notes** command where the *update type* argument was not verified.
* Fixed an issue in the **validate** command where no error was raised in case a non-existing docker image was presented.
* Fixed an issue in the **format** command where format failed when trying to update invalid Docker image.
* The **format** command will now preserve the **isArray** argument in integration's reputation commands and will show a warning if it set to **false**.
* Fixed an issue in the **lint** command where *finally* clause was not supported in main function.
* Fixed an issue in the **validate** command where changing any entity ID was not validated.
* Fixed an issue in the **validate** command where *--staged* flag did not bring only changed files.
* Fixed the **update-release-notes** command to ignore changes in the metadata file.
* Fixed the **validate** command to ignore metadata changes when checking if a version bump is needed.


# 1.2.8
* Added a new validation that checks in playbooks for the usage of `DeleteContext` in **validate** command.
* Fixed an issue in the **upload** command where it would try to upload content entities with unsupported versions.
* Added a new validation that checks in playbooks for the usage of specific instance in **validate** command.
* Added the **--staged** flag to **validate** command to run on staged files only.


# 1.2.7
* Changed input parameters in **find-dependencies** command.
   - Use ***-i, --input*** instead of ***-p, --path***.
   - Use ***-idp, --id-set-path*** instead of ***-i, --id-set-path***.
* Fixed an issue in the **unify** command where it crashed on an integration without an image file.
* Fixed an issue in the **format** command where unnecessary files were not skipped.
* Fixed an issue in the **update-release-notes** command where the *text* argument was not respected in all cases.
* Fixed an issue in the **validate** command where a warning about detailed description was given for unified or deprecated integrations.
* Improved the error returned by the **validate** command when running on files using the old format.

# 1.2.6
* No longer require setting `DEMISTO_README_VALIDATION` env var to enable README mdx validation. Validation will now run automatically if all necessary node modules are available.
* Fixed an issue in the **validate** command where the `--skip-pack-dependencies` would not skip id-set creation.
* Fixed an issue in the **validate** command where validation would fail if supplied an integration with an empty `commands` key.
* Fixed an issue in the **validate** command where validation would fail due to a required version bump for packs which are not versioned.
* Will use env var `DEMISTO_VERIFY_SSL` to determine if to use a secure connection for commands interacting with the Server when `--insecure` is not passed. If working with a local Server without a trusted certificate, you can set env var `DEMISTO_VERIFY_SSL=no` to avoid using `--insecure` on each command.
* Unifier now adds a link to the integration documentation to the integration detailed description.
* Fixed an issue in the **secrets** command where ignored secrets were not skipped.

# 1.2.5
* Added support for special fields: *defaultclassifier*, *defaultmapperin*, *defaultmapperout* in **download** command.
* Added -y option **format** command to assume "yes" as answer to all prompts and run non-interactively
* Speed up improvements for `validate` of README files.
* Updated the **format** command to adhere to the defined content schema and sub-schemas, aligning its behavior with the **validate** command.
* Added support for canvasContextConnections files in **format** command.

# 1.2.4
* Updated detailed description for community integrations.

# 1.2.3
* Fixed an issue where running **validate** failed on playbook with task that adds tags to the evidence data.
* Added the *displaypassword* field to the integration schema.
* Added new code validations to `XSOAR-linter`.
    * As warnings messages:
        * `demisto.params()` should be used only inside main function.
        * `demisto.args()` should be used only inside main function.
        * Functions args should have type annotations.
* Added `fromversion` field validation to test playbooks and scripts in **validate** command.

# 1.2.2
* Add support for warning msgs in the report and summary to **lint** command.
* Fixed an issue where **json-to-outputs** determined bool values as int.
* Fixed an issue where **update-release-notes** was crushing on `--all` flag.
* Fixed an issue where running **validate**, **update-release-notes** outside of content repo crushed without a meaningful error message.
* Added support for layoutscontainer in **init** contribution flow.
* Added a validation for tlp_color param in feeds in **validate** command.
* Added a validation for removal of integration parameters in **validate** command.
* Fixed an issue where **update-release-notes** was failing with a wrong error message when no pack or input was given.
* Improved formatting output of the **generate-docs** command.
* Add support for env variable *DEMISTO_SDK_ID_SET_REFRESH_INTERVAL*. Set this env variable to the refresh interval in minutes. The id set will be regenerated only if the refresh interval has passed since the last generation. Useful when generating Script documentation, to avoid re-generating the id_set every run.
* Added new code validations to `XSOAR-linter`.
    * As error messages:
        * Longer than 10 seconds sleep statements for non long running integrations.
        * exit() usage.
        * quit() usage.
    * As warnings messages:
        * `demisto.log` should not be used.
        * main function existence.
        * `demito.results` should not be used.
        * `return_output` should not be used.
        * try-except statement in main function.
        * `return_error` usage in main function.
        * only once `return_error` usage.
* Fixed an issue where **lint** command printed logs twice.
* Fixed an issue where *suffix* did not work as expected in the **create-content-artifacts** command.
* Added support for *prev-ver* flag in **lint** and **secrets** commands.
* Added support for *text* flag to **update-release-notes** command to add the same text to all release notes.
* Fixed an issue where **validate** did not recognize added files if they were modified locally.
* Added a validation that checks the `fromversion` field exists and is set to 5.0.0 or above when working or comparing to a non-feature branch in **validate** command.
* Added a validation that checks the certification field in the pack_metadata file is valid in **validate** command.
* The **update-release-notes** command will now automatically add docker image update to the release notes.

# 1.2.1
* Added an additional linter `XSOAR-linter` to the **lint** command which custom validates py files. currently checks for:
    * `Sys.exit` usages with non zero value.
    * Any `Print` usages.
* Fixed an issue where renamed files were failing on *validate*.
* Fixed an issue where single changed files did not required release notes update.
* Fixed an issue where doc_images required release-notes and validations.
* Added handling of dependent packs when running **update-release-notes** on changed *APIModules*.
    * Added new argument *--id-set-path* for id_set.json path.
    * When changes to *APIModule* is detected and an id_set.json is available - the command will update the dependent pack as well.
* Added handling of dependent packs when running **validate** on changed *APIModules*.
    * Added new argument *--id-set-path* for id_set.json path.
    * When changes to *APIModule* is detected and an id_set.json is available - the command will validate that the dependent pack has release notes as well.
* Fixed an issue where the find_type function didn't recognize file types correctly.
* Fixed an issue where **update-release-notes** command did not work properly on Windows.
* Added support for indicator fields in **update-release-notes** command.
* Fixed an issue where files in test dirs where being validated.


# 1.2.0
* Fixed an issue where **format** did not update the test playbook from its pack.
* Fixed an issue where **validate** validated non integration images.
* Fixed an issue where **update-release-notes** did not identified old yml integrations and scripts.
* Added revision templates to the **update-release-notes** command.
* Fixed an issue where **update-release-notes** crashed when a file was renamed.
* Fixed an issue where **validate** failed on deleted files.
* Fixed an issue where **validate** validated all images instead of packs only.
* Fixed an issue where a warning was not printed in the **format** in case a non-supported file type is inputted.
* Fixed an issue where **validate** did not fail if no release notes were added when adding files to existing packs.
* Added handling of incorrect layout paths via the **format** command.
* Refactor **create-content-artifacts** command - Efficient artifacts creation and better logging.
* Fixed an issue where image and description files were not handled correctly by **validate** and **update-release-notes** commands.
* Fixed an issue where the **format** command didn't remove all extra fields in a file.
* Added an error in case an invalid id_set.json file is found while running the **validate** command.
* Added fetch params checks to the **validate** command.

# 1.1.11
* Added line number to secrets' path in **secrets** command report.
* Fixed an issue where **init** a community pack did not present the valid support URL.
* Fixed an issue where **init** offered a non relevant pack support type.
* Fixed an issue where **lint** did not pull docker images for powershell.
* Fixed an issue where **find-dependencies** did not find all the script dependencies.
* Fixed an issue where **find-dependencies** did not collect indicator fields as dependencies for playbooks.
* Updated the **validate** and the **secrets** commands to be less dependent on regex.
* Fixed an issue where **lint** did not run on circle when docker did not return ping.
* Updated the missing release notes error message (RN106) in the **Validate** command.
* Fixed an issue where **Validate** would return missing release notes when two packs with the same substring existed in the modified files.
* Fixed an issue where **update-release-notes** would add duplicate release notes when two packs with the same substring existed in the modified files.
* Fixed an issue where **update-release-notes** would fail to bump new versions if the feature branch was out of sync with the master branch.
* Fixed an issue where a non-descriptive error would be returned when giving the **update-release-notes** command a pack which can not be found.
* Added dependencies check for *widgets* in **find-dependencies** command.
* Added a `update-docker` flag to **format** command.
* Added a `json-to-outputs` flag to the **run** command.
* Added a verbose (`-v`) flag to **format** command.
* Fixed an issue where **download** added the prefix "playbook-" to the name of playbooks.

# 1.1.10
* Updated the **init** command. Relevant only when passing the *--contribution* argument.
   * Added the *--author* option.
   * The *support* field of the pack's metadata is set to *community*.
* Added a proper error message in the **Validate** command upon a missing description in the root of the yml.
* **Format** now works with a relative path.
* **Validate** now fails when all release notes have been excluded.
* Fixed issue where correct error message would not propagate for invalid images.
* Added the *--skip-pack-dependencies* flag to **validate** command to skip pack dependencies validation. Relevant when using the *-g* flag.
* Fixed an issue where **Validate** and **Format** commands failed integrations with `defaultvalue` field in fetch incidents related parameters.
* Fixed an issue in the **Validate** command in which unified YAML files were not ignored.
* Fixed an issue in **generate-docs** where scripts and playbooks inputs and outputs were not parsed correctly.
* Fixed an issue in the **openapi-codegen** command where missing reference fields in the swagger JSON caused errors.
* Fixed an issue in the **openapi-codegen** command where empty objects in the swagger JSON paths caused errors.
* **update-release-notes** command now accept path of the pack instead of pack name.
* Fixed an issue where **generate-docs** was inserting unnecessary escape characters.
* Fixed an issue in the **update-release-notes** command where changes to the pack_metadata were not detected.
* Fixed an issue where **validate** did not check for missing release notes in old format files.

# 1.1.9
* Fixed an issue where **update-release-notes** command failed on invalid file types.

# 1.1.8
* Fixed a regression where **upload** command failed on test playbooks.
* Added new *githubUser* field in pack metadata init command.
* Support beta integration in the commands **split-yml, extract-code, generate-test-playbook and generate-docs.**
* Fixed an issue where **find-dependencies** ignored *toversion* field in content items.
* Added support for *layoutscontainer*, *classifier_5_9_9*, *mapper*, *report*, and *widget* in the **Format** command.
* Fixed an issue where **Format** will set the `ID` field to be equal to the `name` field in modified playbooks.
* Fixed an issue where **Format** did not work for test playbooks.
* Improved **update-release-notes** command:
    * Write content description to release notes for new items.
    * Update format for file types without description: Connections, Incident Types, Indicator Types, Layouts, Incident Fields.
* Added a validation for feedTags param in feeds in **validate** command.
* Fixed readme validation issue in community support packs.
* Added the **openapi-codegen** command to generate integrations from OpenAPI specification files.
* Fixed an issue were release notes validations returned wrong results for *CommonScripts* pack.
* Added validation for image links in README files in **validate** command.
* Added a validation for default value of fetch param in feeds in **validate** command.
* Fixed an issue where the **Init** command failed on scripts.

# 1.1.7
* Fixed an issue where running the **format** command on feed integrations removed the `defaultvalue` fields.
* Playbook branch marked with *skipunavailable* is now set as an optional dependency in the **find-dependencies** command.
* The **feedReputation** parameter can now be hidden in a feed integration.
* Fixed an issue where running the **unify** command on JS package failed.
* Added the *--no-update* flag to the **find-dependencies** command.
* Added the following validations in **validate** command:
   * Validating that a pack does not depend on NonSupported / Deprecated packs.

# 1.1.6
* Added the *--description* option to the **init** command.
* Added the *--contribution* option to the **init** command which converts a contribution zip to proper pack format.
* Improved **validate** command performance time and outputs.
* Added the flag *--no-docker-checks* to **validate** command to skip docker checks.
* Added the flag *--print-ignored-files* to **validate** command to print ignored files report when the command is done.
* Added the following validations in **validate** command:
   * Validating that existing release notes are not modified.
   * Validating release notes are not added to new packs.
   * Validating that the "currentVersion" field was raised in the pack_metadata for modified packs.
   * Validating that the timestamp in the "created" field in the pack_metadata is in ISO format.
* Running `demisto-sdk validate` will run the **validate** command using git and only on committed files (same as using *-g --post-commit*).
* Fixed an issue where release notes were not checked correctly in **validate** command.
* Fixed an issue in the **create-id-set** command where optional playbook tasks were not taken into consideration.
* Added a prompt to the `demisto-sdk update-release-notes` command to prompt users to commit changes before running the release notes command.
* Added support to `layoutscontainer` in **validate** command.

# 1.1.5
* Fixed an issue in **find-dependencies** command.
* **lint** command now verifies flake8 on CommonServerPython script.

# 1.1.4
* Fixed an issue with the default output file name of the **unify** command when using "." as an output path.
* **Unify** command now adds contributor details to the display name and description.
* **Format** command now adds *isFetch* and *incidenttype* fields to integration yml.
* Removed the *feedIncremental* field from the integration schema.
* **Format** command now adds *feedBypassExclusionList*, *Fetch indicators*, *feedReputation*, *feedReliability*,
     *feedExpirationPolicy*, *feedExpirationInterval* and *feedFetchInterval* fields to integration yml.
* Fixed an issue in the playbooks schema.
* Fixed an issue where generated release notes were out of order.
* Improved pack dependencies detection.
* Fixed an issue where test playbooks were mishandled in **validate** command.

# 1.1.3
* Added a validation for invalid id fields in indicators types files in **validate** command.
* Added default behavior for **update-release-notes** command.
* Fixed an error where README files were failing release notes validation.
* Updated format of generated release notes to be more user friendly.
* Improved error messages for the **update-release-notes** command.
* Added support for `Connections`, `Dashboards`, `Widgets`, and `Indicator Types` to **update-release-notes** command.
* **Validate** now supports scripts under the *TestPlaybooks* directory.
* Fixed an issue where **validate** did not support powershell files.

# 1.1.2
* Added a validation for invalid playbookID fields in incidents types files in **validate** command.
* Added a code formatter for python files.
* Fixed an issue where new and old classifiers where mixed on validate command.
* Added *feedIncremental* field to the integration schema.
* Fixed error in the **upload** command where unified YMLs were not uploaded as expected if the given input was a pack.
* Fixed an issue where the **secrets** command failed due to a space character in the file name.
* Ignored RN validation for *NonSupported* pack.
* You can now ignore IF107, SC100, RP102 error codes in the **validate** command.
* Fixed an issue where the **download** command was crashing when received as input a JS integration or script.
* Fixed an issue where **validate** command checked docker image for JS integrations and scripts.
* **validate** command now checks scheme for reports and connections.
* Fixed an issue where **validate** command checked docker when running on all files.
* Fixed an issue where **validate** command did not fail when docker image was not on the latest numeric tag.
* Fixed an issue where beta integrations were not validated correctly in **validate** command.

# 1.1.1
* fixed and issue where file types were not recognized correctly in **validate** command.
* Added better outputs for validate command.

# 1.1.0
* Fixed an issue where changes to only non-validated files would fail validation.
* Fixed an issue in **validate** command where moved files were failing validation for new packs.
* Fixed an issue in **validate** command where added files were failing validation due to wrong file type detection.
* Added support for new classifiers and mappers in **validate** command.
* Removed support of old RN format validation.
* Updated **secrets** command output format.
* Added support for error ignore on deprecated files in **validate** command.
* Improved errors outputs in **validate** command.
* Added support for linting an entire pack.

# 1.0.9
* Fixed a bug where misleading error was presented when pack name was not found.
* **Update-release-notes** now detects added files for packs with versions.
* Readme files are now ignored by **update-release-notes** and validation of release notes.
* Empty release notes no longer cause an uncaught error during validation.

# 1.0.8
* Changed the output format of demisto-sdk secrets.
* Added a validation that checkbox items are not required in integrations.
* Added pack release notes generation and validation.
* Improved pack metadata validation.
* Fixed an issue in **validate** where renamed files caused an error

# 1.0.4
* Fix the **format** command to update the `id` field to be equal to `details` field in indicator-type files, and to `name` field in incident-type & dashboard files.
* Fixed a bug in the **validate** command for layout files that had `sortValues` fields.
* Fixed a bug in the **format** command where `playbookName` field was not always present in the file.
* Fixed a bug in the **format** command where indicatorField wasn't part of the SDK schemas.
* Fixed a bug in **upload** command where created unified docker45 yml files were not deleted.
* Added support for IndicatorTypes directory in packs (for `reputation` files, instead of Misc).
* Fixed parsing playbook condition names as string instead of boolean in **validate** command
* Improved image validation in YAML files.
* Removed validation for else path in playbook condition tasks.

# 1.0.3
* Fixed a bug in the **format** command where comments were being removed from YAML files.
* Added output fields: _file_path_ and _kind_ for layouts in the id-set.json created by **create-id-set** command.
* Fixed a bug in the **create-id-set** command Who returns Duplicate for Layouts with a different kind.
* Added formatting to **generate-docs** command results replacing all `<br>` tags with `<br/>`.
* Fixed a bug in the **download** command when custom content contained not supported content entity.
* Fixed a bug in **format** command in which boolean strings  (e.g. 'yes' or 'no') were converted to boolean values (e.g. 'True' or 'False').
* **format** command now removes *sourceplaybookid* field from playbook files.
* Fixed a bug in **generate-docs** command in which integration dependencies were not detected when generating documentation for a playbook.


# 1.0.1
* Fixed a bug in the **unify** command when output path was provided empty.
* Improved error message for integration with no tests configured.
* Improved the error message returned from the **validate** command when an integration is missing or contains malformed fetch incidents related parameters.
* Fixed a bug in the **create** command where a unified YML with a docker image for 4.5 was copied incorrectly.
* Missing release notes message are now showing the release notes file path to update.
* Fixed an issue in the **validate** command in which unified YAML files were not ignored.
* File format suggestions are now shown in the relevant file format (JSON or YAML).
* Changed Docker image validation to fail only on non-valid ones.
* Removed backward compatibility validation when Docker image is updated.

# 1.0.0
* Improved the *upload* command to support the upload of all the content entities within a pack.
* The *upload* command now supports the improved pack file structure.
* Added an interactive option to format integrations, scripts and playbooks with No TestPlaybooks configured.
* Added an interactive option to configure *conf.json* file with missing test playbooks for integrations, scripts and playbooks
* Added *download* command to download custom content from Demisto instance to the local content repository.
* Improved validation failure messages to include a command suggestion, wherever relevant, to fix the raised issue.
* Improved 'validate' help and documentation description
* validate - checks that scripts, playbooks, and integrations have the *tests* key.
* validate - checks that test playbooks are configured in `conf.json`.
* demisto-sdk lint - Copy dir better handling.
* demisto-sdk lint - Add error when package missing in docker image.
* Added *-a , --validate-all* option in *validate* to run all validation on all files.
* Added *-i , --input* option in *validate* to run validation on a specified pack/file.
* added *-i, --input* option in *secrets* to run on a specific file.
* Added an allowed hidden parameter: *longRunning* to the hidden integration parameters validation.
* Fixed an issue with **format** command when executing with an output path of a folder and not a file path.
* Bug fixes in generate-docs command given playbook as input.
* Fixed an issue with lint command in which flake8 was not running on unit test files.

# 0.5.2
* Added *-c, --command* option in *generate-docs* to generate a specific command from an integration.
* Fixed an issue when getting README/CHANGELOG files from git and loading them.
* Removed release notes validation for new content.
* Fixed secrets validations for files with the same name in a different directory.
* demisto-sdk lint - parallelization working with specifying the number of workers.
* demisto-sdk lint - logging levels output, 3 levels.
* demisto-sdk lint - JSON report, structured error reports in JSON format.
* demisto-sdk lint - XML JUnit report for unit-tests.
* demisto-sdk lint - new packages used to accelerate execution time.
* demisto-sdk secrets - command now respects the generic whitelist, and not only the pack secrets.

# 0.5.0
[PyPI History][1]

[1]: https://pypi.org/project/demisto-sdk/#history
# 0.4.9
* Fixed an issue in *generate-docs* where Playbooks and Scripts documentation failed.
* Added a graceful error message when executing the *run" command with a misspelled command.
* Added more informative errors upon failures of the *upload* command.
* format command:
    * Added format for json files: IncidentField, IncidentType, IndicatorField, IndicatorType, Layout, Dashboard.
    * Added the *-fv --from-version*, *-nv --no-validation* arguments.
    * Removed the *-t yml_type* argument, the file type will be inferred.
    * Removed the *-g use_git* argument, running format without arguments will run automatically on git diff.
* Fixed an issue in loading playbooks with '=' character.
* Fixed an issue in *validate* failed on deleted README files.

# 0.4.8
* Added the *max* field to the Playbook schema, allowing to define it in tasks loop.
* Fixed an issue in *validate* where Condition branches checks were case sensitive.

# 0.4.7
* Added the *slareminder* field to the Playbook schema.
* Added the *common_server*, *demisto_mock* arguments to the *init* command.
* Fixed an issue in *generate-docs* where the general section was not being generated correctly.
* Fixed an issue in *validate* where Incident type validation failed.

# 0.4.6
* Fixed an issue where the *validate* command did not identify CHANGELOG in packs.
* Added a new command, *id-set* to create the id set - the content dependency tree by file IDs.

# 0.4.5
* generate-docs command:
    * Added the *use_cases*, *permissions*, *command_permissions* and *limitations*.
    * Added the *--insecure* argument to support running the script and integration command in Demisto.
    * Removed the *-t yml_type* argument, the file type will be inferred.
    * The *-o --output* argument is no longer mandatory, default value will be the input file directory.
* Added support for env var: *DEMISTO_SDK_SKIP_VERSION_CHECK*. When set version checks are skipped.
* Fixed an issue in which the CHANGELOG files did not match our scheme.
* Added a validator to verify that there are no hidden integration parameters.
* Fixed an issue where the *validate* command ran on test files.
* Removed the *env-dir* argument from the demisto-sdk.
* README files which are html files will now be skipped in the *validate* command.
* Added support for env var: *DEMISTO_README_VALIDATOR*. When not set the readme validation will not run.

# 0.4.4
* Added a validator for IncidentTypes (incidenttype-*.json).
* Fixed an issue where the -p flag in the *validate* command was not working.
* Added a validator for README.md files.
* Release notes validator will now run on: incident fields, indicator fields, incident types, dashboard and reputations.
* Fixed an issue where the validator of reputation(Indicator Type) did not check on the details field.
* Fixed an issue where the validator attempted validating non-existing files after deletions or name refactoring.
* Removed the *yml_type* argument in the *split-yml*, *extract-code* commands.
* Removed the *file_type* argument in the *generate-test-playbook* command.
* Fixed the *insecure* argument in *upload*.
* Added the *insecure* argument in *run-playbook*.
* Standardise the *-i --input*, *-o --output* to demisto-sdk commands.

# 0.4.3
* Fixed an issue where the incident and indicator field BC check failed.
* Support for linting and unit testing PowerShell integrations.

# 0.4.2
* Fixed an issue where validate failed on Windows.
* Added a validator to verify all branches are handled in conditional task in a playbook.
* Added a warning message when not running the latest sdk version.
* Added a validator to check that the root is connected to all tasks in the playbook.
* Added a validator for Dashboards (dashboard-*.json).
* Added a validator for Indicator Types (reputation-*.json).
* Added a BC validation for changing incident field type.
* Fixed an issue where init command would generate an invalid yml for scripts.
* Fixed an issue in misleading error message in v2 validation hook.
* Fixed an issue in v2 hook which now is set only on newly added scripts.
* Added more indicative message for errors in yaml files.
* Disabled pykwalify info log prints.

# 0.3.10
* Added a BC check for incident fields - changing from version is not allowed.
* Fixed an issue in create-content-artifacts where scripts in Packs in TestPlaybooks dir were copied with a wrong prefix.


# 0.3.9
* Added a validation that incident field can not be required.
* Added validation for fetch incident parameters.
* Added validation for feed integration parameters.
* Added to the *format* command the deletion of the *sourceplaybookid* field.
* Fixed an issue where *fieldMapping* in playbook did not pass the scheme validation.
* Fixed an issue where *create-content-artifacts* did not copy TestPlaybooks in Packs without prefix of *playbook-*.
* Added a validation the a playbook can not have a rolename set.
* Added to the image validator the new DBot default image.
* Added the fields: elasticcommonfields, quiet, quietmode to the Playbook schema.
* Fixed an issue where *validate* failed on integration commands without outputs.
* Added a new hook for naming of v2 integrations and scripts.


# 0.3.8
* Fixed an issue where *create-content-artifact* was not loading the data in the yml correctly.
* Fixed an issue where *unify* broke long lines in script section causing syntax errors


# 0.3.7
* Added *generate-docs* command to generate documentation file for integration, playbook or script.
* Fixed an issue where *unify* created a malformed integration yml.
* Fixed an issue where demisto-sdk **init** creates unit-test file with invalid import.


# 0.3.6
* Fixed an issue where demisto-sdk **validate** failed on modified scripts without error message.


# 0.3.5
* Fixed an issue with docker tag validation for integrations.
* Restructured repo source code.


# 0.3.4
* Saved failing unit tests as a file.
* Fixed an issue where "_test" file for scripts/integrations created using **init** would import the "HelloWorld" templates.
* Fixed an issue in demisto-sdk **validate** - was failing on backward compatiblity check
* Fixed an issue in demisto-sdk **secrets** - empty line in .secrets-ignore always made the secrets check to pass
* Added validation for docker image inside integrations and scripts.
* Added --use-git flag to **format** command to format all changed files.
* Fixed an issue where **validate** did not fail on dockerimage changes with bc check.
* Added new flag **--ignore-entropy** to demisto-sdk **secrets**, this will allow skip entropy secrets check.
* Added --outfile to **lint** to allow saving failed packages to a file.


# 0.3.3
* Added backwards compatibility break error message.
* Added schema for incident types.
* Added **additionalinfo** field to as an available field for integration configuration.
* Added pack parameter for **init**.
* Fixed an issue where error would appear if name parameter is not set in **init**.


# 0.3.2
* Fixed the handling of classifier files in **validate**.


# 0.3.1
* Fixed the handling of newly created reputation files in **validate**.
* Added an option to perform **validate** on a specific file.


# 0.3.0
* Added support for multi-package **lint** both with parallel and without.
* Added all parameter in **lint** to run on all packages and packs in content repository.
* Added **format** for:
    * Scripts
    * Playbooks
    * Integrations
* Improved user outputs for **secrets** command.
* Fixed an issue where **lint** would run pytest and pylint only on a single docker per integration.
* Added auto-complete functionality to demisto-sdk.
* Added git parameter in **lint** to run only on changed packages.
* Added the **run-playbook** command
* Added **run** command which runs a command in the Demisto playground.
* Added **upload** command which uploads an integration or a script to a Demisto instance.
* Fixed and issue where **validate** checked if release notes exist for new integrations and scripts.
* Added **generate-test-playbook** command which generates a basic test playbook for an integration or a script.
* **validate** now supports indicator fields.
* Fixed an issue with layouts scheme validation.
* Adding **init** command.
* Added **json-to-outputs** command which generates the yaml section for outputs from an API raw response.

# 0.2.6
* Fixed an issue with locating release notes for beta integrations in **validate**.

# 0.2.5
* Fixed an issue with locating release notes for beta integrations in **validate**.

# 0.2.4
* Adding image validation to Beta_Integration and Packs in **validate**.

# 0.2.3
* Adding Beta_Integration to the structure validation process.
* Fixing bug where **validate** did checks on TestPlaybooks.
* Added requirements parameter to **lint**.

# 0.2.2
* Fixing bug where **lint** did not return exit code 1 on failure.
* Fixing bug where **validate** did not print error message in case no release notes were give.

# 0.2.1
* **Validate** now checks that the id and name fields are identical in yml files.
* Fixed a bug where sdk did not return any exit code.

# 0.2.0
* Added Release Notes Validator.
* Fixed the Unifier selection of your python file to use as the code.
* **Validate** now supports Indicator fields.
* Fixed a bug where **validate** and **secrets** did not return exit code 1 on failure.
* **Validate** now runs on newly added scripts.

# 0.1.8
* Added support for `--version`.
* Fixed an issue in file_validator when calling `checked_type` method with script regex.

# 0.1.2
* Restructuring validation to support content packs.
* Added secrets validation.
* Added content bundle creation.
* Added lint and unit test run.

# 0.1.1
* Added new logic to the unifier.
* Added detailed README.
* Some small adjustments and fixes.

# 0.1.0
Capabilities:
* **Extract** components(code, image, description etc.) from a Demisto YAML file into a directory.
* **Unify** components(code, image, description etc.) to a single Demisto YAML file.
* **Validate** Demisto content files.<|MERGE_RESOLUTION|>--- conflicted
+++ resolved
@@ -5,11 +5,8 @@
 * Added a validation to prevent contributors from using the `fromlicense` key as a configuration parameter in an integration's YML
 * Added a validation to ensure that the type for **API token** (and similar) parameters are configured correctly as a `credential` type in the integration configuration YML.
 * Added an assertion that checks for duplicated requests' names when generating an integration from a postman collection.
-<<<<<<< HEAD
+* Added support for [.env files](https://pypi.org/project/python-dotenv/). You can now add a `.env` file to your repository with the logging information instead of setting a global environment variables.
 * Skipped docker validation for beta integrations.
-=======
-* Added support for [.env files](https://pypi.org/project/python-dotenv/). You can now add a `.env` file to your repository with the logging information instead of setting a global environment variables.
->>>>>>> 101b2f19
 
 # 1.5.2
 * Added a validation to **update-release-notes** command to ensure that the `--version` flag argument is in the right format.
