# Changelog
* Fixed an issue where the **format** command has incorrectly recognized on which files to run when running using git.
* Fixed an issue where author image validations were not checked properly.
* Fixed an issue where new old-formatted scripts and integrations were not validated.
* Fixed an issue where the wording in the from version validation error for subplaybooks was incorrect.
* Fixed an issue where the **update-release-notes** command used the old docker image version instead of the new when detecting a docker change.
* Fixed an issue where the **generate-test-playbook** command used an incorrect argument name as default
* Fixed an issue where the **json-to-outputs** command used an incorrect argument name as default when using `-d`.
* Fixed an issue where validations failed while trying to validate non content files.

# 1.4.6
* Fixed an issue where **validate** suggests, with no reason, running **format** on missing mandatory keys in yml file.
* Skipped existence of TestPlaybook check on community and contribution integrations.
* Fixed an issue where pre-commit didn't run on the demisto_sdk/commands folder.
* The **init** command will now change the script template name in the code to the given script name.
* Expanded the validations performed on beta integrations.
* Improved the error messages in **generate-docs**, if an example was not provided.
* Added to **validate** command a validation that a content entity or a pack name does not contain the words "partner" and "community".
* Fixed an issue where **update-release-notes** ignores *--text* flag while using *-f*
<<<<<<< HEAD
* Fixed an issue on **generate-test-playbook** where generating for scripts didn't behave accordingly.
=======
* Fixed the outputs validations in **validate** so enrichment commands will not be checked to have DBotScore outputs.
* Added a new validation to require the dockerimage key to exist in an integration and script yml files.
* Enhanced the **generate-test-playbook** command to use only integration tested on commands, rather than (possibly) other integrations implementing them.
* Expanded unify command to support GenericModules - Unifies a GenericModule object with its Dashboards.
* Added validators for generic objects:
  - Generic Field validator - verify that the 'fromVersion' field is above 6.5.0, 'group' field equals 4 and 'id' field starts with the prefix 'generic_'.
  - Generic Type validator - verify that the 'fromVersion' field is above 6.5.0
  - Generic Module validator - verify that the 'fromVersion' field is above 6.5.0
  - Generic Definition validator - verify that the 'fromVersion' field is above 6.5.0
 * Expanded Format command to support Generic Objects - Fixes generic objects according to their validations.
* Fixed an issue where the **update-release-notes** command did not handle ApiModules properly.
* Added option to enter a dictionary or json of format `[{field_name:description}]` in the **json-to-outputs** command,
  with the `-d` flag.
* Improved the outputs for the **format** command.
* Fixed an issue where the validations performed after the **format** command were inconsistent with **validate**.
* Added to the **validate** command a validation for the author image.
* Updated the **create-content-artifacts** command to support generic modules, definitions, fields and types.
* Added an option to ignore errors for file paths and not only file name in .pack-ignore file.
>>>>>>> 0961f87f

# 1.4.5
* Enhanced the **postman-codegen** command to name all generated arguments with lower case.
* Fixed an issue where the **find-dependencies** command miscalculated the dependencies for playbooks that use generic commands.
* Fixed an issue where the **validate** command failed in external repositories in case the DEMISTO_SDK_GITHUB_TOKEN was not set.
* Fixed an issue where **openapi-codegen** corrupted the swagger file by overwriting configuration to swagger file.
* Updated the **upload** command to support uploading zipped packs to the marketplace.
* Added to the **postman-codegen** command support of path variables.
* Fixed an issue where **openapi-codegen** entered into an infinite loop on circular references in the swagger file.
* The **format** command will now set `fromVersion: 6.2.0` for widgets with 'metrics' data type.
* Updated the **find-dependencies** command to support generic modules, definitions, fields and types.
* Fixed an issue where **openapi-codegen** tried to extract reference example outputs, leading to an exception.
* Added an option to ignore secrets automatically when using the **init** command to create a pack.
* Added a tool that gives the ability to temporarily suppress console output.

# 1.4.4
* When formatting incident types with Auto-Extract rules and without mode field, the **format** command will now add the user selected mode.
* Added new validation that DBotRole is set for scripts that requires elevated permissions to the `XSOAR-linter` in the **lint** command.
* Added url escaping to markdown human readable section in generate docs to avoid autolinking.
* Added a validation that mapper's id and name are matching. Updated the format of mapper to include update_id too.
* Added a validation to ensure that image paths in the README files are valid.
* Fixed **find_type** function to correctly find test files, such as, test script and test playbook.
* Added scheme validations for the new Generic Object Types, Fields, and Modules.
* Renamed the flag *--input-old-version* to *--old-version* in the **generate-docs** command.
* Refactored the **update-release-notes** command:
  - Replaced the *--all* flag with *--use-git* or *-g*.
  - Added the *--force* flag to update the pack release notes without changes in the pack.
  - The **update-release-notes** command will now update all dependent integrations on ApiModule change, even if not specified.
  - If more than one pack has changed, the full list of updated packs will be printed at the end of **update-release-notes** command execution.
  - Fixed an issue where the **update-release-notes** command did not add docker image release notes entry for release notes file if a script was changed.
  - Fixed an issue where the **update-release-notes** command did not detect changed files that had the same name.
  - Fixed an issue in the **update-release-notes** command where the version support of JSON files was mishandled.
* Fixed an issue where **format** did not skip files in test and documentation directories.
* Updated the **create-id-set** command to support generic modules, definitions, fields and types.
* Changed the **convert** command to generate old layout fromversion to 5.0.0 instead of 4.1.0
* Enhanced the command **postman-codegen** with type hints for templates.

# 1.4.3
* Fixed an issue where **json-to-outputs** command returned an incorrect output when json is a list.
* Fixed an issue where if a pack README.md did not exist it could cause an error in the validation process.
* Fixed an issue where the *--name* was incorrectly required in the **init** command.
* Adding the option to run **validate** on a specific path while using git (*-i* & *-g*).
* The **format** command will now change UUIDs in .yml and .json files to their respective content entity name.
* Added a playbook validation to check if a task sub playbook exists in the id set in the **validate** command.
* Added the option to add new tags/usecases to the approved list and to the pack metadata on the same pull request.
* Fixed an issue in **test_content** where when different servers ran tests for the same integration, the server URL parameters were not set correctly.
* Added a validation in the **validate** command to ensure that the ***endpoint*** command is configured correctly in yml file.
* Added a warning when pack_metadata's description field is longer than 130 characters.
* Fixed an issue where a redundant print occurred on release notes validation.
* Added new validation in the **validate** command to ensure that the minimal fromVersion in a widget of type metrics will be 6.2.0.
* Added the *--release-notes* flag to demisto-sdk to get the current version release notes entries.

# 1.4.2
* Added to `pylint` summary an indication if a test was skipped.
* Added to the **init** command the option to specify fromversion.
* Fixed an issue where running **init** command without filling the metadata file.
* Added the *--docker-timeout* flag in the **lint** command to control the request timeout for the Docker client.
* Fixed an issue where **update-release-notes** command added only one docker image release notes entry for release notes file, and not for every entity whom docker image was updated.
* Added a validation to ensure that incident/indicator fields names starts with their pack name in the **validate** command. (Checked only for new files and only when using git *-g*)
* Updated the **find-dependencies** command to return the 'dependencies' according the layout type ('incident', 'indicator').
* Enhanced the "vX" display name validation for scripts and integrations in the **validate** command to check for every versioned script or integration, and not only v2.
* Added the *--fail-duplicates* flag for the **create-id-set** command which will fail the command if duplicates are found.
* Added to the **generate-docs** command automatic addition to git when a new readme file is created.

# 1.4.1
* When in private repo without `DEMSITO_SDK_GITHUB_TOKEN` configured, get_remote_file will take files from the local origin/master.
* Enhanced the **unify** command when giving input of a file and not a directory return a clear error message.
* Added a validation to ensure integrations are not skipped and at least one test playbook is not skipped for each integration or script.
* Added to the Content Tests support for `context_print_dt`, which queries the incident context and prints the result as a json.
* Added new validation for the `xsoar_config.json` file in the **validate** command.
* Added a version differences section to readme in **generate-docs** command.
* Added the *--docs-format* flag in the **integration-diff** command to get the output in README format.
* Added the *--input-old-version* and *--skip-breaking-changes* flags in the **generate-docs** command to get the details for the breaking section and to skip the breaking changes section.

# 1.4.0
* Enable passing a comma-separated list of paths for the `--input` option of the **lint** command.
* Added new validation of unimplemented test-module command in the code to the `XSOAR-linter` in the **lint** command.
* Fixed the **generate-docs** to handle integration authentication parameter.
* Added a validation to ensure that description and README do not contain the word 'Demisto'.
* Improved the deprecated message validation required from playbooks and scripts.
* Added the `--quite-bc-validation` flag for the **validate** command to run the backwards compatibility validation in quite mode (errors is treated like warnings).
* Fixed the **update release notes** command to display a name for old layouts.
* Added the ability to append to the pack README credit to contributors.
* Added identification for parameter differences in **integration-diff** command.
* Fixed **format** to use git as a default value.
* Updated the **upload** command to support reports.
* Fixed an issue where **generate-docs** command was displaying 'None' when credentials parameter display field configured was not configured.
* Fixed an issue where **download** did not return exit code 1 on failure.
* Updated the validation that incident fields' names do not contain the word incident will aplly to core packs only.
* Added a playbook validation to verify all conditional tasks have an 'else' path in **validate** command.
* Renamed the GitHub authentication token environment variable `GITHUB_TOKEN` to `DEMITO_SDK_GITHUB_TOKEN`.
* Added to the **update-release-notes** command automatic addition to git when new release notes file is created.
* Added validation to ensure that integrations, scripts, and playbooks do not contain the entity type in their names.
* Added the **convert** command to convert entities between XSOAR versions.
* Added the *--deprecate* flag in **format** command to deprecate integrations, scripts, and playbooks.
* Fixed an issue where ignoring errors did not work when running the **validate** command on specific files (-i).

# 1.3.9
* Added a validation verifying that the pack's README.md file is not equal to pack description.
* Fixed an issue where the **Assume yes** flag did not work properly for some entities in the **format** command.
* Improved the error messages for separators in folder and file names in the **validate** command.
* Removed the **DISABLE_SDK_VERSION_CHECK** environment variable. To disable new version checks, use the **DEMISTO_SDK_SKIP_VERSION_CHECK** envirnoment variable.
* Fixed an issue where the demisto-sdk version check failed due to a rate limit.
* Fixed an issue with playbooks scheme validation.

# 1.3.8
* Updated the **secrets** command to work on forked branches.

# 1.3.7
* Added a validation to ensure correct image and description file names.
* Fixed an issue where the **validate** command failed when 'display' field in credentials param in yml is empty but 'displaypassword' was provided.
* Added the **integration-diff** command to check differences between two versions of an integration and to return a report of missing and changed elements in the new version.
* Added a validation verifying that the pack's README.md file is not missing or empty for partner packs or packs contains use cases.
* Added a validation to ensure that the integration and script folder and file names will not contain separators (`_`, `-`, ` `).
* When formatting new pack, the **format** command will set the *fromversion* key to 5.5.0 in the new files without fromversion.

# 1.3.6
* Added a validation that core packs are not dependent on non-core packs.
* Added a validation that a pack name follows XSOAR standards.
* Fixed an issue where in some cases the `get_remote_file` function failed due to an invalid path.
* Fixed an issue where running **update-release-notes** with updated integration logo, did not detect any file changes.
* Fixed an issue where the **create-id-set** command did not identify unified integrations correctly.
* Fixed an issue where the `CommonTypes` pack was not identified as a dependency for all feed integrations.
* Added support for running SDK commands in private repositories.
* Fixed an issue where running the **init** command did not set the correct category field in an integration .yml file for a newly created pack.
* When formatting new contributed pack, the **format** command will set the *fromversion* key to 6.0.0 in the relevant files.
* If the environment variable "DISABLE_SDK_VERSION_CHECK" is define, the demisto-sdk will no longer check for newer version when running a command.
* Added the `--use-pack-metadata` flag for the **find-dependencies** command to update the calculated dependencies using the the packs metadata files.
* Fixed an issue where **validate** failed on scripts in case the `outputs` field was set to `None`.
* Fixed an issue where **validate** was failing on editing existing release notes.
* Added a validation for README files verifying that the file doesn't contain template text copied from HelloWorld or HelloWorldPremium README.

# 1.3.5
* Added a validation that layoutscontainer's id and name are matching. Updated the format of layoutcontainer to include update_id too.
* Added a validation that commands' names and arguments in core packs, or scripts' arguments do not contain the word incident.
* Fixed issue where running the **generate-docs** command with -c flag ran all the commands and not just the commands specified by the flag.
* Fixed the error message of the **validate** command to not always suggest adding the *description* field.
* Fixed an issue where running **format** on feed integration generated invalid parameter structure.
* Fixed an issue where the **generate-docs** command did not add all the used scripts in a playbook to the README file.
* Fixed an issue where contrib/partner details might be added twice to the same file, when using unify and create-content-artifacts commands
* Fixed issue where running **validate** command on image-related integration did not return the correct outputs to json file.
* When formatting playbooks, the **format** command will now remove empty fields from SetIncident, SetIndicator, CreateNewIncident, CreateNewIndicator script arguments.
* Added an option to fill in the developer email when running the **init** command.

# 1.3.4
* Updated the **validate** command to check that the 'additionalinfo' field only contains the expected value for feed required parameters and not equal to it.
* Added a validation that community/partner details are not in the detailed description file.
* Added a validation that the Use Case tag in pack_metadata file is only used when the pack contains at least one PB, Incident Type or Layout.
* Added a validation that makes sure outputs in integrations are matching the README file when only README has changed.
* Added the *hidden* field to the integration schema.
* Fixed an issue where running **format** on a playbook whose `name` does not equal its `id` would cause other playbooks who use that playbook as a sub-playbook to fail.
* Added support for local custom command configuration file `.demisto-sdk-conf`.
* Updated the **format** command to include an update to the description file of an integration, to remove community/partner details.

# 1.3.3
* Fixed an issue where **lint** failed where *.Dockerfile* exists prior running the lint command.
* Added FeedHelloWorld template option for *--template* flag in **demisto-sdk init** command.
* Fixed issue where **update-release-notes** deleted release note file if command was called more than once.
* Fixed issue where **update-release-notes** added docker image release notes every time the command was called.
* Fixed an issue where running **update-release-notes** on a pack with newly created integration, had also added a docker image entry in the release notes.
* Fixed an issue where `XSOAR-linter` did not find *NotImplementedError* in main.
* Added validation for README files verifying their length (over 30 chars).
* When using *-g* flag in the **validate** command it will now ignore untracked files by default.
* Added the *--include-untracked* flag to the **validate** command to include files which are untracked by git in the validation process.
* Improved the `pykwalify` error outputs in the **validate** command.
* Added the *--print-pykwalify* flag to the **validate** command to print the unchanged output from `pykwalify`.

# 1.3.2
* Updated the format of the outputs when using the *--json-file* flag to create a JSON file output for the **validate** and **lint** commands.
* Added the **doc-review** command to check spelling in .md and .yml files as well as a basic release notes review.
* Added a validation that a pack's display name does not already exist in content repository.
* Fixed an issue where the **validate** command failed to detect duplicate params in an integration.
* Fixed an issue where the **validate** command failed to detect duplicate arguments in a command in an integration.

# 1.3.1
* Fixed an issue where the **validate** command failed to validate the release notes of beta integrations.
* Updated the **upload** command to support indicator fields.
* The **validate** and **update-release-notes** commands will now check changed files against `demisto/master` if it is configured locally.
* Fixed an issue where **validate** would incorrectly identify files as renamed.
* Added a validation that integration properties (such as feed, mappers, mirroring, etc) are not removed.
* Fixed an issue where **validate** failed when comparing branch against commit hash.
* Added the *--no-pipenv* flag to the **split-yml** command.
* Added a validation that incident fields and incident types are not removed from mappers.
* Fixed an issue where the *c
reate-id-set* flag in the *validate* command did not work while not using git.
* Added the *hiddenusername* field to the integration schema.
* Added a validation that images that are not integration images, do not ask for a new version or RN

# 1.3.0
* Do not collect optional dependencies on indicator types reputation commands.
* Fixed an issue where downloading indicator layoutscontainer objects failed.
* Added a validation that makes sure outputs in integrations are matching the README file.
* Fixed an issue where the *create-id-set* flag in the **validate** command did not work.
* Added a warning in case no id_set file is found when running the **validate** command.
* Fixed an issue where changed files were not recognised correctly on forked branches in the **validate** and the **update-release-notes** commands.
* Fixed an issue when files were classified incorrectly when running *update-release-notes*.
* Added a validation that integration and script file paths are compatible with our convention.
* Fixed an issue where id_set.json file was re created whenever running the generate-docs command.
* added the *--json-file* flag to create a JSON file output for the **validate** and **lint** commands.

# 1.2.19
* Fixed an issue where merge id_set was not updated to work with the new entity of Packs.
* Added a validation that the playbook's version matches the version of its sub-playbooks, scripts, and integrations.

# 1.2.18
* Changed the *skip-id-set-creation* flag to *create-id-set* in the **validate** command. Its default value will be False.
* Added support for the 'cve' reputation command in default arg validation.
* Filter out generic and reputation command from scripts and playbooks dependencies calculation.
* Added support for the incident fields in outgoing mappers in the ID set.
* Added a validation that the taskid field and the id field under the task field are both from uuid format and contain the same value.
* Updated the **format** command to generate uuid value for the taskid field and for the id under the task field in case they hold an invalid values.
* Exclude changes from doc_files directory on validation.
* Added a validation that an integration command has at most one default argument.
* Fixing an issue where pack metadata version bump was not enforced when modifying an old format (unified) file.
* Added validation that integration parameter's display names are capitalized and spaced using whitespaces and not underscores.
* Fixed an issue where beta integrations where not running deprecation validations.
* Allowed adding additional information to the deprecated description.
* Fixing an issue when escaping less and greater signs in integration params did not work as expected.

# 1.2.17
* Added a validation that the classifier of an integration exists.
* Added a validation that the mapper of an integration exists.
* Added a validation that the incident types of a classifier exist.
* Added a validation that the incident types of a mapper exist.
* Added support for *text* argument when running **demisto-sdk update-release-notes** on the ApiModules pack.
* Added a validation for the minimal version of an indicator field of type grid.
* Added new validation for incident and indicator fields in classifiers mappers and layouts exist in the content.
* Added cache for get_remote_file to reducing failures from accessing the remote repo.
* Fixed an issue in the **format** command where `_dev` or `_copy` suffixes weren't removed from the `id` of the given playbooks.
* Playbook dependencies from incident and indicator fields are now marked as optional.
* Mappers dependencies from incident types and incident fields are now marked as optional.
* Classifier dependencies from incident types are now marked as optional.
* Updated **demisto-sdk init** command to no longer create `created` field in pack_metadata file
* Updated **generate-docs** command to take the parameters names in setup section from display field and to use additionalinfo field when exist.
* Using the *verbose* argument in the **find-dependencies** command will now log to the console.
* Improved the deprecated message validation required from integrations.
* Fixed an issue in the **generate-docs** command where **Context Example** section was created when it was empty.

# 1.2.16
* Added allowed ignore errors to the *IDSetValidator*.
* Fixed an issue where an irrelevant id_set validation ran in the **validate** command when using the *--id-set* flag.
* Fixed an issue were **generate-docs** command has failed if a command did not exist in commands permissions file.
* Improved a **validate** command message for missing release notes of api module dependencies.

# 1.2.15
* Added the *ID101* to the allowed ignored errors.

# 1.2.14
* SDK repository is now mypy check_untyped_defs complaint.
* The lint command will now ignore the unsubscriptable-object (E1136) pylint error in dockers based on python 3.9 - this will be removed once a new pylint version is released.
* Added an option for **format** to run on a whole pack.
* Added new validation of unimplemented commands from yml in the code to `XSOAR-linter`.
* Fixed an issue where Auto-Extract fields were only checked for newly added incident types in the **validate** command.
* Added a new warning validation of direct access to args/params dicts to `XSOAR-linter`.

# 1.2.13
* Added new validation of indicators usage in CommandResults to `XSOAR-linter`.
* Running **demisto-sdk lint** will automatically run on changed files (same behavior as the -g flag).
* Removed supported version message from the documentation when running **generate_docs**.
* Added a print to indicate backwards compatibility is being checked in **validate** command.
* Added a percent print when running the **validate** command with the *-a* flag.
* Fixed a regression in the **upload** command where it was ignoring `DEMISTO_VERIFY_SSL` env var.
* Fixed an issue where the **upload** command would fail to upload beta integrations.
* Fixed an issue where the **validate** command did not create the *id_set.json* file when running with *-a* flag.
* Added price change validation in the **validate** command.
* Added validations that checks in read-me for empty sections or leftovers from the auto generated read-me that should be changed.
* Added new code validation for *NotImplementedError* to raise a warning in `XSOAR-linter`.
* Added validation for support types in the pack metadata file.
* Added support for *--template* flag in **demisto-sdk init** command.
* Fixed an issue with running **validate** on master branch where the changed files weren't compared to previous commit when using the *-g* flag.
* Fixed an issue where the `XSOAR-linter` ran *NotImplementedError* validation on scripts.
* Added support for Auto-Extract feature validation in incident types in the **validate** command.
* Fixed an issue in the **lint** command where the *-i* flag was ignored.
* Improved **merge-id-sets** command to support merge between two ID sets that contain the same pack.
* Fixed an issue in the **lint** command where flake8 ran twice.

# 1.2.12
* Bandit now reports also on medium severity issues.
* Fixed an issue with support for Docker Desktop on Mac version 2.5.0+.
* Added support for vulture and mypy linting when running without docker.
* Added support for *prev-ver* flag in **update-release-notes** command.
* Improved retry support when building docker images for linting.
* Added the option to create an ID set on a specific pack in **create-id-set** command.
* Added the *--skip-id-set-creation* flag to **validate** command in order to add the capability to run validate command without creating id_set validation.
* Fixed an issue where **validate** command checked docker image tag on ApiModules pack.
* Fixed an issue where **find-dependencies** did not calculate dashboards and reports dependencies.
* Added supported version message to the documentation and release notes files when running **generate_docs** and **update-release-notes** commands respectively.
* Added new code validations for *NotImplementedError* exception raise to `XSOAR-linter`.
* Command create-content-artifacts additional support for **Author_image.png** object.
* Fixed an issue where schemas were not enforced for incident fields, indicator fields and old layouts in the validate command.
* Added support for **update-release-notes** command to update release notes according to master branch.

# 1.2.11
* Fixed an issue where the ***generate-docs*** command reset the enumeration of line numbering after an MD table.
* Updated the **upload** command to support mappers.
* Fixed an issue where exceptions were no printed in the **format** while the *--verbose* flag is set.
* Fixed an issue where *--assume-yes* flag did not work in the **format** command when running on a playbook without a `fromversion` field.
* Fixed an issue where the **format** command would fail in case `conf.json` file was not found instead of skipping the update.
* Fixed an issue where integration with v2 were recognised by the `name` field instead of the `display` field in the **validate** command.
* Added a playbook validation to check if a task script exists in the id set in the **validate** command.
* Added new integration category `File Integrity Management` in the **validate** command.

# 1.2.10
* Added validation for approved content pack use-cases and tags.
* Added new code validations for *CommonServerPython* import to `XSOAR-linter`.
* Added *default value* and *predefined values* to argument description in **generate-docs** command.
* Added a new validation that checks if *get-mapping-fields* command exists if the integration schema has *{ismappable: true}* in **validate** command.
* Fixed an issue where the *--staged* flag recognised added files as modified in the **validate** command.
* Fixed an issue where a backwards compatibility warning was raised for all added files in the **validate** command.
* Fixed an issue where **validate** command failed when no tests were given for a partner supported pack.
* Updated the **download** command to support mappers.
* Fixed an issue where the ***format*** command added a duplicate parameter.
* For partner supported content packs, added support for a list of emails.
* Removed validation of README files from the ***validate*** command.
* Fixed an issue where the ***validate*** command required release notes for ApiModules pack.

# 1.2.9
* Fixed an issue in the **openapi_codegen** command where it created duplicate functions name from the swagger file.
* Fixed an issue in the **update-release-notes** command where the *update type* argument was not verified.
* Fixed an issue in the **validate** command where no error was raised in case a non-existing docker image was presented.
* Fixed an issue in the **format** command where format failed when trying to update invalid Docker image.
* The **format** command will now preserve the **isArray** argument in integration's reputation commands and will show a warning if it set to **false**.
* Fixed an issue in the **lint** command where *finally* clause was not supported in main function.
* Fixed an issue in the **validate** command where changing any entity ID was not validated.
* Fixed an issue in the **validate** command where *--staged* flag did not bring only changed files.
* Fixed the **update-release-notes** command to ignore changes in the metadata file.
* Fixed the **validate** command to ignore metadata changes when checking if a version bump is needed.


# 1.2.8
* Added a new validation that checks in playbooks for the usage of `DeleteContext` in **validate** command.
* Fixed an issue in the **upload** command where it would try to upload content entities with unsupported versions.
* Added a new validation that checks in playbooks for the usage of specific instance in **validate** command.
* Added the **--staged** flag to **validate** command to run on staged files only.


# 1.2.7
* Changed input parameters in **find-dependencies** command.
   - Use ***-i, --input*** instead of ***-p, --path***.
   - Use ***-idp, --id-set-path*** instead of ***-i, --id-set-path***.
* Fixed an issue in the **unify** command where it crashed on an integration without an image file.
* Fixed an issue in the **format** command where unnecessary files were not skipped.
* Fixed an issue in the **update-release-notes** command where the *text* argument was not respected in all cases.
* Fixed an issue in the **validate** command where a warning about detailed description was given for unified or deprecated integrations.
* Improved the error returned by the **validate** command when running on files using the old format.

# 1.2.6
* No longer require setting `DEMISTO_README_VALIDATION` env var to enable README mdx validation. Validation will now run automatically if all necessary node modules are available.
* Fixed an issue in the **validate** command where the `--skip-pack-dependencies` would not skip id-set creation.
* Fixed an issue in the **validate** command where validation would fail if supplied an integration with an empty `commands` key.
* Fixed an issue in the **validate** command where validation would fail due to a required version bump for packs which are not versioned.
* Will use env var `DEMISTO_VERIFY_SSL` to determine if to use a secure connection for commands interacting with the Server when `--insecure` is not passed. If working with a local Server without a trusted certificate, you can set env var `DEMISTO_VERIFY_SSL=no` to avoid using `--insecure` on each command.
* Unifier now adds a link to the integration documentation to the integration detailed description.
* Fixed an issue in the **secrets** command where ignored secrets were not skipped.

# 1.2.5
* Added support for special fields: *defaultclassifier*, *defaultmapperin*, *defaultmapperout* in **download** command.
* Added -y option **format** command to assume "yes" as answer to all prompts and run non-interactively
* Speed up improvements for `validate` of README files.
* Updated the **format** command to adhere to the defined content schema and sub-schemas, aligning its behavior with the **validate** command.
* Added support for canvasContextConnections files in **format** command.

# 1.2.4
* Updated detailed description for community integrations.

# 1.2.3
* Fixed an issue where running **validate** failed on playbook with task that adds tags to the evidence data.
* Added the *displaypassword* field to the integration schema.
* Added new code validations to `XSOAR-linter`.
    * As warnings messages:
        * `demisto.params()` should be used only inside main function.
        * `demisto.args()` should be used only inside main function.
        * Functions args should have type annotations.
* Added `fromversion` field validation to test playbooks and scripts in **validate** command.

# 1.2.2
* Add support for warning msgs in the report and summary to **lint** command.
* Fixed an issue where **json-to-outputs** determined bool values as int.
* Fixed an issue where **update-release-notes** was crushing on `--all` flag.
* Fixed an issue where running **validate**, **update-release-notes** outside of content repo crushed without a meaningful error message.
* Added support for layoutscontainer in **init** contribution flow.
* Added a validation for tlp_color param in feeds in **validate** command.
* Added a validation for removal of integration parameters in **validate** command.
* Fixed an issue where **update-release-notes** was failing with a wrong error message when no pack or input was given.
* Improved formatting output of the **generate-docs** command.
* Add support for env variable *DEMISTO_SDK_ID_SET_REFRESH_INTERVAL*. Set this env variable to the refresh interval in minutes. The id set will be regenerated only if the refresh interval has passed since the last generation. Useful when generating Script documentation, to avoid re-generating the id_set every run.
* Added new code validations to `XSOAR-linter`.
    * As error messages:
        * Longer than 10 seconds sleep statements for non long running integrations.
        * exit() usage.
        * quit() usage.
    * As warnings messages:
        * `demisto.log` should not be used.
        * main function existence.
        * `demito.results` should not be used.
        * `return_output` should not be used.
        * try-except statement in main function.
        * `return_error` usage in main function.
        * only once `return_error` usage.
* Fixed an issue where **lint** command printed logs twice.
* Fixed an issue where *suffix* did not work as expected in the **create-content-artifacts** command.
* Added support for *prev-ver* flag in **lint** and **secrets** commands.
* Added support for *text* flag to **update-release-notes** command to add the same text to all release notes.
* Fixed an issue where **validate** did not recognize added files if they were modified locally.
* Added a validation that checks the `fromversion` field exists and is set to 5.0.0 or above when working or comparing to a non-feature branch in **validate** command.
* Added a validation that checks the certification field in the pack_metadata file is valid in **validate** command.
* The **update-release-notes** command will now automatically add docker image update to the release notes.

# 1.2.1
* Added an additional linter `XSOAR-linter` to the **lint** command which custom validates py files. currently checks for:
    * `Sys.exit` usages with non zero value.
    * Any `Print` usages.
* Fixed an issue where renamed files were failing on *validate*.
* Fixed an issue where single changed files did not required release notes update.
* Fixed an issue where doc_images required release-notes and validations.
* Added handling of dependent packs when running **update-release-notes** on changed *APIModules*.
    * Added new argument *--id-set-path* for id_set.json path.
    * When changes to *APIModule* is detected and an id_set.json is available - the command will update the dependent pack as well.
* Added handling of dependent packs when running **validate** on changed *APIModules*.
    * Added new argument *--id-set-path* for id_set.json path.
    * When changes to *APIModule* is detected and an id_set.json is available - the command will validate that the dependent pack has release notes as well.
* Fixed an issue where the find_type function didn't recognize file types correctly.
* Fixed an issue where **update-release-notes** command did not work properly on Windows.
* Added support for indicator fields in **update-release-notes** command.
* Fixed an issue where files in test dirs where being validated.


# 1.2.0
* Fixed an issue where **format** did not update the test playbook from its pack.
* Fixed an issue where **validate** validated non integration images.
* Fixed an issue where **update-release-notes** did not identified old yml integrations and scripts.
* Added revision templates to the **update-release-notes** command.
* Fixed an issue where **update-release-notes** crashed when a file was renamed.
* Fixed an issue where **validate** failed on deleted files.
* Fixed an issue where **validate** validated all images instead of packs only.
* Fixed an issue where a warning was not printed in the **format** in case a non-supported file type is inputted.
* Fixed an issue where **validate** did not fail if no release notes were added when adding files to existing packs.
* Added handling of incorrect layout paths via the **format** command.
* Refactor **create-content-artifacts** command - Efficient artifacts creation and better logging.
* Fixed an issue where image and description files were not handled correctly by **validate** and **update-release-notes** commands.
* Fixed an issue where the **format** command didn't remove all extra fields in a file.
* Added an error in case an invalid id_set.json file is found while running the **validate** command.
* Added fetch params checks to the **validate** command.

# 1.1.11
* Added line number to secrets' path in **secrets** command report.
* Fixed an issue where **init** a community pack did not present the valid support URL.
* Fixed an issue where **init** offered a non relevant pack support type.
* Fixed an issue where **lint** did not pull docker images for powershell.
* Fixed an issue where **find-dependencies** did not find all the script dependencies.
* Fixed an issue where **find-dependencies** did not collect indicator fields as dependencies for playbooks.
* Updated the **validate** and the **secrets** commands to be less dependent on regex.
* Fixed an issue where **lint** did not run on circle when docker did not return ping.
* Updated the missing release notes error message (RN106) in the **Validate** command.
* Fixed an issue where **Validate** would return missing release notes when two packs with the same substring existed in the modified files.
* Fixed an issue where **update-release-notes** would add duplicate release notes when two packs with the same substring existed in the modified files.
* Fixed an issue where **update-release-notes** would fail to bump new versions if the feature branch was out of sync with the master branch.
* Fixed an issue where a non-descriptive error would be returned when giving the **update-release-notes** command a pack which can not be found.
* Added dependencies check for *widgets* in **find-dependencies** command.
* Added a `update-docker` flag to **format** command.
* Added a `json-to-outputs` flag to the **run** command.
* Added a verbose (`-v`) flag to **format** command.
* Fixed an issue where **download** added the prefix "playbook-" to the name of playbooks.

# 1.1.10
* Updated the **init** command. Relevant only when passing the *--contribution* argument.
   * Added the *--author* option.
   * The *support* field of the pack's metadata is set to *community*.
* Added a proper error message in the **Validate** command upon a missing description in the root of the yml.
* **Format** now works with a relative path.
* **Validate** now fails when all release notes have been excluded.
* Fixed issue where correct error message would not propagate for invalid images.
* Added the *--skip-pack-dependencies* flag to **validate** command to skip pack dependencies validation. Relevant when using the *-g* flag.
* Fixed an issue where **Validate** and **Format** commands failed integrations with `defaultvalue` field in fetch incidents related parameters.
* Fixed an issue in the **Validate** command in which unified YAML files were not ignored.
* Fixed an issue in **generate-docs** where scripts and playbooks inputs and outputs were not parsed correctly.
* Fixed an issue in the **openapi-codegen** command where missing reference fields in the swagger JSON caused errors.
* Fixed an issue in the **openapi-codegen** command where empty objects in the swagger JSON paths caused errors.
* **update-release-notes** command now accept path of the pack instead of pack name.
* Fixed an issue where **generate-docs** was inserting unnecessary escape characters.
* Fixed an issue in the **update-release-notes** command where changes to the pack_metadata were not detected.
* Fixed an issue where **validate** did not check for missing release notes in old format files.

# 1.1.9
* Fixed an issue where **update-release-notes** command failed on invalid file types.

# 1.1.8
* Fixed a regression where **upload** command failed on test playbooks.
* Added new *githubUser* field in pack metadata init command.
* Support beta integration in the commands **split-yml, extract-code, generate-test-playbook and generate-docs.**
* Fixed an issue where **find-dependencies** ignored *toversion* field in content items.
* Added support for *layoutscontainer*, *classifier_5_9_9*, *mapper*, *report*, and *widget* in the **Format** command.
* Fixed an issue where **Format** will set the `ID` field to be equal to the `name` field in modified playbooks.
* Fixed an issue where **Format** did not work for test playbooks.
* Improved **update-release-notes** command:
    * Write content description to release notes for new items.
    * Update format for file types without description: Connections, Incident Types, Indicator Types, Layouts, Incident Fields.
* Added a validation for feedTags param in feeds in **validate** command.
* Fixed readme validation issue in community support packs.
* Added the **openapi-codegen** command to generate integrations from OpenAPI specification files.
* Fixed an issue were release notes validations returned wrong results for *CommonScripts* pack.
* Added validation for image links in README files in **validate** command.
* Added a validation for default value of fetch param in feeds in **validate** command.
* Fixed an issue where the **Init** command failed on scripts.

# 1.1.7
* Fixed an issue where running the **format** command on feed integrations removed the `defaultvalue` fields.
* Playbook branch marked with *skipunavailable* is now set as an optional dependency in the **find-dependencies** command.
* The **feedReputation** parameter can now be hidden in a feed integration.
* Fixed an issue where running the **unify** command on JS package failed.
* Added the *--no-update* flag to the **find-dependencies** command.
* Added the following validations in **validate** command:
   * Validating that a pack does not depend on NonSupported / Deprecated packs.

# 1.1.6
* Added the *--description* option to the **init** command.
* Added the *--contribution* option to the **init** command which converts a contribution zip to proper pack format.
* Improved **validate** command performance time and outputs.
* Added the flag *--no-docker-checks* to **validate** command to skip docker checks.
* Added the flag *--print-ignored-files* to **validate** command to print ignored files report when the command is done.
* Added the following validations in **validate** command:
   * Validating that existing release notes are not modified.
   * Validating release notes are not added to new packs.
   * Validating that the "currentVersion" field was raised in the pack_metadata for modified packs.
   * Validating that the timestamp in the "created" field in the pack_metadata is in ISO format.
* Running `demisto-sdk validate` will run the **validate** command using git and only on committed files (same as using *-g --post-commit*).
* Fixed an issue where release notes were not checked correctly in **validate** command.
* Fixed an issue in the **create-id-set** command where optional playbook tasks were not taken into consideration.
* Added a prompt to the `demisto-sdk update-release-notes` command to prompt users to commit changes before running the release notes command.
* Added support to `layoutscontainer` in **validate** command.

# 1.1.5
* Fixed an issue in **find-dependencies** command.
* **lint** command now verifies flake8 on CommonServerPython script.

# 1.1.4
* Fixed an issue with the default output file name of the **unify** command when using "." as an output path.
* **Unify** command now adds contributor details to the display name and description.
* **Format** command now adds *isFetch* and *incidenttype* fields to integration yml.
* Removed the *feedIncremental* field from the integration schema.
* **Format** command now adds *feedBypassExclusionList*, *Fetch indicators*, *feedReputation*, *feedReliability*,
     *feedExpirationPolicy*, *feedExpirationInterval* and *feedFetchInterval* fields to integration yml.
* Fixed an issue in the playbooks schema.
* Fixed an issue where generated release notes were out of order.
* Improved pack dependencies detection.
* Fixed an issue where test playbooks were mishandled in **validate** command.

# 1.1.3
* Added a validation for invalid id fields in indicators types files in **validate** command.
* Added default behavior for **update-release-notes** command.
* Fixed an error where README files were failing release notes validation.
* Updated format of generated release notes to be more user friendly.
* Improved error messages for the **update-release-notes** command.
* Added support for `Connections`, `Dashboards`, `Widgets`, and `Indicator Types` to **update-release-notes** command.
* **Validate** now supports scripts under the *TestPlaybooks* directory.
* Fixed an issue where **validate** did not support powershell files.

# 1.1.2
* Added a validation for invalid playbookID fields in incidents types files in **validate** command.
* Added a code formatter for python files.
* Fixed an issue where new and old classifiers where mixed on validate command.
* Added *feedIncremental* field to the integration schema.
* Fixed error in the **upload** command where unified YMLs were not uploaded as expected if the given input was a pack.
* Fixed an issue where the **secrets** command failed due to a space character in the file name.
* Ignored RN validation for *NonSupported* pack.
* You can now ignore IF107, SC100, RP102 error codes in the **validate** command.
* Fixed an issue where the **download** command was crashing when received as input a JS integration or script.
* Fixed an issue where **validate** command checked docker image for JS integrations and scripts.
* **validate** command now checks scheme for reports and connections.
* Fixed an issue where **validate** command checked docker when running on all files.
* Fixed an issue where **validate** command did not fail when docker image was not on the latest numeric tag.
* Fixed an issue where beta integrations were not validated correctly in **validate** command.

# 1.1.1
* fixed and issue where file types were not recognized correctly in **validate** command.
* Added better outputs for validate command.

# 1.1.0
* Fixed an issue where changes to only non-validated files would fail validation.
* Fixed an issue in **validate** command where moved files were failing validation for new packs.
* Fixed an issue in **validate** command where added files were failing validation due to wrong file type detection.
* Added support for new classifiers and mappers in **validate** command.
* Removed support of old RN format validation.
* Updated **secrets** command output format.
* Added support for error ignore on deprecated files in **validate** command.
* Improved errors outputs in **validate** command.
* Added support for linting an entire pack.

# 1.0.9
* Fixed a bug where misleading error was presented when pack name was not found.
* **Update-release-notes** now detects added files for packs with versions.
* Readme files are now ignored by **update-release-notes** and validation of release notes.
* Empty release notes no longer cause an uncaught error during validation.

# 1.0.8
* Changed the output format of demisto-sdk secrets.
* Added a validation that checkbox items are not required in integrations.
* Added pack release notes generation and validation.
* Improved pack metadata validation.
* Fixed an issue in **validate** where renamed files caused an error

# 1.0.4
* Fix the **format** command to update the `id` field to be equal to `details` field in indicator-type files, and to `name` field in incident-type & dashboard files.
* Fixed a bug in the **validate** command for layout files that had `sortValues` fields.
* Fixed a bug in the **format** command where `playbookName` field was not always present in the file.
* Fixed a bug in the **format** command where indicatorField wasn't part of the SDK schemas.
* Fixed a bug in **upload** command where created unified docker45 yml files were not deleted.
* Added support for IndicatorTypes directory in packs (for `reputation` files, instead of Misc).
* Fixed parsing playbook condition names as string instead of boolean in **validate** command
* Improved image validation in YAML files.
* Removed validation for else path in playbook condition tasks.

# 1.0.3
* Fixed a bug in the **format** command where comments were being removed from YAML files.
* Added output fields: _file_path_ and _kind_ for layouts in the id-set.json created by **create-id-set** command.
* Fixed a bug in the **create-id-set** command Who returns Duplicate for Layouts with a different kind.
* Added formatting to **generate-docs** command results replacing all `<br>` tags with `<br/>`.
* Fixed a bug in the **download** command when custom content contained not supported content entity.
* Fixed a bug in **format** command in which boolean strings  (e.g. 'yes' or 'no') were converted to boolean values (e.g. 'True' or 'False').
* **format** command now removes *sourceplaybookid* field from playbook files.
* Fixed a bug in **generate-docs** command in which integration dependencies were not detected when generating documentation for a playbook.


# 1.0.1
* Fixed a bug in the **unify** command when output path was provided empty.
* Improved error message for integration with no tests configured.
* Improved the error message returned from the **validate** command when an integration is missing or contains malformed fetch incidents related parameters.
* Fixed a bug in the **create** command where a unified YML with a docker image for 4.5 was copied incorrectly.
* Missing release notes message are now showing the release notes file path to update.
* Fixed an issue in the **validate** command in which unified YAML files were not ignored.
* File format suggestions are now shown in the relevant file format (JSON or YAML).
* Changed Docker image validation to fail only on non-valid ones.
* Removed backward compatibility validation when Docker image is updated.

# 1.0.0
* Improved the *upload* command to support the upload of all the content entities within a pack.
* The *upload* command now supports the improved pack file structure.
* Added an interactive option to format integrations, scripts and playbooks with No TestPlaybooks configured.
* Added an interactive option to configure *conf.json* file with missing test playbooks for integrations, scripts and playbooks
* Added *download* command to download custom content from Demisto instance to the local content repository.
* Improved validation failure messages to include a command suggestion, wherever relevant, to fix the raised issue.
* Improved 'validate' help and documentation description
* validate - checks that scripts, playbooks, and integrations have the *tests* key.
* validate - checks that test playbooks are configured in `conf.json`.
* demisto-sdk lint - Copy dir better handling.
* demisto-sdk lint - Add error when package missing in docker image.
* Added *-a , --validate-all* option in *validate* to run all validation on all files.
* Added *-i , --input* option in *validate* to run validation on a specified pack/file.
* added *-i, --input* option in *secrets* to run on a specific file.
* Added an allowed hidden parameter: *longRunning* to the hidden integration parameters validation.
* Fixed an issue with **format** command when executing with an output path of a folder and not a file path.
* Bug fixes in generate-docs command given playbook as input.
* Fixed an issue with lint command in which flake8 was not running on unit test files.

# 0.5.2
* Added *-c, --command* option in *generate-docs* to generate a specific command from an integration.
* Fixed an issue when getting README/CHANGELOG files from git and loading them.
* Removed release notes validation for new content.
* Fixed secrets validations for files with the same name in a different directory.
* demisto-sdk lint - parallelization working with specifying the number of workers.
* demisto-sdk lint - logging levels output, 3 levels.
* demisto-sdk lint - JSON report, structured error reports in JSON format.
* demisto-sdk lint - XML JUnit report for unit-tests.
* demisto-sdk lint - new packages used to accelerate execution time.
* demisto-sdk secrets - command now respects the generic whitelist, and not only the pack secrets.

# 0.5.0
[PyPI History][1]

[1]: https://pypi.org/project/demisto-sdk/#history
# 0.4.9
* Fixed an issue in *generate-docs* where Playbooks and Scripts documentation failed.
* Added a graceful error message when executing the *run" command with a misspelled command.
* Added more informative errors upon failures of the *upload* command.
* format command:
    * Added format for json files: IncidentField, IncidentType, IndicatorField, IndicatorType, Layout, Dashboard.
    * Added the *-fv --from-version*, *-nv --no-validation* arguments.
    * Removed the *-t yml_type* argument, the file type will be inferred.
    * Removed the *-g use_git* argument, running format without arguments will run automatically on git diff.
* Fixed an issue in loading playbooks with '=' character.
* Fixed an issue in *validate* failed on deleted README files.

# 0.4.8
* Added the *max* field to the Playbook schema, allowing to define it in tasks loop.
* Fixed an issue in *validate* where Condition branches checks were case sensitive.

# 0.4.7
* Added the *slareminder* field to the Playbook schema.
* Added the *common_server*, *demisto_mock* arguments to the *init* command.
* Fixed an issue in *generate-docs* where the general section was not being generated correctly.
* Fixed an issue in *validate* where Incident type validation failed.

# 0.4.6
* Fixed an issue where the *validate* command did not identify CHANGELOG in packs.
* Added a new command, *id-set* to create the id set - the content dependency tree by file IDs.

# 0.4.5
* generate-docs command:
    * Added the *use_cases*, *permissions*, *command_permissions* and *limitations*.
    * Added the *--insecure* argument to support running the script and integration command in Demisto.
    * Removed the *-t yml_type* argument, the file type will be inferred.
    * The *-o --output* argument is no longer mandatory, default value will be the input file directory.
* Added support for env var: *DEMISTO_SDK_SKIP_VERSION_CHECK*. When set version checks are skipped.
* Fixed an issue in which the CHANGELOG files did not match our scheme.
* Added a validator to verify that there are no hidden integration parameters.
* Fixed an issue where the *validate* command ran on test files.
* Removed the *env-dir* argument from the demisto-sdk.
* README files which are html files will now be skipped in the *validate* command.
* Added support for env var: *DEMISTO_README_VALIDATOR*. When not set the readme validation will not run.

# 0.4.4
* Added a validator for IncidentTypes (incidenttype-*.json).
* Fixed an issue where the -p flag in the *validate* command was not working.
* Added a validator for README.md files.
* Release notes validator will now run on: incident fields, indicator fields, incident types, dashboard and reputations.
* Fixed an issue where the validator of reputation(Indicator Type) did not check on the details field.
* Fixed an issue where the validator attempted validating non-existing files after deletions or name refactoring.
* Removed the *yml_type* argument in the *split-yml*, *extract-code* commands.
* Removed the *file_type* argument in the *generate-test-playbook* command.
* Fixed the *insecure* argument in *upload*.
* Added the *insecure* argument in *run-playbook*.
* Standardise the *-i --input*, *-o --output* to demisto-sdk commands.

# 0.4.3
* Fixed an issue where the incident and indicator field BC check failed.
* Support for linting and unit testing PowerShell integrations.

# 0.4.2
* Fixed an issue where validate failed on Windows.
* Added a validator to verify all branches are handled in conditional task in a playbook.
* Added a warning message when not running the latest sdk version.
* Added a validator to check that the root is connected to all tasks in the playbook.
* Added a validator for Dashboards (dashboard-*.json).
* Added a validator for Indicator Types (reputation-*.json).
* Added a BC validation for changing incident field type.
* Fixed an issue where init command would generate an invalid yml for scripts.
* Fixed an issue in misleading error message in v2 validation hook.
* Fixed an issue in v2 hook which now is set only on newly added scripts.
* Added more indicative message for errors in yaml files.
* Disabled pykwalify info log prints.

# 0.3.10
* Added a BC check for incident fields - changing from version is not allowed.
* Fixed an issue in create-content-artifacts where scripts in Packs in TestPlaybooks dir were copied with a wrong prefix.


# 0.3.9
* Added a validation that incident field can not be required.
* Added validation for fetch incident parameters.
* Added validation for feed integration parameters.
* Added to the *format* command the deletion of the *sourceplaybookid* field.
* Fixed an issue where *fieldMapping* in playbook did not pass the scheme validation.
* Fixed an issue where *create-content-artifacts* did not copy TestPlaybooks in Packs without prefix of *playbook-*.
* Added a validation the a playbook can not have a rolename set.
* Added to the image validator the new DBot default image.
* Added the fields: elasticcommonfields, quiet, quietmode to the Playbook schema.
* Fixed an issue where *validate* failed on integration commands without outputs.
* Added a new hook for naming of v2 integrations and scripts.


# 0.3.8
* Fixed an issue where *create-content-artifact* was not loading the data in the yml correctly.
* Fixed an issue where *unify* broke long lines in script section causing syntax errors


# 0.3.7
* Added *generate-docs* command to generate documentation file for integration, playbook or script.
* Fixed an issue where *unify* created a malformed integration yml.
* Fixed an issue where demisto-sdk **init** creates unit-test file with invalid import.


# 0.3.6
* Fixed an issue where demisto-sdk **validate** failed on modified scripts without error message.


# 0.3.5
* Fixed an issue with docker tag validation for integrations.
* Restructured repo source code.


# 0.3.4
* Saved failing unit tests as a file.
* Fixed an issue where "_test" file for scripts/integrations created using **init** would import the "HelloWorld" templates.
* Fixed an issue in demisto-sdk **validate** - was failing on backward compatiblity check
* Fixed an issue in demisto-sdk **secrets** - empty line in .secrets-ignore always made the secrets check to pass
* Added validation for docker image inside integrations and scripts.
* Added --use-git flag to **format** command to format all changed files.
* Fixed an issue where **validate** did not fail on dockerimage changes with bc check.
* Added new flag **--ignore-entropy** to demisto-sdk **secrets**, this will allow skip entropy secrets check.
* Added --outfile to **lint** to allow saving failed packages to a file.


# 0.3.3
* Added backwards compatibility break error message.
* Added schema for incident types.
* Added **additionalinfo** field to as an available field for integration configuration.
* Added pack parameter for **init**.
* Fixed an issue where error would appear if name parameter is not set in **init**.


# 0.3.2
* Fixed the handling of classifier files in **validate**.


# 0.3.1
* Fixed the handling of newly created reputation files in **validate**.
* Added an option to perform **validate** on a specific file.


# 0.3.0
* Added support for multi-package **lint** both with parallel and without.
* Added all parameter in **lint** to run on all packages and packs in content repository.
* Added **format** for:
    * Scripts
    * Playbooks
    * Integrations
* Improved user outputs for **secrets** command.
* Fixed an issue where **lint** would run pytest and pylint only on a single docker per integration.
* Added auto-complete functionality to demisto-sdk.
* Added git parameter in **lint** to run only on changed packages.
* Added the **run-playbook** command
* Added **run** command which runs a command in the Demisto playground.
* Added **upload** command which uploads an integration or a script to a Demisto instance.
* Fixed and issue where **validate** checked if release notes exist for new integrations and scripts.
* Added **generate-test-playbook** command which generates a basic test playbook for an integration or a script.
* **validate** now supports indicator fields.
* Fixed an issue with layouts scheme validation.
* Adding **init** command.
* Added **json-to-outputs** command which generates the yaml section for outputs from an API raw response.

# 0.2.6
* Fixed an issue with locating release notes for beta integrations in **validate**.

# 0.2.5
* Fixed an issue with locating release notes for beta integrations in **validate**.

# 0.2.4
* Adding image validation to Beta_Integration and Packs in **validate**.

# 0.2.3
* Adding Beta_Integration to the structure validation process.
* Fixing bug where **validate** did checks on TestPlaybooks.
* Added requirements parameter to **lint**.

# 0.2.2
* Fixing bug where **lint** did not return exit code 1 on failure.
* Fixing bug where **validate** did not print error message in case no release notes were give.

# 0.2.1
* **Validate** now checks that the id and name fields are identical in yml files.
* Fixed a bug where sdk did not return any exit code.

# 0.2.0
* Added Release Notes Validator.
* Fixed the Unifier selection of your python file to use as the code.
* **Validate** now supports Indicator fields.
* Fixed a bug where **validate** and **secrets** did not return exit code 1 on failure.
* **Validate** now runs on newly added scripts.

# 0.1.8
* Added support for `--version`.
* Fixed an issue in file_validator when calling `checked_type` method with script regex.

# 0.1.2
* Restructuring validation to support content packs.
* Added secrets validation.
* Added content bundle creation.
* Added lint and unit test run.

# 0.1.1
* Added new logic to the unifier.
* Added detailed README.
* Some small adjustments and fixes.

# 0.1.0
Capabilities:
* **Extract** components(code, image, description etc.) from a Demisto YAML file into a directory.
* **Unify** components(code, image, description etc.) to a single Demisto YAML file.
* **Validate** Demisto content files.<|MERGE_RESOLUTION|>--- conflicted
+++ resolved
@@ -7,6 +7,7 @@
 * Fixed an issue where the **generate-test-playbook** command used an incorrect argument name as default
 * Fixed an issue where the **json-to-outputs** command used an incorrect argument name as default when using `-d`.
 * Fixed an issue where validations failed while trying to validate non content files.
+* Fixed an issue on **generate-test-playbook** where generating for scripts didn't behave accordingly.
 
 # 1.4.6
 * Fixed an issue where **validate** suggests, with no reason, running **format** on missing mandatory keys in yml file.
@@ -17,9 +18,6 @@
 * Improved the error messages in **generate-docs**, if an example was not provided.
 * Added to **validate** command a validation that a content entity or a pack name does not contain the words "partner" and "community".
 * Fixed an issue where **update-release-notes** ignores *--text* flag while using *-f*
-<<<<<<< HEAD
-* Fixed an issue on **generate-test-playbook** where generating for scripts didn't behave accordingly.
-=======
 * Fixed the outputs validations in **validate** so enrichment commands will not be checked to have DBotScore outputs.
 * Added a new validation to require the dockerimage key to exist in an integration and script yml files.
 * Enhanced the **generate-test-playbook** command to use only integration tested on commands, rather than (possibly) other integrations implementing them.
@@ -38,7 +36,6 @@
 * Added to the **validate** command a validation for the author image.
 * Updated the **create-content-artifacts** command to support generic modules, definitions, fields and types.
 * Added an option to ignore errors for file paths and not only file name in .pack-ignore file.
->>>>>>> 0961f87f
 
 # 1.4.5
 * Enhanced the **postman-codegen** command to name all generated arguments with lower case.
