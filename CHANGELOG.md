--- conflicted
+++ resolved
@@ -2,11 +2,8 @@
 ## Unreleased
 * Calling **format** with the `-d` flag now removes test playbooks testing the deprecated content from conf.json.
 * Fixed an issue where in some cases the **split** command did not remove pack version note from the script.
-<<<<<<< HEAD
 * Improved the content graph performance when calculating content relationships.
-=======
 * Fixed an issue where **validate** would not properly detect dependencies of core packs.
->>>>>>> a09cdb57
 
 ## 1.17.2
 * Fixed an issue where **lint** and **validate** commands failed on integrations and scripts that use docker images that are not available in the Docker Hub but exist locally.
