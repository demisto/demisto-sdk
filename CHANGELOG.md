# Changelog
## Unreleased
* Fixed an issue where **format** created duplicate configuration parameters.

## 1.8.0
* Updated the supported python versions, as `>=3.8,<3.11`, as some of the dependencies are not supported on `3.11` yet.
* Added a **validate** step for **Modeling Rules** testdata files.
* Added the **update-content-graph** command.
* Added the ability to limit the number of CPU cores with `DEMISTO_SDK_MAX_CPU_CORES` envirment variable.
* Added the **prepare-content** command.
* Added support for fromversion/toversion in XSIAM content items (correlation rules, XSIAM dashboards, XSIAM reports and triggers).
* Added a **validate** step checking types of attributes in the schema file of modeling rule.
* Added a **validate** step checking that the dataset name of a modeling rule shows in the xif and schema files.
* Added a **validate** step checking that a correlation rule file does not start with a hyphen.
* Added a **validate** step checking that xsiam content items follow naming conventions.
* Fixed an issue where SDK commands failed on the deprecated `packaging.version.LegacyVersion`, by locking the `packaging` version to `<22`.
* Fixed an issue where **update-release-notes** failed when changing only xif file in **Modeling Rules**.
* Fixed an issue where *is_valid_category* and *is_categories_field_match_standard* failed when running in a private repo.
* Fixed an issue where **validate** didn't fail on the MR103 validation error.
* Fixed the *--release-notes* option, to support the new CHANGELOG format.
* Fixed an issue where **validate** failed when only changing a modeling rules's xif file.
* Fixed an issue where **format** failed on indicator files with a `None` value under the `tabs` key.
* Fixed an issue where **validate** only printed errors for one change of context path, rather than print all.
* Fixed an issue where **download** did not suggest using a username/password when authenticating with XSOAR and using invalid arguments.
<<<<<<< HEAD
* Added support for fromversion/toversion in XSIAM content items (correlation rules, XSIAM dashboards, XSIAM reports and triggers).
* Updated the supported python versions, as `>=3.8,<3.11`, as some of the dependencies are not supported on `3.11` yet.
* Added **prepare-content** command which will prepare the pack or content item for the platform.
* Added a new validation to the **validate** command to verify that the release notes headers are in the correct format.
=======
* Fixed an issue where **download** failed when listing or downloading content items that are not unicode-encoded.
>>>>>>> 67670b5a

## 1.7.9
* Fixed an issue where an error message in **validate** would not include the suggested fix.
* Added a validation that enforces predefined categories on MP Packs & integration yml files, the validation also ensures that each pack has only one category.
* Fixed an issue where **update-release-notes** did not generate release notes for **XDRC Templates**.
* Fixed an issue where **upload** failed without explaining the reason.
* Improved implementation of the docker_helper module.
* Fixed an issue where **validate** did not check changed pack_metadata.json files when running using git.
* Added support for **xdrctemplate** to content graph.
* Fixed an issue where local copies of the newly-introduced `DemistoClassApiModule.py` were validated.
* Added new release notes templates for the addition and modification of playbooks, layouts and types in the **doc-review** command.
* Fixed an issue where the **doc-review** command failed on descriptions of new content items.
* Added the `Command XXX is deprecated. Use XXX instead.` release notes templates to **doc-review** command.
* Fixed an issue where the **update-release-notes** command didn't add the modeling-rules description for new modeling-rules files.

## 1.7.8
* Added the capability to run the MDX server in a docker container for environments without node.
* Fixed an issue where **generate-docs** with `-c` argument updated sections of the incorrect commands.
* Added IF113 error code to **ALLOWED_IGNORE_ERRORS**.
* Fixed an issue where **validate** failed on playbooks with non-string input values.
* Added the `DEMISTO_SDK_IGNORE_CONTENT_WARNING` environment variable, to allow suppressing warnings when commands are not run under a content repo folder.
* Fixed an issue where **validate** failed to recognize integration tests that were missing from config.json
* Added support for **xpanse** marketplace in **create-id-set** and **create-content-artifacts** commands.
* Fixed an issue where **split** failed on yml files.
* Added support for marketplace-specific tags.
* Fixed an issue where **download** would not run `isort`. @maxgubler
* Fixed an issue where XSIAM Dashboards and Reports images failed the build.
* Added support for **xpanse** marketplace to content graph.

## 1.7.7
* Fixed an issue where paybooks **generate-docs** didn't parse complex input values when no accessor field is given correctly.
* Fixed an issue in the **download** command, where an exception would be raised when downloading system playbooks.
* Fixed an issue where the **upload** failed on playbooks containing a value that starts with `=`.
* Fixed an issue where the **generate-unit-tests** failed to generate assertions, and generate unit tests when command names does not match method name.
* Fixed an issue where the **download** command did not honor the `--no-code-formatting` flag properly. @maxgubler
* Added a new check to **validate**, making sure playbook task values are passed as references.
* Fixed an issue where the **update-release-notes** deleted existing release notes, now appending to it instead.
* Fixed an issue where **validate** printed blank space in case of validation failed and ignored.
* Renamed 'Agent Config' to 'XDRC Templates'.
* Fixed an issue where the **zip-packs** command did not work with the CommonServerUserPython and CommonServerUserPowerShell package.

## 1.7.6

* Fixed parsing of initialization arguments of client classes in the **generate-unit-tests** command.
* Added support for AgentConfig content item in the **upload**, **create-id-set**, **find-dependecies**, **unify** and **create-content-artifacts** commands.
* Added support for XSIAM Report preview image.

## 1.7.5

* Fixed an issue where the **upload** command did not work with the CommonServerUserPython package.
* Fixed an issue in the **download** command, where some playbooks were downloaded as test playbooks.
* Added playbook modification capabilities in **TestSuite**.
* Added a new command **create-content-graph**.
* Fixed an issue in the **upload** command, where the temporary zip would not clean up properly.
* Improved content items parsing in the **create-content-graph** command.
* Added an error when the docker daemon is unavailable when running **lint**.
* Removed the validation of a subtype change for scripts in the **validate** command.
* Fixed an issue where names of XSIAM content items were not normalized properly.
* Fixed an issue where the **download** command was downloading playbooks with **script** (id) and not **scriptName**.
* Fixed an issue where script yml files were not properly identified by `find_type`.
* Removed nightly integrations filtering when deciding if a test should run.
* Added support for XSIAM Dashboard preview image.
* Added the `--no-code-formatting` flag to the **download** command, allowing to skip autopep8 and isort.
* Fixed an issue in the **update-release-notes** command, where generating release notes for modeling rules schema file caused exception.

## 1.7.4

* Fixed an issue where the **doc-review** command showed irrelevant messages.
* Fixed an issue in **validate**, where backward-compatibility failures prevented other validations from running.
* Fixed an issue in **validate**, where content-like files under infrastructure paths were not ignored.
* Fixed an issue in the AMI mapping, where server versions were missing.
* Change the way the normalize name is set for external files.
* Added dump function to XSIAM pack objects to dulicate the files.
* Fixed an issue where the `contribution_converter` did not support changes made to ApiModules.
* Added name normalization according to new convention to XSIAM content items
* Added playbook modification capabilities in **TestSuite**.
* Fixed an issue in create-content-artifacts where it will not get a normalize name for the item and it will try to duplicate the same file.

## 1.7.3

* Fixed an issue in the **format** command where fail when executed from environment without mdx server available.
* Added `Added a`, `Added an` to the list of allowed changelog prefixes.
* Added support for Indicator Types/Reputations in the **upload** command.
* Fixed an issue when running from a subdirectory of a content repo failed.
* Changing the way we are using XSIAM servers api-keys in **test-content** .
* Added a success message to **postman-codegen**.

## 1.7.2

* Fixed an issue in the **validate** command where incident fields were not found in mappers even when they exist
* Added an ability to provide list of marketplace names as a param attribute to **validate** and **upload**
* Added the file type to the error message when it is not supported.
* Fixed an issue where `contribution_converter` incorrectly mapped _Indicator Field_ objects to the _incidentfield_ directory in contribution zip files.
* Fixed a bug where **validate** returned error on empty inputs not used in playbooks.
* Added the `DEMISTO_SDK_CONTENT_PATH` environment variable, implicitly used in various commands.
* Added link to documentation for error messages regarding use cases and tags.

## 1.7.1

* Fixed an issue where *indicatorTypes* and *betaIntegrations* were not found in the id_set.
* Updated the default general `fromVersion` value on **format** to `6.5.0`
* Fixed an issue where the **validate** command did not fail when the integration yml file name was not the same as the folder containing it.
* Added an option to have **generate-docs** take a Playbooks folder path as input, and generate docs for all playbooks in it.
* Fixed an issue where the suggestion in case of `IF113` included uppercase letters for the `cliName` parameter.
* Added new validation to the **validate** command to fail and list all the file paths of files that are using a deprecated integration command / script / playbook.
* **validate** will no longer fail on playbooks calling subplaybooks that have a higher `fromVersion` value, if  calling the subplaybook has `skipifunavailable=True`.
* Fixed an issue where relative paths were not accessed correctly.
* Running any `demisto-sdk` command in a folder with a `.env` file will load it, temporarily overriding existing environment variables.
* Fixed an issue where **validate** did not properly detect deleted files.
* Added new validations to the **validate** command to verify that the schema file exists for a modeling rule and that the schema and rules keys are empty in the yml file.
* Fixed an issue where *find_type* didn't recognize exported incident types.
* Added a new validation to **validate**, making sure all inputs of a playbook are used.
* Added a new validation to **validate**, making sure all inputs used in a playbook declared in the input section.
* The **format** command will now replace the *fromServerVersion* field with *fromVersion*.

## 1.7.0

* Allowed JSON Handlers to accept kwargs, for custoimzing behavior.
* Fixed an issue where an incorrect error was shown when the `id` of a content item differed from its `name` attribute.
* Fixed an issue where the `preserve_quotes` in ruamel_handler received an incorrect value @icholy
* Fixed an issue where ignoring RM110 error code wasn't working and added a validation to **ALLOWED_IGNORE_ERRORS** to validate that all error codes are inserted in the right format.
* Fixed an issue where the contribution credit text was not added correctly to the pack README.
* Changed the contribution file implementation from markdown to a list of contributor names. The **create-content-artifact** will use this list to prepare the needed credit message.
* Added a new validation to the `XSOAR-linter` in the **lint** command for verifying that demisto.log is not used in the code.
* The **generate-docs** command will now auto-generate the Incident Mirroring section when implemented in an integration.
* Added support to automatically generate release notes for deprecated items in the **update-release-notes** command.
* Fixed an issue causing any command to crash when unable to detect local repository properties.
* Fixed an issue where running in a private gitlab repo caused a warning message to be shown multiple times.
* Added a new validation to the **validate** command to verify that markdown and python files do not contain words related to copyright section.
* Fixed an issue where **lint** crashed when provided an input file path (expecting a directory).

## 1.6.9

* Added a new validation that checks whether a pack should be deprecated.
* Added a new ability to the **format** command to deprecate a pack.
* Fixed an issue where the **validate** command sometimes returned a false negative in cases where there are several sub-playbooks with the same ID.
* Added a new validation to the **validate** command to verify that the docker in use is not deprecated.
* Added support for multiple ApiModules in the **unify** command
* Added a check to **validate** command, preventing use of relative urls in README files.
* Added environment variable **DEMISTO_SDK_MARKETPLACE** expected to affect *MarketplaceTagParser* *marketplace* value. The value will be automatically set when passing *marketplace* arg to the commands **unify**, **zip-packs**, **create-content-artifacts** and **upload**.
* Added slack notifier for build failures on the master branch.
* Added support for modeling and parsing rules in the **split** command.
* Added support for README files in **format** command.
* Added a **validate** check, making sure classifier id and name values match. Updated the classifier **format** to update the id accordingly.
* The **generate-docs** command will now auto-generate the playbook image link by default.
* Added the `--custom-image-link` argument to override.
* Added a new flag to **generate-docs** command, allowing to add a custom image link to a playbook README.
* Added a new validation to the **validate** command to verify that the package directory name is the same as the files contained in the that package.
* Added support in the **unify** command to unify a schema into its Modeling Rule.

## 1.6.8

* Fixed an issue where **validate** did not fail on invalid playbook entities' versions (i.e. subplaybooks or scripts with higher fromversion than their parent playbook).
* Added support for running lint via a remote docker ssh connection. Use `DOCKER_HOST` env variable to specify a remote docker connection, such as: `DOCKER_HOST=ssh://myuser@myhost.com`.
* Fixed an issue where the pack cache in *get_marketplaces* caused the function to return invalid values.
* Fixed an issue where running format on a pack with XSIAM entities would fail.
* Added the new `display_name` field to relevant entities in the **create-id-set** command.
* Added a new validation to the **validate** command to verify the existence of "Reliability" parameter if the integration have reputation command.
* Fixed a bug where terminating the **lint** command failed (`ctrl + c`).
* Removed the validation of a subtype change in integrations and scripts from **validate**.
* Fixed an issue where **download** did not behave as expected when prompting for a version update. Reported by @K-Yo
* Added support for adoption release notes.
* Fixed an issue where **merge-id-sets** failed when a key was missing in one id-set.json.
* Fixed a bug where some mypy messages were not parsed properly in **lint**.
* Added a validation to the **validate** command, failing when '`fromversion`' or '`toversion`' in a content entity are incorrect format.
* Added a validation to the **validate** command, checking if `fromversion` <= `toversion`.
* Fixed an issue where coverage reports used the wrong logging level, marking debug logs as errors.
* Added a new validation to the **validate** command, to check when the discouraged `http` prefixes are used when setting defaultvalue, rather than `https`.
* Added a check to the **lint** command for finding hard-coded usage of the http protocol.
* Locked the dependency on Docker.
* Removed a traceback line from the **init** command templates: BaseIntegration, BaseScript.
* Updated the token in **_add_pr_comment** method from the content-bot token to the xsoar-bot token.

## 1.6.7

* Added the `types-markdown` dependency, adding markdown capabilities to existing linters using the [Markdown](https://pypi.org/project/Markdown/) package.
* Added support in the **format** command to remove nonexistent incident/indicator fields from *layouts/mappers*
* Added the `Note: XXX` and `XXX now generally available.` release notes templates to **doc-review** command.
* Updated the logs shown during the docker build step.
* Removed a false warning about configuring the `GITLAB_TOKEN` environment variable when it's not needed.
* Removed duplicate identifiers for XSIAM integrations.
* Updated the *tags* and *use cases* in pack metadata validation to use the local files only.
* Fixed the error message in checkbox validation where the defaultvalue is wrong and added the name of the variable that should be fixed.
* Added types to `find_type_by_path` under tools.py.
* Fixed an issue where YAML files contained incorrect value type for `tests` key when running `format --deprecate`.
* Added a deprecation message to the `tests:` section of yaml files when running `format --deprecate`.
* Added use case for **validate** on *wizard* objects - set_playbook is mapped to all integrations.
* Added the 'integration-get-indicators' commands to be ignored by the **verify_yml_commands_match_readme** validation, the validation will no longer fail if these commands are not in the readme file.
* Added a new validation to the **validate** command to verify that if the phrase "breaking changes" is present in a pack release notes, a JSON file with the same name exists and contains the relevant breaking changes information.
* Improved logs when running test playbooks (in a build).
* Fixed an issue in **upload** did not include list-type content items. @nicolas-rdgs
* Reverted release notes to old format.

## 1.6.6

* Added debug print when excluding item from ID set due to missing dependency.
* Added a validation to the **validate** command, failing when non-ignorable errors are present in .pack-ignore.
* Fixed an issue where `mdx server` did not close when stopped in mid run.
* Fixed an issue where `-vvv` flag did not print logs on debug level.
* enhanced ***validate*** command to list all command names affected by a backward compatibility break, instead of only one.
* Added support for Wizard content item in the **format**, **validate**, **upload**, **create-id-set**, **find-dependecies** and **create-content-artifacts** commands.
* Added a new flag to the **validate** command, allowing to run specific validations.
* Added support in **unify** and **create-content-artifacts** for displaying different documentations (detailed description + readme) for content items, depending on the marketplace version.
* Fixed an issue in **upload** where list items were not uploaded.
* Added a new validation to **validate** command to verify that *cliName* and *id* keys of the incident field or the indicator field are matches.
* Added the flag '-x', '--xsiam' to **upload** command to upload XSIAM entities to XSIAM server.
* Fixed the integration field *isFetchEvents* to be in lowercase.
* Fixed an issue where **validate -i** run after **format -i** on an existing file in the repo instead of **validate -g**.
* Added the following commands: 'update-remote-data', 'get-modified-remote-data', 'update-remote-system' to be ignored by the **verify_yml_commands_match_readme** validation, the validation will no longer fail if these commands are not in the readme file.
* Updated the release note template to include a uniform format for all items.
* Added HelloWorldSlim template option for *--template* flag in **demisto-sdk init** command.
* Fixed an issue where the HelloWorldSlim template in **demisto-sdk init** command had an integration id that was conflicting with HelloWorld integration id.
* Updated the SDK to use demisto-py 3.1.6, allowing use of a proxy with an environment variable.
* Set the default logger level to `warning`, to avoid unwanted debug logs.
* The **format** command now validates that default value of checkbox parameters is a string 'true' or 'false'.
* Fixed an issue where `FileType.PLAYBOOK` would show instead of `Playbook` in readme error messages.
* Added a new validation to **validate** proper defaultvalue for checkbox fields.

## 1.6.5

* Fixed an issue in the **format** command where the `id` field was overwritten for existing JSON files.
* Fixed an issue where the **doc-review** command was successful even when the release-note is malformed.
* Added timestamps to the `demisto-sdk` logger.
* Added time measurements to **lint**.
* Added the flag '-d', '--dependency' to **find-dependencies** command to get the content items that cause the dependencies between two packs.
* Fixed an issue where **update-release-notes** used the *trigger_id* field instead of the *trigger_name* field.
* Fixed an issue where **doc-review** failed to recognize script names, in scripts using the old file structure.
* Fixed an issue where concurrent processes created by **lint** caused deadlocks when opening files.
* Fixed an issue in the **format** command where `_dev` or `_copy` suffixes weren't removed from the subscript names in playbooks and layouts.
* Fixed an issue where **validate** failed on nonexistent `README.md` files.
* Added support of XSIAM content items to the **validate** command.
* Report **lint** summary results and failed packages after reporting time measurements.

## 1.6.4

* Added the new **generate-yml-from-python** command.
* Added a code *type* indication for integration and script objects in the *ID Set*.
* Added the [Vulture](https://github.com/jendrikseipp/vulture) linter to the pre-commit hook.
* The `demisto-sdk` pack will now be distributed via PyPi with a **wheel** file.
* Fixed a bug where any edited json file that contained a forward slash (`/`) escaped.
* Added a new validation to **validate** command to verify that the metadata *currentVersion* is
the same as the last release note version.
* The **validate** command now checks if there're none-deprecated integration commands that are missing from the readme file.
* Fixed an issue where *dockerimage* changes in Scripts weren't recognized by the **update-release-notes** command.
* Fixed an issue where **update-xsoar-config-file** did not properly insert the marketplace packs list to the file.
* Added the pack name to the known words by default when running the **doc-review** command.
* Added support for new XSIAM entities in **create-id-set** command.
* Added support for new XSIAM entities in **create-content-artifacts** command.
* Added support for Parsing/Modeling Rule content item in the **unify** command.
* Added the integration name, the commands name and the script name to the known words by default when running the **doc-review** command.
* Added an argument '-c' '--custom' to the **unify** command, if True will append to the unified yml name/display/id the custom label provided
* Added support for sub words suggestion in kebab-case sentences when running the **doc-review** command.
* Added support for new XSIAM entities in **update-release-notes** command.
* Enhanced the message of alternative suggestion words shown when running **doc-review** command.
* Fixed an incorrect error message, in case `node` is not installed on the machine.
* Fixed an issue in the **lint** command where the *check-dependent-api-modules* argument was set to true by default.
* Added a new command **generate-unit-tests**.
* Added a new validation to **validate** all SIEM integration have the same suffix.
* Fixed the destination path of the unified parsing/modeling rules in **create-content-artifacts** command.
* Fixed an issue in the **validate** command, where we validated wrongfully the existence of readme file for the *ApiModules* pack.
* Fixed an issue in the **validate** command, where an error message that was displayed for scripts validation was incorrect.
* Fixed an issue in the **validate** and **format** commands where *None* arguments in integration commands caused the commands to fail unexpectedly.
* Added support for running tests on XSIAM machines in the **test-content** command.
* Fixed an issue where the **validate** command did not work properly when deleting non-content items.
* Added the flag '-d', '--dependency' to **find-dependencies** command to get the content items that cause the dependencies between two packs.

## 1.6.3

* **Breaking change**: Fixed a typo in the **validate** `--quiet-bc-validation` flag (was `--quite-bc-validation`). @upstart-swiss
* Dropped support for python 3.7: Demisto-SDK is now supported on Python 3.8 or newer.
* Added an argument to YAMLHandler, allowing to set a maximal width for YAML files. This fixes an issue where a wrong default was used.
* Added the detach mechanism to the **upload** command, If you set the --input-config-file flag, any files in the repo's SystemPacks folder will be detached.
* Added the reattach mechanism to the **upload** command, If you set the --input-config-file flag, any detached item in your XSOAR instance that isn't currently in the repo's SystemPacks folder will be re-attached.
* Fixed an issue in the **validate** command that did not work properly when using the *-g* flag.
* Enhanced the dependency message shown when running **lint**.
* Fixed an issue where **update-release-notes** didn't update the currentVersion in pack_metadata.
* Improved the logging in **test-content** for helping catch typos in external playbook configuration.

## 1.6.2

* Added dependency validation support for core marketplacev2 packs.
* Fixed an issue in **update-release-notes** where suggestion fix failed in validation.
* Fixed a bug where `.env` files didn't load. @nicolas-rdgs
* Fixed a bug where **validate** command failed when the *categories* field in the pack metadata was empty for non-integration packs.
* Added *system* and *item-type* arguments to the **download** command, used when downloading system items.
* Added a validation to **validate**, checking that each script, integration and playbook have a README file. This validation only runs when the command is called with either the `-i` or the `-g` flag.
* Fixed a regression issue with **doc-review**, where the `-g` flag did not work.
* Improved the detection of errors in **doc-review** command.
* The **validate** command now checks if a readme file is empty, only for packs that contain playbooks or were written by a partner.
* The **validate** command now makes sure common contextPath values (e.g. `DBotScore.Score`) have a non-empty description, and **format** populates them automatically.
* Fixed an issue where the **generate-outputs** command did not work properly when examples were provided.
* Fixed an issue in the **generate-outputs** command, where the outputs were not written to the specified output path.
* The **generate-outputs** command can now generate outputs from multiple calls to the same command (useful when different args provide different outputs).
* The **generate-outputs** command can now update a yaml file with new outputs, without deleting or overwriting existing ones.
* Fixed a bug where **doc-review** command failed on existing templates.
* Fixed a bug where **validate** command failed when the word demisto is in the repo README file.
* Added support for adding test-playbooks to the zip file result in *create-content-artifacts* command for marketplacev2.
* Fixed an issue in **find-dependencies** where using the argument *-o* without the argument *--all-packs-dependencies* did not print a proper warning.
* Added a **validate** check to prevent deletion of files whose deletion is not supported by the XSOAR marketplace.
* Removed the support in the *maintenance* option of the *-u* flag in the **update-release-notes** command.
* Added validation for forbidden words and phrases in the **doc-review** command.
* Added a retries mechanism to the **test-content** command to stabilize the build process.
* Added support for all `git` platforms to get remote files.
* Refactored the **format** command's effect on the *fromversion* field:
  * Fixed a bug where the *fromversion* field was removed when modifying a content item.
  * Updated the general default *fromversion* and the default *fromversion* of newly-introduced content items (e.g. `Lists`, `Jobs`).
  * Added an interactive mode functionality for all content types, to ask the user whether to set a default *fromversion*, if could not automatically determine its value. Use `-y` to assume 'yes' as an answer to all prompts and run non-interactively.

## 1.6.1

* Added the '--use-packs-known-words' argument to the **doc-review** command
* Added YAML_Loader to handle yaml files in a standard way across modules, replacing PYYAML.
* Fixed an issue when filtering items using the ID set in the **create-content-artifacts** command.
* Fixed an issue in the **generate-docs** command where tables were generated with an empty description column.
* Fixed an issue in the **split** command where splitting failed when using relative input/output paths.
* Added warning when inferred files are missing.
* Added to **validate** a validation for integration image dimensions, which should be 120x50px.
* Improved an error in the **validate** command to better differentiate between the case where a required fetch parameter is malformed or missing.

## 1.6.0

* Fixed an issue in the **create-id-set** command where similar items from different marketplaces were reported as duplicated.
* Fixed typo in demisto-sdk init
* Fixed an issue where the **lint** command did not handle all container exit codes.
* Add to **validate** a validation for pack name to make sure it is unchanged.
* Added a validation to the **validate** command that verifies that the version in the pack_metdata file is written in the correct format.
* Fixed an issue in the **format** command where missing *fromVersion* field in indicator fields caused an error.

## 1.5.9

* Added option to specify `External Playbook Configuration` to change inputs of Playbooks triggered as part of **test-content**
* Improved performance of the **lint** command.
* Improved performance of the **validate** command when checking README images.
* ***create-id-set*** command - the default value of the **marketplace** argument was changed from ‘xsoar’ to all packs existing in the content repository. When using the command, make sure to pass the relevant marketplace to use.

## 1.5.8

* Fixed an issue where the command **doc-review** along with the argument `--release-notes` failed on yml/json files with invalid schema.
* Fixed an issue where the **lint** command failed on packs using python 3.10

## 1.5.7

* Fixed an issue where reading remote yaml files failed.
* Fixed an issue in **validate** failed with no error message for lists (when no fromVersion field was found).
* Fixed an issue when running **validate** or **format** in a gitlab repository, and failing to determine its project id.
* Added an enhancement to **split**, handling an empty output argument.
* Added the ability to add classifiers and mappers to conf.json.
* Added the Alias field to the incident field schema.

## 1.5.6

* Added 'deprecated' release notes template.
* Fixed an issue where **run-test-playbook** command failed to get the task entries when the test playbook finished with errors.
* Fixed an issue in **validate** command when running with `no-conf-json` argument to ignore the `conf.json` file.
* Added error type text (`ERROR` or `WARNING`) to **validate** error prints.
* Fixed an issue where the **format** command on test playbook did not format the ID to be equal to the name of the test playbook.
* Enhanced the **update-release-notes** command to automatically commit release notes config file upon creation.
* The **validate** command will validate that an indicator field of type html has fromVersion of 6.1.0 and above.
* The **format** command will now add fromVersion 6.1.0 to indicator field of type html.
* Added support for beta integrations in the **format** command.
* Fixed an issue where the **postman-codegen** command failed when called with the `--config-out` flag.
* Removed the integration documentation from the detailed description while performing **split** command to the unified yml file.
* Removed the line which indicates the version of the product from the README.md file for new contributions.

## 1.5.5

* Fixed an issue in the **update-release-notes** command, which did not work when changes were made in multiple packs.
* Changed the **validate** command to fail on missing test-playbooks only if no unittests are found.
* Fixed `to_kebab_case`, it will now deal with strings that have hyphens, commas or periods in them, changing them to be hyphens in the new string.
* Fixed an issue in the **create-id-set** command, where the `source` value included the git token if it was specified in the remote url.
* Fixed an issue in the **merge-id-set** command, where merging fails because of duplicates but the packs are in the XSOAR repo but in different version control.
* Fixed missing `Lists` Content Item as valid `IDSetType`
* Added enhancement for **generate-docs**. It is possible to provide both file or a comma seperated list as `examples`. Also, it's possible to provide more than one example for a script or a command.
* Added feature in **format** to sync YML and JSON files to the `master` file structure.
* Added option to specify `Incident Type`, `Incoming Mapper` and `Classifier` when configuring instance in **test-content**
* added a new command **run-test-playbook** to run a test playbook in a given XSOAR instance.
* Fixed an issue in **format** when running on a modified YML, that the `id` value is not changed to its old `id` value.
* Enhancement for **split** command, replace `ApiModule` code block to `import` when splitting a YML.
* Fixed an issue where indicator types were missing from the pack's content, when uploading using **zip-packs**.
* The request data body format generated in the **postman-codegen** will use the python argument's name and not the raw data argument's name.
* Added the flag '--filter-by-id-set' to **create-content-artifacts** to create artifacts only for items in the given id_set.json.

## 1.5.4

* Fixed an issue with the **format** command when contributing via the UI
* The **format** command will now not remove the `defaultRows` key from incident, indicator and generic fields with `type: grid`.
* Fixed an issue with the **validate** command when a layoutscontainer did not have the `fromversion` field set.
* added a new command **update-xsoar-config-file** to handle your XSOAR Configuration File.
* Added `skipVerify` argument in **upload** command to skip pack signature verification.
* Fixed an issue when the **run** command  failed running when there’s more than one playground, by explicitly using the current user’s playground.
* Added support for Job content item in the **format**, **validate**, **upload**, **create-id-set**, **find-dependecies** and **create-content-artifacts** commands.
* Added a **source** field to the **id_set** entitles.
* Two entitles will not consider as duplicates if they share the same pack and the same source.
* Fixed a bug when duplicates were found in **find_dependencies**.
* Added function **get_current_repo** to `tools`.
* The **postman-codegen** will not have duplicates argument name. It will rename them to the minimum distinguished shared path for each of them.

## 1.5.3

* The **format** command will now set `unsearchable: True` for incident, indicator and generic fields.
* Fixed an issue where the **update-release-notes** command crashes with `--help` flag.
* Added validation to the **validate** command that verifies the `unsearchable` key in incident, indicator and generic fields is set to true.
* Removed a validation that DBotRole should be set for automation that requires elevated permissions to the `XSOAR-linter` in the **lint** command.
* Fixed an issue in **Validate** command where playbooks conditional tasks were mishandeled.
* Added a validation to prevent contributors from using the `fromlicense` key as a configuration parameter in an integration's YML
* Added a validation to ensure that the type for **API token** (and similar) parameters are configured correctly as a `credential` type in the integration configuration YML.
* Added an assertion that checks for duplicated requests' names when generating an integration from a postman collection.
* Added support for [.env files](https://pypi.org/project/python-dotenv/). You can now add a `.env` file to your repository with the logging information instead of setting a global environment variables.
* When running **lint** command with --keep-container flag, the docker images are committed.
* The **validate** command will not return missing test playbook error when given a script with dynamic-section tag.

## 1.5.2

* Added a validation to **update-release-notes** command to ensure that the `--version` flag argument is in the right format.
* added a new command **coverage-analyze** to generate and print coverage reports.
* Fixed an issue in **validate** in repositories which are not in GitHub or GitLab
* Added a validation that verifies that readme image absolute links do not contain the working branch name.
* Added support for List content item in the **format**, **validate**, **download**, **upload**, **create-id-set**, **find-dependecies** and **create-content-artifacts** commands.
* Added a validation to ensure reputation command's default argument is set as an array input.
* Added the `--fail-duplicates` flag for the **merge-id-set** command which will fail the command if duplicates are found.
* Added the `--fail-duplicates` flag for the **create-id-set** command which will fail the command if duplicates are found.

## 1.5.1

* Fixed an issue where **validate** command failed to recognized test playbooks for beta integrations as valid tests.
* Fixed an issue were the **validate** command was falsely recognizing image paths in readme files.
* Fixed an issue where the **upload** command error message upon upload failure pointed to wrong file rather than to the pack metadata.
* Added a validation that verifies that each script which appears in incident fields, layouts or layout containers exists in the id_set.json.
* Fixed an issue where the **postman code-gen** command generated double dots for context outputs when it was not needed.
* Fixed an issue where there **validate** command on release notes file crashed when author image was added or modified.
* Added input handling when running **find-dependencies**, replacing string manipulations.
* Fixed an issue where the **validate** command did not handle multiple playbooks with the same name in the id_set.
* Added support for GitLab repositories in **validate**

## 1.5.0

* Fixed an issue where **upload** command failed to upload packs not under content structure.
* Added support for **init** command to run from non-content repo.
* The **split-yml** has been renamed to **split** and now supports splitting Dashboards from unified Generic Modules.
* Fixed an issue where the skipped tests validation ran on the `ApiModules` pack in the **validate** command.
* The **init** command will now create the `Generic Object` entities directories.
* Fixed an issue where the **format** command failed to recognize changed files from git.
* Fixed an issue where the **json-to-outputs** command failed checking whether `0001-01-01T00:00:00` is of type `Date`
* Added to the **generate context** command to generate context paths for integrations from an example file.
* Fixed an issue where **validate** failed on release notes configuration files.
* Fixed an issue where the **validate** command failed on pack input if git detected changed files outside of `Packs` directory.
* Fixed an issue where **validate** command failed to recognize files inside validated pack when validation release notes, resulting in a false error message for missing entity in release note.
* Fixed an issue where the **download** command failed when downloading an invalid YML, instead of skipping it.

## 1.4.9

* Added validation that the support URL in partner contribution pack metadata does not lead to a GitHub repo.
* Enhanced ***generate-docs*** with default `additionalinformation` (description) for common parameters.
* Added to **validate** command a validation that a content item's id and name will not end with spaces.
* The **format** command will now remove trailing whitespaces from content items' id and name fields.
* Fixed an issue where **update-release-notes** could fail on files outside the user given pack.
* Fixed an issue where the **generate-test-playbook** command would not place the playbook in the proper folder.
* Added to **validate** command a validation that packs with `Iron Bank` uses the latest docker from Iron Bank.
* Added to **update-release-notes** command support for `Generic Object` entities.
* Fixed an issue where playbook `fromversion` mismatch validation failed even if `skipunavailable` was set to true.
* Added to the **create artifacts** command support for release notes configuration file.
* Added validation to **validate** for release notes config file.
* Added **isoversize** and **isautoswitchedtoquietmode** fields to the playbook schema.
* Added to the **update-release-notes** command `-bc` flag to generate template for breaking changes version.
* Fixed an issue where **validate** did not search description files correctly, leading to a wrong warning message.

## 1.4.8

* Fixed an issue where yml files with `!reference` failed to load properly.
* Fixed an issue when `View Integration Documentation` button was added twice during the download and re-upload.
* Fixed an issue when `(Partner Contribution)` was added twice to the display name during the download and re-upload.
* Added the following enhancements in the **generate-test-playbook** command:
  * Added the *--commands* argument to generate tasks for specific commands.
  * Added the *--examples* argument to get the command examples file path and generate tasks from the commands and arguments specified there.
  * Added the *--upload* flag to specify whether to upload the test playbook after the generation.
  * Fixed the output condition generation for outputs of type `Boolean`.

## 1.4.7

* Fixed an issue where an empty list for a command context didn't produce an indication other than an empty table.
* Fixed an issue where the **format** command has incorrectly recognized on which files to run when running using git.
* Fixed an issue where author image validations were not checked properly.
* Fixed an issue where new old-formatted scripts and integrations were not validated.
* Fixed an issue where the wording in the from version validation error for subplaybooks was incorrect.
* Fixed an issue where the **update-release-notes** command used the old docker image version instead of the new when detecting a docker change.
* Fixed an issue where the **generate-test-playbook** command used an incorrect argument name as default
* Fixed an issue where the **json-to-outputs** command used an incorrect argument name as default when using `-d`.
* Fixed an issue where validations failed while trying to validate non content files.
* Fixed an issue where README validations did not work post VS Code formatting.
* Fixed an issue where the description validations were inconsistent when running through an integration file or a description file.

## 1.4.6

* Fixed an issue where **validate** suggests, with no reason, running **format** on missing mandatory keys in yml file.
* Skipped existence of TestPlaybook check on community and contribution integrations.
* Fixed an issue where pre-commit didn't run on the demisto_sdk/commands folder.
* The **init** command will now change the script template name in the code to the given script name.
* Expanded the validations performed on beta integrations.
* Added support for PreProcessRules in the **format**, **validate**, **download**, and **create-content-artifacts** commands.
* Improved the error messages in **generate-docs**, if an example was not provided.
* Added to **validate** command a validation that a content entity or a pack name does not contain the words "partner" and "community".
* Fixed an issue where **update-release-notes** ignores *--text* flag while using *-f*
* Fixed the outputs validations in **validate** so enrichment commands will not be checked to have DBotScore outputs.
* Added a new validation to require the dockerimage key to exist in an integration and script yml files.
* Enhanced the **generate-test-playbook** command to use only integration tested on commands, rather than (possibly) other integrations implementing them.
* Expanded unify command to support GenericModules - Unifies a GenericModule object with its Dashboards.
* Added validators for generic objects:
  * Generic Field validator - verify that the 'fromVersion' field is above 6.5.0, 'group' field equals 4 and 'id' field starts with the prefix 'generic_'.
  * Generic Type validator - verify that the 'fromVersion' field is above 6.5.0
  * Generic Module validator - verify that the 'fromVersion' field is above 6.5.0
  * Generic Definition validator - verify that the 'fromVersion' field is above 6.5.0
* Expanded Format command to support Generic Objects - Fixes generic objects according to their validations.
* Fixed an issue where the **update-release-notes** command did not handle ApiModules properly.
* Added option to enter a dictionary or json of format `[{field_name:description}]` in the **json-to-outputs** command,
  with the `-d` flag.
* Improved the outputs for the **format** command.
* Fixed an issue where the validations performed after the **format** command were inconsistent with **validate**.
* Added to the **validate** command a validation for the author image.
* Updated the **create-content-artifacts** command to support generic modules, definitions, fields and types.
* Added an option to ignore errors for file paths and not only file name in .pack-ignore file.

## 1.4.5

* Enhanced the **postman-codegen** command to name all generated arguments with lower case.
* Fixed an issue where the **find-dependencies** command miscalculated the dependencies for playbooks that use generic commands.
* Fixed an issue where the **validate** command failed in external repositories in case the DEMISTO_SDK_GITHUB_TOKEN was not set.
* Fixed an issue where **openapi-codegen** corrupted the swagger file by overwriting configuration to swagger file.
* Updated the **upload** command to support uploading zipped packs to the marketplace.
* Added to the **postman-codegen** command support of path variables.
* Fixed an issue where **openapi-codegen** entered into an infinite loop on circular references in the swagger file.
* The **format** command will now set `fromVersion: 6.2.0` for widgets with 'metrics' data type.
* Updated the **find-dependencies** command to support generic modules, definitions, fields and types.
* Fixed an issue where **openapi-codegen** tried to extract reference example outputs, leading to an exception.
* Added an option to ignore secrets automatically when using the **init** command to create a pack.
* Added a tool that gives the ability to temporarily suppress console output.

## 1.4.4

* When formatting incident types with Auto-Extract rules and without mode field, the **format** command will now add the user selected mode.
* Added new validation that DBotRole is set for scripts that requires elevated permissions to the `XSOAR-linter` in the **lint** command.
* Added url escaping to markdown human readable section in generate docs to avoid autolinking.
* Added a validation that mapper's id and name are matching. Updated the format of mapper to include update_id too.
* Added a validation to ensure that image paths in the README files are valid.
* Fixed **find_type** function to correctly find test files, such as, test script and test playbook.
* Added scheme validations for the new Generic Object Types, Fields, and Modules.
* Renamed the flag *--input-old-version* to *--old-version* in the **generate-docs** command.
* Refactored the **update-release-notes** command:
  * Replaced the *--all* flag with *--use-git* or *-g*.
  * Added the *--force* flag to update the pack release notes without changes in the pack.
  * The **update-release-notes** command will now update all dependent integrations on ApiModule change, even if not specified.
  * If more than one pack has changed, the full list of updated packs will be printed at the end of **update-release-notes** command execution.
  * Fixed an issue where the **update-release-notes** command did not add docker image release notes entry for release notes file if a script was changed.
  * Fixed an issue where the **update-release-notes** command did not detect changed files that had the same name.
  * Fixed an issue in the **update-release-notes** command where the version support of JSON files was mishandled.
* Fixed an issue where **format** did not skip files in test and documentation directories.
* Updated the **create-id-set** command to support generic modules, definitions, fields and types.
* Changed the **convert** command to generate old layout fromversion to 5.0.0 instead of 4.1.0
* Enhanced the command **postman-codegen** with type hints for templates.

## 1.4.3

* Fixed an issue where **json-to-outputs** command returned an incorrect output when json is a list.
* Fixed an issue where if a pack README.md did not exist it could cause an error in the validation process.
* Fixed an issue where the *--name* was incorrectly required in the **init** command.
* Adding the option to run **validate** on a specific path while using git (*-i* & *-g*).
* The **format** command will now change UUIDs in .yml and .json files to their respective content entity name.
* Added a playbook validation to check if a task sub playbook exists in the id set in the **validate** command.
* Added the option to add new tags/usecases to the approved list and to the pack metadata on the same pull request.
* Fixed an issue in **test_content** where when different servers ran tests for the same integration, the server URL parameters were not set correctly.
* Added a validation in the **validate** command to ensure that the ***endpoint*** command is configured correctly in yml file.
* Added a warning when pack_metadata's description field is longer than 130 characters.
* Fixed an issue where a redundant print occurred on release notes validation.
* Added new validation in the **validate** command to ensure that the minimal fromVersion in a widget of type metrics will be 6.2.0.
* Added the *--release-notes* flag to demisto-sdk to get the current version release notes entries.

## 1.4.2

* Added to `pylint` summary an indication if a test was skipped.
* Added to the **init** command the option to specify fromversion.
* Fixed an issue where running **init** command without filling the metadata file.
* Added the *--docker-timeout* flag in the **lint** command to control the request timeout for the Docker client.
* Fixed an issue where **update-release-notes** command added only one docker image release notes entry for release notes file, and not for every entity whom docker image was updated.
* Added a validation to ensure that incident/indicator fields names starts with their pack name in the **validate** command. (Checked only for new files and only when using git *-g*)
* Updated the **find-dependencies** command to return the 'dependencies' according the layout type ('incident', 'indicator').
* Enhanced the "vX" display name validation for scripts and integrations in the **validate** command to check for every versioned script or integration, and not only v2.
* Added the *--fail-duplicates* flag for the **create-id-set** command which will fail the command if duplicates are found.
* Added to the **generate-docs** command automatic addition to git when a new readme file is created.

## 1.4.1

* When in private repo without `DEMSITO_SDK_GITHUB_TOKEN` configured, get_remote_file will take files from the local origin/master.
* Enhanced the **unify** command when giving input of a file and not a directory return a clear error message.
* Added a validation to ensure integrations are not skipped and at least one test playbook is not skipped for each integration or script.
* Added to the Content Tests support for `context_print_dt`, which queries the incident context and prints the result as a json.
* Added new validation for the `xsoar_config.json` file in the **validate** command.
* Added a version differences section to readme in **generate-docs** command.
* Added the *--docs-format* flag in the **integration-diff** command to get the output in README format.
* Added the *--input-old-version* and *--skip-breaking-changes* flags in the **generate-docs** command to get the details for the breaking section and to skip the breaking changes section.

## 1.4.0

* Enable passing a comma-separated list of paths for the `--input` option of the **lint** command.
* Added new validation of unimplemented test-module command in the code to the `XSOAR-linter` in the **lint** command.
* Fixed the **generate-docs** to handle integration authentication parameter.
* Added a validation to ensure that description and README do not contain the word 'Demisto'.
* Improved the deprecated message validation required from playbooks and scripts.
* Added the `--quite-bc-validation` flag for the **validate** command to run the backwards compatibility validation in quite mode (errors is treated like warnings).
* Fixed the **update release notes** command to display a name for old layouts.
* Added the ability to append to the pack README credit to contributors.
* Added identification for parameter differences in **integration-diff** command.
* Fixed **format** to use git as a default value.
* Updated the **upload** command to support reports.
* Fixed an issue where **generate-docs** command was displaying 'None' when credentials parameter display field configured was not configured.
* Fixed an issue where **download** did not return exit code 1 on failure.
* Updated the validation that incident fields' names do not contain the word incident will aplly to core packs only.
* Added a playbook validation to verify all conditional tasks have an 'else' path in **validate** command.
* Renamed the GitHub authentication token environment variable `GITHUB_TOKEN` to `DEMITO_SDK_GITHUB_TOKEN`.
* Added to the **update-release-notes** command automatic addition to git when new release notes file is created.
* Added validation to ensure that integrations, scripts, and playbooks do not contain the entity type in their names.
* Added the **convert** command to convert entities between XSOAR versions.
* Added the *--deprecate* flag in **format** command to deprecate integrations, scripts, and playbooks.
* Fixed an issue where ignoring errors did not work when running the **validate** command on specific files (-i).

## 1.3.9

* Added a validation verifying that the pack's README.md file is not equal to pack description.
* Fixed an issue where the **Assume yes** flag did not work properly for some entities in the **format** command.
* Improved the error messages for separators in folder and file names in the **validate** command.
* Removed the **DISABLE_SDK_VERSION_CHECK** environment variable. To disable new version checks, use the **DEMISTO_SDK_SKIP_VERSION_CHECK** envirnoment variable.
* Fixed an issue where the demisto-sdk version check failed due to a rate limit.
* Fixed an issue with playbooks scheme validation.

## 1.3.8

* Updated the **secrets** command to work on forked branches.

## 1.3.7

* Added a validation to ensure correct image and description file names.
* Fixed an issue where the **validate** command failed when 'display' field in credentials param in yml is empty but 'displaypassword' was provided.
* Added the **integration-diff** command to check differences between two versions of an integration and to return a report of missing and changed elements in the new version.
* Added a validation verifying that the pack's README.md file is not missing or empty for partner packs or packs contains use cases.
* Added a validation to ensure that the integration and script folder and file names will not contain separators (`_`, `-`, ``).
* When formatting new pack, the **format** command will set the *fromversion* key to 5.5.0 in the new files without fromversion.

## 1.3.6

* Added a validation that core packs are not dependent on non-core packs.
* Added a validation that a pack name follows XSOAR standards.
* Fixed an issue where in some cases the `get_remote_file` function failed due to an invalid path.
* Fixed an issue where running **update-release-notes** with updated integration logo, did not detect any file changes.
* Fixed an issue where the **create-id-set** command did not identify unified integrations correctly.
* Fixed an issue where the `CommonTypes` pack was not identified as a dependency for all feed integrations.
* Added support for running SDK commands in private repositories.
* Fixed an issue where running the **init** command did not set the correct category field in an integration .yml file for a newly created pack.
* When formatting new contributed pack, the **format** command will set the *fromversion* key to 6.0.0 in the relevant files.
* If the environment variable "DISABLE_SDK_VERSION_CHECK" is define, the demisto-sdk will no longer check for newer version when running a command.
* Added the `--use-pack-metadata` flag for the **find-dependencies** command to update the calculated dependencies using the the packs metadata files.
* Fixed an issue where **validate** failed on scripts in case the `outputs` field was set to `None`.
* Fixed an issue where **validate** was failing on editing existing release notes.
* Added a validation for README files verifying that the file doesn't contain template text copied from HelloWorld or HelloWorldPremium README.

## 1.3.5

* Added a validation that layoutscontainer's id and name are matching. Updated the format of layoutcontainer to include update_id too.
* Added a validation that commands' names and arguments in core packs, or scripts' arguments do not contain the word incident.
* Fixed issue where running the **generate-docs** command with -c flag ran all the commands and not just the commands specified by the flag.
* Fixed the error message of the **validate** command to not always suggest adding the *description* field.
* Fixed an issue where running **format** on feed integration generated invalid parameter structure.
* Fixed an issue where the **generate-docs** command did not add all the used scripts in a playbook to the README file.
* Fixed an issue where contrib/partner details might be added twice to the same file, when using unify and create-content-artifacts commands
* Fixed issue where running **validate** command on image-related integration did not return the correct outputs to json file.
* When formatting playbooks, the **format** command will now remove empty fields from SetIncident, SetIndicator, CreateNewIncident, CreateNewIndicator script arguments.
* Added an option to fill in the developer email when running the **init** command.

## 1.3.4

* Updated the **validate** command to check that the 'additionalinfo' field only contains the expected value for feed required parameters and not equal to it.
* Added a validation that community/partner details are not in the detailed description file.
* Added a validation that the Use Case tag in pack_metadata file is only used when the pack contains at least one PB, Incident Type or Layout.
* Added a validation that makes sure outputs in integrations are matching the README file when only README has changed.
* Added the *hidden* field to the integration schema.
* Fixed an issue where running **format** on a playbook whose `name` does not equal its `id` would cause other playbooks who use that playbook as a sub-playbook to fail.
* Added support for local custom command configuration file `.demisto-sdk-conf`.
* Updated the **format** command to include an update to the description file of an integration, to remove community/partner details.

## 1.3.3

* Fixed an issue where **lint** failed where *.Dockerfile* exists prior running the lint command.
* Added FeedHelloWorld template option for *--template* flag in **demisto-sdk init** command.
* Fixed issue where **update-release-notes** deleted release note file if command was called more than once.
* Fixed issue where **update-release-notes** added docker image release notes every time the command was called.
* Fixed an issue where running **update-release-notes** on a pack with newly created integration, had also added a docker image entry in the release notes.
* Fixed an issue where `XSOAR-linter` did not find *NotImplementedError* in main.
* Added validation for README files verifying their length (over 30 chars).
* When using *-g* flag in the **validate** command it will now ignore untracked files by default.
* Added the *--include-untracked* flag to the **validate** command to include files which are untracked by git in the validation process.
* Improved the `pykwalify` error outputs in the **validate** command.
* Added the *--print-pykwalify* flag to the **validate** command to print the unchanged output from `pykwalify`.

## 1.3.2

* Updated the format of the outputs when using the *--json-file* flag to create a JSON file output for the **validate** and **lint** commands.
* Added the **doc-review** command to check spelling in .md and .yml files as well as a basic release notes review.
* Added a validation that a pack's display name does not already exist in content repository.
* Fixed an issue where the **validate** command failed to detect duplicate params in an integration.
* Fixed an issue where the **validate** command failed to detect duplicate arguments in a command in an integration.

## 1.3.1

* Fixed an issue where the **validate** command failed to validate the release notes of beta integrations.
* Updated the **upload** command to support indicator fields.
* The **validate** and **update-release-notes** commands will now check changed files against `demisto/master` if it is configured locally.
* Fixed an issue where **validate** would incorrectly identify files as renamed.
* Added a validation that integration properties (such as feed, mappers, mirroring, etc) are not removed.
* Fixed an issue where **validate** failed when comparing branch against commit hash.
* Added the *--no-pipenv* flag to the **split-yml** command.
* Added a validation that incident fields and incident types are not removed from mappers.
* Fixed an issue where the *c
reate-id-set* flag in the *validate* command did not work while not using git.
* Added the *hiddenusername* field to the integration schema.
* Added a validation that images that are not integration images, do not ask for a new version or RN

## 1.3.0

* Do not collect optional dependencies on indicator types reputation commands.
* Fixed an issue where downloading indicator layoutscontainer objects failed.
* Added a validation that makes sure outputs in integrations are matching the README file.
* Fixed an issue where the *create-id-set* flag in the **validate** command did not work.
* Added a warning in case no id_set file is found when running the **validate** command.
* Fixed an issue where changed files were not recognised correctly on forked branches in the **validate** and the **update-release-notes** commands.
* Fixed an issue when files were classified incorrectly when running *update-release-notes*.
* Added a validation that integration and script file paths are compatible with our convention.
* Fixed an issue where id_set.json file was re created whenever running the generate-docs command.
* added the *--json-file* flag to create a JSON file output for the **validate** and **lint** commands.

## 1.2.19

* Fixed an issue where merge id_set was not updated to work with the new entity of Packs.
* Added a validation that the playbook's version matches the version of its sub-playbooks, scripts, and integrations.

## 1.2.18

* Changed the *skip-id-set-creation* flag to *create-id-set* in the **validate** command. Its default value will be False.
* Added support for the 'cve' reputation command in default arg validation.
* Filter out generic and reputation command from scripts and playbooks dependencies calculation.
* Added support for the incident fields in outgoing mappers in the ID set.
* Added a validation that the taskid field and the id field under the task field are both from uuid format and contain the same value.
* Updated the **format** command to generate uuid value for the taskid field and for the id under the task field in case they hold an invalid values.
* Exclude changes from doc_files directory on validation.
* Added a validation that an integration command has at most one default argument.
* Fixing an issue where pack metadata version bump was not enforced when modifying an old format (unified) file.
* Added validation that integration parameter's display names are capitalized and spaced using whitespaces and not underscores.
* Fixed an issue where beta integrations where not running deprecation validations.
* Allowed adding additional information to the deprecated description.
* Fixing an issue when escaping less and greater signs in integration params did not work as expected.

## 1.2.17

* Added a validation that the classifier of an integration exists.
* Added a validation that the mapper of an integration exists.
* Added a validation that the incident types of a classifier exist.
* Added a validation that the incident types of a mapper exist.
* Added support for *text* argument when running **demisto-sdk update-release-notes** on the ApiModules pack.
* Added a validation for the minimal version of an indicator field of type grid.
* Added new validation for incident and indicator fields in classifiers mappers and layouts exist in the content.
* Added cache for get_remote_file to reducing failures from accessing the remote repo.
* Fixed an issue in the **format** command where `_dev` or `_copy` suffixes weren't removed from the `id` of the given playbooks.
* Playbook dependencies from incident and indicator fields are now marked as optional.
* Mappers dependencies from incident types and incident fields are now marked as optional.
* Classifier dependencies from incident types are now marked as optional.
* Updated **demisto-sdk init** command to no longer create `created` field in pack_metadata file
* Updated **generate-docs** command to take the parameters names in setup section from display field and to use additionalinfo field when exist.
* Using the *verbose* argument in the **find-dependencies** command will now log to the console.
* Improved the deprecated message validation required from integrations.
* Fixed an issue in the **generate-docs** command where **Context Example** section was created when it was empty.

## 1.2.16

* Added allowed ignore errors to the *IDSetValidator*.
* Fixed an issue where an irrelevant id_set validation ran in the **validate** command when using the *--id-set* flag.
* Fixed an issue were **generate-docs** command has failed if a command did not exist in commands permissions file.
* Improved a **validate** command message for missing release notes of api module dependencies.

## 1.2.15

* Added the *ID101* to the allowed ignored errors.

## 1.2.14

* SDK repository is now mypy check_untyped_defs complaint.
* The lint command will now ignore the unsubscriptable-object (E1136) pylint error in dockers based on python 3.9 - this will be removed once a new pylint version is released.
* Added an option for **format** to run on a whole pack.
* Added new validation of unimplemented commands from yml in the code to `XSOAR-linter`.
* Fixed an issue where Auto-Extract fields were only checked for newly added incident types in the **validate** command.
* Added a new warning validation of direct access to args/params dicts to `XSOAR-linter`.

## 1.2.13

* Added new validation of indicators usage in CommandResults to `XSOAR-linter`.
* Running **demisto-sdk lint** will automatically run on changed files (same behavior as the -g flag).
* Removed supported version message from the documentation when running **generate_docs**.
* Added a print to indicate backwards compatibility is being checked in **validate** command.
* Added a percent print when running the **validate** command with the *-a* flag.
* Fixed a regression in the **upload** command where it was ignoring `DEMISTO_VERIFY_SSL` env var.
* Fixed an issue where the **upload** command would fail to upload beta integrations.
* Fixed an issue where the **validate** command did not create the *id_set.json* file when running with *-a* flag.
* Added price change validation in the **validate** command.
* Added validations that checks in read-me for empty sections or leftovers from the auto generated read-me that should be changed.
* Added new code validation for *NotImplementedError* to raise a warning in `XSOAR-linter`.
* Added validation for support types in the pack metadata file.
* Added support for *--template* flag in **demisto-sdk init** command.
* Fixed an issue with running **validate** on master branch where the changed files weren't compared to previous commit when using the *-g* flag.
* Fixed an issue where the `XSOAR-linter` ran *NotImplementedError* validation on scripts.
* Added support for Auto-Extract feature validation in incident types in the **validate** command.
* Fixed an issue in the **lint** command where the *-i* flag was ignored.
* Improved **merge-id-sets** command to support merge between two ID sets that contain the same pack.
* Fixed an issue in the **lint** command where flake8 ran twice.

## 1.2.12

* Bandit now reports also on medium severity issues.
* Fixed an issue with support for Docker Desktop on Mac version 2.5.0+.
* Added support for vulture and mypy linting when running without docker.
* Added support for *prev-ver* flag in **update-release-notes** command.
* Improved retry support when building docker images for linting.
* Added the option to create an ID set on a specific pack in **create-id-set** command.
* Added the *--skip-id-set-creation* flag to **validate** command in order to add the capability to run validate command without creating id_set validation.
* Fixed an issue where **validate** command checked docker image tag on ApiModules pack.
* Fixed an issue where **find-dependencies** did not calculate dashboards and reports dependencies.
* Added supported version message to the documentation and release notes files when running **generate_docs** and **update-release-notes** commands respectively.
* Added new code validations for *NotImplementedError* exception raise to `XSOAR-linter`.
* Command create-content-artifacts additional support for **Author_image.png** object.
* Fixed an issue where schemas were not enforced for incident fields, indicator fields and old layouts in the validate command.
* Added support for **update-release-notes** command to update release notes according to master branch.

## 1.2.11

* Fixed an issue where the ***generate-docs*** command reset the enumeration of line numbering after an MD table.
* Updated the **upload** command to support mappers.
* Fixed an issue where exceptions were no printed in the **format** while the *--verbose* flag is set.
* Fixed an issue where *--assume-yes* flag did not work in the **format** command when running on a playbook without a `fromversion` field.
* Fixed an issue where the **format** command would fail in case `conf.json` file was not found instead of skipping the update.
* Fixed an issue where integration with v2 were recognised by the `name` field instead of the `display` field in the **validate** command.
* Added a playbook validation to check if a task script exists in the id set in the **validate** command.
* Added new integration category `File Integrity Management` in the **validate** command.

## 1.2.10

* Added validation for approved content pack use-cases and tags.
* Added new code validations for *CommonServerPython* import to `XSOAR-linter`.
* Added *default value* and *predefined values* to argument description in **generate-docs** command.
* Added a new validation that checks if *get-mapping-fields* command exists if the integration schema has *{ismappable: true}* in **validate** command.
* Fixed an issue where the *--staged* flag recognised added files as modified in the **validate** command.
* Fixed an issue where a backwards compatibility warning was raised for all added files in the **validate** command.
* Fixed an issue where **validate** command failed when no tests were given for a partner supported pack.
* Updated the **download** command to support mappers.
* Fixed an issue where the ***format*** command added a duplicate parameter.
* For partner supported content packs, added support for a list of emails.
* Removed validation of README files from the ***validate*** command.
* Fixed an issue where the ***validate*** command required release notes for ApiModules pack.

## 1.2.9

* Fixed an issue in the **openapi_codegen** command where it created duplicate functions name from the swagger file.
* Fixed an issue in the **update-release-notes** command where the *update type* argument was not verified.
* Fixed an issue in the **validate** command where no error was raised in case a non-existing docker image was presented.
* Fixed an issue in the **format** command where format failed when trying to update invalid Docker image.
* The **format** command will now preserve the **isArray** argument in integration's reputation commands and will show a warning if it set to **false**.
* Fixed an issue in the **lint** command where *finally* clause was not supported in main function.
* Fixed an issue in the **validate** command where changing any entity ID was not validated.
* Fixed an issue in the **validate** command where *--staged* flag did not bring only changed files.
* Fixed the **update-release-notes** command to ignore changes in the metadata file.
* Fixed the **validate** command to ignore metadata changes when checking if a version bump is needed.

## 1.2.8

* Added a new validation that checks in playbooks for the usage of `DeleteContext` in **validate** command.
* Fixed an issue in the **upload** command where it would try to upload content entities with unsupported versions.
* Added a new validation that checks in playbooks for the usage of specific instance in **validate** command.
* Added the **--staged** flag to **validate** command to run on staged files only.

## 1.2.7

* Changed input parameters in **find-dependencies** command.
  * Use ***-i, --input*** instead of ***-p, --path***.
  * Use ***-idp, --id-set-path*** instead of ***-i, --id-set-path***.
* Fixed an issue in the **unify** command where it crashed on an integration without an image file.
* Fixed an issue in the **format** command where unnecessary files were not skipped.
* Fixed an issue in the **update-release-notes** command where the *text* argument was not respected in all cases.
* Fixed an issue in the **validate** command where a warning about detailed description was given for unified or deprecated integrations.
* Improved the error returned by the **validate** command when running on files using the old format.

## 1.2.6

* No longer require setting `DEMISTO_README_VALIDATION` env var to enable README mdx validation. Validation will now run automatically if all necessary node modules are available.
* Fixed an issue in the **validate** command where the `--skip-pack-dependencies` would not skip id-set creation.
* Fixed an issue in the **validate** command where validation would fail if supplied an integration with an empty `commands` key.
* Fixed an issue in the **validate** command where validation would fail due to a required version bump for packs which are not versioned.
* Will use env var `DEMISTO_VERIFY_SSL` to determine if to use a secure connection for commands interacting with the Server when `--insecure` is not passed. If working with a local Server without a trusted certificate, you can set env var `DEMISTO_VERIFY_SSL=no` to avoid using `--insecure` on each command.
* Unifier now adds a link to the integration documentation to the integration detailed description.
* Fixed an issue in the **secrets** command where ignored secrets were not skipped.

## 1.2.5

* Added support for special fields: *defaultclassifier*, *defaultmapperin*, *defaultmapperout* in **download** command.
* Added -y option **format** command to assume "yes" as answer to all prompts and run non-interactively
* Speed up improvements for `validate` of README files.
* Updated the **format** command to adhere to the defined content schema and sub-schemas, aligning its behavior with the **validate** command.
* Added support for canvasContextConnections files in **format** command.

## 1.2.4

* Updated detailed description for community integrations.

## 1.2.3

* Fixed an issue where running **validate** failed on playbook with task that adds tags to the evidence data.
* Added the *displaypassword* field to the integration schema.
* Added new code validations to `XSOAR-linter`.
  * As warnings messages:
    * `demisto.params()` should be used only inside main function.
    * `demisto.args()` should be used only inside main function.
    * Functions args should have type annotations.
* Added `fromversion` field validation to test playbooks and scripts in **validate** command.

## 1.2.2

* Add support for warning msgs in the report and summary to **lint** command.
* Fixed an issue where **json-to-outputs** determined bool values as int.
* Fixed an issue where **update-release-notes** was crushing on `--all` flag.
* Fixed an issue where running **validate**, **update-release-notes** outside of content repo crushed without a meaningful error message.
* Added support for layoutscontainer in **init** contribution flow.
* Added a validation for tlp_color param in feeds in **validate** command.
* Added a validation for removal of integration parameters in **validate** command.
* Fixed an issue where **update-release-notes** was failing with a wrong error message when no pack or input was given.
* Improved formatting output of the **generate-docs** command.
* Add support for env variable *DEMISTO_SDK_ID_SET_REFRESH_INTERVAL*. Set this env variable to the refresh interval in minutes. The id set will be regenerated only if the refresh interval has passed since the last generation. Useful when generating Script documentation, to avoid re-generating the id_set every run.
* Added new code validations to `XSOAR-linter`.
  * As error messages:
    * Longer than 10 seconds sleep statements for non long running integrations.
    * exit() usage.
    * quit() usage.
  * As warnings messages:
    * `demisto.log` should not be used.
    * main function existence.
    * `demito.results` should not be used.
    * `return_output` should not be used.
    * try-except statement in main function.
    * `return_error` usage in main function.
    * only once `return_error` usage.
* Fixed an issue where **lint** command printed logs twice.
* Fixed an issue where *suffix* did not work as expected in the **create-content-artifacts** command.
* Added support for *prev-ver* flag in **lint** and **secrets** commands.
* Added support for *text* flag to **update-release-notes** command to add the same text to all release notes.
* Fixed an issue where **validate** did not recognize added files if they were modified locally.
* Added a validation that checks the `fromversion` field exists and is set to 5.0.0 or above when working or comparing to a non-feature branch in **validate** command.
* Added a validation that checks the certification field in the pack_metadata file is valid in **validate** command.
* The **update-release-notes** command will now automatically add docker image update to the release notes.

## 1.2.1

* Added an additional linter `XSOAR-linter` to the **lint** command which custom validates py files. currently checks for:
  * `Sys.exit` usages with non zero value.
  * Any `Print` usages.
* Fixed an issue where renamed files were failing on *validate*.
* Fixed an issue where single changed files did not required release notes update.
* Fixed an issue where doc_images required release-notes and validations.
* Added handling of dependent packs when running **update-release-notes** on changed *APIModules*.
  * Added new argument *--id-set-path* for id_set.json path.
  * When changes to *APIModule* is detected and an id_set.json is available - the command will update the dependent pack as well.
* Added handling of dependent packs when running **validate** on changed *APIModules*.
  * Added new argument *--id-set-path* for id_set.json path.
  * When changes to *APIModule* is detected and an id_set.json is available - the command will validate that the dependent pack has release notes as well.
* Fixed an issue where the find_type function didn't recognize file types correctly.
* Fixed an issue where **update-release-notes** command did not work properly on Windows.
* Added support for indicator fields in **update-release-notes** command.
* Fixed an issue where files in test dirs where being validated.

## 1.2.0

* Fixed an issue where **format** did not update the test playbook from its pack.
* Fixed an issue where **validate** validated non integration images.
* Fixed an issue where **update-release-notes** did not identified old yml integrations and scripts.
* Added revision templates to the **update-release-notes** command.
* Fixed an issue where **update-release-notes** crashed when a file was renamed.
* Fixed an issue where **validate** failed on deleted files.
* Fixed an issue where **validate** validated all images instead of packs only.
* Fixed an issue where a warning was not printed in the **format** in case a non-supported file type is inputted.
* Fixed an issue where **validate** did not fail if no release notes were added when adding files to existing packs.
* Added handling of incorrect layout paths via the **format** command.
* Refactor **create-content-artifacts** command - Efficient artifacts creation and better logging.
* Fixed an issue where image and description files were not handled correctly by **validate** and **update-release-notes** commands.
* Fixed an issue where the **format** command didn't remove all extra fields in a file.
* Added an error in case an invalid id_set.json file is found while running the **validate** command.
* Added fetch params checks to the **validate** command.

## 1.1.11

* Added line number to secrets' path in **secrets** command report.
* Fixed an issue where **init** a community pack did not present the valid support URL.
* Fixed an issue where **init** offered a non relevant pack support type.
* Fixed an issue where **lint** did not pull docker images for powershell.
* Fixed an issue where **find-dependencies** did not find all the script dependencies.
* Fixed an issue where **find-dependencies** did not collect indicator fields as dependencies for playbooks.
* Updated the **validate** and the **secrets** commands to be less dependent on regex.
* Fixed an issue where **lint** did not run on circle when docker did not return ping.
* Updated the missing release notes error message (RN106) in the **Validate** command.
* Fixed an issue where **Validate** would return missing release notes when two packs with the same substring existed in the modified files.
* Fixed an issue where **update-release-notes** would add duplicate release notes when two packs with the same substring existed in the modified files.
* Fixed an issue where **update-release-notes** would fail to bump new versions if the feature branch was out of sync with the master branch.
* Fixed an issue where a non-descriptive error would be returned when giving the **update-release-notes** command a pack which can not be found.
* Added dependencies check for *widgets* in **find-dependencies** command.
* Added a `update-docker` flag to **format** command.
* Added a `json-to-outputs` flag to the **run** command.
* Added a verbose (`-v`) flag to **format** command.
* Fixed an issue where **download** added the prefix "playbook-" to the name of playbooks.

## 1.1.10

* Updated the **init** command. Relevant only when passing the *--contribution* argument.
  * Added the *--author* option.
  * The *support* field of the pack's metadata is set to *community*.
* Added a proper error message in the **Validate** command upon a missing description in the root of the yml.
* **Format** now works with a relative path.
* **Validate** now fails when all release notes have been excluded.
* Fixed issue where correct error message would not propagate for invalid images.
* Added the *--skip-pack-dependencies* flag to **validate** command to skip pack dependencies validation. Relevant when using the *-g* flag.
* Fixed an issue where **Validate** and **Format** commands failed integrations with `defaultvalue` field in fetch incidents related parameters.
* Fixed an issue in the **Validate** command in which unified YAML files were not ignored.
* Fixed an issue in **generate-docs** where scripts and playbooks inputs and outputs were not parsed correctly.
* Fixed an issue in the **openapi-codegen** command where missing reference fields in the swagger JSON caused errors.
* Fixed an issue in the **openapi-codegen** command where empty objects in the swagger JSON paths caused errors.
* **update-release-notes** command now accept path of the pack instead of pack name.
* Fixed an issue where **generate-docs** was inserting unnecessary escape characters.
* Fixed an issue in the **update-release-notes** command where changes to the pack_metadata were not detected.
* Fixed an issue where **validate** did not check for missing release notes in old format files.

## 1.1.9

* Fixed an issue where **update-release-notes** command failed on invalid file types.

## 1.1.8

* Fixed a regression where **upload** command failed on test playbooks.
* Added new *githubUser* field in pack metadata init command.
* Support beta integration in the commands **split-yml, extract-code, generate-test-playbook and generate-docs.**
* Fixed an issue where **find-dependencies** ignored *toversion* field in content items.
* Added support for *layoutscontainer*, *classifier_5_9_9*, *mapper*, *report*, and *widget* in the **Format** command.
* Fixed an issue where **Format** will set the `ID` field to be equal to the `name` field in modified playbooks.
* Fixed an issue where **Format** did not work for test playbooks.
* Improved **update-release-notes** command:
  * Write content description to release notes for new items.
  * Update format for file types without description: Connections, Incident Types, Indicator Types, Layouts, Incident Fields.
* Added a validation for feedTags param in feeds in **validate** command.
* Fixed readme validation issue in community support packs.
* Added the **openapi-codegen** command to generate integrations from OpenAPI specification files.
* Fixed an issue were release notes validations returned wrong results for *CommonScripts* pack.
* Added validation for image links in README files in **validate** command.
* Added a validation for default value of fetch param in feeds in **validate** command.
* Fixed an issue where the **Init** command failed on scripts.

## 1.1.7

* Fixed an issue where running the **format** command on feed integrations removed the `defaultvalue` fields.
* Playbook branch marked with *skipunavailable* is now set as an optional dependency in the **find-dependencies** command.
* The **feedReputation** parameter can now be hidden in a feed integration.
* Fixed an issue where running the **unify** command on JS package failed.
* Added the *--no-update* flag to the **find-dependencies** command.
* Added the following validations in **validate** command:
  * Validating that a pack does not depend on NonSupported / Deprecated packs.

## 1.1.6

* Added the *--description* option to the **init** command.
* Added the *--contribution* option to the **init** command which converts a contribution zip to proper pack format.
* Improved **validate** command performance time and outputs.
* Added the flag *--no-docker-checks* to **validate** command to skip docker checks.
* Added the flag *--print-ignored-files* to **validate** command to print ignored files report when the command is done.
* Added the following validations in **validate** command:
  * Validating that existing release notes are not modified.
  * Validating release notes are not added to new packs.
  * Validating that the "currentVersion" field was raised in the pack_metadata for modified packs.
  * Validating that the timestamp in the "created" field in the pack_metadata is in ISO format.
* Running `demisto-sdk validate` will run the **validate** command using git and only on committed files (same as using *-g --post-commit*).
* Fixed an issue where release notes were not checked correctly in **validate** command.
* Fixed an issue in the **create-id-set** command where optional playbook tasks were not taken into consideration.
* Added a prompt to the `demisto-sdk update-release-notes` command to prompt users to commit changes before running the release notes command.
* Added support to `layoutscontainer` in **validate** command.

## 1.1.5

* Fixed an issue in **find-dependencies** command.
* **lint** command now verifies flake8 on CommonServerPython script.

## 1.1.4

* Fixed an issue with the default output file name of the **unify** command when using "." as an output path.
* **Unify** command now adds contributor details to the display name and description.
* **Format** command now adds *isFetch* and *incidenttype* fields to integration yml.
* Removed the *feedIncremental* field from the integration schema.
* **Format** command now adds *feedBypassExclusionList*, *Fetch indicators*, *feedReputation*, *feedReliability*,
     *feedExpirationPolicy*, *feedExpirationInterval* and *feedFetchInterval* fields to integration yml.
* Fixed an issue in the playbooks schema.
* Fixed an issue where generated release notes were out of order.
* Improved pack dependencies detection.
* Fixed an issue where test playbooks were mishandled in **validate** command.

## 1.1.3

* Added a validation for invalid id fields in indicators types files in **validate** command.
* Added default behavior for **update-release-notes** command.
* Fixed an error where README files were failing release notes validation.
* Updated format of generated release notes to be more user friendly.
* Improved error messages for the **update-release-notes** command.
* Added support for `Connections`, `Dashboards`, `Widgets`, and `Indicator Types` to **update-release-notes** command.
* **Validate** now supports scripts under the *TestPlaybooks* directory.
* Fixed an issue where **validate** did not support powershell files.

## 1.1.2

* Added a validation for invalid playbookID fields in incidents types files in **validate** command.
* Added a code formatter for python files.
* Fixed an issue where new and old classifiers where mixed on validate command.
* Added *feedIncremental* field to the integration schema.
* Fixed error in the **upload** command where unified YMLs were not uploaded as expected if the given input was a pack.
* Fixed an issue where the **secrets** command failed due to a space character in the file name.
* Ignored RN validation for *NonSupported* pack.
* You can now ignore IF107, SC100, RP102 error codes in the **validate** command.
* Fixed an issue where the **download** command was crashing when received as input a JS integration or script.
* Fixed an issue where **validate** command checked docker image for JS integrations and scripts.
* **validate** command now checks scheme for reports and connections.
* Fixed an issue where **validate** command checked docker when running on all files.
* Fixed an issue where **validate** command did not fail when docker image was not on the latest numeric tag.
* Fixed an issue where beta integrations were not validated correctly in **validate** command.

## 1.1.1

* fixed and issue where file types were not recognized correctly in **validate** command.
* Added better outputs for validate command.

## 1.1.0

* Fixed an issue where changes to only non-validated files would fail validation.
* Fixed an issue in **validate** command where moved files were failing validation for new packs.
* Fixed an issue in **validate** command where added files were failing validation due to wrong file type detection.
* Added support for new classifiers and mappers in **validate** command.
* Removed support of old RN format validation.
* Updated **secrets** command output format.
* Added support for error ignore on deprecated files in **validate** command.
* Improved errors outputs in **validate** command.
* Added support for linting an entire pack.

## 1.0.9

* Fixed a bug where misleading error was presented when pack name was not found.
* **Update-release-notes** now detects added files for packs with versions.
* Readme files are now ignored by **update-release-notes** and validation of release notes.
* Empty release notes no longer cause an uncaught error during validation.

## 1.0.8

* Changed the output format of demisto-sdk secrets.
* Added a validation that checkbox items are not required in integrations.
* Added pack release notes generation and validation.
* Improved pack metadata validation.
* Fixed an issue in **validate** where renamed files caused an error

## 1.0.4

* Fix the **format** command to update the `id` field to be equal to `details` field in indicator-type files, and to `name` field in incident-type & dashboard files.
* Fixed a bug in the **validate** command for layout files that had `sortValues` fields.
* Fixed a bug in the **format** command where `playbookName` field was not always present in the file.
* Fixed a bug in the **format** command where indicatorField wasn't part of the SDK schemas.
* Fixed a bug in **upload** command where created unified docker45 yml files were not deleted.
* Added support for IndicatorTypes directory in packs (for `reputation` files, instead of Misc).
* Fixed parsing playbook condition names as string instead of boolean in **validate** command
* Improved image validation in YAML files.
* Removed validation for else path in playbook condition tasks.

## 1.0.3

* Fixed a bug in the **format** command where comments were being removed from YAML files.
* Added output fields: *file_path* and *kind* for layouts in the id-set.json created by **create-id-set** command.
* Fixed a bug in the **create-id-set** command Who returns Duplicate for Layouts with a different kind.
* Added formatting to **generate-docs** command results replacing all `<br>` tags with `<br/>`.
* Fixed a bug in the **download** command when custom content contained not supported content entity.
* Fixed a bug in **format** command in which boolean strings  (e.g. 'yes' or 'no') were converted to boolean values (e.g. 'True' or 'False').
* **format** command now removes *sourceplaybookid* field from playbook files.
* Fixed a bug in **generate-docs** command in which integration dependencies were not detected when generating documentation for a playbook.

## 1.0.1

* Fixed a bug in the **unify** command when output path was provided empty.
* Improved error message for integration with no tests configured.
* Improved the error message returned from the **validate** command when an integration is missing or contains malformed fetch incidents related parameters.
* Fixed a bug in the **create** command where a unified YML with a docker image for 4.5 was copied incorrectly.
* Missing release notes message are now showing the release notes file path to update.
* Fixed an issue in the **validate** command in which unified YAML files were not ignored.
* File format suggestions are now shown in the relevant file format (JSON or YAML).
* Changed Docker image validation to fail only on non-valid ones.
* Removed backward compatibility validation when Docker image is updated.

## 1.0.0

* Improved the *upload* command to support the upload of all the content entities within a pack.
* The *upload* command now supports the improved pack file structure.
* Added an interactive option to format integrations, scripts and playbooks with No TestPlaybooks configured.
* Added an interactive option to configure *conf.json* file with missing test playbooks for integrations, scripts and playbooks
* Added *download* command to download custom content from Demisto instance to the local content repository.
* Improved validation failure messages to include a command suggestion, wherever relevant, to fix the raised issue.
* Improved 'validate' help and documentation description
* validate - checks that scripts, playbooks, and integrations have the *tests* key.
* validate - checks that test playbooks are configured in `conf.json`.
* demisto-sdk lint - Copy dir better handling.
* demisto-sdk lint - Add error when package missing in docker image.
* Added *-a , --validate-all* option in *validate* to run all validation on all files.
* Added *-i , --input* option in *validate* to run validation on a specified pack/file.
* added *-i, --input* option in *secrets* to run on a specific file.
* Added an allowed hidden parameter: *longRunning* to the hidden integration parameters validation.
* Fixed an issue with **format** command when executing with an output path of a folder and not a file path.
* Bug fixes in generate-docs command given playbook as input.
* Fixed an issue with lint command in which flake8 was not running on unit test files.

## 0.5.2

* Added *-c, --command* option in *generate-docs* to generate a specific command from an integration.
* Fixed an issue when getting README/CHANGELOG files from git and loading them.
* Removed release notes validation for new content.
* Fixed secrets validations for files with the same name in a different directory.
* demisto-sdk lint - parallelization working with specifying the number of workers.
* demisto-sdk lint - logging levels output, 3 levels.
* demisto-sdk lint - JSON report, structured error reports in JSON format.
* demisto-sdk lint - XML JUnit report for unit-tests.
* demisto-sdk lint - new packages used to accelerate execution time.
* demisto-sdk secrets - command now respects the generic whitelist, and not only the pack secrets.

## 0.5.0

[PyPI History][1]

[1]: https://pypi.org/project/demisto-sdk/#history

## 0.4.9

* Fixed an issue in *generate-docs* where Playbooks and Scripts documentation failed.
* Added a graceful error message when executing the *run" command with a misspelled command.
* Added more informative errors upon failures of the *upload* command.
* format command:
  * Added format for json files: IncidentField, IncidentType, IndicatorField, IndicatorType, Layout, Dashboard.
  * Added the *-fv --from-version*, *-nv --no-validation* arguments.
  * Removed the *-t yml_type* argument, the file type will be inferred.
  * Removed the *-g use_git* argument, running format without arguments will run automatically on git diff.
* Fixed an issue in loading playbooks with '=' character.
* Fixed an issue in *validate* failed on deleted README files.

## 0.4.8

* Added the *max* field to the Playbook schema, allowing to define it in tasks loop.
* Fixed an issue in *validate* where Condition branches checks were case sensitive.

## 0.4.7

* Added the *slareminder* field to the Playbook schema.
* Added the *common_server*, *demisto_mock* arguments to the *init* command.
* Fixed an issue in *generate-docs* where the general section was not being generated correctly.
* Fixed an issue in *validate* where Incident type validation failed.

## 0.4.6

* Fixed an issue where the *validate* command did not identify CHANGELOG in packs.
* Added a new command, *id-set* to create the id set - the content dependency tree by file IDs.

## 0.4.5

* generate-docs command:
  * Added the *use_cases*, *permissions*, *command_permissions* and *limitations*.
  * Added the *--insecure* argument to support running the script and integration command in Demisto.
  * Removed the *-t yml_type* argument, the file type will be inferred.
  * The *-o --output* argument is no longer mandatory, default value will be the input file directory.
* Added support for env var: *DEMISTO_SDK_SKIP_VERSION_CHECK*. When set version checks are skipped.
* Fixed an issue in which the CHANGELOG files did not match our scheme.
* Added a validator to verify that there are no hidden integration parameters.
* Fixed an issue where the *validate* command ran on test files.
* Removed the *env-dir* argument from the demisto-sdk.
* README files which are html files will now be skipped in the *validate* command.
* Added support for env var: *DEMISTO_README_VALIDATOR*. When not set the readme validation will not run.

## 0.4.4

* Added a validator for IncidentTypes (incidenttype-*.json).
* Fixed an issue where the -p flag in the *validate* command was not working.
* Added a validator for README.md files.
* Release notes validator will now run on: incident fields, indicator fields, incident types, dashboard and reputations.
* Fixed an issue where the validator of reputation(Indicator Type) did not check on the details field.
* Fixed an issue where the validator attempted validating non-existing files after deletions or name refactoring.
* Removed the *yml_type* argument in the *split-yml*, *extract-code* commands.
* Removed the *file_type* argument in the *generate-test-playbook* command.
* Fixed the *insecure* argument in *upload*.
* Added the *insecure* argument in *run-playbook*.
* Standardise the *-i --input*, *-o --output* to demisto-sdk commands.

## 0.4.3

* Fixed an issue where the incident and indicator field BC check failed.
* Support for linting and unit testing PowerShell integrations.

## 0.4.2

* Fixed an issue where validate failed on Windows.
* Added a validator to verify all branches are handled in conditional task in a playbook.
* Added a warning message when not running the latest sdk version.
* Added a validator to check that the root is connected to all tasks in the playbook.
* Added a validator for Dashboards (dashboard-*.json).
* Added a validator for Indicator Types (reputation-*.json).
* Added a BC validation for changing incident field type.
* Fixed an issue where init command would generate an invalid yml for scripts.
* Fixed an issue in misleading error message in v2 validation hook.
* Fixed an issue in v2 hook which now is set only on newly added scripts.
* Added more indicative message for errors in yaml files.
* Disabled pykwalify info log prints.

## 0.3.10

* Added a BC check for incident fields - changing from version is not allowed.
* Fixed an issue in create-content-artifacts where scripts in Packs in TestPlaybooks dir were copied with a wrong prefix.

## 0.3.9

* Added a validation that incident field can not be required.
* Added validation for fetch incident parameters.
* Added validation for feed integration parameters.
* Added to the *format* command the deletion of the *sourceplaybookid* field.
* Fixed an issue where *fieldMapping* in playbook did not pass the scheme validation.
* Fixed an issue where *create-content-artifacts* did not copy TestPlaybooks in Packs without prefix of *playbook-*.
* Added a validation the a playbook can not have a rolename set.
* Added to the image validator the new DBot default image.
* Added the fields: elasticcommonfields, quiet, quietmode to the Playbook schema.
* Fixed an issue where *validate* failed on integration commands without outputs.
* Added a new hook for naming of v2 integrations and scripts.

## 0.3.8

* Fixed an issue where *create-content-artifact* was not loading the data in the yml correctly.
* Fixed an issue where *unify* broke long lines in script section causing syntax errors

## 0.3.7

* Added *generate-docs* command to generate documentation file for integration, playbook or script.
* Fixed an issue where *unify* created a malformed integration yml.
* Fixed an issue where demisto-sdk **init** creates unit-test file with invalid import.

## 0.3.6

* Fixed an issue where demisto-sdk **validate** failed on modified scripts without error message.

## 0.3.5

* Fixed an issue with docker tag validation for integrations.
* Restructured repo source code.

## 0.3.4

* Saved failing unit tests as a file.
* Fixed an issue where "_test" file for scripts/integrations created using **init** would import the "HelloWorld" templates.
* Fixed an issue in demisto-sdk **validate** - was failing on backward compatiblity check
* Fixed an issue in demisto-sdk **secrets** - empty line in .secrets-ignore always made the secrets check to pass
* Added validation for docker image inside integrations and scripts.
* Added --use-git flag to **format** command to format all changed files.
* Fixed an issue where **validate** did not fail on dockerimage changes with bc check.
* Added new flag **--ignore-entropy** to demisto-sdk **secrets**, this will allow skip entropy secrets check.
* Added --outfile to **lint** to allow saving failed packages to a file.

## 0.3.3

* Added backwards compatibility break error message.
* Added schema for incident types.
* Added **additionalinfo** field to as an available field for integration configuration.
* Added pack parameter for **init**.
* Fixed an issue where error would appear if name parameter is not set in **init**.

## 0.3.2

* Fixed the handling of classifier files in **validate**.

## 0.3.1

* Fixed the handling of newly created reputation files in **validate**.
* Added an option to perform **validate** on a specific file.

## 0.3.0

* Added support for multi-package **lint** both with parallel and without.
* Added all parameter in **lint** to run on all packages and packs in content repository.
* Added **format** for:
  * Scripts
  * Playbooks
  * Integrations
* Improved user outputs for **secrets** command.
* Fixed an issue where **lint** would run pytest and pylint only on a single docker per integration.
* Added auto-complete functionality to demisto-sdk.
* Added git parameter in **lint** to run only on changed packages.
* Added the **run-playbook** command
* Added **run** command which runs a command in the Demisto playground.
* Added **upload** command which uploads an integration or a script to a Demisto instance.
* Fixed and issue where **validate** checked if release notes exist for new integrations and scripts.
* Added **generate-test-playbook** command which generates a basic test playbook for an integration or a script.
* **validate** now supports indicator fields.
* Fixed an issue with layouts scheme validation.
* Adding **init** command.
* Added **json-to-outputs** command which generates the yaml section for outputs from an API raw response.

## 0.2.6

* Fixed an issue with locating release notes for beta integrations in **validate**.

## 0.2.5

* Fixed an issue with locating release notes for beta integrations in **validate**.

## 0.2.4

* Adding image validation to Beta_Integration and Packs in **validate**.

## 0.2.3

* Adding Beta_Integration to the structure validation process.
* Fixing bug where **validate** did checks on TestPlaybooks.
* Added requirements parameter to **lint**.

## 0.2.2

* Fixing bug where **lint** did not return exit code 1 on failure.
* Fixing bug where **validate** did not print error message in case no release notes were give.

## 0.2.1

* **Validate** now checks that the id and name fields are identical in yml files.
* Fixed a bug where sdk did not return any exit code.

## 0.2.0

* Added Release Notes Validator.
* Fixed the Unifier selection of your python file to use as the code.
* **Validate** now supports Indicator fields.
* Fixed a bug where **validate** and **secrets** did not return exit code 1 on failure.
* **Validate** now runs on newly added scripts.

## 0.1.8

* Added support for `--version`.
* Fixed an issue in file_validator when calling `checked_type` method with script regex.

## 0.1.2

* Restructuring validation to support content packs.
* Added secrets validation.
* Added content bundle creation.
* Added lint and unit test run.

## 0.1.1

* Added new logic to the unifier.
* Added detailed README.
* Some small adjustments and fixes.

## 0.1.0

Capabilities:

* **Extract** components(code, image, description etc.) from a Demisto YAML file into a directory.
* **Unify** components(code, image, description etc.) to a single Demisto YAML file.
* **Validate** Demisto content files.<|MERGE_RESOLUTION|>--- conflicted
+++ resolved
@@ -22,14 +22,7 @@
 * Fixed an issue where **format** failed on indicator files with a `None` value under the `tabs` key.
 * Fixed an issue where **validate** only printed errors for one change of context path, rather than print all.
 * Fixed an issue where **download** did not suggest using a username/password when authenticating with XSOAR and using invalid arguments.
-<<<<<<< HEAD
-* Added support for fromversion/toversion in XSIAM content items (correlation rules, XSIAM dashboards, XSIAM reports and triggers).
-* Updated the supported python versions, as `>=3.8,<3.11`, as some of the dependencies are not supported on `3.11` yet.
-* Added **prepare-content** command which will prepare the pack or content item for the platform.
-* Added a new validation to the **validate** command to verify that the release notes headers are in the correct format.
-=======
 * Fixed an issue where **download** failed when listing or downloading content items that are not unicode-encoded.
->>>>>>> 67670b5a
 
 ## 1.7.9
 * Fixed an issue where an error message in **validate** would not include the suggested fix.
