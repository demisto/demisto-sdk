--- conflicted
+++ resolved
@@ -7,11 +7,8 @@
 * Added a playbook validation to check if a task sub playbook exists in the id set in the **validate** command.
 * Added the option to add new tags/usecases to the approved list and to the pack metadata on the same pull request.
 * Fixed an issue in **test_content** where when different servers ran tests for the same integration, the server URL parameters were not set correctly.
-<<<<<<< HEAD
+* Added a validation in the **validate** command to ensure that the ***endpoint*** command is configured correctly in yml file.
 * Fixed an issue where the release notes validation attempted to open a pack metadata file using an incorrect path.
-=======
-* Added a validation in the **validate** command to ensure that the ***endpoint*** command is configured correctly in yml file.
->>>>>>> 211c2514
 
 # 1.4.2
 * Added to `pylint` summary an indication if a test was skipped.
