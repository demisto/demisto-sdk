--- conflicted
+++ resolved
@@ -11,13 +11,10 @@
 * Fixed an issue where *dockerimage* changes in Scripts weren't recognized by the **update-release-notes** command.
 * Fixed an issue where **update-release-notes** didn't update the currentVersion in pack_metadata
 * Improved the logging in **test-content** for helping catch typos in external playbook configuration.
-<<<<<<< HEAD
+* Fixed an issue where **update-xsoar-config-file** did not properly insert the marketplace packs list to the file.
 * Added support for new XSIAM entities in *create-id-set* command.
 * Added support for new XSIAM entities in **create-content-artifacts** command.
 * Added support for Parsing/Modeling Rule content item in the **unify** command.
-=======
-* Fixed an issue where **update-xsoar-config-file** did not properly insert the marketplace packs list to the file.
->>>>>>> ad42c572
 
 # 1.6.2
 * Added dependency validation support for core marketplacev2 packs.
