--- conflicted
+++ resolved
@@ -1,6 +1,7 @@
 # Changelog
 * Added a new validation that checks in playbooks for the usage of `DeleteContext` in **validate** command.
 * Added a new validation that checks in playbooks for the usage of specific instance in **validate** command.
+* Added the **--staged** flag to **validate** command to run on staged files only.
 
 
 # 1.2.7
@@ -11,11 +12,7 @@
 * Fixed an issue in the **format** command where unnecessary files were not skipped.
 * Fixed an issue in the **update-release-notes** command where the *text* argument was not respected in all cases.
 * Fixed an issue in the **validate** command where a warning about detailed description was given for unified or deprecated integrations.
-<<<<<<< HEAD
-* Added the **--staged** flag to **validate** command to run on staged files only.
-=======
 * Improved the error returned by the **validate** command when running on files using the old format.
->>>>>>> c6d74d85
 
 # 1.2.6
 * No longer require setting `DEMISTO_README_VALIDATION` env var to enable README mdx validation. Validation will now run automatically if all necessary node modules are available.
