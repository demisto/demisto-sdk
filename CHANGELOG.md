# Changelog
## Unreleased
* Fixed an issue where the **coverage-analyze** command was not parsing the logs correctly.
* Fixed an issue where **validate** falsly failed with error `DS108` on descriptions ending with a newline.
* The content graph will now include the **python_version** field that each script/integration uses.
* Updated the **update-release-notes** command message structure when is run with **--force** flag.
<<<<<<< HEAD
* Added the **engineinfo** in to the script schema. This field specifies on which engine the script will run.
=======
* Fixed an issue where **validate** falsly failed with error `DS108` on empty descriptions.
>>>>>>> edee3a0b
* Added support for lazy loading the of widgets in XSIAM dashboards.

## 1.20.1
* Added formatting for yml files when period is missing in the end of description field, in the **format** command.
* Fixed an issue where logging arguments were not in the standard kebab-case. The new arguments are: **console-log-threshold**, **file-log-threshold**, **log-file-path**.
* Added a new validation (`DS108`) to ensure that each description in the yml of script/integration ends with a dot.
* Fixed an issue where the **validate -g** failed reading a `.pack-ignore` file that was previously empty.
* Fixed an issue where the **update-release-notes** failed when changing the `.pack-ignore` file.
* Fixed an issue where the **GR103** validation output was malformed.
* Fixed an issue where the **upload** command failed for private repositories while trying to find the landing_page.json file.
* Added a log when a content item is missing from the repo, in **graph create** and **graph update**.
* Replaced logs with a progress bar in **graph create** and **graph update**.


## 1.20.0
* Fixed an issue where **update-release-notes** generated "available from Cortex XSOAR" instead of "from XSIAM" when run on XSIAM event collectors.
* Added support for controlling the sleep interval and retry count for **modeling-rules test** command.
* Added support for a new marketplace tag `xsoar_saas`.
* Fixed an issue where the **validate -g** failed on `BA102` in external repos even when ignored.
* Fixed an issue where the **validate -g** failed getting the content of `.pack-ignore` files when the external repository is not hosted in Github.
* Fixed an issue where the **validate -g** failed when updating an empty `.pack-ignore` file.
* Added support for yml hidden parameters for `xsoar_saas` marketplace, as part of the **prepare_content** command.
* Added support for custom documentation that will appear only in `xsoar_saas` marketplace, as part of the **prepare_content** command.
* Fixed an issue where the (`GR108`) validation did not fail in the validate command with the `-a` flag.
* Modified **prepare_content** command to be platform specific. For xsoar-saas and XSIAM regarding pack readme and integration description images in markdown files.
* Fixed an issue where the **lint** command was parsing % that may exist in the log data.

## 1.19.2
* Added a period at the end of lines produced by the **generate-docs** command that state the tested version of the product.
* Added the '--junit-path' flag to the **modeling-rules test** command, to allow saving the test results in a JUnit XML file.
* Update `RN112` validation's docs reference link.
* Added support to control the maximum file size and log rotation files count in the sdk logger.
* Fixed an issue with where passing the deprecated logging arguments to any command presented an incorrect recommendation for argument substitution.
* Fixed an issue where the documentation of logging arguments was incorrect.
* Fixed an issue in calculating content graph hash when creating or updating it.
* Fixed an issue where the coloring of the logging messages was not working properly when mixing both Console log and Parallel log handlers.
* Calling **graph create** or **graph update** now run the commands with default arguments, instead of showing the command help.
* Removed the use of chunks when calculating content relationships.
* Fixed an issue where the url regex in the **validate** command was wrong.
* Fixed an issue where **pre-commit** command failed when using global environment.
* Fixed an issue where **validate** would fail in external repos when trying to ignore `BA102`.
* Fixed an issue where **error-code** failed on some error codes.
* Fixes an issue in **format** command where the `-i` option included files in `.venv` directories.
* Updated the comment added to contribution PRs to old packs so it contains a link to the documentation of the **GitHub Codespaces** in xsoar.pan.dev.
* Updated GitPython version to 3.1.32.

## 1.19.1
* Fixed an issue where **unify** failed on integrations using an API a module, when not called from the content root.
* Improved **update-release-notes** logs when changes in dependent API modules are detected.
* Reverted changes released in version 1.19.0 in lint, lint will not fail on `demisto.results`, `return_outputs` and `LOG`.
* Updated the **generate-docs** command to use the content graph instead of the id_set file.
* **Validate** will now validate items which were edited in .pack-ignore.
* Added the '--all' input option for the **prepare-content** command, to support running on all content packs.
* Updated the '-i' input option of the **prepare-content** command to support multiple inputs as a comma-separated list.
* Enhanced the pack metadata properties when dumping pack zips in **prepare-content** command.

## 1.19.0
* Added the **graph** command group. The **create-content-graph** and **update-content-graph** commands were migrated to this command group, and named **graph create** and **graph update** respectively.
* Added the **graph get-relationships** command.
* The **graph create** command will now use a list of known content items from content-private, to avoid false-positives in validation `GR103`. Additionally, `GR103` was added to the **ALLOWED_IGNORE_ERRORS** list.
* The **modeling-rules test** command will now validate that the modeling rules schema mappings are aligned with the test-data mappings.
* Added the *--xsiam* flag to the **init** command in order to create XSIAM content.
* Fixed an issue where the `update-additional-dependencies` **pre-commit** step failed when not running in a content-like repo.
* Removed the format execution step from the `contribution_converter` since it can be executed separately during the contribution process.
* Added a new validation (`GR108`) to **validate**, that assures hidden packs do not have mandatory dependant packs.
* Added a new validation (`PA137`) to **validate**, ensuring the absence of non-ignorable errors in `.pack-ignore`.
* Running **validate** in a GitHub Action will now show errors as annotations, visible in the `Files Changed` tab of the pull request.
* **lint** will now fail on `demisto.results` and `return_outputs` usage, when a pack is `xsoar` or `partner` supported.
* **lint** will now fail on `LOG` usage in python files.
* Updated the **format** command to use the content graph instead of the id_set file.
* Updated **format** command not to fail on unexpected values that returns from the graph, and just add it to the log.
* Removed a redundant debug log on the `tools.get_file` function.

## 1.18.1
* Fixed an issue where the coloring directives where showing in log messages.
* Fixed an issue where **create-content-graph** was not executed upon changes in the parser infra files.
* Added support for `svg` integration images in content repo in **validate** command.
* Added a parameter `skip-packs-known-words` to the **doc-review** command, making sure that pack known words will not be added.

## 1.18.0
* Added the ability to ignore any validation in the **validate** command when running in an external (non-demisto/content) repo, by placing a `.private-repo-settings` file at its root.
* Calling **format** with the `-d` flag now removes test playbooks testing the deprecated content from conf.json.
* Improved the content graph performance when calculating content relationships.
* Improved determinism of SDK unit tests.
* **validate** will now run on all the pack content items when the pack supported marketplaces are modified.
* **pre-commit** no longer runs when there are no modified files (unless provided with input files).
* Added new validation that XSIAM integrations must have `marketplacev2` as the value of the marketplaces field.
* Added an ability to provide list of marketplace names as a credentials-type (type 9) param attribute.
* **doc-review** will run with the `--use-packs-known-words` true by default.
* Added the *deprecated* field to the pack object for the content-graph metadata.
* Calling **modeling-rules init-test-data** will now return the XDM fields output in alphabetical order.
* Added a new validation (`BA125`) to **validate**, assuring internal function names aren't used in customer-facing docs.
* Removed the Pipfile and Pipfile.lock from the templates in the **init** command.
* Disabled the option to create an integration with `Pipfile` and `Pipfile.lock` files, as they are deprecated.
* Added the Sourcery hook to **pre-commit**.
* Added a working directory to the `contribution_converter` in order to support working on a temporary directory.
* Added a waiting period when checking whether the dataset exists in the **modeling-rule test** command.
* Fixed an issue where the *DEMISTO_SDK_SKIP_VERSION_CHECK* was ignored when running on non CI environments.
* Fixed an issue where **validate** falsely detected backwards-compatibility issues, and prevented adding the `marketplaces` key to content items.
* Fixed an issue where the SDK would fail pulling docker images.
* Fixed an issue where **prepare-content** command would add the string `candidate` to scripts and integrations for the *nativeimage* key.
* Fixed an issue where in some cases the **split** command did not remove pack version note from the script.
* Fixed an issue where **validate** would not properly detect dependencies of core packs.
* Fixed an issue where **validate** failed on single-select types incident and indicator fields when given empty value as a select value option.
* Fixed an issue where errors in **validate** were logged as `info`.
* Fixed an issue where **validate** error messages were not logged when an integration param, or the default argument in reputation commands is not valid.
* Fixed an issue where the **format** command would change the value of the `unsearchable` key in fields.
* Fixed an issue where **lint** command failed to pull docker image in Gitlab environment.
* Fixed an issue in **doc-review** command where escape characters within Markdown files were detected as invalid words.
* Fixed an issue where **validate** failed on infrastructure test files.
* Fixed an issue in **update-content-graph** where the neo4j service was unaccessible for non-root users.

## 1.17.2
* Fixed an issue where **lint** and **validate** commands failed on integrations and scripts that use docker images that are not available in the Docker Hub but exist locally.
* Added documentation for the flag **override-existing** used in upload.
* Fixed an issue where **validate** failed on Incident Field items with a `template` value.
* Improved memory efficiency in **update-content-graph** and **create-content-graph** commands.
* Removed support for the `cve_id` name for the default-argument for **cve** reputation commands in **validate**. Now, only `cve` may be used for such commands.
* Fixed an issue where **zip_packs** failed uploading content.
* Added `tenant_timezone` handling to the **modeling-rules init** command, allowing usage with tenants in various timezones.
* Shortened the timeout when checking whether the dataset exists in **test-modeling-rule**.
* Cleaned up project dependencies.
* Added support for the **List** content item in **Xpanse** marketplace.
* Fixed an issue in **run-unit-tests** command when running Powershell tests.
* Fixed an issue where **lint** failed running when a docker container would not init properly.
* Fixed an issue where the *upload* command would upload a pack metadata with wrong display names.
* Performance enhancements when reading yaml files.
* Removed redundant errors and fields from `errors.py`.
* Updated **update-release-notes** to use graph instead of id_set.

## 1.17.1
* Added the `aliasTo` key to the Incident Field schema.
* Modified **validate** to not require fields whose value is always `False`.
* Modified **validate** to use the graph instead of id_set on changed *APIModules*.
* Fixed an issue where `register_module_line()` was not removed from python scripts when the script had no trailing newline.
* Fixed an issue where an integration containing a command without a description would fail to upload while using the **upload** command.
* Fixed an issue where attempting to individually upload `Preprocess Rule` files raised an unclear error message. Note: preprocess rules can not be individually uploaded, but only as part of a pack.
* Fixed an issue where the **upload** command would fail on Indicator Types.
* Fixed an issue where the **upload** command would return the wrong error message when connection credentials are invalid.
* Fixed an issue where the **upload** command would fail parsing input paths.
* added support for the `isfetcheventsandassets` flag in content graph.
* Fixed an issue where the **modeling-rules test** command failed to get the existence of result from dataset in cases where the results take time to load.
* Added an aliasTo key to the incident field schema.

## 1.17.0
* **validate** will only fail on docker related errors if the pack is supported by xsoar.
* Added a validation that assures filename, id, and name have a correct suffix for modeling/parsing rules files.
* Added new **validate** checks, preventing unwanted changes of the marketplaces (BC108,BC109), toversion (BC107)  and fromversion (BC106) fields.
* Removed the `timezone_offset` argument in the *modeling-rules test* command.
* Fixed an issue where **lint** failed when importing functions from CommonServerUserPython.
* The **format** command now will sync hidden parameters with master branch.
* Fixed an issue where lock integration failed on FileNotFound.(PANW-internal only).
* Fixed an issue where **lint** falsely warned of using `demisto.results`.
* Fixed an issue where **validate** always returned *XSIAM Dashboards* and *Correlation Rules* files as valid.
* Added `GR107` validation to **validate** using the graph validations to check that no deprecated items are used by non-deprecated content.
* Fixed an issue where the **modeling-rules test** command failed to get the existence of dataset in cases where the dataset takes more than 1 minute to get indexed.
* Fixed an issue in **lint** where the container used for linting had dependency conflicts with the image used by content, and caused inconsistent results.
* Fixed an issue where the **download** command failed when the playbook has different `name` and `id`.
* Moved the **pre-commmit** command template to the `demisto/content` repository, where it's easier to maintain.
* Fixed an issue where an internal method caused warning messages when reading md files.
* Added support for Pre Process Rules in the **upload** command.
* Fixed an issue where **upload** would not upload items whose `maketplaces` value was an empty list.
* Added a prettyName key to the incident field schema.
* Fixed an issue where **upload** command could not parse content items that are not unicode-encoded.

## 1.16.0
* Added a check to **is_docker_image_latest_tag** to only fail the validation on non-latest image tag when the current tag is older than 3 days.
* Fixed an issue where **upload** would not properly show the installed version in the UI.
* Fixed an issue where the `contribution_converter` failed replacing generated release notes with the contribution form release notes.
* Fixed an issue where an extra levelname was added to a logging message.
* Modified the `mypy` pre-commit hook to run in a virtual environment, rather than the local mypy version.
* Added support to run **validate** with `--git` flag on detached HEAD.
* Added a validation that the **validate** command will fail if the pack name is not prefixed on XSIAM dashboard images.
* Fixed the **generate-test-playbook** which failed on an unexpected keyword argument - 'console_log_threshold'.
* Fixed an issue where **prepare-content** would not properly parse the `fromVersion` and `toVersion` attributes of XSIAM-Dashbaord and XSIAM-Report content items.
* Fixed an issue where **validate** command did not fail on non-existent dependency ids of non-mandatory dependant content.
* Fixed pytest async io deprecation warning.
* Added the `--incident-id` argument (optional) to the **run** command.
* Fixed an issue in **run-unit-tests** and **update-content-graph** where running commands in a docker container was done with insufficient permissions.
* Added the `_time` field to the output compare table of the **modeling-rules test** command.
* Changed the endpoint **download** uses to get system content items.
* Fixed an issue where graph-related tasks failed when files were deleted from the repo.
* Added a **validate** check, and a **format** auto fix for the `fromversion` field in Correlation Rules and XSIAM Dashboards.
* Update the format used for dev-dependencies in pyproject.toml to match modern versions of Poetry.
* Added timestamps to logging messages when running in a CI build.

## 1.15.5
* **Breaking Change**: The default of the **upload** command `--zip` argument is `true`. To upload packs as custom content items use the `--no-zip` argument.
* Removed the `no-implicit-optional` hook from **pre-commit**.
* Removed the `markdownlint` hook from **pre-commit**.
* Fixed an issue in **run-unit-tests** to pass with warnings when no tests are collected.
* Fixed an issue in **run-unit-tests** with the coverage calculation.
* Fixed a notification about log file location appeared more than once.
* Updated the error message when code coverage is below the threshold in **coverage-analyze** to be printed in a more noticeable red color.
* Fixed an issue in **upload** that failed when a comma-separated list of paths is passed to the `--input` argument.
* Running **validate** with the `--graph` flag will now run the graph validations after all other validations.
* improved the generated release note for newly added XSIAM entities when running *update-release-notes* command.
* Fixed an issue where in some cases validation failed when mapping null values.
* Fixed an issue in **upload** command where the `--keep-zip` argument did not clean the working directory.
* Fixed an issue where an extra levelname was added to a logging message.
* Fixed an issue in **upload** where uploading packs to XSIAM failed due to version mismatch.

## 1.15.4
* Fixed an issue where *update-release-notes* and *doc-review* did not handle new content notes as expected.
* Fixed an issue in PEP484 (no-implicit-optional) hook to **pre-commit**.
* Fixed an issue in **upload** with `--input-config-file` where the content items weren't uploaded in the correct pack.
* Added support to disable the default logging colors with the **DEMISTO_SDK_LOG_NO_COLORS** environment variable.

## 1.15.3
* Added the `--init` flag to **download**.
* Added the `--keep-empty-folders` flag to **download**.
* Added `markdown-lint` to **pre-commit**
* Added the PEP484 (no-implicit-optional) hook to **pre-commit**.
* Fixed an issue where the content-graph parsing failed on mappers with undefined mapping.
* Fixed an issue in **validate** where `pack_metadata.json` files were not collected proplely in `--graph` option.
* Fixed an issue where *validate* reputation commands outputs were not checked for new content.
* Added *IN107* and *DB100* error codes to *ALLOWED_IGNORE_ERRORS* list.
* Added a validation that assures feed integrations implement the `integration_reliability` configuration parameter.
* Fixed an issue where the format command did not work as expected on pre-process rules files.
* Fixed an issue where **upload** command failed to upload when the XSOAR version is beta.
* Fixed an issue where **upload** command summary was inaccurate when uploading a `Pack` without the `-z` flag.
* Added pack name and pack version to **upload** command summary.
* Added support for modeling rules with multi datasets in ****modeling-rules test**** command.
* Fixed an issue where **validate** didn't recognize layouts with incident fields missing from `id_set.json` even when `--post-commit` was indicated.

## 1.15.2
* Fixed an issue where **format** added default arguments to reputation commands which already have one.
* Fixed an issue where **validate** fails when adding the *advance* field to the integration required fields.
* Updated the integration Traffic Light Protocol (TLP) color list schema in the **validate** command.
* Fixed an issue where **upload** would not read a repo configuration file properly.
* Fixed an issue where **upload** would not handle the `-x`/`--xsiam` flag properly.
* Fixed an issue where **format** failed to use input from the user, when asking about a `from_version`.
* Added the `-n`/`--assume_no` flag to **format**.

## 1.15.1
* Fixed an issue where **generate-docs** generated fields with double html escaping.
* Fixed an issue where **upload** failed when using the `-z` flag.

## 1.15.0
* **Breaking Change**: the **upload** command now only supports **XSOAR 6.5** or newer (and all XSIAM versions).
* **upload** now uses content models, and calls the `prepare` method of each model before uploading (unless uploading a zipped pack).
* Added a *playbook* modification to **prepare-content**, replacing `getIncident` calls with `getAlerts`, when uploading to XSIAM.
* Added a *playbook* modification to **prepare-content**, replacing `${incident.fieldname}` context accessors with `${alert.fieldname}` when uploading to XSIAM.
* Added a *playbook* modification to **prepare-content**, replacing `incident` to `alert` in task display names, when uploading to XSIAM.
* Added a *layout* modification to **prepare-content**, replacing `Related/Child/Linked Incidents` to `... Alerts` when uploading to XSIAM.
* Added a *script* modification to **prepare-content**, automatically replacing the word `incident` with `alert` when uploading to XSIAM.
* Added a validation that the **validate** command will fail if the `dockerimage` field in scripts/integrations uses any py3-native docker image.
* Updated the `ruff` version used in **pre-commit** to `0.0.269`.
* Fixed an issue in **create-content-graph** which caused missing detection of duplicated content items.
* Fixed an issue where **run-unit-tests** failed on python2 content items.
* Fixed an issue in **validate** where core packs validations were checked against the core packs defined on master branch, rather than on the current branch.
* Fixed an issue in **pre-commit** where `--input` flag was not filtered by the git files.
* Skip reset containers for XSOAR NG and XSIAM(PANW-internal only).
* Fixed an issue where **lint** failed fetching docker image details from a PANW GitLab CI environment. (PANW-internal only).

## 1.14.5
* Added logging in case the container fails to run in **run-unit-tests**.
* Disabled **pre-commit** multiprocessing for `validate` and `format`, as they use a service.
* **pre-commit** now calls `format` with `--assume-yes` and `--no-validate`.
* Fixed an issue where **pre-commit** ran multiple times when checking out build related files.

## 1.14.4
* Added integration configuration for *Cortex REST API* integration.
* Removed `Flake8` from **pre-commit**, as `ruff` covers its basic rules.
* Improved log readability by silencing non-critical `neo4j` (content graph infrastructure) logs.
* Fixed an issue where **run-unit-tests** failed on python2 content items.
* Fixed an issue where **modeling-rules test** did not properly handle query fields that pointed to a string.
* Fixed an issue when trying to fetch remote files when not under the content repo.
* Fixed a validation that the **modeling-rules test** command will fail if no test data file exist.
* Fixed an issue where **format** command failed while updating the `fromversion` entry.
* Added support for mapping uuid to names for Layout files in the **download** command.

## 1.14.3
* Fixed an issue where **run-unit-tests** failed running on items with `test_data`.
* Updated the demisto-py to v3.2.10 which now supports url decoding for the proxy authentication password.
* Fixed an issue where **generate-outputs** did not generate context paths for empty lists or dictionaries in the response.

## 1.14.2
* Added the `--staged-only` flag to **pre-commit**.
* Fixed an issue where **run-unit-tests** failed running on items with `test_data`.
* Fixed an issue where **pre-commit** ran on unchanged files.
* Add the ability to run **secrets** in **pre-commit** by passing a `--secrets` flag.
* Added support to override the log file with the **DEMISTO_SDK_LOG_FILE_PATH** environment variable.

## 1.14.1
* Fixed an issue where **update-release-notes** command failed when running on a pack that contains deprecated integrations without the `commands` section.
* Added toVersion and fromVersion to XSIAM content items schema.
* Fixed an issue where **validate** failed when attempting to map null values in a classifier and layout.
* Added search marketplace functionality to XSIAM client.
* Fixed an issue in **pre-commit** command where `MYPYPATH` was not set properly.
* Updated the integration category list in the **init** command.
* Fixed an issue where in some environments docker errors were not caught.
* Added a validation that the **validate** command will fail on README files if an image does not exist in the specified path.

## 1.14.0
* Added the `DEMISTO_SDK_GRAPH_FORCE_CREATE` environment variable. Use it to force the SDK to recreate the graph, rather than update it.
* Added support for code importing multi-level ApiModules to **lint**.
* Added a validation that the **modeling-rules test** command will fail if no test data file exist.
* Added support for the `<~XPANSE>` marketplace tag in release notes.
* Added support for marketplace tags in the **doc-review** command.
* Added **generate-unit-tests** documentation to the repo README.
* Added the `hiddenpassword` field to the integration schema, allowing **validate** to run on integrations with username-only inputs.
* Improved logs and error handling in the **modeling-rules test** command.
* Improved the warning message displayed for Contribution PRs editing outdated code.
* Improved the clarity of error messages for cases where yml files cannot be parsed as a dictionary.
* Updated the `XSIAMReport` schema.
* Standardized repo-wide logging. All logs are now created in one logger instance.
* **lint** now prevents unit-tests from accessing online resources in runtime.
* Updated the logs shown during lint when running in docker.
* Fixed an issue where **validate** showed errors twice.
* Fixed an issue where **validate** did not fail when xif files had wrong naming.
* Fixed an issue where **doc-review** required dot suffixes in release notes describing new content.
* Fixed an issue where **download** command failed when running on a beta integration.
* Fixed an issue where **update-release-notes** generated release notes for packs in their initial version (1.0.0).
* Fixed an issue with **update-content-graph** where `--use-git` parameter was ignored when using `--imported-path` parameter.
* Fixed an issue where **validate** failed on playbooks with valid inputs, since it did not collect the playbook inputs occurrences properly.

## 1.13.0
* Added the pack version to the code files when calling **unify**. The same value is removed when calling **split**.
* Added a message showing the output path when **prepare-content** is called.
* Contribution PRs that update outdated packs now display a warning message.
* Fixed an issue when kebab-case has a misspelling in one of the sub words, the suggestion might be confusing.
* Improved caching and stability for **lint**.
* Added support for *.xif* files in the **secrets** command.
* Fixed an issue where **validate** would fail when playbook inputs contain Transform Language (DT).
* Added a new **validate** check, making sure a first level header exist in release notes (RN116)
* Fixed an issue where **lint** would not properly handle multiple ApiModules imports.

## 1.12.0
* Added the **pre-commit** command, to improve code quality of XSOAR content.
* Added the **run-unit-tests** command, to run unit tests of given content items inside their respective docker images.
* Added support for filepath arguments in the **validate** and **format** commands.
* Added pre-commit hooks for `validate`, `format`, `run-unit-tests` and `update-docker-image` commands.
* Fixed an issue in the **download** command where layouts were overriden even without the `-f` option.
* Fixed an issue where Demisto-SDK did not detect layout ID when using the **download** command.
* Fixed an issue where the **lint** command ran on `native:dev` supported content when passing the `--docker-image all` flag, instead it will run on `native:candidate`.
* Added support for `native:candidate` as a docker image flag for **lint** command.
* Added a modification for layouts in **prepare-content**, replacing `Related Incidents`, `Linked Incidents` and `Child Incidents` with the suitable `... Alerts` name when uploading to XSIAM.
* Fixed an issue where logs and messages would not show when using the **download** command.
* Fixed an issue where the `server_min_version` field in metadata was an empty value when parsing packs without content items.
* Fixed an issue where running **openapi-codegen** resulted in false-positive error messages.
* Fixed an issue where **generate-python-to-yml** generated input arguments as required even though required=False was specified.
* Fixed an issue where **generate-python-to-yml** generated input arguments a default arguments when default=some_value was provided.
* Fixed a bug where **validate** returned error on playbook inputs with special characters.
* Fixed an issue where **validate** did not properly check `conf.json` when the latter is modified.
* Fixed an issue in the **upload** command, where a prompt was not showing on the console.
* Fixed an issue where running **lint** failed installing dependencies in containers.

## 1.11.0
* **Note: Demisto-SDK will soon stop supporting Python 3.8**
* Fixed an issue where using **download** on non-unicode content, merging them into existing files caused an error.
* Changed an internal setting to allow writing non-ascii content (unicode) using `YAMLHandler` and `JSONHandler`.
* Fixed an issue where an error message in **unify** was unclear for invalid input.
* Fixed an issue where running **validate** failed with **is_valid_integration_file_path_in_folder** on integrations that use API modules.
* Fixed an issue where **validate** failed with **is_valid_integration_file_path_in_folder** on integrations that use the `MSAPIModule`.
* Added **validate** check for the `modules` field in `pack_metadata.json` files.
* Changed **lint** to skip deprecated content, unless when using the `-i` flag.
* Fixed an issue where **update-release-notes** failed when a new *Parsing Rule* was added to a pack.
* Refactored the logging framework. Demisto-SDK logs will now be written to `.demist_sdk_debug.log` under the content path (when detected) or the current directory.
* Added `GR105` validation to **validate** command to check that no duplicate IDs are used.
* Added support for API Modules imported in API modules in the **unify** command.
* Added **validate** check, to make sure every Python file has a corresponding unit test file.

## 1.10.6
* Fixed an issue where running **validate** with the `-g` flag would skip some validations for old-formatted (unified) integration/script files.
* Deprecated integrations and scripts will not run anymore when providing the **--all-packs** to the **lint** command.
* Fixed an issue where a pack `serverMinVersion` would be calculated by the minimal fromVersion of its content items.
* Added the `--docker-image-target` flag to **lint** for testing native supported content with new images.

## 1.10.5
* Fixed an issue where running **run-test-playbook** would not use the `verify` parameter correctly. @ajoga
* Added a newline at the end of README files generated in **generate-docs**.
* Added the value `3` (out of bounds) to the `onChangeRepAlg` and `reputationCalc` fields under the `IncidentType` and `GenericType` schemas. **validate** will allow using it now.
* Fixed an issue where **doc-review** required dot suffixes in release notes describing new content.
* Fixed an issue where **validate** failed on Feed Integrations after adding the new *Collect/Connect* section field.
* Fixed an issue where using **postman-codegen** failed converting strings containing digits to kebab-case.
* Fixed an issue where the ***error-code*** command could not parse List[str] parameter.
* Updated validation *LO107* to support more section types in XSIAM layouts.

## 1.10.4
* Added support for running **lint** in multiple native-docker images.

## 1.10.3
* Fixed an issue where running **format** would fail after running npm install.
* Improved the graph validations in the **validate** command:
  - GR100 will now run on all content items of changed packs.
  - GR101 and GR102 will now catch invalid fromversion/toversion of files **using** the changed items.
  - GR103 errors will raise a warning when using the *-a* flag, but an error if using the *-i* or *g* flags.
* Fixed an issue where test-playbooks timed out.
* Fixed an issue where making a change in a module using an ApiModule would cause lint to run on the ApiModule unnecessarily.
* Fixed an issue where the `marketplace` field was not used when dumping pack zips.
* Fixed a typo in the README content generated with **update-release-notes** for updating integrations.
* Fixed an issue in **validate**, where using the `-gr` and `-i` flags did not run properly.
* Added the `sectionorder` field to integration scheme.
* Fixed an issue where in some occasions running of test-playbooks could receive session timeouts.
* Fixed an issue where **validate** command failed on core pack dependencies validation because of test dependencies.

## 1.10.2
* Added markdown lint formatting for README files in the **format** command.
* Fixed an issue where **lint** failed when using the `-cdam` flag with changed dependant api modules.
* Fixed an issue in the **upload** command, where `json`-based content items were not unified correctly when using the `--zip` argument.
* Added XPANSE core packs validations.

## 1.10.1
* Fixed an issue where **update-content-graph** failed to execute.

## 1.10.0
* **Breaking change**: Removed usage of `pipenv`, `isort` and `autopep8` in the **split** and **download** commands. Removed the `--no-pipenv` and `--no-code-formatting` flags. Please see https://xsoar.pan.dev/docs/tutorials/tut-setup-dev-remote for the recommended environment setup.
* Fixed an issue in **prepare-content** command where large code lines were broken.
* Fixed an issue where git-*renamed_files* were not retrieved properly.
* Fixed an issue where test dependencies were calculated in all level dependencies calculation.
* Added formatting and validation to XSIAM content types.
* Fixed an issue where several XSIAM content types were not validated when passing the `-a` flag.
* Added a UUID to name mapper for **download** it replaces UUIDs with names on all downloaded files.
* Updated the demisto-py to v3.2.6 which now supports basic proxy authentication.
* Improved the message shown when using **upload** and overwriting packs.
* Added support for the **Layout Rule** content type in the id-set and the content graph.
* Updated the default general `fromVersion` value on **format** to `6.8.0`
* Fixed an issue where **lint** sometimes failed when using the `-cdam` flag due to wrong file duplications filtering.
* Added the content graph to **validate**, use with the `--graph` flag.

## 1.9.0
* Fixed an issue where the Slack notifier was using a deprecated argument.
* Added the `--docker-image` argument to the **lint** command, which allows determining the docker image to run lint on. Possible options are: `'native:ga'`, `'native:maintenance'`, `'native:dev'`, `'all'`, a specific docker image (from Docker Hub) or, the default `'from-yml'`.
* Fixed an issue in **prepare-content** command where large code lines were broken.
* Added a logger warning to **get_demisto_version**, the task will now fail with a more informative message.
* Fixed an issue where the **upload** and **prepare-content** commands didn't add `fromServerVersion` and `toServerVersion` to layouts.
* Updated **lint** to use graph instead of id_set when running with `--check-dependent-api-module` flag.
* Added the marketplaces field to all schemas.
* Added the flag `--xsoar-only` to the **doc-review** command which enables reviewing documents that belong to XSOAR-supported Packs.
* Fixed an issue in **update-release-notes** command where an error occurred when executing the same command a second time.
* Fixed an issue where **validate** would not always ignore errors listed under `.pack-ignore`.
* Fixed an issue where running **validate** on a specific pack didn't test all the relevant entities.
* Fixed an issue where fields ending with `_x2` where not replaced in the appropriate Marketplace.

## 1.8.3
* Changed **validate** to allow hiding parameters of type 0, 4, 12 and 14 when replacing with type 9 (credentials) with the same name.
* Fixed an issue where **update-release-notes** fails to update *MicrosoftApiModule* dependent integrations.
* Fixed an issue where the **upload** command failed because `docker_native_image_config.json` file could not be found.
* Added a metadata file to the content graph zip, to be used in the **update-content-graph** command.
* Updated the **validate** and **update-release-notes** commands to unskip the *Triggers Recommendations* content type.


## 1.8.2
* Fixed an issue where demisto-py failed to upload content to XSIAM when `DEMISTO_USERNAME` environment variable is set.
* Fixed an issue where the **prepare-content** command output invalid automation name when used with the --*custom* argument.
* Fixed an issue where modeling rules with arbitrary whitespace characters were not parsed correctly.
* Added support for the **nativeImage** key for an integration/script in the **prepare-content** command.
* Added **validate** checks for integrations declared deprecated (display name, description) but missing the `deprecated` flag.
* Changed the **validate** command to fail on the IN145 error code only when the parameter with type 4 is not hidden.
* Fixed an issue where downloading content layouts with `detailsV2=None` resulted in an error.
* Fixed an issue where **xdrctemplate** was missing 'external' prefix.
* Fixed an issue in **prepare-content** command providing output path.
* Updated the **validate** and **update-release-notes** commands to skip the *Triggers Recommendations* content type.
* Added a new validation to the **validate** command to verify that the release notes headers are in the correct format.
* Changed the **validate** command to fail on the IN140 error code only when the skipped integration has no unit tests.
* Changed **validate** to allow hiding parameters of type 4 (secret) when replacing with type 9 (credentials) with the same name.
* Fixed an issue where the **update-release-notes** command didn't add release-notes properly to some *new* content items.
* Added validation that checks that the `nativeimage` key is not defined in script/integration yml.
* Added to the **format** command the ability to remove `nativeimage` key in case defined in script/integration yml.
* Enhanced the **update-content-graph** command to support `--use-git`, `--imported_path` and `--output-path` arguments.
* Fixed an issue where **doc-review** failed when reviewing command name in some cases.
* Fixed an issue where **download** didn't identify playbooks properly, and downloaded files with UUIDs instead of file/script names.

## 1.8.1
* Fixed an issue where **format** created duplicate configuration parameters.
* Added hidden properties to integration command argument and script argument.
* Added `--override-existing` to **upload** that skips the confirmation prompt for overriding existing content packs. @mattbibbydw
* Fixed an issue where **validate** failed in private repos when attempting to read from a nonexisting `approved_categories.json`.
* Fixed an issue where **validate** used absolute paths when getting remote `pack_metadata.json` files in private repos.
* Fixed an issue in **download**, where names of custom scripts were replaced with UUIDs in IncidentFields and Layouts.

## 1.8.0
* Updated the supported python versions, as `>=3.8,<3.11`, as some of the dependencies are not supported on `3.11` yet.
* Added a **validate** step for **Modeling Rules** testdata files.
* Added the **update-content-graph** command.
* Added the ability to limit the number of CPU cores with `DEMISTO_SDK_MAX_CPU_CORES` envirment variable.
* Added the **prepare-content** command.
* Added support for fromversion/toversion in XSIAM content items (correlation rules, XSIAM dashboards, XSIAM reports and triggers).
* Added a **validate** step checking types of attributes in the schema file of modeling rule.
* Added a **validate** step checking that the dataset name of a modeling rule shows in the xif and schema files.
* Added a **validate** step checking that a correlation rule file does not start with a hyphen.
* Added a **validate** step checking that xsiam content items follow naming conventions.
* Fixed an issue where SDK commands failed on the deprecated `packaging.version.LegacyVersion`, by locking the `packaging` version to `<22`.
* Fixed an issue where **update-release-notes** failed when changing only xif file in **Modeling Rules**.
* Fixed an issue where *is_valid_category* and *is_categories_field_match_standard* failed when running in a private repo.
* Fixed an issue where **validate** didn't fail on the MR103 validation error.
* Fixed the *--release-notes* option, to support the new CHANGELOG format.
* Fixed an issue where **validate** failed when only changing a modeling rules's xif file.
* Fixed an issue where **format** failed on indicator files with a `None` value under the `tabs` key.
* Fixed an issue where **validate** only printed errors for one change of context path, rather than print all.
* Fixed an issue where **download** did not suggest using a username/password when authenticating with XSOAR and using invalid arguments.
* Fixed an issue where **download** failed when listing or downloading content items that are not unicode-encoded.
* Added support for fromversion/toversion in XSIAM content items (correlation rules, XSIAM dashboards, XSIAM reports and triggers).
* Updated the supported python versions, as `>=3.8,<3.11`, as some of the dependencies are not supported on `3.11` yet.
* Added **prepare-content** command which will prepare the pack or content item for the platform.
* Patched an issue where deprecated `packaging.version.LegacyVersion`, locking packaging version to `<22`.

## 1.7.9
* Fixed an issue where an error message in **validate** would not include the suggested fix.
* Added a validation that enforces predefined categories on MP Packs & integration yml files, the validation also ensures that each pack has only one category.
* Fixed an issue where **update-release-notes** did not generate release notes for **XDRC Templates**.
* Fixed an issue where **upload** failed without explaining the reason.
* Improved implementation of the docker_helper module.
* Fixed an issue where **validate** did not check changed pack_metadata.json files when running using git.
* Added support for **xdrctemplate** to content graph.
* Fixed an issue where local copies of the newly-introduced `DemistoClassApiModule.py` were validated.
* Added new release notes templates for the addition and modification of playbooks, layouts and types in the **doc-review** command.
* Fixed an issue where the **doc-review** command failed on descriptions of new content items.
* Added the `Command XXX is deprecated. Use XXX instead.` release notes templates to **doc-review** command.
* Fixed an issue where the **update-release-notes** command didn't add the modeling-rules description for new modeling-rules files.

## 1.7.8
* Added the capability to run the MDX server in a docker container for environments without node.
* Fixed an issue where **generate-docs** with `-c` argument updated sections of the incorrect commands.
* Added IF113 error code to **ALLOWED_IGNORE_ERRORS**.
* Fixed an issue where **validate** failed on playbooks with non-string input values.
* Added the `DEMISTO_SDK_IGNORE_CONTENT_WARNING` environment variable, to allow suppressing warnings when commands are not run under a content repo folder.
* Fixed an issue where **validate** failed to recognize integration tests that were missing from config.json
* Added support for **xpanse** marketplace in **create-id-set** and **create-content-artifacts** commands.
* Fixed an issue where **split** failed on yml files.
* Added support for marketplace-specific tags.
* Fixed an issue where **download** would not run `isort`. @maxgubler
* Fixed an issue where XSIAM Dashboards and Reports images failed the build.
* Added support for **xpanse** marketplace to content graph.

## 1.7.7
* Fixed an issue where paybooks **generate-docs** didn't parse complex input values when no accessor field is given correctly.
* Fixed an issue in the **download** command, where an exception would be raised when downloading system playbooks.
* Fixed an issue where the **upload** failed on playbooks containing a value that starts with `=`.
* Fixed an issue where the **generate-unit-tests** failed to generate assertions, and generate unit tests when command names does not match method name.
* Fixed an issue where the **download** command did not honor the `--no-code-formatting` flag properly. @maxgubler
* Added a new check to **validate**, making sure playbook task values are passed as references.
* Fixed an issue where the **update-release-notes** deleted existing release notes, now appending to it instead.
* Fixed an issue where **validate** printed blank space in case of validation failed and ignored.
* Renamed 'Agent Config' to 'XDRC Templates'.
* Fixed an issue where the **zip-packs** command did not work with the CommonServerUserPython and CommonServerUserPowerShell package.

## 1.7.6

* Fixed parsing of initialization arguments of client classes in the **generate-unit-tests** command.
* Added support for AgentConfig content item in the **upload**, **create-id-set**, **find-dependecies**, **unify** and **create-content-artifacts** commands.
* Added support for XSIAM Report preview image.

## 1.7.5

* Fixed an issue where the **upload** command did not work with the CommonServerUserPython package.
* Fixed an issue in the **download** command, where some playbooks were downloaded as test playbooks.
* Added playbook modification capabilities in **TestSuite**.
* Added a new command **create-content-graph**.
* Fixed an issue in the **upload** command, where the temporary zip would not clean up properly.
* Improved content items parsing in the **create-content-graph** command.
* Added an error when the docker daemon is unavailable when running **lint**.
* Removed the validation of a subtype change for scripts in the **validate** command.
* Fixed an issue where names of XSIAM content items were not normalized properly.
* Fixed an issue where the **download** command was downloading playbooks with **script** (id) and not **scriptName**.
* Fixed an issue where script yml files were not properly identified by `find_type`.
* Removed nightly integrations filtering when deciding if a test should run.
* Added support for XSIAM Dashboard preview image.
* Added the `--no-code-formatting` flag to the **download** command, allowing to skip autopep8 and isort.
* Fixed an issue in the **update-release-notes** command, where generating release notes for modeling rules schema file caused exception.

## 1.7.4

* Fixed an issue where the **doc-review** command showed irrelevant messages.
* Fixed an issue in **validate**, where backward-compatibility failures prevented other validations from running.
* Fixed an issue in **validate**, where content-like files under infrastructure paths were not ignored.
* Fixed an issue in the AMI mapping, where server versions were missing.
* Change the way the normalize name is set for external files.
* Added dump function to XSIAM pack objects to dulicate the files.
* Fixed an issue where the `contribution_converter` did not support changes made to ApiModules.
* Added name normalization according to new convention to XSIAM content items
* Added playbook modification capabilities in **TestSuite**.
* Fixed an issue in create-content-artifacts where it will not get a normalize name for the item and it will try to duplicate the same file.

## 1.7.3

* Fixed an issue in the **format** command where fail when executed from environment without mdx server available.
* Added `Added a`, `Added an` to the list of allowed changelog prefixes.
* Added support for Indicator Types/Reputations in the **upload** command.
* Fixed an issue when running from a subdirectory of a content repo failed.
* Changing the way we are using XSIAM servers api-keys in **test-content** .
* Added a success message to **postman-codegen**.

## 1.7.2

* Fixed an issue in the **validate** command where incident fields were not found in mappers even when they exist
* Added an ability to provide list of marketplace names as a param attribute to **validate** and **upload**
* Added the file type to the error message when it is not supported.
* Fixed an issue where `contribution_converter` incorrectly mapped _Indicator Field_ objects to the _incidentfield_ directory in contribution zip files.
* Fixed a bug where **validate** returned error on empty inputs not used in playbooks.
* Added the `DEMISTO_SDK_CONTENT_PATH` environment variable, implicitly used in various commands.
* Added link to documentation for error messages regarding use cases and tags.

## 1.7.1

* Fixed an issue where *indicatorTypes* and *betaIntegrations* were not found in the id_set.
* Updated the default general `fromVersion` value on **format** to `6.5.0`
* Fixed an issue where the **validate** command did not fail when the integration yml file name was not the same as the folder containing it.
* Added an option to have **generate-docs** take a Playbooks folder path as input, and generate docs for all playbooks in it.
* Fixed an issue where the suggestion in case of `IF113` included uppercase letters for the `cliName` parameter.
* Added new validation to the **validate** command to fail and list all the file paths of files that are using a deprecated integration command / script / playbook.
* **validate** will no longer fail on playbooks calling subplaybooks that have a higher `fromVersion` value, if  calling the subplaybook has `skipifunavailable=True`.
* Fixed an issue where relative paths were not accessed correctly.
* Running any `demisto-sdk` command in a folder with a `.env` file will load it, temporarily overriding existing environment variables.
* Fixed an issue where **validate** did not properly detect deleted files.
* Added new validations to the **validate** command to verify that the schema file exists for a modeling rule and that the schema and rules keys are empty in the yml file.
* Fixed an issue where *find_type* didn't recognize exported incident types.
* Added a new validation to **validate**, making sure all inputs of a playbook are used.
* Added a new validation to **validate**, making sure all inputs used in a playbook declared in the input section.
* The **format** command will now replace the *fromServerVersion* field with *fromVersion*.

## 1.7.0

* Allowed JSON Handlers to accept kwargs, for custoimzing behavior.
* Fixed an issue where an incorrect error was shown when the `id` of a content item differed from its `name` attribute.
* Fixed an issue where the `preserve_quotes` in ruamel_handler received an incorrect value @icholy
* Fixed an issue where ignoring RM110 error code wasn't working and added a validation to **ALLOWED_IGNORE_ERRORS** to validate that all error codes are inserted in the right format.
* Fixed an issue where the contribution credit text was not added correctly to the pack README.
* Changed the contribution file implementation from markdown to a list of contributor names. The **create-content-artifact** will use this list to prepare the needed credit message.
* Added a new validation to the `XSOAR-linter` in the **lint** command for verifying that demisto.log is not used in the code.
* The **generate-docs** command will now auto-generate the Incident Mirroring section when implemented in an integration.
* Added support to automatically generate release notes for deprecated items in the **update-release-notes** command.
* Fixed an issue causing any command to crash when unable to detect local repository properties.
* Fixed an issue where running in a private gitlab repo caused a warning message to be shown multiple times.
* Added a new validation to the **validate** command to verify that markdown and python files do not contain words related to copyright section.
* Fixed an issue where **lint** crashed when provided an input file path (expecting a directory).

## 1.6.9

* Added a new validation that checks whether a pack should be deprecated.
* Added a new ability to the **format** command to deprecate a pack.
* Fixed an issue where the **validate** command sometimes returned a false negative in cases where there are several sub-playbooks with the same ID.
* Added a new validation to the **validate** command to verify that the docker in use is not deprecated.
* Added support for multiple ApiModules in the **unify** command
* Added a check to **validate** command, preventing use of relative urls in README files.
* Added environment variable **DEMISTO_SDK_MARKETPLACE** expected to affect *MarketplaceTagParser* *marketplace* value. The value will be automatically set when passing *marketplace* arg to the commands **unify**, **zip-packs**, **create-content-artifacts** and **upload**.
* Added slack notifier for build failures on the master branch.
* Added support for modeling and parsing rules in the **split** command.
* Added support for README files in **format** command.
* Added a **validate** check, making sure classifier id and name values match. Updated the classifier **format** to update the id accordingly.
* The **generate-docs** command will now auto-generate the playbook image link by default.
* Added the `--custom-image-link` argument to override.
* Added a new flag to **generate-docs** command, allowing to add a custom image link to a playbook README.
* Added a new validation to the **validate** command to verify that the package directory name is the same as the files contained in the that package.
* Added support in the **unify** command to unify a schema into its Modeling Rule.

## 1.6.8

* Fixed an issue where **validate** did not fail on invalid playbook entities' versions (i.e. subplaybooks or scripts with higher fromversion than their parent playbook).
* Added support for running lint via a remote docker ssh connection. Use `DOCKER_HOST` env variable to specify a remote docker connection, such as: `DOCKER_HOST=ssh://myuser@myhost.com`.
* Fixed an issue where the pack cache in *get_marketplaces* caused the function to return invalid values.
* Fixed an issue where running format on a pack with XSIAM entities would fail.
* Added the new `display_name` field to relevant entities in the **create-id-set** command.
* Added a new validation to the **validate** command to verify the existence of "Reliability" parameter if the integration have reputation command.
* Fixed a bug where terminating the **lint** command failed (`ctrl + c`).
* Removed the validation of a subtype change in integrations and scripts from **validate**.
* Fixed an issue where **download** did not behave as expected when prompting for a version update. Reported by @K-Yo
* Added support for adoption release notes.
* Fixed an issue where **merge-id-sets** failed when a key was missing in one id-set.json.
* Fixed a bug where some mypy messages were not parsed properly in **lint**.
* Added a validation to the **validate** command, failing when '`fromversion`' or '`toversion`' in a content entity are incorrect format.
* Added a validation to the **validate** command, checking if `fromversion` <= `toversion`.
* Fixed an issue where coverage reports used the wrong logging level, marking debug logs as errors.
* Added a new validation to the **validate** command, to check when the discouraged `http` prefixes are used when setting defaultvalue, rather than `https`.
* Added a check to the **lint** command for finding hard-coded usage of the http protocol.
* Locked the dependency on Docker.
* Removed a traceback line from the **init** command templates: BaseIntegration, BaseScript.
* Updated the token in **_add_pr_comment** method from the content-bot token to the xsoar-bot token.

## 1.6.7

* Added the `types-markdown` dependency, adding markdown capabilities to existing linters using the [Markdown](https://pypi.org/project/Markdown/) package.
* Added support in the **format** command to remove nonexistent incident/indicator fields from *layouts/mappers*
* Added the `Note: XXX` and `XXX now generally available.` release notes templates to **doc-review** command.
* Updated the logs shown during the docker build step.
* Removed a false warning about configuring the `GITLAB_TOKEN` environment variable when it's not needed.
* Removed duplicate identifiers for XSIAM integrations.
* Updated the *tags* and *use cases* in pack metadata validation to use the local files only.
* Fixed the error message in checkbox validation where the defaultvalue is wrong and added the name of the variable that should be fixed.
* Added types to `find_type_by_path` under tools.py.
* Fixed an issue where YAML files contained incorrect value type for `tests` key when running `format --deprecate`.
* Added a deprecation message to the `tests:` section of yaml files when running `format --deprecate`.
* Added use case for **validate** on *wizard* objects - set_playbook is mapped to all integrations.
* Added the 'integration-get-indicators' commands to be ignored by the **verify_yml_commands_match_readme** validation, the validation will no longer fail if these commands are not in the readme file.
* Added a new validation to the **validate** command to verify that if the phrase "breaking changes" is present in a pack release notes, a JSON file with the same name exists and contains the relevant breaking changes information.
* Improved logs when running test playbooks (in a build).
* Fixed an issue in **upload** did not include list-type content items. @nicolas-rdgs
* Reverted release notes to old format.

## 1.6.6

* Added debug print when excluding item from ID set due to missing dependency.
* Added a validation to the **validate** command, failing when non-ignorable errors are present in .pack-ignore.
* Fixed an issue where `mdx server` did not close when stopped in mid run.
* Fixed an issue where `-vvv` flag did not print logs on debug level.
* enhanced ***validate*** command to list all command names affected by a backward compatibility break, instead of only one.
* Added support for Wizard content item in the **format**, **validate**, **upload**, **create-id-set**, **find-dependecies** and **create-content-artifacts** commands.
* Added a new flag to the **validate** command, allowing to run specific validations.
* Added support in **unify** and **create-content-artifacts** for displaying different documentations (detailed description + readme) for content items, depending on the marketplace version.
* Fixed an issue in **upload** where list items were not uploaded.
* Added a new validation to **validate** command to verify that *cliName* and *id* keys of the incident field or the indicator field are matches.
* Added the flag '-x', '--xsiam' to **upload** command to upload XSIAM entities to XSIAM server.
* Fixed the integration field *isFetchEvents* to be in lowercase.
* Fixed an issue where **validate -i** run after **format -i** on an existing file in the repo instead of **validate -g**.
* Added the following commands: 'update-remote-data', 'get-modified-remote-data', 'update-remote-system' to be ignored by the **verify_yml_commands_match_readme** validation, the validation will no longer fail if these commands are not in the readme file.
* Updated the release note template to include a uniform format for all items.
* Added HelloWorldSlim template option for *--template* flag in **demisto-sdk init** command.
* Fixed an issue where the HelloWorldSlim template in **demisto-sdk init** command had an integration id that was conflicting with HelloWorld integration id.
* Updated the SDK to use demisto-py 3.1.6, allowing use of a proxy with an environment variable.
* Set the default logger level to `warning`, to avoid unwanted debug logs.
* The **format** command now validates that default value of checkbox parameters is a string 'true' or 'false'.
* Fixed an issue where `FileType.PLAYBOOK` would show instead of `Playbook` in readme error messages.
* Added a new validation to **validate** proper defaultvalue for checkbox fields.

## 1.6.5

* Fixed an issue in the **format** command where the `id` field was overwritten for existing JSON files.
* Fixed an issue where the **doc-review** command was successful even when the release-note is malformed.
* Added timestamps to the `demisto-sdk` logger.
* Added time measurements to **lint**.
* Added the flag '-d', '--dependency' to **find-dependencies** command to get the content items that cause the dependencies between two packs.
* Fixed an issue where **update-release-notes** used the *trigger_id* field instead of the *trigger_name* field.
* Fixed an issue where **doc-review** failed to recognize script names, in scripts using the old file structure.
* Fixed an issue where concurrent processes created by **lint** caused deadlocks when opening files.
* Fixed an issue in the **format** command where `_dev` or `_copy` suffixes weren't removed from the subscript names in playbooks and layouts.
* Fixed an issue where **validate** failed on nonexistent `README.md` files.
* Added support of XSIAM content items to the **validate** command.
* Report **lint** summary results and failed packages after reporting time measurements.

## 1.6.4

* Added the new **generate-yml-from-python** command.
* Added a code *type* indication for integration and script objects in the *ID Set*.
* Added the [Vulture](https://github.com/jendrikseipp/vulture) linter to the pre-commit hook.
* The `demisto-sdk` pack will now be distributed via PyPi with a **wheel** file.
* Fixed a bug where any edited json file that contained a forward slash (`/`) escaped.
* Added a new validation to **validate** command to verify that the metadata *currentVersion* is
the same as the last release note version.
* The **validate** command now checks if there're none-deprecated integration commands that are missing from the readme file.
* Fixed an issue where *dockerimage* changes in Scripts weren't recognized by the **update-release-notes** command.
* Fixed an issue where **update-xsoar-config-file** did not properly insert the marketplace packs list to the file.
* Added the pack name to the known words by default when running the **doc-review** command.
* Added support for new XSIAM entities in **create-id-set** command.
* Added support for new XSIAM entities in **create-content-artifacts** command.
* Added support for Parsing/Modeling Rule content item in the **unify** command.
* Added the integration name, the commands name and the script name to the known words by default when running the **doc-review** command.
* Added an argument '-c' '--custom' to the **unify** command, if True will append to the unified yml name/display/id the custom label provided
* Added support for sub words suggestion in kebab-case sentences when running the **doc-review** command.
* Added support for new XSIAM entities in **update-release-notes** command.
* Enhanced the message of alternative suggestion words shown when running **doc-review** command.
* Fixed an incorrect error message, in case `node` is not installed on the machine.
* Fixed an issue in the **lint** command where the *check-dependent-api-modules* argument was set to true by default.
* Added a new command **generate-unit-tests**.
* Added a new validation to **validate** all SIEM integration have the same suffix.
* Fixed the destination path of the unified parsing/modeling rules in **create-content-artifacts** command.
* Fixed an issue in the **validate** command, where we validated wrongfully the existence of readme file for the *ApiModules* pack.
* Fixed an issue in the **validate** command, where an error message that was displayed for scripts validation was incorrect.
* Fixed an issue in the **validate** and **format** commands where *None* arguments in integration commands caused the commands to fail unexpectedly.
* Added support for running tests on XSIAM machines in the **test-content** command.
* Fixed an issue where the **validate** command did not work properly when deleting non-content items.
* Added the flag '-d', '--dependency' to **find-dependencies** command to get the content items that cause the dependencies between two packs.

## 1.6.3

* **Breaking change**: Fixed a typo in the **validate** `--quiet-bc-validation` flag (was `--quite-bc-validation`). @upstart-swiss
* Dropped support for python 3.7: Demisto-SDK is now supported on Python 3.8 or newer.
* Added an argument to YAMLHandler, allowing to set a maximal width for YAML files. This fixes an issue where a wrong default was used.
* Added the detach mechanism to the **upload** command, If you set the --input-config-file flag, any files in the repo's SystemPacks folder will be detached.
* Added the reattach mechanism to the **upload** command, If you set the --input-config-file flag, any detached item in your XSOAR instance that isn't currently in the repo's SystemPacks folder will be re-attached.
* Fixed an issue in the **validate** command that did not work properly when using the *-g* flag.
* Enhanced the dependency message shown when running **lint**.
* Fixed an issue where **update-release-notes** didn't update the currentVersion in pack_metadata.
* Improved the logging in **test-content** for helping catch typos in external playbook configuration.

## 1.6.2

* Added dependency validation support for core marketplacev2 packs.
* Fixed an issue in **update-release-notes** where suggestion fix failed in validation.
* Fixed a bug where `.env` files didn't load. @nicolas-rdgs
* Fixed a bug where **validate** command failed when the *categories* field in the pack metadata was empty for non-integration packs.
* Added *system* and *item-type* arguments to the **download** command, used when downloading system items.
* Added a validation to **validate**, checking that each script, integration and playbook have a README file. This validation only runs when the command is called with either the `-i` or the `-g` flag.
* Fixed a regression issue with **doc-review**, where the `-g` flag did not work.
* Improved the detection of errors in **doc-review** command.
* The **validate** command now checks if a readme file is empty, only for packs that contain playbooks or were written by a partner.
* The **validate** command now makes sure common contextPath values (e.g. `DBotScore.Score`) have a non-empty description, and **format** populates them automatically.
* Fixed an issue where the **generate-outputs** command did not work properly when examples were provided.
* Fixed an issue in the **generate-outputs** command, where the outputs were not written to the specified output path.
* The **generate-outputs** command can now generate outputs from multiple calls to the same command (useful when different args provide different outputs).
* The **generate-outputs** command can now update a yaml file with new outputs, without deleting or overwriting existing ones.
* Fixed a bug where **doc-review** command failed on existing templates.
* Fixed a bug where **validate** command failed when the word demisto is in the repo README file.
* Added support for adding test-playbooks to the zip file result in *create-content-artifacts* command for marketplacev2.
* Fixed an issue in **find-dependencies** where using the argument *-o* without the argument *--all-packs-dependencies* did not print a proper warning.
* Added a **validate** check to prevent deletion of files whose deletion is not supported by the XSOAR marketplace.
* Removed the support in the *maintenance* option of the *-u* flag in the **update-release-notes** command.
* Added validation for forbidden words and phrases in the **doc-review** command.
* Added a retries mechanism to the **test-content** command to stabilize the build process.
* Added support for all `git` platforms to get remote files.
* Refactored the **format** command's effect on the *fromversion* field:
  * Fixed a bug where the *fromversion* field was removed when modifying a content item.
  * Updated the general default *fromversion* and the default *fromversion* of newly-introduced content items (e.g. `Lists`, `Jobs`).
  * Added an interactive mode functionality for all content types, to ask the user whether to set a default *fromversion*, if could not automatically determine its value. Use `-y` to assume 'yes' as an answer to all prompts and run non-interactively.

## 1.6.1

* Added the '--use-packs-known-words' argument to the **doc-review** command
* Added YAML_Loader to handle yaml files in a standard way across modules, replacing PYYAML.
* Fixed an issue when filtering items using the ID set in the **create-content-artifacts** command.
* Fixed an issue in the **generate-docs** command where tables were generated with an empty description column.
* Fixed an issue in the **split** command where splitting failed when using relative input/output paths.
* Added warning when inferred files are missing.
* Added to **validate** a validation for integration image dimensions, which should be 120x50px.
* Improved an error in the **validate** command to better differentiate between the case where a required fetch parameter is malformed or missing.

## 1.6.0

* Fixed an issue in the **create-id-set** command where similar items from different marketplaces were reported as duplicated.
* Fixed typo in demisto-sdk init
* Fixed an issue where the **lint** command did not handle all container exit codes.
* Add to **validate** a validation for pack name to make sure it is unchanged.
* Added a validation to the **validate** command that verifies that the version in the pack_metdata file is written in the correct format.
* Fixed an issue in the **format** command where missing *fromVersion* field in indicator fields caused an error.

## 1.5.9

* Added option to specify `External Playbook Configuration` to change inputs of Playbooks triggered as part of **test-content**
* Improved performance of the **lint** command.
* Improved performance of the **validate** command when checking README images.
* ***create-id-set*** command - the default value of the **marketplace** argument was changed from ‘xsoar’ to all packs existing in the content repository. When using the command, make sure to pass the relevant marketplace to use.

## 1.5.8

* Fixed an issue where the command **doc-review** along with the argument `--release-notes` failed on yml/json files with invalid schema.
* Fixed an issue where the **lint** command failed on packs using python 3.10

## 1.5.7

* Fixed an issue where reading remote yaml files failed.
* Fixed an issue in **validate** failed with no error message for lists (when no fromVersion field was found).
* Fixed an issue when running **validate** or **format** in a gitlab repository, and failing to determine its project id.
* Added an enhancement to **split**, handling an empty output argument.
* Added the ability to add classifiers and mappers to conf.json.
* Added the Alias field to the incident field schema.

## 1.5.6

* Added 'deprecated' release notes template.
* Fixed an issue where **run-test-playbook** command failed to get the task entries when the test playbook finished with errors.
* Fixed an issue in **validate** command when running with `no-conf-json` argument to ignore the `conf.json` file.
* Added error type text (`ERROR` or `WARNING`) to **validate** error prints.
* Fixed an issue where the **format** command on test playbook did not format the ID to be equal to the name of the test playbook.
* Enhanced the **update-release-notes** command to automatically commit release notes config file upon creation.
* The **validate** command will validate that an indicator field of type html has fromVersion of 6.1.0 and above.
* The **format** command will now add fromVersion 6.1.0 to indicator field of type html.
* Added support for beta integrations in the **format** command.
* Fixed an issue where the **postman-codegen** command failed when called with the `--config-out` flag.
* Removed the integration documentation from the detailed description while performing **split** command to the unified yml file.
* Removed the line which indicates the version of the product from the README.md file for new contributions.

## 1.5.5

* Fixed an issue in the **update-release-notes** command, which did not work when changes were made in multiple packs.
* Changed the **validate** command to fail on missing test-playbooks only if no unittests are found.
* Fixed `to_kebab_case`, it will now deal with strings that have hyphens, commas or periods in them, changing them to be hyphens in the new string.
* Fixed an issue in the **create-id-set** command, where the `source` value included the git token if it was specified in the remote url.
* Fixed an issue in the **merge-id-set** command, where merging fails because of duplicates but the packs are in the XSOAR repo but in different version control.
* Fixed missing `Lists` Content Item as valid `IDSetType`
* Added enhancement for **generate-docs**. It is possible to provide both file or a comma seperated list as `examples`. Also, it's possible to provide more than one example for a script or a command.
* Added feature in **format** to sync YML and JSON files to the `master` file structure.
* Added option to specify `Incident Type`, `Incoming Mapper` and `Classifier` when configuring instance in **test-content**
* added a new command **run-test-playbook** to run a test playbook in a given XSOAR instance.
* Fixed an issue in **format** when running on a modified YML, that the `id` value is not changed to its old `id` value.
* Enhancement for **split** command, replace `ApiModule` code block to `import` when splitting a YML.
* Fixed an issue where indicator types were missing from the pack's content, when uploading using **zip-packs**.
* The request data body format generated in the **postman-codegen** will use the python argument's name and not the raw data argument's name.
* Added the flag '--filter-by-id-set' to **create-content-artifacts** to create artifacts only for items in the given id_set.json.

## 1.5.4

* Fixed an issue with the **format** command when contributing via the UI
* The **format** command will now not remove the `defaultRows` key from incident, indicator and generic fields with `type: grid`.
* Fixed an issue with the **validate** command when a layoutscontainer did not have the `fromversion` field set.
* added a new command **update-xsoar-config-file** to handle your XSOAR Configuration File.
* Added `skipVerify` argument in **upload** command to skip pack signature verification.
* Fixed an issue when the **run** command  failed running when there’s more than one playground, by explicitly using the current user’s playground.
* Added support for Job content item in the **format**, **validate**, **upload**, **create-id-set**, **find-dependecies** and **create-content-artifacts** commands.
* Added a **source** field to the **id_set** entitles.
* Two entitles will not consider as duplicates if they share the same pack and the same source.
* Fixed a bug when duplicates were found in **find_dependencies**.
* Added function **get_current_repo** to `tools`.
* The **postman-codegen** will not have duplicates argument name. It will rename them to the minimum distinguished shared path for each of them.

## 1.5.3

* The **format** command will now set `unsearchable: True` for incident, indicator and generic fields.
* Fixed an issue where the **update-release-notes** command crashes with `--help` flag.
* Added validation to the **validate** command that verifies the `unsearchable` key in incident, indicator and generic fields is set to true.
* Removed a validation that DBotRole should be set for automation that requires elevated permissions to the `XSOAR-linter` in the **lint** command.
* Fixed an issue in **Validate** command where playbooks conditional tasks were mishandeled.
* Added a validation to prevent contributors from using the `fromlicense` key as a configuration parameter in an integration's YML
* Added a validation to ensure that the type for **API token** (and similar) parameters are configured correctly as a `credential` type in the integration configuration YML.
* Added an assertion that checks for duplicated requests' names when generating an integration from a postman collection.
* Added support for [.env files](https://pypi.org/project/python-dotenv/). You can now add a `.env` file to your repository with the logging information instead of setting a global environment variables.
* When running **lint** command with --keep-container flag, the docker images are committed.
* The **validate** command will not return missing test playbook error when given a script with dynamic-section tag.

## 1.5.2

* Added a validation to **update-release-notes** command to ensure that the `--version` flag argument is in the right format.
* added a new command **coverage-analyze** to generate and print coverage reports.
* Fixed an issue in **validate** in repositories which are not in GitHub or GitLab
* Added a validation that verifies that readme image absolute links do not contain the working branch name.
* Added support for List content item in the **format**, **validate**, **download**, **upload**, **create-id-set**, **find-dependecies** and **create-content-artifacts** commands.
* Added a validation to ensure reputation command's default argument is set as an array input.
* Added the `--fail-duplicates` flag for the **merge-id-set** command which will fail the command if duplicates are found.
* Added the `--fail-duplicates` flag for the **create-id-set** command which will fail the command if duplicates are found.

## 1.5.1

* Fixed an issue where **validate** command failed to recognized test playbooks for beta integrations as valid tests.
* Fixed an issue were the **validate** command was falsely recognizing image paths in readme files.
* Fixed an issue where the **upload** command error message upon upload failure pointed to wrong file rather than to the pack metadata.
* Added a validation that verifies that each script which appears in incident fields, layouts or layout containers exists in the id_set.json.
* Fixed an issue where the **postman code-gen** command generated double dots for context outputs when it was not needed.
* Fixed an issue where there **validate** command on release notes file crashed when author image was added or modified.
* Added input handling when running **find-dependencies**, replacing string manipulations.
* Fixed an issue where the **validate** command did not handle multiple playbooks with the same name in the id_set.
* Added support for GitLab repositories in **validate**

## 1.5.0

* Fixed an issue where **upload** command failed to upload packs not under content structure.
* Added support for **init** command to run from non-content repo.
* The **split-yml** has been renamed to **split** and now supports splitting Dashboards from unified Generic Modules.
* Fixed an issue where the skipped tests validation ran on the `ApiModules` pack in the **validate** command.
* The **init** command will now create the `Generic Object` entities directories.
* Fixed an issue where the **format** command failed to recognize changed files from git.
* Fixed an issue where the **json-to-outputs** command failed checking whether `0001-01-01T00:00:00` is of type `Date`
* Added to the **generate context** command to generate context paths for integrations from an example file.
* Fixed an issue where **validate** failed on release notes configuration files.
* Fixed an issue where the **validate** command failed on pack input if git detected changed files outside of `Packs` directory.
* Fixed an issue where **validate** command failed to recognize files inside validated pack when validation release notes, resulting in a false error message for missing entity in release note.
* Fixed an issue where the **download** command failed when downloading an invalid YML, instead of skipping it.

## 1.4.9

* Added validation that the support URL in partner contribution pack metadata does not lead to a GitHub repo.
* Enhanced ***generate-docs*** with default `additionalinformation` (description) for common parameters.
* Added to **validate** command a validation that a content item's id and name will not end with spaces.
* The **format** command will now remove trailing whitespaces from content items' id and name fields.
* Fixed an issue where **update-release-notes** could fail on files outside the user given pack.
* Fixed an issue where the **generate-test-playbook** command would not place the playbook in the proper folder.
* Added to **validate** command a validation that packs with `Iron Bank` uses the latest docker from Iron Bank.
* Added to **update-release-notes** command support for `Generic Object` entities.
* Fixed an issue where playbook `fromversion` mismatch validation failed even if `skipunavailable` was set to true.
* Added to the **create artifacts** command support for release notes configuration file.
* Added validation to **validate** for release notes config file.
* Added **isoversize** and **isautoswitchedtoquietmode** fields to the playbook schema.
* Added to the **update-release-notes** command `-bc` flag to generate template for breaking changes version.
* Fixed an issue where **validate** did not search description files correctly, leading to a wrong warning message.

## 1.4.8

* Fixed an issue where yml files with `!reference` failed to load properly.
* Fixed an issue when `View Integration Documentation` button was added twice during the download and re-upload.
* Fixed an issue when `(Partner Contribution)` was added twice to the display name during the download and re-upload.
* Added the following enhancements in the **generate-test-playbook** command:
  * Added the *--commands* argument to generate tasks for specific commands.
  * Added the *--examples* argument to get the command examples file path and generate tasks from the commands and arguments specified there.
  * Added the *--upload* flag to specify whether to upload the test playbook after the generation.
  * Fixed the output condition generation for outputs of type `Boolean`.

## 1.4.7

* Fixed an issue where an empty list for a command context didn't produce an indication other than an empty table.
* Fixed an issue where the **format** command has incorrectly recognized on which files to run when running using git.
* Fixed an issue where author image validations were not checked properly.
* Fixed an issue where new old-formatted scripts and integrations were not validated.
* Fixed an issue where the wording in the from version validation error for subplaybooks was incorrect.
* Fixed an issue where the **update-release-notes** command used the old docker image version instead of the new when detecting a docker change.
* Fixed an issue where the **generate-test-playbook** command used an incorrect argument name as default
* Fixed an issue where the **json-to-outputs** command used an incorrect argument name as default when using `-d`.
* Fixed an issue where validations failed while trying to validate non content files.
* Fixed an issue where README validations did not work post VS Code formatting.
* Fixed an issue where the description validations were inconsistent when running through an integration file or a description file.

## 1.4.6

* Fixed an issue where **validate** suggests, with no reason, running **format** on missing mandatory keys in yml file.
* Skipped existence of TestPlaybook check on community and contribution integrations.
* Fixed an issue where pre-commit didn't run on the demisto_sdk/commands folder.
* The **init** command will now change the script template name in the code to the given script name.
* Expanded the validations performed on beta integrations.
* Added support for PreProcessRules in the **format**, **validate**, **download**, and **create-content-artifacts** commands.
* Improved the error messages in **generate-docs**, if an example was not provided.
* Added to **validate** command a validation that a content entity or a pack name does not contain the words "partner" and "community".
* Fixed an issue where **update-release-notes** ignores *--text* flag while using *-f*
* Fixed the outputs validations in **validate** so enrichment commands will not be checked to have DBotScore outputs.
* Added a new validation to require the dockerimage key to exist in an integration and script yml files.
* Enhanced the **generate-test-playbook** command to use only integration tested on commands, rather than (possibly) other integrations implementing them.
* Expanded unify command to support GenericModules - Unifies a GenericModule object with its Dashboards.
* Added validators for generic objects:
  * Generic Field validator - verify that the 'fromVersion' field is above 6.5.0, 'group' field equals 4 and 'id' field starts with the prefix 'generic_'.
  * Generic Type validator - verify that the 'fromVersion' field is above 6.5.0
  * Generic Module validator - verify that the 'fromVersion' field is above 6.5.0
  * Generic Definition validator - verify that the 'fromVersion' field is above 6.5.0
* Expanded Format command to support Generic Objects - Fixes generic objects according to their validations.
* Fixed an issue where the **update-release-notes** command did not handle ApiModules properly.
* Added option to enter a dictionary or json of format `[{field_name:description}]` in the **json-to-outputs** command,
  with the `-d` flag.
* Improved the outputs for the **format** command.
* Fixed an issue where the validations performed after the **format** command were inconsistent with **validate**.
* Added to the **validate** command a validation for the author image.
* Updated the **create-content-artifacts** command to support generic modules, definitions, fields and types.
* Added an option to ignore errors for file paths and not only file name in .pack-ignore file.

## 1.4.5

* Enhanced the **postman-codegen** command to name all generated arguments with lower case.
* Fixed an issue where the **find-dependencies** command miscalculated the dependencies for playbooks that use generic commands.
* Fixed an issue where the **validate** command failed in external repositories in case the DEMISTO_SDK_GITHUB_TOKEN was not set.
* Fixed an issue where **openapi-codegen** corrupted the swagger file by overwriting configuration to swagger file.
* Updated the **upload** command to support uploading zipped packs to the marketplace.
* Added to the **postman-codegen** command support of path variables.
* Fixed an issue where **openapi-codegen** entered into an infinite loop on circular references in the swagger file.
* The **format** command will now set `fromVersion: 6.2.0` for widgets with 'metrics' data type.
* Updated the **find-dependencies** command to support generic modules, definitions, fields and types.
* Fixed an issue where **openapi-codegen** tried to extract reference example outputs, leading to an exception.
* Added an option to ignore secrets automatically when using the **init** command to create a pack.
* Added a tool that gives the ability to temporarily suppress console output.

## 1.4.4

* When formatting incident types with Auto-Extract rules and without mode field, the **format** command will now add the user selected mode.
* Added new validation that DBotRole is set for scripts that requires elevated permissions to the `XSOAR-linter` in the **lint** command.
* Added url escaping to markdown human readable section in generate docs to avoid autolinking.
* Added a validation that mapper's id and name are matching. Updated the format of mapper to include update_id too.
* Added a validation to ensure that image paths in the README files are valid.
* Fixed **find_type** function to correctly find test files, such as, test script and test playbook.
* Added scheme validations for the new Generic Object Types, Fields, and Modules.
* Renamed the flag *--input-old-version* to *--old-version* in the **generate-docs** command.
* Refactored the **update-release-notes** command:
  * Replaced the *--all* flag with *--use-git* or *-g*.
  * Added the *--force* flag to update the pack release notes without changes in the pack.
  * The **update-release-notes** command will now update all dependent integrations on ApiModule change, even if not specified.
  * If more than one pack has changed, the full list of updated packs will be printed at the end of **update-release-notes** command execution.
  * Fixed an issue where the **update-release-notes** command did not add docker image release notes entry for release notes file if a script was changed.
  * Fixed an issue where the **update-release-notes** command did not detect changed files that had the same name.
  * Fixed an issue in the **update-release-notes** command where the version support of JSON files was mishandled.
* Fixed an issue where **format** did not skip files in test and documentation directories.
* Updated the **create-id-set** command to support generic modules, definitions, fields and types.
* Changed the **convert** command to generate old layout fromversion to 5.0.0 instead of 4.1.0
* Enhanced the command **postman-codegen** with type hints for templates.

## 1.4.3

* Fixed an issue where **json-to-outputs** command returned an incorrect output when json is a list.
* Fixed an issue where if a pack README.md did not exist it could cause an error in the validation process.
* Fixed an issue where the *--name* was incorrectly required in the **init** command.
* Adding the option to run **validate** on a specific path while using git (*-i* & *-g*).
* The **format** command will now change UUIDs in .yml and .json files to their respective content entity name.
* Added a playbook validation to check if a task sub playbook exists in the id set in the **validate** command.
* Added the option to add new tags/usecases to the approved list and to the pack metadata on the same pull request.
* Fixed an issue in **test_content** where when different servers ran tests for the same integration, the server URL parameters were not set correctly.
* Added a validation in the **validate** command to ensure that the ***endpoint*** command is configured correctly in yml file.
* Added a warning when pack_metadata's description field is longer than 130 characters.
* Fixed an issue where a redundant print occurred on release notes validation.
* Added new validation in the **validate** command to ensure that the minimal fromVersion in a widget of type metrics will be 6.2.0.
* Added the *--release-notes* flag to demisto-sdk to get the current version release notes entries.

## 1.4.2

* Added to `pylint` summary an indication if a test was skipped.
* Added to the **init** command the option to specify fromversion.
* Fixed an issue where running **init** command without filling the metadata file.
* Added the *--docker-timeout* flag in the **lint** command to control the request timeout for the Docker client.
* Fixed an issue where **update-release-notes** command added only one docker image release notes entry for release notes file, and not for every entity whom docker image was updated.
* Added a validation to ensure that incident/indicator fields names starts with their pack name in the **validate** command. (Checked only for new files and only when using git *-g*)
* Updated the **find-dependencies** command to return the 'dependencies' according the layout type ('incident', 'indicator').
* Enhanced the "vX" display name validation for scripts and integrations in the **validate** command to check for every versioned script or integration, and not only v2.
* Added the *--fail-duplicates* flag for the **create-id-set** command which will fail the command if duplicates are found.
* Added to the **generate-docs** command automatic addition to git when a new readme file is created.

## 1.4.1

* When in private repo without `DEMSITO_SDK_GITHUB_TOKEN` configured, get_remote_file will take files from the local origin/master.
* Enhanced the **unify** command when giving input of a file and not a directory return a clear error message.
* Added a validation to ensure integrations are not skipped and at least one test playbook is not skipped for each integration or script.
* Added to the Content Tests support for `context_print_dt`, which queries the incident context and prints the result as a json.
* Added new validation for the `xsoar_config.json` file in the **validate** command.
* Added a version differences section to readme in **generate-docs** command.
* Added the *--docs-format* flag in the **integration-diff** command to get the output in README format.
* Added the *--input-old-version* and *--skip-breaking-changes* flags in the **generate-docs** command to get the details for the breaking section and to skip the breaking changes section.

## 1.4.0

* Enable passing a comma-separated list of paths for the `--input` option of the **lint** command.
* Added new validation of unimplemented test-module command in the code to the `XSOAR-linter` in the **lint** command.
* Fixed the **generate-docs** to handle integration authentication parameter.
* Added a validation to ensure that description and README do not contain the word 'Demisto'.
* Improved the deprecated message validation required from playbooks and scripts.
* Added the `--quite-bc-validation` flag for the **validate** command to run the backwards compatibility validation in quite mode (errors is treated like warnings).
* Fixed the **update release notes** command to display a name for old layouts.
* Added the ability to append to the pack README credit to contributors.
* Added identification for parameter differences in **integration-diff** command.
* Fixed **format** to use git as a default value.
* Updated the **upload** command to support reports.
* Fixed an issue where **generate-docs** command was displaying 'None' when credentials parameter display field configured was not configured.
* Fixed an issue where **download** did not return exit code 1 on failure.
* Updated the validation that incident fields' names do not contain the word incident will aplly to core packs only.
* Added a playbook validation to verify all conditional tasks have an 'else' path in **validate** command.
* Renamed the GitHub authentication token environment variable `GITHUB_TOKEN` to `DEMITO_SDK_GITHUB_TOKEN`.
* Added to the **update-release-notes** command automatic addition to git when new release notes file is created.
* Added validation to ensure that integrations, scripts, and playbooks do not contain the entity type in their names.
* Added the **convert** command to convert entities between XSOAR versions.
* Added the *--deprecate* flag in **format** command to deprecate integrations, scripts, and playbooks.
* Fixed an issue where ignoring errors did not work when running the **validate** command on specific files (-i).

## 1.3.9

* Added a validation verifying that the pack's README.md file is not equal to pack description.
* Fixed an issue where the **Assume yes** flag did not work properly for some entities in the **format** command.
* Improved the error messages for separators in folder and file names in the **validate** command.
* Removed the **DISABLE_SDK_VERSION_CHECK** environment variable. To disable new version checks, use the **DEMISTO_SDK_SKIP_VERSION_CHECK** envirnoment variable.
* Fixed an issue where the demisto-sdk version check failed due to a rate limit.
* Fixed an issue with playbooks scheme validation.

## 1.3.8

* Updated the **secrets** command to work on forked branches.

## 1.3.7

* Added a validation to ensure correct image and description file names.
* Fixed an issue where the **validate** command failed when 'display' field in credentials param in yml is empty but 'displaypassword' was provided.
* Added the **integration-diff** command to check differences between two versions of an integration and to return a report of missing and changed elements in the new version.
* Added a validation verifying that the pack's README.md file is not missing or empty for partner packs or packs contains use cases.
* Added a validation to ensure that the integration and script folder and file names will not contain separators (`_`, `-`, ``).
* When formatting new pack, the **format** command will set the *fromversion* key to 5.5.0 in the new files without fromversion.

## 1.3.6

* Added a validation that core packs are not dependent on non-core packs.
* Added a validation that a pack name follows XSOAR standards.
* Fixed an issue where in some cases the `get_remote_file` function failed due to an invalid path.
* Fixed an issue where running **update-release-notes** with updated integration logo, did not detect any file changes.
* Fixed an issue where the **create-id-set** command did not identify unified integrations correctly.
* Fixed an issue where the `CommonTypes` pack was not identified as a dependency for all feed integrations.
* Added support for running SDK commands in private repositories.
* Fixed an issue where running the **init** command did not set the correct category field in an integration .yml file for a newly created pack.
* When formatting new contributed pack, the **format** command will set the *fromversion* key to 6.0.0 in the relevant files.
* If the environment variable "DISABLE_SDK_VERSION_CHECK" is define, the demisto-sdk will no longer check for newer version when running a command.
* Added the `--use-pack-metadata` flag for the **find-dependencies** command to update the calculated dependencies using the the packs metadata files.
* Fixed an issue where **validate** failed on scripts in case the `outputs` field was set to `None`.
* Fixed an issue where **validate** was failing on editing existing release notes.
* Added a validation for README files verifying that the file doesn't contain template text copied from HelloWorld or HelloWorldPremium README.

## 1.3.5

* Added a validation that layoutscontainer's id and name are matching. Updated the format of layoutcontainer to include update_id too.
* Added a validation that commands' names and arguments in core packs, or scripts' arguments do not contain the word incident.
* Fixed issue where running the **generate-docs** command with -c flag ran all the commands and not just the commands specified by the flag.
* Fixed the error message of the **validate** command to not always suggest adding the *description* field.
* Fixed an issue where running **format** on feed integration generated invalid parameter structure.
* Fixed an issue where the **generate-docs** command did not add all the used scripts in a playbook to the README file.
* Fixed an issue where contrib/partner details might be added twice to the same file, when using unify and create-content-artifacts commands
* Fixed issue where running **validate** command on image-related integration did not return the correct outputs to json file.
* When formatting playbooks, the **format** command will now remove empty fields from SetIncident, SetIndicator, CreateNewIncident, CreateNewIndicator script arguments.
* Added an option to fill in the developer email when running the **init** command.

## 1.3.4

* Updated the **validate** command to check that the 'additionalinfo' field only contains the expected value for feed required parameters and not equal to it.
* Added a validation that community/partner details are not in the detailed description file.
* Added a validation that the Use Case tag in pack_metadata file is only used when the pack contains at least one PB, Incident Type or Layout.
* Added a validation that makes sure outputs in integrations are matching the README file when only README has changed.
* Added the *hidden* field to the integration schema.
* Fixed an issue where running **format** on a playbook whose `name` does not equal its `id` would cause other playbooks who use that playbook as a sub-playbook to fail.
* Added support for local custom command configuration file `.demisto-sdk-conf`.
* Updated the **format** command to include an update to the description file of an integration, to remove community/partner details.

## 1.3.3

* Fixed an issue where **lint** failed where *.Dockerfile* exists prior running the lint command.
* Added FeedHelloWorld template option for *--template* flag in **demisto-sdk init** command.
* Fixed issue where **update-release-notes** deleted release note file if command was called more than once.
* Fixed issue where **update-release-notes** added docker image release notes every time the command was called.
* Fixed an issue where running **update-release-notes** on a pack with newly created integration, had also added a docker image entry in the release notes.
* Fixed an issue where `XSOAR-linter` did not find *NotImplementedError* in main.
* Added validation for README files verifying their length (over 30 chars).
* When using *-g* flag in the **validate** command it will now ignore untracked files by default.
* Added the *--include-untracked* flag to the **validate** command to include files which are untracked by git in the validation process.
* Improved the `pykwalify` error outputs in the **validate** command.
* Added the *--print-pykwalify* flag to the **validate** command to print the unchanged output from `pykwalify`.

## 1.3.2

* Updated the format of the outputs when using the *--json-file* flag to create a JSON file output for the **validate** and **lint** commands.
* Added the **doc-review** command to check spelling in .md and .yml files as well as a basic release notes review.
* Added a validation that a pack's display name does not already exist in content repository.
* Fixed an issue where the **validate** command failed to detect duplicate params in an integration.
* Fixed an issue where the **validate** command failed to detect duplicate arguments in a command in an integration.

## 1.3.1

* Fixed an issue where the **validate** command failed to validate the release notes of beta integrations.
* Updated the **upload** command to support indicator fields.
* The **validate** and **update-release-notes** commands will now check changed files against `demisto/master` if it is configured locally.
* Fixed an issue where **validate** would incorrectly identify files as renamed.
* Added a validation that integration properties (such as feed, mappers, mirroring, etc) are not removed.
* Fixed an issue where **validate** failed when comparing branch against commit hash.
* Added the *--no-pipenv* flag to the **split-yml** command.
* Added a validation that incident fields and incident types are not removed from mappers.
* Fixed an issue where the *c
reate-id-set* flag in the *validate* command did not work while not using git.
* Added the *hiddenusername* field to the integration schema.
* Added a validation that images that are not integration images, do not ask for a new version or RN

## 1.3.0

* Do not collect optional dependencies on indicator types reputation commands.
* Fixed an issue where downloading indicator layoutscontainer objects failed.
* Added a validation that makes sure outputs in integrations are matching the README file.
* Fixed an issue where the *create-id-set* flag in the **validate** command did not work.
* Added a warning in case no id_set file is found when running the **validate** command.
* Fixed an issue where changed files were not recognised correctly on forked branches in the **validate** and the **update-release-notes** commands.
* Fixed an issue when files were classified incorrectly when running *update-release-notes*.
* Added a validation that integration and script file paths are compatible with our convention.
* Fixed an issue where id_set.json file was re created whenever running the generate-docs command.
* added the *--json-file* flag to create a JSON file output for the **validate** and **lint** commands.

## 1.2.19

* Fixed an issue where merge id_set was not updated to work with the new entity of Packs.
* Added a validation that the playbook's version matches the version of its sub-playbooks, scripts, and integrations.

## 1.2.18

* Changed the *skip-id-set-creation* flag to *create-id-set* in the **validate** command. Its default value will be False.
* Added support for the 'cve' reputation command in default arg validation.
* Filter out generic and reputation command from scripts and playbooks dependencies calculation.
* Added support for the incident fields in outgoing mappers in the ID set.
* Added a validation that the taskid field and the id field under the task field are both from uuid format and contain the same value.
* Updated the **format** command to generate uuid value for the taskid field and for the id under the task field in case they hold an invalid values.
* Exclude changes from doc_files directory on validation.
* Added a validation that an integration command has at most one default argument.
* Fixing an issue where pack metadata version bump was not enforced when modifying an old format (unified) file.
* Added validation that integration parameter's display names are capitalized and spaced using whitespaces and not underscores.
* Fixed an issue where beta integrations where not running deprecation validations.
* Allowed adding additional information to the deprecated description.
* Fixing an issue when escaping less and greater signs in integration params did not work as expected.

## 1.2.17

* Added a validation that the classifier of an integration exists.
* Added a validation that the mapper of an integration exists.
* Added a validation that the incident types of a classifier exist.
* Added a validation that the incident types of a mapper exist.
* Added support for *text* argument when running **demisto-sdk update-release-notes** on the ApiModules pack.
* Added a validation for the minimal version of an indicator field of type grid.
* Added new validation for incident and indicator fields in classifiers mappers and layouts exist in the content.
* Added cache for get_remote_file to reducing failures from accessing the remote repo.
* Fixed an issue in the **format** command where `_dev` or `_copy` suffixes weren't removed from the `id` of the given playbooks.
* Playbook dependencies from incident and indicator fields are now marked as optional.
* Mappers dependencies from incident types and incident fields are now marked as optional.
* Classifier dependencies from incident types are now marked as optional.
* Updated **demisto-sdk init** command to no longer create `created` field in pack_metadata file
* Updated **generate-docs** command to take the parameters names in setup section from display field and to use additionalinfo field when exist.
* Using the *verbose* argument in the **find-dependencies** command will now log to the console.
* Improved the deprecated message validation required from integrations.
* Fixed an issue in the **generate-docs** command where **Context Example** section was created when it was empty.

## 1.2.16

* Added allowed ignore errors to the *IDSetValidator*.
* Fixed an issue where an irrelevant id_set validation ran in the **validate** command when using the *--id-set* flag.
* Fixed an issue were **generate-docs** command has failed if a command did not exist in commands permissions file.
* Improved a **validate** command message for missing release notes of api module dependencies.

## 1.2.15

* Added the *ID101* to the allowed ignored errors.

## 1.2.14

* SDK repository is now mypy check_untyped_defs complaint.
* The lint command will now ignore the unsubscriptable-object (E1136) pylint error in dockers based on python 3.9 - this will be removed once a new pylint version is released.
* Added an option for **format** to run on a whole pack.
* Added new validation of unimplemented commands from yml in the code to `XSOAR-linter`.
* Fixed an issue where Auto-Extract fields were only checked for newly added incident types in the **validate** command.
* Added a new warning validation of direct access to args/params dicts to `XSOAR-linter`.

## 1.2.13

* Added new validation of indicators usage in CommandResults to `XSOAR-linter`.
* Running **demisto-sdk lint** will automatically run on changed files (same behavior as the -g flag).
* Removed supported version message from the documentation when running **generate_docs**.
* Added a print to indicate backwards compatibility is being checked in **validate** command.
* Added a percent print when running the **validate** command with the *-a* flag.
* Fixed a regression in the **upload** command where it was ignoring `DEMISTO_VERIFY_SSL` env var.
* Fixed an issue where the **upload** command would fail to upload beta integrations.
* Fixed an issue where the **validate** command did not create the *id_set.json* file when running with *-a* flag.
* Added price change validation in the **validate** command.
* Added validations that checks in read-me for empty sections or leftovers from the auto generated read-me that should be changed.
* Added new code validation for *NotImplementedError* to raise a warning in `XSOAR-linter`.
* Added validation for support types in the pack metadata file.
* Added support for *--template* flag in **demisto-sdk init** command.
* Fixed an issue with running **validate** on master branch where the changed files weren't compared to previous commit when using the *-g* flag.
* Fixed an issue where the `XSOAR-linter` ran *NotImplementedError* validation on scripts.
* Added support for Auto-Extract feature validation in incident types in the **validate** command.
* Fixed an issue in the **lint** command where the *-i* flag was ignored.
* Improved **merge-id-sets** command to support merge between two ID sets that contain the same pack.
* Fixed an issue in the **lint** command where flake8 ran twice.

## 1.2.12

* Bandit now reports also on medium severity issues.
* Fixed an issue with support for Docker Desktop on Mac version 2.5.0+.
* Added support for vulture and mypy linting when running without docker.
* Added support for *prev-ver* flag in **update-release-notes** command.
* Improved retry support when building docker images for linting.
* Added the option to create an ID set on a specific pack in **create-id-set** command.
* Added the *--skip-id-set-creation* flag to **validate** command in order to add the capability to run validate command without creating id_set validation.
* Fixed an issue where **validate** command checked docker image tag on ApiModules pack.
* Fixed an issue where **find-dependencies** did not calculate dashboards and reports dependencies.
* Added supported version message to the documentation and release notes files when running **generate_docs** and **update-release-notes** commands respectively.
* Added new code validations for *NotImplementedError* exception raise to `XSOAR-linter`.
* Command create-content-artifacts additional support for **Author_image.png** object.
* Fixed an issue where schemas were not enforced for incident fields, indicator fields and old layouts in the validate command.
* Added support for **update-release-notes** command to update release notes according to master branch.

## 1.2.11

* Fixed an issue where the ***generate-docs*** command reset the enumeration of line numbering after an MD table.
* Updated the **upload** command to support mappers.
* Fixed an issue where exceptions were no printed in the **format** while the *--verbose* flag is set.
* Fixed an issue where *--assume-yes* flag did not work in the **format** command when running on a playbook without a `fromversion` field.
* Fixed an issue where the **format** command would fail in case `conf.json` file was not found instead of skipping the update.
* Fixed an issue where integration with v2 were recognised by the `name` field instead of the `display` field in the **validate** command.
* Added a playbook validation to check if a task script exists in the id set in the **validate** command.
* Added new integration category `File Integrity Management` in the **validate** command.

## 1.2.10

* Added validation for approved content pack use-cases and tags.
* Added new code validations for *CommonServerPython* import to `XSOAR-linter`.
* Added *default value* and *predefined values* to argument description in **generate-docs** command.
* Added a new validation that checks if *get-mapping-fields* command exists if the integration schema has *{ismappable: true}* in **validate** command.
* Fixed an issue where the *--staged* flag recognised added files as modified in the **validate** command.
* Fixed an issue where a backwards compatibility warning was raised for all added files in the **validate** command.
* Fixed an issue where **validate** command failed when no tests were given for a partner supported pack.
* Updated the **download** command to support mappers.
* Fixed an issue where the ***format*** command added a duplicate parameter.
* For partner supported content packs, added support for a list of emails.
* Removed validation of README files from the ***validate*** command.
* Fixed an issue where the ***validate*** command required release notes for ApiModules pack.

## 1.2.9

* Fixed an issue in the **openapi_codegen** command where it created duplicate functions name from the swagger file.
* Fixed an issue in the **update-release-notes** command where the *update type* argument was not verified.
* Fixed an issue in the **validate** command where no error was raised in case a non-existing docker image was presented.
* Fixed an issue in the **format** command where format failed when trying to update invalid Docker image.
* The **format** command will now preserve the **isArray** argument in integration's reputation commands and will show a warning if it set to **false**.
* Fixed an issue in the **lint** command where *finally* clause was not supported in main function.
* Fixed an issue in the **validate** command where changing any entity ID was not validated.
* Fixed an issue in the **validate** command where *--staged* flag did not bring only changed files.
* Fixed the **update-release-notes** command to ignore changes in the metadata file.
* Fixed the **validate** command to ignore metadata changes when checking if a version bump is needed.

## 1.2.8

* Added a new validation that checks in playbooks for the usage of `DeleteContext` in **validate** command.
* Fixed an issue in the **upload** command where it would try to upload content entities with unsupported versions.
* Added a new validation that checks in playbooks for the usage of specific instance in **validate** command.
* Added the **--staged** flag to **validate** command to run on staged files only.

## 1.2.7

* Changed input parameters in **find-dependencies** command.
  * Use ***-i, --input*** instead of ***-p, --path***.
  * Use ***-idp, --id-set-path*** instead of ***-i, --id-set-path***.
* Fixed an issue in the **unify** command where it crashed on an integration without an image file.
* Fixed an issue in the **format** command where unnecessary files were not skipped.
* Fixed an issue in the **update-release-notes** command where the *text* argument was not respected in all cases.
* Fixed an issue in the **validate** command where a warning about detailed description was given for unified or deprecated integrations.
* Improved the error returned by the **validate** command when running on files using the old format.

## 1.2.6

* No longer require setting `DEMISTO_README_VALIDATION` env var to enable README mdx validation. Validation will now run automatically if all necessary node modules are available.
* Fixed an issue in the **validate** command where the `--skip-pack-dependencies` would not skip id-set creation.
* Fixed an issue in the **validate** command where validation would fail if supplied an integration with an empty `commands` key.
* Fixed an issue in the **validate** command where validation would fail due to a required version bump for packs which are not versioned.
* Will use env var `DEMISTO_VERIFY_SSL` to determine if to use a secure connection for commands interacting with the Server when `--insecure` is not passed. If working with a local Server without a trusted certificate, you can set env var `DEMISTO_VERIFY_SSL=no` to avoid using `--insecure` on each command.
* Unifier now adds a link to the integration documentation to the integration detailed description.
* Fixed an issue in the **secrets** command where ignored secrets were not skipped.

## 1.2.5

* Added support for special fields: *defaultclassifier*, *defaultmapperin*, *defaultmapperout* in **download** command.
* Added -y option **format** command to assume "yes" as answer to all prompts and run non-interactively
* Speed up improvements for `validate` of README files.
* Updated the **format** command to adhere to the defined content schema and sub-schemas, aligning its behavior with the **validate** command.
* Added support for canvasContextConnections files in **format** command.

## 1.2.4

* Updated detailed description for community integrations.

## 1.2.3

* Fixed an issue where running **validate** failed on playbook with task that adds tags to the evidence data.
* Added the *displaypassword* field to the integration schema.
* Added new code validations to `XSOAR-linter`.
  * As warnings messages:
    * `demisto.params()` should be used only inside main function.
    * `demisto.args()` should be used only inside main function.
    * Functions args should have type annotations.
* Added `fromversion` field validation to test playbooks and scripts in **validate** command.

## 1.2.2

* Add support for warning msgs in the report and summary to **lint** command.
* Fixed an issue where **json-to-outputs** determined bool values as int.
* Fixed an issue where **update-release-notes** was crushing on `--all` flag.
* Fixed an issue where running **validate**, **update-release-notes** outside of content repo crushed without a meaningful error message.
* Added support for layoutscontainer in **init** contribution flow.
* Added a validation for tlp_color param in feeds in **validate** command.
* Added a validation for removal of integration parameters in **validate** command.
* Fixed an issue where **update-release-notes** was failing with a wrong error message when no pack or input was given.
* Improved formatting output of the **generate-docs** command.
* Add support for env variable *DEMISTO_SDK_ID_SET_REFRESH_INTERVAL*. Set this env variable to the refresh interval in minutes. The id set will be regenerated only if the refresh interval has passed since the last generation. Useful when generating Script documentation, to avoid re-generating the id_set every run.
* Added new code validations to `XSOAR-linter`.
  * As error messages:
    * Longer than 10 seconds sleep statements for non long running integrations.
    * exit() usage.
    * quit() usage.
  * As warnings messages:
    * `demisto.log` should not be used.
    * main function existence.
    * `demito.results` should not be used.
    * `return_output` should not be used.
    * try-except statement in main function.
    * `return_error` usage in main function.
    * only once `return_error` usage.
* Fixed an issue where **lint** command printed logs twice.
* Fixed an issue where *suffix* did not work as expected in the **create-content-artifacts** command.
* Added support for *prev-ver* flag in **lint** and **secrets** commands.
* Added support for *text* flag to **update-release-notes** command to add the same text to all release notes.
* Fixed an issue where **validate** did not recognize added files if they were modified locally.
* Added a validation that checks the `fromversion` field exists and is set to 5.0.0 or above when working or comparing to a non-feature branch in **validate** command.
* Added a validation that checks the certification field in the pack_metadata file is valid in **validate** command.
* The **update-release-notes** command will now automatically add docker image update to the release notes.

## 1.2.1

* Added an additional linter `XSOAR-linter` to the **lint** command which custom validates py files. currently checks for:
  * `Sys.exit` usages with non zero value.
  * Any `Print` usages.
* Fixed an issue where renamed files were failing on *validate*.
* Fixed an issue where single changed files did not required release notes update.
* Fixed an issue where doc_images required release-notes and validations.
* Added handling of dependent packs when running **update-release-notes** on changed *APIModules*.
  * Added new argument *--id-set-path* for id_set.json path.
  * When changes to *APIModule* is detected and an id_set.json is available - the command will update the dependent pack as well.
* Added handling of dependent packs when running **validate** on changed *APIModules*.
  * Added new argument *--id-set-path* for id_set.json path.
  * When changes to *APIModule* is detected and an id_set.json is available - the command will validate that the dependent pack has release notes as well.
* Fixed an issue where the find_type function didn't recognize file types correctly.
* Fixed an issue where **update-release-notes** command did not work properly on Windows.
* Added support for indicator fields in **update-release-notes** command.
* Fixed an issue where files in test dirs where being validated.

## 1.2.0

* Fixed an issue where **format** did not update the test playbook from its pack.
* Fixed an issue where **validate** validated non integration images.
* Fixed an issue where **update-release-notes** did not identified old yml integrations and scripts.
* Added revision templates to the **update-release-notes** command.
* Fixed an issue where **update-release-notes** crashed when a file was renamed.
* Fixed an issue where **validate** failed on deleted files.
* Fixed an issue where **validate** validated all images instead of packs only.
* Fixed an issue where a warning was not printed in the **format** in case a non-supported file type is inputted.
* Fixed an issue where **validate** did not fail if no release notes were added when adding files to existing packs.
* Added handling of incorrect layout paths via the **format** command.
* Refactor **create-content-artifacts** command - Efficient artifacts creation and better logging.
* Fixed an issue where image and description files were not handled correctly by **validate** and **update-release-notes** commands.
* Fixed an issue where the **format** command didn't remove all extra fields in a file.
* Added an error in case an invalid id_set.json file is found while running the **validate** command.
* Added fetch params checks to the **validate** command.

## 1.1.11

* Added line number to secrets' path in **secrets** command report.
* Fixed an issue where **init** a community pack did not present the valid support URL.
* Fixed an issue where **init** offered a non relevant pack support type.
* Fixed an issue where **lint** did not pull docker images for powershell.
* Fixed an issue where **find-dependencies** did not find all the script dependencies.
* Fixed an issue where **find-dependencies** did not collect indicator fields as dependencies for playbooks.
* Updated the **validate** and the **secrets** commands to be less dependent on regex.
* Fixed an issue where **lint** did not run on circle when docker did not return ping.
* Updated the missing release notes error message (RN106) in the **Validate** command.
* Fixed an issue where **Validate** would return missing release notes when two packs with the same substring existed in the modified files.
* Fixed an issue where **update-release-notes** would add duplicate release notes when two packs with the same substring existed in the modified files.
* Fixed an issue where **update-release-notes** would fail to bump new versions if the feature branch was out of sync with the master branch.
* Fixed an issue where a non-descriptive error would be returned when giving the **update-release-notes** command a pack which can not be found.
* Added dependencies check for *widgets* in **find-dependencies** command.
* Added a `update-docker` flag to **format** command.
* Added a `json-to-outputs` flag to the **run** command.
* Added a verbose (`-v`) flag to **format** command.
* Fixed an issue where **download** added the prefix "playbook-" to the name of playbooks.

## 1.1.10

* Updated the **init** command. Relevant only when passing the *--contribution* argument.
  * Added the *--author* option.
  * The *support* field of the pack's metadata is set to *community*.
* Added a proper error message in the **Validate** command upon a missing description in the root of the yml.
* **Format** now works with a relative path.
* **Validate** now fails when all release notes have been excluded.
* Fixed issue where correct error message would not propagate for invalid images.
* Added the *--skip-pack-dependencies* flag to **validate** command to skip pack dependencies validation. Relevant when using the *-g* flag.
* Fixed an issue where **Validate** and **Format** commands failed integrations with `defaultvalue` field in fetch incidents related parameters.
* Fixed an issue in the **Validate** command in which unified YAML files were not ignored.
* Fixed an issue in **generate-docs** where scripts and playbooks inputs and outputs were not parsed correctly.
* Fixed an issue in the **openapi-codegen** command where missing reference fields in the swagger JSON caused errors.
* Fixed an issue in the **openapi-codegen** command where empty objects in the swagger JSON paths caused errors.
* **update-release-notes** command now accept path of the pack instead of pack name.
* Fixed an issue where **generate-docs** was inserting unnecessary escape characters.
* Fixed an issue in the **update-release-notes** command where changes to the pack_metadata were not detected.
* Fixed an issue where **validate** did not check for missing release notes in old format files.

## 1.1.9

* Fixed an issue where **update-release-notes** command failed on invalid file types.

## 1.1.8

* Fixed a regression where **upload** command failed on test playbooks.
* Added new *githubUser* field in pack metadata init command.
* Support beta integration in the commands **split-yml, extract-code, generate-test-playbook and generate-docs.**
* Fixed an issue where **find-dependencies** ignored *toversion* field in content items.
* Added support for *layoutscontainer*, *classifier_5_9_9*, *mapper*, *report*, and *widget* in the **Format** command.
* Fixed an issue where **Format** will set the `ID` field to be equal to the `name` field in modified playbooks.
* Fixed an issue where **Format** did not work for test playbooks.
* Improved **update-release-notes** command:
  * Write content description to release notes for new items.
  * Update format for file types without description: Connections, Incident Types, Indicator Types, Layouts, Incident Fields.
* Added a validation for feedTags param in feeds in **validate** command.
* Fixed readme validation issue in community support packs.
* Added the **openapi-codegen** command to generate integrations from OpenAPI specification files.
* Fixed an issue were release notes validations returned wrong results for *CommonScripts* pack.
* Added validation for image links in README files in **validate** command.
* Added a validation for default value of fetch param in feeds in **validate** command.
* Fixed an issue where the **Init** command failed on scripts.

## 1.1.7

* Fixed an issue where running the **format** command on feed integrations removed the `defaultvalue` fields.
* Playbook branch marked with *skipunavailable* is now set as an optional dependency in the **find-dependencies** command.
* The **feedReputation** parameter can now be hidden in a feed integration.
* Fixed an issue where running the **unify** command on JS package failed.
* Added the *--no-update* flag to the **find-dependencies** command.
* Added the following validations in **validate** command:
  * Validating that a pack does not depend on NonSupported / Deprecated packs.

## 1.1.6

* Added the *--description* option to the **init** command.
* Added the *--contribution* option to the **init** command which converts a contribution zip to proper pack format.
* Improved **validate** command performance time and outputs.
* Added the flag *--no-docker-checks* to **validate** command to skip docker checks.
* Added the flag *--print-ignored-files* to **validate** command to print ignored files report when the command is done.
* Added the following validations in **validate** command:
  * Validating that existing release notes are not modified.
  * Validating release notes are not added to new packs.
  * Validating that the "currentVersion" field was raised in the pack_metadata for modified packs.
  * Validating that the timestamp in the "created" field in the pack_metadata is in ISO format.
* Running `demisto-sdk validate` will run the **validate** command using git and only on committed files (same as using *-g --post-commit*).
* Fixed an issue where release notes were not checked correctly in **validate** command.
* Fixed an issue in the **create-id-set** command where optional playbook tasks were not taken into consideration.
* Added a prompt to the `demisto-sdk update-release-notes` command to prompt users to commit changes before running the release notes command.
* Added support to `layoutscontainer` in **validate** command.

## 1.1.5

* Fixed an issue in **find-dependencies** command.
* **lint** command now verifies flake8 on CommonServerPython script.

## 1.1.4

* Fixed an issue with the default output file name of the **unify** command when using "." as an output path.
* **Unify** command now adds contributor details to the display name and description.
* **Format** command now adds *isFetch* and *incidenttype* fields to integration yml.
* Removed the *feedIncremental* field from the integration schema.
* **Format** command now adds *feedBypassExclusionList*, *Fetch indicators*, *feedReputation*, *feedReliability*,
     *feedExpirationPolicy*, *feedExpirationInterval* and *feedFetchInterval* fields to integration yml.
* Fixed an issue in the playbooks schema.
* Fixed an issue where generated release notes were out of order.
* Improved pack dependencies detection.
* Fixed an issue where test playbooks were mishandled in **validate** command.

## 1.1.3

* Added a validation for invalid id fields in indicators types files in **validate** command.
* Added default behavior for **update-release-notes** command.
* Fixed an error where README files were failing release notes validation.
* Updated format of generated release notes to be more user friendly.
* Improved error messages for the **update-release-notes** command.
* Added support for `Connections`, `Dashboards`, `Widgets`, and `Indicator Types` to **update-release-notes** command.
* **Validate** now supports scripts under the *TestPlaybooks* directory.
* Fixed an issue where **validate** did not support powershell files.

## 1.1.2

* Added a validation for invalid playbookID fields in incidents types files in **validate** command.
* Added a code formatter for python files.
* Fixed an issue where new and old classifiers where mixed on validate command.
* Added *feedIncremental* field to the integration schema.
* Fixed error in the **upload** command where unified YMLs were not uploaded as expected if the given input was a pack.
* Fixed an issue where the **secrets** command failed due to a space character in the file name.
* Ignored RN validation for *NonSupported* pack.
* You can now ignore IF107, SC100, RP102 error codes in the **validate** command.
* Fixed an issue where the **download** command was crashing when received as input a JS integration or script.
* Fixed an issue where **validate** command checked docker image for JS integrations and scripts.
* **validate** command now checks scheme for reports and connections.
* Fixed an issue where **validate** command checked docker when running on all files.
* Fixed an issue where **validate** command did not fail when docker image was not on the latest numeric tag.
* Fixed an issue where beta integrations were not validated correctly in **validate** command.

## 1.1.1

* fixed and issue where file types were not recognized correctly in **validate** command.
* Added better outputs for validate command.

## 1.1.0

* Fixed an issue where changes to only non-validated files would fail validation.
* Fixed an issue in **validate** command where moved files were failing validation for new packs.
* Fixed an issue in **validate** command where added files were failing validation due to wrong file type detection.
* Added support for new classifiers and mappers in **validate** command.
* Removed support of old RN format validation.
* Updated **secrets** command output format.
* Added support for error ignore on deprecated files in **validate** command.
* Improved errors outputs in **validate** command.
* Added support for linting an entire pack.

## 1.0.9

* Fixed a bug where misleading error was presented when pack name was not found.
* **Update-release-notes** now detects added files for packs with versions.
* Readme files are now ignored by **update-release-notes** and validation of release notes.
* Empty release notes no longer cause an uncaught error during validation.

## 1.0.8

* Changed the output format of demisto-sdk secrets.
* Added a validation that checkbox items are not required in integrations.
* Added pack release notes generation and validation.
* Improved pack metadata validation.
* Fixed an issue in **validate** where renamed files caused an error

## 1.0.4

* Fix the **format** command to update the `id` field to be equal to `details` field in indicator-type files, and to `name` field in incident-type & dashboard files.
* Fixed a bug in the **validate** command for layout files that had `sortValues` fields.
* Fixed a bug in the **format** command where `playbookName` field was not always present in the file.
* Fixed a bug in the **format** command where indicatorField wasn't part of the SDK schemas.
* Fixed a bug in **upload** command where created unified docker45 yml files were not deleted.
* Added support for IndicatorTypes directory in packs (for `reputation` files, instead of Misc).
* Fixed parsing playbook condition names as string instead of boolean in **validate** command
* Improved image validation in YAML files.
* Removed validation for else path in playbook condition tasks.

## 1.0.3

* Fixed a bug in the **format** command where comments were being removed from YAML files.
* Added output fields: *file_path* and *kind* for layouts in the id-set.json created by **create-id-set** command.
* Fixed a bug in the **create-id-set** command Who returns Duplicate for Layouts with a different kind.
* Added formatting to **generate-docs** command results replacing all `<br>` tags with `<br/>`.
* Fixed a bug in the **download** command when custom content contained not supported content entity.
* Fixed a bug in **format** command in which boolean strings  (e.g. 'yes' or 'no') were converted to boolean values (e.g. 'True' or 'False').
* **format** command now removes *sourceplaybookid* field from playbook files.
* Fixed a bug in **generate-docs** command in which integration dependencies were not detected when generating documentation for a playbook.

## 1.0.1

* Fixed a bug in the **unify** command when output path was provided empty.
* Improved error message for integration with no tests configured.
* Improved the error message returned from the **validate** command when an integration is missing or contains malformed fetch incidents related parameters.
* Fixed a bug in the **create** command where a unified YML with a docker image for 4.5 was copied incorrectly.
* Missing release notes message are now showing the release notes file path to update.
* Fixed an issue in the **validate** command in which unified YAML files were not ignored.
* File format suggestions are now shown in the relevant file format (JSON or YAML).
* Changed Docker image validation to fail only on non-valid ones.
* Removed backward compatibility validation when Docker image is updated.

## 1.0.0

* Improved the *upload* command to support the upload of all the content entities within a pack.
* The *upload* command now supports the improved pack file structure.
* Added an interactive option to format integrations, scripts and playbooks with No TestPlaybooks configured.
* Added an interactive option to configure *conf.json* file with missing test playbooks for integrations, scripts and playbooks
* Added *download* command to download custom content from Demisto instance to the local content repository.
* Improved validation failure messages to include a command suggestion, wherever relevant, to fix the raised issue.
* Improved 'validate' help and documentation description
* validate - checks that scripts, playbooks, and integrations have the *tests* key.
* validate - checks that test playbooks are configured in `conf.json`.
* demisto-sdk lint - Copy dir better handling.
* demisto-sdk lint - Add error when package missing in docker image.
* Added *-a , --validate-all* option in *validate* to run all validation on all files.
* Added *-i , --input* option in *validate* to run validation on a specified pack/file.
* added *-i, --input* option in *secrets* to run on a specific file.
* Added an allowed hidden parameter: *longRunning* to the hidden integration parameters validation.
* Fixed an issue with **format** command when executing with an output path of a folder and not a file path.
* Bug fixes in generate-docs command given playbook as input.
* Fixed an issue with lint command in which flake8 was not running on unit test files.

## 0.5.2

* Added *-c, --command* option in *generate-docs* to generate a specific command from an integration.
* Fixed an issue when getting README/CHANGELOG files from git and loading them.
* Removed release notes validation for new content.
* Fixed secrets validations for files with the same name in a different directory.
* demisto-sdk lint - parallelization working with specifying the number of workers.
* demisto-sdk lint - logging levels output, 3 levels.
* demisto-sdk lint - JSON report, structured error reports in JSON format.
* demisto-sdk lint - XML JUnit report for unit-tests.
* demisto-sdk lint - new packages used to accelerate execution time.
* demisto-sdk secrets - command now respects the generic whitelist, and not only the pack secrets.

## 0.5.0

[PyPI History][1]

[1]: https://pypi.org/project/demisto-sdk/#history

## 0.4.9

* Fixed an issue in *generate-docs* where Playbooks and Scripts documentation failed.
* Added a graceful error message when executing the *run" command with a misspelled command.
* Added more informative errors upon failures of the *upload* command.
* format command:
  * Added format for json files: IncidentField, IncidentType, IndicatorField, IndicatorType, Layout, Dashboard.
  * Added the *-fv --from-version*, *-nv --no-validation* arguments.
  * Removed the *-t yml_type* argument, the file type will be inferred.
  * Removed the *-g use_git* argument, running format without arguments will run automatically on git diff.
* Fixed an issue in loading playbooks with '=' character.
* Fixed an issue in *validate* failed on deleted README files.

## 0.4.8

* Added the *max* field to the Playbook schema, allowing to define it in tasks loop.
* Fixed an issue in *validate* where Condition branches checks were case sensitive.

## 0.4.7

* Added the *slareminder* field to the Playbook schema.
* Added the *common_server*, *demisto_mock* arguments to the *init* command.
* Fixed an issue in *generate-docs* where the general section was not being generated correctly.
* Fixed an issue in *validate* where Incident type validation failed.

## 0.4.6

* Fixed an issue where the *validate* command did not identify CHANGELOG in packs.
* Added a new command, *id-set* to create the id set - the content dependency tree by file IDs.

## 0.4.5

* generate-docs command:
  * Added the *use_cases*, *permissions*, *command_permissions* and *limitations*.
  * Added the *--insecure* argument to support running the script and integration command in Demisto.
  * Removed the *-t yml_type* argument, the file type will be inferred.
  * The *-o --output* argument is no longer mandatory, default value will be the input file directory.
* Added support for env var: *DEMISTO_SDK_SKIP_VERSION_CHECK*. When set version checks are skipped.
* Fixed an issue in which the CHANGELOG files did not match our scheme.
* Added a validator to verify that there are no hidden integration parameters.
* Fixed an issue where the *validate* command ran on test files.
* Removed the *env-dir* argument from the demisto-sdk.
* README files which are html files will now be skipped in the *validate* command.
* Added support for env var: *DEMISTO_README_VALIDATOR*. When not set the readme validation will not run.

## 0.4.4

* Added a validator for IncidentTypes (incidenttype-*.json).
* Fixed an issue where the -p flag in the *validate* command was not working.
* Added a validator for README.md files.
* Release notes validator will now run on: incident fields, indicator fields, incident types, dashboard and reputations.
* Fixed an issue where the validator of reputation(Indicator Type) did not check on the details field.
* Fixed an issue where the validator attempted validating non-existing files after deletions or name refactoring.
* Removed the *yml_type* argument in the *split-yml*, *extract-code* commands.
* Removed the *file_type* argument in the *generate-test-playbook* command.
* Fixed the *insecure* argument in *upload*.
* Added the *insecure* argument in *run-playbook*.
* Standardise the *-i --input*, *-o --output* to demisto-sdk commands.

## 0.4.3

* Fixed an issue where the incident and indicator field BC check failed.
* Support for linting and unit testing PowerShell integrations.

## 0.4.2

* Fixed an issue where validate failed on Windows.
* Added a validator to verify all branches are handled in conditional task in a playbook.
* Added a warning message when not running the latest sdk version.
* Added a validator to check that the root is connected to all tasks in the playbook.
* Added a validator for Dashboards (dashboard-*.json).
* Added a validator for Indicator Types (reputation-*.json).
* Added a BC validation for changing incident field type.
* Fixed an issue where init command would generate an invalid yml for scripts.
* Fixed an issue in misleading error message in v2 validation hook.
* Fixed an issue in v2 hook which now is set only on newly added scripts.
* Added more indicative message for errors in yaml files.
* Disabled pykwalify info log prints.

## 0.3.10

* Added a BC check for incident fields - changing from version is not allowed.
* Fixed an issue in create-content-artifacts where scripts in Packs in TestPlaybooks dir were copied with a wrong prefix.

## 0.3.9

* Added a validation that incident field can not be required.
* Added validation for fetch incident parameters.
* Added validation for feed integration parameters.
* Added to the *format* command the deletion of the *sourceplaybookid* field.
* Fixed an issue where *fieldMapping* in playbook did not pass the scheme validation.
* Fixed an issue where *create-content-artifacts* did not copy TestPlaybooks in Packs without prefix of *playbook-*.
* Added a validation the a playbook can not have a rolename set.
* Added to the image validator the new DBot default image.
* Added the fields: elasticcommonfields, quiet, quietmode to the Playbook schema.
* Fixed an issue where *validate* failed on integration commands without outputs.
* Added a new hook for naming of v2 integrations and scripts.

## 0.3.8

* Fixed an issue where *create-content-artifact* was not loading the data in the yml correctly.
* Fixed an issue where *unify* broke long lines in script section causing syntax errors

## 0.3.7

* Added *generate-docs* command to generate documentation file for integration, playbook or script.
* Fixed an issue where *unify* created a malformed integration yml.
* Fixed an issue where demisto-sdk **init** creates unit-test file with invalid import.

## 0.3.6

* Fixed an issue where demisto-sdk **validate** failed on modified scripts without error message.

## 0.3.5

* Fixed an issue with docker tag validation for integrations.
* Restructured repo source code.

## 0.3.4

* Saved failing unit tests as a file.
* Fixed an issue where "_test" file for scripts/integrations created using **init** would import the "HelloWorld" templates.
* Fixed an issue in demisto-sdk **validate** - was failing on backward compatiblity check
* Fixed an issue in demisto-sdk **secrets** - empty line in .secrets-ignore always made the secrets check to pass
* Added validation for docker image inside integrations and scripts.
* Added --use-git flag to **format** command to format all changed files.
* Fixed an issue where **validate** did not fail on dockerimage changes with bc check.
* Added new flag **--ignore-entropy** to demisto-sdk **secrets**, this will allow skip entropy secrets check.
* Added --outfile to **lint** to allow saving failed packages to a file.

## 0.3.3

* Added backwards compatibility break error message.
* Added schema for incident types.
* Added **additionalinfo** field to as an available field for integration configuration.
* Added pack parameter for **init**.
* Fixed an issue where error would appear if name parameter is not set in **init**.

## 0.3.2

* Fixed the handling of classifier files in **validate**.

## 0.3.1

* Fixed the handling of newly created reputation files in **validate**.
* Added an option to perform **validate** on a specific file.

## 0.3.0

* Added support for multi-package **lint** both with parallel and without.
* Added all parameter in **lint** to run on all packages and packs in content repository.
* Added **format** for:
  * Scripts
  * Playbooks
  * Integrations
* Improved user outputs for **secrets** command.
* Fixed an issue where **lint** would run pytest and pylint only on a single docker per integration.
* Added auto-complete functionality to demisto-sdk.
* Added git parameter in **lint** to run only on changed packages.
* Added the **run-playbook** command
* Added **run** command which runs a command in the Demisto playground.
* Added **upload** command which uploads an integration or a script to a Demisto instance.
* Fixed and issue where **validate** checked if release notes exist for new integrations and scripts.
* Added **generate-test-playbook** command which generates a basic test playbook for an integration or a script.
* **validate** now supports indicator fields.
* Fixed an issue with layouts scheme validation.
* Adding **init** command.
* Added **json-to-outputs** command which generates the yaml section for outputs from an API raw response.

## 0.2.6

* Fixed an issue with locating release notes for beta integrations in **validate**.

## 0.2.5

* Fixed an issue with locating release notes for beta integrations in **validate**.

## 0.2.4

* Adding image validation to Beta_Integration and Packs in **validate**.

## 0.2.3

* Adding Beta_Integration to the structure validation process.
* Fixing bug where **validate** did checks on TestPlaybooks.
* Added requirements parameter to **lint**.

## 0.2.2

* Fixing bug where **lint** did not return exit code 1 on failure.
* Fixing bug where **validate** did not print error message in case no release notes were give.

## 0.2.1

* **Validate** now checks that the id and name fields are identical in yml files.
* Fixed a bug where sdk did not return any exit code.

## 0.2.0

* Added Release Notes Validator.
* Fixed the Unifier selection of your python file to use as the code.
* **Validate** now supports Indicator fields.
* Fixed a bug where **validate** and **secrets** did not return exit code 1 on failure.
* **Validate** now runs on newly added scripts.

## 0.1.8

* Added support for `--version`.
* Fixed an issue in file_validator when calling `checked_type` method with script regex.

## 0.1.2

* Restructuring validation to support content packs.
* Added secrets validation.
* Added content bundle creation.
* Added lint and unit test run.

## 0.1.1

* Added new logic to the unifier.
* Added detailed README.
* Some small adjustments and fixes.

## 0.1.0

Capabilities:

* **Extract** components(code, image, description etc.) from a Demisto YAML file into a directory.
* **Unify** components(code, image, description etc.) to a single Demisto YAML file.
* **Validate** Demisto content files.<|MERGE_RESOLUTION|>--- conflicted
+++ resolved
@@ -4,11 +4,8 @@
 * Fixed an issue where **validate** falsly failed with error `DS108` on descriptions ending with a newline.
 * The content graph will now include the **python_version** field that each script/integration uses.
 * Updated the **update-release-notes** command message structure when is run with **--force** flag.
-<<<<<<< HEAD
 * Added the **engineinfo** in to the script schema. This field specifies on which engine the script will run.
-=======
 * Fixed an issue where **validate** falsly failed with error `DS108` on empty descriptions.
->>>>>>> edee3a0b
 * Added support for lazy loading the of widgets in XSIAM dashboards.
 
 ## 1.20.1
