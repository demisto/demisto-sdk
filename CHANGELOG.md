# Changelog
* Enable passing a comma-separated list of paths for the `--input` option of the **lint** command.
* Added new validation of unimplemented test-module command in the code to the `XSOAR-linter` in the **lint** command.
* Fixed the **generate-docs** to handle integration authentication parameter.
* Added a validation to ensure that description and README do not contain the word 'Demisto'.
* Improved the deprecated message validation required from playbooks and scripts.
* Added the `--quite-bc-validation` flag for the **validate** command to run the backwards compatibility validation in quite mode (errors is treated like warnings).
* Fixed the **update release notes** command to display a name for old layouts.
* Added the ability to append to the pack README credit to contributors.
* Added identification for parameter differences in **integration-diff** command.
* Fixed **format** to use git as a default value.
* Updated the **upload** command to support reports.
* Fixed an issue where **generate-docs** command was displaying 'None' when credentials parameter display field configured was not configured.
* Fixed an issue where **download** did not return exit code 1 on failure.
* Updated the validation that incident fields' names do not contain the word incident will aplly to core packs only.
* Added a playbook validation to verify all conditional tasks have an 'else' path in **validate** command.
* Added to the **update-release-notes** command automatic addition to git when new release notes file is created.
* Added validation to ensure that integrations, scripts, and playbooks do not contain the entity type in their names.
<<<<<<< HEAD
* Fixed an issue where ignoring errors did not work when running the **validate** command on specific files (-i).
=======
* Added the **convert** command to convert entities between XSOAR versions.
>>>>>>> 6ddc4e04

# 1.3.9
* Added a validation verifying that the pack's README.md file is not equal to pack description.
* Fixed an issue where the **Assume yes** flag did not work properly for some entities in the **format** command.
* Improved the error messages for separators in folder and file names in the **validate** command.
* Removed the **DISABLE_SDK_VERSION_CHECK** environment variable. To disable new version checks, use the **DEMISTO_SDK_SKIP_VERSION_CHECK** envirnoment variable.
* Fixed an issue where the demisto-sdk version check failed due to a rate limit.
* Fixed an issue with playbooks scheme validation.

# 1.3.8
* Updated the **secrets** command to work on forked branches.

# 1.3.7
* Added a validation to ensure correct image and description file names.
* Fixed an issue where the **validate** command failed when 'display' field in credentials param in yml is empty but 'displaypassword' was provided.
* Added the **integration-diff** command to check differences between two versions of an integration and to return a report of missing and changed elements in the new version.
* Added a validation verifying that the pack's README.md file is not missing or empty for partner packs or packs contains use cases.
* Added a validation to ensure that the integration and script folder and file names will not contain separators (`_`, `-`, ` `).
* When formatting new pack, the **format** command will set the *fromversion* key to 5.5.0 in the new files without fromversion.

# 1.3.6
* Added a validation that core packs are not dependent on non-core packs.
* Added a validation that a pack name follows XSOAR standards.
* Fixed an issue where in some cases the `get_remote_file` function failed due to an invalid path.
* Fixed an issue where running **update-release-notes** with updated integration logo, did not detect any file changes.
* Fixed an issue where the **create-id-set** command did not identify unified integrations correctly.
* Fixed an issue where the `CommonTypes` pack was not identified as a dependency for all feed integrations.
* Added support for running SDK commands in private repositories.
* Fixed an issue where running the **init** command did not set the correct category field in an integration .yml file for a newly created pack.
* When formatting new contributed pack, the **format** command will set the *fromversion* key to 6.0.0 in the relevant files.
* If the environment variable "DISABLE_SDK_VERSION_CHECK" is define, the demisto-sdk will no longer check for newer version when running a command.
* Added the `--use-pack-metadata` flag for the **find-dependencies** command to update the calculated dependencies using the the packs metadata files.
* Fixed an issue where **validate** failed on scripts in case the `outputs` field was set to `None`.
* Fixed an issue where **validate** was failing on editing existing release notes.
* Added a validation for README files verifying that the file doesn't contain template text copied from HelloWorld or HelloWorldPremium README.

# 1.3.5
* Added a validation that layoutscontainer's id and name are matching. Updated the format of layoutcontainer to include update_id too.
* Added a validation that commands' names and arguments in core packs, or scripts' arguments do not contain the word incident.
* Fixed issue where running the **generate-docs** command with -c flag ran all the commands and not just the commands specified by the flag.
* Fixed the error message of the **validate** command to not always suggest adding the *description* field.
* Fixed an issue where running **format** on feed integration generated invalid parameter structure.
* Fixed an issue where the **generate-docs** command did not add all the used scripts in a playbook to the README file.
* Fixed an issue where contrib/partner details might be added twice to the same file, when using unify and create-content-artifacts commands
* Fixed issue where running **validate** command on image-related integration did not return the correct outputs to json file.
* When formatting playbooks, the **format** command will now remove empty fields from SetIncident, SetIndicator, CreateNewIncident, CreateNewIndicator script arguments.
* Added an option to fill in the developer email when running the **init** command.

# 1.3.4
* Updated the **validate** command to check that the 'additionalinfo' field only contains the expected value for feed required parameters and not equal to it.
* Added a validation that community/partner details are not in the detailed description file.
* Added a validation that the Use Case tag in pack_metadata file is only used when the pack contains at least one PB, Incident Type or Layout.
* Added a validation that makes sure outputs in integrations are matching the README file when only README has changed.
* Added the *hidden* field to the integration schema.
* Fixed an issue where running **format** on a playbook whose `name` does not equal its `id` would cause other playbooks who use that playbook as a sub-playbook to fail.
* Added support for local custom command configuration file `.demisto-sdk-conf`.
* Updated the **format** command to include an update to the description file of an integration, to remove community/partner details.

# 1.3.3
* Fixed an issue where **lint** failed where *.Dockerfile* exists prior running the lint command.
* Added FeedHelloWorld template option for *--template* flag in **demisto-sdk init** command.
* Fixed issue where **update-release-notes** deleted release note file if command was called more than once.
* Fixed issue where **update-release-notes** added docker image release notes every time the command was called.
* Fixed an issue where running **update-release-notes** on a pack with newly created integration, had also added a docker image entry in the release notes.
* Fixed an issue where `XSOAR-linter` did not find *NotImplementedError* in main.
* Added validation for README files verifying their length (over 30 chars).
* When using *-g* flag in the **validate** command it will now ignore untracked files by default.
* Added the *--include-untracked* flag to the **validate** command to include files which are untracked by git in the validation process.
* Improved the `pykwalify` error outputs in the **validate** command.
* Added the *--print-pykwalify* flag to the **validate** command to print the unchanged output from `pykwalify`.

# 1.3.2
* Updated the format of the outputs when using the *--json-file* flag to create a JSON file output for the **validate** and **lint** commands.
* Added the **doc-review** command to check spelling in .md and .yml files as well as a basic release notes review.
* Added a validation that a pack's display name does not already exist in content repository.
* Fixed an issue where the **validate** command failed to detect duplicate params in an integration.
* Fixed an issue where the **validate** command failed to detect duplicate arguments in a command in an integration.

# 1.3.1
* Fixed an issue where the **validate** command failed to validate the release notes of beta integrations.
* Updated the **upload** command to support indicator fields.
* The **validate** and **update-release-notes** commands will now check changed files against `demisto/master` if it is configured locally.
* Fixed an issue where **validate** would incorrectly identify files as renamed.
* Added a validation that integration properties (such as feed, mappers, mirroring, etc) are not removed.
* Fixed an issue where **validate** failed when comparing branch against commit hash.
* Added the *--no-pipenv* flag to the **split-yml** command.
* Added a validation that incident fields and incident types are not removed from mappers.
* Fixed an issue where the *c
reate-id-set* flag in the *validate* command did not work while not using git.
* Added the *hiddenusername* field to the integration schema.
* Added a validation that images that are not integration images, do not ask for a new version or RN

# 1.3.0
* Do not collect optional dependencies on indicator types reputation commands.
* Fixed an issue where downloading indicator layoutscontainer objects failed.
* Added a validation that makes sure outputs in integrations are matching the README file.
* Fixed an issue where the *create-id-set* flag in the **validate** command did not work.
* Added a warning in case no id_set file is found when running the **validate** command.
* Fixed an issue where changed files were not recognised correctly on forked branches in the **validate** and the **update-release-notes** commands.
* Fixed an issue when files were classified incorrectly when running *update-release-notes*.
* Added a validation that integration and script file paths are compatible with our convention.
* Fixed an issue where id_set.json file was re created whenever running the generate-docs command.
* added the *--json-file* flag to create a JSON file output for the **validate** and **lint** commands.

# 1.2.19
* Fixed an issue where merge id_set was not updated to work with the new entity of Packs.
* Added a validation that the playbook's version matches the version of its sub-playbooks, scripts, and integrations.

# 1.2.18
* Changed the *skip-id-set-creation* flag to *create-id-set* in the **validate** command. Its default value will be False.
* Added support for the 'cve' reputation command in default arg validation.
* Filter out generic and reputation command from scripts and playbooks dependencies calculation.
* Added support for the incident fields in outgoing mappers in the ID set.
* Added a validation that the taskid field and the id field under the task field are both from uuid format and contain the same value.
* Updated the **format** command to generate uuid value for the taskid field and for the id under the task field in case they hold an invalid values.
* Exclude changes from doc_files directory on validation.
* Added a validation that an integration command has at most one default argument.
* Fixing an issue where pack metadata version bump was not enforced when modifying an old format (unified) file.
* Added validation that integration parameter's display names are capitalized and spaced using whitespaces and not underscores.
* Fixed an issue where beta integrations where not running deprecation validations.
* Allowed adding additional information to the deprecated description.
* Fixing an issue when escaping less and greater signs in integration params did not work as expected.

# 1.2.17
* Added a validation that the classifier of an integration exists.
* Added a validation that the mapper of an integration exists.
* Added a validation that the incident types of a classifier exist.
* Added a validation that the incident types of a mapper exist.
* Added support for *text* argument when running **demisto-sdk update-release-notes** on the ApiModules pack.
* Added a validation for the minimal version of an indicator field of type grid.
* Added new validation for incident and indicator fields in classifiers mappers and layouts exist in the content.
* Added cache for get_remote_file to reducing failures from accessing the remote repo.
* Fixed an issue in the **format** command where `_dev` or `_copy` suffixes weren't removed from the `id` of the given playbooks.
* Playbook dependencies from incident and indicator fields are now marked as optional.
* Mappers dependencies from incident types and incident fields are now marked as optional.
* Classifier dependencies from incident types are now marked as optional.
* Updated **demisto-sdk init** command to no longer create `created` field in pack_metadata file
* Updated **generate-docs** command to take the parameters names in setup section from display field and to use additionalinfo field when exist.
* Using the *verbose* argument in the **find-dependencies** command will now log to the console.
* Improved the deprecated message validation required from integrations.
* Fixed an issue in the **generate-docs** command where **Context Example** section was created when it was empty.

# 1.2.16
* Added allowed ignore errors to the *IDSetValidator*.
* Fixed an issue where an irrelevant id_set validation ran in the **validate** command when using the *--id-set* flag.
* Fixed an issue were **generate-docs** command has failed if a command did not exist in commands permissions file.
* Improved a **validate** command message for missing release notes of api module dependencies.

# 1.2.15
* Added the *ID101* to the allowed ignored errors.

# 1.2.14
* SDK repository is now mypy check_untyped_defs complaint.
* The lint command will now ignore the unsubscriptable-object (E1136) pylint error in dockers based on python 3.9 - this will be removed once a new pylint version is released.
* Added an option for **format** to run on a whole pack.
* Added new validation of unimplemented commands from yml in the code to `XSOAR-linter`.
* Fixed an issue where Auto-Extract fields were only checked for newly added incident types in the **validate** command.
* Added a new warning validation of direct access to args/params dicts to `XSOAR-linter`.

# 1.2.13
* Added new validation of indicators usage in CommandResults to `XSOAR-linter`.
* Running **demisto-sdk lint** will automatically run on changed files (same behavior as the -g flag).
* Removed supported version message from the documentation when running **generate_docs**.
* Added a print to indicate backwards compatibility is being checked in **validate** command.
* Added a percent print when running the **validate** command with the *-a* flag.
* Fixed a regression in the **upload** command where it was ignoring `DEMISTO_VERIFY_SSL` env var.
* Fixed an issue where the **upload** command would fail to upload beta integrations.
* Fixed an issue where the **validate** command did not create the *id_set.json* file when running with *-a* flag.
* Added price change validation in the **validate** command.
* Added validations that checks in read-me for empty sections or leftovers from the auto generated read-me that should be changed.
* Added new code validation for *NotImplementedError* to raise a warning in `XSOAR-linter`.
* Added validation for support types in the pack metadata file.
* Added support for *--template* flag in **demisto-sdk init** command.
* Fixed an issue with running **validate** on master branch where the changed files weren't compared to previous commit when using the *-g* flag.
* Fixed an issue where the `XSOAR-linter` ran *NotImplementedError* validation on scripts.
* Added support for Auto-Extract feature validation in incident types in the **validate** command.
* Fixed an issue in the **lint** command where the *-i* flag was ignored.
* Improved **merge-id-sets** command to support merge between two ID sets that contain the same pack.
* Fixed an issue in the **lint** command where flake8 ran twice.

# 1.2.12
* Bandit now reports also on medium severity issues.
* Fixed an issue with support for Docker Desktop on Mac version 2.5.0+.
* Added support for vulture and mypy linting when running without docker.
* Added support for *prev-ver* flag in **update-release-notes** command.
* Improved retry support when building docker images for linting.
* Added the option to create an ID set on a specific pack in **create-id-set** command.
* Added the *--skip-id-set-creation* flag to **validate** command in order to add the capability to run validate command without creating id_set validation.
* Fixed an issue where **validate** command checked docker image tag on ApiModules pack.
* Fixed an issue where **find-dependencies** did not calculate dashboards and reports dependencies.
* Added supported version message to the documentation and release notes files when running **generate_docs** and **update-release-notes** commands respectively.
* Added new code validations for *NotImplementedError* exception raise to `XSOAR-linter`.
* Command create-content-artifacts additional support for **Author_image.png** object.
* Fixed an issue where schemas were not enforced for incident fields, indicator fields and old layouts in the validate command.
* Added support for **update-release-notes** command to update release notes according to master branch.

# 1.2.11
* Fixed an issue where the ***generate-docs*** command reset the enumeration of line numbering after an MD table.
* Updated the **upload** command to support mappers.
* Fixed an issue where exceptions were no printed in the **format** while the *--verbose* flag is set.
* Fixed an issue where *--assume-yes* flag did not work in the **format** command when running on a playbook without a `fromversion` field.
* Fixed an issue where the **format** command would fail in case `conf.json` file was not found instead of skipping the update.
* Fixed an issue where integration with v2 were recognised by the `name` field instead of the `display` field in the **validate** command.
* Added a playbook validation to check if a task script exists in the id set in the **validate** command.
* Added new integration category `File Integrity Management` in the **validate** command.

# 1.2.10
* Added validation for approved content pack use-cases and tags.
* Added new code validations for *CommonServerPython* import to `XSOAR-linter`.
* Added *default value* and *predefined values* to argument description in **generate-docs** command.
* Added a new validation that checks if *get-mapping-fields* command exists if the integration schema has *{ismappable: true}* in **validate** command.
* Fixed an issue where the *--staged* flag recognised added files as modified in the **validate** command.
* Fixed an issue where a backwards compatibility warning was raised for all added files in the **validate** command.
* Fixed an issue where **validate** command failed when no tests were given for a partner supported pack.
* Updated the **download** command to support mappers.
* Fixed an issue where the ***format*** command added a duplicate parameter.
* For partner supported content packs, added support for a list of emails.
* Removed validation of README files from the ***validate*** command.
* Fixed an issue where the ***validate*** command required release notes for ApiModules pack.

# 1.2.9
* Fixed an issue in the **openapi_codegen** command where it created duplicate functions name from the swagger file.
* Fixed an issue in the **update-release-notes** command where the *update type* argument was not verified.
* Fixed an issue in the **validate** command where no error was raised in case a non-existing docker image was presented.
* Fixed an issue in the **format** command where format failed when trying to update invalid Docker image.
* The **format** command will now preserve the **isArray** argument in integration's reputation commands and will show a warning if it set to **false**.
* Fixed an issue in the **lint** command where *finally* clause was not supported in main function.
* Fixed an issue in the **validate** command where changing any entity ID was not validated.
* Fixed an issue in the **validate** command where *--staged* flag did not bring only changed files.
* Fixed the **update-release-notes** command to ignore changes in the metadata file.
* Fixed the **validate** command to ignore metadata changes when checking if a version bump is needed.


# 1.2.8
* Added a new validation that checks in playbooks for the usage of `DeleteContext` in **validate** command.
* Fixed an issue in the **upload** command where it would try to upload content entities with unsupported versions.
* Added a new validation that checks in playbooks for the usage of specific instance in **validate** command.
* Added the **--staged** flag to **validate** command to run on staged files only.


# 1.2.7
* Changed input parameters in **find-dependencies** command.
   - Use ***-i, --input*** instead of ***-p, --path***.
   - Use ***-idp, --id-set-path*** instead of ***-i, --id-set-path***.
* Fixed an issue in the **unify** command where it crashed on an integration without an image file.
* Fixed an issue in the **format** command where unnecessary files were not skipped.
* Fixed an issue in the **update-release-notes** command where the *text* argument was not respected in all cases.
* Fixed an issue in the **validate** command where a warning about detailed description was given for unified or deprecated integrations.
* Improved the error returned by the **validate** command when running on files using the old format.

# 1.2.6
* No longer require setting `DEMISTO_README_VALIDATION` env var to enable README mdx validation. Validation will now run automatically if all necessary node modules are available.
* Fixed an issue in the **validate** command where the `--skip-pack-dependencies` would not skip id-set creation.
* Fixed an issue in the **validate** command where validation would fail if supplied an integration with an empty `commands` key.
* Fixed an issue in the **validate** command where validation would fail due to a required version bump for packs which are not versioned.
* Will use env var `DEMISTO_VERIFY_SSL` to determine if to use a secure connection for commands interacting with the Server when `--insecure` is not passed. If working with a local Server without a trusted certificate, you can set env var `DEMISTO_VERIFY_SSL=no` to avoid using `--insecure` on each command.
* Unifier now adds a link to the integration documentation to the integration detailed description.
* Fixed an issue in the **secrets** command where ignored secrets were not skipped.

# 1.2.5
* Added support for special fields: *defaultclassifier*, *defaultmapperin*, *defaultmapperout* in **download** command.
* Added -y option **format** command to assume "yes" as answer to all prompts and run non-interactively
* Speed up improvements for `validate` of README files.
* Updated the **format** command to adhere to the defined content schema and sub-schemas, aligning its behavior with the **validate** command.
* Added support for canvasContextConnections files in **format** command.

# 1.2.4
* Updated detailed description for community integrations.

# 1.2.3
* Fixed an issue where running **validate** failed on playbook with task that adds tags to the evidence data.
* Added the *displaypassword* field to the integration schema.
* Added new code validations to `XSOAR-linter`.
    * As warnings messages:
        * `demisto.params()` should be used only inside main function.
        * `demisto.args()` should be used only inside main function.
        * Functions args should have type annotations.
* Added `fromversion` field validation to test playbooks and scripts in **validate** command.

# 1.2.2
* Add support for warning msgs in the report and summary to **lint** command.
* Fixed an issue where **json-to-outputs** determined bool values as int.
* Fixed an issue where **update-release-notes** was crushing on `--all` flag.
* Fixed an issue where running **validate**, **update-release-notes** outside of content repo crushed without a meaningful error message.
* Added support for layoutscontainer in **init** contribution flow.
* Added a validation for tlp_color param in feeds in **validate** command.
* Added a validation for removal of integration parameters in **validate** command.
* Fixed an issue where **update-release-notes** was failing with a wrong error message when no pack or input was given.
* Improved formatting output of the **generate-docs** command.
* Add support for env variable *DEMISTO_SDK_ID_SET_REFRESH_INTERVAL*. Set this env variable to the refresh interval in minutes. The id set will be regenerated only if the refresh interval has passed since the last generation. Useful when generating Script documentation, to avoid re-generating the id_set every run.
* Added new code validations to `XSOAR-linter`.
    * As error messages:
        * Longer than 10 seconds sleep statements for non long running integrations.
        * exit() usage.
        * quit() usage.
    * As warnings messages:
        * `demisto.log` should not be used.
        * main function existence.
        * `demito.results` should not be used.
        * `return_output` should not be used.
        * try-except statement in main function.
        * `return_error` usage in main function.
        * only once `return_error` usage.
* Fixed an issue where **lint** command printed logs twice.
* Fixed an issue where *suffix* did not work as expected in the **create-content-artifacts** command.
* Added support for *prev-ver* flag in **lint** and **secrets** commands.
* Added support for *text* flag to **update-release-notes** command to add the same text to all release notes.
* Fixed an issue where **validate** did not recognize added files if they were modified locally.
* Added a validation that checks the `fromversion` field exists and is set to 5.0.0 or above when working or comparing to a non-feature branch in **validate** command.
* Added a validation that checks the certification field in the pack_metadata file is valid in **validate** command.
* The **update-release-notes** command will now automatically add docker image update to the release notes.

# 1.2.1
* Added an additional linter `XSOAR-linter` to the **lint** command which custom validates py files. currently checks for:
    * `Sys.exit` usages with non zero value.
    * Any `Print` usages.
* Fixed an issue where renamed files were failing on *validate*.
* Fixed an issue where single changed files did not required release notes update.
* Fixed an issue where doc_images required release-notes and validations.
* Added handling of dependent packs when running **update-release-notes** on changed *APIModules*.
    * Added new argument *--id-set-path* for id_set.json path.
    * When changes to *APIModule* is detected and an id_set.json is available - the command will update the dependent pack as well.
* Added handling of dependent packs when running **validate** on changed *APIModules*.
    * Added new argument *--id-set-path* for id_set.json path.
    * When changes to *APIModule* is detected and an id_set.json is available - the command will validate that the dependent pack has release notes as well.
* Fixed an issue where the find_type function didn't recognize file types correctly.
* Fixed an issue where **update-release-notes** command did not work properly on Windows.
* Added support for indicator fields in **update-release-notes** command.
* Fixed an issue where files in test dirs where being validated.


# 1.2.0
* Fixed an issue where **format** did not update the test playbook from its pack.
* Fixed an issue where **validate** validated non integration images.
* Fixed an issue where **update-release-notes** did not identified old yml integrations and scripts.
* Added revision templates to the **update-release-notes** command.
* Fixed an issue where **update-release-notes** crashed when a file was renamed.
* Fixed an issue where **validate** failed on deleted files.
* Fixed an issue where **validate** validated all images instead of packs only.
* Fixed an issue where a warning was not printed in the **format** in case a non-supported file type is inputted.
* Fixed an issue where **validate** did not fail if no release notes were added when adding files to existing packs.
* Added handling of incorrect layout paths via the **format** command.
* Refactor **create-content-artifacts** command - Efficient artifacts creation and better logging.
* Fixed an issue where image and description files were not handled correctly by **validate** and **update-release-notes** commands.
* Fixed an issue where the **format** command didn't remove all extra fields in a file.
* Added an error in case an invalid id_set.json file is found while running the **validate** command.
* Added fetch params checks to the **validate** command.

# 1.1.11
* Added line number to secrets' path in **secrets** command report.
* Fixed an issue where **init** a community pack did not present the valid support URL.
* Fixed an issue where **init** offered a non relevant pack support type.
* Fixed an issue where **lint** did not pull docker images for powershell.
* Fixed an issue where **find-dependencies** did not find all the script dependencies.
* Fixed an issue where **find-dependencies** did not collect indicator fields as dependencies for playbooks.
* Updated the **validate** and the **secrets** commands to be less dependent on regex.
* Fixed an issue where **lint** did not run on circle when docker did not return ping.
* Updated the missing release notes error message (RN106) in the **Validate** command.
* Fixed an issue where **Validate** would return missing release notes when two packs with the same substring existed in the modified files.
* Fixed an issue where **update-release-notes** would add duplicate release notes when two packs with the same substring existed in the modified files.
* Fixed an issue where **update-release-notes** would fail to bump new versions if the feature branch was out of sync with the master branch.
* Fixed an issue where a non-descriptive error would be returned when giving the **update-release-notes** command a pack which can not be found.
* Added dependencies check for *widgets* in **find-dependencies** command.
* Added a `update-docker` flag to **format** command.
* Added a `json-to-outputs` flag to the **run** command.
* Added a verbose (`-v`) flag to **format** command.
* Fixed an issue where **download** added the prefix "playbook-" to the name of playbooks.

# 1.1.10
* Updated the **init** command. Relevant only when passing the *--contribution* argument.
   * Added the *--author* option.
   * The *support* field of the pack's metadata is set to *community*.
* Added a proper error message in the **Validate** command upon a missing description in the root of the yml.
* **Format** now works with a relative path.
* **Validate** now fails when all release notes have been excluded.
* Fixed issue where correct error message would not propagate for invalid images.
* Added the *--skip-pack-dependencies* flag to **validate** command to skip pack dependencies validation. Relevant when using the *-g* flag.
* Fixed an issue where **Validate** and **Format** commands failed integrations with `defaultvalue` field in fetch incidents related parameters.
* Fixed an issue in the **Validate** command in which unified YAML files were not ignored.
* Fixed an issue in **generate-docs** where scripts and playbooks inputs and outputs were not parsed correctly.
* Fixed an issue in the **openapi-codegen** command where missing reference fields in the swagger JSON caused errors.
* Fixed an issue in the **openapi-codegen** command where empty objects in the swagger JSON paths caused errors.
* **update-release-notes** command now accept path of the pack instead of pack name.
* Fixed an issue where **generate-docs** was inserting unnecessary escape characters.
* Fixed an issue in the **update-release-notes** command where changes to the pack_metadata were not detected.
* Fixed an issue where **validate** did not check for missing release notes in old format files.

# 1.1.9
* Fixed an issue where **update-release-notes** command failed on invalid file types.

# 1.1.8
* Fixed a regression where **upload** command failed on test playbooks.
* Added new *githubUser* field in pack metadata init command.
* Support beta integration in the commands **split-yml, extract-code, generate-test-playbook and generate-docs.**
* Fixed an issue where **find-dependencies** ignored *toversion* field in content items.
* Added support for *layoutscontainer*, *classifier_5_9_9*, *mapper*, *report*, and *widget* in the **Format** command.
* Fixed an issue where **Format** will set the `ID` field to be equal to the `name` field in modified playbooks.
* Fixed an issue where **Format** did not work for test playbooks.
* Improved **update-release-notes** command:
    * Write content description to release notes for new items.
    * Update format for file types without description: Connections, Incident Types, Indicator Types, Layouts, Incident Fields.
* Added a validation for feedTags param in feeds in **validate** command.
* Fixed readme validation issue in community support packs.
* Added the **openapi-codegen** command to generate integrations from OpenAPI specification files.
* Fixed an issue were release notes validations returned wrong results for *CommonScripts* pack.
* Added validation for image links in README files in **validate** command.
* Added a validation for default value of fetch param in feeds in **validate** command.
* Fixed an issue where the **Init** command failed on scripts.

# 1.1.7
* Fixed an issue where running the **format** command on feed integrations removed the `defaultvalue` fields.
* Playbook branch marked with *skipunavailable* is now set as an optional dependency in the **find-dependencies** command.
* The **feedReputation** parameter can now be hidden in a feed integration.
* Fixed an issue where running the **unify** command on JS package failed.
* Added the *--no-update* flag to the **find-dependencies** command.
* Added the following validations in **validate** command:
   * Validating that a pack does not depend on NonSupported / Deprecated packs.

# 1.1.6
* Added the *--description* option to the **init** command.
* Added the *--contribution* option to the **init** command which converts a contribution zip to proper pack format.
* Improved **validate** command performance time and outputs.
* Added the flag *--no-docker-checks* to **validate** command to skip docker checks.
* Added the flag *--print-ignored-files* to **validate** command to print ignored files report when the command is done.
* Added the following validations in **validate** command:
   * Validating that existing release notes are not modified.
   * Validating release notes are not added to new packs.
   * Validating that the "currentVersion" field was raised in the pack_metadata for modified packs.
   * Validating that the timestamp in the "created" field in the pack_metadata is in ISO format.
* Running `demisto-sdk validate` will run the **validate** command using git and only on committed files (same as using *-g --post-commit*).
* Fixed an issue where release notes were not checked correctly in **validate** command.
* Fixed an issue in the **create-id-set** command where optional playbook tasks were not taken into consideration.
* Added a prompt to the `demisto-sdk update-release-notes` command to prompt users to commit changes before running the release notes command.
* Added support to `layoutscontainer` in **validate** command.

# 1.1.5
* Fixed an issue in **find-dependencies** command.
* **lint** command now verifies flake8 on CommonServerPython script.

# 1.1.4
* Fixed an issue with the default output file name of the **unify** command when using "." as an output path.
* **Unify** command now adds contributor details to the display name and description.
* **Format** command now adds *isFetch* and *incidenttype* fields to integration yml.
* Removed the *feedIncremental* field from the integration schema.
* **Format** command now adds *feedBypassExclusionList*, *Fetch indicators*, *feedReputation*, *feedReliability*,
     *feedExpirationPolicy*, *feedExpirationInterval* and *feedFetchInterval* fields to integration yml.
* Fixed an issue in the playbooks schema.
* Fixed an issue where generated release notes were out of order.
* Improved pack dependencies detection.
* Fixed an issue where test playbooks were mishandled in **validate** command.

# 1.1.3
* Added a validation for invalid id fields in indicators types files in **validate** command.
* Added default behavior for **update-release-notes** command.
* Fixed an error where README files were failing release notes validation.
* Updated format of generated release notes to be more user friendly.
* Improved error messages for the **update-release-notes** command.
* Added support for `Connections`, `Dashboards`, `Widgets`, and `Indicator Types` to **update-release-notes** command.
* **Validate** now supports scripts under the *TestPlaybooks* directory.
* Fixed an issue where **validate** did not support powershell files.

# 1.1.2
* Added a validation for invalid playbookID fields in incidents types files in **validate** command.
* Added a code formatter for python files.
* Fixed an issue where new and old classifiers where mixed on validate command.
* Added *feedIncremental* field to the integration schema.
* Fixed error in the **upload** command where unified YMLs were not uploaded as expected if the given input was a pack.
* Fixed an issue where the **secrets** command failed due to a space character in the file name.
* Ignored RN validation for *NonSupported* pack.
* You can now ignore IF107, SC100, RP102 error codes in the **validate** command.
* Fixed an issue where the **download** command was crashing when received as input a JS integration or script.
* Fixed an issue where **validate** command checked docker image for JS integrations and scripts.
* **validate** command now checks scheme for reports and connections.
* Fixed an issue where **validate** command checked docker when running on all files.
* Fixed an issue where **validate** command did not fail when docker image was not on the latest numeric tag.
* Fixed an issue where beta integrations were not validated correctly in **validate** command.

# 1.1.1
* fixed and issue where file types were not recognized correctly in **validate** command.
* Added better outputs for validate command.

# 1.1.0
* Fixed an issue where changes to only non-validated files would fail validation.
* Fixed an issue in **validate** command where moved files were failing validation for new packs.
* Fixed an issue in **validate** command where added files were failing validation due to wrong file type detection.
* Added support for new classifiers and mappers in **validate** command.
* Removed support of old RN format validation.
* Updated **secrets** command output format.
* Added support for error ignore on deprecated files in **validate** command.
* Improved errors outputs in **validate** command.
* Added support for linting an entire pack.

# 1.0.9
* Fixed a bug where misleading error was presented when pack name was not found.
* **Update-release-notes** now detects added files for packs with versions.
* Readme files are now ignored by **update-release-notes** and validation of release notes.
* Empty release notes no longer cause an uncaught error during validation.

# 1.0.8
* Changed the output format of demisto-sdk secrets.
* Added a validation that checkbox items are not required in integrations.
* Added pack release notes generation and validation.
* Improved pack metadata validation.
* Fixed an issue in **validate** where renamed files caused an error

# 1.0.4
* Fix the **format** command to update the `id` field to be equal to `details` field in indicator-type files, and to `name` field in incident-type & dashboard files.
* Fixed a bug in the **validate** command for layout files that had `sortValues` fields.
* Fixed a bug in the **format** command where `playbookName` field was not always present in the file.
* Fixed a bug in the **format** command where indicatorField wasn't part of the SDK schemas.
* Fixed a bug in **upload** command where created unified docker45 yml files were not deleted.
* Added support for IndicatorTypes directory in packs (for `reputation` files, instead of Misc).
* Fixed parsing playbook condition names as string instead of boolean in **validate** command
* Improved image validation in YAML files.
* Removed validation for else path in playbook condition tasks.

# 1.0.3
* Fixed a bug in the **format** command where comments were being removed from YAML files.
* Added output fields: _file_path_ and _kind_ for layouts in the id-set.json created by **create-id-set** command.
* Fixed a bug in the **create-id-set** command Who returns Duplicate for Layouts with a different kind.
* Added formatting to **generate-docs** command results replacing all `<br>` tags with `<br/>`.
* Fixed a bug in the **download** command when custom content contained not supported content entity.
* Fixed a bug in **format** command in which boolean strings  (e.g. 'yes' or 'no') were converted to boolean values (e.g. 'True' or 'False').
* **format** command now removes *sourceplaybookid* field from playbook files.
* Fixed a bug in **generate-docs** command in which integration dependencies were not detected when generating documentation for a playbook.


# 1.0.1
* Fixed a bug in the **unify** command when output path was provided empty.
* Improved error message for integration with no tests configured.
* Improved the error message returned from the **validate** command when an integration is missing or contains malformed fetch incidents related parameters.
* Fixed a bug in the **create** command where a unified YML with a docker image for 4.5 was copied incorrectly.
* Missing release notes message are now showing the release notes file path to update.
* Fixed an issue in the **validate** command in which unified YAML files were not ignored.
* File format suggestions are now shown in the relevant file format (JSON or YAML).
* Changed Docker image validation to fail only on non-valid ones.
* Removed backward compatibility validation when Docker image is updated.

# 1.0.0
* Improved the *upload* command to support the upload of all the content entities within a pack.
* The *upload* command now supports the improved pack file structure.
* Added an interactive option to format integrations, scripts and playbooks with No TestPlaybooks configured.
* Added an interactive option to configure *conf.json* file with missing test playbooks for integrations, scripts and playbooks
* Added *download* command to download custom content from Demisto instance to the local content repository.
* Improved validation failure messages to include a command suggestion, wherever relevant, to fix the raised issue.
* Improved 'validate' help and documentation description
* validate - checks that scripts, playbooks, and integrations have the *tests* key.
* validate - checks that test playbooks are configured in `conf.json`.
* demisto-sdk lint - Copy dir better handling.
* demisto-sdk lint - Add error when package missing in docker image.
* Added *-a , --validate-all* option in *validate* to run all validation on all files.
* Added *-i , --input* option in *validate* to run validation on a specified pack/file.
* added *-i, --input* option in *secrets* to run on a specific file.
* Added an allowed hidden parameter: *longRunning* to the hidden integration parameters validation.
* Fixed an issue with **format** command when executing with an output path of a folder and not a file path.
* Bug fixes in generate-docs command given playbook as input.
* Fixed an issue with lint command in which flake8 was not running on unit test files.

# 0.5.2
* Added *-c, --command* option in *generate-docs* to generate a specific command from an integration.
* Fixed an issue when getting README/CHANGELOG files from git and loading them.
* Removed release notes validation for new content.
* Fixed secrets validations for files with the same name in a different directory.
* demisto-sdk lint - parallelization working with specifying the number of workers.
* demisto-sdk lint - logging levels output, 3 levels.
* demisto-sdk lint - JSON report, structured error reports in JSON format.
* demisto-sdk lint - XML JUnit report for unit-tests.
* demisto-sdk lint - new packages used to accelerate execution time.
* demisto-sdk secrets - command now respects the generic whitelist, and not only the pack secrets.

# 0.5.0
[PyPI History][1]

[1]: https://pypi.org/project/demisto-sdk/#history
# 0.4.9
* Fixed an issue in *generate-docs* where Playbooks and Scripts documentation failed.
* Added a graceful error message when executing the *run" command with a misspelled command.
* Added more informative errors upon failures of the *upload* command.
* format command:
    * Added format for json files: IncidentField, IncidentType, IndicatorField, IndicatorType, Layout, Dashboard.
    * Added the *-fv --from-version*, *-nv --no-validation* arguments.
    * Removed the *-t yml_type* argument, the file type will be inferred.
    * Removed the *-g use_git* argument, running format without arguments will run automatically on git diff.
* Fixed an issue in loading playbooks with '=' character.
* Fixed an issue in *validate* failed on deleted README files.

# 0.4.8
* Added the *max* field to the Playbook schema, allowing to define it in tasks loop.
* Fixed an issue in *validate* where Condition branches checks were case sensitive.

# 0.4.7
* Added the *slareminder* field to the Playbook schema.
* Added the *common_server*, *demisto_mock* arguments to the *init* command.
* Fixed an issue in *generate-docs* where the general section was not being generated correctly.
* Fixed an issue in *validate* where Incident type validation failed.

# 0.4.6
* Fixed an issue where the *validate* command did not identify CHANGELOG in packs.
* Added a new command, *id-set* to create the id set - the content dependency tree by file IDs.

# 0.4.5
* generate-docs command:
    * Added the *use_cases*, *permissions*, *command_permissions* and *limitations*.
    * Added the *--insecure* argument to support running the script and integration command in Demisto.
    * Removed the *-t yml_type* argument, the file type will be inferred.
    * The *-o --output* argument is no longer mandatory, default value will be the input file directory.
* Added support for env var: *DEMISTO_SDK_SKIP_VERSION_CHECK*. When set version checks are skipped.
* Fixed an issue in which the CHANGELOG files did not match our scheme.
* Added a validator to verify that there are no hidden integration parameters.
* Fixed an issue where the *validate* command ran on test files.
* Removed the *env-dir* argument from the demisto-sdk.
* README files which are html files will now be skipped in the *validate* command.
* Added support for env var: *DEMISTO_README_VALIDATOR*. When not set the readme validation will not run.

# 0.4.4
* Added a validator for IncidentTypes (incidenttype-*.json).
* Fixed an issue where the -p flag in the *validate* command was not working.
* Added a validator for README.md files.
* Release notes validator will now run on: incident fields, indicator fields, incident types, dashboard and reputations.
* Fixed an issue where the validator of reputation(Indicator Type) did not check on the details field.
* Fixed an issue where the validator attempted validating non-existing files after deletions or name refactoring.
* Removed the *yml_type* argument in the *split-yml*, *extract-code* commands.
* Removed the *file_type* argument in the *generate-test-playbook* command.
* Fixed the *insecure* argument in *upload*.
* Added the *insecure* argument in *run-playbook*.
* Standardise the *-i --input*, *-o --output* to demisto-sdk commands.

# 0.4.3
* Fixed an issue where the incident and indicator field BC check failed.
* Support for linting and unit testing PowerShell integrations.

# 0.4.2
* Fixed an issue where validate failed on Windows.
* Added a validator to verify all branches are handled in conditional task in a playbook.
* Added a warning message when not running the latest sdk version.
* Added a validator to check that the root is connected to all tasks in the playbook.
* Added a validator for Dashboards (dashboard-*.json).
* Added a validator for Indicator Types (reputation-*.json).
* Added a BC validation for changing incident field type.
* Fixed an issue where init command would generate an invalid yml for scripts.
* Fixed an issue in misleading error message in v2 validation hook.
* Fixed an issue in v2 hook which now is set only on newly added scripts.
* Added more indicative message for errors in yaml files.
* Disabled pykwalify info log prints.

# 0.3.10
* Added a BC check for incident fields - changing from version is not allowed.
* Fixed an issue in create-content-artifacts where scripts in Packs in TestPlaybooks dir were copied with a wrong prefix.


# 0.3.9
* Added a validation that incident field can not be required.
* Added validation for fetch incident parameters.
* Added validation for feed integration parameters.
* Added to the *format* command the deletion of the *sourceplaybookid* field.
* Fixed an issue where *fieldMapping* in playbook did not pass the scheme validation.
* Fixed an issue where *create-content-artifacts* did not copy TestPlaybooks in Packs without prefix of *playbook-*.
* Added a validation the a playbook can not have a rolename set.
* Added to the image validator the new DBot default image.
* Added the fields: elasticcommonfields, quiet, quietmode to the Playbook schema.
* Fixed an issue where *validate* failed on integration commands without outputs.
* Added a new hook for naming of v2 integrations and scripts.


# 0.3.8
* Fixed an issue where *create-content-artifact* was not loading the data in the yml correctly.
* Fixed an issue where *unify* broke long lines in script section causing syntax errors


# 0.3.7
* Added *generate-docs* command to generate documentation file for integration, playbook or script.
* Fixed an issue where *unify* created a malformed integration yml.
* Fixed an issue where demisto-sdk **init** creates unit-test file with invalid import.


# 0.3.6
* Fixed an issue where demisto-sdk **validate** failed on modified scripts without error message.


# 0.3.5
* Fixed an issue with docker tag validation for integrations.
* Restructured repo source code.


# 0.3.4
* Saved failing unit tests as a file.
* Fixed an issue where "_test" file for scripts/integrations created using **init** would import the "HelloWorld" templates.
* Fixed an issue in demisto-sdk **validate** - was failing on backward compatiblity check
* Fixed an issue in demisto-sdk **secrets** - empty line in .secrets-ignore always made the secrets check to pass
* Added validation for docker image inside integrations and scripts.
* Added --use-git flag to **format** command to format all changed files.
* Fixed an issue where **validate** did not fail on dockerimage changes with bc check.
* Added new flag **--ignore-entropy** to demisto-sdk **secrets**, this will allow skip entropy secrets check.
* Added --outfile to **lint** to allow saving failed packages to a file.


# 0.3.3
* Added backwards compatibility break error message.
* Added schema for incident types.
* Added **additionalinfo** field to as an available field for integration configuration.
* Added pack parameter for **init**.
* Fixed an issue where error would appear if name parameter is not set in **init**.


# 0.3.2
* Fixed the handling of classifier files in **validate**.


# 0.3.1
* Fixed the handling of newly created reputation files in **validate**.
* Added an option to perform **validate** on a specific file.


# 0.3.0
* Added support for multi-package **lint** both with parallel and without.
* Added all parameter in **lint** to run on all packages and packs in content repository.
* Added **format** for:
    * Scripts
    * Playbooks
    * Integrations
* Improved user outputs for **secrets** command.
* Fixed an issue where **lint** would run pytest and pylint only on a single docker per integration.
* Added auto-complete functionality to demisto-sdk.
* Added git parameter in **lint** to run only on changed packages.
* Added the **run-playbook** command
* Added **run** command which runs a command in the Demisto playground.
* Added **upload** command which uploads an integration or a script to a Demisto instance.
* Fixed and issue where **validate** checked if release notes exist for new integrations and scripts.
* Added **generate-test-playbook** command which generates a basic test playbook for an integration or a script.
* **validate** now supports indicator fields.
* Fixed an issue with layouts scheme validation.
* Adding **init** command.
* Added **json-to-outputs** command which generates the yaml section for outputs from an API raw response.

# 0.2.6

* Fixed an issue with locating release notes for beta integrations in **validate**.

# 0.2.5

* Fixed an issue with locating release notes for beta integrations in **validate**.

# 0.2.4

* Adding image validation to Beta_Integration and Packs in **validate**.

# 0.2.3

* Adding Beta_Integration to the structure validation process.
* Fixing bug where **validate** did checks on TestPlaybooks.
* Added requirements parameter to **lint**.

# 0.2.2

* Fixing bug where **lint** did not return exit code 1 on failure.
* Fixing bug where **validate** did not print error message in case no release notes were give.

# 0.2.1

* **Validate** now checks that the id and name fields are identical in yml files.
* Fixed a bug where sdk did not return any exit code.

# 0.2.0

* Added Release Notes Validator.
* Fixed the Unifier selection of your python file to use as the code.
* **Validate** now supports Indicator fields.
* Fixed a bug where **validate** and **secrets** did not return exit code 1 on failure.
* **Validate** now runs on newly added scripts.

# 0.1.8

* Added support for `--version`.
* Fixed an issue in file_validator when calling `checked_type` method with script regex.

# 0.1.2
* Restructuring validation to support content packs.
* Added secrets validation.
* Added content bundle creation.
* Added lint and unit test run.

# 0.1.1

* Added new logic to the unifier.
* Added detailed README.
* Some small adjustments and fixes.

# 0.1.0

Capabilities:
* **Extract** components(code, image, description etc.) from a Demisto YAML file into a directory.
* **Unify** components(code, image, description etc.) to a single Demisto YAML file.
* **Validate** Demisto content files.<|MERGE_RESOLUTION|>--- conflicted
+++ resolved
@@ -16,11 +16,8 @@
 * Added a playbook validation to verify all conditional tasks have an 'else' path in **validate** command.
 * Added to the **update-release-notes** command automatic addition to git when new release notes file is created.
 * Added validation to ensure that integrations, scripts, and playbooks do not contain the entity type in their names.
-<<<<<<< HEAD
+* Added the **convert** command to convert entities between XSOAR versions.
 * Fixed an issue where ignoring errors did not work when running the **validate** command on specific files (-i).
-=======
-* Added the **convert** command to convert entities between XSOAR versions.
->>>>>>> 6ddc4e04
 
 # 1.3.9
 * Added a validation verifying that the pack's README.md file is not equal to pack description.
