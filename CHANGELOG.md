# Changelog

## Unreleased
* Added formatting for yml files when period is missing in the end of description field, in the **format** command.
* Fixed an issue where logging arguments were not in the standard kebab-case. The new arguments are: **console-log-threshold**, **file-log-threshold**, **log-file-path**.
* Added a new validation (`DS108`) to ensure that each description in the yml of script/integration ends with a dot.
* Fixed an issue where the **validate -g** failed reading a `.pack-ignore` file that was previously empty.
* Fixed an issue where the **update-release-notes** failed when changing the `.pack-ignore` file.
* Fixed an issue where the **GR103** validation output was malformed.
* Fixed an issue where the **upload** command failed for private repositories while trying to find the landing_page.json file.
<<<<<<< HEAD
* Updated the **update-release-notes --force** flag to support general messages with the right template.
=======
* Added a log when a content item is missing from the repo, in **graph create** and **graph update**.
* Replaced logs with a progress bar in **graph create** and **graph update**.
>>>>>>> a4b63ba4

## 1.20.0
* Fixed an issue where **update-release-notes** generated "available from Cortex XSOAR" instead of "from XSIAM" when run on XSIAM event collectors.
* Added support for controlling the sleep interval and retry count for **modeling-rules test** command.
* Added support for a new marketplace tag `xsoar_saas`.
* Fixed an issue where the **validate -g** failed on `BA102` in external repos even when ignored.
* Fixed an issue where the **validate -g** failed getting the content of `.pack-ignore` files when the external repository is not hosted in Github.
* Fixed an issue where the **validate -g** failed when updating an empty `.pack-ignore` file.
* Added support for yml hidden parameters for `xsoar_saas` marketplace, as part of the **prepare_content** command.
* Added support for custom documentation that will appear only in `xsoar_saas` marketplace, as part of the **prepare_content** command.
* Fixed an issue where the (`GR108`) validation did not fail in the validate command with the `-a` flag.
* Modified **prepare_content** command to be platform specific. For xsoar-saas and XSIAM regarding pack readme and integration description images in markdown files.
* Fixed an issue where the **lint** command was parsing % that may exist in the log data.

## 1.19.2
* Added a period at the end of lines produced by the **generate-docs** command that state the tested version of the product.
* Added the '--junit-path' flag to the **modeling-rules test** command, to allow saving the test results in a JUnit XML file.
* Update `RN112` validation's docs reference link.
* Added support to control the maximum file size and log rotation files count in the sdk logger.
* Fixed an issue with where passing the deprecated logging arguments to any command presented an incorrect recommendation for argument substitution.
* Fixed an issue where the documentation of logging arguments was incorrect.
* Fixed an issue in calculating content graph hash when creating or updating it.
* Fixed an issue where the coloring of the logging messages was not working properly when mixing both Console log and Parallel log handlers.
* Calling **graph create** or **graph update** now run the commands with default arguments, instead of showing the command help.
* Removed the use of chunks when calculating content relationships.
* Fixed an issue where the url regex in the **validate** command was wrong.
* Fixed an issue where **pre-commit** command failed when using global environment.
* Fixed an issue where **validate** would fail in external repos when trying to ignore `BA102`.
* Fixed an issue where **error-code** failed on some error codes.
* Fixes an issue in **format** command where the `-i` option included files in `.venv` directories.
* Updated the comment added to contribution PRs to old packs so it contains a link to the documentation of the **GitHub Codespaces** in xsoar.pan.dev.
* Updated GitPython version to 3.1.32.

## 1.19.1
* Fixed an issue where **unify** failed on integrations using an API a module, when not called from the content root.
* Improved **update-release-notes** logs when changes in dependent API modules are detected.
* Reverted changes released in version 1.19.0 in lint, lint will not fail on `demisto.results`, `return_outputs` and `LOG`.
* Updated the **generate-docs** command to use the content graph instead of the id_set file.
* **Validate** will now validate items which were edited in .pack-ignore.
* Added the '--all' input option for the **prepare-content** command, to support running on all content packs.
* Updated the '-i' input option of the **prepare-content** command to support multiple inputs as a comma-separated list.
* Enhanced the pack metadata properties when dumping pack zips in **prepare-content** command.

## 1.19.0
* Added the **graph** command group. The **create-content-graph** and **update-content-graph** commands were migrated to this command group, and named **graph create** and **graph update** respectively.
* Added the **graph get-relationships** command.
* The **graph create** command will now use a list of known content items from content-private, to avoid false-positives in validation `GR103`. Additionally, `GR103` was added to the **ALLOWED_IGNORE_ERRORS** list.
* The **modeling-rules test** command will now validate that the modeling rules schema mappings are aligned with the test-data mappings.
* Added the *--xsiam* flag to the **init** command in order to create XSIAM content.
* Fixed an issue where the `update-additional-dependencies` **pre-commit** step failed when not running in a content-like repo.
* Removed the format execution step from the `contribution_converter` since it can be executed separately during the contribution process.
* Added a new validation (`GR108`) to **validate**, that assures hidden packs do not have mandatory dependant packs.
* Added a new validation (`PA137`) to **validate**, ensuring the absence of non-ignorable errors in `.pack-ignore`.
* Running **validate** in a GitHub Action will now show errors as annotations, visible in the `Files Changed` tab of the pull request.
* **lint** will now fail on `demisto.results` and `return_outputs` usage, when a pack is `xsoar` or `partner` supported.
* **lint** will now fail on `LOG` usage in python files.
* Updated the **format** command to use the content graph instead of the id_set file.
* Updated **format** command not to fail on unexpected values that returns from the graph, and just add it to the log.
* Removed a redundant debug log on the `tools.get_file` function.

## 1.18.1
* Fixed an issue where the coloring directives where showing in log messages.
* Fixed an issue where **create-content-graph** was not executed upon changes in the parser infra files.
* Added support for `svg` integration images in content repo in **validate** command.
* Added a parameter `skip-packs-known-words` to the **doc-review** command, making sure that pack known words will not be added.

## 1.18.0
* Added the ability to ignore any validation in the **validate** command when running in an external (non-demisto/content) repo, by placing a `.private-repo-settings` file at its root.
* Calling **format** with the `-d` flag now removes test playbooks testing the deprecated content from conf.json.
* Improved the content graph performance when calculating content relationships.
* Improved determinism of SDK unit tests.
* **validate** will now run on all the pack content items when the pack supported marketplaces are modified.
* **pre-commit** no longer runs when there are no modified files (unless provided with input files).
* Added new validation that XSIAM integrations must have `marketplacev2` as the value of the marketplaces field.
* Added an ability to provide list of marketplace names as a credentials-type (type 9) param attribute.
* **doc-review** will run with the `--use-packs-known-words` true by default.
* Added the *deprecated* field to the pack object for the content-graph metadata.
* Calling **modeling-rules init-test-data** will now return the XDM fields output in alphabetical order.
* Added a new validation (`BA125`) to **validate**, assuring internal function names aren't used in customer-facing docs.
* Removed the Pipfile and Pipfile.lock from the templates in the **init** command.
* Disabled the option to create an integration with `Pipfile` and `Pipfile.lock` files, as they are deprecated.
* Added the Sourcery hook to **pre-commit**.
* Added a working directory to the `contribution_converter` in order to support working on a temporary directory.
* Added a waiting period when checking whether the dataset exists in the **modeling-rule test** command.
* Fixed an issue where the *DEMISTO_SDK_SKIP_VERSION_CHECK* was ignored when running on non CI environments.
* Fixed an issue where **validate** falsely detected backwards-compatibility issues, and prevented adding the `marketplaces` key to content items.
* Fixed an issue where the SDK would fail pulling docker images.
* Fixed an issue where **prepare-content** command would add the string `candidate` to scripts and integrations for the *nativeimage* key.
* Fixed an issue where in some cases the **split** command did not remove pack version note from the script.
* Fixed an issue where **validate** would not properly detect dependencies of core packs.
* Fixed an issue where **validate** failed on single-select types incident and indicator fields when given empty value as a select value option.
* Fixed an issue where errors in **validate** were logged as `info`.
* Fixed an issue where **validate** error messages were not logged when an integration param, or the default argument in reputation commands is not valid.
* Fixed an issue where the **format** command would change the value of the `unsearchable` key in fields.
* Fixed an issue where **lint** command failed to pull docker image in Gitlab environment.
* Fixed an issue in **doc-review** command where escape characters within Markdown files were detected as invalid words.
* Fixed an issue where **validate** failed on infrastructure test files.
* Fixed an issue in **update-content-graph** where the neo4j service was unaccessible for non-root users.

## 1.17.2
* Fixed an issue where **lint** and **validate** commands failed on integrations and scripts that use docker images that are not available in the Docker Hub but exist locally.
* Added documentation for the flag **override-existing** used in upload.
* Fixed an issue where **validate** failed on Incident Field items with a `template` value.
* Improved memory efficiency in **update-content-graph** and **create-content-graph** commands.
* Removed support for the `cve_id` name for the default-argument for **cve** reputation commands in **validate**. Now, only `cve` may be used for such commands.
* Fixed an issue where **zip_packs** failed uploading content.
* Added `tenant_timezone` handling to the **modeling-rules init** command, allowing usage with tenants in various timezones.
* Shortened the timeout when checking whether the dataset exists in **test-modeling-rule**.
* Cleaned up project dependencies.
* Added support for the **List** content item in **Xpanse** marketplace.
* Fixed an issue in **run-unit-tests** command when running Powershell tests.
* Fixed an issue where **lint** failed running when a docker container would not init properly.
* Fixed an issue where the *upload* command would upload a pack metadata with wrong display names.
* Performance enhancements when reading yaml files.
* Removed redundant errors and fields from `errors.py`.
* Updated **update-release-notes** to use graph instead of id_set.

## 1.17.1
* Added the `aliasTo` key to the Incident Field schema.
* Modified **validate** to not require fields whose value is always `False`.
* Modified **validate** to use the graph instead of id_set on changed *APIModules*.
* Fixed an issue where `register_module_line()` was not removed from python scripts when the script had no trailing newline.
* Fixed an issue where an integration containing a command without a description would fail to upload while using the **upload** command.
* Fixed an issue where attempting to individually upload `Preprocess Rule` files raised an unclear error message. Note: preprocess rules can not be individually uploaded, but only as part of a pack.
* Fixed an issue where the **upload** command would fail on Indicator Types.
* Fixed an issue where the **upload** command would return the wrong error message when connection credentials are invalid.
* Fixed an issue where the **upload** command would fail parsing input paths.
* added support for the `isfetcheventsandassets` flag in content graph.
* Fixed an issue where the **modeling-rules test** command failed to get the existence of result from dataset in cases where the results take time to load.
* Added an aliasTo key to the incident field schema.

## 1.17.0
* **validate** will only fail on docker related errors if the pack is supported by xsoar.
* Added a validation that assures filename, id, and name have a correct suffix for modeling/parsing rules files.
* Added new **validate** checks, preventing unwanted changes of the marketplaces (BC108,BC109), toversion (BC107)  and fromversion (BC106) fields.
* Removed the `timezone_offset` argument in the *modeling-rules test* command.
* Fixed an issue where **lint** failed when importing functions from CommonServerUserPython.
* The **format** command now will sync hidden parameters with master branch.
* Fixed an issue where lock integration failed on FileNotFound.(PANW-internal only).
* Fixed an issue where **lint** falsely warned of using `demisto.results`.
* Fixed an issue where **validate** always returned *XSIAM Dashboards* and *Correlation Rules* files as valid.
* Added `GR107` validation to **validate** using the graph validations to check that no deprecated items are used by non-deprecated content.
* Fixed an issue where the **modeling-rules test** command failed to get the existence of dataset in cases where the dataset takes more than 1 minute to get indexed.
* Fixed an issue in **lint** where the container used for linting had dependency conflicts with the image used by content, and caused inconsistent results.
* Fixed an issue where the **download** command failed when the playbook has different `name` and `id`.
* Moved the **pre-commmit** command template to the `demisto/content` repository, where it's easier to maintain.
* Fixed an issue where an internal method caused warning messages when reading md files.
* Added support for Pre Process Rules in the **upload** command.
* Fixed an issue where **upload** would not upload items whose `maketplaces` value was an empty list.
* Added a prettyName key to the incident field schema.
* Fixed an issue where **upload** command could not parse content items that are not unicode-encoded.

## 1.16.0
* Added a check to **is_docker_image_latest_tag** to only fail the validation on non-latest image tag when the current tag is older than 3 days.
* Fixed an issue where **upload** would not properly show the installed version in the UI.
* Fixed an issue where the `contribution_converter` failed replacing generated release notes with the contribution form release notes.
* Fixed an issue where an extra levelname was added to a logging message.
* Modified the `mypy` pre-commit hook to run in a virtual environment, rather than the local mypy version.
* Added support to run **validate** with `--git` flag on detached HEAD.
* Added a validation that the **validate** command will fail if the pack name is not prefixed on XSIAM dashboard images.
* Fixed the **generate-test-playbook** which failed on an unexpected keyword argument - 'console_log_threshold'.
* Fixed an issue where **prepare-content** would not properly parse the `fromVersion` and `toVersion` attributes of XSIAM-Dashbaord and XSIAM-Report content items.
* Fixed an issue where **validate** command did not fail on non-existent dependency ids of non-mandatory dependant content.
* Fixed pytest async io deprecation warning.
* Added the `--incident-id` argument (optional) to the **run** command.
* Fixed an issue in **run-unit-tests** and **update-content-graph** where running commands in a docker container was done with insufficient permissions.
* Added the `_time` field to the output compare table of the **modeling-rules test** command.
* Changed the endpoint **download** uses to get system content items.
* Fixed an issue where graph-related tasks failed when files were deleted from the repo.
* Added a **validate** check, and a **format** auto fix for the `fromversion` field in Correlation Rules and XSIAM Dashboards.
* Update the format used for dev-dependencies in pyproject.toml to match modern versions of Poetry.
* Added timestamps to logging messages when running in a CI build.

## 1.15.5
* **Breaking Change**: The default of the **upload** command `--zip` argument is `true`. To upload packs as custom content items use the `--no-zip` argument.
* Removed the `no-implicit-optional` hook from **pre-commit**.
* Removed the `markdownlint` hook from **pre-commit**.
* Fixed an issue in **run-unit-tests** to pass with warnings when no tests are collected.
* Fixed an issue in **run-unit-tests** with the coverage calculation.
* Fixed a notification about log file location appeared more than once.
* Updated the error message when code coverage is below the threshold in **coverage-analyze** to be printed in a more noticeable red color.
* Fixed an issue in **upload** that failed when a comma-separated list of paths is passed to the `--input` argument.
* Running **validate** with the `--graph` flag will now run the graph validations after all other validations.
* improved the generated release note for newly added XSIAM entities when running *update-release-notes* command.
* Fixed an issue where in some cases validation failed when mapping null values.
* Fixed an issue in **upload** command where the `--keep-zip` argument did not clean the working directory.
* Fixed an issue where an extra levelname was added to a logging message.
* Fixed an issue in **upload** where uploading packs to XSIAM failed due to version mismatch.

## 1.15.4
* Fixed an issue where *update-release-notes* and *doc-review* did not handle new content notes as expected.
* Fixed an issue in PEP484 (no-implicit-optional) hook to **pre-commit**.
* Fixed an issue in **upload** with `--input-config-file` where the content items weren't uploaded in the correct pack.
* Added support to disable the default logging colors with the **DEMISTO_SDK_LOG_NO_COLORS** environment variable.

## 1.15.3
* Added the `--init` flag to **download**.
* Added the `--keep-empty-folders` flag to **download**.
* Added `markdown-lint` to **pre-commit**
* Added the PEP484 (no-implicit-optional) hook to **pre-commit**.
* Fixed an issue where the content-graph parsing failed on mappers with undefined mapping.
* Fixed an issue in **validate** where `pack_metadata.json` files were not collected proplely in `--graph` option.
* Fixed an issue where *validate* reputation commands outputs were not checked for new content.
* Added *IN107* and *DB100* error codes to *ALLOWED_IGNORE_ERRORS* list.
* Added a validation that assures feed integrations implement the `integration_reliability` configuration parameter.
* Fixed an issue where the format command did not work as expected on pre-process rules files.
* Fixed an issue where **upload** command failed to upload when the XSOAR version is beta.
* Fixed an issue where **upload** command summary was inaccurate when uploading a `Pack` without the `-z` flag.
* Added pack name and pack version to **upload** command summary.
* Added support for modeling rules with multi datasets in ****modeling-rules test**** command.
* Fixed an issue where **validate** didn't recognize layouts with incident fields missing from `id_set.json` even when `--post-commit` was indicated.

## 1.15.2
* Fixed an issue where **format** added default arguments to reputation commands which already have one.
* Fixed an issue where **validate** fails when adding the *advance* field to the integration required fields.
* Updated the integration Traffic Light Protocol (TLP) color list schema in the **validate** command.
* Fixed an issue where **upload** would not read a repo configuration file properly.
* Fixed an issue where **upload** would not handle the `-x`/`--xsiam` flag properly.
* Fixed an issue where **format** failed to use input from the user, when asking about a `from_version`.
* Added the `-n`/`--assume_no` flag to **format**.

## 1.15.1
* Fixed an issue where **generate-docs** generated fields with double html escaping.
* Fixed an issue where **upload** failed when using the `-z` flag.

## 1.15.0
* **Breaking Change**: the **upload** command now only supports **XSOAR 6.5** or newer (and all XSIAM versions).
* **upload** now uses content models, and calls the `prepare` method of each model before uploading (unless uploading a zipped pack).
* Added a *playbook* modification to **prepare-content**, replacing `getIncident` calls with `getAlerts`, when uploading to XSIAM.
* Added a *playbook* modification to **prepare-content**, replacing `${incident.fieldname}` context accessors with `${alert.fieldname}` when uploading to XSIAM.
* Added a *playbook* modification to **prepare-content**, replacing `incident` to `alert` in task display names, when uploading to XSIAM.
* Added a *layout* modification to **prepare-content**, replacing `Related/Child/Linked Incidents` to `... Alerts` when uploading to XSIAM.
* Added a *script* modification to **prepare-content**, automatically replacing the word `incident` with `alert` when uploading to XSIAM.
* Added a validation that the **validate** command will fail if the `dockerimage` field in scripts/integrations uses any py3-native docker image.
* Updated the `ruff` version used in **pre-commit** to `0.0.269`.
* Fixed an issue in **create-content-graph** which caused missing detection of duplicated content items.
* Fixed an issue where **run-unit-tests** failed on python2 content items.
* Fixed an issue in **validate** where core packs validations were checked against the core packs defined on master branch, rather than on the current branch.
* Fixed an issue in **pre-commit** where `--input` flag was not filtered by the git files.
* Skip reset containers for XSOAR NG and XSIAM(PANW-internal only).
* Fixed an issue where **lint** failed fetching docker image details from a PANW GitLab CI environment. (PANW-internal only).

## 1.14.5
* Added logging in case the container fails to run in **run-unit-tests**.
* Disabled **pre-commit** multiprocessing for `validate` and `format`, as they use a service.
* **pre-commit** now calls `format` with `--assume-yes` and `--no-validate`.
* Fixed an issue where **pre-commit** ran multiple times when checking out build related files.

## 1.14.4
* Added integration configuration for *Cortex REST API* integration.
* Removed `Flake8` from **pre-commit**, as `ruff` covers its basic rules.
* Improved log readability by silencing non-critical `neo4j` (content graph infrastructure) logs.
* Fixed an issue where **run-unit-tests** failed on python2 content items.
* Fixed an issue where **modeling-rules test** did not properly handle query fields that pointed to a string.
* Fixed an issue when trying to fetch remote files when not under the content repo.
* Fixed a validation that the **modeling-rules test** command will fail if no test data file exist.
* Fixed an issue where **format** command failed while updating the `fromversion` entry.
* Added support for mapping uuid to names for Layout files in the **download** command.

## 1.14.3
* Fixed an issue where **run-unit-tests** failed running on items with `test_data`.
* Updated the demisto-py to v3.2.10 which now supports url decoding for the proxy authentication password.
* Fixed an issue where **generate-outputs** did not generate context paths for empty lists or dictionaries in the response.

## 1.14.2
* Added the `--staged-only` flag to **pre-commit**.
* Fixed an issue where **run-unit-tests** failed running on items with `test_data`.
* Fixed an issue where **pre-commit** ran on unchanged files.
* Add the ability to run **secrets** in **pre-commit** by passing a `--secrets` flag.
* Added support to override the log file with the **DEMISTO_SDK_LOG_FILE_PATH** environment variable.

## 1.14.1
* Fixed an issue where **update-release-notes** command failed when running on a pack that contains deprecated integrations without the `commands` section.
* Added toVersion and fromVersion to XSIAM content items schema.
* Fixed an issue where **validate** failed when attempting to map null values in a classifier and layout.
* Added search marketplace functionality to XSIAM client.
* Fixed an issue in **pre-commit** command where `MYPYPATH` was not set properly.
* Updated the integration category list in the **init** command.
* Fixed an issue where in some environments docker errors were not caught.
* Added a validation that the **validate** command will fail on README files if an image does not exist in the specified path.

## 1.14.0
* Added the `DEMISTO_SDK_GRAPH_FORCE_CREATE` environment variable. Use it to force the SDK to recreate the graph, rather than update it.
* Added support for code importing multi-level ApiModules to **lint**.
* Added a validation that the **modeling-rules test** command will fail if no test data file exist.
* Added support for the `<~XPANSE>` marketplace tag in release notes.
* Added support for marketplace tags in the **doc-review** command.
* Added **generate-unit-tests** documentation to the repo README.
* Added the `hiddenpassword` field to the integration schema, allowing **validate** to run on integrations with username-only inputs.
* Improved logs and error handling in the **modeling-rules test** command.
* Improved the warning message displayed for Contribution PRs editing outdated code.
* Improved the clarity of error messages for cases where yml files cannot be parsed as a dictionary.
* Updated the `XSIAMReport` schema.
* Standardized repo-wide logging. All logs are now created in one logger instance.
* **lint** now prevents unit-tests from accessing online resources in runtime.
* Updated the logs shown during lint when running in docker.
* Fixed an issue where **validate** showed errors twice.
* Fixed an issue where **validate** did not fail when xif files had wrong naming.
* Fixed an issue where **doc-review** required dot suffixes in release notes describing new content.
* Fixed an issue where **download** command failed when running on a beta integration.
* Fixed an issue where **update-release-notes** generated release notes for packs in their initial version (1.0.0).
* Fixed an issue with **update-content-graph** where `--use-git` parameter was ignored when using `--imported-path` parameter.
* Fixed an issue where **validate** failed on playbooks with valid inputs, since it did not collect the playbook inputs occurrences properly.

## 1.13.0
* Added the pack version to the code files when calling **unify**. The same value is removed when calling **split**.
* Added a message showing the output path when **prepare-content** is called.
* Contribution PRs that update outdated packs now display a warning message.
* Fixed an issue when kebab-case has a misspelling in one of the sub words, the suggestion might be confusing.
* Improved caching and stability for **lint**.
* Added support for *.xif* files in the **secrets** command.
* Fixed an issue where **validate** would fail when playbook inputs contain Transform Language (DT).
* Added a new **validate** check, making sure a first level header exist in release notes (RN116)
* Fixed an issue where **lint** would not properly handle multiple ApiModules imports.

## 1.12.0
* Added the **pre-commit** command, to improve code quality of XSOAR content.
* Added the **run-unit-tests** command, to run unit tests of given content items inside their respective docker images.
* Added support for filepath arguments in the **validate** and **format** commands.
* Added pre-commit hooks for `validate`, `format`, `run-unit-tests` and `update-docker-image` commands.
* Fixed an issue in the **download** command where layouts were overriden even without the `-f` option.
* Fixed an issue where Demisto-SDK did not detect layout ID when using the **download** command.
* Fixed an issue where the **lint** command ran on `native:dev` supported content when passing the `--docker-image all` flag, instead it will run on `native:candidate`.
* Added support for `native:candidate` as a docker image flag for **lint** command.
* Added a modification for layouts in **prepare-content**, replacing `Related Incidents`, `Linked Incidents` and `Child Incidents` with the suitable `... Alerts` name when uploading to XSIAM.
* Fixed an issue where logs and messages would not show when using the **download** command.
* Fixed an issue where the `server_min_version` field in metadata was an empty value when parsing packs without content items.
* Fixed an issue where running **openapi-codegen** resulted in false-positive error messages.
* Fixed an issue where **generate-python-to-yml** generated input arguments as required even though required=False was specified.
* Fixed an issue where **generate-python-to-yml** generated input arguments a default arguments when default=some_value was provided.
* Fixed a bug where **validate** returned error on playbook inputs with special characters.
* Fixed an issue where **validate** did not properly check `conf.json` when the latter is modified.
* Fixed an issue in the **upload** command, where a prompt was not showing on the console.
* Fixed an issue where running **lint** failed installing dependencies in containers.

## 1.11.0
* **Note: Demisto-SDK will soon stop supporting Python 3.8**
* Fixed an issue where using **download** on non-unicode content, merging them into existing files caused an error.
* Changed an internal setting to allow writing non-ascii content (unicode) using `YAMLHandler` and `JSONHandler`.
* Fixed an issue where an error message in **unify** was unclear for invalid input.
* Fixed an issue where running **validate** failed with **is_valid_integration_file_path_in_folder** on integrations that use API modules.
* Fixed an issue where **validate** failed with **is_valid_integration_file_path_in_folder** on integrations that use the `MSAPIModule`.
* Added **validate** check for the `modules` field in `pack_metadata.json` files.
* Changed **lint** to skip deprecated content, unless when using the `-i` flag.
* Fixed an issue where **update-release-notes** failed when a new *Parsing Rule* was added to a pack.
* Refactored the logging framework. Demisto-SDK logs will now be written to `.demist_sdk_debug.log` under the content path (when detected) or the current directory.
* Added `GR105` validation to **validate** command to check that no duplicate IDs are used.
* Added support for API Modules imported in API modules in the **unify** command.
* Added **validate** check, to make sure every Python file has a corresponding unit test file.

## 1.10.6
* Fixed an issue where running **validate** with the `-g` flag would skip some validations for old-formatted (unified) integration/script files.
* Deprecated integrations and scripts will not run anymore when providing the **--all-packs** to the **lint** command.
* Fixed an issue where a pack `serverMinVersion` would be calculated by the minimal fromVersion of its content items.
* Added the `--docker-image-target` flag to **lint** for testing native supported content with new images.

## 1.10.5
* Fixed an issue where running **run-test-playbook** would not use the `verify` parameter correctly. @ajoga
* Added a newline at the end of README files generated in **generate-docs**.
* Added the value `3` (out of bounds) to the `onChangeRepAlg` and `reputationCalc` fields under the `IncidentType` and `GenericType` schemas. **validate** will allow using it now.
* Fixed an issue where **doc-review** required dot suffixes in release notes describing new content.
* Fixed an issue where **validate** failed on Feed Integrations after adding the new *Collect/Connect* section field.
* Fixed an issue where using **postman-codegen** failed converting strings containing digits to kebab-case.
* Fixed an issue where the ***error-code*** command could not parse List[str] parameter.
* Updated validation *LO107* to support more section types in XSIAM layouts.

## 1.10.4
* Added support for running **lint** in multiple native-docker images.

## 1.10.3
* Fixed an issue where running **format** would fail after running npm install.
* Improved the graph validations in the **validate** command:
  - GR100 will now run on all content items of changed packs.
  - GR101 and GR102 will now catch invalid fromversion/toversion of files **using** the changed items.
  - GR103 errors will raise a warning when using the *-a* flag, but an error if using the *-i* or *g* flags.
* Fixed an issue where test-playbooks timed out.
* Fixed an issue where making a change in a module using an ApiModule would cause lint to run on the ApiModule unnecessarily.
* Fixed an issue where the `marketplace` field was not used when dumping pack zips.
* Fixed a typo in the README content generated with **update-release-notes** for updating integrations.
* Fixed an issue in **validate**, where using the `-gr` and `-i` flags did not run properly.
* Added the `sectionorder` field to integration scheme.
* Fixed an issue where in some occasions running of test-playbooks could receive session timeouts.
* Fixed an issue where **validate** command failed on core pack dependencies validation because of test dependencies.

## 1.10.2
* Added markdown lint formatting for README files in the **format** command.
* Fixed an issue where **lint** failed when using the `-cdam` flag with changed dependant api modules.
* Fixed an issue in the **upload** command, where `json`-based content items were not unified correctly when using the `--zip` argument.
* Added XPANSE core packs validations.

## 1.10.1
* Fixed an issue where **update-content-graph** failed to execute.

## 1.10.0
* **Breaking change**: Removed usage of `pipenv`, `isort` and `autopep8` in the **split** and **download** commands. Removed the `--no-pipenv` and `--no-code-formatting` flags. Please see https://xsoar.pan.dev/docs/tutorials/tut-setup-dev-remote for the recommended environment setup.
* Fixed an issue in **prepare-content** command where large code lines were broken.
* Fixed an issue where git-*renamed_files* were not retrieved properly.
* Fixed an issue where test dependencies were calculated in all level dependencies calculation.
* Added formatting and validation to XSIAM content types.
* Fixed an issue where several XSIAM content types were not validated when passing the `-a` flag.
* Added a UUID to name mapper for **download** it replaces UUIDs with names on all downloaded files.
* Updated the demisto-py to v3.2.6 which now supports basic proxy authentication.
* Improved the message shown when using **upload** and overwriting packs.
* Added support for the **Layout Rule** content type in the id-set and the content graph.
* Updated the default general `fromVersion` value on **format** to `6.8.0`
* Fixed an issue where **lint** sometimes failed when using the `-cdam` flag due to wrong file duplications filtering.
* Added the content graph to **validate**, use with the `--graph` flag.

## 1.9.0
* Fixed an issue where the Slack notifier was using a deprecated argument.
* Added the `--docker-image` argument to the **lint** command, which allows determining the docker image to run lint on. Possible options are: `'native:ga'`, `'native:maintenance'`, `'native:dev'`, `'all'`, a specific docker image (from Docker Hub) or, the default `'from-yml'`.
* Fixed an issue in **prepare-content** command where large code lines were broken.
* Added a logger warning to **get_demisto_version**, the task will now fail with a more informative message.
* Fixed an issue where the **upload** and **prepare-content** commands didn't add `fromServerVersion` and `toServerVersion` to layouts.
* Updated **lint** to use graph instead of id_set when running with `--check-dependent-api-module` flag.
* Added the marketplaces field to all schemas.
* Added the flag `--xsoar-only` to the **doc-review** command which enables reviewing documents that belong to XSOAR-supported Packs.
* Fixed an issue in **update-release-notes** command where an error occurred when executing the same command a second time.
* Fixed an issue where **validate** would not always ignore errors listed under `.pack-ignore`.
* Fixed an issue where running **validate** on a specific pack didn't test all the relevant entities.
* Fixed an issue where fields ending with `_x2` where not replaced in the appropriate Marketplace.

## 1.8.3
* Changed **validate** to allow hiding parameters of type 0, 4, 12 and 14 when replacing with type 9 (credentials) with the same name.
* Fixed an issue where **update-release-notes** fails to update *MicrosoftApiModule* dependent integrations.
* Fixed an issue where the **upload** command failed because `docker_native_image_config.json` file could not be found.
* Added a metadata file to the content graph zip, to be used in the **update-content-graph** command.
* Updated the **validate** and **update-release-notes** commands to unskip the *Triggers Recommendations* content type.


## 1.8.2
* Fixed an issue where demisto-py failed to upload content to XSIAM when `DEMISTO_USERNAME` environment variable is set.
* Fixed an issue where the **prepare-content** command output invalid automation name when used with the --*custom* argument.
* Fixed an issue where modeling rules with arbitrary whitespace characters were not parsed correctly.
* Added support for the **nativeImage** key for an integration/script in the **prepare-content** command.
* Added **validate** checks for integrations declared deprecated (display name, description) but missing the `deprecated` flag.
* Changed the **validate** command to fail on the IN145 error code only when the parameter with type 4 is not hidden.
* Fixed an issue where downloading content layouts with `detailsV2=None` resulted in an error.
* Fixed an issue where **xdrctemplate** was missing 'external' prefix.
* Fixed an issue in **prepare-content** command providing output path.
* Updated the **validate** and **update-release-notes** commands to skip the *Triggers Recommendations* content type.
* Added a new validation to the **validate** command to verify that the release notes headers are in the correct format.
* Changed the **validate** command to fail on the IN140 error code only when the skipped integration has no unit tests.
* Changed **validate** to allow hiding parameters of type 4 (secret) when replacing with type 9 (credentials) with the same name.
* Fixed an issue where the **update-release-notes** command didn't add release-notes properly to some *new* content items.
* Added validation that checks that the `nativeimage` key is not defined in script/integration yml.
* Added to the **format** command the ability to remove `nativeimage` key in case defined in script/integration yml.
* Enhanced the **update-content-graph** command to support `--use-git`, `--imported_path` and `--output-path` arguments.
* Fixed an issue where **doc-review** failed when reviewing command name in some cases.
* Fixed an issue where **download** didn't identify playbooks properly, and downloaded files with UUIDs instead of file/script names.

## 1.8.1
* Fixed an issue where **format** created duplicate configuration parameters.
* Added hidden properties to integration command argument and script argument.
* Added `--override-existing` to **upload** that skips the confirmation prompt for overriding existing content packs. @mattbibbydw
* Fixed an issue where **validate** failed in private repos when attempting to read from a nonexisting `approved_categories.json`.
* Fixed an issue where **validate** used absolute paths when getting remote `pack_metadata.json` files in private repos.
* Fixed an issue in **download**, where names of custom scripts were replaced with UUIDs in IncidentFields and Layouts.

## 1.8.0
* Updated the supported python versions, as `>=3.8,<3.11`, as some of the dependencies are not supported on `3.11` yet.
* Added a **validate** step for **Modeling Rules** testdata files.
* Added the **update-content-graph** command.
* Added the ability to limit the number of CPU cores with `DEMISTO_SDK_MAX_CPU_CORES` envirment variable.
* Added the **prepare-content** command.
* Added support for fromversion/toversion in XSIAM content items (correlation rules, XSIAM dashboards, XSIAM reports and triggers).
* Added a **validate** step checking types of attributes in the schema file of modeling rule.
* Added a **validate** step checking that the dataset name of a modeling rule shows in the xif and schema files.
* Added a **validate** step checking that a correlation rule file does not start with a hyphen.
* Added a **validate** step checking that xsiam content items follow naming conventions.
* Fixed an issue where SDK commands failed on the deprecated `packaging.version.LegacyVersion`, by locking the `packaging` version to `<22`.
* Fixed an issue where **update-release-notes** failed when changing only xif file in **Modeling Rules**.
* Fixed an issue where *is_valid_category* and *is_categories_field_match_standard* failed when running in a private repo.
* Fixed an issue where **validate** didn't fail on the MR103 validation error.
* Fixed the *--release-notes* option, to support the new CHANGELOG format.
* Fixed an issue where **validate** failed when only changing a modeling rules's xif file.
* Fixed an issue where **format** failed on indicator files with a `None` value under the `tabs` key.
* Fixed an issue where **validate** only printed errors for one change of context path, rather than print all.
* Fixed an issue where **download** did not suggest using a username/password when authenticating with XSOAR and using invalid arguments.
* Fixed an issue where **download** failed when listing or downloading content items that are not unicode-encoded.
* Added support for fromversion/toversion in XSIAM content items (correlation rules, XSIAM dashboards, XSIAM reports and triggers).
* Updated the supported python versions, as `>=3.8,<3.11`, as some of the dependencies are not supported on `3.11` yet.
* Added **prepare-content** command which will prepare the pack or content item for the platform.
* Patched an issue where deprecated `packaging.version.LegacyVersion`, locking packaging version to `<22`.

## 1.7.9
* Fixed an issue where an error message in **validate** would not include the suggested fix.
* Added a validation that enforces predefined categories on MP Packs & integration yml files, the validation also ensures that each pack has only one category.
* Fixed an issue where **update-release-notes** did not generate release notes for **XDRC Templates**.
* Fixed an issue where **upload** failed without explaining the reason.
* Improved implementation of the docker_helper module.
* Fixed an issue where **validate** did not check changed pack_metadata.json files when running using git.
* Added support for **xdrctemplate** to content graph.
* Fixed an issue where local copies of the newly-introduced `DemistoClassApiModule.py` were validated.
* Added new release notes templates for the addition and modification of playbooks, layouts and types in the **doc-review** command.
* Fixed an issue where the **doc-review** command failed on descriptions of new content items.
* Added the `Command XXX is deprecated. Use XXX instead.` release notes templates to **doc-review** command.
* Fixed an issue where the **update-release-notes** command didn't add the modeling-rules description for new modeling-rules files.

## 1.7.8
* Added the capability to run the MDX server in a docker container for environments without node.
* Fixed an issue where **generate-docs** with `-c` argument updated sections of the incorrect commands.
* Added IF113 error code to **ALLOWED_IGNORE_ERRORS**.
* Fixed an issue where **validate** failed on playbooks with non-string input values.
* Added the `DEMISTO_SDK_IGNORE_CONTENT_WARNING` environment variable, to allow suppressing warnings when commands are not run under a content repo folder.
* Fixed an issue where **validate** failed to recognize integration tests that were missing from config.json
* Added support for **xpanse** marketplace in **create-id-set** and **create-content-artifacts** commands.
* Fixed an issue where **split** failed on yml files.
* Added support for marketplace-specific tags.
* Fixed an issue where **download** would not run `isort`. @maxgubler
* Fixed an issue where XSIAM Dashboards and Reports images failed the build.
* Added support for **xpanse** marketplace to content graph.

## 1.7.7
* Fixed an issue where paybooks **generate-docs** didn't parse complex input values when no accessor field is given correctly.
* Fixed an issue in the **download** command, where an exception would be raised when downloading system playbooks.
* Fixed an issue where the **upload** failed on playbooks containing a value that starts with `=`.
* Fixed an issue where the **generate-unit-tests** failed to generate assertions, and generate unit tests when command names does not match method name.
* Fixed an issue where the **download** command did not honor the `--no-code-formatting` flag properly. @maxgubler
* Added a new check to **validate**, making sure playbook task values are passed as references.
* Fixed an issue where the **update-release-notes** deleted existing release notes, now appending to it instead.
* Fixed an issue where **validate** printed blank space in case of validation failed and ignored.
* Renamed 'Agent Config' to 'XDRC Templates'.
* Fixed an issue where the **zip-packs** command did not work with the CommonServerUserPython and CommonServerUserPowerShell package.

## 1.7.6

* Fixed parsing of initialization arguments of client classes in the **generate-unit-tests** command.
* Added support for AgentConfig content item in the **upload**, **create-id-set**, **find-dependecies**, **unify** and **create-content-artifacts** commands.
* Added support for XSIAM Report preview image.

## 1.7.5

* Fixed an issue where the **upload** command did not work with the CommonServerUserPython package.
* Fixed an issue in the **download** command, where some playbooks were downloaded as test playbooks.
* Added playbook modification capabilities in **TestSuite**.
* Added a new command **create-content-graph**.
* Fixed an issue in the **upload** command, where the temporary zip would not clean up properly.
* Improved content items parsing in the **create-content-graph** command.
* Added an error when the docker daemon is unavailable when running **lint**.
* Removed the validation of a subtype change for scripts in the **validate** command.
* Fixed an issue where names of XSIAM content items were not normalized properly.
* Fixed an issue where the **download** command was downloading playbooks with **script** (id) and not **scriptName**.
* Fixed an issue where script yml files were not properly identified by `find_type`.
* Removed nightly integrations filtering when deciding if a test should run.
* Added support for XSIAM Dashboard preview image.
* Added the `--no-code-formatting` flag to the **download** command, allowing to skip autopep8 and isort.
* Fixed an issue in the **update-release-notes** command, where generating release notes for modeling rules schema file caused exception.

## 1.7.4

* Fixed an issue where the **doc-review** command showed irrelevant messages.
* Fixed an issue in **validate**, where backward-compatibility failures prevented other validations from running.
* Fixed an issue in **validate**, where content-like files under infrastructure paths were not ignored.
* Fixed an issue in the AMI mapping, where server versions were missing.
* Change the way the normalize name is set for external files.
* Added dump function to XSIAM pack objects to dulicate the files.
* Fixed an issue where the `contribution_converter` did not support changes made to ApiModules.
* Added name normalization according to new convention to XSIAM content items
* Added playbook modification capabilities in **TestSuite**.
* Fixed an issue in create-content-artifacts where it will not get a normalize name for the item and it will try to duplicate the same file.

## 1.7.3

* Fixed an issue in the **format** command where fail when executed from environment without mdx server available.
* Added `Added a`, `Added an` to the list of allowed changelog prefixes.
* Added support for Indicator Types/Reputations in the **upload** command.
* Fixed an issue when running from a subdirectory of a content repo failed.
* Changing the way we are using XSIAM servers api-keys in **test-content** .
* Added a success message to **postman-codegen**.

## 1.7.2

* Fixed an issue in the **validate** command where incident fields were not found in mappers even when they exist
* Added an ability to provide list of marketplace names as a param attribute to **validate** and **upload**
* Added the file type to the error message when it is not supported.
* Fixed an issue where `contribution_converter` incorrectly mapped _Indicator Field_ objects to the _incidentfield_ directory in contribution zip files.
* Fixed a bug where **validate** returned error on empty inputs not used in playbooks.
* Added the `DEMISTO_SDK_CONTENT_PATH` environment variable, implicitly used in various commands.
* Added link to documentation for error messages regarding use cases and tags.

## 1.7.1

* Fixed an issue where *indicatorTypes* and *betaIntegrations* were not found in the id_set.
* Updated the default general `fromVersion` value on **format** to `6.5.0`
* Fixed an issue where the **validate** command did not fail when the integration yml file name was not the same as the folder containing it.
* Added an option to have **generate-docs** take a Playbooks folder path as input, and generate docs for all playbooks in it.
* Fixed an issue where the suggestion in case of `IF113` included uppercase letters for the `cliName` parameter.
* Added new validation to the **validate** command to fail and list all the file paths of files that are using a deprecated integration command / script / playbook.
* **validate** will no longer fail on playbooks calling subplaybooks that have a higher `fromVersion` value, if  calling the subplaybook has `skipifunavailable=True`.
* Fixed an issue where relative paths were not accessed correctly.
* Running any `demisto-sdk` command in a folder with a `.env` file will load it, temporarily overriding existing environment variables.
* Fixed an issue where **validate** did not properly detect deleted files.
* Added new validations to the **validate** command to verify that the schema file exists for a modeling rule and that the schema and rules keys are empty in the yml file.
* Fixed an issue where *find_type* didn't recognize exported incident types.
* Added a new validation to **validate**, making sure all inputs of a playbook are used.
* Added a new validation to **validate**, making sure all inputs used in a playbook declared in the input section.
* The **format** command will now replace the *fromServerVersion* field with *fromVersion*.

## 1.7.0

* Allowed JSON Handlers to accept kwargs, for custoimzing behavior.
* Fixed an issue where an incorrect error was shown when the `id` of a content item differed from its `name` attribute.
* Fixed an issue where the `preserve_quotes` in ruamel_handler received an incorrect value @icholy
* Fixed an issue where ignoring RM110 error code wasn't working and added a validation to **ALLOWED_IGNORE_ERRORS** to validate that all error codes are inserted in the right format.
* Fixed an issue where the contribution credit text was not added correctly to the pack README.
* Changed the contribution file implementation from markdown to a list of contributor names. The **create-content-artifact** will use this list to prepare the needed credit message.
* Added a new validation to the `XSOAR-linter` in the **lint** command for verifying that demisto.log is not used in the code.
* The **generate-docs** command will now auto-generate the Incident Mirroring section when implemented in an integration.
* Added support to automatically generate release notes for deprecated items in the **update-release-notes** command.
* Fixed an issue causing any command to crash when unable to detect local repository properties.
* Fixed an issue where running in a private gitlab repo caused a warning message to be shown multiple times.
* Added a new validation to the **validate** command to verify that markdown and python files do not contain words related to copyright section.
* Fixed an issue where **lint** crashed when provided an input file path (expecting a directory).

## 1.6.9

* Added a new validation that checks whether a pack should be deprecated.
* Added a new ability to the **format** command to deprecate a pack.
* Fixed an issue where the **validate** command sometimes returned a false negative in cases where there are several sub-playbooks with the same ID.
* Added a new validation to the **validate** command to verify that the docker in use is not deprecated.
* Added support for multiple ApiModules in the **unify** command
* Added a check to **validate** command, preventing use of relative urls in README files.
* Added environment variable **DEMISTO_SDK_MARKETPLACE** expected to affect *MarketplaceTagParser* *marketplace* value. The value will be automatically set when passing *marketplace* arg to the commands **unify**, **zip-packs**, **create-content-artifacts** and **upload**.
* Added slack notifier for build failures on the master branch.
* Added support for modeling and parsing rules in the **split** command.
* Added support for README files in **format** command.
* Added a **validate** check, making sure classifier id and name values match. Updated the classifier **format** to update the id accordingly.
* The **generate-docs** command will now auto-generate the playbook image link by default.
* Added the `--custom-image-link` argument to override.
* Added a new flag to **generate-docs** command, allowing to add a custom image link to a playbook README.
* Added a new validation to the **validate** command to verify that the package directory name is the same as the files contained in the that package.
* Added support in the **unify** command to unify a schema into its Modeling Rule.

## 1.6.8

* Fixed an issue where **validate** did not fail on invalid playbook entities' versions (i.e. subplaybooks or scripts with higher fromversion than their parent playbook).
* Added support for running lint via a remote docker ssh connection. Use `DOCKER_HOST` env variable to specify a remote docker connection, such as: `DOCKER_HOST=ssh://myuser@myhost.com`.
* Fixed an issue where the pack cache in *get_marketplaces* caused the function to return invalid values.
* Fixed an issue where running format on a pack with XSIAM entities would fail.
* Added the new `display_name` field to relevant entities in the **create-id-set** command.
* Added a new validation to the **validate** command to verify the existence of "Reliability" parameter if the integration have reputation command.
* Fixed a bug where terminating the **lint** command failed (`ctrl + c`).
* Removed the validation of a subtype change in integrations and scripts from **validate**.
* Fixed an issue where **download** did not behave as expected when prompting for a version update. Reported by @K-Yo
* Added support for adoption release notes.
* Fixed an issue where **merge-id-sets** failed when a key was missing in one id-set.json.
* Fixed a bug where some mypy messages were not parsed properly in **lint**.
* Added a validation to the **validate** command, failing when '`fromversion`' or '`toversion`' in a content entity are incorrect format.
* Added a validation to the **validate** command, checking if `fromversion` <= `toversion`.
* Fixed an issue where coverage reports used the wrong logging level, marking debug logs as errors.
* Added a new validation to the **validate** command, to check when the discouraged `http` prefixes are used when setting defaultvalue, rather than `https`.
* Added a check to the **lint** command for finding hard-coded usage of the http protocol.
* Locked the dependency on Docker.
* Removed a traceback line from the **init** command templates: BaseIntegration, BaseScript.
* Updated the token in **_add_pr_comment** method from the content-bot token to the xsoar-bot token.

## 1.6.7

* Added the `types-markdown` dependency, adding markdown capabilities to existing linters using the [Markdown](https://pypi.org/project/Markdown/) package.
* Added support in the **format** command to remove nonexistent incident/indicator fields from *layouts/mappers*
* Added the `Note: XXX` and `XXX now generally available.` release notes templates to **doc-review** command.
* Updated the logs shown during the docker build step.
* Removed a false warning about configuring the `GITLAB_TOKEN` environment variable when it's not needed.
* Removed duplicate identifiers for XSIAM integrations.
* Updated the *tags* and *use cases* in pack metadata validation to use the local files only.
* Fixed the error message in checkbox validation where the defaultvalue is wrong and added the name of the variable that should be fixed.
* Added types to `find_type_by_path` under tools.py.
* Fixed an issue where YAML files contained incorrect value type for `tests` key when running `format --deprecate`.
* Added a deprecation message to the `tests:` section of yaml files when running `format --deprecate`.
* Added use case for **validate** on *wizard* objects - set_playbook is mapped to all integrations.
* Added the 'integration-get-indicators' commands to be ignored by the **verify_yml_commands_match_readme** validation, the validation will no longer fail if these commands are not in the readme file.
* Added a new validation to the **validate** command to verify that if the phrase "breaking changes" is present in a pack release notes, a JSON file with the same name exists and contains the relevant breaking changes information.
* Improved logs when running test playbooks (in a build).
* Fixed an issue in **upload** did not include list-type content items. @nicolas-rdgs
* Reverted release notes to old format.

## 1.6.6

* Added debug print when excluding item from ID set due to missing dependency.
* Added a validation to the **validate** command, failing when non-ignorable errors are present in .pack-ignore.
* Fixed an issue where `mdx server` did not close when stopped in mid run.
* Fixed an issue where `-vvv` flag did not print logs on debug level.
* enhanced ***validate*** command to list all command names affected by a backward compatibility break, instead of only one.
* Added support for Wizard content item in the **format**, **validate**, **upload**, **create-id-set**, **find-dependecies** and **create-content-artifacts** commands.
* Added a new flag to the **validate** command, allowing to run specific validations.
* Added support in **unify** and **create-content-artifacts** for displaying different documentations (detailed description + readme) for content items, depending on the marketplace version.
* Fixed an issue in **upload** where list items were not uploaded.
* Added a new validation to **validate** command to verify that *cliName* and *id* keys of the incident field or the indicator field are matches.
* Added the flag '-x', '--xsiam' to **upload** command to upload XSIAM entities to XSIAM server.
* Fixed the integration field *isFetchEvents* to be in lowercase.
* Fixed an issue where **validate -i** run after **format -i** on an existing file in the repo instead of **validate -g**.
* Added the following commands: 'update-remote-data', 'get-modified-remote-data', 'update-remote-system' to be ignored by the **verify_yml_commands_match_readme** validation, the validation will no longer fail if these commands are not in the readme file.
* Updated the release note template to include a uniform format for all items.
* Added HelloWorldSlim template option for *--template* flag in **demisto-sdk init** command.
* Fixed an issue where the HelloWorldSlim template in **demisto-sdk init** command had an integration id that was conflicting with HelloWorld integration id.
* Updated the SDK to use demisto-py 3.1.6, allowing use of a proxy with an environment variable.
* Set the default logger level to `warning`, to avoid unwanted debug logs.
* The **format** command now validates that default value of checkbox parameters is a string 'true' or 'false'.
* Fixed an issue where `FileType.PLAYBOOK` would show instead of `Playbook` in readme error messages.
* Added a new validation to **validate** proper defaultvalue for checkbox fields.

## 1.6.5

* Fixed an issue in the **format** command where the `id` field was overwritten for existing JSON files.
* Fixed an issue where the **doc-review** command was successful even when the release-note is malformed.
* Added timestamps to the `demisto-sdk` logger.
* Added time measurements to **lint**.
* Added the flag '-d', '--dependency' to **find-dependencies** command to get the content items that cause the dependencies between two packs.
* Fixed an issue where **update-release-notes** used the *trigger_id* field instead of the *trigger_name* field.
* Fixed an issue where **doc-review** failed to recognize script names, in scripts using the old file structure.
* Fixed an issue where concurrent processes created by **lint** caused deadlocks when opening files.
* Fixed an issue in the **format** command where `_dev` or `_copy` suffixes weren't removed from the subscript names in playbooks and layouts.
* Fixed an issue where **validate** failed on nonexistent `README.md` files.
* Added support of XSIAM content items to the **validate** command.
* Report **lint** summary results and failed packages after reporting time measurements.

## 1.6.4

* Added the new **generate-yml-from-python** command.
* Added a code *type* indication for integration and script objects in the *ID Set*.
* Added the [Vulture](https://github.com/jendrikseipp/vulture) linter to the pre-commit hook.
* The `demisto-sdk` pack will now be distributed via PyPi with a **wheel** file.
* Fixed a bug where any edited json file that contained a forward slash (`/`) escaped.
* Added a new validation to **validate** command to verify that the metadata *currentVersion* is
the same as the last release note version.
* The **validate** command now checks if there're none-deprecated integration commands that are missing from the readme file.
* Fixed an issue where *dockerimage* changes in Scripts weren't recognized by the **update-release-notes** command.
* Fixed an issue where **update-xsoar-config-file** did not properly insert the marketplace packs list to the file.
* Added the pack name to the known words by default when running the **doc-review** command.
* Added support for new XSIAM entities in **create-id-set** command.
* Added support for new XSIAM entities in **create-content-artifacts** command.
* Added support for Parsing/Modeling Rule content item in the **unify** command.
* Added the integration name, the commands name and the script name to the known words by default when running the **doc-review** command.
* Added an argument '-c' '--custom' to the **unify** command, if True will append to the unified yml name/display/id the custom label provided
* Added support for sub words suggestion in kebab-case sentences when running the **doc-review** command.
* Added support for new XSIAM entities in **update-release-notes** command.
* Enhanced the message of alternative suggestion words shown when running **doc-review** command.
* Fixed an incorrect error message, in case `node` is not installed on the machine.
* Fixed an issue in the **lint** command where the *check-dependent-api-modules* argument was set to true by default.
* Added a new command **generate-unit-tests**.
* Added a new validation to **validate** all SIEM integration have the same suffix.
* Fixed the destination path of the unified parsing/modeling rules in **create-content-artifacts** command.
* Fixed an issue in the **validate** command, where we validated wrongfully the existence of readme file for the *ApiModules* pack.
* Fixed an issue in the **validate** command, where an error message that was displayed for scripts validation was incorrect.
* Fixed an issue in the **validate** and **format** commands where *None* arguments in integration commands caused the commands to fail unexpectedly.
* Added support for running tests on XSIAM machines in the **test-content** command.
* Fixed an issue where the **validate** command did not work properly when deleting non-content items.
* Added the flag '-d', '--dependency' to **find-dependencies** command to get the content items that cause the dependencies between two packs.

## 1.6.3

* **Breaking change**: Fixed a typo in the **validate** `--quiet-bc-validation` flag (was `--quite-bc-validation`). @upstart-swiss
* Dropped support for python 3.7: Demisto-SDK is now supported on Python 3.8 or newer.
* Added an argument to YAMLHandler, allowing to set a maximal width for YAML files. This fixes an issue where a wrong default was used.
* Added the detach mechanism to the **upload** command, If you set the --input-config-file flag, any files in the repo's SystemPacks folder will be detached.
* Added the reattach mechanism to the **upload** command, If you set the --input-config-file flag, any detached item in your XSOAR instance that isn't currently in the repo's SystemPacks folder will be re-attached.
* Fixed an issue in the **validate** command that did not work properly when using the *-g* flag.
* Enhanced the dependency message shown when running **lint**.
* Fixed an issue where **update-release-notes** didn't update the currentVersion in pack_metadata.
* Improved the logging in **test-content** for helping catch typos in external playbook configuration.

## 1.6.2

* Added dependency validation support for core marketplacev2 packs.
* Fixed an issue in **update-release-notes** where suggestion fix failed in validation.
* Fixed a bug where `.env` files didn't load. @nicolas-rdgs
* Fixed a bug where **validate** command failed when the *categories* field in the pack metadata was empty for non-integration packs.
* Added *system* and *item-type* arguments to the **download** command, used when downloading system items.
* Added a validation to **validate**, checking that each script, integration and playbook have a README file. This validation only runs when the command is called with either the `-i` or the `-g` flag.
* Fixed a regression issue with **doc-review**, where the `-g` flag did not work.
* Improved the detection of errors in **doc-review** command.
* The **validate** command now checks if a readme file is empty, only for packs that contain playbooks or were written by a partner.
* The **validate** command now makes sure common contextPath values (e.g. `DBotScore.Score`) have a non-empty description, and **format** populates them automatically.
* Fixed an issue where the **generate-outputs** command did not work properly when examples were provided.
* Fixed an issue in the **generate-outputs** command, where the outputs were not written to the specified output path.
* The **generate-outputs** command can now generate outputs from multiple calls to the same command (useful when different args provide different outputs).
* The **generate-outputs** command can now update a yaml file with new outputs, without deleting or overwriting existing ones.
* Fixed a bug where **doc-review** command failed on existing templates.
* Fixed a bug where **validate** command failed when the word demisto is in the repo README file.
* Added support for adding test-playbooks to the zip file result in *create-content-artifacts* command for marketplacev2.
* Fixed an issue in **find-dependencies** where using the argument *-o* without the argument *--all-packs-dependencies* did not print a proper warning.
* Added a **validate** check to prevent deletion of files whose deletion is not supported by the XSOAR marketplace.
* Removed the support in the *maintenance* option of the *-u* flag in the **update-release-notes** command.
* Added validation for forbidden words and phrases in the **doc-review** command.
* Added a retries mechanism to the **test-content** command to stabilize the build process.
* Added support for all `git` platforms to get remote files.
* Refactored the **format** command's effect on the *fromversion* field:
  * Fixed a bug where the *fromversion* field was removed when modifying a content item.
  * Updated the general default *fromversion* and the default *fromversion* of newly-introduced content items (e.g. `Lists`, `Jobs`).
  * Added an interactive mode functionality for all content types, to ask the user whether to set a default *fromversion*, if could not automatically determine its value. Use `-y` to assume 'yes' as an answer to all prompts and run non-interactively.

## 1.6.1

* Added the '--use-packs-known-words' argument to the **doc-review** command
* Added YAML_Loader to handle yaml files in a standard way across modules, replacing PYYAML.
* Fixed an issue when filtering items using the ID set in the **create-content-artifacts** command.
* Fixed an issue in the **generate-docs** command where tables were generated with an empty description column.
* Fixed an issue in the **split** command where splitting failed when using relative input/output paths.
* Added warning when inferred files are missing.
* Added to **validate** a validation for integration image dimensions, which should be 120x50px.
* Improved an error in the **validate** command to better differentiate between the case where a required fetch parameter is malformed or missing.

## 1.6.0

* Fixed an issue in the **create-id-set** command where similar items from different marketplaces were reported as duplicated.
* Fixed typo in demisto-sdk init
* Fixed an issue where the **lint** command did not handle all container exit codes.
* Add to **validate** a validation for pack name to make sure it is unchanged.
* Added a validation to the **validate** command that verifies that the version in the pack_metdata file is written in the correct format.
* Fixed an issue in the **format** command where missing *fromVersion* field in indicator fields caused an error.

## 1.5.9

* Added option to specify `External Playbook Configuration` to change inputs of Playbooks triggered as part of **test-content**
* Improved performance of the **lint** command.
* Improved performance of the **validate** command when checking README images.
* ***create-id-set*** command - the default value of the **marketplace** argument was changed from ‘xsoar’ to all packs existing in the content repository. When using the command, make sure to pass the relevant marketplace to use.

## 1.5.8

* Fixed an issue where the command **doc-review** along with the argument `--release-notes` failed on yml/json files with invalid schema.
* Fixed an issue where the **lint** command failed on packs using python 3.10

## 1.5.7

* Fixed an issue where reading remote yaml files failed.
* Fixed an issue in **validate** failed with no error message for lists (when no fromVersion field was found).
* Fixed an issue when running **validate** or **format** in a gitlab repository, and failing to determine its project id.
* Added an enhancement to **split**, handling an empty output argument.
* Added the ability to add classifiers and mappers to conf.json.
* Added the Alias field to the incident field schema.

## 1.5.6

* Added 'deprecated' release notes template.
* Fixed an issue where **run-test-playbook** command failed to get the task entries when the test playbook finished with errors.
* Fixed an issue in **validate** command when running with `no-conf-json` argument to ignore the `conf.json` file.
* Added error type text (`ERROR` or `WARNING`) to **validate** error prints.
* Fixed an issue where the **format** command on test playbook did not format the ID to be equal to the name of the test playbook.
* Enhanced the **update-release-notes** command to automatically commit release notes config file upon creation.
* The **validate** command will validate that an indicator field of type html has fromVersion of 6.1.0 and above.
* The **format** command will now add fromVersion 6.1.0 to indicator field of type html.
* Added support for beta integrations in the **format** command.
* Fixed an issue where the **postman-codegen** command failed when called with the `--config-out` flag.
* Removed the integration documentation from the detailed description while performing **split** command to the unified yml file.
* Removed the line which indicates the version of the product from the README.md file for new contributions.

## 1.5.5

* Fixed an issue in the **update-release-notes** command, which did not work when changes were made in multiple packs.
* Changed the **validate** command to fail on missing test-playbooks only if no unittests are found.
* Fixed `to_kebab_case`, it will now deal with strings that have hyphens, commas or periods in them, changing them to be hyphens in the new string.
* Fixed an issue in the **create-id-set** command, where the `source` value included the git token if it was specified in the remote url.
* Fixed an issue in the **merge-id-set** command, where merging fails because of duplicates but the packs are in the XSOAR repo but in different version control.
* Fixed missing `Lists` Content Item as valid `IDSetType`
* Added enhancement for **generate-docs**. It is possible to provide both file or a comma seperated list as `examples`. Also, it's possible to provide more than one example for a script or a command.
* Added feature in **format** to sync YML and JSON files to the `master` file structure.
* Added option to specify `Incident Type`, `Incoming Mapper` and `Classifier` when configuring instance in **test-content**
* added a new command **run-test-playbook** to run a test playbook in a given XSOAR instance.
* Fixed an issue in **format** when running on a modified YML, that the `id` value is not changed to its old `id` value.
* Enhancement for **split** command, replace `ApiModule` code block to `import` when splitting a YML.
* Fixed an issue where indicator types were missing from the pack's content, when uploading using **zip-packs**.
* The request data body format generated in the **postman-codegen** will use the python argument's name and not the raw data argument's name.
* Added the flag '--filter-by-id-set' to **create-content-artifacts** to create artifacts only for items in the given id_set.json.

## 1.5.4

* Fixed an issue with the **format** command when contributing via the UI
* The **format** command will now not remove the `defaultRows` key from incident, indicator and generic fields with `type: grid`.
* Fixed an issue with the **validate** command when a layoutscontainer did not have the `fromversion` field set.
* added a new command **update-xsoar-config-file** to handle your XSOAR Configuration File.
* Added `skipVerify` argument in **upload** command to skip pack signature verification.
* Fixed an issue when the **run** command  failed running when there’s more than one playground, by explicitly using the current user’s playground.
* Added support for Job content item in the **format**, **validate**, **upload**, **create-id-set**, **find-dependecies** and **create-content-artifacts** commands.
* Added a **source** field to the **id_set** entitles.
* Two entitles will not consider as duplicates if they share the same pack and the same source.
* Fixed a bug when duplicates were found in **find_dependencies**.
* Added function **get_current_repo** to `tools`.
* The **postman-codegen** will not have duplicates argument name. It will rename them to the minimum distinguished shared path for each of them.

## 1.5.3

* The **format** command will now set `unsearchable: True` for incident, indicator and generic fields.
* Fixed an issue where the **update-release-notes** command crashes with `--help` flag.
* Added validation to the **validate** command that verifies the `unsearchable` key in incident, indicator and generic fields is set to true.
* Removed a validation that DBotRole should be set for automation that requires elevated permissions to the `XSOAR-linter` in the **lint** command.
* Fixed an issue in **Validate** command where playbooks conditional tasks were mishandeled.
* Added a validation to prevent contributors from using the `fromlicense` key as a configuration parameter in an integration's YML
* Added a validation to ensure that the type for **API token** (and similar) parameters are configured correctly as a `credential` type in the integration configuration YML.
* Added an assertion that checks for duplicated requests' names when generating an integration from a postman collection.
* Added support for [.env files](https://pypi.org/project/python-dotenv/). You can now add a `.env` file to your repository with the logging information instead of setting a global environment variables.
* When running **lint** command with --keep-container flag, the docker images are committed.
* The **validate** command will not return missing test playbook error when given a script with dynamic-section tag.

## 1.5.2

* Added a validation to **update-release-notes** command to ensure that the `--version` flag argument is in the right format.
* added a new command **coverage-analyze** to generate and print coverage reports.
* Fixed an issue in **validate** in repositories which are not in GitHub or GitLab
* Added a validation that verifies that readme image absolute links do not contain the working branch name.
* Added support for List content item in the **format**, **validate**, **download**, **upload**, **create-id-set**, **find-dependecies** and **create-content-artifacts** commands.
* Added a validation to ensure reputation command's default argument is set as an array input.
* Added the `--fail-duplicates` flag for the **merge-id-set** command which will fail the command if duplicates are found.
* Added the `--fail-duplicates` flag for the **create-id-set** command which will fail the command if duplicates are found.

## 1.5.1

* Fixed an issue where **validate** command failed to recognized test playbooks for beta integrations as valid tests.
* Fixed an issue were the **validate** command was falsely recognizing image paths in readme files.
* Fixed an issue where the **upload** command error message upon upload failure pointed to wrong file rather than to the pack metadata.
* Added a validation that verifies that each script which appears in incident fields, layouts or layout containers exists in the id_set.json.
* Fixed an issue where the **postman code-gen** command generated double dots for context outputs when it was not needed.
* Fixed an issue where there **validate** command on release notes file crashed when author image was added or modified.
* Added input handling when running **find-dependencies**, replacing string manipulations.
* Fixed an issue where the **validate** command did not handle multiple playbooks with the same name in the id_set.
* Added support for GitLab repositories in **validate**

## 1.5.0

* Fixed an issue where **upload** command failed to upload packs not under content structure.
* Added support for **init** command to run from non-content repo.
* The **split-yml** has been renamed to **split** and now supports splitting Dashboards from unified Generic Modules.
* Fixed an issue where the skipped tests validation ran on the `ApiModules` pack in the **validate** command.
* The **init** command will now create the `Generic Object` entities directories.
* Fixed an issue where the **format** command failed to recognize changed files from git.
* Fixed an issue where the **json-to-outputs** command failed checking whether `0001-01-01T00:00:00` is of type `Date`
* Added to the **generate context** command to generate context paths for integrations from an example file.
* Fixed an issue where **validate** failed on release notes configuration files.
* Fixed an issue where the **validate** command failed on pack input if git detected changed files outside of `Packs` directory.
* Fixed an issue where **validate** command failed to recognize files inside validated pack when validation release notes, resulting in a false error message for missing entity in release note.
* Fixed an issue where the **download** command failed when downloading an invalid YML, instead of skipping it.

## 1.4.9

* Added validation that the support URL in partner contribution pack metadata does not lead to a GitHub repo.
* Enhanced ***generate-docs*** with default `additionalinformation` (description) for common parameters.
* Added to **validate** command a validation that a content item's id and name will not end with spaces.
* The **format** command will now remove trailing whitespaces from content items' id and name fields.
* Fixed an issue where **update-release-notes** could fail on files outside the user given pack.
* Fixed an issue where the **generate-test-playbook** command would not place the playbook in the proper folder.
* Added to **validate** command a validation that packs with `Iron Bank` uses the latest docker from Iron Bank.
* Added to **update-release-notes** command support for `Generic Object` entities.
* Fixed an issue where playbook `fromversion` mismatch validation failed even if `skipunavailable` was set to true.
* Added to the **create artifacts** command support for release notes configuration file.
* Added validation to **validate** for release notes config file.
* Added **isoversize** and **isautoswitchedtoquietmode** fields to the playbook schema.
* Added to the **update-release-notes** command `-bc` flag to generate template for breaking changes version.
* Fixed an issue where **validate** did not search description files correctly, leading to a wrong warning message.

## 1.4.8

* Fixed an issue where yml files with `!reference` failed to load properly.
* Fixed an issue when `View Integration Documentation` button was added twice during the download and re-upload.
* Fixed an issue when `(Partner Contribution)` was added twice to the display name during the download and re-upload.
* Added the following enhancements in the **generate-test-playbook** command:
  * Added the *--commands* argument to generate tasks for specific commands.
  * Added the *--examples* argument to get the command examples file path and generate tasks from the commands and arguments specified there.
  * Added the *--upload* flag to specify whether to upload the test playbook after the generation.
  * Fixed the output condition generation for outputs of type `Boolean`.

## 1.4.7

* Fixed an issue where an empty list for a command context didn't produce an indication other than an empty table.
* Fixed an issue where the **format** command has incorrectly recognized on which files to run when running using git.
* Fixed an issue where author image validations were not checked properly.
* Fixed an issue where new old-formatted scripts and integrations were not validated.
* Fixed an issue where the wording in the from version validation error for subplaybooks was incorrect.
* Fixed an issue where the **update-release-notes** command used the old docker image version instead of the new when detecting a docker change.
* Fixed an issue where the **generate-test-playbook** command used an incorrect argument name as default
* Fixed an issue where the **json-to-outputs** command used an incorrect argument name as default when using `-d`.
* Fixed an issue where validations failed while trying to validate non content files.
* Fixed an issue where README validations did not work post VS Code formatting.
* Fixed an issue where the description validations were inconsistent when running through an integration file or a description file.

## 1.4.6

* Fixed an issue where **validate** suggests, with no reason, running **format** on missing mandatory keys in yml file.
* Skipped existence of TestPlaybook check on community and contribution integrations.
* Fixed an issue where pre-commit didn't run on the demisto_sdk/commands folder.
* The **init** command will now change the script template name in the code to the given script name.
* Expanded the validations performed on beta integrations.
* Added support for PreProcessRules in the **format**, **validate**, **download**, and **create-content-artifacts** commands.
* Improved the error messages in **generate-docs**, if an example was not provided.
* Added to **validate** command a validation that a content entity or a pack name does not contain the words "partner" and "community".
* Fixed an issue where **update-release-notes** ignores *--text* flag while using *-f*
* Fixed the outputs validations in **validate** so enrichment commands will not be checked to have DBotScore outputs.
* Added a new validation to require the dockerimage key to exist in an integration and script yml files.
* Enhanced the **generate-test-playbook** command to use only integration tested on commands, rather than (possibly) other integrations implementing them.
* Expanded unify command to support GenericModules - Unifies a GenericModule object with its Dashboards.
* Added validators for generic objects:
  * Generic Field validator - verify that the 'fromVersion' field is above 6.5.0, 'group' field equals 4 and 'id' field starts with the prefix 'generic_'.
  * Generic Type validator - verify that the 'fromVersion' field is above 6.5.0
  * Generic Module validator - verify that the 'fromVersion' field is above 6.5.0
  * Generic Definition validator - verify that the 'fromVersion' field is above 6.5.0
* Expanded Format command to support Generic Objects - Fixes generic objects according to their validations.
* Fixed an issue where the **update-release-notes** command did not handle ApiModules properly.
* Added option to enter a dictionary or json of format `[{field_name:description}]` in the **json-to-outputs** command,
  with the `-d` flag.
* Improved the outputs for the **format** command.
* Fixed an issue where the validations performed after the **format** command were inconsistent with **validate**.
* Added to the **validate** command a validation for the author image.
* Updated the **create-content-artifacts** command to support generic modules, definitions, fields and types.
* Added an option to ignore errors for file paths and not only file name in .pack-ignore file.

## 1.4.5

* Enhanced the **postman-codegen** command to name all generated arguments with lower case.
* Fixed an issue where the **find-dependencies** command miscalculated the dependencies for playbooks that use generic commands.
* Fixed an issue where the **validate** command failed in external repositories in case the DEMISTO_SDK_GITHUB_TOKEN was not set.
* Fixed an issue where **openapi-codegen** corrupted the swagger file by overwriting configuration to swagger file.
* Updated the **upload** command to support uploading zipped packs to the marketplace.
* Added to the **postman-codegen** command support of path variables.
* Fixed an issue where **openapi-codegen** entered into an infinite loop on circular references in the swagger file.
* The **format** command will now set `fromVersion: 6.2.0` for widgets with 'metrics' data type.
* Updated the **find-dependencies** command to support generic modules, definitions, fields and types.
* Fixed an issue where **openapi-codegen** tried to extract reference example outputs, leading to an exception.
* Added an option to ignore secrets automatically when using the **init** command to create a pack.
* Added a tool that gives the ability to temporarily suppress console output.

## 1.4.4

* When formatting incident types with Auto-Extract rules and without mode field, the **format** command will now add the user selected mode.
* Added new validation that DBotRole is set for scripts that requires elevated permissions to the `XSOAR-linter` in the **lint** command.
* Added url escaping to markdown human readable section in generate docs to avoid autolinking.
* Added a validation that mapper's id and name are matching. Updated the format of mapper to include update_id too.
* Added a validation to ensure that image paths in the README files are valid.
* Fixed **find_type** function to correctly find test files, such as, test script and test playbook.
* Added scheme validations for the new Generic Object Types, Fields, and Modules.
* Renamed the flag *--input-old-version* to *--old-version* in the **generate-docs** command.
* Refactored the **update-release-notes** command:
  * Replaced the *--all* flag with *--use-git* or *-g*.
  * Added the *--force* flag to update the pack release notes without changes in the pack.
  * The **update-release-notes** command will now update all dependent integrations on ApiModule change, even if not specified.
  * If more than one pack has changed, the full list of updated packs will be printed at the end of **update-release-notes** command execution.
  * Fixed an issue where the **update-release-notes** command did not add docker image release notes entry for release notes file if a script was changed.
  * Fixed an issue where the **update-release-notes** command did not detect changed files that had the same name.
  * Fixed an issue in the **update-release-notes** command where the version support of JSON files was mishandled.
* Fixed an issue where **format** did not skip files in test and documentation directories.
* Updated the **create-id-set** command to support generic modules, definitions, fields and types.
* Changed the **convert** command to generate old layout fromversion to 5.0.0 instead of 4.1.0
* Enhanced the command **postman-codegen** with type hints for templates.

## 1.4.3

* Fixed an issue where **json-to-outputs** command returned an incorrect output when json is a list.
* Fixed an issue where if a pack README.md did not exist it could cause an error in the validation process.
* Fixed an issue where the *--name* was incorrectly required in the **init** command.
* Adding the option to run **validate** on a specific path while using git (*-i* & *-g*).
* The **format** command will now change UUIDs in .yml and .json files to their respective content entity name.
* Added a playbook validation to check if a task sub playbook exists in the id set in the **validate** command.
* Added the option to add new tags/usecases to the approved list and to the pack metadata on the same pull request.
* Fixed an issue in **test_content** where when different servers ran tests for the same integration, the server URL parameters were not set correctly.
* Added a validation in the **validate** command to ensure that the ***endpoint*** command is configured correctly in yml file.
* Added a warning when pack_metadata's description field is longer than 130 characters.
* Fixed an issue where a redundant print occurred on release notes validation.
* Added new validation in the **validate** command to ensure that the minimal fromVersion in a widget of type metrics will be 6.2.0.
* Added the *--release-notes* flag to demisto-sdk to get the current version release notes entries.

## 1.4.2

* Added to `pylint` summary an indication if a test was skipped.
* Added to the **init** command the option to specify fromversion.
* Fixed an issue where running **init** command without filling the metadata file.
* Added the *--docker-timeout* flag in the **lint** command to control the request timeout for the Docker client.
* Fixed an issue where **update-release-notes** command added only one docker image release notes entry for release notes file, and not for every entity whom docker image was updated.
* Added a validation to ensure that incident/indicator fields names starts with their pack name in the **validate** command. (Checked only for new files and only when using git *-g*)
* Updated the **find-dependencies** command to return the 'dependencies' according the layout type ('incident', 'indicator').
* Enhanced the "vX" display name validation for scripts and integrations in the **validate** command to check for every versioned script or integration, and not only v2.
* Added the *--fail-duplicates* flag for the **create-id-set** command which will fail the command if duplicates are found.
* Added to the **generate-docs** command automatic addition to git when a new readme file is created.

## 1.4.1

* When in private repo without `DEMSITO_SDK_GITHUB_TOKEN` configured, get_remote_file will take files from the local origin/master.
* Enhanced the **unify** command when giving input of a file and not a directory return a clear error message.
* Added a validation to ensure integrations are not skipped and at least one test playbook is not skipped for each integration or script.
* Added to the Content Tests support for `context_print_dt`, which queries the incident context and prints the result as a json.
* Added new validation for the `xsoar_config.json` file in the **validate** command.
* Added a version differences section to readme in **generate-docs** command.
* Added the *--docs-format* flag in the **integration-diff** command to get the output in README format.
* Added the *--input-old-version* and *--skip-breaking-changes* flags in the **generate-docs** command to get the details for the breaking section and to skip the breaking changes section.

## 1.4.0

* Enable passing a comma-separated list of paths for the `--input` option of the **lint** command.
* Added new validation of unimplemented test-module command in the code to the `XSOAR-linter` in the **lint** command.
* Fixed the **generate-docs** to handle integration authentication parameter.
* Added a validation to ensure that description and README do not contain the word 'Demisto'.
* Improved the deprecated message validation required from playbooks and scripts.
* Added the `--quite-bc-validation` flag for the **validate** command to run the backwards compatibility validation in quite mode (errors is treated like warnings).
* Fixed the **update release notes** command to display a name for old layouts.
* Added the ability to append to the pack README credit to contributors.
* Added identification for parameter differences in **integration-diff** command.
* Fixed **format** to use git as a default value.
* Updated the **upload** command to support reports.
* Fixed an issue where **generate-docs** command was displaying 'None' when credentials parameter display field configured was not configured.
* Fixed an issue where **download** did not return exit code 1 on failure.
* Updated the validation that incident fields' names do not contain the word incident will aplly to core packs only.
* Added a playbook validation to verify all conditional tasks have an 'else' path in **validate** command.
* Renamed the GitHub authentication token environment variable `GITHUB_TOKEN` to `DEMITO_SDK_GITHUB_TOKEN`.
* Added to the **update-release-notes** command automatic addition to git when new release notes file is created.
* Added validation to ensure that integrations, scripts, and playbooks do not contain the entity type in their names.
* Added the **convert** command to convert entities between XSOAR versions.
* Added the *--deprecate* flag in **format** command to deprecate integrations, scripts, and playbooks.
* Fixed an issue where ignoring errors did not work when running the **validate** command on specific files (-i).

## 1.3.9

* Added a validation verifying that the pack's README.md file is not equal to pack description.
* Fixed an issue where the **Assume yes** flag did not work properly for some entities in the **format** command.
* Improved the error messages for separators in folder and file names in the **validate** command.
* Removed the **DISABLE_SDK_VERSION_CHECK** environment variable. To disable new version checks, use the **DEMISTO_SDK_SKIP_VERSION_CHECK** envirnoment variable.
* Fixed an issue where the demisto-sdk version check failed due to a rate limit.
* Fixed an issue with playbooks scheme validation.

## 1.3.8

* Updated the **secrets** command to work on forked branches.

## 1.3.7

* Added a validation to ensure correct image and description file names.
* Fixed an issue where the **validate** command failed when 'display' field in credentials param in yml is empty but 'displaypassword' was provided.
* Added the **integration-diff** command to check differences between two versions of an integration and to return a report of missing and changed elements in the new version.
* Added a validation verifying that the pack's README.md file is not missing or empty for partner packs or packs contains use cases.
* Added a validation to ensure that the integration and script folder and file names will not contain separators (`_`, `-`, ``).
* When formatting new pack, the **format** command will set the *fromversion* key to 5.5.0 in the new files without fromversion.

## 1.3.6

* Added a validation that core packs are not dependent on non-core packs.
* Added a validation that a pack name follows XSOAR standards.
* Fixed an issue where in some cases the `get_remote_file` function failed due to an invalid path.
* Fixed an issue where running **update-release-notes** with updated integration logo, did not detect any file changes.
* Fixed an issue where the **create-id-set** command did not identify unified integrations correctly.
* Fixed an issue where the `CommonTypes` pack was not identified as a dependency for all feed integrations.
* Added support for running SDK commands in private repositories.
* Fixed an issue where running the **init** command did not set the correct category field in an integration .yml file for a newly created pack.
* When formatting new contributed pack, the **format** command will set the *fromversion* key to 6.0.0 in the relevant files.
* If the environment variable "DISABLE_SDK_VERSION_CHECK" is define, the demisto-sdk will no longer check for newer version when running a command.
* Added the `--use-pack-metadata` flag for the **find-dependencies** command to update the calculated dependencies using the the packs metadata files.
* Fixed an issue where **validate** failed on scripts in case the `outputs` field was set to `None`.
* Fixed an issue where **validate** was failing on editing existing release notes.
* Added a validation for README files verifying that the file doesn't contain template text copied from HelloWorld or HelloWorldPremium README.

## 1.3.5

* Added a validation that layoutscontainer's id and name are matching. Updated the format of layoutcontainer to include update_id too.
* Added a validation that commands' names and arguments in core packs, or scripts' arguments do not contain the word incident.
* Fixed issue where running the **generate-docs** command with -c flag ran all the commands and not just the commands specified by the flag.
* Fixed the error message of the **validate** command to not always suggest adding the *description* field.
* Fixed an issue where running **format** on feed integration generated invalid parameter structure.
* Fixed an issue where the **generate-docs** command did not add all the used scripts in a playbook to the README file.
* Fixed an issue where contrib/partner details might be added twice to the same file, when using unify and create-content-artifacts commands
* Fixed issue where running **validate** command on image-related integration did not return the correct outputs to json file.
* When formatting playbooks, the **format** command will now remove empty fields from SetIncident, SetIndicator, CreateNewIncident, CreateNewIndicator script arguments.
* Added an option to fill in the developer email when running the **init** command.

## 1.3.4

* Updated the **validate** command to check that the 'additionalinfo' field only contains the expected value for feed required parameters and not equal to it.
* Added a validation that community/partner details are not in the detailed description file.
* Added a validation that the Use Case tag in pack_metadata file is only used when the pack contains at least one PB, Incident Type or Layout.
* Added a validation that makes sure outputs in integrations are matching the README file when only README has changed.
* Added the *hidden* field to the integration schema.
* Fixed an issue where running **format** on a playbook whose `name` does not equal its `id` would cause other playbooks who use that playbook as a sub-playbook to fail.
* Added support for local custom command configuration file `.demisto-sdk-conf`.
* Updated the **format** command to include an update to the description file of an integration, to remove community/partner details.

## 1.3.3

* Fixed an issue where **lint** failed where *.Dockerfile* exists prior running the lint command.
* Added FeedHelloWorld template option for *--template* flag in **demisto-sdk init** command.
* Fixed issue where **update-release-notes** deleted release note file if command was called more than once.
* Fixed issue where **update-release-notes** added docker image release notes every time the command was called.
* Fixed an issue where running **update-release-notes** on a pack with newly created integration, had also added a docker image entry in the release notes.
* Fixed an issue where `XSOAR-linter` did not find *NotImplementedError* in main.
* Added validation for README files verifying their length (over 30 chars).
* When using *-g* flag in the **validate** command it will now ignore untracked files by default.
* Added the *--include-untracked* flag to the **validate** command to include files which are untracked by git in the validation process.
* Improved the `pykwalify` error outputs in the **validate** command.
* Added the *--print-pykwalify* flag to the **validate** command to print the unchanged output from `pykwalify`.

## 1.3.2

* Updated the format of the outputs when using the *--json-file* flag to create a JSON file output for the **validate** and **lint** commands.
* Added the **doc-review** command to check spelling in .md and .yml files as well as a basic release notes review.
* Added a validation that a pack's display name does not already exist in content repository.
* Fixed an issue where the **validate** command failed to detect duplicate params in an integration.
* Fixed an issue where the **validate** command failed to detect duplicate arguments in a command in an integration.

## 1.3.1

* Fixed an issue where the **validate** command failed to validate the release notes of beta integrations.
* Updated the **upload** command to support indicator fields.
* The **validate** and **update-release-notes** commands will now check changed files against `demisto/master` if it is configured locally.
* Fixed an issue where **validate** would incorrectly identify files as renamed.
* Added a validation that integration properties (such as feed, mappers, mirroring, etc) are not removed.
* Fixed an issue where **validate** failed when comparing branch against commit hash.
* Added the *--no-pipenv* flag to the **split-yml** command.
* Added a validation that incident fields and incident types are not removed from mappers.
* Fixed an issue where the *c
reate-id-set* flag in the *validate* command did not work while not using git.
* Added the *hiddenusername* field to the integration schema.
* Added a validation that images that are not integration images, do not ask for a new version or RN

## 1.3.0

* Do not collect optional dependencies on indicator types reputation commands.
* Fixed an issue where downloading indicator layoutscontainer objects failed.
* Added a validation that makes sure outputs in integrations are matching the README file.
* Fixed an issue where the *create-id-set* flag in the **validate** command did not work.
* Added a warning in case no id_set file is found when running the **validate** command.
* Fixed an issue where changed files were not recognised correctly on forked branches in the **validate** and the **update-release-notes** commands.
* Fixed an issue when files were classified incorrectly when running *update-release-notes*.
* Added a validation that integration and script file paths are compatible with our convention.
* Fixed an issue where id_set.json file was re created whenever running the generate-docs command.
* added the *--json-file* flag to create a JSON file output for the **validate** and **lint** commands.

## 1.2.19

* Fixed an issue where merge id_set was not updated to work with the new entity of Packs.
* Added a validation that the playbook's version matches the version of its sub-playbooks, scripts, and integrations.

## 1.2.18

* Changed the *skip-id-set-creation* flag to *create-id-set* in the **validate** command. Its default value will be False.
* Added support for the 'cve' reputation command in default arg validation.
* Filter out generic and reputation command from scripts and playbooks dependencies calculation.
* Added support for the incident fields in outgoing mappers in the ID set.
* Added a validation that the taskid field and the id field under the task field are both from uuid format and contain the same value.
* Updated the **format** command to generate uuid value for the taskid field and for the id under the task field in case they hold an invalid values.
* Exclude changes from doc_files directory on validation.
* Added a validation that an integration command has at most one default argument.
* Fixing an issue where pack metadata version bump was not enforced when modifying an old format (unified) file.
* Added validation that integration parameter's display names are capitalized and spaced using whitespaces and not underscores.
* Fixed an issue where beta integrations where not running deprecation validations.
* Allowed adding additional information to the deprecated description.
* Fixing an issue when escaping less and greater signs in integration params did not work as expected.

## 1.2.17

* Added a validation that the classifier of an integration exists.
* Added a validation that the mapper of an integration exists.
* Added a validation that the incident types of a classifier exist.
* Added a validation that the incident types of a mapper exist.
* Added support for *text* argument when running **demisto-sdk update-release-notes** on the ApiModules pack.
* Added a validation for the minimal version of an indicator field of type grid.
* Added new validation for incident and indicator fields in classifiers mappers and layouts exist in the content.
* Added cache for get_remote_file to reducing failures from accessing the remote repo.
* Fixed an issue in the **format** command where `_dev` or `_copy` suffixes weren't removed from the `id` of the given playbooks.
* Playbook dependencies from incident and indicator fields are now marked as optional.
* Mappers dependencies from incident types and incident fields are now marked as optional.
* Classifier dependencies from incident types are now marked as optional.
* Updated **demisto-sdk init** command to no longer create `created` field in pack_metadata file
* Updated **generate-docs** command to take the parameters names in setup section from display field and to use additionalinfo field when exist.
* Using the *verbose* argument in the **find-dependencies** command will now log to the console.
* Improved the deprecated message validation required from integrations.
* Fixed an issue in the **generate-docs** command where **Context Example** section was created when it was empty.

## 1.2.16

* Added allowed ignore errors to the *IDSetValidator*.
* Fixed an issue where an irrelevant id_set validation ran in the **validate** command when using the *--id-set* flag.
* Fixed an issue were **generate-docs** command has failed if a command did not exist in commands permissions file.
* Improved a **validate** command message for missing release notes of api module dependencies.

## 1.2.15

* Added the *ID101* to the allowed ignored errors.

## 1.2.14

* SDK repository is now mypy check_untyped_defs complaint.
* The lint command will now ignore the unsubscriptable-object (E1136) pylint error in dockers based on python 3.9 - this will be removed once a new pylint version is released.
* Added an option for **format** to run on a whole pack.
* Added new validation of unimplemented commands from yml in the code to `XSOAR-linter`.
* Fixed an issue where Auto-Extract fields were only checked for newly added incident types in the **validate** command.
* Added a new warning validation of direct access to args/params dicts to `XSOAR-linter`.

## 1.2.13

* Added new validation of indicators usage in CommandResults to `XSOAR-linter`.
* Running **demisto-sdk lint** will automatically run on changed files (same behavior as the -g flag).
* Removed supported version message from the documentation when running **generate_docs**.
* Added a print to indicate backwards compatibility is being checked in **validate** command.
* Added a percent print when running the **validate** command with the *-a* flag.
* Fixed a regression in the **upload** command where it was ignoring `DEMISTO_VERIFY_SSL` env var.
* Fixed an issue where the **upload** command would fail to upload beta integrations.
* Fixed an issue where the **validate** command did not create the *id_set.json* file when running with *-a* flag.
* Added price change validation in the **validate** command.
* Added validations that checks in read-me for empty sections or leftovers from the auto generated read-me that should be changed.
* Added new code validation for *NotImplementedError* to raise a warning in `XSOAR-linter`.
* Added validation for support types in the pack metadata file.
* Added support for *--template* flag in **demisto-sdk init** command.
* Fixed an issue with running **validate** on master branch where the changed files weren't compared to previous commit when using the *-g* flag.
* Fixed an issue where the `XSOAR-linter` ran *NotImplementedError* validation on scripts.
* Added support for Auto-Extract feature validation in incident types in the **validate** command.
* Fixed an issue in the **lint** command where the *-i* flag was ignored.
* Improved **merge-id-sets** command to support merge between two ID sets that contain the same pack.
* Fixed an issue in the **lint** command where flake8 ran twice.

## 1.2.12

* Bandit now reports also on medium severity issues.
* Fixed an issue with support for Docker Desktop on Mac version 2.5.0+.
* Added support for vulture and mypy linting when running without docker.
* Added support for *prev-ver* flag in **update-release-notes** command.
* Improved retry support when building docker images for linting.
* Added the option to create an ID set on a specific pack in **create-id-set** command.
* Added the *--skip-id-set-creation* flag to **validate** command in order to add the capability to run validate command without creating id_set validation.
* Fixed an issue where **validate** command checked docker image tag on ApiModules pack.
* Fixed an issue where **find-dependencies** did not calculate dashboards and reports dependencies.
* Added supported version message to the documentation and release notes files when running **generate_docs** and **update-release-notes** commands respectively.
* Added new code validations for *NotImplementedError* exception raise to `XSOAR-linter`.
* Command create-content-artifacts additional support for **Author_image.png** object.
* Fixed an issue where schemas were not enforced for incident fields, indicator fields and old layouts in the validate command.
* Added support for **update-release-notes** command to update release notes according to master branch.

## 1.2.11

* Fixed an issue where the ***generate-docs*** command reset the enumeration of line numbering after an MD table.
* Updated the **upload** command to support mappers.
* Fixed an issue where exceptions were no printed in the **format** while the *--verbose* flag is set.
* Fixed an issue where *--assume-yes* flag did not work in the **format** command when running on a playbook without a `fromversion` field.
* Fixed an issue where the **format** command would fail in case `conf.json` file was not found instead of skipping the update.
* Fixed an issue where integration with v2 were recognised by the `name` field instead of the `display` field in the **validate** command.
* Added a playbook validation to check if a task script exists in the id set in the **validate** command.
* Added new integration category `File Integrity Management` in the **validate** command.

## 1.2.10

* Added validation for approved content pack use-cases and tags.
* Added new code validations for *CommonServerPython* import to `XSOAR-linter`.
* Added *default value* and *predefined values* to argument description in **generate-docs** command.
* Added a new validation that checks if *get-mapping-fields* command exists if the integration schema has *{ismappable: true}* in **validate** command.
* Fixed an issue where the *--staged* flag recognised added files as modified in the **validate** command.
* Fixed an issue where a backwards compatibility warning was raised for all added files in the **validate** command.
* Fixed an issue where **validate** command failed when no tests were given for a partner supported pack.
* Updated the **download** command to support mappers.
* Fixed an issue where the ***format*** command added a duplicate parameter.
* For partner supported content packs, added support for a list of emails.
* Removed validation of README files from the ***validate*** command.
* Fixed an issue where the ***validate*** command required release notes for ApiModules pack.

## 1.2.9

* Fixed an issue in the **openapi_codegen** command where it created duplicate functions name from the swagger file.
* Fixed an issue in the **update-release-notes** command where the *update type* argument was not verified.
* Fixed an issue in the **validate** command where no error was raised in case a non-existing docker image was presented.
* Fixed an issue in the **format** command where format failed when trying to update invalid Docker image.
* The **format** command will now preserve the **isArray** argument in integration's reputation commands and will show a warning if it set to **false**.
* Fixed an issue in the **lint** command where *finally* clause was not supported in main function.
* Fixed an issue in the **validate** command where changing any entity ID was not validated.
* Fixed an issue in the **validate** command where *--staged* flag did not bring only changed files.
* Fixed the **update-release-notes** command to ignore changes in the metadata file.
* Fixed the **validate** command to ignore metadata changes when checking if a version bump is needed.

## 1.2.8

* Added a new validation that checks in playbooks for the usage of `DeleteContext` in **validate** command.
* Fixed an issue in the **upload** command where it would try to upload content entities with unsupported versions.
* Added a new validation that checks in playbooks for the usage of specific instance in **validate** command.
* Added the **--staged** flag to **validate** command to run on staged files only.

## 1.2.7

* Changed input parameters in **find-dependencies** command.
  * Use ***-i, --input*** instead of ***-p, --path***.
  * Use ***-idp, --id-set-path*** instead of ***-i, --id-set-path***.
* Fixed an issue in the **unify** command where it crashed on an integration without an image file.
* Fixed an issue in the **format** command where unnecessary files were not skipped.
* Fixed an issue in the **update-release-notes** command where the *text* argument was not respected in all cases.
* Fixed an issue in the **validate** command where a warning about detailed description was given for unified or deprecated integrations.
* Improved the error returned by the **validate** command when running on files using the old format.

## 1.2.6

* No longer require setting `DEMISTO_README_VALIDATION` env var to enable README mdx validation. Validation will now run automatically if all necessary node modules are available.
* Fixed an issue in the **validate** command where the `--skip-pack-dependencies` would not skip id-set creation.
* Fixed an issue in the **validate** command where validation would fail if supplied an integration with an empty `commands` key.
* Fixed an issue in the **validate** command where validation would fail due to a required version bump for packs which are not versioned.
* Will use env var `DEMISTO_VERIFY_SSL` to determine if to use a secure connection for commands interacting with the Server when `--insecure` is not passed. If working with a local Server without a trusted certificate, you can set env var `DEMISTO_VERIFY_SSL=no` to avoid using `--insecure` on each command.
* Unifier now adds a link to the integration documentation to the integration detailed description.
* Fixed an issue in the **secrets** command where ignored secrets were not skipped.

## 1.2.5

* Added support for special fields: *defaultclassifier*, *defaultmapperin*, *defaultmapperout* in **download** command.
* Added -y option **format** command to assume "yes" as answer to all prompts and run non-interactively
* Speed up improvements for `validate` of README files.
* Updated the **format** command to adhere to the defined content schema and sub-schemas, aligning its behavior with the **validate** command.
* Added support for canvasContextConnections files in **format** command.

## 1.2.4

* Updated detailed description for community integrations.

## 1.2.3

* Fixed an issue where running **validate** failed on playbook with task that adds tags to the evidence data.
* Added the *displaypassword* field to the integration schema.
* Added new code validations to `XSOAR-linter`.
  * As warnings messages:
    * `demisto.params()` should be used only inside main function.
    * `demisto.args()` should be used only inside main function.
    * Functions args should have type annotations.
* Added `fromversion` field validation to test playbooks and scripts in **validate** command.

## 1.2.2

* Add support for warning msgs in the report and summary to **lint** command.
* Fixed an issue where **json-to-outputs** determined bool values as int.
* Fixed an issue where **update-release-notes** was crushing on `--all` flag.
* Fixed an issue where running **validate**, **update-release-notes** outside of content repo crushed without a meaningful error message.
* Added support for layoutscontainer in **init** contribution flow.
* Added a validation for tlp_color param in feeds in **validate** command.
* Added a validation for removal of integration parameters in **validate** command.
* Fixed an issue where **update-release-notes** was failing with a wrong error message when no pack or input was given.
* Improved formatting output of the **generate-docs** command.
* Add support for env variable *DEMISTO_SDK_ID_SET_REFRESH_INTERVAL*. Set this env variable to the refresh interval in minutes. The id set will be regenerated only if the refresh interval has passed since the last generation. Useful when generating Script documentation, to avoid re-generating the id_set every run.
* Added new code validations to `XSOAR-linter`.
  * As error messages:
    * Longer than 10 seconds sleep statements for non long running integrations.
    * exit() usage.
    * quit() usage.
  * As warnings messages:
    * `demisto.log` should not be used.
    * main function existence.
    * `demito.results` should not be used.
    * `return_output` should not be used.
    * try-except statement in main function.
    * `return_error` usage in main function.
    * only once `return_error` usage.
* Fixed an issue where **lint** command printed logs twice.
* Fixed an issue where *suffix* did not work as expected in the **create-content-artifacts** command.
* Added support for *prev-ver* flag in **lint** and **secrets** commands.
* Added support for *text* flag to **update-release-notes** command to add the same text to all release notes.
* Fixed an issue where **validate** did not recognize added files if they were modified locally.
* Added a validation that checks the `fromversion` field exists and is set to 5.0.0 or above when working or comparing to a non-feature branch in **validate** command.
* Added a validation that checks the certification field in the pack_metadata file is valid in **validate** command.
* The **update-release-notes** command will now automatically add docker image update to the release notes.

## 1.2.1

* Added an additional linter `XSOAR-linter` to the **lint** command which custom validates py files. currently checks for:
  * `Sys.exit` usages with non zero value.
  * Any `Print` usages.
* Fixed an issue where renamed files were failing on *validate*.
* Fixed an issue where single changed files did not required release notes update.
* Fixed an issue where doc_images required release-notes and validations.
* Added handling of dependent packs when running **update-release-notes** on changed *APIModules*.
  * Added new argument *--id-set-path* for id_set.json path.
  * When changes to *APIModule* is detected and an id_set.json is available - the command will update the dependent pack as well.
* Added handling of dependent packs when running **validate** on changed *APIModules*.
  * Added new argument *--id-set-path* for id_set.json path.
  * When changes to *APIModule* is detected and an id_set.json is available - the command will validate that the dependent pack has release notes as well.
* Fixed an issue where the find_type function didn't recognize file types correctly.
* Fixed an issue where **update-release-notes** command did not work properly on Windows.
* Added support for indicator fields in **update-release-notes** command.
* Fixed an issue where files in test dirs where being validated.

## 1.2.0

* Fixed an issue where **format** did not update the test playbook from its pack.
* Fixed an issue where **validate** validated non integration images.
* Fixed an issue where **update-release-notes** did not identified old yml integrations and scripts.
* Added revision templates to the **update-release-notes** command.
* Fixed an issue where **update-release-notes** crashed when a file was renamed.
* Fixed an issue where **validate** failed on deleted files.
* Fixed an issue where **validate** validated all images instead of packs only.
* Fixed an issue where a warning was not printed in the **format** in case a non-supported file type is inputted.
* Fixed an issue where **validate** did not fail if no release notes were added when adding files to existing packs.
* Added handling of incorrect layout paths via the **format** command.
* Refactor **create-content-artifacts** command - Efficient artifacts creation and better logging.
* Fixed an issue where image and description files were not handled correctly by **validate** and **update-release-notes** commands.
* Fixed an issue where the **format** command didn't remove all extra fields in a file.
* Added an error in case an invalid id_set.json file is found while running the **validate** command.
* Added fetch params checks to the **validate** command.

## 1.1.11

* Added line number to secrets' path in **secrets** command report.
* Fixed an issue where **init** a community pack did not present the valid support URL.
* Fixed an issue where **init** offered a non relevant pack support type.
* Fixed an issue where **lint** did not pull docker images for powershell.
* Fixed an issue where **find-dependencies** did not find all the script dependencies.
* Fixed an issue where **find-dependencies** did not collect indicator fields as dependencies for playbooks.
* Updated the **validate** and the **secrets** commands to be less dependent on regex.
* Fixed an issue where **lint** did not run on circle when docker did not return ping.
* Updated the missing release notes error message (RN106) in the **Validate** command.
* Fixed an issue where **Validate** would return missing release notes when two packs with the same substring existed in the modified files.
* Fixed an issue where **update-release-notes** would add duplicate release notes when two packs with the same substring existed in the modified files.
* Fixed an issue where **update-release-notes** would fail to bump new versions if the feature branch was out of sync with the master branch.
* Fixed an issue where a non-descriptive error would be returned when giving the **update-release-notes** command a pack which can not be found.
* Added dependencies check for *widgets* in **find-dependencies** command.
* Added a `update-docker` flag to **format** command.
* Added a `json-to-outputs` flag to the **run** command.
* Added a verbose (`-v`) flag to **format** command.
* Fixed an issue where **download** added the prefix "playbook-" to the name of playbooks.

## 1.1.10

* Updated the **init** command. Relevant only when passing the *--contribution* argument.
  * Added the *--author* option.
  * The *support* field of the pack's metadata is set to *community*.
* Added a proper error message in the **Validate** command upon a missing description in the root of the yml.
* **Format** now works with a relative path.
* **Validate** now fails when all release notes have been excluded.
* Fixed issue where correct error message would not propagate for invalid images.
* Added the *--skip-pack-dependencies* flag to **validate** command to skip pack dependencies validation. Relevant when using the *-g* flag.
* Fixed an issue where **Validate** and **Format** commands failed integrations with `defaultvalue` field in fetch incidents related parameters.
* Fixed an issue in the **Validate** command in which unified YAML files were not ignored.
* Fixed an issue in **generate-docs** where scripts and playbooks inputs and outputs were not parsed correctly.
* Fixed an issue in the **openapi-codegen** command where missing reference fields in the swagger JSON caused errors.
* Fixed an issue in the **openapi-codegen** command where empty objects in the swagger JSON paths caused errors.
* **update-release-notes** command now accept path of the pack instead of pack name.
* Fixed an issue where **generate-docs** was inserting unnecessary escape characters.
* Fixed an issue in the **update-release-notes** command where changes to the pack_metadata were not detected.
* Fixed an issue where **validate** did not check for missing release notes in old format files.

## 1.1.9

* Fixed an issue where **update-release-notes** command failed on invalid file types.

## 1.1.8

* Fixed a regression where **upload** command failed on test playbooks.
* Added new *githubUser* field in pack metadata init command.
* Support beta integration in the commands **split-yml, extract-code, generate-test-playbook and generate-docs.**
* Fixed an issue where **find-dependencies** ignored *toversion* field in content items.
* Added support for *layoutscontainer*, *classifier_5_9_9*, *mapper*, *report*, and *widget* in the **Format** command.
* Fixed an issue where **Format** will set the `ID` field to be equal to the `name` field in modified playbooks.
* Fixed an issue where **Format** did not work for test playbooks.
* Improved **update-release-notes** command:
  * Write content description to release notes for new items.
  * Update format for file types without description: Connections, Incident Types, Indicator Types, Layouts, Incident Fields.
* Added a validation for feedTags param in feeds in **validate** command.
* Fixed readme validation issue in community support packs.
* Added the **openapi-codegen** command to generate integrations from OpenAPI specification files.
* Fixed an issue were release notes validations returned wrong results for *CommonScripts* pack.
* Added validation for image links in README files in **validate** command.
* Added a validation for default value of fetch param in feeds in **validate** command.
* Fixed an issue where the **Init** command failed on scripts.

## 1.1.7

* Fixed an issue where running the **format** command on feed integrations removed the `defaultvalue` fields.
* Playbook branch marked with *skipunavailable* is now set as an optional dependency in the **find-dependencies** command.
* The **feedReputation** parameter can now be hidden in a feed integration.
* Fixed an issue where running the **unify** command on JS package failed.
* Added the *--no-update* flag to the **find-dependencies** command.
* Added the following validations in **validate** command:
  * Validating that a pack does not depend on NonSupported / Deprecated packs.

## 1.1.6

* Added the *--description* option to the **init** command.
* Added the *--contribution* option to the **init** command which converts a contribution zip to proper pack format.
* Improved **validate** command performance time and outputs.
* Added the flag *--no-docker-checks* to **validate** command to skip docker checks.
* Added the flag *--print-ignored-files* to **validate** command to print ignored files report when the command is done.
* Added the following validations in **validate** command:
  * Validating that existing release notes are not modified.
  * Validating release notes are not added to new packs.
  * Validating that the "currentVersion" field was raised in the pack_metadata for modified packs.
  * Validating that the timestamp in the "created" field in the pack_metadata is in ISO format.
* Running `demisto-sdk validate` will run the **validate** command using git and only on committed files (same as using *-g --post-commit*).
* Fixed an issue where release notes were not checked correctly in **validate** command.
* Fixed an issue in the **create-id-set** command where optional playbook tasks were not taken into consideration.
* Added a prompt to the `demisto-sdk update-release-notes` command to prompt users to commit changes before running the release notes command.
* Added support to `layoutscontainer` in **validate** command.

## 1.1.5

* Fixed an issue in **find-dependencies** command.
* **lint** command now verifies flake8 on CommonServerPython script.

## 1.1.4

* Fixed an issue with the default output file name of the **unify** command when using "." as an output path.
* **Unify** command now adds contributor details to the display name and description.
* **Format** command now adds *isFetch* and *incidenttype* fields to integration yml.
* Removed the *feedIncremental* field from the integration schema.
* **Format** command now adds *feedBypassExclusionList*, *Fetch indicators*, *feedReputation*, *feedReliability*,
     *feedExpirationPolicy*, *feedExpirationInterval* and *feedFetchInterval* fields to integration yml.
* Fixed an issue in the playbooks schema.
* Fixed an issue where generated release notes were out of order.
* Improved pack dependencies detection.
* Fixed an issue where test playbooks were mishandled in **validate** command.

## 1.1.3

* Added a validation for invalid id fields in indicators types files in **validate** command.
* Added default behavior for **update-release-notes** command.
* Fixed an error where README files were failing release notes validation.
* Updated format of generated release notes to be more user friendly.
* Improved error messages for the **update-release-notes** command.
* Added support for `Connections`, `Dashboards`, `Widgets`, and `Indicator Types` to **update-release-notes** command.
* **Validate** now supports scripts under the *TestPlaybooks* directory.
* Fixed an issue where **validate** did not support powershell files.

## 1.1.2

* Added a validation for invalid playbookID fields in incidents types files in **validate** command.
* Added a code formatter for python files.
* Fixed an issue where new and old classifiers where mixed on validate command.
* Added *feedIncremental* field to the integration schema.
* Fixed error in the **upload** command where unified YMLs were not uploaded as expected if the given input was a pack.
* Fixed an issue where the **secrets** command failed due to a space character in the file name.
* Ignored RN validation for *NonSupported* pack.
* You can now ignore IF107, SC100, RP102 error codes in the **validate** command.
* Fixed an issue where the **download** command was crashing when received as input a JS integration or script.
* Fixed an issue where **validate** command checked docker image for JS integrations and scripts.
* **validate** command now checks scheme for reports and connections.
* Fixed an issue where **validate** command checked docker when running on all files.
* Fixed an issue where **validate** command did not fail when docker image was not on the latest numeric tag.
* Fixed an issue where beta integrations were not validated correctly in **validate** command.

## 1.1.1

* fixed and issue where file types were not recognized correctly in **validate** command.
* Added better outputs for validate command.

## 1.1.0

* Fixed an issue where changes to only non-validated files would fail validation.
* Fixed an issue in **validate** command where moved files were failing validation for new packs.
* Fixed an issue in **validate** command where added files were failing validation due to wrong file type detection.
* Added support for new classifiers and mappers in **validate** command.
* Removed support of old RN format validation.
* Updated **secrets** command output format.
* Added support for error ignore on deprecated files in **validate** command.
* Improved errors outputs in **validate** command.
* Added support for linting an entire pack.

## 1.0.9

* Fixed a bug where misleading error was presented when pack name was not found.
* **Update-release-notes** now detects added files for packs with versions.
* Readme files are now ignored by **update-release-notes** and validation of release notes.
* Empty release notes no longer cause an uncaught error during validation.

## 1.0.8

* Changed the output format of demisto-sdk secrets.
* Added a validation that checkbox items are not required in integrations.
* Added pack release notes generation and validation.
* Improved pack metadata validation.
* Fixed an issue in **validate** where renamed files caused an error

## 1.0.4

* Fix the **format** command to update the `id` field to be equal to `details` field in indicator-type files, and to `name` field in incident-type & dashboard files.
* Fixed a bug in the **validate** command for layout files that had `sortValues` fields.
* Fixed a bug in the **format** command where `playbookName` field was not always present in the file.
* Fixed a bug in the **format** command where indicatorField wasn't part of the SDK schemas.
* Fixed a bug in **upload** command where created unified docker45 yml files were not deleted.
* Added support for IndicatorTypes directory in packs (for `reputation` files, instead of Misc).
* Fixed parsing playbook condition names as string instead of boolean in **validate** command
* Improved image validation in YAML files.
* Removed validation for else path in playbook condition tasks.

## 1.0.3

* Fixed a bug in the **format** command where comments were being removed from YAML files.
* Added output fields: *file_path* and *kind* for layouts in the id-set.json created by **create-id-set** command.
* Fixed a bug in the **create-id-set** command Who returns Duplicate for Layouts with a different kind.
* Added formatting to **generate-docs** command results replacing all `<br>` tags with `<br/>`.
* Fixed a bug in the **download** command when custom content contained not supported content entity.
* Fixed a bug in **format** command in which boolean strings  (e.g. 'yes' or 'no') were converted to boolean values (e.g. 'True' or 'False').
* **format** command now removes *sourceplaybookid* field from playbook files.
* Fixed a bug in **generate-docs** command in which integration dependencies were not detected when generating documentation for a playbook.

## 1.0.1

* Fixed a bug in the **unify** command when output path was provided empty.
* Improved error message for integration with no tests configured.
* Improved the error message returned from the **validate** command when an integration is missing or contains malformed fetch incidents related parameters.
* Fixed a bug in the **create** command where a unified YML with a docker image for 4.5 was copied incorrectly.
* Missing release notes message are now showing the release notes file path to update.
* Fixed an issue in the **validate** command in which unified YAML files were not ignored.
* File format suggestions are now shown in the relevant file format (JSON or YAML).
* Changed Docker image validation to fail only on non-valid ones.
* Removed backward compatibility validation when Docker image is updated.

## 1.0.0

* Improved the *upload* command to support the upload of all the content entities within a pack.
* The *upload* command now supports the improved pack file structure.
* Added an interactive option to format integrations, scripts and playbooks with No TestPlaybooks configured.
* Added an interactive option to configure *conf.json* file with missing test playbooks for integrations, scripts and playbooks
* Added *download* command to download custom content from Demisto instance to the local content repository.
* Improved validation failure messages to include a command suggestion, wherever relevant, to fix the raised issue.
* Improved 'validate' help and documentation description
* validate - checks that scripts, playbooks, and integrations have the *tests* key.
* validate - checks that test playbooks are configured in `conf.json`.
* demisto-sdk lint - Copy dir better handling.
* demisto-sdk lint - Add error when package missing in docker image.
* Added *-a , --validate-all* option in *validate* to run all validation on all files.
* Added *-i , --input* option in *validate* to run validation on a specified pack/file.
* added *-i, --input* option in *secrets* to run on a specific file.
* Added an allowed hidden parameter: *longRunning* to the hidden integration parameters validation.
* Fixed an issue with **format** command when executing with an output path of a folder and not a file path.
* Bug fixes in generate-docs command given playbook as input.
* Fixed an issue with lint command in which flake8 was not running on unit test files.

## 0.5.2

* Added *-c, --command* option in *generate-docs* to generate a specific command from an integration.
* Fixed an issue when getting README/CHANGELOG files from git and loading them.
* Removed release notes validation for new content.
* Fixed secrets validations for files with the same name in a different directory.
* demisto-sdk lint - parallelization working with specifying the number of workers.
* demisto-sdk lint - logging levels output, 3 levels.
* demisto-sdk lint - JSON report, structured error reports in JSON format.
* demisto-sdk lint - XML JUnit report for unit-tests.
* demisto-sdk lint - new packages used to accelerate execution time.
* demisto-sdk secrets - command now respects the generic whitelist, and not only the pack secrets.

## 0.5.0

[PyPI History][1]

[1]: https://pypi.org/project/demisto-sdk/#history

## 0.4.9

* Fixed an issue in *generate-docs* where Playbooks and Scripts documentation failed.
* Added a graceful error message when executing the *run" command with a misspelled command.
* Added more informative errors upon failures of the *upload* command.
* format command:
  * Added format for json files: IncidentField, IncidentType, IndicatorField, IndicatorType, Layout, Dashboard.
  * Added the *-fv --from-version*, *-nv --no-validation* arguments.
  * Removed the *-t yml_type* argument, the file type will be inferred.
  * Removed the *-g use_git* argument, running format without arguments will run automatically on git diff.
* Fixed an issue in loading playbooks with '=' character.
* Fixed an issue in *validate* failed on deleted README files.

## 0.4.8

* Added the *max* field to the Playbook schema, allowing to define it in tasks loop.
* Fixed an issue in *validate* where Condition branches checks were case sensitive.

## 0.4.7

* Added the *slareminder* field to the Playbook schema.
* Added the *common_server*, *demisto_mock* arguments to the *init* command.
* Fixed an issue in *generate-docs* where the general section was not being generated correctly.
* Fixed an issue in *validate* where Incident type validation failed.

## 0.4.6

* Fixed an issue where the *validate* command did not identify CHANGELOG in packs.
* Added a new command, *id-set* to create the id set - the content dependency tree by file IDs.

## 0.4.5

* generate-docs command:
  * Added the *use_cases*, *permissions*, *command_permissions* and *limitations*.
  * Added the *--insecure* argument to support running the script and integration command in Demisto.
  * Removed the *-t yml_type* argument, the file type will be inferred.
  * The *-o --output* argument is no longer mandatory, default value will be the input file directory.
* Added support for env var: *DEMISTO_SDK_SKIP_VERSION_CHECK*. When set version checks are skipped.
* Fixed an issue in which the CHANGELOG files did not match our scheme.
* Added a validator to verify that there are no hidden integration parameters.
* Fixed an issue where the *validate* command ran on test files.
* Removed the *env-dir* argument from the demisto-sdk.
* README files which are html files will now be skipped in the *validate* command.
* Added support for env var: *DEMISTO_README_VALIDATOR*. When not set the readme validation will not run.

## 0.4.4

* Added a validator for IncidentTypes (incidenttype-*.json).
* Fixed an issue where the -p flag in the *validate* command was not working.
* Added a validator for README.md files.
* Release notes validator will now run on: incident fields, indicator fields, incident types, dashboard and reputations.
* Fixed an issue where the validator of reputation(Indicator Type) did not check on the details field.
* Fixed an issue where the validator attempted validating non-existing files after deletions or name refactoring.
* Removed the *yml_type* argument in the *split-yml*, *extract-code* commands.
* Removed the *file_type* argument in the *generate-test-playbook* command.
* Fixed the *insecure* argument in *upload*.
* Added the *insecure* argument in *run-playbook*.
* Standardise the *-i --input*, *-o --output* to demisto-sdk commands.

## 0.4.3

* Fixed an issue where the incident and indicator field BC check failed.
* Support for linting and unit testing PowerShell integrations.

## 0.4.2

* Fixed an issue where validate failed on Windows.
* Added a validator to verify all branches are handled in conditional task in a playbook.
* Added a warning message when not running the latest sdk version.
* Added a validator to check that the root is connected to all tasks in the playbook.
* Added a validator for Dashboards (dashboard-*.json).
* Added a validator for Indicator Types (reputation-*.json).
* Added a BC validation for changing incident field type.
* Fixed an issue where init command would generate an invalid yml for scripts.
* Fixed an issue in misleading error message in v2 validation hook.
* Fixed an issue in v2 hook which now is set only on newly added scripts.
* Added more indicative message for errors in yaml files.
* Disabled pykwalify info log prints.

## 0.3.10

* Added a BC check for incident fields - changing from version is not allowed.
* Fixed an issue in create-content-artifacts where scripts in Packs in TestPlaybooks dir were copied with a wrong prefix.

## 0.3.9

* Added a validation that incident field can not be required.
* Added validation for fetch incident parameters.
* Added validation for feed integration parameters.
* Added to the *format* command the deletion of the *sourceplaybookid* field.
* Fixed an issue where *fieldMapping* in playbook did not pass the scheme validation.
* Fixed an issue where *create-content-artifacts* did not copy TestPlaybooks in Packs without prefix of *playbook-*.
* Added a validation the a playbook can not have a rolename set.
* Added to the image validator the new DBot default image.
* Added the fields: elasticcommonfields, quiet, quietmode to the Playbook schema.
* Fixed an issue where *validate* failed on integration commands without outputs.
* Added a new hook for naming of v2 integrations and scripts.

## 0.3.8

* Fixed an issue where *create-content-artifact* was not loading the data in the yml correctly.
* Fixed an issue where *unify* broke long lines in script section causing syntax errors

## 0.3.7

* Added *generate-docs* command to generate documentation file for integration, playbook or script.
* Fixed an issue where *unify* created a malformed integration yml.
* Fixed an issue where demisto-sdk **init** creates unit-test file with invalid import.

## 0.3.6

* Fixed an issue where demisto-sdk **validate** failed on modified scripts without error message.

## 0.3.5

* Fixed an issue with docker tag validation for integrations.
* Restructured repo source code.

## 0.3.4

* Saved failing unit tests as a file.
* Fixed an issue where "_test" file for scripts/integrations created using **init** would import the "HelloWorld" templates.
* Fixed an issue in demisto-sdk **validate** - was failing on backward compatiblity check
* Fixed an issue in demisto-sdk **secrets** - empty line in .secrets-ignore always made the secrets check to pass
* Added validation for docker image inside integrations and scripts.
* Added --use-git flag to **format** command to format all changed files.
* Fixed an issue where **validate** did not fail on dockerimage changes with bc check.
* Added new flag **--ignore-entropy** to demisto-sdk **secrets**, this will allow skip entropy secrets check.
* Added --outfile to **lint** to allow saving failed packages to a file.

## 0.3.3

* Added backwards compatibility break error message.
* Added schema for incident types.
* Added **additionalinfo** field to as an available field for integration configuration.
* Added pack parameter for **init**.
* Fixed an issue where error would appear if name parameter is not set in **init**.

## 0.3.2

* Fixed the handling of classifier files in **validate**.

## 0.3.1

* Fixed the handling of newly created reputation files in **validate**.
* Added an option to perform **validate** on a specific file.

## 0.3.0

* Added support for multi-package **lint** both with parallel and without.
* Added all parameter in **lint** to run on all packages and packs in content repository.
* Added **format** for:
  * Scripts
  * Playbooks
  * Integrations
* Improved user outputs for **secrets** command.
* Fixed an issue where **lint** would run pytest and pylint only on a single docker per integration.
* Added auto-complete functionality to demisto-sdk.
* Added git parameter in **lint** to run only on changed packages.
* Added the **run-playbook** command
* Added **run** command which runs a command in the Demisto playground.
* Added **upload** command which uploads an integration or a script to a Demisto instance.
* Fixed and issue where **validate** checked if release notes exist for new integrations and scripts.
* Added **generate-test-playbook** command which generates a basic test playbook for an integration or a script.
* **validate** now supports indicator fields.
* Fixed an issue with layouts scheme validation.
* Adding **init** command.
* Added **json-to-outputs** command which generates the yaml section for outputs from an API raw response.

## 0.2.6

* Fixed an issue with locating release notes for beta integrations in **validate**.

## 0.2.5

* Fixed an issue with locating release notes for beta integrations in **validate**.

## 0.2.4

* Adding image validation to Beta_Integration and Packs in **validate**.

## 0.2.3

* Adding Beta_Integration to the structure validation process.
* Fixing bug where **validate** did checks on TestPlaybooks.
* Added requirements parameter to **lint**.

## 0.2.2

* Fixing bug where **lint** did not return exit code 1 on failure.
* Fixing bug where **validate** did not print error message in case no release notes were give.

## 0.2.1

* **Validate** now checks that the id and name fields are identical in yml files.
* Fixed a bug where sdk did not return any exit code.

## 0.2.0

* Added Release Notes Validator.
* Fixed the Unifier selection of your python file to use as the code.
* **Validate** now supports Indicator fields.
* Fixed a bug where **validate** and **secrets** did not return exit code 1 on failure.
* **Validate** now runs on newly added scripts.

## 0.1.8

* Added support for `--version`.
* Fixed an issue in file_validator when calling `checked_type` method with script regex.

## 0.1.2

* Restructuring validation to support content packs.
* Added secrets validation.
* Added content bundle creation.
* Added lint and unit test run.

## 0.1.1

* Added new logic to the unifier.
* Added detailed README.
* Some small adjustments and fixes.

## 0.1.0

Capabilities:

* **Extract** components(code, image, description etc.) from a Demisto YAML file into a directory.
* **Unify** components(code, image, description etc.) to a single Demisto YAML file.
* **Validate** Demisto content files.<|MERGE_RESOLUTION|>--- conflicted
+++ resolved
@@ -8,12 +8,8 @@
 * Fixed an issue where the **update-release-notes** failed when changing the `.pack-ignore` file.
 * Fixed an issue where the **GR103** validation output was malformed.
 * Fixed an issue where the **upload** command failed for private repositories while trying to find the landing_page.json file.
-<<<<<<< HEAD
-* Updated the **update-release-notes --force** flag to support general messages with the right template.
-=======
 * Added a log when a content item is missing from the repo, in **graph create** and **graph update**.
 * Replaced logs with a progress bar in **graph create** and **graph update**.
->>>>>>> a4b63ba4
 
 ## 1.20.0
 * Fixed an issue where **update-release-notes** generated "available from Cortex XSOAR" instead of "from XSIAM" when run on XSIAM event collectors.
