--- conflicted
+++ resolved
@@ -1,16 +1,12 @@
 # Changelog
+* Added a code formatter for python files.
 * Fixed an issue where new and old classifiers where mixed on validate command.
 * Added *feedIncremental* field to the integration schema.
-<<<<<<< HEAD
-* Fixed error in **upload** command where unified YMLs were not uploaded as expected if the given input was a pack.
-* Added a code formatter for python files.
-=======
 * Fixed error in the **upload** command where unified YMLs were not uploaded as expected if the given input was a pack.
 * Fixed an issue where the **secrets** command failed due to a space character in the file name.
 * Ignored RN validation for *NonSupported* pack.
 * You can now ignore IF107, SC100, RP102 error codes in the **validate** command.
 * Fixed a bug where the **download** command was crashing when received as input a JS integration/script
->>>>>>> 363a0fe8
 
 #### 1.1.1
 * fixed and issue where file types were not recognized correctly in **validate** command.
