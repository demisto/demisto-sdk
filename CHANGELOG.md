--- conflicted
+++ resolved
@@ -8,13 +8,10 @@
 * Removed the validation of a subtype change in integrations and scripts from **validate**.
 * Fixed an issue where **download** did not behave as expected when prompting for a version update. Reported by @K-Yo
 * Added support for adoption release notes.
-<<<<<<< HEAD
+* Fixed a bug where some mypy messages were not parsed properly in **lint**.
+* Fixed an issue where coverage reports used the wrong logging level, marking debug logs as errors.
 * Added a new validation to the **validate** command, to check when the discouraged `http` prefixes are used when setting defaultvalue, rather than `https`.
 * Added a check to the **lint** command for finding hard-coded usage of the http protocol.
-=======
-* Fixed a bug where some mypy messages were not parsed properly in **lint**.
-* Fixed an issue where coverage reports used the wrong logging level, marking debug logs as errors.
->>>>>>> d6c66663
 
 ## 1.6.7
 
