--- conflicted
+++ resolved
@@ -14,15 +14,12 @@
 * Added the integration name, the commands name and the script name to the known words by default when running the **doc-review** command.
 * Added an argument '-c' '--custom' to the **unify** command, if True will append to the unified yml name/display/id the custom label provided
 * Added support for sub words suggestion in kebab-case sentences when running the **doc-review** command.
-<<<<<<< HEAD
 * Added support for new XSIAM entities in **update-release-notes** command.
-=======
 * Enhanced the message of alternative suggestion words shown when running **doc-review** command.
 * Fixed an issue in the **lint** command where the *check-dependent-api-modules* argument was set to true by default.
 * Added a new command **generate-unit-tests**.
 
 ## 1.6.3
->>>>>>> 33986af7
 
 * **Breaking change**: Fixed a typo in the **validate** `--quiet-bc-validation` flag (was `--quite-bc-validation`). @upstart-swiss
 * Dropped support for python 3.7: Demisto-SDK is now supported on Python 3.8 or newer.
