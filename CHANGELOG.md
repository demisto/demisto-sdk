# Changelog
<<<<<<< HEAD

## Unreleased
* Fixed an issue where **validate** failed to recognize integration tests that were missing from config.json
* Fixed an issue where **generate-docs** with `-c` argument updated sections of the incorrect commands.
* Added IF113 error code to **ALLOWED_IGNORE_ERRORS**.
* Fixed an issue where **validate** did not check changed pack_metadata.json files when running using git.
=======
## Unreleased
 * Fixed an issue where **update-release-notes** did not generate release notes for **XDRC Templates**.
 * Fixed an issue where **upload** failed without explaining the reason.

## 1.7.8
* Added the capability to run the MDX server in a docker container for environments without node.
* Fixed an issue where **generate-docs** with `-c` argument updated sections of the incorrect commands.
* Added IF113 error code to **ALLOWED_IGNORE_ERRORS**.
* Fixed an issue where **validate** failed on playbooks with non-string input values.
* Added the `DEMISTO_SDK_IGNORE_CONTENT_WARNING` environment variable, to allow suppressing warnings when commands are not run under a content repo folder.
* Fixed an issue where **validate** failed to recognize integration tests that were missing from config.json
* Added support for **xpanse** marketplace in **create-id-set** and **create-content-artifacts** commands.
* Fixed an issue where **split** failed on yml files.
* Added support for marketplace-specific tags.
* Fixed an issue where **download** would not run `isort`. @maxgubler
* Fixed an issue where XSIAM Dashboards and Reports images failed the build.
* Added support for **xpanse** marketplace to content graph.
>>>>>>> fde9ba41

## 1.7.7
* Fixed an issue where paybooks **generate-docs** didn't parse complex input values when no accessor field is given correctly.
* Fixed an issue in the **download** command, where an exception would be raised when downloading system playbooks.
* Fixed an issue where the **upload** failed on playbooks containing a value that starts with `=`.
* Fixed an issue where the **generate-unit-tests** failed to generate assertions, and generate unit tests when command names does not match method name.
* Fixed an issue where the **download** command did not honor the `--no-code-formatting` flag properly. @maxgubler
* Added a new check to **validate**, making sure playbook task values are passed as references.
* Fixed an issue where the **update-release-notes** deleted existing release notes, now appending to it instead.
* Fixed an issue where **validate** printed blank space in case of validation failed and ignored.
* Renamed 'Agent Config' to 'XDRC Templates'.
* Fixed an issue where the **zip-packs** command did not work with the CommonServerUserPython and CommonServerUserPowerShell package.

## 1.7.6

* Fixed parsing of initialization arguments of client classes in the **generate-unit-tests** command.
* Added support for AgentConfig content item in the **upload**, **create-id-set**, **find-dependecies**, **unify** and **create-content-artifacts** commands.
* Added support for XSIAM Report preview image.

## 1.7.5

* Fixed an issue where the **upload** command did not work with the CommonServerUserPython package.
* Fixed an issue in the **download** command, where some playbooks were downloaded as test playbooks.
* Added playbook modification capabilities in **TestSuite**.
* Added a new command **create-content-graph**.
* Fixed an issue in the **upload** command, where the temporary zip would not clean up properly.
* Improved content items parsing in the **create-content-graph** command.
* Added an error when the docker daemon is unavailable when running **lint**.
* Removed the validation of a subtype change for scripts in the **validate** command.
* Fixed an issue where names of XSIAM content items were not normalized properly.
* Fixed an issue where the **download** command was downloading playbooks with **script** (id) and not **scriptName**.
* Fixed an issue where script yml files were not properly identified by `find_type`.
* Removed nightly integrations filtering when deciding if a test should run.
* Added support for XSIAM Dashboard preview image.
* Added the `--no-code-formatting` flag to the **download** command, allowing to skip autopep8 and isort.
* Fixed an issue in the **update-release-notes** command, where generating release notes for modeling rules schema file caused exception.

## 1.7.4

* Fixed an issue where the **doc-review** command showed irrelevant messages.
* Fixed an issue in **validate**, where backward-compatibility failures prevented other validations from running.
* Fixed an issue in **validate**, where content-like files under infrastructure paths were not ignored.
* Fixed an issue in the AMI mapping, where server versions were missing.
* Change the way the normalize name is set for external files.
* Added dump function to XSIAM pack objects to dulicate the files.
* Fixed an issue where the `contribution_converter` did not support changes made to ApiModules.
* Added name normalization according to new convention to XSIAM content items
* Added playbook modification capabilities in **TestSuite**.
* Fixed an issue in create-content-artifacts where it will not get a normalize name for the item and it will try to duplicate the same file.

## 1.7.3

* Fixed an issue in the **format** command where fail when executed from environment without mdx server available.
* Added `Added a`, `Added an` to the list of allowed changelog prefixes.
* Added support for Indicator Types/Reputations in the **upload** command.
* Fixed an issue when running from a subdirectory of a content repo failed.
* Changing the way we are using XSIAM servers api-keys in **test-content** .
* Added a success message to **postman-codegen**.

## 1.7.2

* Fixed an issue in the **validate** command where incident fields were not found in mappers even when they exist
* Added an ability to provide list of marketplace names as a param attribute to **validate** and **upload**
* Added the file type to the error message when it is not supported.
* Fixed an issue where `contribution_converter` incorrectly mapped _Indicator Field_ objects to the _incidentfield_ directory in contribution zip files.
* Fixed a bug where **validate** returned error on empty inputs not used in playbooks.
* Added the `DEMISTO_SDK_CONTENT_PATH` environment variable, implicitly used in various commands.
* Added link to documentation for error messages regarding use cases and tags.

## 1.7.1

* Fixed an issue where *indicatorTypes* and *betaIntegrations* were not found in the id_set.
* Updated the default general `fromVersion` value on **format** to `6.5.0`
* Fixed an issue where the **validate** command did not fail when the integration yml file name was not the same as the folder containing it.
* Added an option to have **generate-docs** take a Playbooks folder path as input, and generate docs for all playbooks in it.
* Fixed an issue where the suggestion in case of `IF113` included uppercase letters for the `cliName` parameter.
* Added new validation to the **validate** command to fail and list all the file paths of files that are using a deprecated integration command / script / playbook.
* **validate** will no longer fail on playbooks calling subplaybooks that have a higher `fromVersion` value, if  calling the subplaybook has `skipifunavailable=True`.
* Fixed an issue where relative paths were not accessed correctly.
* Running any `demisto-sdk` command in a folder with a `.env` file will load it, temporarily overriding existing environment variables.
* Fixed an issue where **validate** did not properly detect deleted files.
* Added new validations to the **validate** command to verify that the schema file exists for a modeling rule and that the schema and rules keys are empty in the yml file.
* Fixed an issue where *find_type* didn't recognize exported incident types.
* Added a new validation to **validate**, making sure all inputs of a playbook are used.
* Added a new validation to **validate**, making sure all inputs used in a playbook declared in the input section.
* The **format** command will now replace the *fromServerVersion* field with *fromVersion*.

## 1.7.0

* Allowed JSON Handlers to accept kwargs, for custoimzing behavior.
* Fixed an issue where an incorrect error was shown when the `id` of a content item differed from its `name` attribute.
* Fixed an issue where the `preserve_quotes` in ruamel_handler received an incorrect value @icholy
* Fixed an issue where ignoring RM110 error code wasn't working and added a validation to **ALLOWED_IGNORE_ERRORS** to validate that all error codes are inserted in the right format.
* Fixed an issue where the contribution credit text was not added correctly to the pack README.
* Changed the contribution file implementation from markdown to a list of contributor names. The **create-content-artifact** will use this list to prepare the needed credit message.
* Added a new validation to the `XSOAR-linter` in the **lint** command for verifying that demisto.log is not used in the code.
* The **generate-docs** command will now auto-generate the Incident Mirroring section when implemented in an integration.
* Added support to automatically generate release notes for deprecated items in the **update-release-notes** command.
* Fixed an issue causing any command to crash when unable to detect local repository properties.
* Fixed an issue where running in a private gitlab repo caused a warning message to be shown multiple times.
* Added a new validation to the **validate** command to verify that markdown and python files do not contain words related to copyright section.
* Fixed an issue where **lint** crashed when provided an input file path (expecting a directory).

## 1.6.9

* Added a new validation that checks whether a pack should be deprecated.
* Added a new ability to the **format** command to deprecate a pack.
* Fixed an issue where the **validate** command sometimes returned a false negative in cases where there are several sub-playbooks with the same ID.
* Added a new validation to the **validate** command to verify that the docker in use is not deprecated.
* Added support for multiple ApiModules in the **unify** command
* Added a check to **validate** command, preventing use of relative urls in README files.
* Added environment variable **DEMISTO_SDK_MARKETPLACE** expected to affect *MarketplaceTagParser* *marketplace* value. The value will be automatically set when passing *marketplace* arg to the commands **unify**, **zip-packs**, **create-content-artifacts** and **upload**.
* Added slack notifier for build failures on the master branch.
* Added support for modeling and parsing rules in the **split** command.
* Added support for README files in **format** command.
* Added a **validate** check, making sure classifier id and name values match. Updated the classifier **format** to update the id accordingly.
* The **generate-docs** command will now auto-generate the playbook image link by default.
* Added the `--custom-image-link` argument to override.
* Added a new flag to **generate-docs** command, allowing to add a custom image link to a playbook README.
* Added a new validation to the **validate** command to verify that the package directory name is the same as the files contained in the that package.
* Added support in the **unify** command to unify a schema into its Modeling Rule.

## 1.6.8

* Fixed an issue where **validate** did not fail on invalid playbook entities' versions (i.e. subplaybooks or scripts with higher fromversion than their parent playbook).
* Added support for running lint via a remote docker ssh connection. Use `DOCKER_HOST` env variable to specify a remote docker connection, such as: `DOCKER_HOST=ssh://myuser@myhost.com`.
* Fixed an issue where the pack cache in *get_marketplaces* caused the function to return invalid values.
* Fixed an issue where running format on a pack with XSIAM entities would fail.
* Added the new `display_name` field to relevant entities in the **create-id-set** command.
* Added a new validation to the **validate** command to verify the existence of "Reliability" parameter if the integration have reputation command.
* Fixed a bug where terminating the **lint** command failed (`ctrl + c`).
* Removed the validation of a subtype change in integrations and scripts from **validate**.
* Fixed an issue where **download** did not behave as expected when prompting for a version update. Reported by @K-Yo
* Added support for adoption release notes.
* Fixed an issue where **merge-id-sets** failed when a key was missing in one id-set.json.
* Fixed a bug where some mypy messages were not parsed properly in **lint**.
* Added a validation to the **validate** command, failing when '`fromversion`' or '`toversion`' in a content entity are incorrect format.
* Added a validation to the **validate** command, checking if `fromversion` <= `toversion`.
* Fixed an issue where coverage reports used the wrong logging level, marking debug logs as errors.
* Added a new validation to the **validate** command, to check when the discouraged `http` prefixes are used when setting defaultvalue, rather than `https`.
* Added a check to the **lint** command for finding hard-coded usage of the http protocol.
* Locked the dependency on Docker.
* Removed a traceback line from the **init** command templates: BaseIntegration, BaseScript.
* Updated the token in **_add_pr_comment** method from the content-bot token to the xsoar-bot token.

## 1.6.7

* Added the `types-markdown` dependency, adding markdown capabilities to existing linters using the [Markdown](https://pypi.org/project/Markdown/) package.
* Added support in the **format** command to remove nonexistent incident/indicator fields from *layouts/mappers*
* Added the `Note: XXX` and `XXX now generally available.` release notes templates to **doc-review** command.
* Updated the logs shown during the docker build step.
* Removed a false warning about configuring the `GITLAB_TOKEN` environment variable when it's not needed.
* Removed duplicate identifiers for XSIAM integrations.
* Updated the *tags* and *use cases* in pack metadata validation to use the local files only.
* Fixed the error message in checkbox validation where the defaultvalue is wrong and added the name of the variable that should be fixed.
* Added types to `find_type_by_path` under tools.py.
* Fixed an issue where YAML files contained incorrect value type for `tests` key when running `format --deprecate`.
* Added a deprecation message to the `tests:` section of yaml files when running `format --deprecate`.
* Added use case for **validate** on *wizard* objects - set_playbook is mapped to all integrations.
* Added the 'integration-get-indicators' commands to be ignored by the **verify_yml_commands_match_readme** validation, the validation will no longer fail if these commands are not in the readme file.
* Added a new validation to the **validate** command to verify that if the phrase "breaking changes" is present in a pack release notes, a JSON file with the same name exists and contains the relevant breaking changes information.
* Improved logs when running test playbooks (in a build).
* Fixed an issue in **upload** did not include list-type content items. @nicolas-rdgs
* Reverted release notes to old format.

## 1.6.6

* Added debug print when excluding item from ID set due to missing dependency.
* Added a validation to the **validate** command, failing when non-ignorable errors are present in .pack-ignore.
* Fixed an issue where `mdx server` did not close when stopped in mid run.
* Fixed an issue where `-vvv` flag did not print logs on debug level.
* enhanced ***validate*** command to list all command names affected by a backward compatibility break, instead of only one.
* Added support for Wizard content item in the **format**, **validate**, **upload**, **create-id-set**, **find-dependecies** and **create-content-artifacts** commands.
* Added a new flag to the **validate** command, allowing to run specific validations.
* Added support in **unify** and **create-content-artifacts** for displaying different documentations (detailed description + readme) for content items, depending on the marketplace version.
* Fixed an issue in **upload** where list items were not uploaded.
* Added a new validation to **validate** command to verify that *cliName* and *id* keys of the incident field or the indicator field are matches.
* Added the flag '-x', '--xsiam' to **upload** command to upload XSIAM entities to XSIAM server.
* Fixed the integration field *isFetchEvents* to be in lowercase.
* Fixed an issue where **validate -i** run after **format -i** on an existing file in the repo instead of **validate -g**.
* Added the following commands: 'update-remote-data', 'get-modified-remote-data', 'update-remote-system' to be ignored by the **verify_yml_commands_match_readme** validation, the validation will no longer fail if these commands are not in the readme file.
* Updated the release note template to include a uniform format for all items.
* Added HelloWorldSlim template option for *--template* flag in **demisto-sdk init** command.
* Fixed an issue where the HelloWorldSlim template in **demisto-sdk init** command had an integration id that was conflicting with HelloWorld integration id.
* Updated the SDK to use demisto-py 3.1.6, allowing use of a proxy with an environment variable.
* Set the default logger level to `warning`, to avoid unwanted debug logs.
* The **format** command now validates that default value of checkbox parameters is a string 'true' or 'false'.
* Fixed an issue where `FileType.PLAYBOOK` would show instead of `Playbook` in readme error messages.
* Added a new validation to **validate** proper defaultvalue for checkbox fields.

## 1.6.5

* Fixed an issue in the **format** command where the `id` field was overwritten for existing JSON files.
* Fixed an issue where the **doc-review** command was successful even when the release-note is malformed.
* Added timestamps to the `demisto-sdk` logger.
* Added time measurements to **lint**.
* Added the flag '-d', '--dependency' to **find-dependencies** command to get the content items that cause the dependencies between two packs.
* Fixed an issue where **update-release-notes** used the *trigger_id* field instead of the *trigger_name* field.
* Fixed an issue where **doc-review** failed to recognize script names, in scripts using the old file structure.
* Fixed an issue where concurrent processes created by **lint** caused deadlocks when opening files.
* Fixed an issue in the **format** command where `_dev` or `_copy` suffixes weren't removed from the subscript names in playbooks and layouts.
* Fixed an issue where **validate** failed on nonexistent `README.md` files.
* Added support of XSIAM content items to the **validate** command.
* Report **lint** summary results and failed packages after reporting time measurements.

## 1.6.4

* Added the new **generate-yml-from-python** command.
* Added a code *type* indication for integration and script objects in the *ID Set*.
* Added the [Vulture](https://github.com/jendrikseipp/vulture) linter to the pre-commit hook.
* The `demisto-sdk` pack will now be distributed via PyPi with a **wheel** file.
* Fixed a bug where any edited json file that contained a forward slash (`/`) escaped.
* Added a new validation to **validate** command to verify that the metadata *currentVersion* is
the same as the last release note version.
* The **validate** command now checks if there're none-deprecated integration commands that are missing from the readme file.
* Fixed an issue where *dockerimage* changes in Scripts weren't recognized by the **update-release-notes** command.
* Fixed an issue where **update-xsoar-config-file** did not properly insert the marketplace packs list to the file.
* Added the pack name to the known words by default when running the **doc-review** command.
* Added support for new XSIAM entities in **create-id-set** command.
* Added support for new XSIAM entities in **create-content-artifacts** command.
* Added support for Parsing/Modeling Rule content item in the **unify** command.
* Added the integration name, the commands name and the script name to the known words by default when running the **doc-review** command.
* Added an argument '-c' '--custom' to the **unify** command, if True will append to the unified yml name/display/id the custom label provided
* Added support for sub words suggestion in kebab-case sentences when running the **doc-review** command.
* Added support for new XSIAM entities in **update-release-notes** command.
* Enhanced the message of alternative suggestion words shown when running **doc-review** command.
* Fixed an incorrect error message, in case `node` is not installed on the machine.
* Fixed an issue in the **lint** command where the *check-dependent-api-modules* argument was set to true by default.
* Added a new command **generate-unit-tests**.
* Added a new validation to **validate** all SIEM integration have the same suffix.
* Fixed the destination path of the unified parsing/modeling rules in **create-content-artifacts** command.
* Fixed an issue in the **validate** command, where we validated wrongfully the existence of readme file for the *ApiModules* pack.
* Fixed an issue in the **validate** command, where an error message that was displayed for scripts validation was incorrect.
* Fixed an issue in the **validate** and **format** commands where *None* arguments in integration commands caused the commands to fail unexpectedly.
* Added support for running tests on XSIAM machines in the **test-content** command.
* Fixed an issue where the **validate** command did not work properly when deleting non-content items.
* Added the flag '-d', '--dependency' to **find-dependencies** command to get the content items that cause the dependencies between two packs.

## 1.6.3

* **Breaking change**: Fixed a typo in the **validate** `--quiet-bc-validation` flag (was `--quite-bc-validation`). @upstart-swiss
* Dropped support for python 3.7: Demisto-SDK is now supported on Python 3.8 or newer.
* Added an argument to YAMLHandler, allowing to set a maximal width for YAML files. This fixes an issue where a wrong default was used.
* Added the detach mechanism to the **upload** command, If you set the --input-config-file flag, any files in the repo's SystemPacks folder will be detached.
* Added the reattach mechanism to the **upload** command, If you set the --input-config-file flag, any detached item in your XSOAR instance that isn't currently in the repo's SystemPacks folder will be re-attached.
* Fixed an issue in the **validate** command that did not work properly when using the *-g* flag.
* Enhanced the dependency message shown when running **lint**.
* Fixed an issue where **update-release-notes** didn't update the currentVersion in pack_metadata.
* Improved the logging in **test-content** for helping catch typos in external playbook configuration.

## 1.6.2

* Added dependency validation support for core marketplacev2 packs.
* Fixed an issue in **update-release-notes** where suggestion fix failed in validation.
* Fixed a bug where `.env` files didn't load. @nicolas-rdgs
* Fixed a bug where **validate** command failed when the *categories* field in the pack metadata was empty for non-integration packs.
* Added *system* and *item-type* arguments to the **download** command, used when downloading system items.
* Added a validation to **validate**, checking that each script, integration and playbook have a README file. This validation only runs when the command is called with either the `-i` or the `-g` flag.
* Fixed a regression issue with **doc-review**, where the `-g` flag did not work.
* Improved the detection of errors in **doc-review** command.
* The **validate** command now checks if a readme file is empty, only for packs that contain playbooks or were written by a partner.
* The **validate** command now makes sure common contextPath values (e.g. `DBotScore.Score`) have a non-empty description, and **format** populates them automatically.
* Fixed an issue where the **generate-outputs** command did not work properly when examples were provided.
* Fixed an issue in the **generate-outputs** command, where the outputs were not written to the specified output path.
* The **generate-outputs** command can now generate outputs from multiple calls to the same command (useful when different args provide different outputs).
* The **generate-outputs** command can now update a yaml file with new outputs, without deleting or overwriting existing ones.
* Fixed a bug where **doc-review** command failed on existing templates.
* Fixed a bug where **validate** command failed when the word demisto is in the repo README file.
* Added support for adding test-playbooks to the zip file result in *create-content-artifacts* command for marketplacev2.
* Fixed an issue in **find-dependencies** where using the argument *-o* without the argument *--all-packs-dependencies* did not print a proper warning.
* Added a **validate** check to prevent deletion of files whose deletion is not supported by the XSOAR marketplace.
* Removed the support in the *maintenance* option of the *-u* flag in the **update-release-notes** command.
* Added validation for forbidden words and phrases in the **doc-review** command.
* Added a retries mechanism to the **test-content** command to stabilize the build process.
* Added support for all `git` platforms to get remote files.
* Refactored the **format** command's effect on the *fromversion* field:
  * Fixed a bug where the *fromversion* field was removed when modifying a content item.
  * Updated the general default *fromversion* and the default *fromversion* of newly-introduced content items (e.g. `Lists`, `Jobs`).
  * Added an interactive mode functionality for all content types, to ask the user whether to set a default *fromversion*, if could not automatically determine its value. Use `-y` to assume 'yes' as an answer to all prompts and run non-interactively.

## 1.6.1

* Added the '--use-packs-known-words' argument to the **doc-review** command
* Added YAML_Loader to handle yaml files in a standard way across modules, replacing PYYAML.
* Fixed an issue when filtering items using the ID set in the **create-content-artifacts** command.
* Fixed an issue in the **generate-docs** command where tables were generated with an empty description column.
* Fixed an issue in the **split** command where splitting failed when using relative input/output paths.
* Added warning when inferred files are missing.
* Added to **validate** a validation for integration image dimensions, which should be 120x50px.
* Improved an error in the **validate** command to better differentiate between the case where a required fetch parameter is malformed or missing.

## 1.6.0

* Fixed an issue in the **create-id-set** command where similar items from different marketplaces were reported as duplicated.
* Fixed typo in demisto-sdk init
* Fixed an issue where the **lint** command did not handle all container exit codes.
* Add to **validate** a validation for pack name to make sure it is unchanged.
* Added a validation to the **validate** command that verifies that the version in the pack_metdata file is written in the correct format.
* Fixed an issue in the **format** command where missing *fromVersion* field in indicator fields caused an error.

## 1.5.9

* Added option to specify `External Playbook Configuration` to change inputs of Playbooks triggered as part of **test-content**
* Improved performance of the **lint** command.
* Improved performance of the **validate** command when checking README images.
* ***create-id-set*** command - the default value of the **marketplace** argument was changed from ‘xsoar’ to all packs existing in the content repository. When using the command, make sure to pass the relevant marketplace to use.

## 1.5.8

* Fixed an issue where the command **doc-review** along with the argument `--release-notes` failed on yml/json files with invalid schema.
* Fixed an issue where the **lint** command failed on packs using python 3.10

## 1.5.7

* Fixed an issue where reading remote yaml files failed.
* Fixed an issue in **validate** failed with no error message for lists (when no fromVersion field was found).
* Fixed an issue when running **validate** or **format** in a gitlab repository, and failing to determine its project id.
* Added an enhancement to **split**, handling an empty output argument.
* Added the ability to add classifiers and mappers to conf.json.
* Added the Alias field to the incident field schema.

## 1.5.6

* Added 'deprecated' release notes template.
* Fixed an issue where **run-test-playbook** command failed to get the task entries when the test playbook finished with errors.
* Fixed an issue in **validate** command when running with `no-conf-json` argument to ignore the `conf.json` file.
* Added error type text (`ERROR` or `WARNING`) to **validate** error prints.
* Fixed an issue where the **format** command on test playbook did not format the ID to be equal to the name of the test playbook.
* Enhanced the **update-release-notes** command to automatically commit release notes config file upon creation.
* The **validate** command will validate that an indicator field of type html has fromVersion of 6.1.0 and above.
* The **format** command will now add fromVersion 6.1.0 to indicator field of type html.
* Added support for beta integrations in the **format** command.
* Fixed an issue where the **postman-codegen** command failed when called with the `--config-out` flag.
* Removed the integration documentation from the detailed description while performing **split** command to the unified yml file.
* Removed the line which indicates the version of the product from the README.md file for new contributions.

## 1.5.5

* Fixed an issue in the **update-release-notes** command, which did not work when changes were made in multiple packs.
* Changed the **validate** command to fail on missing test-playbooks only if no unittests are found.
* Fixed `to_kebab_case`, it will now deal with strings that have hyphens, commas or periods in them, changing them to be hyphens in the new string.
* Fixed an issue in the **create-id-set** command, where the `source` value included the git token if it was specified in the remote url.
* Fixed an issue in the **merge-id-set** command, where merging fails because of duplicates but the packs are in the XSOAR repo but in different version control.
* Fixed missing `Lists` Content Item as valid `IDSetType`
* Added enhancement for **generate-docs**. It is possible to provide both file or a comma seperated list as `examples`. Also, it's possible to provide more than one example for a script or a command.
* Added feature in **format** to sync YML and JSON files to the `master` file structure.
* Added option to specify `Incident Type`, `Incoming Mapper` and `Classifier` when configuring instance in **test-content**
* added a new command **run-test-playbook** to run a test playbook in a given XSOAR instance.
* Fixed an issue in **format** when running on a modified YML, that the `id` value is not changed to its old `id` value.
* Enhancement for **split** command, replace `ApiModule` code block to `import` when splitting a YML.
* Fixed an issue where indicator types were missing from the pack's content, when uploading using **zip-packs**.
* The request data body format generated in the **postman-codegen** will use the python argument's name and not the raw data argument's name.
* Added the flag '--filter-by-id-set' to **create-content-artifacts** to create artifacts only for items in the given id_set.json.

## 1.5.4

* Fixed an issue with the **format** command when contributing via the UI
* The **format** command will now not remove the `defaultRows` key from incident, indicator and generic fields with `type: grid`.
* Fixed an issue with the **validate** command when a layoutscontainer did not have the `fromversion` field set.
* added a new command **update-xsoar-config-file** to handle your XSOAR Configuration File.
* Added `skipVerify` argument in **upload** command to skip pack signature verification.
* Fixed an issue when the **run** command  failed running when there’s more than one playground, by explicitly using the current user’s playground.
* Added support for Job content item in the **format**, **validate**, **upload**, **create-id-set**, **find-dependecies** and **create-content-artifacts** commands.
* Added a **source** field to the **id_set** entitles.
* Two entitles will not consider as duplicates if they share the same pack and the same source.
* Fixed a bug when duplicates were found in **find_dependencies**.
* Added function **get_current_repo** to `tools`.
* The **postman-codegen** will not have duplicates argument name. It will rename them to the minimum distinguished shared path for each of them.

## 1.5.3

* The **format** command will now set `unsearchable: True` for incident, indicator and generic fields.
* Fixed an issue where the **update-release-notes** command crashes with `--help` flag.
* Added validation to the **validate** command that verifies the `unsearchable` key in incident, indicator and generic fields is set to true.
* Removed a validation that DBotRole should be set for automation that requires elevated permissions to the `XSOAR-linter` in the **lint** command.
* Fixed an issue in **Validate** command where playbooks conditional tasks were mishandeled.
* Added a validation to prevent contributors from using the `fromlicense` key as a configuration parameter in an integration's YML
* Added a validation to ensure that the type for **API token** (and similar) parameters are configured correctly as a `credential` type in the integration configuration YML.
* Added an assertion that checks for duplicated requests' names when generating an integration from a postman collection.
* Added support for [.env files](https://pypi.org/project/python-dotenv/). You can now add a `.env` file to your repository with the logging information instead of setting a global environment variables.
* When running **lint** command with --keep-container flag, the docker images are committed.
* The **validate** command will not return missing test playbook error when given a script with dynamic-section tag.

## 1.5.2

* Added a validation to **update-release-notes** command to ensure that the `--version` flag argument is in the right format.
* added a new command **coverage-analyze** to generate and print coverage reports.
* Fixed an issue in **validate** in repositories which are not in GitHub or GitLab
* Added a validation that verifies that readme image absolute links do not contain the working branch name.
* Added support for List content item in the **format**, **validate**, **download**, **upload**, **create-id-set**, **find-dependecies** and **create-content-artifacts** commands.
* Added a validation to ensure reputation command's default argument is set as an array input.
* Added the `--fail-duplicates` flag for the **merge-id-set** command which will fail the command if duplicates are found.
* Added the `--fail-duplicates` flag for the **create-id-set** command which will fail the command if duplicates are found.

## 1.5.1

* Fixed an issue where **validate** command failed to recognized test playbooks for beta integrations as valid tests.
* Fixed an issue were the **validate** command was falsely recognizing image paths in readme files.
* Fixed an issue where the **upload** command error message upon upload failure pointed to wrong file rather than to the pack metadata.
* Added a validation that verifies that each script which appears in incident fields, layouts or layout containers exists in the id_set.json.
* Fixed an issue where the **postman code-gen** command generated double dots for context outputs when it was not needed.
* Fixed an issue where there **validate** command on release notes file crashed when author image was added or modified.
* Added input handling when running **find-dependencies**, replacing string manipulations.
* Fixed an issue where the **validate** command did not handle multiple playbooks with the same name in the id_set.
* Added support for GitLab repositories in **validate**

## 1.5.0

* Fixed an issue where **upload** command failed to upload packs not under content structure.
* Added support for **init** command to run from non-content repo.
* The **split-yml** has been renamed to **split** and now supports splitting Dashboards from unified Generic Modules.
* Fixed an issue where the skipped tests validation ran on the `ApiModules` pack in the **validate** command.
* The **init** command will now create the `Generic Object` entities directories.
* Fixed an issue where the **format** command failed to recognize changed files from git.
* Fixed an issue where the **json-to-outputs** command failed checking whether `0001-01-01T00:00:00` is of type `Date`
* Added to the **generate context** command to generate context paths for integrations from an example file.
* Fixed an issue where **validate** failed on release notes configuration files.
* Fixed an issue where the **validate** command failed on pack input if git detected changed files outside of `Packs` directory.
* Fixed an issue where **validate** command failed to recognize files inside validated pack when validation release notes, resulting in a false error message for missing entity in release note.
* Fixed an issue where the **download** command failed when downloading an invalid YML, instead of skipping it.

## 1.4.9

* Added validation that the support URL in partner contribution pack metadata does not lead to a GitHub repo.
* Enhanced ***generate-docs*** with default `additionalinformation` (description) for common parameters.
* Added to **validate** command a validation that a content item's id and name will not end with spaces.
* The **format** command will now remove trailing whitespaces from content items' id and name fields.
* Fixed an issue where **update-release-notes** could fail on files outside the user given pack.
* Fixed an issue where the **generate-test-playbook** command would not place the playbook in the proper folder.
* Added to **validate** command a validation that packs with `Iron Bank` uses the latest docker from Iron Bank.
* Added to **update-release-notes** command support for `Generic Object` entities.
* Fixed an issue where playbook `fromversion` mismatch validation failed even if `skipunavailable` was set to true.
* Added to the **create artifacts** command support for release notes configuration file.
* Added validation to **validate** for release notes config file.
* Added **isoversize** and **isautoswitchedtoquietmode** fields to the playbook schema.
* Added to the **update-release-notes** command `-bc` flag to generate template for breaking changes version.
* Fixed an issue where **validate** did not search description files correctly, leading to a wrong warning message.

## 1.4.8

* Fixed an issue where yml files with `!reference` failed to load properly.
* Fixed an issue when `View Integration Documentation` button was added twice during the download and re-upload.
* Fixed an issue when `(Partner Contribution)` was added twice to the display name during the download and re-upload.
* Added the following enhancements in the **generate-test-playbook** command:
  * Added the *--commands* argument to generate tasks for specific commands.
  * Added the *--examples* argument to get the command examples file path and generate tasks from the commands and arguments specified there.
  * Added the *--upload* flag to specify whether to upload the test playbook after the generation.
  * Fixed the output condition generation for outputs of type `Boolean`.

## 1.4.7

* Fixed an issue where an empty list for a command context didn't produce an indication other than an empty table.
* Fixed an issue where the **format** command has incorrectly recognized on which files to run when running using git.
* Fixed an issue where author image validations were not checked properly.
* Fixed an issue where new old-formatted scripts and integrations were not validated.
* Fixed an issue where the wording in the from version validation error for subplaybooks was incorrect.
* Fixed an issue where the **update-release-notes** command used the old docker image version instead of the new when detecting a docker change.
* Fixed an issue where the **generate-test-playbook** command used an incorrect argument name as default
* Fixed an issue where the **json-to-outputs** command used an incorrect argument name as default when using `-d`.
* Fixed an issue where validations failed while trying to validate non content files.
* Fixed an issue where README validations did not work post VS Code formatting.
* Fixed an issue where the description validations were inconsistent when running through an integration file or a description file.

## 1.4.6

* Fixed an issue where **validate** suggests, with no reason, running **format** on missing mandatory keys in yml file.
* Skipped existence of TestPlaybook check on community and contribution integrations.
* Fixed an issue where pre-commit didn't run on the demisto_sdk/commands folder.
* The **init** command will now change the script template name in the code to the given script name.
* Expanded the validations performed on beta integrations.
* Added support for PreProcessRules in the **format**, **validate**, **download**, and **create-content-artifacts** commands.
* Improved the error messages in **generate-docs**, if an example was not provided.
* Added to **validate** command a validation that a content entity or a pack name does not contain the words "partner" and "community".
* Fixed an issue where **update-release-notes** ignores *--text* flag while using *-f*
* Fixed the outputs validations in **validate** so enrichment commands will not be checked to have DBotScore outputs.
* Added a new validation to require the dockerimage key to exist in an integration and script yml files.
* Enhanced the **generate-test-playbook** command to use only integration tested on commands, rather than (possibly) other integrations implementing them.
* Expanded unify command to support GenericModules - Unifies a GenericModule object with its Dashboards.
* Added validators for generic objects:
  * Generic Field validator - verify that the 'fromVersion' field is above 6.5.0, 'group' field equals 4 and 'id' field starts with the prefix 'generic_'.
  * Generic Type validator - verify that the 'fromVersion' field is above 6.5.0
  * Generic Module validator - verify that the 'fromVersion' field is above 6.5.0
  * Generic Definition validator - verify that the 'fromVersion' field is above 6.5.0
* Expanded Format command to support Generic Objects - Fixes generic objects according to their validations.
* Fixed an issue where the **update-release-notes** command did not handle ApiModules properly.
* Added option to enter a dictionary or json of format `[{field_name:description}]` in the **json-to-outputs** command,
  with the `-d` flag.
* Improved the outputs for the **format** command.
* Fixed an issue where the validations performed after the **format** command were inconsistent with **validate**.
* Added to the **validate** command a validation for the author image.
* Updated the **create-content-artifacts** command to support generic modules, definitions, fields and types.
* Added an option to ignore errors for file paths and not only file name in .pack-ignore file.

## 1.4.5

* Enhanced the **postman-codegen** command to name all generated arguments with lower case.
* Fixed an issue where the **find-dependencies** command miscalculated the dependencies for playbooks that use generic commands.
* Fixed an issue where the **validate** command failed in external repositories in case the DEMISTO_SDK_GITHUB_TOKEN was not set.
* Fixed an issue where **openapi-codegen** corrupted the swagger file by overwriting configuration to swagger file.
* Updated the **upload** command to support uploading zipped packs to the marketplace.
* Added to the **postman-codegen** command support of path variables.
* Fixed an issue where **openapi-codegen** entered into an infinite loop on circular references in the swagger file.
* The **format** command will now set `fromVersion: 6.2.0` for widgets with 'metrics' data type.
* Updated the **find-dependencies** command to support generic modules, definitions, fields and types.
* Fixed an issue where **openapi-codegen** tried to extract reference example outputs, leading to an exception.
* Added an option to ignore secrets automatically when using the **init** command to create a pack.
* Added a tool that gives the ability to temporarily suppress console output.

## 1.4.4

* When formatting incident types with Auto-Extract rules and without mode field, the **format** command will now add the user selected mode.
* Added new validation that DBotRole is set for scripts that requires elevated permissions to the `XSOAR-linter` in the **lint** command.
* Added url escaping to markdown human readable section in generate docs to avoid autolinking.
* Added a validation that mapper's id and name are matching. Updated the format of mapper to include update_id too.
* Added a validation to ensure that image paths in the README files are valid.
* Fixed **find_type** function to correctly find test files, such as, test script and test playbook.
* Added scheme validations for the new Generic Object Types, Fields, and Modules.
* Renamed the flag *--input-old-version* to *--old-version* in the **generate-docs** command.
* Refactored the **update-release-notes** command:
  * Replaced the *--all* flag with *--use-git* or *-g*.
  * Added the *--force* flag to update the pack release notes without changes in the pack.
  * The **update-release-notes** command will now update all dependent integrations on ApiModule change, even if not specified.
  * If more than one pack has changed, the full list of updated packs will be printed at the end of **update-release-notes** command execution.
  * Fixed an issue where the **update-release-notes** command did not add docker image release notes entry for release notes file if a script was changed.
  * Fixed an issue where the **update-release-notes** command did not detect changed files that had the same name.
  * Fixed an issue in the **update-release-notes** command where the version support of JSON files was mishandled.
* Fixed an issue where **format** did not skip files in test and documentation directories.
* Updated the **create-id-set** command to support generic modules, definitions, fields and types.
* Changed the **convert** command to generate old layout fromversion to 5.0.0 instead of 4.1.0
* Enhanced the command **postman-codegen** with type hints for templates.

## 1.4.3

* Fixed an issue where **json-to-outputs** command returned an incorrect output when json is a list.
* Fixed an issue where if a pack README.md did not exist it could cause an error in the validation process.
* Fixed an issue where the *--name* was incorrectly required in the **init** command.
* Adding the option to run **validate** on a specific path while using git (*-i* & *-g*).
* The **format** command will now change UUIDs in .yml and .json files to their respective content entity name.
* Added a playbook validation to check if a task sub playbook exists in the id set in the **validate** command.
* Added the option to add new tags/usecases to the approved list and to the pack metadata on the same pull request.
* Fixed an issue in **test_content** where when different servers ran tests for the same integration, the server URL parameters were not set correctly.
* Added a validation in the **validate** command to ensure that the ***endpoint*** command is configured correctly in yml file.
* Added a warning when pack_metadata's description field is longer than 130 characters.
* Fixed an issue where a redundant print occurred on release notes validation.
* Added new validation in the **validate** command to ensure that the minimal fromVersion in a widget of type metrics will be 6.2.0.
* Added the *--release-notes* flag to demisto-sdk to get the current version release notes entries.

## 1.4.2

* Added to `pylint` summary an indication if a test was skipped.
* Added to the **init** command the option to specify fromversion.
* Fixed an issue where running **init** command without filling the metadata file.
* Added the *--docker-timeout* flag in the **lint** command to control the request timeout for the Docker client.
* Fixed an issue where **update-release-notes** command added only one docker image release notes entry for release notes file, and not for every entity whom docker image was updated.
* Added a validation to ensure that incident/indicator fields names starts with their pack name in the **validate** command. (Checked only for new files and only when using git *-g*)
* Updated the **find-dependencies** command to return the 'dependencies' according the layout type ('incident', 'indicator').
* Enhanced the "vX" display name validation for scripts and integrations in the **validate** command to check for every versioned script or integration, and not only v2.
* Added the *--fail-duplicates* flag for the **create-id-set** command which will fail the command if duplicates are found.
* Added to the **generate-docs** command automatic addition to git when a new readme file is created.

## 1.4.1

* When in private repo without `DEMSITO_SDK_GITHUB_TOKEN` configured, get_remote_file will take files from the local origin/master.
* Enhanced the **unify** command when giving input of a file and not a directory return a clear error message.
* Added a validation to ensure integrations are not skipped and at least one test playbook is not skipped for each integration or script.
* Added to the Content Tests support for `context_print_dt`, which queries the incident context and prints the result as a json.
* Added new validation for the `xsoar_config.json` file in the **validate** command.
* Added a version differences section to readme in **generate-docs** command.
* Added the *--docs-format* flag in the **integration-diff** command to get the output in README format.
* Added the *--input-old-version* and *--skip-breaking-changes* flags in the **generate-docs** command to get the details for the breaking section and to skip the breaking changes section.

## 1.4.0

* Enable passing a comma-separated list of paths for the `--input` option of the **lint** command.
* Added new validation of unimplemented test-module command in the code to the `XSOAR-linter` in the **lint** command.
* Fixed the **generate-docs** to handle integration authentication parameter.
* Added a validation to ensure that description and README do not contain the word 'Demisto'.
* Improved the deprecated message validation required from playbooks and scripts.
* Added the `--quite-bc-validation` flag for the **validate** command to run the backwards compatibility validation in quite mode (errors is treated like warnings).
* Fixed the **update release notes** command to display a name for old layouts.
* Added the ability to append to the pack README credit to contributors.
* Added identification for parameter differences in **integration-diff** command.
* Fixed **format** to use git as a default value.
* Updated the **upload** command to support reports.
* Fixed an issue where **generate-docs** command was displaying 'None' when credentials parameter display field configured was not configured.
* Fixed an issue where **download** did not return exit code 1 on failure.
* Updated the validation that incident fields' names do not contain the word incident will aplly to core packs only.
* Added a playbook validation to verify all conditional tasks have an 'else' path in **validate** command.
* Renamed the GitHub authentication token environment variable `GITHUB_TOKEN` to `DEMITO_SDK_GITHUB_TOKEN`.
* Added to the **update-release-notes** command automatic addition to git when new release notes file is created.
* Added validation to ensure that integrations, scripts, and playbooks do not contain the entity type in their names.
* Added the **convert** command to convert entities between XSOAR versions.
* Added the *--deprecate* flag in **format** command to deprecate integrations, scripts, and playbooks.
* Fixed an issue where ignoring errors did not work when running the **validate** command on specific files (-i).

## 1.3.9

* Added a validation verifying that the pack's README.md file is not equal to pack description.
* Fixed an issue where the **Assume yes** flag did not work properly for some entities in the **format** command.
* Improved the error messages for separators in folder and file names in the **validate** command.
* Removed the **DISABLE_SDK_VERSION_CHECK** environment variable. To disable new version checks, use the **DEMISTO_SDK_SKIP_VERSION_CHECK** envirnoment variable.
* Fixed an issue where the demisto-sdk version check failed due to a rate limit.
* Fixed an issue with playbooks scheme validation.

## 1.3.8

* Updated the **secrets** command to work on forked branches.

## 1.3.7

* Added a validation to ensure correct image and description file names.
* Fixed an issue where the **validate** command failed when 'display' field in credentials param in yml is empty but 'displaypassword' was provided.
* Added the **integration-diff** command to check differences between two versions of an integration and to return a report of missing and changed elements in the new version.
* Added a validation verifying that the pack's README.md file is not missing or empty for partner packs or packs contains use cases.
* Added a validation to ensure that the integration and script folder and file names will not contain separators (`_`, `-`, ``).
* When formatting new pack, the **format** command will set the *fromversion* key to 5.5.0 in the new files without fromversion.

## 1.3.6

* Added a validation that core packs are not dependent on non-core packs.
* Added a validation that a pack name follows XSOAR standards.
* Fixed an issue where in some cases the `get_remote_file` function failed due to an invalid path.
* Fixed an issue where running **update-release-notes** with updated integration logo, did not detect any file changes.
* Fixed an issue where the **create-id-set** command did not identify unified integrations correctly.
* Fixed an issue where the `CommonTypes` pack was not identified as a dependency for all feed integrations.
* Added support for running SDK commands in private repositories.
* Fixed an issue where running the **init** command did not set the correct category field in an integration .yml file for a newly created pack.
* When formatting new contributed pack, the **format** command will set the *fromversion* key to 6.0.0 in the relevant files.
* If the environment variable "DISABLE_SDK_VERSION_CHECK" is define, the demisto-sdk will no longer check for newer version when running a command.
* Added the `--use-pack-metadata` flag for the **find-dependencies** command to update the calculated dependencies using the the packs metadata files.
* Fixed an issue where **validate** failed on scripts in case the `outputs` field was set to `None`.
* Fixed an issue where **validate** was failing on editing existing release notes.
* Added a validation for README files verifying that the file doesn't contain template text copied from HelloWorld or HelloWorldPremium README.

## 1.3.5

* Added a validation that layoutscontainer's id and name are matching. Updated the format of layoutcontainer to include update_id too.
* Added a validation that commands' names and arguments in core packs, or scripts' arguments do not contain the word incident.
* Fixed issue where running the **generate-docs** command with -c flag ran all the commands and not just the commands specified by the flag.
* Fixed the error message of the **validate** command to not always suggest adding the *description* field.
* Fixed an issue where running **format** on feed integration generated invalid parameter structure.
* Fixed an issue where the **generate-docs** command did not add all the used scripts in a playbook to the README file.
* Fixed an issue where contrib/partner details might be added twice to the same file, when using unify and create-content-artifacts commands
* Fixed issue where running **validate** command on image-related integration did not return the correct outputs to json file.
* When formatting playbooks, the **format** command will now remove empty fields from SetIncident, SetIndicator, CreateNewIncident, CreateNewIndicator script arguments.
* Added an option to fill in the developer email when running the **init** command.

## 1.3.4

* Updated the **validate** command to check that the 'additionalinfo' field only contains the expected value for feed required parameters and not equal to it.
* Added a validation that community/partner details are not in the detailed description file.
* Added a validation that the Use Case tag in pack_metadata file is only used when the pack contains at least one PB, Incident Type or Layout.
* Added a validation that makes sure outputs in integrations are matching the README file when only README has changed.
* Added the *hidden* field to the integration schema.
* Fixed an issue where running **format** on a playbook whose `name` does not equal its `id` would cause other playbooks who use that playbook as a sub-playbook to fail.
* Added support for local custom command configuration file `.demisto-sdk-conf`.
* Updated the **format** command to include an update to the description file of an integration, to remove community/partner details.

## 1.3.3

* Fixed an issue where **lint** failed where *.Dockerfile* exists prior running the lint command.
* Added FeedHelloWorld template option for *--template* flag in **demisto-sdk init** command.
* Fixed issue where **update-release-notes** deleted release note file if command was called more than once.
* Fixed issue where **update-release-notes** added docker image release notes every time the command was called.
* Fixed an issue where running **update-release-notes** on a pack with newly created integration, had also added a docker image entry in the release notes.
* Fixed an issue where `XSOAR-linter` did not find *NotImplementedError* in main.
* Added validation for README files verifying their length (over 30 chars).
* When using *-g* flag in the **validate** command it will now ignore untracked files by default.
* Added the *--include-untracked* flag to the **validate** command to include files which are untracked by git in the validation process.
* Improved the `pykwalify` error outputs in the **validate** command.
* Added the *--print-pykwalify* flag to the **validate** command to print the unchanged output from `pykwalify`.

## 1.3.2

* Updated the format of the outputs when using the *--json-file* flag to create a JSON file output for the **validate** and **lint** commands.
* Added the **doc-review** command to check spelling in .md and .yml files as well as a basic release notes review.
* Added a validation that a pack's display name does not already exist in content repository.
* Fixed an issue where the **validate** command failed to detect duplicate params in an integration.
* Fixed an issue where the **validate** command failed to detect duplicate arguments in a command in an integration.

## 1.3.1

* Fixed an issue where the **validate** command failed to validate the release notes of beta integrations.
* Updated the **upload** command to support indicator fields.
* The **validate** and **update-release-notes** commands will now check changed files against `demisto/master` if it is configured locally.
* Fixed an issue where **validate** would incorrectly identify files as renamed.
* Added a validation that integration properties (such as feed, mappers, mirroring, etc) are not removed.
* Fixed an issue where **validate** failed when comparing branch against commit hash.
* Added the *--no-pipenv* flag to the **split-yml** command.
* Added a validation that incident fields and incident types are not removed from mappers.
* Fixed an issue where the *c
reate-id-set* flag in the *validate* command did not work while not using git.
* Added the *hiddenusername* field to the integration schema.
* Added a validation that images that are not integration images, do not ask for a new version or RN

## 1.3.0

* Do not collect optional dependencies on indicator types reputation commands.
* Fixed an issue where downloading indicator layoutscontainer objects failed.
* Added a validation that makes sure outputs in integrations are matching the README file.
* Fixed an issue where the *create-id-set* flag in the **validate** command did not work.
* Added a warning in case no id_set file is found when running the **validate** command.
* Fixed an issue where changed files were not recognised correctly on forked branches in the **validate** and the **update-release-notes** commands.
* Fixed an issue when files were classified incorrectly when running *update-release-notes*.
* Added a validation that integration and script file paths are compatible with our convention.
* Fixed an issue where id_set.json file was re created whenever running the generate-docs command.
* added the *--json-file* flag to create a JSON file output for the **validate** and **lint** commands.

## 1.2.19

* Fixed an issue where merge id_set was not updated to work with the new entity of Packs.
* Added a validation that the playbook's version matches the version of its sub-playbooks, scripts, and integrations.

## 1.2.18

* Changed the *skip-id-set-creation* flag to *create-id-set* in the **validate** command. Its default value will be False.
* Added support for the 'cve' reputation command in default arg validation.
* Filter out generic and reputation command from scripts and playbooks dependencies calculation.
* Added support for the incident fields in outgoing mappers in the ID set.
* Added a validation that the taskid field and the id field under the task field are both from uuid format and contain the same value.
* Updated the **format** command to generate uuid value for the taskid field and for the id under the task field in case they hold an invalid values.
* Exclude changes from doc_files directory on validation.
* Added a validation that an integration command has at most one default argument.
* Fixing an issue where pack metadata version bump was not enforced when modifying an old format (unified) file.
* Added validation that integration parameter's display names are capitalized and spaced using whitespaces and not underscores.
* Fixed an issue where beta integrations where not running deprecation validations.
* Allowed adding additional information to the deprecated description.
* Fixing an issue when escaping less and greater signs in integration params did not work as expected.

## 1.2.17

* Added a validation that the classifier of an integration exists.
* Added a validation that the mapper of an integration exists.
* Added a validation that the incident types of a classifier exist.
* Added a validation that the incident types of a mapper exist.
* Added support for *text* argument when running **demisto-sdk update-release-notes** on the ApiModules pack.
* Added a validation for the minimal version of an indicator field of type grid.
* Added new validation for incident and indicator fields in classifiers mappers and layouts exist in the content.
* Added cache for get_remote_file to reducing failures from accessing the remote repo.
* Fixed an issue in the **format** command where `_dev` or `_copy` suffixes weren't removed from the `id` of the given playbooks.
* Playbook dependencies from incident and indicator fields are now marked as optional.
* Mappers dependencies from incident types and incident fields are now marked as optional.
* Classifier dependencies from incident types are now marked as optional.
* Updated **demisto-sdk init** command to no longer create `created` field in pack_metadata file
* Updated **generate-docs** command to take the parameters names in setup section from display field and to use additionalinfo field when exist.
* Using the *verbose* argument in the **find-dependencies** command will now log to the console.
* Improved the deprecated message validation required from integrations.
* Fixed an issue in the **generate-docs** command where **Context Example** section was created when it was empty.

## 1.2.16

* Added allowed ignore errors to the *IDSetValidator*.
* Fixed an issue where an irrelevant id_set validation ran in the **validate** command when using the *--id-set* flag.
* Fixed an issue were **generate-docs** command has failed if a command did not exist in commands permissions file.
* Improved a **validate** command message for missing release notes of api module dependencies.

## 1.2.15

* Added the *ID101* to the allowed ignored errors.

## 1.2.14

* SDK repository is now mypy check_untyped_defs complaint.
* The lint command will now ignore the unsubscriptable-object (E1136) pylint error in dockers based on python 3.9 - this will be removed once a new pylint version is released.
* Added an option for **format** to run on a whole pack.
* Added new validation of unimplemented commands from yml in the code to `XSOAR-linter`.
* Fixed an issue where Auto-Extract fields were only checked for newly added incident types in the **validate** command.
* Added a new warning validation of direct access to args/params dicts to `XSOAR-linter`.

## 1.2.13

* Added new validation of indicators usage in CommandResults to `XSOAR-linter`.
* Running **demisto-sdk lint** will automatically run on changed files (same behavior as the -g flag).
* Removed supported version message from the documentation when running **generate_docs**.
* Added a print to indicate backwards compatibility is being checked in **validate** command.
* Added a percent print when running the **validate** command with the *-a* flag.
* Fixed a regression in the **upload** command where it was ignoring `DEMISTO_VERIFY_SSL` env var.
* Fixed an issue where the **upload** command would fail to upload beta integrations.
* Fixed an issue where the **validate** command did not create the *id_set.json* file when running with *-a* flag.
* Added price change validation in the **validate** command.
* Added validations that checks in read-me for empty sections or leftovers from the auto generated read-me that should be changed.
* Added new code validation for *NotImplementedError* to raise a warning in `XSOAR-linter`.
* Added validation for support types in the pack metadata file.
* Added support for *--template* flag in **demisto-sdk init** command.
* Fixed an issue with running **validate** on master branch where the changed files weren't compared to previous commit when using the *-g* flag.
* Fixed an issue where the `XSOAR-linter` ran *NotImplementedError* validation on scripts.
* Added support for Auto-Extract feature validation in incident types in the **validate** command.
* Fixed an issue in the **lint** command where the *-i* flag was ignored.
* Improved **merge-id-sets** command to support merge between two ID sets that contain the same pack.
* Fixed an issue in the **lint** command where flake8 ran twice.

## 1.2.12

* Bandit now reports also on medium severity issues.
* Fixed an issue with support for Docker Desktop on Mac version 2.5.0+.
* Added support for vulture and mypy linting when running without docker.
* Added support for *prev-ver* flag in **update-release-notes** command.
* Improved retry support when building docker images for linting.
* Added the option to create an ID set on a specific pack in **create-id-set** command.
* Added the *--skip-id-set-creation* flag to **validate** command in order to add the capability to run validate command without creating id_set validation.
* Fixed an issue where **validate** command checked docker image tag on ApiModules pack.
* Fixed an issue where **find-dependencies** did not calculate dashboards and reports dependencies.
* Added supported version message to the documentation and release notes files when running **generate_docs** and **update-release-notes** commands respectively.
* Added new code validations for *NotImplementedError* exception raise to `XSOAR-linter`.
* Command create-content-artifacts additional support for **Author_image.png** object.
* Fixed an issue where schemas were not enforced for incident fields, indicator fields and old layouts in the validate command.
* Added support for **update-release-notes** command to update release notes according to master branch.

## 1.2.11

* Fixed an issue where the ***generate-docs*** command reset the enumeration of line numbering after an MD table.
* Updated the **upload** command to support mappers.
* Fixed an issue where exceptions were no printed in the **format** while the *--verbose* flag is set.
* Fixed an issue where *--assume-yes* flag did not work in the **format** command when running on a playbook without a `fromversion` field.
* Fixed an issue where the **format** command would fail in case `conf.json` file was not found instead of skipping the update.
* Fixed an issue where integration with v2 were recognised by the `name` field instead of the `display` field in the **validate** command.
* Added a playbook validation to check if a task script exists in the id set in the **validate** command.
* Added new integration category `File Integrity Management` in the **validate** command.

## 1.2.10

* Added validation for approved content pack use-cases and tags.
* Added new code validations for *CommonServerPython* import to `XSOAR-linter`.
* Added *default value* and *predefined values* to argument description in **generate-docs** command.
* Added a new validation that checks if *get-mapping-fields* command exists if the integration schema has *{ismappable: true}* in **validate** command.
* Fixed an issue where the *--staged* flag recognised added files as modified in the **validate** command.
* Fixed an issue where a backwards compatibility warning was raised for all added files in the **validate** command.
* Fixed an issue where **validate** command failed when no tests were given for a partner supported pack.
* Updated the **download** command to support mappers.
* Fixed an issue where the ***format*** command added a duplicate parameter.
* For partner supported content packs, added support for a list of emails.
* Removed validation of README files from the ***validate*** command.
* Fixed an issue where the ***validate*** command required release notes for ApiModules pack.

## 1.2.9

* Fixed an issue in the **openapi_codegen** command where it created duplicate functions name from the swagger file.
* Fixed an issue in the **update-release-notes** command where the *update type* argument was not verified.
* Fixed an issue in the **validate** command where no error was raised in case a non-existing docker image was presented.
* Fixed an issue in the **format** command where format failed when trying to update invalid Docker image.
* The **format** command will now preserve the **isArray** argument in integration's reputation commands and will show a warning if it set to **false**.
* Fixed an issue in the **lint** command where *finally* clause was not supported in main function.
* Fixed an issue in the **validate** command where changing any entity ID was not validated.
* Fixed an issue in the **validate** command where *--staged* flag did not bring only changed files.
* Fixed the **update-release-notes** command to ignore changes in the metadata file.
* Fixed the **validate** command to ignore metadata changes when checking if a version bump is needed.

## 1.2.8

* Added a new validation that checks in playbooks for the usage of `DeleteContext` in **validate** command.
* Fixed an issue in the **upload** command where it would try to upload content entities with unsupported versions.
* Added a new validation that checks in playbooks for the usage of specific instance in **validate** command.
* Added the **--staged** flag to **validate** command to run on staged files only.

## 1.2.7

* Changed input parameters in **find-dependencies** command.
  * Use ***-i, --input*** instead of ***-p, --path***.
  * Use ***-idp, --id-set-path*** instead of ***-i, --id-set-path***.
* Fixed an issue in the **unify** command where it crashed on an integration without an image file.
* Fixed an issue in the **format** command where unnecessary files were not skipped.
* Fixed an issue in the **update-release-notes** command where the *text* argument was not respected in all cases.
* Fixed an issue in the **validate** command where a warning about detailed description was given for unified or deprecated integrations.
* Improved the error returned by the **validate** command when running on files using the old format.

## 1.2.6

* No longer require setting `DEMISTO_README_VALIDATION` env var to enable README mdx validation. Validation will now run automatically if all necessary node modules are available.
* Fixed an issue in the **validate** command where the `--skip-pack-dependencies` would not skip id-set creation.
* Fixed an issue in the **validate** command where validation would fail if supplied an integration with an empty `commands` key.
* Fixed an issue in the **validate** command where validation would fail due to a required version bump for packs which are not versioned.
* Will use env var `DEMISTO_VERIFY_SSL` to determine if to use a secure connection for commands interacting with the Server when `--insecure` is not passed. If working with a local Server without a trusted certificate, you can set env var `DEMISTO_VERIFY_SSL=no` to avoid using `--insecure` on each command.
* Unifier now adds a link to the integration documentation to the integration detailed description.
* Fixed an issue in the **secrets** command where ignored secrets were not skipped.

## 1.2.5

* Added support for special fields: *defaultclassifier*, *defaultmapperin*, *defaultmapperout* in **download** command.
* Added -y option **format** command to assume "yes" as answer to all prompts and run non-interactively
* Speed up improvements for `validate` of README files.
* Updated the **format** command to adhere to the defined content schema and sub-schemas, aligning its behavior with the **validate** command.
* Added support for canvasContextConnections files in **format** command.

## 1.2.4

* Updated detailed description for community integrations.

## 1.2.3

* Fixed an issue where running **validate** failed on playbook with task that adds tags to the evidence data.
* Added the *displaypassword* field to the integration schema.
* Added new code validations to `XSOAR-linter`.
  * As warnings messages:
    * `demisto.params()` should be used only inside main function.
    * `demisto.args()` should be used only inside main function.
    * Functions args should have type annotations.
* Added `fromversion` field validation to test playbooks and scripts in **validate** command.

## 1.2.2

* Add support for warning msgs in the report and summary to **lint** command.
* Fixed an issue where **json-to-outputs** determined bool values as int.
* Fixed an issue where **update-release-notes** was crushing on `--all` flag.
* Fixed an issue where running **validate**, **update-release-notes** outside of content repo crushed without a meaningful error message.
* Added support for layoutscontainer in **init** contribution flow.
* Added a validation for tlp_color param in feeds in **validate** command.
* Added a validation for removal of integration parameters in **validate** command.
* Fixed an issue where **update-release-notes** was failing with a wrong error message when no pack or input was given.
* Improved formatting output of the **generate-docs** command.
* Add support for env variable *DEMISTO_SDK_ID_SET_REFRESH_INTERVAL*. Set this env variable to the refresh interval in minutes. The id set will be regenerated only if the refresh interval has passed since the last generation. Useful when generating Script documentation, to avoid re-generating the id_set every run.
* Added new code validations to `XSOAR-linter`.
  * As error messages:
    * Longer than 10 seconds sleep statements for non long running integrations.
    * exit() usage.
    * quit() usage.
  * As warnings messages:
    * `demisto.log` should not be used.
    * main function existence.
    * `demito.results` should not be used.
    * `return_output` should not be used.
    * try-except statement in main function.
    * `return_error` usage in main function.
    * only once `return_error` usage.
* Fixed an issue where **lint** command printed logs twice.
* Fixed an issue where *suffix* did not work as expected in the **create-content-artifacts** command.
* Added support for *prev-ver* flag in **lint** and **secrets** commands.
* Added support for *text* flag to **update-release-notes** command to add the same text to all release notes.
* Fixed an issue where **validate** did not recognize added files if they were modified locally.
* Added a validation that checks the `fromversion` field exists and is set to 5.0.0 or above when working or comparing to a non-feature branch in **validate** command.
* Added a validation that checks the certification field in the pack_metadata file is valid in **validate** command.
* The **update-release-notes** command will now automatically add docker image update to the release notes.

## 1.2.1

* Added an additional linter `XSOAR-linter` to the **lint** command which custom validates py files. currently checks for:
  * `Sys.exit` usages with non zero value.
  * Any `Print` usages.
* Fixed an issue where renamed files were failing on *validate*.
* Fixed an issue where single changed files did not required release notes update.
* Fixed an issue where doc_images required release-notes and validations.
* Added handling of dependent packs when running **update-release-notes** on changed *APIModules*.
  * Added new argument *--id-set-path* for id_set.json path.
  * When changes to *APIModule* is detected and an id_set.json is available - the command will update the dependent pack as well.
* Added handling of dependent packs when running **validate** on changed *APIModules*.
  * Added new argument *--id-set-path* for id_set.json path.
  * When changes to *APIModule* is detected and an id_set.json is available - the command will validate that the dependent pack has release notes as well.
* Fixed an issue where the find_type function didn't recognize file types correctly.
* Fixed an issue where **update-release-notes** command did not work properly on Windows.
* Added support for indicator fields in **update-release-notes** command.
* Fixed an issue where files in test dirs where being validated.

## 1.2.0

* Fixed an issue where **format** did not update the test playbook from its pack.
* Fixed an issue where **validate** validated non integration images.
* Fixed an issue where **update-release-notes** did not identified old yml integrations and scripts.
* Added revision templates to the **update-release-notes** command.
* Fixed an issue where **update-release-notes** crashed when a file was renamed.
* Fixed an issue where **validate** failed on deleted files.
* Fixed an issue where **validate** validated all images instead of packs only.
* Fixed an issue where a warning was not printed in the **format** in case a non-supported file type is inputted.
* Fixed an issue where **validate** did not fail if no release notes were added when adding files to existing packs.
* Added handling of incorrect layout paths via the **format** command.
* Refactor **create-content-artifacts** command - Efficient artifacts creation and better logging.
* Fixed an issue where image and description files were not handled correctly by **validate** and **update-release-notes** commands.
* Fixed an issue where the **format** command didn't remove all extra fields in a file.
* Added an error in case an invalid id_set.json file is found while running the **validate** command.
* Added fetch params checks to the **validate** command.

## 1.1.11

* Added line number to secrets' path in **secrets** command report.
* Fixed an issue where **init** a community pack did not present the valid support URL.
* Fixed an issue where **init** offered a non relevant pack support type.
* Fixed an issue where **lint** did not pull docker images for powershell.
* Fixed an issue where **find-dependencies** did not find all the script dependencies.
* Fixed an issue where **find-dependencies** did not collect indicator fields as dependencies for playbooks.
* Updated the **validate** and the **secrets** commands to be less dependent on regex.
* Fixed an issue where **lint** did not run on circle when docker did not return ping.
* Updated the missing release notes error message (RN106) in the **Validate** command.
* Fixed an issue where **Validate** would return missing release notes when two packs with the same substring existed in the modified files.
* Fixed an issue where **update-release-notes** would add duplicate release notes when two packs with the same substring existed in the modified files.
* Fixed an issue where **update-release-notes** would fail to bump new versions if the feature branch was out of sync with the master branch.
* Fixed an issue where a non-descriptive error would be returned when giving the **update-release-notes** command a pack which can not be found.
* Added dependencies check for *widgets* in **find-dependencies** command.
* Added a `update-docker` flag to **format** command.
* Added a `json-to-outputs` flag to the **run** command.
* Added a verbose (`-v`) flag to **format** command.
* Fixed an issue where **download** added the prefix "playbook-" to the name of playbooks.

## 1.1.10

* Updated the **init** command. Relevant only when passing the *--contribution* argument.
  * Added the *--author* option.
  * The *support* field of the pack's metadata is set to *community*.
* Added a proper error message in the **Validate** command upon a missing description in the root of the yml.
* **Format** now works with a relative path.
* **Validate** now fails when all release notes have been excluded.
* Fixed issue where correct error message would not propagate for invalid images.
* Added the *--skip-pack-dependencies* flag to **validate** command to skip pack dependencies validation. Relevant when using the *-g* flag.
* Fixed an issue where **Validate** and **Format** commands failed integrations with `defaultvalue` field in fetch incidents related parameters.
* Fixed an issue in the **Validate** command in which unified YAML files were not ignored.
* Fixed an issue in **generate-docs** where scripts and playbooks inputs and outputs were not parsed correctly.
* Fixed an issue in the **openapi-codegen** command where missing reference fields in the swagger JSON caused errors.
* Fixed an issue in the **openapi-codegen** command where empty objects in the swagger JSON paths caused errors.
* **update-release-notes** command now accept path of the pack instead of pack name.
* Fixed an issue where **generate-docs** was inserting unnecessary escape characters.
* Fixed an issue in the **update-release-notes** command where changes to the pack_metadata were not detected.
* Fixed an issue where **validate** did not check for missing release notes in old format files.

## 1.1.9

* Fixed an issue where **update-release-notes** command failed on invalid file types.

## 1.1.8

* Fixed a regression where **upload** command failed on test playbooks.
* Added new *githubUser* field in pack metadata init command.
* Support beta integration in the commands **split-yml, extract-code, generate-test-playbook and generate-docs.**
* Fixed an issue where **find-dependencies** ignored *toversion* field in content items.
* Added support for *layoutscontainer*, *classifier_5_9_9*, *mapper*, *report*, and *widget* in the **Format** command.
* Fixed an issue where **Format** will set the `ID` field to be equal to the `name` field in modified playbooks.
* Fixed an issue where **Format** did not work for test playbooks.
* Improved **update-release-notes** command:
  * Write content description to release notes for new items.
  * Update format for file types without description: Connections, Incident Types, Indicator Types, Layouts, Incident Fields.
* Added a validation for feedTags param in feeds in **validate** command.
* Fixed readme validation issue in community support packs.
* Added the **openapi-codegen** command to generate integrations from OpenAPI specification files.
* Fixed an issue were release notes validations returned wrong results for *CommonScripts* pack.
* Added validation for image links in README files in **validate** command.
* Added a validation for default value of fetch param in feeds in **validate** command.
* Fixed an issue where the **Init** command failed on scripts.

## 1.1.7

* Fixed an issue where running the **format** command on feed integrations removed the `defaultvalue` fields.
* Playbook branch marked with *skipunavailable* is now set as an optional dependency in the **find-dependencies** command.
* The **feedReputation** parameter can now be hidden in a feed integration.
* Fixed an issue where running the **unify** command on JS package failed.
* Added the *--no-update* flag to the **find-dependencies** command.
* Added the following validations in **validate** command:
  * Validating that a pack does not depend on NonSupported / Deprecated packs.

## 1.1.6

* Added the *--description* option to the **init** command.
* Added the *--contribution* option to the **init** command which converts a contribution zip to proper pack format.
* Improved **validate** command performance time and outputs.
* Added the flag *--no-docker-checks* to **validate** command to skip docker checks.
* Added the flag *--print-ignored-files* to **validate** command to print ignored files report when the command is done.
* Added the following validations in **validate** command:
  * Validating that existing release notes are not modified.
  * Validating release notes are not added to new packs.
  * Validating that the "currentVersion" field was raised in the pack_metadata for modified packs.
  * Validating that the timestamp in the "created" field in the pack_metadata is in ISO format.
* Running `demisto-sdk validate` will run the **validate** command using git and only on committed files (same as using *-g --post-commit*).
* Fixed an issue where release notes were not checked correctly in **validate** command.
* Fixed an issue in the **create-id-set** command where optional playbook tasks were not taken into consideration.
* Added a prompt to the `demisto-sdk update-release-notes` command to prompt users to commit changes before running the release notes command.
* Added support to `layoutscontainer` in **validate** command.

## 1.1.5

* Fixed an issue in **find-dependencies** command.
* **lint** command now verifies flake8 on CommonServerPython script.

## 1.1.4

* Fixed an issue with the default output file name of the **unify** command when using "." as an output path.
* **Unify** command now adds contributor details to the display name and description.
* **Format** command now adds *isFetch* and *incidenttype* fields to integration yml.
* Removed the *feedIncremental* field from the integration schema.
* **Format** command now adds *feedBypassExclusionList*, *Fetch indicators*, *feedReputation*, *feedReliability*,
     *feedExpirationPolicy*, *feedExpirationInterval* and *feedFetchInterval* fields to integration yml.
* Fixed an issue in the playbooks schema.
* Fixed an issue where generated release notes were out of order.
* Improved pack dependencies detection.
* Fixed an issue where test playbooks were mishandled in **validate** command.

## 1.1.3

* Added a validation for invalid id fields in indicators types files in **validate** command.
* Added default behavior for **update-release-notes** command.
* Fixed an error where README files were failing release notes validation.
* Updated format of generated release notes to be more user friendly.
* Improved error messages for the **update-release-notes** command.
* Added support for `Connections`, `Dashboards`, `Widgets`, and `Indicator Types` to **update-release-notes** command.
* **Validate** now supports scripts under the *TestPlaybooks* directory.
* Fixed an issue where **validate** did not support powershell files.

## 1.1.2

* Added a validation for invalid playbookID fields in incidents types files in **validate** command.
* Added a code formatter for python files.
* Fixed an issue where new and old classifiers where mixed on validate command.
* Added *feedIncremental* field to the integration schema.
* Fixed error in the **upload** command where unified YMLs were not uploaded as expected if the given input was a pack.
* Fixed an issue where the **secrets** command failed due to a space character in the file name.
* Ignored RN validation for *NonSupported* pack.
* You can now ignore IF107, SC100, RP102 error codes in the **validate** command.
* Fixed an issue where the **download** command was crashing when received as input a JS integration or script.
* Fixed an issue where **validate** command checked docker image for JS integrations and scripts.
* **validate** command now checks scheme for reports and connections.
* Fixed an issue where **validate** command checked docker when running on all files.
* Fixed an issue where **validate** command did not fail when docker image was not on the latest numeric tag.
* Fixed an issue where beta integrations were not validated correctly in **validate** command.

## 1.1.1

* fixed and issue where file types were not recognized correctly in **validate** command.
* Added better outputs for validate command.

## 1.1.0

* Fixed an issue where changes to only non-validated files would fail validation.
* Fixed an issue in **validate** command where moved files were failing validation for new packs.
* Fixed an issue in **validate** command where added files were failing validation due to wrong file type detection.
* Added support for new classifiers and mappers in **validate** command.
* Removed support of old RN format validation.
* Updated **secrets** command output format.
* Added support for error ignore on deprecated files in **validate** command.
* Improved errors outputs in **validate** command.
* Added support for linting an entire pack.

## 1.0.9

* Fixed a bug where misleading error was presented when pack name was not found.
* **Update-release-notes** now detects added files for packs with versions.
* Readme files are now ignored by **update-release-notes** and validation of release notes.
* Empty release notes no longer cause an uncaught error during validation.

## 1.0.8

* Changed the output format of demisto-sdk secrets.
* Added a validation that checkbox items are not required in integrations.
* Added pack release notes generation and validation.
* Improved pack metadata validation.
* Fixed an issue in **validate** where renamed files caused an error

## 1.0.4

* Fix the **format** command to update the `id` field to be equal to `details` field in indicator-type files, and to `name` field in incident-type & dashboard files.
* Fixed a bug in the **validate** command for layout files that had `sortValues` fields.
* Fixed a bug in the **format** command where `playbookName` field was not always present in the file.
* Fixed a bug in the **format** command where indicatorField wasn't part of the SDK schemas.
* Fixed a bug in **upload** command where created unified docker45 yml files were not deleted.
* Added support for IndicatorTypes directory in packs (for `reputation` files, instead of Misc).
* Fixed parsing playbook condition names as string instead of boolean in **validate** command
* Improved image validation in YAML files.
* Removed validation for else path in playbook condition tasks.

## 1.0.3

* Fixed a bug in the **format** command where comments were being removed from YAML files.
* Added output fields: *file_path* and *kind* for layouts in the id-set.json created by **create-id-set** command.
* Fixed a bug in the **create-id-set** command Who returns Duplicate for Layouts with a different kind.
* Added formatting to **generate-docs** command results replacing all `<br>` tags with `<br/>`.
* Fixed a bug in the **download** command when custom content contained not supported content entity.
* Fixed a bug in **format** command in which boolean strings  (e.g. 'yes' or 'no') were converted to boolean values (e.g. 'True' or 'False').
* **format** command now removes *sourceplaybookid* field from playbook files.
* Fixed a bug in **generate-docs** command in which integration dependencies were not detected when generating documentation for a playbook.

## 1.0.1

* Fixed a bug in the **unify** command when output path was provided empty.
* Improved error message for integration with no tests configured.
* Improved the error message returned from the **validate** command when an integration is missing or contains malformed fetch incidents related parameters.
* Fixed a bug in the **create** command where a unified YML with a docker image for 4.5 was copied incorrectly.
* Missing release notes message are now showing the release notes file path to update.
* Fixed an issue in the **validate** command in which unified YAML files were not ignored.
* File format suggestions are now shown in the relevant file format (JSON or YAML).
* Changed Docker image validation to fail only on non-valid ones.
* Removed backward compatibility validation when Docker image is updated.

## 1.0.0

* Improved the *upload* command to support the upload of all the content entities within a pack.
* The *upload* command now supports the improved pack file structure.
* Added an interactive option to format integrations, scripts and playbooks with No TestPlaybooks configured.
* Added an interactive option to configure *conf.json* file with missing test playbooks for integrations, scripts and playbooks
* Added *download* command to download custom content from Demisto instance to the local content repository.
* Improved validation failure messages to include a command suggestion, wherever relevant, to fix the raised issue.
* Improved 'validate' help and documentation description
* validate - checks that scripts, playbooks, and integrations have the *tests* key.
* validate - checks that test playbooks are configured in `conf.json`.
* demisto-sdk lint - Copy dir better handling.
* demisto-sdk lint - Add error when package missing in docker image.
* Added *-a , --validate-all* option in *validate* to run all validation on all files.
* Added *-i , --input* option in *validate* to run validation on a specified pack/file.
* added *-i, --input* option in *secrets* to run on a specific file.
* Added an allowed hidden parameter: *longRunning* to the hidden integration parameters validation.
* Fixed an issue with **format** command when executing with an output path of a folder and not a file path.
* Bug fixes in generate-docs command given playbook as input.
* Fixed an issue with lint command in which flake8 was not running on unit test files.

## 0.5.2

* Added *-c, --command* option in *generate-docs* to generate a specific command from an integration.
* Fixed an issue when getting README/CHANGELOG files from git and loading them.
* Removed release notes validation for new content.
* Fixed secrets validations for files with the same name in a different directory.
* demisto-sdk lint - parallelization working with specifying the number of workers.
* demisto-sdk lint - logging levels output, 3 levels.
* demisto-sdk lint - JSON report, structured error reports in JSON format.
* demisto-sdk lint - XML JUnit report for unit-tests.
* demisto-sdk lint - new packages used to accelerate execution time.
* demisto-sdk secrets - command now respects the generic whitelist, and not only the pack secrets.

## 0.5.0

[PyPI History][1]

[1]: https://pypi.org/project/demisto-sdk/#history

## 0.4.9

* Fixed an issue in *generate-docs* where Playbooks and Scripts documentation failed.
* Added a graceful error message when executing the *run" command with a misspelled command.
* Added more informative errors upon failures of the *upload* command.
* format command:
  * Added format for json files: IncidentField, IncidentType, IndicatorField, IndicatorType, Layout, Dashboard.
  * Added the *-fv --from-version*, *-nv --no-validation* arguments.
  * Removed the *-t yml_type* argument, the file type will be inferred.
  * Removed the *-g use_git* argument, running format without arguments will run automatically on git diff.
* Fixed an issue in loading playbooks with '=' character.
* Fixed an issue in *validate* failed on deleted README files.

## 0.4.8

* Added the *max* field to the Playbook schema, allowing to define it in tasks loop.
* Fixed an issue in *validate* where Condition branches checks were case sensitive.

## 0.4.7

* Added the *slareminder* field to the Playbook schema.
* Added the *common_server*, *demisto_mock* arguments to the *init* command.
* Fixed an issue in *generate-docs* where the general section was not being generated correctly.
* Fixed an issue in *validate* where Incident type validation failed.

## 0.4.6

* Fixed an issue where the *validate* command did not identify CHANGELOG in packs.
* Added a new command, *id-set* to create the id set - the content dependency tree by file IDs.

## 0.4.5

* generate-docs command:
  * Added the *use_cases*, *permissions*, *command_permissions* and *limitations*.
  * Added the *--insecure* argument to support running the script and integration command in Demisto.
  * Removed the *-t yml_type* argument, the file type will be inferred.
  * The *-o --output* argument is no longer mandatory, default value will be the input file directory.
* Added support for env var: *DEMISTO_SDK_SKIP_VERSION_CHECK*. When set version checks are skipped.
* Fixed an issue in which the CHANGELOG files did not match our scheme.
* Added a validator to verify that there are no hidden integration parameters.
* Fixed an issue where the *validate* command ran on test files.
* Removed the *env-dir* argument from the demisto-sdk.
* README files which are html files will now be skipped in the *validate* command.
* Added support for env var: *DEMISTO_README_VALIDATOR*. When not set the readme validation will not run.

## 0.4.4

* Added a validator for IncidentTypes (incidenttype-*.json).
* Fixed an issue where the -p flag in the *validate* command was not working.
* Added a validator for README.md files.
* Release notes validator will now run on: incident fields, indicator fields, incident types, dashboard and reputations.
* Fixed an issue where the validator of reputation(Indicator Type) did not check on the details field.
* Fixed an issue where the validator attempted validating non-existing files after deletions or name refactoring.
* Removed the *yml_type* argument in the *split-yml*, *extract-code* commands.
* Removed the *file_type* argument in the *generate-test-playbook* command.
* Fixed the *insecure* argument in *upload*.
* Added the *insecure* argument in *run-playbook*.
* Standardise the *-i --input*, *-o --output* to demisto-sdk commands.

## 0.4.3

* Fixed an issue where the incident and indicator field BC check failed.
* Support for linting and unit testing PowerShell integrations.

## 0.4.2

* Fixed an issue where validate failed on Windows.
* Added a validator to verify all branches are handled in conditional task in a playbook.
* Added a warning message when not running the latest sdk version.
* Added a validator to check that the root is connected to all tasks in the playbook.
* Added a validator for Dashboards (dashboard-*.json).
* Added a validator for Indicator Types (reputation-*.json).
* Added a BC validation for changing incident field type.
* Fixed an issue where init command would generate an invalid yml for scripts.
* Fixed an issue in misleading error message in v2 validation hook.
* Fixed an issue in v2 hook which now is set only on newly added scripts.
* Added more indicative message for errors in yaml files.
* Disabled pykwalify info log prints.

## 0.3.10

* Added a BC check for incident fields - changing from version is not allowed.
* Fixed an issue in create-content-artifacts where scripts in Packs in TestPlaybooks dir were copied with a wrong prefix.

## 0.3.9

* Added a validation that incident field can not be required.
* Added validation for fetch incident parameters.
* Added validation for feed integration parameters.
* Added to the *format* command the deletion of the *sourceplaybookid* field.
* Fixed an issue where *fieldMapping* in playbook did not pass the scheme validation.
* Fixed an issue where *create-content-artifacts* did not copy TestPlaybooks in Packs without prefix of *playbook-*.
* Added a validation the a playbook can not have a rolename set.
* Added to the image validator the new DBot default image.
* Added the fields: elasticcommonfields, quiet, quietmode to the Playbook schema.
* Fixed an issue where *validate* failed on integration commands without outputs.
* Added a new hook for naming of v2 integrations and scripts.

## 0.3.8

* Fixed an issue where *create-content-artifact* was not loading the data in the yml correctly.
* Fixed an issue where *unify* broke long lines in script section causing syntax errors

## 0.3.7

* Added *generate-docs* command to generate documentation file for integration, playbook or script.
* Fixed an issue where *unify* created a malformed integration yml.
* Fixed an issue where demisto-sdk **init** creates unit-test file with invalid import.

## 0.3.6

* Fixed an issue where demisto-sdk **validate** failed on modified scripts without error message.

## 0.3.5

* Fixed an issue with docker tag validation for integrations.
* Restructured repo source code.

## 0.3.4

* Saved failing unit tests as a file.
* Fixed an issue where "_test" file for scripts/integrations created using **init** would import the "HelloWorld" templates.
* Fixed an issue in demisto-sdk **validate** - was failing on backward compatiblity check
* Fixed an issue in demisto-sdk **secrets** - empty line in .secrets-ignore always made the secrets check to pass
* Added validation for docker image inside integrations and scripts.
* Added --use-git flag to **format** command to format all changed files.
* Fixed an issue where **validate** did not fail on dockerimage changes with bc check.
* Added new flag **--ignore-entropy** to demisto-sdk **secrets**, this will allow skip entropy secrets check.
* Added --outfile to **lint** to allow saving failed packages to a file.

## 0.3.3

* Added backwards compatibility break error message.
* Added schema for incident types.
* Added **additionalinfo** field to as an available field for integration configuration.
* Added pack parameter for **init**.
* Fixed an issue where error would appear if name parameter is not set in **init**.

## 0.3.2

* Fixed the handling of classifier files in **validate**.

## 0.3.1

* Fixed the handling of newly created reputation files in **validate**.
* Added an option to perform **validate** on a specific file.

## 0.3.0

* Added support for multi-package **lint** both with parallel and without.
* Added all parameter in **lint** to run on all packages and packs in content repository.
* Added **format** for:
  * Scripts
  * Playbooks
  * Integrations
* Improved user outputs for **secrets** command.
* Fixed an issue where **lint** would run pytest and pylint only on a single docker per integration.
* Added auto-complete functionality to demisto-sdk.
* Added git parameter in **lint** to run only on changed packages.
* Added the **run-playbook** command
* Added **run** command which runs a command in the Demisto playground.
* Added **upload** command which uploads an integration or a script to a Demisto instance.
* Fixed and issue where **validate** checked if release notes exist for new integrations and scripts.
* Added **generate-test-playbook** command which generates a basic test playbook for an integration or a script.
* **validate** now supports indicator fields.
* Fixed an issue with layouts scheme validation.
* Adding **init** command.
* Added **json-to-outputs** command which generates the yaml section for outputs from an API raw response.

## 0.2.6

* Fixed an issue with locating release notes for beta integrations in **validate**.

## 0.2.5

* Fixed an issue with locating release notes for beta integrations in **validate**.

## 0.2.4

* Adding image validation to Beta_Integration and Packs in **validate**.

## 0.2.3

* Adding Beta_Integration to the structure validation process.
* Fixing bug where **validate** did checks on TestPlaybooks.
* Added requirements parameter to **lint**.

## 0.2.2

* Fixing bug where **lint** did not return exit code 1 on failure.
* Fixing bug where **validate** did not print error message in case no release notes were give.

## 0.2.1

* **Validate** now checks that the id and name fields are identical in yml files.
* Fixed a bug where sdk did not return any exit code.

## 0.2.0

* Added Release Notes Validator.
* Fixed the Unifier selection of your python file to use as the code.
* **Validate** now supports Indicator fields.
* Fixed a bug where **validate** and **secrets** did not return exit code 1 on failure.
* **Validate** now runs on newly added scripts.

## 0.1.8

* Added support for `--version`.
* Fixed an issue in file_validator when calling `checked_type` method with script regex.

## 0.1.2

* Restructuring validation to support content packs.
* Added secrets validation.
* Added content bundle creation.
* Added lint and unit test run.

## 0.1.1

* Added new logic to the unifier.
* Added detailed README.
* Some small adjustments and fixes.

## 0.1.0

Capabilities:

* **Extract** components(code, image, description etc.) from a Demisto YAML file into a directory.
* **Unify** components(code, image, description etc.) to a single Demisto YAML file.
* **Validate** Demisto content files.<|MERGE_RESOLUTION|>--- conflicted
+++ resolved
@@ -1,15 +1,8 @@
 # Changelog
-<<<<<<< HEAD
-
-## Unreleased
-* Fixed an issue where **validate** failed to recognize integration tests that were missing from config.json
-* Fixed an issue where **generate-docs** with `-c` argument updated sections of the incorrect commands.
-* Added IF113 error code to **ALLOWED_IGNORE_ERRORS**.
-* Fixed an issue where **validate** did not check changed pack_metadata.json files when running using git.
-=======
 ## Unreleased
  * Fixed an issue where **update-release-notes** did not generate release notes for **XDRC Templates**.
  * Fixed an issue where **upload** failed without explaining the reason.
+ * Fixed an issue where **validate** did not check changed pack_metadata.json files when running using git.
 
 ## 1.7.8
 * Added the capability to run the MDX server in a docker container for environments without node.
@@ -24,7 +17,6 @@
 * Fixed an issue where **download** would not run `isort`. @maxgubler
 * Fixed an issue where XSIAM Dashboards and Reports images failed the build.
 * Added support for **xpanse** marketplace to content graph.
->>>>>>> fde9ba41
 
 ## 1.7.7
 * Fixed an issue where paybooks **generate-docs** didn't parse complex input values when no accessor field is given correctly.
