--- conflicted
+++ resolved
@@ -1,10 +1,6 @@
 # Changelog
-<<<<<<< HEAD
-* Fixed **format** to use git as a default value.
-=======
 * Fixed an issue where the **Assume yes** flag did not work properly for some entities in the **format** command.
 
->>>>>>> a73a55dd
 # 1.3.8
 * Updated the **secrets** command to work on forked branches.
 * Added a validation verifying that the pack's README.md file is not equal to pack description.
