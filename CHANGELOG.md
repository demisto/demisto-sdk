--- conflicted
+++ resolved
@@ -5,12 +5,9 @@
 * Added a validation that the incident types of a mapper exist.
 * Added support for *text* argument when running **demisto-sdk update-release-notes** on the ApiModules pack.
 * Added a validation for the minimal version of an indicator field of type grid.
-<<<<<<< HEAD
-* Added new validation for incident and indicator fields in classifiers mappers and layouts exist in the content.
-=======
 * Added cache for get_remote_file to reducing failures from accessing the remote repo.
 * Fixed an issue in the **format** command where `_dev` or `_copy` suffixes weren't removed from the `id` of the given playbooks.
->>>>>>> efc0f4ce
+* Added new validation for incident and indicator fields in classifiers mappers and layouts exist in the content.
 
 # 1.2.16
 * Added allowed ignore errors to the *IDSetValidator*.
