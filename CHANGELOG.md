# Changelog

<<<<<<< HEAD
#### 1.0.10
* Fixed error in **upload** command where unified YMLs were not uploaded as expected if the given input was a pack.
* Fixed error where changes to only non-validated files would fail validation.
* Fixed a bug in **validate** command where moved files were failing validation for new packs.
* Fixed a bug in **validate** command where added files were failing validation due to wrong file type detection.
=======
#### 1.1.1
* fixed and issue where file types were not recognized correctly in **validate** command.
* Added better outputs for validate command.

#### 1.1.0
* Fixed an issue where changes to only non-validated files would fail validation.
* Fixed an issue in **validate** command where moved files were failing validation for new packs.
* Fixed an issue in **validate** command where added files were failing validation due to wrong file type detection.
* Added support for new classifiers and mappers in **validate** command.
* Removed support of old RN format validation.
* Updated **secrets** command output format.
* Added support for error ignore on deprecated files in **validate** command.
* Improved errors outputs in **validate** command.
* Added support for linting an entire pack.
>>>>>>> e2d05ec5

#### 1.0.9
* Fixed a bug where misleading error was presented when pack name was not found.
* **Update-release-notes** now detects added files for packs with versions.
* Readme files are now ignored by **update-release-notes** and validation of release notes.
* Empty release notes no longer cause an uncaught error during validation.

#### 1.0.8
* Changed the output format of demisto-sdk secrets.
* Added a validation that checkbox items are not required in integrations.
* Added pack release notes generation and validation.
* Improved pack metadata validation.
* Fixed an issue in **validate** where renamed files caused an error

#### 1.0.4
* Fix the **format** command to update the `id` field to be equal to `details` field in indicator-type files, and to `name` field in incident-type & dashboard files.
* Fixed a bug in the **validate** command for layout files that had `sortValues` fields.
* Fixed a bug in the **format** command where `playbookName` field was not always present in the file.
* Fixed a bug in the **format** command where indicatorField wasn't part of the SDK schemas.
* Fixed a bug in **upload** command where created unified docker45 yml files were not deleted.
* Added support for IndicatorTypes directory in packs (for `reputation` files, instead of Misc).
* Fixed parsing playbook condition names as string instead of boolean in **validate** command
* Improved image validation in YAML files.
* Removed validation for else path in playbook condition tasks.

#### 1.0.3
* Fixed a bug in the **format** command where comments were being removed from YAML files.
* Added output fields: _file_path_ and _kind_ for layouts in the id-set.json created by **create-id-set** command.
* Fixed a bug in the **create-id-set** command Who returns Duplicate for Layouts with a different kind.
* Added formatting to **generate-docs** command results replacing all `<br>` tags with `<br/>`.
* Fixed a bug in the **download** command when custom content contained not supported content entity.
* Fixed a bug in **format** command in which boolean strings  (e.g. 'yes' or 'no') were converted to boolean values (e.g. 'True' or 'False').
* **format** command now removes *sourceplaybookid* field from playbook files.
* Fixed a bug in **generate-docs** command in which integration dependencies were not detected when generating documentation for a playbook.


#### 1.0.1
* Fixed a bug in the **unify** command when output path was provided empty.
* Improved error message for integration with no tests configured.
* Improved the error message returned from the **validate** command when an integration is missing or contains malformed fetch incidents related parameters.
* Fixed a bug in the **create** command where a unified YML with a docker image for 4.5 was copied incorrectly.
* Missing release notes message are now showing the release notes file path to update.
* Fixed an issue in the **validate** command in which unified YAML files were not ignored.
* File format suggestions are now shown in the relevant file format (JSON or YAML).
* Changed Docker image validation to fail only on non-valid ones.
* Removed backward compatibility validation when Docker image is updated.

#### 1.0.0
* Improved the *upload* command to support the upload of all the content entities within a pack.
* The *upload* command now supports the improved pack file structure.
* Added an interactive option to format integrations, scripts and playbooks with No TestPlaybooks configured.
* Added an interactive option to configure *conf.json* file with missing test playbooks for integrations, scripts and playbooks
* Added *download* command to download custom content from Demisto instance to the local content repository.
* Improved validation failure messages to include a command suggestion, wherever relevant, to fix the raised issue.
* Improved 'validate' help and documentation description
* validate - checks that scripts, playbooks, and integrations have the *tests* key.
* validate - checks that test playbooks are configured in `conf.json`.
* demisto-sdk lint - Copy dir better handling.
* demisto-sdk lint - Add error when package missing in docker image.
* Added *-a , --validate-all* option in *validate* to run all validation on all files.
* Added *-i , --input* option in *validate* to run validation on a specified pack/file.
* added *-i, --input* option in *secrets* to run on a specific file.
* Added an allowed hidden parameter: *longRunning* to the hidden integration parameters validation.
* Fixed an issue with **format** command when executing with an output path of a folder and not a file path.
* Bug fixes in generate-docs command given playbook as input.
* Fixed an issue with lint command in which flake8 was not running on unit test files.

#### 0.5.2
* Added *-c, --command* option in *generate-docs* to generate a specific command from an integration.
* Fixed an issue when getting README/CHANGELOG files from git and loading them.
* Removed release notes validation for new content.
* Fixed secrets validations for files with the same name in a different directory.
* demisto-sdk lint - parallelization working with specifying the number of workers.
* demisto-sdk lint - logging levels output, 3 levels.
* demisto-sdk lint - JSON report, structured error reports in JSON format.
* demisto-sdk lint - XML JUnit report for unit-tests.
* demisto-sdk lint - new packages used to accelerate execution time.
* demisto-sdk secrets - command now respects the generic whitelist, and not only the pack secrets.

#### 0.5.0
[PyPI History][1]

[1]: https://pypi.org/project/demisto-sdk/#history
### 0.4.9
* Fixed an issue in *generate-docs* where Playbooks and Scripts documentation failed.
* Added a graceful error message when executing the *run" command with a misspelled command.
* Added more informative errors upon failures of the *upload* command.
* format command:
    * Added format for json files: IncidentField, IncidentType, IndicatorField, IndicatorType, Layout, Dashboard.
    * Added the *-fv --from-version*, *-nv --no-validation* arguments.
    * Removed the *-t yml_type* argument, the file type will be inferred.
    * Removed the *-g use_git* argument, running format without arguments will run automatically on git diff.
* Fixed an issue in loading playbooks with '=' character.
* Fixed an issue in *validate* failed on deleted README files.

### 0.4.8
* Added the *max* field to the Playbook schema, allowing to define it in tasks loop.
* Fixed an issue in *validate* where Condition branches checks were case sensitive.

### 0.4.7
* Added the *slareminder* field to the Playbook schema.
* Added the *common_server*, *demisto_mock* arguments to the *init* command.
* Fixed an issue in *generate-docs* where the general section was not being generated correctly.
* Fixed an issue in *validate* where Incident type validation failed.

### 0.4.6
* Fixed an issue where the *validate* command did not identify CHANGELOG in packs.
* Added a new command, *id-set* to create the id set - the content dependency tree by file IDs.

### 0.4.5
* generate-docs command:
    * Added the *use_cases*, *permissions*, *command_permissions* and *limitations*.
    * Added the *--insecure* argument to support running the script and integration command in Demisto.
    * Removed the *-t yml_type* argument, the file type will be inferred.
    * The *-o --output* argument is no longer mandatory, default value will be the input file directory.
* Added support for env var: *DEMISTO_SDK_SKIP_VERSION_CHECK*. When set version checks are skipped.
* Fixed an issue in which the CHANGELOG files did not match our scheme.
* Added a validator to verify that there are no hidden integration parameters.
* Fixed an issue where the *validate* command ran on test files.
* Removed the *env-dir* argument from the demisto-sdk.
* README files which are html files will now be skipped in the *validate* command.
* Added support for env var: *DEMISTO_README_VALIDATOR*. When not set the readme validation will not run.

### 0.4.4
* Added a validator for IncidentTypes (incidenttype-*.json).
* Fixed an issue where the -p flag in the *validate* command was not working.
* Added a validator for README.md files.
* Release notes validator will now run on: incident fields, indicator fields, incident types, dashboard and reputations.
* Fixed an issue where the validator of reputation(Indicator Type) did not check on the details field.
* Fixed an issue where the validator attempted validating non-existing files after deletions or name refactoring.
* Removed the *yml_type* argument in the *split-yml*, *extract-code* commands.
* Removed the *file_type* argument in the *generate-test-playbook* command.
* Fixed the *insecure* argument in *upload*.
* Added the *insecure* argument in *run-playbook*.
* Standardise the *-i --input*, *-o --output* to demisto-sdk commands.

### 0.4.3
* Fixed an issue where the incident and indicator field BC check failed.
* Support for linting and unit testing PowerShell integrations.

### 0.4.2
* Fixed an issue where validate failed on Windows.
* Added a validator to verify all branches are handled in conditional task in a playbook.
* Added a warning message when not running the latest sdk version.
* Added a validator to check that the root is connected to all tasks in the playbook.
* Added a validator for Dashboards (dashboard-*.json).
* Added a validator for Indicator Types (reputation-*.json).
* Added a BC validation for changing incident field type.
* Fixed an issue where init command would generate an invalid yml for scripts.
* Fixed an issue in misleading error message in v2 validation hook.
* Fixed an issue in v2 hook which now is set only on newly added scripts.
* Added more indicative message for errors in yaml files.
* Disabled pykwalify info log prints.

### 0.3.10
* Added a BC check for incident fields - changing from version is not allowed.
* Fixed an issue in create-content-artifacts where scripts in Packs in TestPlaybooks dir were copied with a wrong prefix.


### 0.3.9
* Added a validation that incident field can not be required.
* Added validation for fetch incident parameters.
* Added validation for feed integration parameters.
* Added to the *format* command the deletion of the *sourceplaybookid* field.
* Fixed an issue where *fieldMapping* in playbook did not pass the scheme validation.
* Fixed an issue where *create-content-artifacts* did not copy TestPlaybooks in Packs without prefix of *playbook-*.
* Added a validation the a playbook can not have a rolename set.
* Added to the image validator the new DBot default image.
* Added the fields: elasticcommonfields, quiet, quietmode to the Playbook schema.
* Fixed an issue where *validate* failed on integration commands without outputs.
* Added a new hook for naming of v2 integrations and scripts.


### 0.3.8
* Fixed an issue where *create-content-artifact* was not loading the data in the yml correctly.
* Fixed an issue where *unify* broke long lines in script section causing syntax errors


### 0.3.7
* Added *generate-docs* command to generate documentation file for integration, playbook or script.
* Fixed an issue where *unify* created a malformed integration yml.
* Fixed an issue where demisto-sdk **init** creates unit-test file with invalid import.


### 0.3.6
* Fixed an issue where demisto-sdk **validate** failed on modified scripts without error message.


### 0.3.5
* Fixed an issue with docker tag validation for integrations.
* Restructured repo source code.


### 0.3.4
* Saved failing unit tests as a file.
* Fixed an issue where "_test" file for scripts/integrations created using **init** would import the "HelloWorld" templates.
* Fixed an issue in demisto-sdk **validate** - was failing on backward compatiblity check
* Fixed an issue in demisto-sdk **secrets** - empty line in .secrets-ignore always made the secrets check to pass
* Added validation for docker image inside integrations and scripts.
* Added --use-git flag to **format** command to format all changed files.
* Fixed an issue where **validate** did not fail on dockerimage changes with bc check.
* Added new flag **--ignore-entropy** to demisto-sdk **secrets**, this will allow skip entropy secrets check.
* Added --outfile to **lint** to allow saving failed packages to a file.


### 0.3.3
* Added backwards compatibility break error message.
* Added schema for incident types.
* Added **additionalinfo** field to as an available field for integration configuration.
* Added pack parameter for **init**.
* Fixed an issue where error would appear if name parameter is not set in **init**.


### 0.3.2
* Fixed the handling of classifier files in **validate**.


### 0.3.1
* Fixed the handling of newly created reputation files in **validate**.
* Added an option to perform **validate** on a specific file.


### 0.3.0
* Added support for multi-package **lint** both with parallel and without.
* Added all parameter in **lint** to run on all packages and packs in content repository.
* Added **format** for:
    * Scripts
    * Playbooks
    * Integrations
* Improved user outputs for **secrets** command.
* Fixed an issue where **lint** would run pytest and pylint only on a single docker per integration.
* Added auto-complete functionality to demisto-sdk.
* Added git parameter in **lint** to run only on changed packages.
* Added the **run-playbook** command
* Added **run** command which runs a command in the Demisto playground.
* Added **upload** command which uploads an integration or a script to a Demisto instance.
* Fixed and issue where **validate** checked if release notes exist for new integrations and scripts.
* Added **generate-test-playbook** command which generates a basic test playbook for an integration or a script.
* **validate** now supports indicator fields.
* Fixed an issue with layouts scheme validation.
* Adding **init** command.
* Added **json-to-outputs** command which generates the yaml section for outputs from an API raw response.

### 0.2.6

* Fixed an issue with locating release notes for beta integrations in **validate**.

### 0.2.5

* Fixed an issue with locating release notes for beta integrations in **validate**.

### 0.2.4

* Adding image validation to Beta_Integration and Packs in **validate**.

### 0.2.3

* Adding Beta_Integration to the structure validation process.
* Fixing bug where **validate** did checks on TestPlaybooks.
* Added requirements parameter to **lint**.

### 0.2.2

* Fixing bug where **lint** did not return exit code 1 on failure.
* Fixing bug where **validate** did not print error message in case no release notes were give.

### 0.2.1

* **Validate** now checks that the id and name fields are identical in yml files.
* Fixed a bug where sdk did not return any exit code.

### 0.2.0

* Added Release Notes Validator.
* Fixed the Unifier selection of your python file to use as the code.
* **Validate** now supports Indicator fields.
* Fixed a bug where **validate** and **secrets** did not return exit code 1 on failure.
* **Validate** now runs on newly added scripts.

### 0.1.8

* Added support for `--version`.
* Fixed an issue in file_validator when calling `checked_type` method with script regex.

### 0.1.2
* Restructuring validation to support content packs.
* Added secrets validation.
* Added content bundle creation.
* Added lint and unit test run.

### 0.1.1

* Added new logic to the unifier.
* Added detailed README.
* Some small adjustments and fixes.

### 0.1.0

Capabilities:
* **Extract** components(code, image, description etc.) from a Demisto YAML file into a directory.
* **Unify** components(code, image, description etc.) to a single Demisto YAML file.
* **Validate** Demisto content files.<|MERGE_RESOLUTION|>--- conflicted
+++ resolved
@@ -1,12 +1,6 @@
 # Changelog
-
-<<<<<<< HEAD
-#### 1.0.10
 * Fixed error in **upload** command where unified YMLs were not uploaded as expected if the given input was a pack.
-* Fixed error where changes to only non-validated files would fail validation.
-* Fixed a bug in **validate** command where moved files were failing validation for new packs.
-* Fixed a bug in **validate** command where added files were failing validation due to wrong file type detection.
-=======
+
 #### 1.1.1
 * fixed and issue where file types were not recognized correctly in **validate** command.
 * Added better outputs for validate command.
@@ -21,7 +15,6 @@
 * Added support for error ignore on deprecated files in **validate** command.
 * Improved errors outputs in **validate** command.
 * Added support for linting an entire pack.
->>>>>>> e2d05ec5
 
 #### 1.0.9
 * Fixed a bug where misleading error was presented when pack name was not found.
