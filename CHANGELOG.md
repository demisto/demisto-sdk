--- conflicted
+++ resolved
@@ -1,8 +1,8 @@
 # Changelog
-<<<<<<< HEAD
+
 ## Unreleased
 * Fixed an issue where when using a match case to select the command function in an integration, the error `unimplemented-test-module` was raised.
-=======
+
 ## 1.26.0
 * Log file path (can be set by the `--log-file-path` flag or the `DEMISTO_SDK_LOG_FILE_PATH` environment variable) can now only accept directory values. Setting it to a file path is no longer supported (file name is now constantly `demisto_sdk_debug.log` and cannot be changed). The path will now be automatically generated if it doesn't exist. [#3912](https://github.com/demisto/demisto-sdk/pull/3912)
 * Log files will now be saved by default to `$HOME/.demisto-sdk/logs`. This behavior can be overridden by the `--log-file-path` flag, or the `DEMISTO_SDK_LOG_FILE_PATH` environment variable. [#3912](https://github.com/demisto/demisto-sdk/pull/3912)
@@ -40,7 +40,6 @@
 * Changed the log level of some **pre-commit** `DockerHook` messages from `info` to `debug`.
 
 ## 1.25.0
->>>>>>> cb6be8d1
 * Added support to detect automatically the playground-id when running cli commands in xsoar-6.
 * Added support to return war-room entries when running cli commands.
 * Added support to automatically detect the correct file model by file path when reading files.
