--- conflicted
+++ resolved
@@ -1,10 +1,6 @@
 # Changelog
-<<<<<<< HEAD
+* Refactor **update-release-notes** command - new classs manager, split some logic to smaller functions, added docsrings and type annotations.
 * Added a  *--force* flag to the **update release notes** command, so the update can takes place even without a change.
-=======
-* Refactor **update-release-notes** command - new classs manager, split some logic to smaller functions, added docsrings and type annotations.
-
->>>>>>> d8619c26
 
 # 1.4.0
 * Enable passing a comma-separated list of paths for the `--input` option of the **lint** command.
