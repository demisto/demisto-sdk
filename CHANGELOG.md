# Changelog
<<<<<<< HEAD
* Enhanced the **init** command with changing the script template name in the code with the real script name.
=======
* Enhanced the **postman-codegen** command to name all generated arguments with lower case.
* Fixed an issue where the **validate** command failed in external repositories in case the DEMISTO_SDK_GITHUB_TOKEN was not set.
>>>>>>> a71c149b

# 1.4.4
* When formatting incident types with Auto-Extract rules and without mode field, the **format** command will now add the user selected mode.
* Added new validation that DBotRole is set for scripts that requires elevated permissions to the `XSOAR-linter` in the **lint** command.
* Added url escaping to markdown human readable section in generate docs to avoid autolinking.
* Added a validation that mapper's id and name are matching. Updated the format of mapper to include update_id too.
* Added a validation to ensure that image paths in the README files are valid.
* Fixed **find_type** function to correctly find test files, such as, test script and test playbook.
* Added scheme validations for the new Generic Object Types, Fields, and Modules.
* Renamed the flag *--input-old-version* to *--old-version* in the **generate-docs** command.
* Refactored the **update-release-notes** command:
  - Replaced the *--all* flag with *--use-git* or *-g*.
  - Added the *--force* flag to update the pack release notes without changes in the pack.
  - The **update-release-notes** command will now update all dependent integrations on ApiModule change, even if not specified.
  - If more than one pack has changed, the full list of updated packs will be printed at the end of **update-release-notes** command execution.
  - Fixed an issue where the **update-release-notes** command did not add docker image release notes entry for release notes file if a script was changed.
  - Fixed an issue where the **update-release-notes** command did not detect changed files that had the same name.
  - Fixed an issue in the **update-release-notes** command where the version support of JSON files was mishandled.
* Fixed an issue where **format** did not skip files in test and documentation directories.
* Updated the **create-id-set** command to support generic modules, definitions, fields and types.
* Changed the **convert** command to generate old layout fromversion to 5.0.0 instead of 4.1.0
* Enhanced the command **postman-codegen** with type hints for templates.

# 1.4.3
* Fixed an issue where **json-to-outputs** command returned an incorrect output when json is a list.
* Fixed an issue where if a pack README.md did not exist it could cause an error in the validation process.
* Fixed an issue where the *--name* was incorrectly required in the **init** command.
* Adding the option to run **validate** on a specific path while using git (*-i* & *-g*).
* The **format** command will now change UUIDs in .yml and .json files to their respective content entity name.
* Added a playbook validation to check if a task sub playbook exists in the id set in the **validate** command.
* Added the option to add new tags/usecases to the approved list and to the pack metadata on the same pull request.
* Fixed an issue in **test_content** where when different servers ran tests for the same integration, the server URL parameters were not set correctly.
* Added a validation in the **validate** command to ensure that the ***endpoint*** command is configured correctly in yml file.
* Added a warning when pack_metadata's description field is longer than 130 characters.
* Fixed an issue where a redundant print occurred on release notes validation.
* Added new validation in the **validate** command to ensure that the minimal fromVersion in a widget of type metrics will be 6.2.0.
* Added the *--release-notes* flag to demisto-sdk to get the current version release notes entries.

# 1.4.2
* Added to `pylint` summary an indication if a test was skipped.
* Added to the **init** command the option to specify fromversion.
* Fixed an issue where running **init** command without filling the metadata file.
* Added the *--docker-timeout* flag in the **lint** command to control the request timeout for the Docker client.
* Fixed an issue where **update-release-notes** command added only one docker image release notes entry for release notes file, and not for every entity whom docker image was updated.
* Added a validation to ensure that incident/indicator fields names starts with their pack name in the **validate** command. (Checked only for new files and only when using git *-g*)
* Updated the **find-dependencies** command to return the 'dependencies' according the layout type ('incident', 'indicator').
* Enhanced the "vX" display name validation for scripts and integrations in the **validate** command to check for every versioned script or integration, and not only v2.
* Added the *--fail-duplicates* flag for the **create-id-set** command which will fail the command if duplicates are found.
* Added to the **generate-docs** command automatic addition to git when a new readme file is created.

# 1.4.1
* When in private repo without `DEMSITO_SDK_GITHUB_TOKEN` configured, get_remote_file will take files from the local origin/master.
* Enhanced the **unify** command when giving input of a file and not a directory return a clear error message.
* Added a validation to ensure integrations are not skipped and at least one test playbook is not skipped for each integration or script.
* Added to the Content Tests support for `context_print_dt`, which queries the incident context and prints the result as a json.
* Added new validation for the `xsoar_config.json` file in the **validate** command.
* Added a version differences section to readme in **generate-docs** command.
* Added the *--docs-format* flag in the **integration-diff** command to get the output in README format.
* Added the *--input-old-version* and *--skip-breaking-changes* flags in the **generate-docs** command to get the details for the breaking section and to skip the breaking changes section.

# 1.4.0
* Enable passing a comma-separated list of paths for the `--input` option of the **lint** command.
* Added new validation of unimplemented test-module command in the code to the `XSOAR-linter` in the **lint** command.
* Fixed the **generate-docs** to handle integration authentication parameter.
* Added a validation to ensure that description and README do not contain the word 'Demisto'.
* Improved the deprecated message validation required from playbooks and scripts.
* Added the `--quite-bc-validation` flag for the **validate** command to run the backwards compatibility validation in quite mode (errors is treated like warnings).
* Fixed the **update release notes** command to display a name for old layouts.
* Added the ability to append to the pack README credit to contributors.
* Added identification for parameter differences in **integration-diff** command.
* Fixed **format** to use git as a default value.
* Updated the **upload** command to support reports.
* Fixed an issue where **generate-docs** command was displaying 'None' when credentials parameter display field configured was not configured.
* Fixed an issue where **download** did not return exit code 1 on failure.
* Updated the validation that incident fields' names do not contain the word incident will aplly to core packs only.
* Added a playbook validation to verify all conditional tasks have an 'else' path in **validate** command.
* Renamed the GitHub authentication token environment variable `GITHUB_TOKEN` to `DEMITO_SDK_GITHUB_TOKEN`.
* Added to the **update-release-notes** command automatic addition to git when new release notes file is created.
* Added validation to ensure that integrations, scripts, and playbooks do not contain the entity type in their names.
* Added the **convert** command to convert entities between XSOAR versions.
* Added the *--deprecate* flag in **format** command to deprecate integrations, scripts, and playbooks.
* Fixed an issue where ignoring errors did not work when running the **validate** command on specific files (-i).

# 1.3.9
* Added a validation verifying that the pack's README.md file is not equal to pack description.
* Fixed an issue where the **Assume yes** flag did not work properly for some entities in the **format** command.
* Improved the error messages for separators in folder and file names in the **validate** command.
* Removed the **DISABLE_SDK_VERSION_CHECK** environment variable. To disable new version checks, use the **DEMISTO_SDK_SKIP_VERSION_CHECK** envirnoment variable.
* Fixed an issue where the demisto-sdk version check failed due to a rate limit.
* Fixed an issue with playbooks scheme validation.

# 1.3.8
* Updated the **secrets** command to work on forked branches.

# 1.3.7
* Added a validation to ensure correct image and description file names.
* Fixed an issue where the **validate** command failed when 'display' field in credentials param in yml is empty but 'displaypassword' was provided.
* Added the **integration-diff** command to check differences between two versions of an integration and to return a report of missing and changed elements in the new version.
* Added a validation verifying that the pack's README.md file is not missing or empty for partner packs or packs contains use cases.
* Added a validation to ensure that the integration and script folder and file names will not contain separators (`_`, `-`, ` `).
* When formatting new pack, the **format** command will set the *fromversion* key to 5.5.0 in the new files without fromversion.

# 1.3.6
* Added a validation that core packs are not dependent on non-core packs.
* Added a validation that a pack name follows XSOAR standards.
* Fixed an issue where in some cases the `get_remote_file` function failed due to an invalid path.
* Fixed an issue where running **update-release-notes** with updated integration logo, did not detect any file changes.
* Fixed an issue where the **create-id-set** command did not identify unified integrations correctly.
* Fixed an issue where the `CommonTypes` pack was not identified as a dependency for all feed integrations.
* Added support for running SDK commands in private repositories.
* Fixed an issue where running the **init** command did not set the correct category field in an integration .yml file for a newly created pack.
* When formatting new contributed pack, the **format** command will set the *fromversion* key to 6.0.0 in the relevant files.
* If the environment variable "DISABLE_SDK_VERSION_CHECK" is define, the demisto-sdk will no longer check for newer version when running a command.
* Added the `--use-pack-metadata` flag for the **find-dependencies** command to update the calculated dependencies using the the packs metadata files.
* Fixed an issue where **validate** failed on scripts in case the `outputs` field was set to `None`.
* Fixed an issue where **validate** was failing on editing existing release notes.
* Added a validation for README files verifying that the file doesn't contain template text copied from HelloWorld or HelloWorldPremium README.

# 1.3.5
* Added a validation that layoutscontainer's id and name are matching. Updated the format of layoutcontainer to include update_id too.
* Added a validation that commands' names and arguments in core packs, or scripts' arguments do not contain the word incident.
* Fixed issue where running the **generate-docs** command with -c flag ran all the commands and not just the commands specified by the flag.
* Fixed the error message of the **validate** command to not always suggest adding the *description* field.
* Fixed an issue where running **format** on feed integration generated invalid parameter structure.
* Fixed an issue where the **generate-docs** command did not add all the used scripts in a playbook to the README file.
* Fixed an issue where contrib/partner details might be added twice to the same file, when using unify and create-content-artifacts commands
* Fixed issue where running **validate** command on image-related integration did not return the correct outputs to json file.
* When formatting playbooks, the **format** command will now remove empty fields from SetIncident, SetIndicator, CreateNewIncident, CreateNewIndicator script arguments.
* Added an option to fill in the developer email when running the **init** command.

# 1.3.4
* Updated the **validate** command to check that the 'additionalinfo' field only contains the expected value for feed required parameters and not equal to it.
* Added a validation that community/partner details are not in the detailed description file.
* Added a validation that the Use Case tag in pack_metadata file is only used when the pack contains at least one PB, Incident Type or Layout.
* Added a validation that makes sure outputs in integrations are matching the README file when only README has changed.
* Added the *hidden* field to the integration schema.
* Fixed an issue where running **format** on a playbook whose `name` does not equal its `id` would cause other playbooks who use that playbook as a sub-playbook to fail.
* Added support for local custom command configuration file `.demisto-sdk-conf`.
* Updated the **format** command to include an update to the description file of an integration, to remove community/partner details.

# 1.3.3
* Fixed an issue where **lint** failed where *.Dockerfile* exists prior running the lint command.
* Added FeedHelloWorld template option for *--template* flag in **demisto-sdk init** command.
* Fixed issue where **update-release-notes** deleted release note file if command was called more than once.
* Fixed issue where **update-release-notes** added docker image release notes every time the command was called.
* Fixed an issue where running **update-release-notes** on a pack with newly created integration, had also added a docker image entry in the release notes.
* Fixed an issue where `XSOAR-linter` did not find *NotImplementedError* in main.
* Added validation for README files verifying their length (over 30 chars).
* When using *-g* flag in the **validate** command it will now ignore untracked files by default.
* Added the *--include-untracked* flag to the **validate** command to include files which are untracked by git in the validation process.
* Improved the `pykwalify` error outputs in the **validate** command.
* Added the *--print-pykwalify* flag to the **validate** command to print the unchanged output from `pykwalify`.

# 1.3.2
* Updated the format of the outputs when using the *--json-file* flag to create a JSON file output for the **validate** and **lint** commands.
* Added the **doc-review** command to check spelling in .md and .yml files as well as a basic release notes review.
* Added a validation that a pack's display name does not already exist in content repository.
* Fixed an issue where the **validate** command failed to detect duplicate params in an integration.
* Fixed an issue where the **validate** command failed to detect duplicate arguments in a command in an integration.

# 1.3.1
* Fixed an issue where the **validate** command failed to validate the release notes of beta integrations.
* Updated the **upload** command to support indicator fields.
* The **validate** and **update-release-notes** commands will now check changed files against `demisto/master` if it is configured locally.
* Fixed an issue where **validate** would incorrectly identify files as renamed.
* Added a validation that integration properties (such as feed, mappers, mirroring, etc) are not removed.
* Fixed an issue where **validate** failed when comparing branch against commit hash.
* Added the *--no-pipenv* flag to the **split-yml** command.
* Added a validation that incident fields and incident types are not removed from mappers.
* Fixed an issue where the *c
reate-id-set* flag in the *validate* command did not work while not using git.
* Added the *hiddenusername* field to the integration schema.
* Added a validation that images that are not integration images, do not ask for a new version or RN

# 1.3.0
* Do not collect optional dependencies on indicator types reputation commands.
* Fixed an issue where downloading indicator layoutscontainer objects failed.
* Added a validation that makes sure outputs in integrations are matching the README file.
* Fixed an issue where the *create-id-set* flag in the **validate** command did not work.
* Added a warning in case no id_set file is found when running the **validate** command.
* Fixed an issue where changed files were not recognised correctly on forked branches in the **validate** and the **update-release-notes** commands.
* Fixed an issue when files were classified incorrectly when running *update-release-notes*.
* Added a validation that integration and script file paths are compatible with our convention.
* Fixed an issue where id_set.json file was re created whenever running the generate-docs command.
* added the *--json-file* flag to create a JSON file output for the **validate** and **lint** commands.

# 1.2.19
* Fixed an issue where merge id_set was not updated to work with the new entity of Packs.
* Added a validation that the playbook's version matches the version of its sub-playbooks, scripts, and integrations.

# 1.2.18
* Changed the *skip-id-set-creation* flag to *create-id-set* in the **validate** command. Its default value will be False.
* Added support for the 'cve' reputation command in default arg validation.
* Filter out generic and reputation command from scripts and playbooks dependencies calculation.
* Added support for the incident fields in outgoing mappers in the ID set.
* Added a validation that the taskid field and the id field under the task field are both from uuid format and contain the same value.
* Updated the **format** command to generate uuid value for the taskid field and for the id under the task field in case they hold an invalid values.
* Exclude changes from doc_files directory on validation.
* Added a validation that an integration command has at most one default argument.
* Fixing an issue where pack metadata version bump was not enforced when modifying an old format (unified) file.
* Added validation that integration parameter's display names are capitalized and spaced using whitespaces and not underscores.
* Fixed an issue where beta integrations where not running deprecation validations.
* Allowed adding additional information to the deprecated description.
* Fixing an issue when escaping less and greater signs in integration params did not work as expected.

# 1.2.17
* Added a validation that the classifier of an integration exists.
* Added a validation that the mapper of an integration exists.
* Added a validation that the incident types of a classifier exist.
* Added a validation that the incident types of a mapper exist.
* Added support for *text* argument when running **demisto-sdk update-release-notes** on the ApiModules pack.
* Added a validation for the minimal version of an indicator field of type grid.
* Added new validation for incident and indicator fields in classifiers mappers and layouts exist in the content.
* Added cache for get_remote_file to reducing failures from accessing the remote repo.
* Fixed an issue in the **format** command where `_dev` or `_copy` suffixes weren't removed from the `id` of the given playbooks.
* Playbook dependencies from incident and indicator fields are now marked as optional.
* Mappers dependencies from incident types and incident fields are now marked as optional.
* Classifier dependencies from incident types are now marked as optional.
* Updated **demisto-sdk init** command to no longer create `created` field in pack_metadata file
* Updated **generate-docs** command to take the parameters names in setup section from display field and to use additionalinfo field when exist.
* Using the *verbose* argument in the **find-dependencies** command will now log to the console.
* Improved the deprecated message validation required from integrations.
* Fixed an issue in the **generate-docs** command where **Context Example** section was created when it was empty.

# 1.2.16
* Added allowed ignore errors to the *IDSetValidator*.
* Fixed an issue where an irrelevant id_set validation ran in the **validate** command when using the *--id-set* flag.
* Fixed an issue were **generate-docs** command has failed if a command did not exist in commands permissions file.
* Improved a **validate** command message for missing release notes of api module dependencies.

# 1.2.15
* Added the *ID101* to the allowed ignored errors.

# 1.2.14
* SDK repository is now mypy check_untyped_defs complaint.
* The lint command will now ignore the unsubscriptable-object (E1136) pylint error in dockers based on python 3.9 - this will be removed once a new pylint version is released.
* Added an option for **format** to run on a whole pack.
* Added new validation of unimplemented commands from yml in the code to `XSOAR-linter`.
* Fixed an issue where Auto-Extract fields were only checked for newly added incident types in the **validate** command.
* Added a new warning validation of direct access to args/params dicts to `XSOAR-linter`.

# 1.2.13
* Added new validation of indicators usage in CommandResults to `XSOAR-linter`.
* Running **demisto-sdk lint** will automatically run on changed files (same behavior as the -g flag).
* Removed supported version message from the documentation when running **generate_docs**.
* Added a print to indicate backwards compatibility is being checked in **validate** command.
* Added a percent print when running the **validate** command with the *-a* flag.
* Fixed a regression in the **upload** command where it was ignoring `DEMISTO_VERIFY_SSL` env var.
* Fixed an issue where the **upload** command would fail to upload beta integrations.
* Fixed an issue where the **validate** command did not create the *id_set.json* file when running with *-a* flag.
* Added price change validation in the **validate** command.
* Added validations that checks in read-me for empty sections or leftovers from the auto generated read-me that should be changed.
* Added new code validation for *NotImplementedError* to raise a warning in `XSOAR-linter`.
* Added validation for support types in the pack metadata file.
* Added support for *--template* flag in **demisto-sdk init** command.
* Fixed an issue with running **validate** on master branch where the changed files weren't compared to previous commit when using the *-g* flag.
* Fixed an issue where the `XSOAR-linter` ran *NotImplementedError* validation on scripts.
* Added support for Auto-Extract feature validation in incident types in the **validate** command.
* Fixed an issue in the **lint** command where the *-i* flag was ignored.
* Improved **merge-id-sets** command to support merge between two ID sets that contain the same pack.
* Fixed an issue in the **lint** command where flake8 ran twice.

# 1.2.12
* Bandit now reports also on medium severity issues.
* Fixed an issue with support for Docker Desktop on Mac version 2.5.0+.
* Added support for vulture and mypy linting when running without docker.
* Added support for *prev-ver* flag in **update-release-notes** command.
* Improved retry support when building docker images for linting.
* Added the option to create an ID set on a specific pack in **create-id-set** command.
* Added the *--skip-id-set-creation* flag to **validate** command in order to add the capability to run validate command without creating id_set validation.
* Fixed an issue where **validate** command checked docker image tag on ApiModules pack.
* Fixed an issue where **find-dependencies** did not calculate dashboards and reports dependencies.
* Added supported version message to the documentation and release notes files when running **generate_docs** and **update-release-notes** commands respectively.
* Added new code validations for *NotImplementedError* exception raise to `XSOAR-linter`.
* Command create-content-artifacts additional support for **Author_image.png** object.
* Fixed an issue where schemas were not enforced for incident fields, indicator fields and old layouts in the validate command.
* Added support for **update-release-notes** command to update release notes according to master branch.

# 1.2.11
* Fixed an issue where the ***generate-docs*** command reset the enumeration of line numbering after an MD table.
* Updated the **upload** command to support mappers.
* Fixed an issue where exceptions were no printed in the **format** while the *--verbose* flag is set.
* Fixed an issue where *--assume-yes* flag did not work in the **format** command when running on a playbook without a `fromversion` field.
* Fixed an issue where the **format** command would fail in case `conf.json` file was not found instead of skipping the update.
* Fixed an issue where integration with v2 were recognised by the `name` field instead of the `display` field in the **validate** command.
* Added a playbook validation to check if a task script exists in the id set in the **validate** command.
* Added new integration category `File Integrity Management` in the **validate** command.

# 1.2.10
* Added validation for approved content pack use-cases and tags.
* Added new code validations for *CommonServerPython* import to `XSOAR-linter`.
* Added *default value* and *predefined values* to argument description in **generate-docs** command.
* Added a new validation that checks if *get-mapping-fields* command exists if the integration schema has *{ismappable: true}* in **validate** command.
* Fixed an issue where the *--staged* flag recognised added files as modified in the **validate** command.
* Fixed an issue where a backwards compatibility warning was raised for all added files in the **validate** command.
* Fixed an issue where **validate** command failed when no tests were given for a partner supported pack.
* Updated the **download** command to support mappers.
* Fixed an issue where the ***format*** command added a duplicate parameter.
* For partner supported content packs, added support for a list of emails.
* Removed validation of README files from the ***validate*** command.
* Fixed an issue where the ***validate*** command required release notes for ApiModules pack.

# 1.2.9
* Fixed an issue in the **openapi_codegen** command where it created duplicate functions name from the swagger file.
* Fixed an issue in the **update-release-notes** command where the *update type* argument was not verified.
* Fixed an issue in the **validate** command where no error was raised in case a non-existing docker image was presented.
* Fixed an issue in the **format** command where format failed when trying to update invalid Docker image.
* The **format** command will now preserve the **isArray** argument in integration's reputation commands and will show a warning if it set to **false**.
* Fixed an issue in the **lint** command where *finally* clause was not supported in main function.
* Fixed an issue in the **validate** command where changing any entity ID was not validated.
* Fixed an issue in the **validate** command where *--staged* flag did not bring only changed files.
* Fixed the **update-release-notes** command to ignore changes in the metadata file.
* Fixed the **validate** command to ignore metadata changes when checking if a version bump is needed.


# 1.2.8
* Added a new validation that checks in playbooks for the usage of `DeleteContext` in **validate** command.
* Fixed an issue in the **upload** command where it would try to upload content entities with unsupported versions.
* Added a new validation that checks in playbooks for the usage of specific instance in **validate** command.
* Added the **--staged** flag to **validate** command to run on staged files only.


# 1.2.7
* Changed input parameters in **find-dependencies** command.
   - Use ***-i, --input*** instead of ***-p, --path***.
   - Use ***-idp, --id-set-path*** instead of ***-i, --id-set-path***.
* Fixed an issue in the **unify** command where it crashed on an integration without an image file.
* Fixed an issue in the **format** command where unnecessary files were not skipped.
* Fixed an issue in the **update-release-notes** command where the *text* argument was not respected in all cases.
* Fixed an issue in the **validate** command where a warning about detailed description was given for unified or deprecated integrations.
* Improved the error returned by the **validate** command when running on files using the old format.

# 1.2.6
* No longer require setting `DEMISTO_README_VALIDATION` env var to enable README mdx validation. Validation will now run automatically if all necessary node modules are available.
* Fixed an issue in the **validate** command where the `--skip-pack-dependencies` would not skip id-set creation.
* Fixed an issue in the **validate** command where validation would fail if supplied an integration with an empty `commands` key.
* Fixed an issue in the **validate** command where validation would fail due to a required version bump for packs which are not versioned.
* Will use env var `DEMISTO_VERIFY_SSL` to determine if to use a secure connection for commands interacting with the Server when `--insecure` is not passed. If working with a local Server without a trusted certificate, you can set env var `DEMISTO_VERIFY_SSL=no` to avoid using `--insecure` on each command.
* Unifier now adds a link to the integration documentation to the integration detailed description.
* Fixed an issue in the **secrets** command where ignored secrets were not skipped.

# 1.2.5
* Added support for special fields: *defaultclassifier*, *defaultmapperin*, *defaultmapperout* in **download** command.
* Added -y option **format** command to assume "yes" as answer to all prompts and run non-interactively
* Speed up improvements for `validate` of README files.
* Updated the **format** command to adhere to the defined content schema and sub-schemas, aligning its behavior with the **validate** command.
* Added support for canvasContextConnections files in **format** command.

# 1.2.4
* Updated detailed description for community integrations.

# 1.2.3
* Fixed an issue where running **validate** failed on playbook with task that adds tags to the evidence data.
* Added the *displaypassword* field to the integration schema.
* Added new code validations to `XSOAR-linter`.
    * As warnings messages:
        * `demisto.params()` should be used only inside main function.
        * `demisto.args()` should be used only inside main function.
        * Functions args should have type annotations.
* Added `fromversion` field validation to test playbooks and scripts in **validate** command.

# 1.2.2
* Add support for warning msgs in the report and summary to **lint** command.
* Fixed an issue where **json-to-outputs** determined bool values as int.
* Fixed an issue where **update-release-notes** was crushing on `--all` flag.
* Fixed an issue where running **validate**, **update-release-notes** outside of content repo crushed without a meaningful error message.
* Added support for layoutscontainer in **init** contribution flow.
* Added a validation for tlp_color param in feeds in **validate** command.
* Added a validation for removal of integration parameters in **validate** command.
* Fixed an issue where **update-release-notes** was failing with a wrong error message when no pack or input was given.
* Improved formatting output of the **generate-docs** command.
* Add support for env variable *DEMISTO_SDK_ID_SET_REFRESH_INTERVAL*. Set this env variable to the refresh interval in minutes. The id set will be regenerated only if the refresh interval has passed since the last generation. Useful when generating Script documentation, to avoid re-generating the id_set every run.
* Added new code validations to `XSOAR-linter`.
    * As error messages:
        * Longer than 10 seconds sleep statements for non long running integrations.
        * exit() usage.
        * quit() usage.
    * As warnings messages:
        * `demisto.log` should not be used.
        * main function existence.
        * `demito.results` should not be used.
        * `return_output` should not be used.
        * try-except statement in main function.
        * `return_error` usage in main function.
        * only once `return_error` usage.
* Fixed an issue where **lint** command printed logs twice.
* Fixed an issue where *suffix* did not work as expected in the **create-content-artifacts** command.
* Added support for *prev-ver* flag in **lint** and **secrets** commands.
* Added support for *text* flag to **update-release-notes** command to add the same text to all release notes.
* Fixed an issue where **validate** did not recognize added files if they were modified locally.
* Added a validation that checks the `fromversion` field exists and is set to 5.0.0 or above when working or comparing to a non-feature branch in **validate** command.
* Added a validation that checks the certification field in the pack_metadata file is valid in **validate** command.
* The **update-release-notes** command will now automatically add docker image update to the release notes.

# 1.2.1
* Added an additional linter `XSOAR-linter` to the **lint** command which custom validates py files. currently checks for:
    * `Sys.exit` usages with non zero value.
    * Any `Print` usages.
* Fixed an issue where renamed files were failing on *validate*.
* Fixed an issue where single changed files did not required release notes update.
* Fixed an issue where doc_images required release-notes and validations.
* Added handling of dependent packs when running **update-release-notes** on changed *APIModules*.
    * Added new argument *--id-set-path* for id_set.json path.
    * When changes to *APIModule* is detected and an id_set.json is available - the command will update the dependent pack as well.
* Added handling of dependent packs when running **validate** on changed *APIModules*.
    * Added new argument *--id-set-path* for id_set.json path.
    * When changes to *APIModule* is detected and an id_set.json is available - the command will validate that the dependent pack has release notes as well.
* Fixed an issue where the find_type function didn't recognize file types correctly.
* Fixed an issue where **update-release-notes** command did not work properly on Windows.
* Added support for indicator fields in **update-release-notes** command.
* Fixed an issue where files in test dirs where being validated.


# 1.2.0
* Fixed an issue where **format** did not update the test playbook from its pack.
* Fixed an issue where **validate** validated non integration images.
* Fixed an issue where **update-release-notes** did not identified old yml integrations and scripts.
* Added revision templates to the **update-release-notes** command.
* Fixed an issue where **update-release-notes** crashed when a file was renamed.
* Fixed an issue where **validate** failed on deleted files.
* Fixed an issue where **validate** validated all images instead of packs only.
* Fixed an issue where a warning was not printed in the **format** in case a non-supported file type is inputted.
* Fixed an issue where **validate** did not fail if no release notes were added when adding files to existing packs.
* Added handling of incorrect layout paths via the **format** command.
* Refactor **create-content-artifacts** command - Efficient artifacts creation and better logging.
* Fixed an issue where image and description files were not handled correctly by **validate** and **update-release-notes** commands.
* Fixed an issue where the **format** command didn't remove all extra fields in a file.
* Added an error in case an invalid id_set.json file is found while running the **validate** command.
* Added fetch params checks to the **validate** command.

# 1.1.11
* Added line number to secrets' path in **secrets** command report.
* Fixed an issue where **init** a community pack did not present the valid support URL.
* Fixed an issue where **init** offered a non relevant pack support type.
* Fixed an issue where **lint** did not pull docker images for powershell.
* Fixed an issue where **find-dependencies** did not find all the script dependencies.
* Fixed an issue where **find-dependencies** did not collect indicator fields as dependencies for playbooks.
* Updated the **validate** and the **secrets** commands to be less dependent on regex.
* Fixed an issue where **lint** did not run on circle when docker did not return ping.
* Updated the missing release notes error message (RN106) in the **Validate** command.
* Fixed an issue where **Validate** would return missing release notes when two packs with the same substring existed in the modified files.
* Fixed an issue where **update-release-notes** would add duplicate release notes when two packs with the same substring existed in the modified files.
* Fixed an issue where **update-release-notes** would fail to bump new versions if the feature branch was out of sync with the master branch.
* Fixed an issue where a non-descriptive error would be returned when giving the **update-release-notes** command a pack which can not be found.
* Added dependencies check for *widgets* in **find-dependencies** command.
* Added a `update-docker` flag to **format** command.
* Added a `json-to-outputs` flag to the **run** command.
* Added a verbose (`-v`) flag to **format** command.
* Fixed an issue where **download** added the prefix "playbook-" to the name of playbooks.

# 1.1.10
* Updated the **init** command. Relevant only when passing the *--contribution* argument.
   * Added the *--author* option.
   * The *support* field of the pack's metadata is set to *community*.
* Added a proper error message in the **Validate** command upon a missing description in the root of the yml.
* **Format** now works with a relative path.
* **Validate** now fails when all release notes have been excluded.
* Fixed issue where correct error message would not propagate for invalid images.
* Added the *--skip-pack-dependencies* flag to **validate** command to skip pack dependencies validation. Relevant when using the *-g* flag.
* Fixed an issue where **Validate** and **Format** commands failed integrations with `defaultvalue` field in fetch incidents related parameters.
* Fixed an issue in the **Validate** command in which unified YAML files were not ignored.
* Fixed an issue in **generate-docs** where scripts and playbooks inputs and outputs were not parsed correctly.
* Fixed an issue in the **openapi-codegen** command where missing reference fields in the swagger JSON caused errors.
* Fixed an issue in the **openapi-codegen** command where empty objects in the swagger JSON paths caused errors.
* **update-release-notes** command now accept path of the pack instead of pack name.
* Fixed an issue where **generate-docs** was inserting unnecessary escape characters.
* Fixed an issue in the **update-release-notes** command where changes to the pack_metadata were not detected.
* Fixed an issue where **validate** did not check for missing release notes in old format files.

# 1.1.9
* Fixed an issue where **update-release-notes** command failed on invalid file types.

# 1.1.8
* Fixed a regression where **upload** command failed on test playbooks.
* Added new *githubUser* field in pack metadata init command.
* Support beta integration in the commands **split-yml, extract-code, generate-test-playbook and generate-docs.**
* Fixed an issue where **find-dependencies** ignored *toversion* field in content items.
* Added support for *layoutscontainer*, *classifier_5_9_9*, *mapper*, *report*, and *widget* in the **Format** command.
* Fixed an issue where **Format** will set the `ID` field to be equal to the `name` field in modified playbooks.
* Fixed an issue where **Format** did not work for test playbooks.
* Improved **update-release-notes** command:
    * Write content description to release notes for new items.
    * Update format for file types without description: Connections, Incident Types, Indicator Types, Layouts, Incident Fields.
* Added a validation for feedTags param in feeds in **validate** command.
* Fixed readme validation issue in community support packs.
* Added the **openapi-codegen** command to generate integrations from OpenAPI specification files.
* Fixed an issue were release notes validations returned wrong results for *CommonScripts* pack.
* Added validation for image links in README files in **validate** command.
* Added a validation for default value of fetch param in feeds in **validate** command.
* Fixed an issue where the **Init** command failed on scripts.

# 1.1.7
* Fixed an issue where running the **format** command on feed integrations removed the `defaultvalue` fields.
* Playbook branch marked with *skipunavailable* is now set as an optional dependency in the **find-dependencies** command.
* The **feedReputation** parameter can now be hidden in a feed integration.
* Fixed an issue where running the **unify** command on JS package failed.
* Added the *--no-update* flag to the **find-dependencies** command.
* Added the following validations in **validate** command:
   * Validating that a pack does not depend on NonSupported / Deprecated packs.

# 1.1.6
* Added the *--description* option to the **init** command.
* Added the *--contribution* option to the **init** command which converts a contribution zip to proper pack format.
* Improved **validate** command performance time and outputs.
* Added the flag *--no-docker-checks* to **validate** command to skip docker checks.
* Added the flag *--print-ignored-files* to **validate** command to print ignored files report when the command is done.
* Added the following validations in **validate** command:
   * Validating that existing release notes are not modified.
   * Validating release notes are not added to new packs.
   * Validating that the "currentVersion" field was raised in the pack_metadata for modified packs.
   * Validating that the timestamp in the "created" field in the pack_metadata is in ISO format.
* Running `demisto-sdk validate` will run the **validate** command using git and only on committed files (same as using *-g --post-commit*).
* Fixed an issue where release notes were not checked correctly in **validate** command.
* Fixed an issue in the **create-id-set** command where optional playbook tasks were not taken into consideration.
* Added a prompt to the `demisto-sdk update-release-notes` command to prompt users to commit changes before running the release notes command.
* Added support to `layoutscontainer` in **validate** command.

# 1.1.5
* Fixed an issue in **find-dependencies** command.
* **lint** command now verifies flake8 on CommonServerPython script.

# 1.1.4
* Fixed an issue with the default output file name of the **unify** command when using "." as an output path.
* **Unify** command now adds contributor details to the display name and description.
* **Format** command now adds *isFetch* and *incidenttype* fields to integration yml.
* Removed the *feedIncremental* field from the integration schema.
* **Format** command now adds *feedBypassExclusionList*, *Fetch indicators*, *feedReputation*, *feedReliability*,
     *feedExpirationPolicy*, *feedExpirationInterval* and *feedFetchInterval* fields to integration yml.
* Fixed an issue in the playbooks schema.
* Fixed an issue where generated release notes were out of order.
* Improved pack dependencies detection.
* Fixed an issue where test playbooks were mishandled in **validate** command.

# 1.1.3
* Added a validation for invalid id fields in indicators types files in **validate** command.
* Added default behavior for **update-release-notes** command.
* Fixed an error where README files were failing release notes validation.
* Updated format of generated release notes to be more user friendly.
* Improved error messages for the **update-release-notes** command.
* Added support for `Connections`, `Dashboards`, `Widgets`, and `Indicator Types` to **update-release-notes** command.
* **Validate** now supports scripts under the *TestPlaybooks* directory.
* Fixed an issue where **validate** did not support powershell files.

# 1.1.2
* Added a validation for invalid playbookID fields in incidents types files in **validate** command.
* Added a code formatter for python files.
* Fixed an issue where new and old classifiers where mixed on validate command.
* Added *feedIncremental* field to the integration schema.
* Fixed error in the **upload** command where unified YMLs were not uploaded as expected if the given input was a pack.
* Fixed an issue where the **secrets** command failed due to a space character in the file name.
* Ignored RN validation for *NonSupported* pack.
* You can now ignore IF107, SC100, RP102 error codes in the **validate** command.
* Fixed an issue where the **download** command was crashing when received as input a JS integration or script.
* Fixed an issue where **validate** command checked docker image for JS integrations and scripts.
* **validate** command now checks scheme for reports and connections.
* Fixed an issue where **validate** command checked docker when running on all files.
* Fixed an issue where **validate** command did not fail when docker image was not on the latest numeric tag.
* Fixed an issue where beta integrations were not validated correctly in **validate** command.

# 1.1.1
* fixed and issue where file types were not recognized correctly in **validate** command.
* Added better outputs for validate command.

# 1.1.0
* Fixed an issue where changes to only non-validated files would fail validation.
* Fixed an issue in **validate** command where moved files were failing validation for new packs.
* Fixed an issue in **validate** command where added files were failing validation due to wrong file type detection.
* Added support for new classifiers and mappers in **validate** command.
* Removed support of old RN format validation.
* Updated **secrets** command output format.
* Added support for error ignore on deprecated files in **validate** command.
* Improved errors outputs in **validate** command.
* Added support for linting an entire pack.

# 1.0.9
* Fixed a bug where misleading error was presented when pack name was not found.
* **Update-release-notes** now detects added files for packs with versions.
* Readme files are now ignored by **update-release-notes** and validation of release notes.
* Empty release notes no longer cause an uncaught error during validation.

# 1.0.8
* Changed the output format of demisto-sdk secrets.
* Added a validation that checkbox items are not required in integrations.
* Added pack release notes generation and validation.
* Improved pack metadata validation.
* Fixed an issue in **validate** where renamed files caused an error

# 1.0.4
* Fix the **format** command to update the `id` field to be equal to `details` field in indicator-type files, and to `name` field in incident-type & dashboard files.
* Fixed a bug in the **validate** command for layout files that had `sortValues` fields.
* Fixed a bug in the **format** command where `playbookName` field was not always present in the file.
* Fixed a bug in the **format** command where indicatorField wasn't part of the SDK schemas.
* Fixed a bug in **upload** command where created unified docker45 yml files were not deleted.
* Added support for IndicatorTypes directory in packs (for `reputation` files, instead of Misc).
* Fixed parsing playbook condition names as string instead of boolean in **validate** command
* Improved image validation in YAML files.
* Removed validation for else path in playbook condition tasks.

# 1.0.3
* Fixed a bug in the **format** command where comments were being removed from YAML files.
* Added output fields: _file_path_ and _kind_ for layouts in the id-set.json created by **create-id-set** command.
* Fixed a bug in the **create-id-set** command Who returns Duplicate for Layouts with a different kind.
* Added formatting to **generate-docs** command results replacing all `<br>` tags with `<br/>`.
* Fixed a bug in the **download** command when custom content contained not supported content entity.
* Fixed a bug in **format** command in which boolean strings  (e.g. 'yes' or 'no') were converted to boolean values (e.g. 'True' or 'False').
* **format** command now removes *sourceplaybookid* field from playbook files.
* Fixed a bug in **generate-docs** command in which integration dependencies were not detected when generating documentation for a playbook.


# 1.0.1
* Fixed a bug in the **unify** command when output path was provided empty.
* Improved error message for integration with no tests configured.
* Improved the error message returned from the **validate** command when an integration is missing or contains malformed fetch incidents related parameters.
* Fixed a bug in the **create** command where a unified YML with a docker image for 4.5 was copied incorrectly.
* Missing release notes message are now showing the release notes file path to update.
* Fixed an issue in the **validate** command in which unified YAML files were not ignored.
* File format suggestions are now shown in the relevant file format (JSON or YAML).
* Changed Docker image validation to fail only on non-valid ones.
* Removed backward compatibility validation when Docker image is updated.

# 1.0.0
* Improved the *upload* command to support the upload of all the content entities within a pack.
* The *upload* command now supports the improved pack file structure.
* Added an interactive option to format integrations, scripts and playbooks with No TestPlaybooks configured.
* Added an interactive option to configure *conf.json* file with missing test playbooks for integrations, scripts and playbooks
* Added *download* command to download custom content from Demisto instance to the local content repository.
* Improved validation failure messages to include a command suggestion, wherever relevant, to fix the raised issue.
* Improved 'validate' help and documentation description
* validate - checks that scripts, playbooks, and integrations have the *tests* key.
* validate - checks that test playbooks are configured in `conf.json`.
* demisto-sdk lint - Copy dir better handling.
* demisto-sdk lint - Add error when package missing in docker image.
* Added *-a , --validate-all* option in *validate* to run all validation on all files.
* Added *-i , --input* option in *validate* to run validation on a specified pack/file.
* added *-i, --input* option in *secrets* to run on a specific file.
* Added an allowed hidden parameter: *longRunning* to the hidden integration parameters validation.
* Fixed an issue with **format** command when executing with an output path of a folder and not a file path.
* Bug fixes in generate-docs command given playbook as input.
* Fixed an issue with lint command in which flake8 was not running on unit test files.

# 0.5.2
* Added *-c, --command* option in *generate-docs* to generate a specific command from an integration.
* Fixed an issue when getting README/CHANGELOG files from git and loading them.
* Removed release notes validation for new content.
* Fixed secrets validations for files with the same name in a different directory.
* demisto-sdk lint - parallelization working with specifying the number of workers.
* demisto-sdk lint - logging levels output, 3 levels.
* demisto-sdk lint - JSON report, structured error reports in JSON format.
* demisto-sdk lint - XML JUnit report for unit-tests.
* demisto-sdk lint - new packages used to accelerate execution time.
* demisto-sdk secrets - command now respects the generic whitelist, and not only the pack secrets.

# 0.5.0
[PyPI History][1]

[1]: https://pypi.org/project/demisto-sdk/#history
# 0.4.9
* Fixed an issue in *generate-docs* where Playbooks and Scripts documentation failed.
* Added a graceful error message when executing the *run" command with a misspelled command.
* Added more informative errors upon failures of the *upload* command.
* format command:
    * Added format for json files: IncidentField, IncidentType, IndicatorField, IndicatorType, Layout, Dashboard.
    * Added the *-fv --from-version*, *-nv --no-validation* arguments.
    * Removed the *-t yml_type* argument, the file type will be inferred.
    * Removed the *-g use_git* argument, running format without arguments will run automatically on git diff.
* Fixed an issue in loading playbooks with '=' character.
* Fixed an issue in *validate* failed on deleted README files.

# 0.4.8
* Added the *max* field to the Playbook schema, allowing to define it in tasks loop.
* Fixed an issue in *validate* where Condition branches checks were case sensitive.

# 0.4.7
* Added the *slareminder* field to the Playbook schema.
* Added the *common_server*, *demisto_mock* arguments to the *init* command.
* Fixed an issue in *generate-docs* where the general section was not being generated correctly.
* Fixed an issue in *validate* where Incident type validation failed.

# 0.4.6
* Fixed an issue where the *validate* command did not identify CHANGELOG in packs.
* Added a new command, *id-set* to create the id set - the content dependency tree by file IDs.

# 0.4.5
* generate-docs command:
    * Added the *use_cases*, *permissions*, *command_permissions* and *limitations*.
    * Added the *--insecure* argument to support running the script and integration command in Demisto.
    * Removed the *-t yml_type* argument, the file type will be inferred.
    * The *-o --output* argument is no longer mandatory, default value will be the input file directory.
* Added support for env var: *DEMISTO_SDK_SKIP_VERSION_CHECK*. When set version checks are skipped.
* Fixed an issue in which the CHANGELOG files did not match our scheme.
* Added a validator to verify that there are no hidden integration parameters.
* Fixed an issue where the *validate* command ran on test files.
* Removed the *env-dir* argument from the demisto-sdk.
* README files which are html files will now be skipped in the *validate* command.
* Added support for env var: *DEMISTO_README_VALIDATOR*. When not set the readme validation will not run.

# 0.4.4
* Added a validator for IncidentTypes (incidenttype-*.json).
* Fixed an issue where the -p flag in the *validate* command was not working.
* Added a validator for README.md files.
* Release notes validator will now run on: incident fields, indicator fields, incident types, dashboard and reputations.
* Fixed an issue where the validator of reputation(Indicator Type) did not check on the details field.
* Fixed an issue where the validator attempted validating non-existing files after deletions or name refactoring.
* Removed the *yml_type* argument in the *split-yml*, *extract-code* commands.
* Removed the *file_type* argument in the *generate-test-playbook* command.
* Fixed the *insecure* argument in *upload*.
* Added the *insecure* argument in *run-playbook*.
* Standardise the *-i --input*, *-o --output* to demisto-sdk commands.

# 0.4.3
* Fixed an issue where the incident and indicator field BC check failed.
* Support for linting and unit testing PowerShell integrations.

# 0.4.2
* Fixed an issue where validate failed on Windows.
* Added a validator to verify all branches are handled in conditional task in a playbook.
* Added a warning message when not running the latest sdk version.
* Added a validator to check that the root is connected to all tasks in the playbook.
* Added a validator for Dashboards (dashboard-*.json).
* Added a validator for Indicator Types (reputation-*.json).
* Added a BC validation for changing incident field type.
* Fixed an issue where init command would generate an invalid yml for scripts.
* Fixed an issue in misleading error message in v2 validation hook.
* Fixed an issue in v2 hook which now is set only on newly added scripts.
* Added more indicative message for errors in yaml files.
* Disabled pykwalify info log prints.

# 0.3.10
* Added a BC check for incident fields - changing from version is not allowed.
* Fixed an issue in create-content-artifacts where scripts in Packs in TestPlaybooks dir were copied with a wrong prefix.


# 0.3.9
* Added a validation that incident field can not be required.
* Added validation for fetch incident parameters.
* Added validation for feed integration parameters.
* Added to the *format* command the deletion of the *sourceplaybookid* field.
* Fixed an issue where *fieldMapping* in playbook did not pass the scheme validation.
* Fixed an issue where *create-content-artifacts* did not copy TestPlaybooks in Packs without prefix of *playbook-*.
* Added a validation the a playbook can not have a rolename set.
* Added to the image validator the new DBot default image.
* Added the fields: elasticcommonfields, quiet, quietmode to the Playbook schema.
* Fixed an issue where *validate* failed on integration commands without outputs.
* Added a new hook for naming of v2 integrations and scripts.


# 0.3.8
* Fixed an issue where *create-content-artifact* was not loading the data in the yml correctly.
* Fixed an issue where *unify* broke long lines in script section causing syntax errors


# 0.3.7
* Added *generate-docs* command to generate documentation file for integration, playbook or script.
* Fixed an issue where *unify* created a malformed integration yml.
* Fixed an issue where demisto-sdk **init** creates unit-test file with invalid import.


# 0.3.6
* Fixed an issue where demisto-sdk **validate** failed on modified scripts without error message.


# 0.3.5
* Fixed an issue with docker tag validation for integrations.
* Restructured repo source code.


# 0.3.4
* Saved failing unit tests as a file.
* Fixed an issue where "_test" file for scripts/integrations created using **init** would import the "HelloWorld" templates.
* Fixed an issue in demisto-sdk **validate** - was failing on backward compatiblity check
* Fixed an issue in demisto-sdk **secrets** - empty line in .secrets-ignore always made the secrets check to pass
* Added validation for docker image inside integrations and scripts.
* Added --use-git flag to **format** command to format all changed files.
* Fixed an issue where **validate** did not fail on dockerimage changes with bc check.
* Added new flag **--ignore-entropy** to demisto-sdk **secrets**, this will allow skip entropy secrets check.
* Added --outfile to **lint** to allow saving failed packages to a file.


# 0.3.3
* Added backwards compatibility break error message.
* Added schema for incident types.
* Added **additionalinfo** field to as an available field for integration configuration.
* Added pack parameter for **init**.
* Fixed an issue where error would appear if name parameter is not set in **init**.


# 0.3.2
* Fixed the handling of classifier files in **validate**.


# 0.3.1
* Fixed the handling of newly created reputation files in **validate**.
* Added an option to perform **validate** on a specific file.


# 0.3.0
* Added support for multi-package **lint** both with parallel and without.
* Added all parameter in **lint** to run on all packages and packs in content repository.
* Added **format** for:
    * Scripts
    * Playbooks
    * Integrations
* Improved user outputs for **secrets** command.
* Fixed an issue where **lint** would run pytest and pylint only on a single docker per integration.
* Added auto-complete functionality to demisto-sdk.
* Added git parameter in **lint** to run only on changed packages.
* Added the **run-playbook** command
* Added **run** command which runs a command in the Demisto playground.
* Added **upload** command which uploads an integration or a script to a Demisto instance.
* Fixed and issue where **validate** checked if release notes exist for new integrations and scripts.
* Added **generate-test-playbook** command which generates a basic test playbook for an integration or a script.
* **validate** now supports indicator fields.
* Fixed an issue with layouts scheme validation.
* Adding **init** command.
* Added **json-to-outputs** command which generates the yaml section for outputs from an API raw response.

# 0.2.6
* Fixed an issue with locating release notes for beta integrations in **validate**.

# 0.2.5
* Fixed an issue with locating release notes for beta integrations in **validate**.

# 0.2.4
* Adding image validation to Beta_Integration and Packs in **validate**.

# 0.2.3
* Adding Beta_Integration to the structure validation process.
* Fixing bug where **validate** did checks on TestPlaybooks.
* Added requirements parameter to **lint**.

# 0.2.2
* Fixing bug where **lint** did not return exit code 1 on failure.
* Fixing bug where **validate** did not print error message in case no release notes were give.

# 0.2.1
* **Validate** now checks that the id and name fields are identical in yml files.
* Fixed a bug where sdk did not return any exit code.

# 0.2.0
* Added Release Notes Validator.
* Fixed the Unifier selection of your python file to use as the code.
* **Validate** now supports Indicator fields.
* Fixed a bug where **validate** and **secrets** did not return exit code 1 on failure.
* **Validate** now runs on newly added scripts.

# 0.1.8
* Added support for `--version`.
* Fixed an issue in file_validator when calling `checked_type` method with script regex.

# 0.1.2
* Restructuring validation to support content packs.
* Added secrets validation.
* Added content bundle creation.
* Added lint and unit test run.

# 0.1.1
* Added new logic to the unifier.
* Added detailed README.
* Some small adjustments and fixes.

# 0.1.0
Capabilities:
* **Extract** components(code, image, description etc.) from a Demisto YAML file into a directory.
* **Unify** components(code, image, description etc.) to a single Demisto YAML file.
* **Validate** Demisto content files.<|MERGE_RESOLUTION|>--- conflicted
+++ resolved
@@ -1,10 +1,7 @@
 # Changelog
-<<<<<<< HEAD
-* Enhanced the **init** command with changing the script template name in the code with the real script name.
-=======
 * Enhanced the **postman-codegen** command to name all generated arguments with lower case.
 * Fixed an issue where the **validate** command failed in external repositories in case the DEMISTO_SDK_GITHUB_TOKEN was not set.
->>>>>>> a71c149b
+* Enhanced the **init** command with changing the script template name in the code with the real script name.
 
 # 1.4.4
 * When formatting incident types with Auto-Extract rules and without mode field, the **format** command will now add the user selected mode.
