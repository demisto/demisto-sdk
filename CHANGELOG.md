# Changelog
* Added a new validation to **validate** command to verify that the metadata *currentVersion* is
the same as the last release note version.
* **Breaking change**: Fixed a typo in the **validate** `--quiet-bc-validation` flag (was `--quite-bc-validation`). @upstart-swiss
* Dropped support for python 3.7: Demisto-SDK is now supported on Python 3.8 or newer.
* Added an agrument to YAMLHandler, allowing to set a maximal width for YAML files.  This fixes an issue where a wrong default was used.
* Added the detach mechanism to the **upload** command, If you set the --input-config-file flag, any files in the repo's SystemPacks folder will be detached.
* Added the reattach mechanism to the **upload** command, If you set the --input-config-file flag, any detached item in your XSOAR instance that isn't currently in the repo's SystemPacks folder will be re-attached.
* Fixed an issue in the **validate** command did not work properly when using the *-g* flag.
* Enhanced the dependency message shown when running **lint**.
* Fixed an issue where *dockerimage* changes in Scripts weren't recognized by the **update-release-notes** command.
* Fixed an issue where **update-release-notes** didn't update the currentVersion in pack_metadata
* Improved the logging in **test-content** for helping catch typos in external playbook configuration.
* Fixed an issue where **update-xsoar-config-file** did not properly insert the marketplace packs list to the file.
<<<<<<< HEAD
* Added support for new XSIAM entities in *create-id-set* command.
* Added support for new XSIAM entities in **create-content-artifacts** command.
* Added support for Parsing/Modeling Rule content item in the **unify** command.
=======
* Added the pack name to the known words by default when running the **doc-review** command.
>>>>>>> c37836ec

# 1.6.2
* Added dependency validation support for core marketplacev2 packs.
* Fixed an issue in **update-release-notes** where suggestion fix failed in validation.
* Fixed a bug where `.env` files didn't load. @nicolas-rdgs
* Fixed a bug where **validate** command failed when the *categories* field in the pack metadata was empty for non-integration packs.
* Added *system* and *item-type* arguments to the **download** command, used when downloading system items.
* Added a validation to **validate**, checking that each script, integration and playbook have a README file. This validation only runs when the command is called with either the `-i` or the `-g` flag.
* Fixed a regression issue with **doc-review**, where the `-g` flag did not work.
* Improved the detection of errors in **doc-review** command.
* The **validate** command now checks if a readme file is empty, only for packs that contain playbooks or were written by a partner.
* The **validate** command now makes sure common contextPath values (e.g. `DBotScore.Score`) have a non-empty description, and **format** populates them automatically.
* Fixed an issue where the **generate-outputs** command did not work properly when examples were provided.
* Fixed an issue in the **generate-outputs** command, where the outputs were not written to the specified output path.
* The **generate-outputs** command can now generate outputs from multiple calls to the same command (useful when different args provide different outputs).
* The **generate-outputs** command can now update a yaml file with new outputs, without deleting or overwriting existing ones.
* Fixed a bug where **doc-review** command failed on existing templates.
* Fixed a bug where **validate** command failed when the word demisto is in the repo README file.
* Added support for adding test-playbooks to the zip file result in *create-content-artifacts* command for marketplacev2.
* Fixed an issue in **find-dependencies** where using the argument *-o* without the argument *--all-packs-dependencies* did not print a proper warning.
* Added a **validate** check to prevent deletion of files whose deletion is not supported by the XSOAR marketplace.
* Removed the support in the *maintenance* option of the *-u* flag in the **update-release-notes** command.
* Added validation for forbidden words and phrases in the **doc-review** command.
* Added a retries mechanism to the **test-content** command to stabilize the build process.
* Added support for all `git` platforms to get remote files.
* Refactored the **format** command's effect on the *fromversion* field:
  - Fixed a bug where the *fromversion* field was removed when modifying a content item.
  - Updated the general default *fromversion* and the default *fromversion* of newly-introduced content items (e.g. `Lists`, `Jobs`).
  - Added an interactive mode functionality for all content types, to ask the user whether to set a default *fromversion*, if could not automatically determine its value. Use `-y` to assume 'yes' as an answer to all prompts and run non-interactively.

# 1.6.1
* Added the '--use-packs-known-words' argument to the **doc-review** command
* Added YAML_Loader to handle yaml files in a standard way across modules, replacing PYYAML.
* Fixed an issue when filtering items using the ID set in the **create-content-artifacts** command.
* Fixed an issue in the **generate-docs** command where tables were generated with an empty description column.
* Fixed an issue in the **split** command where splitting failed when using relative input/output paths.
* Added warning when inferred files are missing.
* Added to **validate** a validation for integration image dimensions, which should be 120x50px.
* Improved an error in the **validate** command to better differentiate between the case where a required fetch parameter is malformed or missing.

# 1.6.0
* Fixed an issue in the **create-id-set** command where similar items from different marketplaces were reported as duplicated.
* Fixed typo in demisto-sdk init
* Fixed an issue where the **lint** command did not handle all container exit codes.
* Add to **validate** a validation for pack name to make sure it is unchanged.
* Added a validation to the **validate** command that verifies that the version in the pack_metdata file is written in the correct format.
* Fixed an issue in the **format** command where missing *fromVersion* field in indicator fields caused an error.

# 1.5.9
* Added option to specify `External Playbook Configuration` to change inputs of Playbooks triggered as part of **test-content**
* Improved performance of the **lint** command.
* Improved performance of the **validate** command when checking README images.
* ***create-id-set*** command - the default value of the **marketplace** argument was changed from ‘xsoar’ to all packs existing in the content repository. When using the command, make sure to pass the relevant marketplace to use.

# 1.5.8
* Fixed an issue where the command **doc-review** along with the argument `--release-notes` failed on yml/json files with invalid schema.
* Fixed an issue where the **lint** command failed on packs using python 3.10

# 1.5.7
* Fixed an issue where reading remote yaml files failed.
* Fixed an issue in **validate** failed with no error message for lists (when no fromVersion field was found).
* Fixed an issue when running **validate** or **format** in a gitlab repository, and failing to determine its project id.
* Added an enhancement to **split**, handling an empty output argument.
* Added the ability to add classifiers and mappers to conf.json.
* Added the Alias field to the incident field schema.

# 1.5.6
* Added 'deprecated' release notes template.
* Fixed an issue where **run-test-playbook** command failed to get the task entries when the test playbook finished with errors.
* Fixed an issue in **validate** command when running with `no-conf-json` argument to ignore the `conf.json` file.
* Added error type text (`ERROR` or `WARNING`) to **validate** error prints.
* Fixed an issue where the **format** command on test playbook did not format the ID to be equal to the name of the test playbook.
* Enhanced the **update-release-notes** command to automatically commit release notes config file upon creation.
* The **validate** command will validate that an indicator field of type html has fromVersion of 6.1.0 and above.
* The **format** command will now add fromVersion 6.1.0 to indicator field of type html.
* Added support for beta integrations in the **format** command.
* Fixed an issue where the **postman-codegen** command failed when called with the `--config-out` flag.
* Removed the integration documentation from the detailed description while performing **split** command to the unified yml file.
* Removed the line which indicates the version of the product from the README.md file for new contributions.

# 1.5.5
* Fixed an issue in the **update-release-notes** command, which did not work when changes were made in multiple packs.
* Changed the **validate** command to fail on missing test-playbooks only if no unittests are found.
* Fixed `to_kebab_case`, it will now deal with strings that have hyphens, commas or periods in them, changing them to be hyphens in the new string.
* Fixed an issue in the **create-id-set** command, where the `source` value included the git token if it was specified in the remote url.
* Fixed an issue in the **merge-id-set** command, where merging fails because of duplicates but the packs are in the XSOAR repo but in different version control.
* Fixed missing `Lists` Content Item as valid `IDSetType`
* Added enhancement for **generate-docs**. It is possible to provide both file or a comma seperated list as `examples`. Also, it's possible to provide more than one example for a script or a command.
* Added feature in **format** to sync YML and JSON files to the `master` file structure.
* Added option to specify `Incident Type`, `Incoming Mapper` and `Classifier` when configuring instance in **test-content**
* added a new command **run-test-playbook** to run a test playbook in a given XSOAR instance.
* Fixed an issue in **format** when running on a modified YML, that the `id` value is not changed to its old `id` value.
* Enhancement for **split** command, replace `ApiModule` code block to `import` when splitting a YML.
* Fixed an issue where indicator types were missing from the pack's content, when uploading using **zip-packs**.
* The request data body format generated in the **postman-codegen** will use the python argument's name and not the raw data argument's name.
* Added the flag '--filter-by-id-set' to **create-content-artifacts** to create artifacts only for items in the given id_set.json.

# 1.5.4
* Fixed an issue with the **format** command when contributing via the UI
* The **format** command will now not remove the `defaultRows` key from incident, indicator and generic fields with `type: grid`.
* Fixed an issue with the **validate** command when a layoutscontainer did not have the `fromversion` field set.
* added a new command **update-xsoar-config-file** to handle your XSOAR Configuration File.
* Added `skipVerify` argument in **upload** command to skip pack signature verification.
* Fixed an issue when the **run** command  failed running when there’s more than one playground, by explicitly using the current user’s playground.
* Added support for Job content item in the **format**, **validate**, **upload**, **create-id-set**, **find-dependecies** and **create-content-artifacts** commands.
* Added a **source** field to the **id_set** entitles.
* Two entitles will not consider as duplicates if they share the same pack and the same source.
* Fixed a bug when duplicates were found in **find_dependencies**.
* Added function **get_current_repo** to `tools`.
* The **postman-codegen** will not have duplicates argument name. It will rename them to the minimum distinguished shared path for each of them.

# 1.5.3
* The **format** command will now set `unsearchable: True` for incident, indicator and generic fields.
* Fixed an issue where the **update-release-notes** command crashes with `--help` flag.
* Added validation to the **validate** command that verifies the `unsearchable` key in incident, indicator and generic fields is set to true.
* Removed a validation that DBotRole should be set for automation that requires elevated permissions to the `XSOAR-linter` in the **lint** command.
* Fixed an issue in **Validate** command where playbooks conditional tasks were mishandeled.
* Added a validation to prevent contributors from using the `fromlicense` key as a configuration parameter in an integration's YML
* Added a validation to ensure that the type for **API token** (and similar) parameters are configured correctly as a `credential` type in the integration configuration YML.
* Added an assertion that checks for duplicated requests' names when generating an integration from a postman collection.
* Added support for [.env files](https://pypi.org/project/python-dotenv/). You can now add a `.env` file to your repository with the logging information instead of setting a global environment variables.
* When running **lint** command with --keep-container flag, the docker images are committed.
* The **validate** command will not return missing test playbook error when given a script with dynamic-section tag.

# 1.5.2
* Added a validation to **update-release-notes** command to ensure that the `--version` flag argument is in the right format.
* added a new command **coverage-analyze** to generate and print coverage reports.
* Fixed an issue in **validate** in repositories which are not in GitHub or GitLab
* Added a validation that verifies that readme image absolute links do not contain the working branch name.
* Added support for List content item in the **format**, **validate**, **download**, **upload**, **create-id-set**, **find-dependecies** and **create-content-artifacts** commands.
* Added a validation to ensure reputation command's default argument is set as an array input.
* Added the `--fail-duplicates` flag for the **merge-id-set** command which will fail the command if duplicates are found.
* Added the `--fail-duplicates` flag for the **create-id-set** command which will fail the command if duplicates are found.

# 1.5.1
* Fixed an issue where **validate** command failed to recognized test playbooks for beta integrations as valid tests.
* Fixed an issue were the **validate** command was falsely recognizing image paths in readme files.
* Fixed an issue where the **upload** command error message upon upload failure pointed to wrong file rather than to the pack metadata.
* Added a validation that verifies that each script which appears in incident fields, layouts or layout containers exists in the id_set.json.
* Fixed an issue where the **postman code-gen** command generated double dots for context outputs when it was not needed.
* Fixed an issue where there **validate** command on release notes file crashed when author image was added or modified.
* Added input handling when running **find-dependencies**, replacing string manipulations.
* Fixed an issue where the **validate** command did not handle multiple playbooks with the same name in the id_set.
* Added support for GitLab repositories in **validate**

# 1.5.0
* Fixed an issue where **upload** command failed to upload packs not under content structure.
* Added support for **init** command to run from non-content repo.
* The **split-yml** has been renamed to **split** and now supports splitting Dashboards from unified Generic Modules.
* Fixed an issue where the skipped tests validation ran on the `ApiModules` pack in the **validate** command.
* The **init** command will now create the `Generic Object` entities directories.
* Fixed an issue where the **format** command failed to recognize changed files from git.
* Fixed an issue where the **json-to-outputs** command failed checking whether `0001-01-01T00:00:00` is of type `Date`
* Added to the **generate context** command to generate context paths for integrations from an example file.
* Fixed an issue where **validate** failed on release notes configuration files.
* Fixed an issue where the **validate** command failed on pack input if git detected changed files outside of `Packs` directory.
* Fixed an issue where **validate** command failed to recognize files inside validated pack when validation release notes, resulting in a false error message for missing entity in release note.
* Fixed an issue where the **download** command failed when downloading an invalid YML, instead of skipping it.

# 1.4.9
* Added validation that the support URL in partner contribution pack metadata does not lead to a GitHub repo.
* Enhanced ***generate-docs*** with default `additionalinformation` (description) for common parameters.
* Added to **validate** command a validation that a content item's id and name will not end with spaces.
* The **format** command will now remove trailing whitespaces from content items' id and name fields.
* Fixed an issue where **update-release-notes** could fail on files outside the user given pack.
* Fixed an issue where the **generate-test-playbook** command would not place the playbook in the proper folder.
* Added to **validate** command a validation that packs with `Iron Bank` uses the latest docker from Iron Bank.
* Added to **update-release-notes** command support for `Generic Object` entities.
* Fixed an issue where playbook `fromversion` mismatch validation failed even if `skipunavailable` was set to true.
* Added to the **create artifacts** command support for release notes configuration file.
* Added validation to **validate** for release notes config file.
* Added **isoversize** and **isautoswitchedtoquietmode** fields to the playbook schema.
* Added to the **update-release-notes** command `-bc` flag to generate template for breaking changes version.
* Fixed an issue where **validate** did not search description files correctly, leading to a wrong warning message.

# 1.4.8
* Fixed an issue where yml files with `!reference` failed to load properly.
* Fixed an issue when `View Integration Documentation` button was added twice during the download and re-upload.
* Fixed an issue when `(Partner Contribution)` was added twice to the display name during the download and re-upload.
* Added the following enhancements in the **generate-test-playbook** command:
    * Added the *--commands* argument to generate tasks for specific commands.
    * Added the *--examples* argument to get the command examples file path and generate tasks from the commands and arguments specified there.
    * Added the *--upload* flag to specify whether to upload the test playbook after the generation.
    * Fixed the output condition generation for outputs of type `Boolean`.

# 1.4.7
* Fixed an issue where an empty list for a command context didn't produce an indication other than an empty table.
* Fixed an issue where the **format** command has incorrectly recognized on which files to run when running using git.
* Fixed an issue where author image validations were not checked properly.
* Fixed an issue where new old-formatted scripts and integrations were not validated.
* Fixed an issue where the wording in the from version validation error for subplaybooks was incorrect.
* Fixed an issue where the **update-release-notes** command used the old docker image version instead of the new when detecting a docker change.
* Fixed an issue where the **generate-test-playbook** command used an incorrect argument name as default
* Fixed an issue where the **json-to-outputs** command used an incorrect argument name as default when using `-d`.
* Fixed an issue where validations failed while trying to validate non content files.
* Fixed an issue where README validations did not work post VS Code formatting.
* Fixed an issue where the description validations were inconsistent when running through an integration file or a description file.

# 1.4.6
* Fixed an issue where **validate** suggests, with no reason, running **format** on missing mandatory keys in yml file.
* Skipped existence of TestPlaybook check on community and contribution integrations.
* Fixed an issue where pre-commit didn't run on the demisto_sdk/commands folder.
* The **init** command will now change the script template name in the code to the given script name.
* Expanded the validations performed on beta integrations.
* Added support for PreProcessRules in the **format**, **validate**, **download**, and **create-content-artifacts** commands.
* Improved the error messages in **generate-docs**, if an example was not provided.
* Added to **validate** command a validation that a content entity or a pack name does not contain the words "partner" and "community".
* Fixed an issue where **update-release-notes** ignores *--text* flag while using *-f*
* Fixed the outputs validations in **validate** so enrichment commands will not be checked to have DBotScore outputs.
* Added a new validation to require the dockerimage key to exist in an integration and script yml files.
* Enhanced the **generate-test-playbook** command to use only integration tested on commands, rather than (possibly) other integrations implementing them.
* Expanded unify command to support GenericModules - Unifies a GenericModule object with its Dashboards.
* Added validators for generic objects:
  - Generic Field validator - verify that the 'fromVersion' field is above 6.5.0, 'group' field equals 4 and 'id' field starts with the prefix 'generic_'.
  - Generic Type validator - verify that the 'fromVersion' field is above 6.5.0
  - Generic Module validator - verify that the 'fromVersion' field is above 6.5.0
  - Generic Definition validator - verify that the 'fromVersion' field is above 6.5.0
 * Expanded Format command to support Generic Objects - Fixes generic objects according to their validations.
* Fixed an issue where the **update-release-notes** command did not handle ApiModules properly.
* Added option to enter a dictionary or json of format `[{field_name:description}]` in the **json-to-outputs** command,
  with the `-d` flag.
* Improved the outputs for the **format** command.
* Fixed an issue where the validations performed after the **format** command were inconsistent with **validate**.
* Added to the **validate** command a validation for the author image.
* Updated the **create-content-artifacts** command to support generic modules, definitions, fields and types.
* Added an option to ignore errors for file paths and not only file name in .pack-ignore file.

# 1.4.5
* Enhanced the **postman-codegen** command to name all generated arguments with lower case.
* Fixed an issue where the **find-dependencies** command miscalculated the dependencies for playbooks that use generic commands.
* Fixed an issue where the **validate** command failed in external repositories in case the DEMISTO_SDK_GITHUB_TOKEN was not set.
* Fixed an issue where **openapi-codegen** corrupted the swagger file by overwriting configuration to swagger file.
* Updated the **upload** command to support uploading zipped packs to the marketplace.
* Added to the **postman-codegen** command support of path variables.
* Fixed an issue where **openapi-codegen** entered into an infinite loop on circular references in the swagger file.
* The **format** command will now set `fromVersion: 6.2.0` for widgets with 'metrics' data type.
* Updated the **find-dependencies** command to support generic modules, definitions, fields and types.
* Fixed an issue where **openapi-codegen** tried to extract reference example outputs, leading to an exception.
* Added an option to ignore secrets automatically when using the **init** command to create a pack.
* Added a tool that gives the ability to temporarily suppress console output.

# 1.4.4
* When formatting incident types with Auto-Extract rules and without mode field, the **format** command will now add the user selected mode.
* Added new validation that DBotRole is set for scripts that requires elevated permissions to the `XSOAR-linter` in the **lint** command.
* Added url escaping to markdown human readable section in generate docs to avoid autolinking.
* Added a validation that mapper's id and name are matching. Updated the format of mapper to include update_id too.
* Added a validation to ensure that image paths in the README files are valid.
* Fixed **find_type** function to correctly find test files, such as, test script and test playbook.
* Added scheme validations for the new Generic Object Types, Fields, and Modules.
* Renamed the flag *--input-old-version* to *--old-version* in the **generate-docs** command.
* Refactored the **update-release-notes** command:
  - Replaced the *--all* flag with *--use-git* or *-g*.
  - Added the *--force* flag to update the pack release notes without changes in the pack.
  - The **update-release-notes** command will now update all dependent integrations on ApiModule change, even if not specified.
  - If more than one pack has changed, the full list of updated packs will be printed at the end of **update-release-notes** command execution.
  - Fixed an issue where the **update-release-notes** command did not add docker image release notes entry for release notes file if a script was changed.
  - Fixed an issue where the **update-release-notes** command did not detect changed files that had the same name.
  - Fixed an issue in the **update-release-notes** command where the version support of JSON files was mishandled.
* Fixed an issue where **format** did not skip files in test and documentation directories.
* Updated the **create-id-set** command to support generic modules, definitions, fields and types.
* Changed the **convert** command to generate old layout fromversion to 5.0.0 instead of 4.1.0
* Enhanced the command **postman-codegen** with type hints for templates.

# 1.4.3
* Fixed an issue where **json-to-outputs** command returned an incorrect output when json is a list.
* Fixed an issue where if a pack README.md did not exist it could cause an error in the validation process.
* Fixed an issue where the *--name* was incorrectly required in the **init** command.
* Adding the option to run **validate** on a specific path while using git (*-i* & *-g*).
* The **format** command will now change UUIDs in .yml and .json files to their respective content entity name.
* Added a playbook validation to check if a task sub playbook exists in the id set in the **validate** command.
* Added the option to add new tags/usecases to the approved list and to the pack metadata on the same pull request.
* Fixed an issue in **test_content** where when different servers ran tests for the same integration, the server URL parameters were not set correctly.
* Added a validation in the **validate** command to ensure that the ***endpoint*** command is configured correctly in yml file.
* Added a warning when pack_metadata's description field is longer than 130 characters.
* Fixed an issue where a redundant print occurred on release notes validation.
* Added new validation in the **validate** command to ensure that the minimal fromVersion in a widget of type metrics will be 6.2.0.
* Added the *--release-notes* flag to demisto-sdk to get the current version release notes entries.

# 1.4.2
* Added to `pylint` summary an indication if a test was skipped.
* Added to the **init** command the option to specify fromversion.
* Fixed an issue where running **init** command without filling the metadata file.
* Added the *--docker-timeout* flag in the **lint** command to control the request timeout for the Docker client.
* Fixed an issue where **update-release-notes** command added only one docker image release notes entry for release notes file, and not for every entity whom docker image was updated.
* Added a validation to ensure that incident/indicator fields names starts with their pack name in the **validate** command. (Checked only for new files and only when using git *-g*)
* Updated the **find-dependencies** command to return the 'dependencies' according the layout type ('incident', 'indicator').
* Enhanced the "vX" display name validation for scripts and integrations in the **validate** command to check for every versioned script or integration, and not only v2.
* Added the *--fail-duplicates* flag for the **create-id-set** command which will fail the command if duplicates are found.
* Added to the **generate-docs** command automatic addition to git when a new readme file is created.

# 1.4.1
* When in private repo without `DEMSITO_SDK_GITHUB_TOKEN` configured, get_remote_file will take files from the local origin/master.
* Enhanced the **unify** command when giving input of a file and not a directory return a clear error message.
* Added a validation to ensure integrations are not skipped and at least one test playbook is not skipped for each integration or script.
* Added to the Content Tests support for `context_print_dt`, which queries the incident context and prints the result as a json.
* Added new validation for the `xsoar_config.json` file in the **validate** command.
* Added a version differences section to readme in **generate-docs** command.
* Added the *--docs-format* flag in the **integration-diff** command to get the output in README format.
* Added the *--input-old-version* and *--skip-breaking-changes* flags in the **generate-docs** command to get the details for the breaking section and to skip the breaking changes section.

# 1.4.0
* Enable passing a comma-separated list of paths for the `--input` option of the **lint** command.
* Added new validation of unimplemented test-module command in the code to the `XSOAR-linter` in the **lint** command.
* Fixed the **generate-docs** to handle integration authentication parameter.
* Added a validation to ensure that description and README do not contain the word 'Demisto'.
* Improved the deprecated message validation required from playbooks and scripts.
* Added the `--quite-bc-validation` flag for the **validate** command to run the backwards compatibility validation in quite mode (errors is treated like warnings).
* Fixed the **update release notes** command to display a name for old layouts.
* Added the ability to append to the pack README credit to contributors.
* Added identification for parameter differences in **integration-diff** command.
* Fixed **format** to use git as a default value.
* Updated the **upload** command to support reports.
* Fixed an issue where **generate-docs** command was displaying 'None' when credentials parameter display field configured was not configured.
* Fixed an issue where **download** did not return exit code 1 on failure.
* Updated the validation that incident fields' names do not contain the word incident will aplly to core packs only.
* Added a playbook validation to verify all conditional tasks have an 'else' path in **validate** command.
* Renamed the GitHub authentication token environment variable `GITHUB_TOKEN` to `DEMITO_SDK_GITHUB_TOKEN`.
* Added to the **update-release-notes** command automatic addition to git when new release notes file is created.
* Added validation to ensure that integrations, scripts, and playbooks do not contain the entity type in their names.
* Added the **convert** command to convert entities between XSOAR versions.
* Added the *--deprecate* flag in **format** command to deprecate integrations, scripts, and playbooks.
* Fixed an issue where ignoring errors did not work when running the **validate** command on specific files (-i).

# 1.3.9
* Added a validation verifying that the pack's README.md file is not equal to pack description.
* Fixed an issue where the **Assume yes** flag did not work properly for some entities in the **format** command.
* Improved the error messages for separators in folder and file names in the **validate** command.
* Removed the **DISABLE_SDK_VERSION_CHECK** environment variable. To disable new version checks, use the **DEMISTO_SDK_SKIP_VERSION_CHECK** envirnoment variable.
* Fixed an issue where the demisto-sdk version check failed due to a rate limit.
* Fixed an issue with playbooks scheme validation.

# 1.3.8
* Updated the **secrets** command to work on forked branches.

# 1.3.7
* Added a validation to ensure correct image and description file names.
* Fixed an issue where the **validate** command failed when 'display' field in credentials param in yml is empty but 'displaypassword' was provided.
* Added the **integration-diff** command to check differences between two versions of an integration and to return a report of missing and changed elements in the new version.
* Added a validation verifying that the pack's README.md file is not missing or empty for partner packs or packs contains use cases.
* Added a validation to ensure that the integration and script folder and file names will not contain separators (`_`, `-`, ` `).
* When formatting new pack, the **format** command will set the *fromversion* key to 5.5.0 in the new files without fromversion.

# 1.3.6
* Added a validation that core packs are not dependent on non-core packs.
* Added a validation that a pack name follows XSOAR standards.
* Fixed an issue where in some cases the `get_remote_file` function failed due to an invalid path.
* Fixed an issue where running **update-release-notes** with updated integration logo, did not detect any file changes.
* Fixed an issue where the **create-id-set** command did not identify unified integrations correctly.
* Fixed an issue where the `CommonTypes` pack was not identified as a dependency for all feed integrations.
* Added support for running SDK commands in private repositories.
* Fixed an issue where running the **init** command did not set the correct category field in an integration .yml file for a newly created pack.
* When formatting new contributed pack, the **format** command will set the *fromversion* key to 6.0.0 in the relevant files.
* If the environment variable "DISABLE_SDK_VERSION_CHECK" is define, the demisto-sdk will no longer check for newer version when running a command.
* Added the `--use-pack-metadata` flag for the **find-dependencies** command to update the calculated dependencies using the the packs metadata files.
* Fixed an issue where **validate** failed on scripts in case the `outputs` field was set to `None`.
* Fixed an issue where **validate** was failing on editing existing release notes.
* Added a validation for README files verifying that the file doesn't contain template text copied from HelloWorld or HelloWorldPremium README.

# 1.3.5
* Added a validation that layoutscontainer's id and name are matching. Updated the format of layoutcontainer to include update_id too.
* Added a validation that commands' names and arguments in core packs, or scripts' arguments do not contain the word incident.
* Fixed issue where running the **generate-docs** command with -c flag ran all the commands and not just the commands specified by the flag.
* Fixed the error message of the **validate** command to not always suggest adding the *description* field.
* Fixed an issue where running **format** on feed integration generated invalid parameter structure.
* Fixed an issue where the **generate-docs** command did not add all the used scripts in a playbook to the README file.
* Fixed an issue where contrib/partner details might be added twice to the same file, when using unify and create-content-artifacts commands
* Fixed issue where running **validate** command on image-related integration did not return the correct outputs to json file.
* When formatting playbooks, the **format** command will now remove empty fields from SetIncident, SetIndicator, CreateNewIncident, CreateNewIndicator script arguments.
* Added an option to fill in the developer email when running the **init** command.

# 1.3.4
* Updated the **validate** command to check that the 'additionalinfo' field only contains the expected value for feed required parameters and not equal to it.
* Added a validation that community/partner details are not in the detailed description file.
* Added a validation that the Use Case tag in pack_metadata file is only used when the pack contains at least one PB, Incident Type or Layout.
* Added a validation that makes sure outputs in integrations are matching the README file when only README has changed.
* Added the *hidden* field to the integration schema.
* Fixed an issue where running **format** on a playbook whose `name` does not equal its `id` would cause other playbooks who use that playbook as a sub-playbook to fail.
* Added support for local custom command configuration file `.demisto-sdk-conf`.
* Updated the **format** command to include an update to the description file of an integration, to remove community/partner details.

# 1.3.3
* Fixed an issue where **lint** failed where *.Dockerfile* exists prior running the lint command.
* Added FeedHelloWorld template option for *--template* flag in **demisto-sdk init** command.
* Fixed issue where **update-release-notes** deleted release note file if command was called more than once.
* Fixed issue where **update-release-notes** added docker image release notes every time the command was called.
* Fixed an issue where running **update-release-notes** on a pack with newly created integration, had also added a docker image entry in the release notes.
* Fixed an issue where `XSOAR-linter` did not find *NotImplementedError* in main.
* Added validation for README files verifying their length (over 30 chars).
* When using *-g* flag in the **validate** command it will now ignore untracked files by default.
* Added the *--include-untracked* flag to the **validate** command to include files which are untracked by git in the validation process.
* Improved the `pykwalify` error outputs in the **validate** command.
* Added the *--print-pykwalify* flag to the **validate** command to print the unchanged output from `pykwalify`.

# 1.3.2
* Updated the format of the outputs when using the *--json-file* flag to create a JSON file output for the **validate** and **lint** commands.
* Added the **doc-review** command to check spelling in .md and .yml files as well as a basic release notes review.
* Added a validation that a pack's display name does not already exist in content repository.
* Fixed an issue where the **validate** command failed to detect duplicate params in an integration.
* Fixed an issue where the **validate** command failed to detect duplicate arguments in a command in an integration.

# 1.3.1
* Fixed an issue where the **validate** command failed to validate the release notes of beta integrations.
* Updated the **upload** command to support indicator fields.
* The **validate** and **update-release-notes** commands will now check changed files against `demisto/master` if it is configured locally.
* Fixed an issue where **validate** would incorrectly identify files as renamed.
* Added a validation that integration properties (such as feed, mappers, mirroring, etc) are not removed.
* Fixed an issue where **validate** failed when comparing branch against commit hash.
* Added the *--no-pipenv* flag to the **split-yml** command.
* Added a validation that incident fields and incident types are not removed from mappers.
* Fixed an issue where the *c
reate-id-set* flag in the *validate* command did not work while not using git.
* Added the *hiddenusername* field to the integration schema.
* Added a validation that images that are not integration images, do not ask for a new version or RN

# 1.3.0
* Do not collect optional dependencies on indicator types reputation commands.
* Fixed an issue where downloading indicator layoutscontainer objects failed.
* Added a validation that makes sure outputs in integrations are matching the README file.
* Fixed an issue where the *create-id-set* flag in the **validate** command did not work.
* Added a warning in case no id_set file is found when running the **validate** command.
* Fixed an issue where changed files were not recognised correctly on forked branches in the **validate** and the **update-release-notes** commands.
* Fixed an issue when files were classified incorrectly when running *update-release-notes*.
* Added a validation that integration and script file paths are compatible with our convention.
* Fixed an issue where id_set.json file was re created whenever running the generate-docs command.
* added the *--json-file* flag to create a JSON file output for the **validate** and **lint** commands.

# 1.2.19
* Fixed an issue where merge id_set was not updated to work with the new entity of Packs.
* Added a validation that the playbook's version matches the version of its sub-playbooks, scripts, and integrations.

# 1.2.18
* Changed the *skip-id-set-creation* flag to *create-id-set* in the **validate** command. Its default value will be False.
* Added support for the 'cve' reputation command in default arg validation.
* Filter out generic and reputation command from scripts and playbooks dependencies calculation.
* Added support for the incident fields in outgoing mappers in the ID set.
* Added a validation that the taskid field and the id field under the task field are both from uuid format and contain the same value.
* Updated the **format** command to generate uuid value for the taskid field and for the id under the task field in case they hold an invalid values.
* Exclude changes from doc_files directory on validation.
* Added a validation that an integration command has at most one default argument.
* Fixing an issue where pack metadata version bump was not enforced when modifying an old format (unified) file.
* Added validation that integration parameter's display names are capitalized and spaced using whitespaces and not underscores.
* Fixed an issue where beta integrations where not running deprecation validations.
* Allowed adding additional information to the deprecated description.
* Fixing an issue when escaping less and greater signs in integration params did not work as expected.

# 1.2.17
* Added a validation that the classifier of an integration exists.
* Added a validation that the mapper of an integration exists.
* Added a validation that the incident types of a classifier exist.
* Added a validation that the incident types of a mapper exist.
* Added support for *text* argument when running **demisto-sdk update-release-notes** on the ApiModules pack.
* Added a validation for the minimal version of an indicator field of type grid.
* Added new validation for incident and indicator fields in classifiers mappers and layouts exist in the content.
* Added cache for get_remote_file to reducing failures from accessing the remote repo.
* Fixed an issue in the **format** command where `_dev` or `_copy` suffixes weren't removed from the `id` of the given playbooks.
* Playbook dependencies from incident and indicator fields are now marked as optional.
* Mappers dependencies from incident types and incident fields are now marked as optional.
* Classifier dependencies from incident types are now marked as optional.
* Updated **demisto-sdk init** command to no longer create `created` field in pack_metadata file
* Updated **generate-docs** command to take the parameters names in setup section from display field and to use additionalinfo field when exist.
* Using the *verbose* argument in the **find-dependencies** command will now log to the console.
* Improved the deprecated message validation required from integrations.
* Fixed an issue in the **generate-docs** command where **Context Example** section was created when it was empty.

# 1.2.16
* Added allowed ignore errors to the *IDSetValidator*.
* Fixed an issue where an irrelevant id_set validation ran in the **validate** command when using the *--id-set* flag.
* Fixed an issue were **generate-docs** command has failed if a command did not exist in commands permissions file.
* Improved a **validate** command message for missing release notes of api module dependencies.

# 1.2.15
* Added the *ID101* to the allowed ignored errors.

# 1.2.14
* SDK repository is now mypy check_untyped_defs complaint.
* The lint command will now ignore the unsubscriptable-object (E1136) pylint error in dockers based on python 3.9 - this will be removed once a new pylint version is released.
* Added an option for **format** to run on a whole pack.
* Added new validation of unimplemented commands from yml in the code to `XSOAR-linter`.
* Fixed an issue where Auto-Extract fields were only checked for newly added incident types in the **validate** command.
* Added a new warning validation of direct access to args/params dicts to `XSOAR-linter`.

# 1.2.13
* Added new validation of indicators usage in CommandResults to `XSOAR-linter`.
* Running **demisto-sdk lint** will automatically run on changed files (same behavior as the -g flag).
* Removed supported version message from the documentation when running **generate_docs**.
* Added a print to indicate backwards compatibility is being checked in **validate** command.
* Added a percent print when running the **validate** command with the *-a* flag.
* Fixed a regression in the **upload** command where it was ignoring `DEMISTO_VERIFY_SSL` env var.
* Fixed an issue where the **upload** command would fail to upload beta integrations.
* Fixed an issue where the **validate** command did not create the *id_set.json* file when running with *-a* flag.
* Added price change validation in the **validate** command.
* Added validations that checks in read-me for empty sections or leftovers from the auto generated read-me that should be changed.
* Added new code validation for *NotImplementedError* to raise a warning in `XSOAR-linter`.
* Added validation for support types in the pack metadata file.
* Added support for *--template* flag in **demisto-sdk init** command.
* Fixed an issue with running **validate** on master branch where the changed files weren't compared to previous commit when using the *-g* flag.
* Fixed an issue where the `XSOAR-linter` ran *NotImplementedError* validation on scripts.
* Added support for Auto-Extract feature validation in incident types in the **validate** command.
* Fixed an issue in the **lint** command where the *-i* flag was ignored.
* Improved **merge-id-sets** command to support merge between two ID sets that contain the same pack.
* Fixed an issue in the **lint** command where flake8 ran twice.

# 1.2.12
* Bandit now reports also on medium severity issues.
* Fixed an issue with support for Docker Desktop on Mac version 2.5.0+.
* Added support for vulture and mypy linting when running without docker.
* Added support for *prev-ver* flag in **update-release-notes** command.
* Improved retry support when building docker images for linting.
* Added the option to create an ID set on a specific pack in **create-id-set** command.
* Added the *--skip-id-set-creation* flag to **validate** command in order to add the capability to run validate command without creating id_set validation.
* Fixed an issue where **validate** command checked docker image tag on ApiModules pack.
* Fixed an issue where **find-dependencies** did not calculate dashboards and reports dependencies.
* Added supported version message to the documentation and release notes files when running **generate_docs** and **update-release-notes** commands respectively.
* Added new code validations for *NotImplementedError* exception raise to `XSOAR-linter`.
* Command create-content-artifacts additional support for **Author_image.png** object.
* Fixed an issue where schemas were not enforced for incident fields, indicator fields and old layouts in the validate command.
* Added support for **update-release-notes** command to update release notes according to master branch.

# 1.2.11
* Fixed an issue where the ***generate-docs*** command reset the enumeration of line numbering after an MD table.
* Updated the **upload** command to support mappers.
* Fixed an issue where exceptions were no printed in the **format** while the *--verbose* flag is set.
* Fixed an issue where *--assume-yes* flag did not work in the **format** command when running on a playbook without a `fromversion` field.
* Fixed an issue where the **format** command would fail in case `conf.json` file was not found instead of skipping the update.
* Fixed an issue where integration with v2 were recognised by the `name` field instead of the `display` field in the **validate** command.
* Added a playbook validation to check if a task script exists in the id set in the **validate** command.
* Added new integration category `File Integrity Management` in the **validate** command.

# 1.2.10
* Added validation for approved content pack use-cases and tags.
* Added new code validations for *CommonServerPython* import to `XSOAR-linter`.
* Added *default value* and *predefined values* to argument description in **generate-docs** command.
* Added a new validation that checks if *get-mapping-fields* command exists if the integration schema has *{ismappable: true}* in **validate** command.
* Fixed an issue where the *--staged* flag recognised added files as modified in the **validate** command.
* Fixed an issue where a backwards compatibility warning was raised for all added files in the **validate** command.
* Fixed an issue where **validate** command failed when no tests were given for a partner supported pack.
* Updated the **download** command to support mappers.
* Fixed an issue where the ***format*** command added a duplicate parameter.
* For partner supported content packs, added support for a list of emails.
* Removed validation of README files from the ***validate*** command.
* Fixed an issue where the ***validate*** command required release notes for ApiModules pack.

# 1.2.9
* Fixed an issue in the **openapi_codegen** command where it created duplicate functions name from the swagger file.
* Fixed an issue in the **update-release-notes** command where the *update type* argument was not verified.
* Fixed an issue in the **validate** command where no error was raised in case a non-existing docker image was presented.
* Fixed an issue in the **format** command where format failed when trying to update invalid Docker image.
* The **format** command will now preserve the **isArray** argument in integration's reputation commands and will show a warning if it set to **false**.
* Fixed an issue in the **lint** command where *finally* clause was not supported in main function.
* Fixed an issue in the **validate** command where changing any entity ID was not validated.
* Fixed an issue in the **validate** command where *--staged* flag did not bring only changed files.
* Fixed the **update-release-notes** command to ignore changes in the metadata file.
* Fixed the **validate** command to ignore metadata changes when checking if a version bump is needed.


# 1.2.8
* Added a new validation that checks in playbooks for the usage of `DeleteContext` in **validate** command.
* Fixed an issue in the **upload** command where it would try to upload content entities with unsupported versions.
* Added a new validation that checks in playbooks for the usage of specific instance in **validate** command.
* Added the **--staged** flag to **validate** command to run on staged files only.


# 1.2.7
* Changed input parameters in **find-dependencies** command.
   - Use ***-i, --input*** instead of ***-p, --path***.
   - Use ***-idp, --id-set-path*** instead of ***-i, --id-set-path***.
* Fixed an issue in the **unify** command where it crashed on an integration without an image file.
* Fixed an issue in the **format** command where unnecessary files were not skipped.
* Fixed an issue in the **update-release-notes** command where the *text* argument was not respected in all cases.
* Fixed an issue in the **validate** command where a warning about detailed description was given for unified or deprecated integrations.
* Improved the error returned by the **validate** command when running on files using the old format.

# 1.2.6
* No longer require setting `DEMISTO_README_VALIDATION` env var to enable README mdx validation. Validation will now run automatically if all necessary node modules are available.
* Fixed an issue in the **validate** command where the `--skip-pack-dependencies` would not skip id-set creation.
* Fixed an issue in the **validate** command where validation would fail if supplied an integration with an empty `commands` key.
* Fixed an issue in the **validate** command where validation would fail due to a required version bump for packs which are not versioned.
* Will use env var `DEMISTO_VERIFY_SSL` to determine if to use a secure connection for commands interacting with the Server when `--insecure` is not passed. If working with a local Server without a trusted certificate, you can set env var `DEMISTO_VERIFY_SSL=no` to avoid using `--insecure` on each command.
* Unifier now adds a link to the integration documentation to the integration detailed description.
* Fixed an issue in the **secrets** command where ignored secrets were not skipped.

# 1.2.5
* Added support for special fields: *defaultclassifier*, *defaultmapperin*, *defaultmapperout* in **download** command.
* Added -y option **format** command to assume "yes" as answer to all prompts and run non-interactively
* Speed up improvements for `validate` of README files.
* Updated the **format** command to adhere to the defined content schema and sub-schemas, aligning its behavior with the **validate** command.
* Added support for canvasContextConnections files in **format** command.

# 1.2.4
* Updated detailed description for community integrations.

# 1.2.3
* Fixed an issue where running **validate** failed on playbook with task that adds tags to the evidence data.
* Added the *displaypassword* field to the integration schema.
* Added new code validations to `XSOAR-linter`.
    * As warnings messages:
        * `demisto.params()` should be used only inside main function.
        * `demisto.args()` should be used only inside main function.
        * Functions args should have type annotations.
* Added `fromversion` field validation to test playbooks and scripts in **validate** command.

# 1.2.2
* Add support for warning msgs in the report and summary to **lint** command.
* Fixed an issue where **json-to-outputs** determined bool values as int.
* Fixed an issue where **update-release-notes** was crushing on `--all` flag.
* Fixed an issue where running **validate**, **update-release-notes** outside of content repo crushed without a meaningful error message.
* Added support for layoutscontainer in **init** contribution flow.
* Added a validation for tlp_color param in feeds in **validate** command.
* Added a validation for removal of integration parameters in **validate** command.
* Fixed an issue where **update-release-notes** was failing with a wrong error message when no pack or input was given.
* Improved formatting output of the **generate-docs** command.
* Add support for env variable *DEMISTO_SDK_ID_SET_REFRESH_INTERVAL*. Set this env variable to the refresh interval in minutes. The id set will be regenerated only if the refresh interval has passed since the last generation. Useful when generating Script documentation, to avoid re-generating the id_set every run.
* Added new code validations to `XSOAR-linter`.
    * As error messages:
        * Longer than 10 seconds sleep statements for non long running integrations.
        * exit() usage.
        * quit() usage.
    * As warnings messages:
        * `demisto.log` should not be used.
        * main function existence.
        * `demito.results` should not be used.
        * `return_output` should not be used.
        * try-except statement in main function.
        * `return_error` usage in main function.
        * only once `return_error` usage.
* Fixed an issue where **lint** command printed logs twice.
* Fixed an issue where *suffix* did not work as expected in the **create-content-artifacts** command.
* Added support for *prev-ver* flag in **lint** and **secrets** commands.
* Added support for *text* flag to **update-release-notes** command to add the same text to all release notes.
* Fixed an issue where **validate** did not recognize added files if they were modified locally.
* Added a validation that checks the `fromversion` field exists and is set to 5.0.0 or above when working or comparing to a non-feature branch in **validate** command.
* Added a validation that checks the certification field in the pack_metadata file is valid in **validate** command.
* The **update-release-notes** command will now automatically add docker image update to the release notes.

# 1.2.1
* Added an additional linter `XSOAR-linter` to the **lint** command which custom validates py files. currently checks for:
    * `Sys.exit` usages with non zero value.
    * Any `Print` usages.
* Fixed an issue where renamed files were failing on *validate*.
* Fixed an issue where single changed files did not required release notes update.
* Fixed an issue where doc_images required release-notes and validations.
* Added handling of dependent packs when running **update-release-notes** on changed *APIModules*.
    * Added new argument *--id-set-path* for id_set.json path.
    * When changes to *APIModule* is detected and an id_set.json is available - the command will update the dependent pack as well.
* Added handling of dependent packs when running **validate** on changed *APIModules*.
    * Added new argument *--id-set-path* for id_set.json path.
    * When changes to *APIModule* is detected and an id_set.json is available - the command will validate that the dependent pack has release notes as well.
* Fixed an issue where the find_type function didn't recognize file types correctly.
* Fixed an issue where **update-release-notes** command did not work properly on Windows.
* Added support for indicator fields in **update-release-notes** command.
* Fixed an issue where files in test dirs where being validated.


# 1.2.0
* Fixed an issue where **format** did not update the test playbook from its pack.
* Fixed an issue where **validate** validated non integration images.
* Fixed an issue where **update-release-notes** did not identified old yml integrations and scripts.
* Added revision templates to the **update-release-notes** command.
* Fixed an issue where **update-release-notes** crashed when a file was renamed.
* Fixed an issue where **validate** failed on deleted files.
* Fixed an issue where **validate** validated all images instead of packs only.
* Fixed an issue where a warning was not printed in the **format** in case a non-supported file type is inputted.
* Fixed an issue where **validate** did not fail if no release notes were added when adding files to existing packs.
* Added handling of incorrect layout paths via the **format** command.
* Refactor **create-content-artifacts** command - Efficient artifacts creation and better logging.
* Fixed an issue where image and description files were not handled correctly by **validate** and **update-release-notes** commands.
* Fixed an issue where the **format** command didn't remove all extra fields in a file.
* Added an error in case an invalid id_set.json file is found while running the **validate** command.
* Added fetch params checks to the **validate** command.

# 1.1.11
* Added line number to secrets' path in **secrets** command report.
* Fixed an issue where **init** a community pack did not present the valid support URL.
* Fixed an issue where **init** offered a non relevant pack support type.
* Fixed an issue where **lint** did not pull docker images for powershell.
* Fixed an issue where **find-dependencies** did not find all the script dependencies.
* Fixed an issue where **find-dependencies** did not collect indicator fields as dependencies for playbooks.
* Updated the **validate** and the **secrets** commands to be less dependent on regex.
* Fixed an issue where **lint** did not run on circle when docker did not return ping.
* Updated the missing release notes error message (RN106) in the **Validate** command.
* Fixed an issue where **Validate** would return missing release notes when two packs with the same substring existed in the modified files.
* Fixed an issue where **update-release-notes** would add duplicate release notes when two packs with the same substring existed in the modified files.
* Fixed an issue where **update-release-notes** would fail to bump new versions if the feature branch was out of sync with the master branch.
* Fixed an issue where a non-descriptive error would be returned when giving the **update-release-notes** command a pack which can not be found.
* Added dependencies check for *widgets* in **find-dependencies** command.
* Added a `update-docker` flag to **format** command.
* Added a `json-to-outputs` flag to the **run** command.
* Added a verbose (`-v`) flag to **format** command.
* Fixed an issue where **download** added the prefix "playbook-" to the name of playbooks.

# 1.1.10
* Updated the **init** command. Relevant only when passing the *--contribution* argument.
   * Added the *--author* option.
   * The *support* field of the pack's metadata is set to *community*.
* Added a proper error message in the **Validate** command upon a missing description in the root of the yml.
* **Format** now works with a relative path.
* **Validate** now fails when all release notes have been excluded.
* Fixed issue where correct error message would not propagate for invalid images.
* Added the *--skip-pack-dependencies* flag to **validate** command to skip pack dependencies validation. Relevant when using the *-g* flag.
* Fixed an issue where **Validate** and **Format** commands failed integrations with `defaultvalue` field in fetch incidents related parameters.
* Fixed an issue in the **Validate** command in which unified YAML files were not ignored.
* Fixed an issue in **generate-docs** where scripts and playbooks inputs and outputs were not parsed correctly.
* Fixed an issue in the **openapi-codegen** command where missing reference fields in the swagger JSON caused errors.
* Fixed an issue in the **openapi-codegen** command where empty objects in the swagger JSON paths caused errors.
* **update-release-notes** command now accept path of the pack instead of pack name.
* Fixed an issue where **generate-docs** was inserting unnecessary escape characters.
* Fixed an issue in the **update-release-notes** command where changes to the pack_metadata were not detected.
* Fixed an issue where **validate** did not check for missing release notes in old format files.

# 1.1.9
* Fixed an issue where **update-release-notes** command failed on invalid file types.

# 1.1.8
* Fixed a regression where **upload** command failed on test playbooks.
* Added new *githubUser* field in pack metadata init command.
* Support beta integration in the commands **split-yml, extract-code, generate-test-playbook and generate-docs.**
* Fixed an issue where **find-dependencies** ignored *toversion* field in content items.
* Added support for *layoutscontainer*, *classifier_5_9_9*, *mapper*, *report*, and *widget* in the **Format** command.
* Fixed an issue where **Format** will set the `ID` field to be equal to the `name` field in modified playbooks.
* Fixed an issue where **Format** did not work for test playbooks.
* Improved **update-release-notes** command:
    * Write content description to release notes for new items.
    * Update format for file types without description: Connections, Incident Types, Indicator Types, Layouts, Incident Fields.
* Added a validation for feedTags param in feeds in **validate** command.
* Fixed readme validation issue in community support packs.
* Added the **openapi-codegen** command to generate integrations from OpenAPI specification files.
* Fixed an issue were release notes validations returned wrong results for *CommonScripts* pack.
* Added validation for image links in README files in **validate** command.
* Added a validation for default value of fetch param in feeds in **validate** command.
* Fixed an issue where the **Init** command failed on scripts.

# 1.1.7
* Fixed an issue where running the **format** command on feed integrations removed the `defaultvalue` fields.
* Playbook branch marked with *skipunavailable* is now set as an optional dependency in the **find-dependencies** command.
* The **feedReputation** parameter can now be hidden in a feed integration.
* Fixed an issue where running the **unify** command on JS package failed.
* Added the *--no-update* flag to the **find-dependencies** command.
* Added the following validations in **validate** command:
   * Validating that a pack does not depend on NonSupported / Deprecated packs.

# 1.1.6
* Added the *--description* option to the **init** command.
* Added the *--contribution* option to the **init** command which converts a contribution zip to proper pack format.
* Improved **validate** command performance time and outputs.
* Added the flag *--no-docker-checks* to **validate** command to skip docker checks.
* Added the flag *--print-ignored-files* to **validate** command to print ignored files report when the command is done.
* Added the following validations in **validate** command:
   * Validating that existing release notes are not modified.
   * Validating release notes are not added to new packs.
   * Validating that the "currentVersion" field was raised in the pack_metadata for modified packs.
   * Validating that the timestamp in the "created" field in the pack_metadata is in ISO format.
* Running `demisto-sdk validate` will run the **validate** command using git and only on committed files (same as using *-g --post-commit*).
* Fixed an issue where release notes were not checked correctly in **validate** command.
* Fixed an issue in the **create-id-set** command where optional playbook tasks were not taken into consideration.
* Added a prompt to the `demisto-sdk update-release-notes` command to prompt users to commit changes before running the release notes command.
* Added support to `layoutscontainer` in **validate** command.

# 1.1.5
* Fixed an issue in **find-dependencies** command.
* **lint** command now verifies flake8 on CommonServerPython script.

# 1.1.4
* Fixed an issue with the default output file name of the **unify** command when using "." as an output path.
* **Unify** command now adds contributor details to the display name and description.
* **Format** command now adds *isFetch* and *incidenttype* fields to integration yml.
* Removed the *feedIncremental* field from the integration schema.
* **Format** command now adds *feedBypassExclusionList*, *Fetch indicators*, *feedReputation*, *feedReliability*,
     *feedExpirationPolicy*, *feedExpirationInterval* and *feedFetchInterval* fields to integration yml.
* Fixed an issue in the playbooks schema.
* Fixed an issue where generated release notes were out of order.
* Improved pack dependencies detection.
* Fixed an issue where test playbooks were mishandled in **validate** command.

# 1.1.3
* Added a validation for invalid id fields in indicators types files in **validate** command.
* Added default behavior for **update-release-notes** command.
* Fixed an error where README files were failing release notes validation.
* Updated format of generated release notes to be more user friendly.
* Improved error messages for the **update-release-notes** command.
* Added support for `Connections`, `Dashboards`, `Widgets`, and `Indicator Types` to **update-release-notes** command.
* **Validate** now supports scripts under the *TestPlaybooks* directory.
* Fixed an issue where **validate** did not support powershell files.

# 1.1.2
* Added a validation for invalid playbookID fields in incidents types files in **validate** command.
* Added a code formatter for python files.
* Fixed an issue where new and old classifiers where mixed on validate command.
* Added *feedIncremental* field to the integration schema.
* Fixed error in the **upload** command where unified YMLs were not uploaded as expected if the given input was a pack.
* Fixed an issue where the **secrets** command failed due to a space character in the file name.
* Ignored RN validation for *NonSupported* pack.
* You can now ignore IF107, SC100, RP102 error codes in the **validate** command.
* Fixed an issue where the **download** command was crashing when received as input a JS integration or script.
* Fixed an issue where **validate** command checked docker image for JS integrations and scripts.
* **validate** command now checks scheme for reports and connections.
* Fixed an issue where **validate** command checked docker when running on all files.
* Fixed an issue where **validate** command did not fail when docker image was not on the latest numeric tag.
* Fixed an issue where beta integrations were not validated correctly in **validate** command.

# 1.1.1
* fixed and issue where file types were not recognized correctly in **validate** command.
* Added better outputs for validate command.

# 1.1.0
* Fixed an issue where changes to only non-validated files would fail validation.
* Fixed an issue in **validate** command where moved files were failing validation for new packs.
* Fixed an issue in **validate** command where added files were failing validation due to wrong file type detection.
* Added support for new classifiers and mappers in **validate** command.
* Removed support of old RN format validation.
* Updated **secrets** command output format.
* Added support for error ignore on deprecated files in **validate** command.
* Improved errors outputs in **validate** command.
* Added support for linting an entire pack.

# 1.0.9
* Fixed a bug where misleading error was presented when pack name was not found.
* **Update-release-notes** now detects added files for packs with versions.
* Readme files are now ignored by **update-release-notes** and validation of release notes.
* Empty release notes no longer cause an uncaught error during validation.

# 1.0.8
* Changed the output format of demisto-sdk secrets.
* Added a validation that checkbox items are not required in integrations.
* Added pack release notes generation and validation.
* Improved pack metadata validation.
* Fixed an issue in **validate** where renamed files caused an error

# 1.0.4
* Fix the **format** command to update the `id` field to be equal to `details` field in indicator-type files, and to `name` field in incident-type & dashboard files.
* Fixed a bug in the **validate** command for layout files that had `sortValues` fields.
* Fixed a bug in the **format** command where `playbookName` field was not always present in the file.
* Fixed a bug in the **format** command where indicatorField wasn't part of the SDK schemas.
* Fixed a bug in **upload** command where created unified docker45 yml files were not deleted.
* Added support for IndicatorTypes directory in packs (for `reputation` files, instead of Misc).
* Fixed parsing playbook condition names as string instead of boolean in **validate** command
* Improved image validation in YAML files.
* Removed validation for else path in playbook condition tasks.

# 1.0.3
* Fixed a bug in the **format** command where comments were being removed from YAML files.
* Added output fields: _file_path_ and _kind_ for layouts in the id-set.json created by **create-id-set** command.
* Fixed a bug in the **create-id-set** command Who returns Duplicate for Layouts with a different kind.
* Added formatting to **generate-docs** command results replacing all `<br>` tags with `<br/>`.
* Fixed a bug in the **download** command when custom content contained not supported content entity.
* Fixed a bug in **format** command in which boolean strings  (e.g. 'yes' or 'no') were converted to boolean values (e.g. 'True' or 'False').
* **format** command now removes *sourceplaybookid* field from playbook files.
* Fixed a bug in **generate-docs** command in which integration dependencies were not detected when generating documentation for a playbook.


# 1.0.1
* Fixed a bug in the **unify** command when output path was provided empty.
* Improved error message for integration with no tests configured.
* Improved the error message returned from the **validate** command when an integration is missing or contains malformed fetch incidents related parameters.
* Fixed a bug in the **create** command where a unified YML with a docker image for 4.5 was copied incorrectly.
* Missing release notes message are now showing the release notes file path to update.
* Fixed an issue in the **validate** command in which unified YAML files were not ignored.
* File format suggestions are now shown in the relevant file format (JSON or YAML).
* Changed Docker image validation to fail only on non-valid ones.
* Removed backward compatibility validation when Docker image is updated.

# 1.0.0
* Improved the *upload* command to support the upload of all the content entities within a pack.
* The *upload* command now supports the improved pack file structure.
* Added an interactive option to format integrations, scripts and playbooks with No TestPlaybooks configured.
* Added an interactive option to configure *conf.json* file with missing test playbooks for integrations, scripts and playbooks
* Added *download* command to download custom content from Demisto instance to the local content repository.
* Improved validation failure messages to include a command suggestion, wherever relevant, to fix the raised issue.
* Improved 'validate' help and documentation description
* validate - checks that scripts, playbooks, and integrations have the *tests* key.
* validate - checks that test playbooks are configured in `conf.json`.
* demisto-sdk lint - Copy dir better handling.
* demisto-sdk lint - Add error when package missing in docker image.
* Added *-a , --validate-all* option in *validate* to run all validation on all files.
* Added *-i , --input* option in *validate* to run validation on a specified pack/file.
* added *-i, --input* option in *secrets* to run on a specific file.
* Added an allowed hidden parameter: *longRunning* to the hidden integration parameters validation.
* Fixed an issue with **format** command when executing with an output path of a folder and not a file path.
* Bug fixes in generate-docs command given playbook as input.
* Fixed an issue with lint command in which flake8 was not running on unit test files.

# 0.5.2
* Added *-c, --command* option in *generate-docs* to generate a specific command from an integration.
* Fixed an issue when getting README/CHANGELOG files from git and loading them.
* Removed release notes validation for new content.
* Fixed secrets validations for files with the same name in a different directory.
* demisto-sdk lint - parallelization working with specifying the number of workers.
* demisto-sdk lint - logging levels output, 3 levels.
* demisto-sdk lint - JSON report, structured error reports in JSON format.
* demisto-sdk lint - XML JUnit report for unit-tests.
* demisto-sdk lint - new packages used to accelerate execution time.
* demisto-sdk secrets - command now respects the generic whitelist, and not only the pack secrets.

# 0.5.0
[PyPI History][1]

[1]: https://pypi.org/project/demisto-sdk/#history
# 0.4.9
* Fixed an issue in *generate-docs* where Playbooks and Scripts documentation failed.
* Added a graceful error message when executing the *run" command with a misspelled command.
* Added more informative errors upon failures of the *upload* command.
* format command:
    * Added format for json files: IncidentField, IncidentType, IndicatorField, IndicatorType, Layout, Dashboard.
    * Added the *-fv --from-version*, *-nv --no-validation* arguments.
    * Removed the *-t yml_type* argument, the file type will be inferred.
    * Removed the *-g use_git* argument, running format without arguments will run automatically on git diff.
* Fixed an issue in loading playbooks with '=' character.
* Fixed an issue in *validate* failed on deleted README files.

# 0.4.8
* Added the *max* field to the Playbook schema, allowing to define it in tasks loop.
* Fixed an issue in *validate* where Condition branches checks were case sensitive.

# 0.4.7
* Added the *slareminder* field to the Playbook schema.
* Added the *common_server*, *demisto_mock* arguments to the *init* command.
* Fixed an issue in *generate-docs* where the general section was not being generated correctly.
* Fixed an issue in *validate* where Incident type validation failed.

# 0.4.6
* Fixed an issue where the *validate* command did not identify CHANGELOG in packs.
* Added a new command, *id-set* to create the id set - the content dependency tree by file IDs.

# 0.4.5
* generate-docs command:
    * Added the *use_cases*, *permissions*, *command_permissions* and *limitations*.
    * Added the *--insecure* argument to support running the script and integration command in Demisto.
    * Removed the *-t yml_type* argument, the file type will be inferred.
    * The *-o --output* argument is no longer mandatory, default value will be the input file directory.
* Added support for env var: *DEMISTO_SDK_SKIP_VERSION_CHECK*. When set version checks are skipped.
* Fixed an issue in which the CHANGELOG files did not match our scheme.
* Added a validator to verify that there are no hidden integration parameters.
* Fixed an issue where the *validate* command ran on test files.
* Removed the *env-dir* argument from the demisto-sdk.
* README files which are html files will now be skipped in the *validate* command.
* Added support for env var: *DEMISTO_README_VALIDATOR*. When not set the readme validation will not run.

# 0.4.4
* Added a validator for IncidentTypes (incidenttype-*.json).
* Fixed an issue where the -p flag in the *validate* command was not working.
* Added a validator for README.md files.
* Release notes validator will now run on: incident fields, indicator fields, incident types, dashboard and reputations.
* Fixed an issue where the validator of reputation(Indicator Type) did not check on the details field.
* Fixed an issue where the validator attempted validating non-existing files after deletions or name refactoring.
* Removed the *yml_type* argument in the *split-yml*, *extract-code* commands.
* Removed the *file_type* argument in the *generate-test-playbook* command.
* Fixed the *insecure* argument in *upload*.
* Added the *insecure* argument in *run-playbook*.
* Standardise the *-i --input*, *-o --output* to demisto-sdk commands.

# 0.4.3
* Fixed an issue where the incident and indicator field BC check failed.
* Support for linting and unit testing PowerShell integrations.

# 0.4.2
* Fixed an issue where validate failed on Windows.
* Added a validator to verify all branches are handled in conditional task in a playbook.
* Added a warning message when not running the latest sdk version.
* Added a validator to check that the root is connected to all tasks in the playbook.
* Added a validator for Dashboards (dashboard-*.json).
* Added a validator for Indicator Types (reputation-*.json).
* Added a BC validation for changing incident field type.
* Fixed an issue where init command would generate an invalid yml for scripts.
* Fixed an issue in misleading error message in v2 validation hook.
* Fixed an issue in v2 hook which now is set only on newly added scripts.
* Added more indicative message for errors in yaml files.
* Disabled pykwalify info log prints.

# 0.3.10
* Added a BC check for incident fields - changing from version is not allowed.
* Fixed an issue in create-content-artifacts where scripts in Packs in TestPlaybooks dir were copied with a wrong prefix.


# 0.3.9
* Added a validation that incident field can not be required.
* Added validation for fetch incident parameters.
* Added validation for feed integration parameters.
* Added to the *format* command the deletion of the *sourceplaybookid* field.
* Fixed an issue where *fieldMapping* in playbook did not pass the scheme validation.
* Fixed an issue where *create-content-artifacts* did not copy TestPlaybooks in Packs without prefix of *playbook-*.
* Added a validation the a playbook can not have a rolename set.
* Added to the image validator the new DBot default image.
* Added the fields: elasticcommonfields, quiet, quietmode to the Playbook schema.
* Fixed an issue where *validate* failed on integration commands without outputs.
* Added a new hook for naming of v2 integrations and scripts.


# 0.3.8
* Fixed an issue where *create-content-artifact* was not loading the data in the yml correctly.
* Fixed an issue where *unify* broke long lines in script section causing syntax errors


# 0.3.7
* Added *generate-docs* command to generate documentation file for integration, playbook or script.
* Fixed an issue where *unify* created a malformed integration yml.
* Fixed an issue where demisto-sdk **init** creates unit-test file with invalid import.


# 0.3.6
* Fixed an issue where demisto-sdk **validate** failed on modified scripts without error message.


# 0.3.5
* Fixed an issue with docker tag validation for integrations.
* Restructured repo source code.


# 0.3.4
* Saved failing unit tests as a file.
* Fixed an issue where "_test" file for scripts/integrations created using **init** would import the "HelloWorld" templates.
* Fixed an issue in demisto-sdk **validate** - was failing on backward compatiblity check
* Fixed an issue in demisto-sdk **secrets** - empty line in .secrets-ignore always made the secrets check to pass
* Added validation for docker image inside integrations and scripts.
* Added --use-git flag to **format** command to format all changed files.
* Fixed an issue where **validate** did not fail on dockerimage changes with bc check.
* Added new flag **--ignore-entropy** to demisto-sdk **secrets**, this will allow skip entropy secrets check.
* Added --outfile to **lint** to allow saving failed packages to a file.


# 0.3.3
* Added backwards compatibility break error message.
* Added schema for incident types.
* Added **additionalinfo** field to as an available field for integration configuration.
* Added pack parameter for **init**.
* Fixed an issue where error would appear if name parameter is not set in **init**.


# 0.3.2
* Fixed the handling of classifier files in **validate**.


# 0.3.1
* Fixed the handling of newly created reputation files in **validate**.
* Added an option to perform **validate** on a specific file.


# 0.3.0
* Added support for multi-package **lint** both with parallel and without.
* Added all parameter in **lint** to run on all packages and packs in content repository.
* Added **format** for:
    * Scripts
    * Playbooks
    * Integrations
* Improved user outputs for **secrets** command.
* Fixed an issue where **lint** would run pytest and pylint only on a single docker per integration.
* Added auto-complete functionality to demisto-sdk.
* Added git parameter in **lint** to run only on changed packages.
* Added the **run-playbook** command
* Added **run** command which runs a command in the Demisto playground.
* Added **upload** command which uploads an integration or a script to a Demisto instance.
* Fixed and issue where **validate** checked if release notes exist for new integrations and scripts.
* Added **generate-test-playbook** command which generates a basic test playbook for an integration or a script.
* **validate** now supports indicator fields.
* Fixed an issue with layouts scheme validation.
* Adding **init** command.
* Added **json-to-outputs** command which generates the yaml section for outputs from an API raw response.

# 0.2.6
* Fixed an issue with locating release notes for beta integrations in **validate**.

# 0.2.5
* Fixed an issue with locating release notes for beta integrations in **validate**.

# 0.2.4
* Adding image validation to Beta_Integration and Packs in **validate**.

# 0.2.3
* Adding Beta_Integration to the structure validation process.
* Fixing bug where **validate** did checks on TestPlaybooks.
* Added requirements parameter to **lint**.

# 0.2.2
* Fixing bug where **lint** did not return exit code 1 on failure.
* Fixing bug where **validate** did not print error message in case no release notes were give.

# 0.2.1
* **Validate** now checks that the id and name fields are identical in yml files.
* Fixed a bug where sdk did not return any exit code.

# 0.2.0
* Added Release Notes Validator.
* Fixed the Unifier selection of your python file to use as the code.
* **Validate** now supports Indicator fields.
* Fixed a bug where **validate** and **secrets** did not return exit code 1 on failure.
* **Validate** now runs on newly added scripts.

# 0.1.8
* Added support for `--version`.
* Fixed an issue in file_validator when calling `checked_type` method with script regex.

# 0.1.2
* Restructuring validation to support content packs.
* Added secrets validation.
* Added content bundle creation.
* Added lint and unit test run.

# 0.1.1
* Added new logic to the unifier.
* Added detailed README.
* Some small adjustments and fixes.

# 0.1.0
Capabilities:
* **Extract** components(code, image, description etc.) from a Demisto YAML file into a directory.
* **Unify** components(code, image, description etc.) to a single Demisto YAML file.
* **Validate** Demisto content files.<|MERGE_RESOLUTION|>--- conflicted
+++ resolved
@@ -12,13 +12,10 @@
 * Fixed an issue where **update-release-notes** didn't update the currentVersion in pack_metadata
 * Improved the logging in **test-content** for helping catch typos in external playbook configuration.
 * Fixed an issue where **update-xsoar-config-file** did not properly insert the marketplace packs list to the file.
-<<<<<<< HEAD
 * Added support for new XSIAM entities in *create-id-set* command.
 * Added support for new XSIAM entities in **create-content-artifacts** command.
 * Added support for Parsing/Modeling Rule content item in the **unify** command.
-=======
 * Added the pack name to the known words by default when running the **doc-review** command.
->>>>>>> c37836ec
 
 # 1.6.2
 * Added dependency validation support for core marketplacev2 packs.
