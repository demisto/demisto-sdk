--- conflicted
+++ resolved
@@ -4,11 +4,9 @@
 ## Unreleased
 * Added the pack version to the code files when calling **unify**. The same value is removed when calling **split**.
 * Contribution PRs that update outdated packs now display a warning message.
-<<<<<<< HEAD
 * Fixed an issue when kebab-case has a misspelling in one of the sub words, the suggestion might be confusing.
-=======
 * Fixed an issue where **validate** would fail when playbook inputs contain Transform Language (DT).
->>>>>>> 5f34457b
+
 
 ## 1.12.0
 * Added the **pre-commit** command, to improve code quality of XSOAR content.
