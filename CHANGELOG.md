--- conflicted
+++ resolved
@@ -15,13 +15,10 @@
   - Fixed an issue where the **update-release-notes** command did not add docker image release notes entry for release notes file if a script was changed.
   - Fixed an issue where the **update-release-notes** command did not detect changed files that had the same name.
   - Fixed an issue in the **update-release-notes** command where the version support of JSON files was mishandled.
-<<<<<<< HEAD
-=======
 * Fixed an issue where **format** did not skip files in test and documentation directories.
 * Updated the **create-id-set** command to support generic modules, definitions, fields and types.
 * Changed the **convert** command to generate old layout fromversion to 5.0.0 instead of 4.1.0
 * Enhanced the command **postman-codegen** with type hints for templates.
->>>>>>> a002e89a
 
 # 1.4.3
 * Fixed an issue where **json-to-outputs** command returned an incorrect output when json is a list.
