--- conflicted
+++ resolved
@@ -5,13 +5,10 @@
 * Added support for the incident fields in outgoing mappers in the ID set.
 * Added a validation that the taskid field and the id field under the task field are both from uuid format and contain the same value.
 * Updated the **format** command to generate uuid value for the taskid field and for the id under the task field in case they hold an invalid values.
-<<<<<<< HEAD
-* Added validation that integration parameter's display names are capitalized and spaced using whitespaces and not underscores.
-=======
 * Exclude changes from doc_files directory on validation.
 * Added a validation that an integration command has at most one default argument.
 * Fixing an issue where pack metadata version bump was not enforced when modifying an old format (unified) file.
->>>>>>> 393cd081
+* Added validation that integration parameter's display names are capitalized and spaced using whitespaces and not underscores.
 
 # 1.2.17
 * Added a validation that the classifier of an integration exists.
