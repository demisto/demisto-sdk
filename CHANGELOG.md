# Changelog
* When in private repo without `DEMSITO_SDK_GITHUB_TOKEN` configured, get_remote_file will take files from the local origin/master.
* Enhanced the **unify** command when giving input of a file and not a directory return a clear error message.
* Added a validation to ensure integrations are not skipped and at least one test playbook is not skipped for each integration or script.
* Added to the Content Tests support for `context_print_dt`, which queries the incident context and prints the result as a json.
<<<<<<< HEAD
* Fixed an issue where **update-release-notes** command added only one docker image release notes entry for release notes file, and not for every entity whom docker image was updated. 
=======
* Added new validation for the `xsoar_config.json` file in the **validate** command.
>>>>>>> c52d8fb1

# 1.4.0
* Enable passing a comma-separated list of paths for the `--input` option of the **lint** command.
* Added new validation of unimplemented test-module command in the code to the `XSOAR-linter` in the **lint** command.
* Fixed the **generate-docs** to handle integration authentication parameter.
* Added a validation to ensure that description and README do not contain the word 'Demisto'.
* Improved the deprecated message validation required from playbooks and scripts.
* Added the `--quite-bc-validation` flag for the **validate** command to run the backwards compatibility validation in quite mode (errors is treated like warnings).
* Fixed the **update release notes** command to display a name for old layouts.
* Added the ability to append to the pack README credit to contributors.
* Added identification for parameter differences in **integration-diff** command.
* Fixed **format** to use git as a default value.
* Updated the **upload** command to support reports.
* Fixed an issue where **generate-docs** command was displaying 'None' when credentials parameter display field configured was not configured.
* Fixed an issue where **download** did not return exit code 1 on failure.
* Updated the validation that incident fields' names do not contain the word incident will aplly to core packs only.
* Added a playbook validation to verify all conditional tasks have an 'else' path in **validate** command.
* Renamed the GitHub authentication token environment variable `GITHUB_TOKEN` to `DEMITO_SDK_GITHUB_TOKEN`.
* Added to the **update-release-notes** command automatic addition to git when new release notes file is created.
* Added validation to ensure that integrations, scripts, and playbooks do not contain the entity type in their names.
* Added the **convert** command to convert entities between XSOAR versions.
* Added the *--deprecate* flag in **format** command to deprecate integrations, scripts, and playbooks.
* Fixed an issue where ignoring errors did not work when running the **validate** command on specific files (-i).

# 1.3.9
* Added a validation verifying that the pack's README.md file is not equal to pack description.
* Fixed an issue where the **Assume yes** flag did not work properly for some entities in the **format** command.
* Improved the error messages for separators in folder and file names in the **validate** command.
* Removed the **DISABLE_SDK_VERSION_CHECK** environment variable. To disable new version checks, use the **DEMISTO_SDK_SKIP_VERSION_CHECK** envirnoment variable.
* Fixed an issue where the demisto-sdk version check failed due to a rate limit.
* Fixed an issue with playbooks scheme validation.

# 1.3.8
* Updated the **secrets** command to work on forked branches.

# 1.3.7
* Added a validation to ensure correct image and description file names.
* Fixed an issue where the **validate** command failed when 'display' field in credentials param in yml is empty but 'displaypassword' was provided.
* Added the **integration-diff** command to check differences between two versions of an integration and to return a report of missing and changed elements in the new version.
* Added a validation verifying that the pack's README.md file is not missing or empty for partner packs or packs contains use cases.
* Added a validation to ensure that the integration and script folder and file names will not contain separators (`_`, `-`, ` `).
* When formatting new pack, the **format** command will set the *fromversion* key to 5.5.0 in the new files without fromversion.

# 1.3.6
* Added a validation that core packs are not dependent on non-core packs.
* Added a validation that a pack name follows XSOAR standards.
* Fixed an issue where in some cases the `get_remote_file` function failed due to an invalid path.
* Fixed an issue where running **update-release-notes** with updated integration logo, did not detect any file changes.
* Fixed an issue where the **create-id-set** command did not identify unified integrations correctly.
* Fixed an issue where the `CommonTypes` pack was not identified as a dependency for all feed integrations.
* Added support for running SDK commands in private repositories.
* Fixed an issue where running the **init** command did not set the correct category field in an integration .yml file for a newly created pack.
* When formatting new contributed pack, the **format** command will set the *fromversion* key to 6.0.0 in the relevant files.
* If the environment variable "DISABLE_SDK_VERSION_CHECK" is define, the demisto-sdk will no longer check for newer version when running a command.
* Added the `--use-pack-metadata` flag for the **find-dependencies** command to update the calculated dependencies using the the packs metadata files.
* Fixed an issue where **validate** failed on scripts in case the `outputs` field was set to `None`.
* Fixed an issue where **validate** was failing on editing existing release notes.
* Added a validation for README files verifying that the file doesn't contain template text copied from HelloWorld or HelloWorldPremium README.

# 1.3.5
* Added a validation that layoutscontainer's id and name are matching. Updated the format of layoutcontainer to include update_id too.
* Added a validation that commands' names and arguments in core packs, or scripts' arguments do not contain the word incident.
* Fixed issue where running the **generate-docs** command with -c flag ran all the commands and not just the commands specified by the flag.
* Fixed the error message of the **validate** command to not always suggest adding the *description* field.
* Fixed an issue where running **format** on feed integration generated invalid parameter structure.
* Fixed an issue where the **generate-docs** command did not add all the used scripts in a playbook to the README file.
* Fixed an issue where contrib/partner details might be added twice to the same file, when using unify and create-content-artifacts commands
* Fixed issue where running **validate** command on image-related integration did not return the correct outputs to json file.
* When formatting playbooks, the **format** command will now remove empty fields from SetIncident, SetIndicator, CreateNewIncident, CreateNewIndicator script arguments.
* Added an option to fill in the developer email when running the **init** command.

# 1.3.4
* Updated the **validate** command to check that the 'additionalinfo' field only contains the expected value for feed required parameters and not equal to it.
* Added a validation that community/partner details are not in the detailed description file.
* Added a validation that the Use Case tag in pack_metadata file is only used when the pack contains at least one PB, Incident Type or Layout.
* Added a validation that makes sure outputs in integrations are matching the README file when only README has changed.
* Added the *hidden* field to the integration schema.
* Fixed an issue where running **format** on a playbook whose `name` does not equal its `id` would cause other playbooks who use that playbook as a sub-playbook to fail.
* Added support for local custom command configuration file `.demisto-sdk-conf`.
* Updated the **format** command to include an update to the description file of an integration, to remove community/partner details.

# 1.3.3
* Fixed an issue where **lint** failed where *.Dockerfile* exists prior running the lint command.
* Added FeedHelloWorld template option for *--template* flag in **demisto-sdk init** command.
* Fixed issue where **update-release-notes** deleted release note file if command was called more than once.
* Fixed issue where **update-release-notes** added docker image release notes every time the command was called.
* Fixed an issue where running **update-release-notes** on a pack with newly created integration, had also added a docker image entry in the release notes.
* Fixed an issue where `XSOAR-linter` did not find *NotImplementedError* in main.
* Added validation for README files verifying their length (over 30 chars).
* When using *-g* flag in the **validate** command it will now ignore untracked files by default.
* Added the *--include-untracked* flag to the **validate** command to include files which are untracked by git in the validation process.
* Improved the `pykwalify` error outputs in the **validate** command.
* Added the *--print-pykwalify* flag to the **validate** command to print the unchanged output from `pykwalify`.

# 1.3.2
* Updated the format of the outputs when using the *--json-file* flag to create a JSON file output for the **validate** and **lint** commands.
* Added the **doc-review** command to check spelling in .md and .yml files as well as a basic release notes review.
* Added a validation that a pack's display name does not already exist in content repository.
* Fixed an issue where the **validate** command failed to detect duplicate params in an integration.
* Fixed an issue where the **validate** command failed to detect duplicate arguments in a command in an integration.

# 1.3.1
* Fixed an issue where the **validate** command failed to validate the release notes of beta integrations.
* Updated the **upload** command to support indicator fields.
* The **validate** and **update-release-notes** commands will now check changed files against `demisto/master` if it is configured locally.
* Fixed an issue where **validate** would incorrectly identify files as renamed.
* Added a validation that integration properties (such as feed, mappers, mirroring, etc) are not removed.
* Fixed an issue where **validate** failed when comparing branch against commit hash.
* Added the *--no-pipenv* flag to the **split-yml** command.
* Added a validation that incident fields and incident types are not removed from mappers.
* Fixed an issue where the *c
reate-id-set* flag in the *validate* command did not work while not using git.
* Added the *hiddenusername* field to the integration schema.
* Added a validation that images that are not integration images, do not ask for a new version or RN

# 1.3.0
* Do not collect optional dependencies on indicator types reputation commands.
* Fixed an issue where downloading indicator layoutscontainer objects failed.
* Added a validation that makes sure outputs in integrations are matching the README file.
* Fixed an issue where the *create-id-set* flag in the **validate** command did not work.
* Added a warning in case no id_set file is found when running the **validate** command.
* Fixed an issue where changed files were not recognised correctly on forked branches in the **validate** and the **update-release-notes** commands.
* Fixed an issue when files were classified incorrectly when running *update-release-notes*.
* Added a validation that integration and script file paths are compatible with our convention.
* Fixed an issue where id_set.json file was re created whenever running the generate-docs command.
* added the *--json-file* flag to create a JSON file output for the **validate** and **lint** commands.

# 1.2.19
* Fixed an issue where merge id_set was not updated to work with the new entity of Packs.
* Added a validation that the playbook's version matches the version of its sub-playbooks, scripts, and integrations.

# 1.2.18
* Changed the *skip-id-set-creation* flag to *create-id-set* in the **validate** command. Its default value will be False.
* Added support for the 'cve' reputation command in default arg validation.
* Filter out generic and reputation command from scripts and playbooks dependencies calculation.
* Added support for the incident fields in outgoing mappers in the ID set.
* Added a validation that the taskid field and the id field under the task field are both from uuid format and contain the same value.
* Updated the **format** command to generate uuid value for the taskid field and for the id under the task field in case they hold an invalid values.
* Exclude changes from doc_files directory on validation.
* Added a validation that an integration command has at most one default argument.
* Fixing an issue where pack metadata version bump was not enforced when modifying an old format (unified) file.
* Added validation that integration parameter's display names are capitalized and spaced using whitespaces and not underscores.
* Fixed an issue where beta integrations where not running deprecation validations.
* Allowed adding additional information to the deprecated description.
* Fixing an issue when escaping less and greater signs in integration params did not work as expected.

# 1.2.17
* Added a validation that the classifier of an integration exists.
* Added a validation that the mapper of an integration exists.
* Added a validation that the incident types of a classifier exist.
* Added a validation that the incident types of a mapper exist.
* Added support for *text* argument when running **demisto-sdk update-release-notes** on the ApiModules pack.
* Added a validation for the minimal version of an indicator field of type grid.
* Added new validation for incident and indicator fields in classifiers mappers and layouts exist in the content.
* Added cache for get_remote_file to reducing failures from accessing the remote repo.
* Fixed an issue in the **format** command where `_dev` or `_copy` suffixes weren't removed from the `id` of the given playbooks.
* Playbook dependencies from incident and indicator fields are now marked as optional.
* Mappers dependencies from incident types and incident fields are now marked as optional.
* Classifier dependencies from incident types are now marked as optional.
* Updated **demisto-sdk init** command to no longer create `created` field in pack_metadata file
* Updated **generate-docs** command to take the parameters names in setup section from display field and to use additionalinfo field when exist.
* Using the *verbose* argument in the **find-dependencies** command will now log to the console.
* Improved the deprecated message validation required from integrations.
* Fixed an issue in the **generate-docs** command where **Context Example** section was created when it was empty.

# 1.2.16
* Added allowed ignore errors to the *IDSetValidator*.
* Fixed an issue where an irrelevant id_set validation ran in the **validate** command when using the *--id-set* flag.
* Fixed an issue were **generate-docs** command has failed if a command did not exist in commands permissions file.
* Improved a **validate** command message for missing release notes of api module dependencies.

# 1.2.15
* Added the *ID101* to the allowed ignored errors.

# 1.2.14
* SDK repository is now mypy check_untyped_defs complaint.
* The lint command will now ignore the unsubscriptable-object (E1136) pylint error in dockers based on python 3.9 - this will be removed once a new pylint version is released.
* Added an option for **format** to run on a whole pack.
* Added new validation of unimplemented commands from yml in the code to `XSOAR-linter`.
* Fixed an issue where Auto-Extract fields were only checked for newly added incident types in the **validate** command.
* Added a new warning validation of direct access to args/params dicts to `XSOAR-linter`.

# 1.2.13
* Added new validation of indicators usage in CommandResults to `XSOAR-linter`.
* Running **demisto-sdk lint** will automatically run on changed files (same behavior as the -g flag).
* Removed supported version message from the documentation when running **generate_docs**.
* Added a print to indicate backwards compatibility is being checked in **validate** command.
* Added a percent print when running the **validate** command with the *-a* flag.
* Fixed a regression in the **upload** command where it was ignoring `DEMISTO_VERIFY_SSL` env var.
* Fixed an issue where the **upload** command would fail to upload beta integrations.
* Fixed an issue where the **validate** command did not create the *id_set.json* file when running with *-a* flag.
* Added price change validation in the **validate** command.
* Added validations that checks in read-me for empty sections or leftovers from the auto generated read-me that should be changed.
* Added new code validation for *NotImplementedError* to raise a warning in `XSOAR-linter`.
* Added validation for support types in the pack metadata file.
* Added support for *--template* flag in **demisto-sdk init** command.
* Fixed an issue with running **validate** on master branch where the changed files weren't compared to previous commit when using the *-g* flag.
* Fixed an issue where the `XSOAR-linter` ran *NotImplementedError* validation on scripts.
* Added support for Auto-Extract feature validation in incident types in the **validate** command.
* Fixed an issue in the **lint** command where the *-i* flag was ignored.
* Improved **merge-id-sets** command to support merge between two ID sets that contain the same pack.
* Fixed an issue in the **lint** command where flake8 ran twice.

# 1.2.12
* Bandit now reports also on medium severity issues.
* Fixed an issue with support for Docker Desktop on Mac version 2.5.0+.
* Added support for vulture and mypy linting when running without docker.
* Added support for *prev-ver* flag in **update-release-notes** command.
* Improved retry support when building docker images for linting.
* Added the option to create an ID set on a specific pack in **create-id-set** command.
* Added the *--skip-id-set-creation* flag to **validate** command in order to add the capability to run validate command without creating id_set validation.
* Fixed an issue where **validate** command checked docker image tag on ApiModules pack.
* Fixed an issue where **find-dependencies** did not calculate dashboards and reports dependencies.
* Added supported version message to the documentation and release notes files when running **generate_docs** and **update-release-notes** commands respectively.
* Added new code validations for *NotImplementedError* exception raise to `XSOAR-linter`.
* Command create-content-artifacts additional support for **Author_image.png** object.
* Fixed an issue where schemas were not enforced for incident fields, indicator fields and old layouts in the validate command.
* Added support for **update-release-notes** command to update release notes according to master branch.

# 1.2.11
* Fixed an issue where the ***generate-docs*** command reset the enumeration of line numbering after an MD table.
* Updated the **upload** command to support mappers.
* Fixed an issue where exceptions were no printed in the **format** while the *--verbose* flag is set.
* Fixed an issue where *--assume-yes* flag did not work in the **format** command when running on a playbook without a `fromversion` field.
* Fixed an issue where the **format** command would fail in case `conf.json` file was not found instead of skipping the update.
* Fixed an issue where integration with v2 were recognised by the `name` field instead of the `display` field in the **validate** command.
* Added a playbook validation to check if a task script exists in the id set in the **validate** command.
* Added new integration category `File Integrity Management` in the **validate** command.

# 1.2.10
* Added validation for approved content pack use-cases and tags.
* Added new code validations for *CommonServerPython* import to `XSOAR-linter`.
* Added *default value* and *predefined values* to argument description in **generate-docs** command.
* Added a new validation that checks if *get-mapping-fields* command exists if the integration schema has *{ismappable: true}* in **validate** command.
* Fixed an issue where the *--staged* flag recognised added files as modified in the **validate** command.
* Fixed an issue where a backwards compatibility warning was raised for all added files in the **validate** command.
* Fixed an issue where **validate** command failed when no tests were given for a partner supported pack.
* Updated the **download** command to support mappers.
* Fixed an issue where the ***format*** command added a duplicate parameter.
* For partner supported content packs, added support for a list of emails.
* Removed validation of README files from the ***validate*** command.
* Fixed an issue where the ***validate*** command required release notes for ApiModules pack.

# 1.2.9
* Fixed an issue in the **openapi_codegen** command where it created duplicate functions name from the swagger file.
* Fixed an issue in the **update-release-notes** command where the *update type* argument was not verified.
* Fixed an issue in the **validate** command where no error was raised in case a non-existing docker image was presented.
* Fixed an issue in the **format** command where format failed when trying to update invalid Docker image.
* The **format** command will now preserve the **isArray** argument in integration's reputation commands and will show a warning if it set to **false**.
* Fixed an issue in the **lint** command where *finally* clause was not supported in main function.
* Fixed an issue in the **validate** command where changing any entity ID was not validated.
* Fixed an issue in the **validate** command where *--staged* flag did not bring only changed files.
* Fixed the **update-release-notes** command to ignore changes in the metadata file.
* Fixed the **validate** command to ignore metadata changes when checking if a version bump is needed.


# 1.2.8
* Added a new validation that checks in playbooks for the usage of `DeleteContext` in **validate** command.
* Fixed an issue in the **upload** command where it would try to upload content entities with unsupported versions.
* Added a new validation that checks in playbooks for the usage of specific instance in **validate** command.
* Added the **--staged** flag to **validate** command to run on staged files only.


# 1.2.7
* Changed input parameters in **find-dependencies** command.
   - Use ***-i, --input*** instead of ***-p, --path***.
   - Use ***-idp, --id-set-path*** instead of ***-i, --id-set-path***.
* Fixed an issue in the **unify** command where it crashed on an integration without an image file.
* Fixed an issue in the **format** command where unnecessary files were not skipped.
* Fixed an issue in the **update-release-notes** command where the *text* argument was not respected in all cases.
* Fixed an issue in the **validate** command where a warning about detailed description was given for unified or deprecated integrations.
* Improved the error returned by the **validate** command when running on files using the old format.

# 1.2.6
* No longer require setting `DEMISTO_README_VALIDATION` env var to enable README mdx validation. Validation will now run automatically if all necessary node modules are available.
* Fixed an issue in the **validate** command where the `--skip-pack-dependencies` would not skip id-set creation.
* Fixed an issue in the **validate** command where validation would fail if supplied an integration with an empty `commands` key.
* Fixed an issue in the **validate** command where validation would fail due to a required version bump for packs which are not versioned.
* Will use env var `DEMISTO_VERIFY_SSL` to determine if to use a secure connection for commands interacting with the Server when `--insecure` is not passed. If working with a local Server without a trusted certificate, you can set env var `DEMISTO_VERIFY_SSL=no` to avoid using `--insecure` on each command.
* Unifier now adds a link to the integration documentation to the integration detailed description.
* Fixed an issue in the **secrets** command where ignored secrets were not skipped.

# 1.2.5
* Added support for special fields: *defaultclassifier*, *defaultmapperin*, *defaultmapperout* in **download** command.
* Added -y option **format** command to assume "yes" as answer to all prompts and run non-interactively
* Speed up improvements for `validate` of README files.
* Updated the **format** command to adhere to the defined content schema and sub-schemas, aligning its behavior with the **validate** command.
* Added support for canvasContextConnections files in **format** command.

# 1.2.4
* Updated detailed description for community integrations.

# 1.2.3
* Fixed an issue where running **validate** failed on playbook with task that adds tags to the evidence data.
* Added the *displaypassword* field to the integration schema.
* Added new code validations to `XSOAR-linter`.
    * As warnings messages:
        * `demisto.params()` should be used only inside main function.
        * `demisto.args()` should be used only inside main function.
        * Functions args should have type annotations.
* Added `fromversion` field validation to test playbooks and scripts in **validate** command.

# 1.2.2
* Add support for warning msgs in the report and summary to **lint** command.
* Fixed an issue where **json-to-outputs** determined bool values as int.
* Fixed an issue where **update-release-notes** was crushing on `--all` flag.
* Fixed an issue where running **validate**, **update-release-notes** outside of content repo crushed without a meaningful error message.
* Added support for layoutscontainer in **init** contribution flow.
* Added a validation for tlp_color param in feeds in **validate** command.
* Added a validation for removal of integration parameters in **validate** command.
* Fixed an issue where **update-release-notes** was failing with a wrong error message when no pack or input was given.
* Improved formatting output of the **generate-docs** command.
* Add support for env variable *DEMISTO_SDK_ID_SET_REFRESH_INTERVAL*. Set this env variable to the refresh interval in minutes. The id set will be regenerated only if the refresh interval has passed since the last generation. Useful when generating Script documentation, to avoid re-generating the id_set every run.
* Added new code validations to `XSOAR-linter`.
    * As error messages:
        * Longer than 10 seconds sleep statements for non long running integrations.
        * exit() usage.
        * quit() usage.
    * As warnings messages:
        * `demisto.log` should not be used.
        * main function existence.
        * `demito.results` should not be used.
        * `return_output` should not be used.
        * try-except statement in main function.
        * `return_error` usage in main function.
        * only once `return_error` usage.
* Fixed an issue where **lint** command printed logs twice.
* Fixed an issue where *suffix* did not work as expected in the **create-content-artifacts** command.
* Added support for *prev-ver* flag in **lint** and **secrets** commands.
* Added support for *text* flag to **update-release-notes** command to add the same text to all release notes.
* Fixed an issue where **validate** did not recognize added files if they were modified locally.
* Added a validation that checks the `fromversion` field exists and is set to 5.0.0 or above when working or comparing to a non-feature branch in **validate** command.
* Added a validation that checks the certification field in the pack_metadata file is valid in **validate** command.
* The **update-release-notes** command will now automatically add docker image update to the release notes.

# 1.2.1
* Added an additional linter `XSOAR-linter` to the **lint** command which custom validates py files. currently checks for:
    * `Sys.exit` usages with non zero value.
    * Any `Print` usages.
* Fixed an issue where renamed files were failing on *validate*.
* Fixed an issue where single changed files did not required release notes update.
* Fixed an issue where doc_images required release-notes and validations.
* Added handling of dependent packs when running **update-release-notes** on changed *APIModules*.
    * Added new argument *--id-set-path* for id_set.json path.
    * When changes to *APIModule* is detected and an id_set.json is available - the command will update the dependent pack as well.
* Added handling of dependent packs when running **validate** on changed *APIModules*.
    * Added new argument *--id-set-path* for id_set.json path.
    * When changes to *APIModule* is detected and an id_set.json is available - the command will validate that the dependent pack has release notes as well.
* Fixed an issue where the find_type function didn't recognize file types correctly.
* Fixed an issue where **update-release-notes** command did not work properly on Windows.
* Added support for indicator fields in **update-release-notes** command.
* Fixed an issue where files in test dirs where being validated.


# 1.2.0
* Fixed an issue where **format** did not update the test playbook from its pack.
* Fixed an issue where **validate** validated non integration images.
* Fixed an issue where **update-release-notes** did not identified old yml integrations and scripts.
* Added revision templates to the **update-release-notes** command.
* Fixed an issue where **update-release-notes** crashed when a file was renamed.
* Fixed an issue where **validate** failed on deleted files.
* Fixed an issue where **validate** validated all images instead of packs only.
* Fixed an issue where a warning was not printed in the **format** in case a non-supported file type is inputted.
* Fixed an issue where **validate** did not fail if no release notes were added when adding files to existing packs.
* Added handling of incorrect layout paths via the **format** command.
* Refactor **create-content-artifacts** command - Efficient artifacts creation and better logging.
* Fixed an issue where image and description files were not handled correctly by **validate** and **update-release-notes** commands.
* Fixed an issue where the **format** command didn't remove all extra fields in a file.
* Added an error in case an invalid id_set.json file is found while running the **validate** command.
* Added fetch params checks to the **validate** command.

# 1.1.11
* Added line number to secrets' path in **secrets** command report.
* Fixed an issue where **init** a community pack did not present the valid support URL.
* Fixed an issue where **init** offered a non relevant pack support type.
* Fixed an issue where **lint** did not pull docker images for powershell.
* Fixed an issue where **find-dependencies** did not find all the script dependencies.
* Fixed an issue where **find-dependencies** did not collect indicator fields as dependencies for playbooks.
* Updated the **validate** and the **secrets** commands to be less dependent on regex.
* Fixed an issue where **lint** did not run on circle when docker did not return ping.
* Updated the missing release notes error message (RN106) in the **Validate** command.
* Fixed an issue where **Validate** would return missing release notes when two packs with the same substring existed in the modified files.
* Fixed an issue where **update-release-notes** would add duplicate release notes when two packs with the same substring existed in the modified files.
* Fixed an issue where **update-release-notes** would fail to bump new versions if the feature branch was out of sync with the master branch.
* Fixed an issue where a non-descriptive error would be returned when giving the **update-release-notes** command a pack which can not be found.
* Added dependencies check for *widgets* in **find-dependencies** command.
* Added a `update-docker` flag to **format** command.
* Added a `json-to-outputs` flag to the **run** command.
* Added a verbose (`-v`) flag to **format** command.
* Fixed an issue where **download** added the prefix "playbook-" to the name of playbooks.

# 1.1.10
* Updated the **init** command. Relevant only when passing the *--contribution* argument.
   * Added the *--author* option.
   * The *support* field of the pack's metadata is set to *community*.
* Added a proper error message in the **Validate** command upon a missing description in the root of the yml.
* **Format** now works with a relative path.
* **Validate** now fails when all release notes have been excluded.
* Fixed issue where correct error message would not propagate for invalid images.
* Added the *--skip-pack-dependencies* flag to **validate** command to skip pack dependencies validation. Relevant when using the *-g* flag.
* Fixed an issue where **Validate** and **Format** commands failed integrations with `defaultvalue` field in fetch incidents related parameters.
* Fixed an issue in the **Validate** command in which unified YAML files were not ignored.
* Fixed an issue in **generate-docs** where scripts and playbooks inputs and outputs were not parsed correctly.
* Fixed an issue in the **openapi-codegen** command where missing reference fields in the swagger JSON caused errors.
* Fixed an issue in the **openapi-codegen** command where empty objects in the swagger JSON paths caused errors.
* **update-release-notes** command now accept path of the pack instead of pack name.
* Fixed an issue where **generate-docs** was inserting unnecessary escape characters.
* Fixed an issue in the **update-release-notes** command where changes to the pack_metadata were not detected.
* Fixed an issue where **validate** did not check for missing release notes in old format files.

# 1.1.9
* Fixed an issue where **update-release-notes** command failed on invalid file types.

# 1.1.8
* Fixed a regression where **upload** command failed on test playbooks.
* Added new *githubUser* field in pack metadata init command.
* Support beta integration in the commands **split-yml, extract-code, generate-test-playbook and generate-docs.**
* Fixed an issue where **find-dependencies** ignored *toversion* field in content items.
* Added support for *layoutscontainer*, *classifier_5_9_9*, *mapper*, *report*, and *widget* in the **Format** command.
* Fixed an issue where **Format** will set the `ID` field to be equal to the `name` field in modified playbooks.
* Fixed an issue where **Format** did not work for test playbooks.
* Improved **update-release-notes** command:
    * Write content description to release notes for new items.
    * Update format for file types without description: Connections, Incident Types, Indicator Types, Layouts, Incident Fields.
* Added a validation for feedTags param in feeds in **validate** command.
* Fixed readme validation issue in community support packs.
* Added the **openapi-codegen** command to generate integrations from OpenAPI specification files.
* Fixed an issue were release notes validations returned wrong results for *CommonScripts* pack.
* Added validation for image links in README files in **validate** command.
* Added a validation for default value of fetch param in feeds in **validate** command.
* Fixed an issue where the **Init** command failed on scripts.

# 1.1.7
* Fixed an issue where running the **format** command on feed integrations removed the `defaultvalue` fields.
* Playbook branch marked with *skipunavailable* is now set as an optional dependency in the **find-dependencies** command.
* The **feedReputation** parameter can now be hidden in a feed integration.
* Fixed an issue where running the **unify** command on JS package failed.
* Added the *--no-update* flag to the **find-dependencies** command.
* Added the following validations in **validate** command:
   * Validating that a pack does not depend on NonSupported / Deprecated packs.

# 1.1.6
* Added the *--description* option to the **init** command.
* Added the *--contribution* option to the **init** command which converts a contribution zip to proper pack format.
* Improved **validate** command performance time and outputs.
* Added the flag *--no-docker-checks* to **validate** command to skip docker checks.
* Added the flag *--print-ignored-files* to **validate** command to print ignored files report when the command is done.
* Added the following validations in **validate** command:
   * Validating that existing release notes are not modified.
   * Validating release notes are not added to new packs.
   * Validating that the "currentVersion" field was raised in the pack_metadata for modified packs.
   * Validating that the timestamp in the "created" field in the pack_metadata is in ISO format.
* Running `demisto-sdk validate` will run the **validate** command using git and only on committed files (same as using *-g --post-commit*).
* Fixed an issue where release notes were not checked correctly in **validate** command.
* Fixed an issue in the **create-id-set** command where optional playbook tasks were not taken into consideration.
* Added a prompt to the `demisto-sdk update-release-notes` command to prompt users to commit changes before running the release notes command.
* Added support to `layoutscontainer` in **validate** command.

# 1.1.5
* Fixed an issue in **find-dependencies** command.
* **lint** command now verifies flake8 on CommonServerPython script.

# 1.1.4
* Fixed an issue with the default output file name of the **unify** command when using "." as an output path.
* **Unify** command now adds contributor details to the display name and description.
* **Format** command now adds *isFetch* and *incidenttype* fields to integration yml.
* Removed the *feedIncremental* field from the integration schema.
* **Format** command now adds *feedBypassExclusionList*, *Fetch indicators*, *feedReputation*, *feedReliability*,
     *feedExpirationPolicy*, *feedExpirationInterval* and *feedFetchInterval* fields to integration yml.
* Fixed an issue in the playbooks schema.
* Fixed an issue where generated release notes were out of order.
* Improved pack dependencies detection.
* Fixed an issue where test playbooks were mishandled in **validate** command.

# 1.1.3
* Added a validation for invalid id fields in indicators types files in **validate** command.
* Added default behavior for **update-release-notes** command.
* Fixed an error where README files were failing release notes validation.
* Updated format of generated release notes to be more user friendly.
* Improved error messages for the **update-release-notes** command.
* Added support for `Connections`, `Dashboards`, `Widgets`, and `Indicator Types` to **update-release-notes** command.
* **Validate** now supports scripts under the *TestPlaybooks* directory.
* Fixed an issue where **validate** did not support powershell files.

# 1.1.2
* Added a validation for invalid playbookID fields in incidents types files in **validate** command.
* Added a code formatter for python files.
* Fixed an issue where new and old classifiers where mixed on validate command.
* Added *feedIncremental* field to the integration schema.
* Fixed error in the **upload** command where unified YMLs were not uploaded as expected if the given input was a pack.
* Fixed an issue where the **secrets** command failed due to a space character in the file name.
* Ignored RN validation for *NonSupported* pack.
* You can now ignore IF107, SC100, RP102 error codes in the **validate** command.
* Fixed an issue where the **download** command was crashing when received as input a JS integration or script.
* Fixed an issue where **validate** command checked docker image for JS integrations and scripts.
* **validate** command now checks scheme for reports and connections.
* Fixed an issue where **validate** command checked docker when running on all files.
* Fixed an issue where **validate** command did not fail when docker image was not on the latest numeric tag.
* Fixed an issue where beta integrations were not validated correctly in **validate** command.

# 1.1.1
* fixed and issue where file types were not recognized correctly in **validate** command.
* Added better outputs for validate command.

# 1.1.0
* Fixed an issue where changes to only non-validated files would fail validation.
* Fixed an issue in **validate** command where moved files were failing validation for new packs.
* Fixed an issue in **validate** command where added files were failing validation due to wrong file type detection.
* Added support for new classifiers and mappers in **validate** command.
* Removed support of old RN format validation.
* Updated **secrets** command output format.
* Added support for error ignore on deprecated files in **validate** command.
* Improved errors outputs in **validate** command.
* Added support for linting an entire pack.

# 1.0.9
* Fixed a bug where misleading error was presented when pack name was not found.
* **Update-release-notes** now detects added files for packs with versions.
* Readme files are now ignored by **update-release-notes** and validation of release notes.
* Empty release notes no longer cause an uncaught error during validation.

# 1.0.8
* Changed the output format of demisto-sdk secrets.
* Added a validation that checkbox items are not required in integrations.
* Added pack release notes generation and validation.
* Improved pack metadata validation.
* Fixed an issue in **validate** where renamed files caused an error

# 1.0.4
* Fix the **format** command to update the `id` field to be equal to `details` field in indicator-type files, and to `name` field in incident-type & dashboard files.
* Fixed a bug in the **validate** command for layout files that had `sortValues` fields.
* Fixed a bug in the **format** command where `playbookName` field was not always present in the file.
* Fixed a bug in the **format** command where indicatorField wasn't part of the SDK schemas.
* Fixed a bug in **upload** command where created unified docker45 yml files were not deleted.
* Added support for IndicatorTypes directory in packs (for `reputation` files, instead of Misc).
* Fixed parsing playbook condition names as string instead of boolean in **validate** command
* Improved image validation in YAML files.
* Removed validation for else path in playbook condition tasks.

# 1.0.3
* Fixed a bug in the **format** command where comments were being removed from YAML files.
* Added output fields: _file_path_ and _kind_ for layouts in the id-set.json created by **create-id-set** command.
* Fixed a bug in the **create-id-set** command Who returns Duplicate for Layouts with a different kind.
* Added formatting to **generate-docs** command results replacing all `<br>` tags with `<br/>`.
* Fixed a bug in the **download** command when custom content contained not supported content entity.
* Fixed a bug in **format** command in which boolean strings  (e.g. 'yes' or 'no') were converted to boolean values (e.g. 'True' or 'False').
* **format** command now removes *sourceplaybookid* field from playbook files.
* Fixed a bug in **generate-docs** command in which integration dependencies were not detected when generating documentation for a playbook.


# 1.0.1
* Fixed a bug in the **unify** command when output path was provided empty.
* Improved error message for integration with no tests configured.
* Improved the error message returned from the **validate** command when an integration is missing or contains malformed fetch incidents related parameters.
* Fixed a bug in the **create** command where a unified YML with a docker image for 4.5 was copied incorrectly.
* Missing release notes message are now showing the release notes file path to update.
* Fixed an issue in the **validate** command in which unified YAML files were not ignored.
* File format suggestions are now shown in the relevant file format (JSON or YAML).
* Changed Docker image validation to fail only on non-valid ones.
* Removed backward compatibility validation when Docker image is updated.

# 1.0.0
* Improved the *upload* command to support the upload of all the content entities within a pack.
* The *upload* command now supports the improved pack file structure.
* Added an interactive option to format integrations, scripts and playbooks with No TestPlaybooks configured.
* Added an interactive option to configure *conf.json* file with missing test playbooks for integrations, scripts and playbooks
* Added *download* command to download custom content from Demisto instance to the local content repository.
* Improved validation failure messages to include a command suggestion, wherever relevant, to fix the raised issue.
* Improved 'validate' help and documentation description
* validate - checks that scripts, playbooks, and integrations have the *tests* key.
* validate - checks that test playbooks are configured in `conf.json`.
* demisto-sdk lint - Copy dir better handling.
* demisto-sdk lint - Add error when package missing in docker image.
* Added *-a , --validate-all* option in *validate* to run all validation on all files.
* Added *-i , --input* option in *validate* to run validation on a specified pack/file.
* added *-i, --input* option in *secrets* to run on a specific file.
* Added an allowed hidden parameter: *longRunning* to the hidden integration parameters validation.
* Fixed an issue with **format** command when executing with an output path of a folder and not a file path.
* Bug fixes in generate-docs command given playbook as input.
* Fixed an issue with lint command in which flake8 was not running on unit test files.

# 0.5.2
* Added *-c, --command* option in *generate-docs* to generate a specific command from an integration.
* Fixed an issue when getting README/CHANGELOG files from git and loading them.
* Removed release notes validation for new content.
* Fixed secrets validations for files with the same name in a different directory.
* demisto-sdk lint - parallelization working with specifying the number of workers.
* demisto-sdk lint - logging levels output, 3 levels.
* demisto-sdk lint - JSON report, structured error reports in JSON format.
* demisto-sdk lint - XML JUnit report for unit-tests.
* demisto-sdk lint - new packages used to accelerate execution time.
* demisto-sdk secrets - command now respects the generic whitelist, and not only the pack secrets.

# 0.5.0
[PyPI History][1]

[1]: https://pypi.org/project/demisto-sdk/#history
# 0.4.9
* Fixed an issue in *generate-docs* where Playbooks and Scripts documentation failed.
* Added a graceful error message when executing the *run" command with a misspelled command.
* Added more informative errors upon failures of the *upload* command.
* format command:
    * Added format for json files: IncidentField, IncidentType, IndicatorField, IndicatorType, Layout, Dashboard.
    * Added the *-fv --from-version*, *-nv --no-validation* arguments.
    * Removed the *-t yml_type* argument, the file type will be inferred.
    * Removed the *-g use_git* argument, running format without arguments will run automatically on git diff.
* Fixed an issue in loading playbooks with '=' character.
* Fixed an issue in *validate* failed on deleted README files.

# 0.4.8
* Added the *max* field to the Playbook schema, allowing to define it in tasks loop.
* Fixed an issue in *validate* where Condition branches checks were case sensitive.

# 0.4.7
* Added the *slareminder* field to the Playbook schema.
* Added the *common_server*, *demisto_mock* arguments to the *init* command.
* Fixed an issue in *generate-docs* where the general section was not being generated correctly.
* Fixed an issue in *validate* where Incident type validation failed.

# 0.4.6
* Fixed an issue where the *validate* command did not identify CHANGELOG in packs.
* Added a new command, *id-set* to create the id set - the content dependency tree by file IDs.

# 0.4.5
* generate-docs command:
    * Added the *use_cases*, *permissions*, *command_permissions* and *limitations*.
    * Added the *--insecure* argument to support running the script and integration command in Demisto.
    * Removed the *-t yml_type* argument, the file type will be inferred.
    * The *-o --output* argument is no longer mandatory, default value will be the input file directory.
* Added support for env var: *DEMISTO_SDK_SKIP_VERSION_CHECK*. When set version checks are skipped.
* Fixed an issue in which the CHANGELOG files did not match our scheme.
* Added a validator to verify that there are no hidden integration parameters.
* Fixed an issue where the *validate* command ran on test files.
* Removed the *env-dir* argument from the demisto-sdk.
* README files which are html files will now be skipped in the *validate* command.
* Added support for env var: *DEMISTO_README_VALIDATOR*. When not set the readme validation will not run.

# 0.4.4
* Added a validator for IncidentTypes (incidenttype-*.json).
* Fixed an issue where the -p flag in the *validate* command was not working.
* Added a validator for README.md files.
* Release notes validator will now run on: incident fields, indicator fields, incident types, dashboard and reputations.
* Fixed an issue where the validator of reputation(Indicator Type) did not check on the details field.
* Fixed an issue where the validator attempted validating non-existing files after deletions or name refactoring.
* Removed the *yml_type* argument in the *split-yml*, *extract-code* commands.
* Removed the *file_type* argument in the *generate-test-playbook* command.
* Fixed the *insecure* argument in *upload*.
* Added the *insecure* argument in *run-playbook*.
* Standardise the *-i --input*, *-o --output* to demisto-sdk commands.

# 0.4.3
* Fixed an issue where the incident and indicator field BC check failed.
* Support for linting and unit testing PowerShell integrations.

# 0.4.2
* Fixed an issue where validate failed on Windows.
* Added a validator to verify all branches are handled in conditional task in a playbook.
* Added a warning message when not running the latest sdk version.
* Added a validator to check that the root is connected to all tasks in the playbook.
* Added a validator for Dashboards (dashboard-*.json).
* Added a validator for Indicator Types (reputation-*.json).
* Added a BC validation for changing incident field type.
* Fixed an issue where init command would generate an invalid yml for scripts.
* Fixed an issue in misleading error message in v2 validation hook.
* Fixed an issue in v2 hook which now is set only on newly added scripts.
* Added more indicative message for errors in yaml files.
* Disabled pykwalify info log prints.

# 0.3.10
* Added a BC check for incident fields - changing from version is not allowed.
* Fixed an issue in create-content-artifacts where scripts in Packs in TestPlaybooks dir were copied with a wrong prefix.


# 0.3.9
* Added a validation that incident field can not be required.
* Added validation for fetch incident parameters.
* Added validation for feed integration parameters.
* Added to the *format* command the deletion of the *sourceplaybookid* field.
* Fixed an issue where *fieldMapping* in playbook did not pass the scheme validation.
* Fixed an issue where *create-content-artifacts* did not copy TestPlaybooks in Packs without prefix of *playbook-*.
* Added a validation the a playbook can not have a rolename set.
* Added to the image validator the new DBot default image.
* Added the fields: elasticcommonfields, quiet, quietmode to the Playbook schema.
* Fixed an issue where *validate* failed on integration commands without outputs.
* Added a new hook for naming of v2 integrations and scripts.


# 0.3.8
* Fixed an issue where *create-content-artifact* was not loading the data in the yml correctly.
* Fixed an issue where *unify* broke long lines in script section causing syntax errors


# 0.3.7
* Added *generate-docs* command to generate documentation file for integration, playbook or script.
* Fixed an issue where *unify* created a malformed integration yml.
* Fixed an issue where demisto-sdk **init** creates unit-test file with invalid import.


# 0.3.6
* Fixed an issue where demisto-sdk **validate** failed on modified scripts without error message.


# 0.3.5
* Fixed an issue with docker tag validation for integrations.
* Restructured repo source code.


# 0.3.4
* Saved failing unit tests as a file.
* Fixed an issue where "_test" file for scripts/integrations created using **init** would import the "HelloWorld" templates.
* Fixed an issue in demisto-sdk **validate** - was failing on backward compatiblity check
* Fixed an issue in demisto-sdk **secrets** - empty line in .secrets-ignore always made the secrets check to pass
* Added validation for docker image inside integrations and scripts.
* Added --use-git flag to **format** command to format all changed files.
* Fixed an issue where **validate** did not fail on dockerimage changes with bc check.
* Added new flag **--ignore-entropy** to demisto-sdk **secrets**, this will allow skip entropy secrets check.
* Added --outfile to **lint** to allow saving failed packages to a file.


# 0.3.3
* Added backwards compatibility break error message.
* Added schema for incident types.
* Added **additionalinfo** field to as an available field for integration configuration.
* Added pack parameter for **init**.
* Fixed an issue where error would appear if name parameter is not set in **init**.


# 0.3.2
* Fixed the handling of classifier files in **validate**.


# 0.3.1
* Fixed the handling of newly created reputation files in **validate**.
* Added an option to perform **validate** on a specific file.


# 0.3.0
* Added support for multi-package **lint** both with parallel and without.
* Added all parameter in **lint** to run on all packages and packs in content repository.
* Added **format** for:
    * Scripts
    * Playbooks
    * Integrations
* Improved user outputs for **secrets** command.
* Fixed an issue where **lint** would run pytest and pylint only on a single docker per integration.
* Added auto-complete functionality to demisto-sdk.
* Added git parameter in **lint** to run only on changed packages.
* Added the **run-playbook** command
* Added **run** command which runs a command in the Demisto playground.
* Added **upload** command which uploads an integration or a script to a Demisto instance.
* Fixed and issue where **validate** checked if release notes exist for new integrations and scripts.
* Added **generate-test-playbook** command which generates a basic test playbook for an integration or a script.
* **validate** now supports indicator fields.
* Fixed an issue with layouts scheme validation.
* Adding **init** command.
* Added **json-to-outputs** command which generates the yaml section for outputs from an API raw response.

# 0.2.6

* Fixed an issue with locating release notes for beta integrations in **validate**.

# 0.2.5

* Fixed an issue with locating release notes for beta integrations in **validate**.

# 0.2.4

* Adding image validation to Beta_Integration and Packs in **validate**.

# 0.2.3

* Adding Beta_Integration to the structure validation process.
* Fixing bug where **validate** did checks on TestPlaybooks.
* Added requirements parameter to **lint**.

# 0.2.2

* Fixing bug where **lint** did not return exit code 1 on failure.
* Fixing bug where **validate** did not print error message in case no release notes were give.

# 0.2.1

* **Validate** now checks that the id and name fields are identical in yml files.
* Fixed a bug where sdk did not return any exit code.

# 0.2.0

* Added Release Notes Validator.
* Fixed the Unifier selection of your python file to use as the code.
* **Validate** now supports Indicator fields.
* Fixed a bug where **validate** and **secrets** did not return exit code 1 on failure.
* **Validate** now runs on newly added scripts.

# 0.1.8

* Added support for `--version`.
* Fixed an issue in file_validator when calling `checked_type` method with script regex.

# 0.1.2
* Restructuring validation to support content packs.
* Added secrets validation.
* Added content bundle creation.
* Added lint and unit test run.

# 0.1.1

* Added new logic to the unifier.
* Added detailed README.
* Some small adjustments and fixes.

# 0.1.0

Capabilities:
* **Extract** components(code, image, description etc.) from a Demisto YAML file into a directory.
* **Unify** components(code, image, description etc.) to a single Demisto YAML file.
* **Validate** Demisto content files.<|MERGE_RESOLUTION|>--- conflicted
+++ resolved
@@ -3,11 +3,8 @@
 * Enhanced the **unify** command when giving input of a file and not a directory return a clear error message.
 * Added a validation to ensure integrations are not skipped and at least one test playbook is not skipped for each integration or script.
 * Added to the Content Tests support for `context_print_dt`, which queries the incident context and prints the result as a json.
-<<<<<<< HEAD
+* Added new validation for the `xsoar_config.json` file in the **validate** command.
 * Fixed an issue where **update-release-notes** command added only one docker image release notes entry for release notes file, and not for every entity whom docker image was updated. 
-=======
-* Added new validation for the `xsoar_config.json` file in the **validate** command.
->>>>>>> c52d8fb1
 
 # 1.4.0
 * Enable passing a comma-separated list of paths for the `--input` option of the **lint** command.
