# Changelog
<<<<<<< HEAD
* Fixed an issue where running **validate** failed on playbook with task that adds tags to the evidence data.
=======
* Added new code validations to `XSOAR-linter`.
    * As warnings messages:
        * `demisto.params()` should not be used only inside main function.
        * `demisto.args()` should not be used only inside main function.
        * Functions args should have type annotations.
        * Functions should have return type annotation.
        * Functions should have docstrings.
>>>>>>> 75015617

# 1.2.2
* Add support for warning msgs in the report and summary to **lint** command.
* Fixed an issue where **json-to-outputs** determined bool values as int.
* Fixed an issue where **update-release-notes** was crushing on `--all` flag.
* Fixed an issue where running **validate**, **update-release-notes** outside of content repo crushed without a meaningful error message.
* Added support for layoutscontainer in **init** contribution flow.
* Added a validation for tlp_color param in feeds in **validate** command.
* Added a validation for removal of integration parameters in **validate** command.
* Fixed an issue where **update-release-notes** was failing with a wrong error message when no pack or input was given.
* Improved formatting output of the **generate-docs** command.
* Add support for env variable *DEMISTO_SDK_ID_SET_REFRESH_INTERVAL*. Set this env variable to the refresh interval in minutes. The id set will be regenerated only if the refresh interval has passed since the last generation. Useful when generating Script documentation, to avoid re-generating the id_set every run.
* Added new code validations to `XSOAR-linter`.
    * As error messages:
        * Longer than 10 seconds sleep statements for non long running integrations.
        * exit() usage.
        * quit() usage.
    * As warnings messages:
        * `demisto.log` should not be used.
        * main function existence.
        * `demito.results` should not be used.
        * `return_output` should not be used.
        * try-except statement in main function.
        * `return_error` usage in main function.
        * only once `return_error` usage.
* Fixed an issue where **lint** command printed logs twice.
* Fixed an issue where *suffix* did not work as expected in the **create-content-artifacts** command.
* Added support for *prev-ver* flag in **lint** and **secrets** commands.
* Added support for *text* flag to **update-release-notes** command to add the same text to all release notes.
* Fixed an issue where **validate** did not recognize added files if they were modified locally.
* Added a validation that checks the `fromversion` field exists and is set to 5.0.0 or above when working or comparing to a non-feature branch in **validate** command.
* Added a validation that checks the certification field in the pack_metadata file is valid in **validate** command.

# 1.2.1
* Added an additional linter `XSOAR-linter` to the **lint** command which custom validates py files. currently checks for:
    * `Sys.exit` usages with non zero value.
    * Any `Print` usages.
* Fixed an issue where renamed files were failing on *validate*.
* Fixed an issue where single changed files did not required release notes update.
* Fixed an issue where doc_images required release-notes and validations.
* Added handling of dependent packs when running **update-release-notes** on changed *APIModules*.
    * Added new argument *--id-set-path* for id_set.json path.
    * When changes to *APIModule* is detected and an id_set.json is available - the command will update the dependent pack as well.
* Added handling of dependent packs when running **validate** on changed *APIModules*.
    * Added new argument *--id-set-path* for id_set.json path.
    * When changes to *APIModule* is detected and an id_set.json is available - the command will validate that the dependent pack has release notes as well.
* Fixed an issue where the find_type function didn't recognize file types correctly.
* Fixed an issue where **update-release-notes** command did not work properly on Windows.
* Added support for indicator fields in **update-release-notes** command.
* Fixed an issue where files in test dirs where being validated.


# 1.2.0
* Fixed an issue where **format** did not update the test playbook from its pack.
* Fixed an issue where **validate** validated non integration images.
* Fixed an issue where **update-release-notes** did not identified old yml integrations and scripts.
* Added revision templates to the **update-release-notes** command.
* Fixed an issue where **update-release-notes** crashed when a file was renamed.
* Fixed an issue where **validate** failed on deleted files.
* Fixed an issue where **validate** validated all images instead of packs only.
* Fixed an issue where a warning was not printed in the **format** in case a non-supported file type is inputted.
* Fixed an issue where **validate** did not fail if no release notes were added when adding files to existing packs.
* Added handling of incorrect layout paths via the **format** command.
* Refactor **create-content-artifacts** command - Efficient artifacts creation and better logging.
* Fixed an issue where image and description files were not handled correctly by **validate** and **update-release-notes** commands.
* Fixed an issue where the **format** command didn't remove all extra fields in a file.
* Added an error in case an invalid id_set.json file is found while running the **validate** command.
* Added fetch params checks to the **validate** command.

# 1.1.11
* Added line number to secrets' path in **secrets** command report.
* Fixed an issue where **init** a community pack did not present the valid support URL.
* Fixed an issue where **init** offered a non relevant pack support type.
* Fixed an issue where **lint** did not pull docker images for powershell.
* Fixed an issue where **find-dependencies** did not find all the script dependencies.
* Fixed an issue where **find-dependencies** did not collect indicator fields as dependencies for playbooks.
* Updated the **validate** and the **secrets** commands to be less dependent on regex.
* Fixed an issue where **lint** did not run on circle when docker did not return ping.
* Updated the missing release notes error message (RN106) in the **Validate** command.
* Fixed an issue where **Validate** would return missing release notes when two packs with the same substring existed in the modified files.
* Fixed an issue where **update-release-notes** would add duplicate release notes when two packs with the same substring existed in the modified files.
* Fixed an issue where **update-release-notes** would fail to bump new versions if the feature branch was out of sync with the master branch.
* Fixed an issue where a non-descriptive error would be returned when giving the **update-release-notes** command a pack which can not be found.
* Added dependencies check for *widgets* in **find-dependencies** command.
* Added a `update-docker` flag to **format** command.
* Added a `json-to-outputs` flag to the **run** command.
* Added a verbose (`-v`) flag to **format** command.
* Fixed an issue where **download** added the prefix "playbook-" to the name of playbooks.

# 1.1.10
* Updated the **init** command. Relevant only when passing the *--contribution* argument.
   * Added the *--author* option.
   * The *support* field of the pack's metadata is set to *community*.
* Added a proper error message in the **Validate** command upon a missing description in the root of the yml.
* **Format** now works with a relative path.
* **Validate** now fails when all release notes have been excluded.
* Fixed issue where correct error message would not propagate for invalid images.
* Added the *--skip-pack-dependencies* flag to **validate** command to skip pack dependencies validation. Relevant when using the *-g* flag.
* Fixed an issue where **Validate** and **Format** commands failed integrations with `defaultvalue` field in fetch incidents related parameters.
* Fixed an issue in the **Validate** command in which unified YAML files were not ignored.
* Fixed an issue in **generate-docs** where scripts and playbooks inputs and outputs were not parsed correctly.
* Fixed an issue in the **openapi-codegen** command where missing reference fields in the swagger JSON caused errors.
* Fixed an issue in the **openapi-codegen** command where empty objects in the swagger JSON paths caused errors.
* **update-release-notes** command now accept path of the pack instead of pack name.
* Fixed an issue where **generate-docs** was inserting unnecessary escape characters.
* Fixed an issue in the **update-release-notes** command where changes to the pack_metadata were not detected.
* Fixed an issue where **validate** did not check for missing release notes in old format files.

# 1.1.9
* Fixed an issue where **update-release-notes** command failed on invalid file types.

# 1.1.8
* Fixed a regression where **upload** command failed on test playbooks.
* Added new *githubUser* field in pack metadata init command.
* Support beta integration in the commands **split-yml, extract-code, generate-test-playbook and generate-docs.**
* Fixed an issue where **find-dependencies** ignored *toversion* field in content items.
* Added support for *layoutscontainer*, *classifier_5_9_9*, *mapper*, *report*, and *widget* in the **Format** command.
* Fixed an issue where **Format** will set the `ID` field to be equal to the `name` field in modified playbooks.
* Fixed an issue where **Format** did not work for test playbooks.
* Improved **update-release-notes** command:
    * Write content description to release notes for new items.
    * Update format for file types without description: Connections, Incident Types, Indicator Types, Layouts, Incident Fields.
* Added a validation for feedTags param in feeds in **validate** command.
* Fixed readme validation issue in community support packs.
* Added the **openapi-codegen** command to generate integrations from OpenAPI specification files.
* Fixed an issue were release notes validations returned wrong results for *CommonScripts* pack.
* Added validation for image links in README files in **validate** command.
* Added a validation for default value of fetch param in feeds in **validate** command.
* Fixed an issue where the **Init** command failed on scripts.

# 1.1.7
* Fixed an issue where running the **format** command on feed integrations removed the `defaultvalue` fields.
* Playbook branch marked with *skipunavailable* is now set as an optional dependency in the **find-dependencies** command.
* The **feedReputation** parameter can now be hidden in a feed integration.
* Fixed an issue where running the **unify** command on JS package failed.
* Added the *--no-update* flag to the **find-dependencies** command.
* Added the following validations in **validate** command:
   * Validating that a pack does not depend on NonSupported / Deprecated packs.

# 1.1.6
* Added the *--description* option to the **init** command.
* Added the *--contribution* option to the **init** command which converts a contribution zip to proper pack format.
* Improved **validate** command performance time and outputs.
* Added the flag *--no-docker-checks* to **validate** command to skip docker checks.
* Added the flag *--print-ignored-files* to **validate** command to print ignored files report when the command is done.
* Added the following validations in **validate** command:
   * Validating that existing release notes are not modified.
   * Validating release notes are not added to new packs.
   * Validating that the "currentVersion" field was raised in the pack_metadata for modified packs.
   * Validating that the timestamp in the "created" field in the pack_metadata is in ISO format.
* Running `demisto-sdk validate` will run the **validate** command using git and only on committed files (same as using *-g --post-commit*).
* Fixed an issue where release notes were not checked correctly in **validate** command.
* Fixed an issue in the **create-id-set** command where optional playbook tasks were not taken into consideration.
* Added a prompt to the `demisto-sdk update-release-notes` command to prompt users to commit changes before running the release notes command.
* Added support to `layoutscontainer` in **validate** command.

#### 1.1.5
* Fixed an issue in **find-dependencies** command.
* **lint** command now verifies flake8 on CommonServerPython script.

#### 1.1.4
* Fixed an issue with the default output file name of the **unify** command when using "." as an output path.
* **Unify** command now adds contributor details to the display name and description.
* **Format** command now adds *isFetch* and *incidenttype* fields to integration yml.
* Removed the *feedIncremental* field from the integration schema.
* **Format** command now adds *feedBypassExclusionList*, *Fetch indicators*, *feedReputation*, *feedReliability*,
     *feedExpirationPolicy*, *feedExpirationInterval* and *feedFetchInterval* fields to integration yml.
* Fixed an issue in the playbooks schema.
* Fixed an issue where generated release notes were out of order.
* Improved pack dependencies detection.
* Fixed an issue where test playbooks were mishandled in **validate** command.

#### 1.1.3
* Added a validation for invalid id fields in indicators types files in **validate** command.
* Added default behavior for **update-release-notes** command.
* Fixed an error where README files were failing release notes validation.
* Updated format of generated release notes to be more user friendly.
* Improved error messages for the **update-release-notes** command.
* Added support for `Connections`, `Dashboards`, `Widgets`, and `Indicator Types` to **update-release-notes** command.
* **Validate** now supports scripts under the *TestPlaybooks* directory.
* Fixed an issue where **validate** did not support powershell files.

#### 1.1.2
* Added a validation for invalid playbookID fields in incidents types files in **validate** command.
* Added a code formatter for python files.
* Fixed an issue where new and old classifiers where mixed on validate command.
* Added *feedIncremental* field to the integration schema.
* Fixed error in the **upload** command where unified YMLs were not uploaded as expected if the given input was a pack.
* Fixed an issue where the **secrets** command failed due to a space character in the file name.
* Ignored RN validation for *NonSupported* pack.
* You can now ignore IF107, SC100, RP102 error codes in the **validate** command.
* Fixed an issue where the **download** command was crashing when received as input a JS integration or script.
* Fixed an issue where **validate** command checked docker image for JS integrations and scripts.
* **validate** command now checks scheme for reports and connections.
* Fixed an issue where **validate** command checked docker when running on all files.
* Fixed an issue where **validate** command did not fail when docker image was not on the latest numeric tag.
* Fixed an issue where beta integrations were not validated correctly in **validate** command.

#### 1.1.1
* fixed and issue where file types were not recognized correctly in **validate** command.
* Added better outputs for validate command.

#### 1.1.0
* Fixed an issue where changes to only non-validated files would fail validation.
* Fixed an issue in **validate** command where moved files were failing validation for new packs.
* Fixed an issue in **validate** command where added files were failing validation due to wrong file type detection.
* Added support for new classifiers and mappers in **validate** command.
* Removed support of old RN format validation.
* Updated **secrets** command output format.
* Added support for error ignore on deprecated files in **validate** command.
* Improved errors outputs in **validate** command.
* Added support for linting an entire pack.

#### 1.0.9
* Fixed a bug where misleading error was presented when pack name was not found.
* **Update-release-notes** now detects added files for packs with versions.
* Readme files are now ignored by **update-release-notes** and validation of release notes.
* Empty release notes no longer cause an uncaught error during validation.

#### 1.0.8
* Changed the output format of demisto-sdk secrets.
* Added a validation that checkbox items are not required in integrations.
* Added pack release notes generation and validation.
* Improved pack metadata validation.
* Fixed an issue in **validate** where renamed files caused an error

#### 1.0.4
* Fix the **format** command to update the `id` field to be equal to `details` field in indicator-type files, and to `name` field in incident-type & dashboard files.
* Fixed a bug in the **validate** command for layout files that had `sortValues` fields.
* Fixed a bug in the **format** command where `playbookName` field was not always present in the file.
* Fixed a bug in the **format** command where indicatorField wasn't part of the SDK schemas.
* Fixed a bug in **upload** command where created unified docker45 yml files were not deleted.
* Added support for IndicatorTypes directory in packs (for `reputation` files, instead of Misc).
* Fixed parsing playbook condition names as string instead of boolean in **validate** command
* Improved image validation in YAML files.
* Removed validation for else path in playbook condition tasks.

#### 1.0.3
* Fixed a bug in the **format** command where comments were being removed from YAML files.
* Added output fields: _file_path_ and _kind_ for layouts in the id-set.json created by **create-id-set** command.
* Fixed a bug in the **create-id-set** command Who returns Duplicate for Layouts with a different kind.
* Added formatting to **generate-docs** command results replacing all `<br>` tags with `<br/>`.
* Fixed a bug in the **download** command when custom content contained not supported content entity.
* Fixed a bug in **format** command in which boolean strings  (e.g. 'yes' or 'no') were converted to boolean values (e.g. 'True' or 'False').
* **format** command now removes *sourceplaybookid* field from playbook files.
* Fixed a bug in **generate-docs** command in which integration dependencies were not detected when generating documentation for a playbook.


#### 1.0.1
* Fixed a bug in the **unify** command when output path was provided empty.
* Improved error message for integration with no tests configured.
* Improved the error message returned from the **validate** command when an integration is missing or contains malformed fetch incidents related parameters.
* Fixed a bug in the **create** command where a unified YML with a docker image for 4.5 was copied incorrectly.
* Missing release notes message are now showing the release notes file path to update.
* Fixed an issue in the **validate** command in which unified YAML files were not ignored.
* File format suggestions are now shown in the relevant file format (JSON or YAML).
* Changed Docker image validation to fail only on non-valid ones.
* Removed backward compatibility validation when Docker image is updated.

#### 1.0.0
* Improved the *upload* command to support the upload of all the content entities within a pack.
* The *upload* command now supports the improved pack file structure.
* Added an interactive option to format integrations, scripts and playbooks with No TestPlaybooks configured.
* Added an interactive option to configure *conf.json* file with missing test playbooks for integrations, scripts and playbooks
* Added *download* command to download custom content from Demisto instance to the local content repository.
* Improved validation failure messages to include a command suggestion, wherever relevant, to fix the raised issue.
* Improved 'validate' help and documentation description
* validate - checks that scripts, playbooks, and integrations have the *tests* key.
* validate - checks that test playbooks are configured in `conf.json`.
* demisto-sdk lint - Copy dir better handling.
* demisto-sdk lint - Add error when package missing in docker image.
* Added *-a , --validate-all* option in *validate* to run all validation on all files.
* Added *-i , --input* option in *validate* to run validation on a specified pack/file.
* added *-i, --input* option in *secrets* to run on a specific file.
* Added an allowed hidden parameter: *longRunning* to the hidden integration parameters validation.
* Fixed an issue with **format** command when executing with an output path of a folder and not a file path.
* Bug fixes in generate-docs command given playbook as input.
* Fixed an issue with lint command in which flake8 was not running on unit test files.

#### 0.5.2
* Added *-c, --command* option in *generate-docs* to generate a specific command from an integration.
* Fixed an issue when getting README/CHANGELOG files from git and loading them.
* Removed release notes validation for new content.
* Fixed secrets validations for files with the same name in a different directory.
* demisto-sdk lint - parallelization working with specifying the number of workers.
* demisto-sdk lint - logging levels output, 3 levels.
* demisto-sdk lint - JSON report, structured error reports in JSON format.
* demisto-sdk lint - XML JUnit report for unit-tests.
* demisto-sdk lint - new packages used to accelerate execution time.
* demisto-sdk secrets - command now respects the generic whitelist, and not only the pack secrets.

#### 0.5.0
[PyPI History][1]

[1]: https://pypi.org/project/demisto-sdk/#history
### 0.4.9
* Fixed an issue in *generate-docs* where Playbooks and Scripts documentation failed.
* Added a graceful error message when executing the *run" command with a misspelled command.
* Added more informative errors upon failures of the *upload* command.
* format command:
    * Added format for json files: IncidentField, IncidentType, IndicatorField, IndicatorType, Layout, Dashboard.
    * Added the *-fv --from-version*, *-nv --no-validation* arguments.
    * Removed the *-t yml_type* argument, the file type will be inferred.
    * Removed the *-g use_git* argument, running format without arguments will run automatically on git diff.
* Fixed an issue in loading playbooks with '=' character.
* Fixed an issue in *validate* failed on deleted README files.

### 0.4.8
* Added the *max* field to the Playbook schema, allowing to define it in tasks loop.
* Fixed an issue in *validate* where Condition branches checks were case sensitive.

### 0.4.7
* Added the *slareminder* field to the Playbook schema.
* Added the *common_server*, *demisto_mock* arguments to the *init* command.
* Fixed an issue in *generate-docs* where the general section was not being generated correctly.
* Fixed an issue in *validate* where Incident type validation failed.

### 0.4.6
* Fixed an issue where the *validate* command did not identify CHANGELOG in packs.
* Added a new command, *id-set* to create the id set - the content dependency tree by file IDs.

### 0.4.5
* generate-docs command:
    * Added the *use_cases*, *permissions*, *command_permissions* and *limitations*.
    * Added the *--insecure* argument to support running the script and integration command in Demisto.
    * Removed the *-t yml_type* argument, the file type will be inferred.
    * The *-o --output* argument is no longer mandatory, default value will be the input file directory.
* Added support for env var: *DEMISTO_SDK_SKIP_VERSION_CHECK*. When set version checks are skipped.
* Fixed an issue in which the CHANGELOG files did not match our scheme.
* Added a validator to verify that there are no hidden integration parameters.
* Fixed an issue where the *validate* command ran on test files.
* Removed the *env-dir* argument from the demisto-sdk.
* README files which are html files will now be skipped in the *validate* command.
* Added support for env var: *DEMISTO_README_VALIDATOR*. When not set the readme validation will not run.

### 0.4.4
* Added a validator for IncidentTypes (incidenttype-*.json).
* Fixed an issue where the -p flag in the *validate* command was not working.
* Added a validator for README.md files.
* Release notes validator will now run on: incident fields, indicator fields, incident types, dashboard and reputations.
* Fixed an issue where the validator of reputation(Indicator Type) did not check on the details field.
* Fixed an issue where the validator attempted validating non-existing files after deletions or name refactoring.
* Removed the *yml_type* argument in the *split-yml*, *extract-code* commands.
* Removed the *file_type* argument in the *generate-test-playbook* command.
* Fixed the *insecure* argument in *upload*.
* Added the *insecure* argument in *run-playbook*.
* Standardise the *-i --input*, *-o --output* to demisto-sdk commands.

### 0.4.3
* Fixed an issue where the incident and indicator field BC check failed.
* Support for linting and unit testing PowerShell integrations.

### 0.4.2
* Fixed an issue where validate failed on Windows.
* Added a validator to verify all branches are handled in conditional task in a playbook.
* Added a warning message when not running the latest sdk version.
* Added a validator to check that the root is connected to all tasks in the playbook.
* Added a validator for Dashboards (dashboard-*.json).
* Added a validator for Indicator Types (reputation-*.json).
* Added a BC validation for changing incident field type.
* Fixed an issue where init command would generate an invalid yml for scripts.
* Fixed an issue in misleading error message in v2 validation hook.
* Fixed an issue in v2 hook which now is set only on newly added scripts.
* Added more indicative message for errors in yaml files.
* Disabled pykwalify info log prints.

### 0.3.10
* Added a BC check for incident fields - changing from version is not allowed.
* Fixed an issue in create-content-artifacts where scripts in Packs in TestPlaybooks dir were copied with a wrong prefix.


### 0.3.9
* Added a validation that incident field can not be required.
* Added validation for fetch incident parameters.
* Added validation for feed integration parameters.
* Added to the *format* command the deletion of the *sourceplaybookid* field.
* Fixed an issue where *fieldMapping* in playbook did not pass the scheme validation.
* Fixed an issue where *create-content-artifacts* did not copy TestPlaybooks in Packs without prefix of *playbook-*.
* Added a validation the a playbook can not have a rolename set.
* Added to the image validator the new DBot default image.
* Added the fields: elasticcommonfields, quiet, quietmode to the Playbook schema.
* Fixed an issue where *validate* failed on integration commands without outputs.
* Added a new hook for naming of v2 integrations and scripts.


### 0.3.8
* Fixed an issue where *create-content-artifact* was not loading the data in the yml correctly.
* Fixed an issue where *unify* broke long lines in script section causing syntax errors


### 0.3.7
* Added *generate-docs* command to generate documentation file for integration, playbook or script.
* Fixed an issue where *unify* created a malformed integration yml.
* Fixed an issue where demisto-sdk **init** creates unit-test file with invalid import.


### 0.3.6
* Fixed an issue where demisto-sdk **validate** failed on modified scripts without error message.


### 0.3.5
* Fixed an issue with docker tag validation for integrations.
* Restructured repo source code.


### 0.3.4
* Saved failing unit tests as a file.
* Fixed an issue where "_test" file for scripts/integrations created using **init** would import the "HelloWorld" templates.
* Fixed an issue in demisto-sdk **validate** - was failing on backward compatiblity check
* Fixed an issue in demisto-sdk **secrets** - empty line in .secrets-ignore always made the secrets check to pass
* Added validation for docker image inside integrations and scripts.
* Added --use-git flag to **format** command to format all changed files.
* Fixed an issue where **validate** did not fail on dockerimage changes with bc check.
* Added new flag **--ignore-entropy** to demisto-sdk **secrets**, this will allow skip entropy secrets check.
* Added --outfile to **lint** to allow saving failed packages to a file.


### 0.3.3
* Added backwards compatibility break error message.
* Added schema for incident types.
* Added **additionalinfo** field to as an available field for integration configuration.
* Added pack parameter for **init**.
* Fixed an issue where error would appear if name parameter is not set in **init**.


### 0.3.2
* Fixed the handling of classifier files in **validate**.


### 0.3.1
* Fixed the handling of newly created reputation files in **validate**.
* Added an option to perform **validate** on a specific file.


### 0.3.0
* Added support for multi-package **lint** both with parallel and without.
* Added all parameter in **lint** to run on all packages and packs in content repository.
* Added **format** for:
    * Scripts
    * Playbooks
    * Integrations
* Improved user outputs for **secrets** command.
* Fixed an issue where **lint** would run pytest and pylint only on a single docker per integration.
* Added auto-complete functionality to demisto-sdk.
* Added git parameter in **lint** to run only on changed packages.
* Added the **run-playbook** command
* Added **run** command which runs a command in the Demisto playground.
* Added **upload** command which uploads an integration or a script to a Demisto instance.
* Fixed and issue where **validate** checked if release notes exist for new integrations and scripts.
* Added **generate-test-playbook** command which generates a basic test playbook for an integration or a script.
* **validate** now supports indicator fields.
* Fixed an issue with layouts scheme validation.
* Adding **init** command.
* Added **json-to-outputs** command which generates the yaml section for outputs from an API raw response.

### 0.2.6

* Fixed an issue with locating release notes for beta integrations in **validate**.

### 0.2.5

* Fixed an issue with locating release notes for beta integrations in **validate**.

### 0.2.4

* Adding image validation to Beta_Integration and Packs in **validate**.

### 0.2.3

* Adding Beta_Integration to the structure validation process.
* Fixing bug where **validate** did checks on TestPlaybooks.
* Added requirements parameter to **lint**.

### 0.2.2

* Fixing bug where **lint** did not return exit code 1 on failure.
* Fixing bug where **validate** did not print error message in case no release notes were give.

### 0.2.1

* **Validate** now checks that the id and name fields are identical in yml files.
* Fixed a bug where sdk did not return any exit code.

### 0.2.0

* Added Release Notes Validator.
* Fixed the Unifier selection of your python file to use as the code.
* **Validate** now supports Indicator fields.
* Fixed a bug where **validate** and **secrets** did not return exit code 1 on failure.
* **Validate** now runs on newly added scripts.

### 0.1.8

* Added support for `--version`.
* Fixed an issue in file_validator when calling `checked_type` method with script regex.

### 0.1.2
* Restructuring validation to support content packs.
* Added secrets validation.
* Added content bundle creation.
* Added lint and unit test run.

### 0.1.1

* Added new logic to the unifier.
* Added detailed README.
* Some small adjustments and fixes.

### 0.1.0

Capabilities:
* **Extract** components(code, image, description etc.) from a Demisto YAML file into a directory.
* **Unify** components(code, image, description etc.) to a single Demisto YAML file.
* **Validate** Demisto content files.<|MERGE_RESOLUTION|>--- conflicted
+++ resolved
@@ -1,7 +1,4 @@
 # Changelog
-<<<<<<< HEAD
-* Fixed an issue where running **validate** failed on playbook with task that adds tags to the evidence data.
-=======
 * Added new code validations to `XSOAR-linter`.
     * As warnings messages:
         * `demisto.params()` should not be used only inside main function.
@@ -9,7 +6,7 @@
         * Functions args should have type annotations.
         * Functions should have return type annotation.
         * Functions should have docstrings.
->>>>>>> 75015617
+* Fixed an issue where running **validate** failed on playbook with task that adds tags to the evidence data.
 
 # 1.2.2
 * Add support for warning msgs in the report and summary to **lint** command.
