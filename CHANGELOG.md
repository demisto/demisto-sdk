# Changelog

[PyPI History][1]

[1]: https://pypi.org/project/demisto-sdk/#history

### 0.3.0

* Added support for multi-package **lint** both with parallel and without.
* Added all parameter in **lint** to run on all packages and packs in content repository.
* Added **format** for:
    * Scripts
    * Playbooks
    * Integrations
* Improved user outputs for **secrets** command.
<<<<<<< HEAD
* Adding **init** command.
=======
* Added the **run-playbook** command
* Added **run** command which runs a command in the Demisto playground.
* Added **upload** command which uploads an integration or a script to a Demisto instance.
* Fixed and issue where **validate** checked if release notes exist for new integrations and scripts.
>>>>>>> b675dc6c

### 0.2.6

* Fixed an issue with locating release notes for beta integrations in **validate**.

### 0.2.5

* Fixed an issue with locating release notes for beta integrations in **validate**.

### 0.2.4

* Adding image validation to Beta_Integration and Packs in **validate**.

### 0.2.3

* Adding Beta_Integration to the structure validation process.
* Fixing bug where **validate** did checks on TestPlaybooks.
* Added requirements parameter to **lint**.

### 0.2.2

* Fixing bug where **lint** did not return exit code 1 on failure.
* Fixing bug where **validate** did not print error message in case no release notes were give.

### 0.2.1

* **Validate** now checks that the id and name fields are identical in yml files.
* Fixed a bug where sdk did not return any exit code.

### 0.2.0

* Added Release Notes Validator.
* Fixed the Unifier selection of your python file to use as the code.
* **Validate** now supports Indicator fields.
* Fixed a bug where **validate** and **secrets** did not return exit code 1 on failure.
* **Validate** now runs on newly added scripts.

### 0.1.8

* Added support for `--version`.
* Fixed an issue in file_validator when calling `checked_type` method with script regex.

### 0.1.2
* Restructuring validation to support content packs.
* Added secrets validation.
* Added content bundle creation.
* Added lint and unit test run.

### 0.1.1

* Added new logic to the unifier.
* Added detailed README.
* Some small adjustments and fixes.

### 0.1.0

Capabilities:
* **Extract** components(code, image, description etc.) from a Demisto YAML file into a directory.
* **Unify** components(code, image, description etc.) to a single Demisto YAML file.
* **Validate** Demisto content files.<|MERGE_RESOLUTION|>--- conflicted
+++ resolved
@@ -13,14 +13,11 @@
     * Playbooks
     * Integrations
 * Improved user outputs for **secrets** command.
-<<<<<<< HEAD
-* Adding **init** command.
-=======
 * Added the **run-playbook** command
 * Added **run** command which runs a command in the Demisto playground.
 * Added **upload** command which uploads an integration or a script to a Demisto instance.
 * Fixed and issue where **validate** checked if release notes exist for new integrations and scripts.
->>>>>>> b675dc6c
+* Adding **init** command.
 
 ### 0.2.6
 
