# Changelog

## Unreleased
* Added a new validation to the **validate** command to verify that the docker in use is not deprecated.
* Added support for multiple ApiModules in the **unify** command
* Added a check to **validate** command, preventing use of relative urls in README files.
* Added environment variable **DEMISTO_SDK_MARKETPLACE** expected to affect *MarketplaceTagParser* *marketplace* value. The value will be automatically set when passing *marketplace* arg to the commands **unify**, **zip-packs**, **create-content-artifacts** and **upload**.
* Added slack notifier for build failures on the master branch.
<<<<<<< HEAD
* Added support for README files in **format** command.
=======
* Added support for modeling and parsing rules in the **split** command.
>>>>>>> 47a790ae
* Added a **validate** check, making sure classifier id and name values match. Updated the classifier **format** to update the id accordingly.

## 1.6.8

* Fixed an issue where **validate** did not fail on invalid playbook entities' versions (i.e. subplaybooks or scripts with higher fromversion than their parent playbook).
* Added support for running lint via a remote docker ssh connection. Use `DOCKER_HOST` env variable to specify a remote docker connection, such as: `DOCKER_HOST=ssh://myuser@myhost.com`.
* Fixed an issue where the pack cache in *get_marketplaces* caused the function to return invalid values.
* Fixed an issue where running format on a pack with XSIAM entities would fail.
* Added the new `display_name` field to relevant entities in the **create-id-set** command.
* Added a new validation to the **validate** command to verify the existence of "Reliability" parameter if the integration have reputation command.
* Fixed a bug where terminating the **lint** command failed (`ctrl + c`).
* Removed the validation of a subtype change in integrations and scripts from **validate**.
* Fixed an issue where **download** did not behave as expected when prompting for a version update. Reported by @K-Yo
* Added support for adoption release notes.
* Fixed an issue where **merge-id-sets** failed when a key was missing in one id-set.json.
* Fixed a bug where some mypy messages were not parsed properly in **lint**.
* Added a validation to the **validate** command, failing when '`fromversion`' or '`toversion`' in a content entity are incorrect format.
* Added a validation to the **validate** command, checking if `fromversion` <= `toversion`.
* Fixed an issue where coverage reports used the wrong logging level, marking debug logs as errors.
* Added a new validation to the **validate** command, to check when the discouraged `http` prefixes are used when setting defaultvalue, rather than `https`.
* Added a check to the **lint** command for finding hard-coded usage of the http protocol.
* Locked the dependency on Docker.
* Removed a traceback line from the **init** command templates: BaseIntegration, BaseScript.
* Updated the token in **_add_pr_comment** method from the content-bot token to the xsoar-bot token.

## 1.6.7

* Added the `types-markdown` dependency, adding markdown capabilities to existing linters using the [Markdown](https://pypi.org/project/Markdown/) package.
* Added support in the **format** command to remove nonexistent incident/indicator fields from *layouts/mappers*
* Added the `Note: XXX` and `XXX now generally available.` release notes templates to **doc-review** command.
* Updated the logs shown during the docker build step.
* Removed a false warning about configuring the `GITLAB_TOKEN` environment variable when it's not needed.
* Removed duplicate identifiers for XSIAM integrations.
* Updated the *tags* and *use cases* in pack metadata validation to use the local files only.
* Fixed the error message in checkbox validation where the defaultvalue is wrong and added the name of the variable that should be fixed.
* Added types to `find_type_by_path` under tools.py.
* Fixed an issue where YAML files contained incorrect value type for `tests` key when running `format --deprecate`.
* Added a deprecation message to the `tests:` section of yaml files when running `format --deprecate`.
* Added use case for **validate** on *wizard* objects - set_playbook is mapped to all integrations.
* Added the 'integration-get-indicators' commands to be ignored by the **verify_yml_commands_match_readme** validation, the validation will no longer fail if these commands are not in the readme file.
* Added a new validation to the **validate** command to verify that if the phrase "breaking changes" is present in a pack release notes, a JSON file with the same name exists and contains the relevant breaking changes information.
* Improved logs when running test playbooks (in a build).
* Fixed an issue in **upload** did not include list-type content items. @nicolas-rdgs
* Reverted release notes to old format.

## 1.6.6

* Added debug print when excluding item from ID set due to missing dependency.
* Added a validation to the **validate** command, failing when non-ignorable errors are present in .pack-ignore.
* Fixed an issue where `mdx server` did not close when stopped in mid run.
* Fixed an issue where `-vvv` flag did not print logs on debug level.
* enhanced ***validate*** command to list all command names affected by a backward compatibility break, instead of only one.
* Added support for Wizard content item in the **format**, **validate**, **upload**, **create-id-set**, **find-dependecies** and **create-content-artifacts** commands.
* Added a new flag to the **validate** command, allowing to run specific validations.
* Added support in **unify** and **create-content-artifacts** for displaying different documentations (detailed description + readme) for content items, depending on the marketplace version.
* Fixed an issue in **upload** where list items were not uploaded.
* Added a new validation to **validate** command to verify that *cliName* and *id* keys of the incident field or the indicator field are matches.
* Added the flag '-x', '--xsiam' to **upload** command to upload XSIAM entities to XSIAM server.
* Fixed the integration field *isFetchEvents* to be in lowercase.
* Fixed an issue where **validate -i** run after **format -i** on an existing file in the repo instead of **validate -g**.
* Added the following commands: 'update-remote-data', 'get-modified-remote-data', 'update-remote-system' to be ignored by the **verify_yml_commands_match_readme** validation, the validation will no longer fail if these commands are not in the readme file.
* Updated the release note template to include a uniform format for all items.
* Added HelloWorldSlim template option for *--template* flag in **demisto-sdk init** command.
* Fixed an issue where the HelloWorldSlim template in **demisto-sdk init** command had an integration id that was conflicting with HelloWorld integration id.
* Updated the SDK to use demisto-py 3.1.6, allowing use of a proxy with an environment variable.
* Set the default logger level to `warning`, to avoid unwanted debug logs.
* The **format** command now validates that default value of checkbox parameters is a string 'true' or 'false'.
* Fixed an issue where `FileType.PLAYBOOK` would show instead of `Playbook` in readme error messages.
* Added a new validation to **validate** proper defaultvalue for checkbox fields.

## 1.6.5

* Fixed an issue in the **format** command where the `id` field was overwritten for existing JSON files.
* Fixed an issue where the **doc-review** command was successful even when the release-note is malformed.
* Added timestamps to the `demisto-sdk` logger.
* Added time measurements to **lint**.
* Added the flag '-d', '--dependency' to **find-dependencies** command to get the content items that cause the dependencies between two packs.
* Fixed an issue where **update-release-notes** used the *trigger_id* field instead of the *trigger_name* field.
* Fixed an issue where **doc-review** failed to recognize script names, in scripts using the old file structure.
* Fixed an issue where concurrent processes created by **lint** caused deadlocks when opening files.
* Fixed an issue in the **format** command where `_dev` or `_copy` suffixes weren't removed from the subscript names in playbooks and layouts.
* Fixed an issue where **validate** failed on nonexistent `README.md` files.
* Added support of XSIAM content items to the **validate** command.
* Report **lint** summary results and failed packages after reporting time measurements.

## 1.6.4

* Added the new **generate-yml-from-python** command.
* Added a code *type* indication for integration and script objects in the *ID Set*.
* Added the [Vulture](https://github.com/jendrikseipp/vulture) linter to the pre-commit hook.
* The `demisto-sdk` pack will now be distributed via PyPi with a **wheel** file.
* Fixed a bug where any edited json file that contained a forward slash (`/`) escaped.
* Added a new validation to **validate** command to verify that the metadata *currentVersion* is
the same as the last release note version.
* The **validate** command now checks if there're none-deprecated integration commands that are missing from the readme file.
* Fixed an issue where *dockerimage* changes in Scripts weren't recognized by the **update-release-notes** command.
* Fixed an issue where **update-xsoar-config-file** did not properly insert the marketplace packs list to the file.
* Added the pack name to the known words by default when running the **doc-review** command.
* Added support for new XSIAM entities in **create-id-set** command.
* Added support for new XSIAM entities in **create-content-artifacts** command.
* Added support for Parsing/Modeling Rule content item in the **unify** command.
* Added the integration name, the commands name and the script name to the known words by default when running the **doc-review** command.
* Added an argument '-c' '--custom' to the **unify** command, if True will append to the unified yml name/display/id the custom label provided
* Added support for sub words suggestion in kebab-case sentences when running the **doc-review** command.
* Added support for new XSIAM entities in **update-release-notes** command.
* Enhanced the message of alternative suggestion words shown when running **doc-review** command.
* Fixed an incorrect error message, in case `node` is not installed on the machine.
* Fixed an issue in the **lint** command where the *check-dependent-api-modules* argument was set to true by default.
* Added a new command **generate-unit-tests**.
* Added a new validation to **validate** all SIEM integration have the same suffix.
* Fixed the destination path of the unified parsing/modeling rules in **create-content-artifacts** command.
* Fixed an issue in the **validate** command, where we validated wrongfully the existence of readme file for the *ApiModules* pack.
* Fixed an issue in the **validate** command, where an error message that was displayed for scripts validation was incorrect.
* Fixed an issue in the **validate** and **format** commands where *None* arguments in integration commands caused the commands to fail unexpectedly.
* Added support for running tests on XSIAM machines in the **test-content** command.
* Fixed an issue where the **validate** command did not work properly when deleting non-content items.
* Added the flag '-d', '--dependency' to **find-dependencies** command to get the content items that cause the dependencies between two packs.

## 1.6.3

* **Breaking change**: Fixed a typo in the **validate** `--quiet-bc-validation` flag (was `--quite-bc-validation`). @upstart-swiss
* Dropped support for python 3.7: Demisto-SDK is now supported on Python 3.8 or newer.
* Added an argument to YAMLHandler, allowing to set a maximal width for YAML files. This fixes an issue where a wrong default was used.
* Added the detach mechanism to the **upload** command, If you set the --input-config-file flag, any files in the repo's SystemPacks folder will be detached.
* Added the reattach mechanism to the **upload** command, If you set the --input-config-file flag, any detached item in your XSOAR instance that isn't currently in the repo's SystemPacks folder will be re-attached.
* Fixed an issue in the **validate** command that did not work properly when using the *-g* flag.
* Enhanced the dependency message shown when running **lint**.
* Fixed an issue where **update-release-notes** didn't update the currentVersion in pack_metadata.
* Improved the logging in **test-content** for helping catch typos in external playbook configuration.

## 1.6.2

* Added dependency validation support for core marketplacev2 packs.
* Fixed an issue in **update-release-notes** where suggestion fix failed in validation.
* Fixed a bug where `.env` files didn't load. @nicolas-rdgs
* Fixed a bug where **validate** command failed when the *categories* field in the pack metadata was empty for non-integration packs.
* Added *system* and *item-type* arguments to the **download** command, used when downloading system items.
* Added a validation to **validate**, checking that each script, integration and playbook have a README file. This validation only runs when the command is called with either the `-i` or the `-g` flag.
* Fixed a regression issue with **doc-review**, where the `-g` flag did not work.
* Improved the detection of errors in **doc-review** command.
* The **validate** command now checks if a readme file is empty, only for packs that contain playbooks or were written by a partner.
* The **validate** command now makes sure common contextPath values (e.g. `DBotScore.Score`) have a non-empty description, and **format** populates them automatically.
* Fixed an issue where the **generate-outputs** command did not work properly when examples were provided.
* Fixed an issue in the **generate-outputs** command, where the outputs were not written to the specified output path.
* The **generate-outputs** command can now generate outputs from multiple calls to the same command (useful when different args provide different outputs).
* The **generate-outputs** command can now update a yaml file with new outputs, without deleting or overwriting existing ones.
* Fixed a bug where **doc-review** command failed on existing templates.
* Fixed a bug where **validate** command failed when the word demisto is in the repo README file.
* Added support for adding test-playbooks to the zip file result in *create-content-artifacts* command for marketplacev2.
* Fixed an issue in **find-dependencies** where using the argument *-o* without the argument *--all-packs-dependencies* did not print a proper warning.
* Added a **validate** check to prevent deletion of files whose deletion is not supported by the XSOAR marketplace.
* Removed the support in the *maintenance* option of the *-u* flag in the **update-release-notes** command.
* Added validation for forbidden words and phrases in the **doc-review** command.
* Added a retries mechanism to the **test-content** command to stabilize the build process.
* Added support for all `git` platforms to get remote files.
* Refactored the **format** command's effect on the *fromversion* field:
  * Fixed a bug where the *fromversion* field was removed when modifying a content item.
  * Updated the general default *fromversion* and the default *fromversion* of newly-introduced content items (e.g. `Lists`, `Jobs`).
  * Added an interactive mode functionality for all content types, to ask the user whether to set a default *fromversion*, if could not automatically determine its value. Use `-y` to assume 'yes' as an answer to all prompts and run non-interactively.

## 1.6.1

* Added the '--use-packs-known-words' argument to the **doc-review** command
* Added YAML_Loader to handle yaml files in a standard way across modules, replacing PYYAML.
* Fixed an issue when filtering items using the ID set in the **create-content-artifacts** command.
* Fixed an issue in the **generate-docs** command where tables were generated with an empty description column.
* Fixed an issue in the **split** command where splitting failed when using relative input/output paths.
* Added warning when inferred files are missing.
* Added to **validate** a validation for integration image dimensions, which should be 120x50px.
* Improved an error in the **validate** command to better differentiate between the case where a required fetch parameter is malformed or missing.

## 1.6.0

* Fixed an issue in the **create-id-set** command where similar items from different marketplaces were reported as duplicated.
* Fixed typo in demisto-sdk init
* Fixed an issue where the **lint** command did not handle all container exit codes.
* Add to **validate** a validation for pack name to make sure it is unchanged.
* Added a validation to the **validate** command that verifies that the version in the pack_metdata file is written in the correct format.
* Fixed an issue in the **format** command where missing *fromVersion* field in indicator fields caused an error.

## 1.5.9

* Added option to specify `External Playbook Configuration` to change inputs of Playbooks triggered as part of **test-content**
* Improved performance of the **lint** command.
* Improved performance of the **validate** command when checking README images.
* ***create-id-set*** command - the default value of the **marketplace** argument was changed from ‘xsoar’ to all packs existing in the content repository. When using the command, make sure to pass the relevant marketplace to use.

## 1.5.8

* Fixed an issue where the command **doc-review** along with the argument `--release-notes` failed on yml/json files with invalid schema.
* Fixed an issue where the **lint** command failed on packs using python 3.10

## 1.5.7

* Fixed an issue where reading remote yaml files failed.
* Fixed an issue in **validate** failed with no error message for lists (when no fromVersion field was found).
* Fixed an issue when running **validate** or **format** in a gitlab repository, and failing to determine its project id.
* Added an enhancement to **split**, handling an empty output argument.
* Added the ability to add classifiers and mappers to conf.json.
* Added the Alias field to the incident field schema.

## 1.5.6

* Added 'deprecated' release notes template.
* Fixed an issue where **run-test-playbook** command failed to get the task entries when the test playbook finished with errors.
* Fixed an issue in **validate** command when running with `no-conf-json` argument to ignore the `conf.json` file.
* Added error type text (`ERROR` or `WARNING`) to **validate** error prints.
* Fixed an issue where the **format** command on test playbook did not format the ID to be equal to the name of the test playbook.
* Enhanced the **update-release-notes** command to automatically commit release notes config file upon creation.
* The **validate** command will validate that an indicator field of type html has fromVersion of 6.1.0 and above.
* The **format** command will now add fromVersion 6.1.0 to indicator field of type html.
* Added support for beta integrations in the **format** command.
* Fixed an issue where the **postman-codegen** command failed when called with the `--config-out` flag.
* Removed the integration documentation from the detailed description while performing **split** command to the unified yml file.
* Removed the line which indicates the version of the product from the README.md file for new contributions.

## 1.5.5

* Fixed an issue in the **update-release-notes** command, which did not work when changes were made in multiple packs.
* Changed the **validate** command to fail on missing test-playbooks only if no unittests are found.
* Fixed `to_kebab_case`, it will now deal with strings that have hyphens, commas or periods in them, changing them to be hyphens in the new string.
* Fixed an issue in the **create-id-set** command, where the `source` value included the git token if it was specified in the remote url.
* Fixed an issue in the **merge-id-set** command, where merging fails because of duplicates but the packs are in the XSOAR repo but in different version control.
* Fixed missing `Lists` Content Item as valid `IDSetType`
* Added enhancement for **generate-docs**. It is possible to provide both file or a comma seperated list as `examples`. Also, it's possible to provide more than one example for a script or a command.
* Added feature in **format** to sync YML and JSON files to the `master` file structure.
* Added option to specify `Incident Type`, `Incoming Mapper` and `Classifier` when configuring instance in **test-content**
* added a new command **run-test-playbook** to run a test playbook in a given XSOAR instance.
* Fixed an issue in **format** when running on a modified YML, that the `id` value is not changed to its old `id` value.
* Enhancement for **split** command, replace `ApiModule` code block to `import` when splitting a YML.
* Fixed an issue where indicator types were missing from the pack's content, when uploading using **zip-packs**.
* The request data body format generated in the **postman-codegen** will use the python argument's name and not the raw data argument's name.
* Added the flag '--filter-by-id-set' to **create-content-artifacts** to create artifacts only for items in the given id_set.json.

## 1.5.4

* Fixed an issue with the **format** command when contributing via the UI
* The **format** command will now not remove the `defaultRows` key from incident, indicator and generic fields with `type: grid`.
* Fixed an issue with the **validate** command when a layoutscontainer did not have the `fromversion` field set.
* added a new command **update-xsoar-config-file** to handle your XSOAR Configuration File.
* Added `skipVerify` argument in **upload** command to skip pack signature verification.
* Fixed an issue when the **run** command  failed running when there’s more than one playground, by explicitly using the current user’s playground.
* Added support for Job content item in the **format**, **validate**, **upload**, **create-id-set**, **find-dependecies** and **create-content-artifacts** commands.
* Added a **source** field to the **id_set** entitles.
* Two entitles will not consider as duplicates if they share the same pack and the same source.
* Fixed a bug when duplicates were found in **find_dependencies**.
* Added function **get_current_repo** to `tools`.
* The **postman-codegen** will not have duplicates argument name. It will rename them to the minimum distinguished shared path for each of them.

## 1.5.3

* The **format** command will now set `unsearchable: True` for incident, indicator and generic fields.
* Fixed an issue where the **update-release-notes** command crashes with `--help` flag.
* Added validation to the **validate** command that verifies the `unsearchable` key in incident, indicator and generic fields is set to true.
* Removed a validation that DBotRole should be set for automation that requires elevated permissions to the `XSOAR-linter` in the **lint** command.
* Fixed an issue in **Validate** command where playbooks conditional tasks were mishandeled.
* Added a validation to prevent contributors from using the `fromlicense` key as a configuration parameter in an integration's YML
* Added a validation to ensure that the type for **API token** (and similar) parameters are configured correctly as a `credential` type in the integration configuration YML.
* Added an assertion that checks for duplicated requests' names when generating an integration from a postman collection.
* Added support for [.env files](https://pypi.org/project/python-dotenv/). You can now add a `.env` file to your repository with the logging information instead of setting a global environment variables.
* When running **lint** command with --keep-container flag, the docker images are committed.
* The **validate** command will not return missing test playbook error when given a script with dynamic-section tag.

## 1.5.2

* Added a validation to **update-release-notes** command to ensure that the `--version` flag argument is in the right format.
* added a new command **coverage-analyze** to generate and print coverage reports.
* Fixed an issue in **validate** in repositories which are not in GitHub or GitLab
* Added a validation that verifies that readme image absolute links do not contain the working branch name.
* Added support for List content item in the **format**, **validate**, **download**, **upload**, **create-id-set**, **find-dependecies** and **create-content-artifacts** commands.
* Added a validation to ensure reputation command's default argument is set as an array input.
* Added the `--fail-duplicates` flag for the **merge-id-set** command which will fail the command if duplicates are found.
* Added the `--fail-duplicates` flag for the **create-id-set** command which will fail the command if duplicates are found.

## 1.5.1

* Fixed an issue where **validate** command failed to recognized test playbooks for beta integrations as valid tests.
* Fixed an issue were the **validate** command was falsely recognizing image paths in readme files.
* Fixed an issue where the **upload** command error message upon upload failure pointed to wrong file rather than to the pack metadata.
* Added a validation that verifies that each script which appears in incident fields, layouts or layout containers exists in the id_set.json.
* Fixed an issue where the **postman code-gen** command generated double dots for context outputs when it was not needed.
* Fixed an issue where there **validate** command on release notes file crashed when author image was added or modified.
* Added input handling when running **find-dependencies**, replacing string manipulations.
* Fixed an issue where the **validate** command did not handle multiple playbooks with the same name in the id_set.
* Added support for GitLab repositories in **validate**

## 1.5.0

* Fixed an issue where **upload** command failed to upload packs not under content structure.
* Added support for **init** command to run from non-content repo.
* The **split-yml** has been renamed to **split** and now supports splitting Dashboards from unified Generic Modules.
* Fixed an issue where the skipped tests validation ran on the `ApiModules` pack in the **validate** command.
* The **init** command will now create the `Generic Object` entities directories.
* Fixed an issue where the **format** command failed to recognize changed files from git.
* Fixed an issue where the **json-to-outputs** command failed checking whether `0001-01-01T00:00:00` is of type `Date`
* Added to the **generate context** command to generate context paths for integrations from an example file.
* Fixed an issue where **validate** failed on release notes configuration files.
* Fixed an issue where the **validate** command failed on pack input if git detected changed files outside of `Packs` directory.
* Fixed an issue where **validate** command failed to recognize files inside validated pack when validation release notes, resulting in a false error message for missing entity in release note.
* Fixed an issue where the **download** command failed when downloading an invalid YML, instead of skipping it.

## 1.4.9

* Added validation that the support URL in partner contribution pack metadata does not lead to a GitHub repo.
* Enhanced ***generate-docs*** with default `additionalinformation` (description) for common parameters.
* Added to **validate** command a validation that a content item's id and name will not end with spaces.
* The **format** command will now remove trailing whitespaces from content items' id and name fields.
* Fixed an issue where **update-release-notes** could fail on files outside the user given pack.
* Fixed an issue where the **generate-test-playbook** command would not place the playbook in the proper folder.
* Added to **validate** command a validation that packs with `Iron Bank` uses the latest docker from Iron Bank.
* Added to **update-release-notes** command support for `Generic Object` entities.
* Fixed an issue where playbook `fromversion` mismatch validation failed even if `skipunavailable` was set to true.
* Added to the **create artifacts** command support for release notes configuration file.
* Added validation to **validate** for release notes config file.
* Added **isoversize** and **isautoswitchedtoquietmode** fields to the playbook schema.
* Added to the **update-release-notes** command `-bc` flag to generate template for breaking changes version.
* Fixed an issue where **validate** did not search description files correctly, leading to a wrong warning message.

## 1.4.8

* Fixed an issue where yml files with `!reference` failed to load properly.
* Fixed an issue when `View Integration Documentation` button was added twice during the download and re-upload.
* Fixed an issue when `(Partner Contribution)` was added twice to the display name during the download and re-upload.
* Added the following enhancements in the **generate-test-playbook** command:
  * Added the *--commands* argument to generate tasks for specific commands.
  * Added the *--examples* argument to get the command examples file path and generate tasks from the commands and arguments specified there.
  * Added the *--upload* flag to specify whether to upload the test playbook after the generation.
  * Fixed the output condition generation for outputs of type `Boolean`.

## 1.4.7

* Fixed an issue where an empty list for a command context didn't produce an indication other than an empty table.
* Fixed an issue where the **format** command has incorrectly recognized on which files to run when running using git.
* Fixed an issue where author image validations were not checked properly.
* Fixed an issue where new old-formatted scripts and integrations were not validated.
* Fixed an issue where the wording in the from version validation error for subplaybooks was incorrect.
* Fixed an issue where the **update-release-notes** command used the old docker image version instead of the new when detecting a docker change.
* Fixed an issue where the **generate-test-playbook** command used an incorrect argument name as default
* Fixed an issue where the **json-to-outputs** command used an incorrect argument name as default when using `-d`.
* Fixed an issue where validations failed while trying to validate non content files.
* Fixed an issue where README validations did not work post VS Code formatting.
* Fixed an issue where the description validations were inconsistent when running through an integration file or a description file.

## 1.4.6

* Fixed an issue where **validate** suggests, with no reason, running **format** on missing mandatory keys in yml file.
* Skipped existence of TestPlaybook check on community and contribution integrations.
* Fixed an issue where pre-commit didn't run on the demisto_sdk/commands folder.
* The **init** command will now change the script template name in the code to the given script name.
* Expanded the validations performed on beta integrations.
* Added support for PreProcessRules in the **format**, **validate**, **download**, and **create-content-artifacts** commands.
* Improved the error messages in **generate-docs**, if an example was not provided.
* Added to **validate** command a validation that a content entity or a pack name does not contain the words "partner" and "community".
* Fixed an issue where **update-release-notes** ignores *--text* flag while using *-f*
* Fixed the outputs validations in **validate** so enrichment commands will not be checked to have DBotScore outputs.
* Added a new validation to require the dockerimage key to exist in an integration and script yml files.
* Enhanced the **generate-test-playbook** command to use only integration tested on commands, rather than (possibly) other integrations implementing them.
* Expanded unify command to support GenericModules - Unifies a GenericModule object with its Dashboards.
* Added validators for generic objects:
  * Generic Field validator - verify that the 'fromVersion' field is above 6.5.0, 'group' field equals 4 and 'id' field starts with the prefix 'generic_'.
  * Generic Type validator - verify that the 'fromVersion' field is above 6.5.0
  * Generic Module validator - verify that the 'fromVersion' field is above 6.5.0
  * Generic Definition validator - verify that the 'fromVersion' field is above 6.5.0
* Expanded Format command to support Generic Objects - Fixes generic objects according to their validations.
* Fixed an issue where the **update-release-notes** command did not handle ApiModules properly.
* Added option to enter a dictionary or json of format `[{field_name:description}]` in the **json-to-outputs** command,
  with the `-d` flag.
* Improved the outputs for the **format** command.
* Fixed an issue where the validations performed after the **format** command were inconsistent with **validate**.
* Added to the **validate** command a validation for the author image.
* Updated the **create-content-artifacts** command to support generic modules, definitions, fields and types.
* Added an option to ignore errors for file paths and not only file name in .pack-ignore file.

## 1.4.5

* Enhanced the **postman-codegen** command to name all generated arguments with lower case.
* Fixed an issue where the **find-dependencies** command miscalculated the dependencies for playbooks that use generic commands.
* Fixed an issue where the **validate** command failed in external repositories in case the DEMISTO_SDK_GITHUB_TOKEN was not set.
* Fixed an issue where **openapi-codegen** corrupted the swagger file by overwriting configuration to swagger file.
* Updated the **upload** command to support uploading zipped packs to the marketplace.
* Added to the **postman-codegen** command support of path variables.
* Fixed an issue where **openapi-codegen** entered into an infinite loop on circular references in the swagger file.
* The **format** command will now set `fromVersion: 6.2.0` for widgets with 'metrics' data type.
* Updated the **find-dependencies** command to support generic modules, definitions, fields and types.
* Fixed an issue where **openapi-codegen** tried to extract reference example outputs, leading to an exception.
* Added an option to ignore secrets automatically when using the **init** command to create a pack.
* Added a tool that gives the ability to temporarily suppress console output.

## 1.4.4

* When formatting incident types with Auto-Extract rules and without mode field, the **format** command will now add the user selected mode.
* Added new validation that DBotRole is set for scripts that requires elevated permissions to the `XSOAR-linter` in the **lint** command.
* Added url escaping to markdown human readable section in generate docs to avoid autolinking.
* Added a validation that mapper's id and name are matching. Updated the format of mapper to include update_id too.
* Added a validation to ensure that image paths in the README files are valid.
* Fixed **find_type** function to correctly find test files, such as, test script and test playbook.
* Added scheme validations for the new Generic Object Types, Fields, and Modules.
* Renamed the flag *--input-old-version* to *--old-version* in the **generate-docs** command.
* Refactored the **update-release-notes** command:
  * Replaced the *--all* flag with *--use-git* or *-g*.
  * Added the *--force* flag to update the pack release notes without changes in the pack.
  * The **update-release-notes** command will now update all dependent integrations on ApiModule change, even if not specified.
  * If more than one pack has changed, the full list of updated packs will be printed at the end of **update-release-notes** command execution.
  * Fixed an issue where the **update-release-notes** command did not add docker image release notes entry for release notes file if a script was changed.
  * Fixed an issue where the **update-release-notes** command did not detect changed files that had the same name.
  * Fixed an issue in the **update-release-notes** command where the version support of JSON files was mishandled.
* Fixed an issue where **format** did not skip files in test and documentation directories.
* Updated the **create-id-set** command to support generic modules, definitions, fields and types.
* Changed the **convert** command to generate old layout fromversion to 5.0.0 instead of 4.1.0
* Enhanced the command **postman-codegen** with type hints for templates.

## 1.4.3

* Fixed an issue where **json-to-outputs** command returned an incorrect output when json is a list.
* Fixed an issue where if a pack README.md did not exist it could cause an error in the validation process.
* Fixed an issue where the *--name* was incorrectly required in the **init** command.
* Adding the option to run **validate** on a specific path while using git (*-i* & *-g*).
* The **format** command will now change UUIDs in .yml and .json files to their respective content entity name.
* Added a playbook validation to check if a task sub playbook exists in the id set in the **validate** command.
* Added the option to add new tags/usecases to the approved list and to the pack metadata on the same pull request.
* Fixed an issue in **test_content** where when different servers ran tests for the same integration, the server URL parameters were not set correctly.
* Added a validation in the **validate** command to ensure that the ***endpoint*** command is configured correctly in yml file.
* Added a warning when pack_metadata's description field is longer than 130 characters.
* Fixed an issue where a redundant print occurred on release notes validation.
* Added new validation in the **validate** command to ensure that the minimal fromVersion in a widget of type metrics will be 6.2.0.
* Added the *--release-notes* flag to demisto-sdk to get the current version release notes entries.

## 1.4.2

* Added to `pylint` summary an indication if a test was skipped.
* Added to the **init** command the option to specify fromversion.
* Fixed an issue where running **init** command without filling the metadata file.
* Added the *--docker-timeout* flag in the **lint** command to control the request timeout for the Docker client.
* Fixed an issue where **update-release-notes** command added only one docker image release notes entry for release notes file, and not for every entity whom docker image was updated.
* Added a validation to ensure that incident/indicator fields names starts with their pack name in the **validate** command. (Checked only for new files and only when using git *-g*)
* Updated the **find-dependencies** command to return the 'dependencies' according the layout type ('incident', 'indicator').
* Enhanced the "vX" display name validation for scripts and integrations in the **validate** command to check for every versioned script or integration, and not only v2.
* Added the *--fail-duplicates* flag for the **create-id-set** command which will fail the command if duplicates are found.
* Added to the **generate-docs** command automatic addition to git when a new readme file is created.

## 1.4.1

* When in private repo without `DEMSITO_SDK_GITHUB_TOKEN` configured, get_remote_file will take files from the local origin/master.
* Enhanced the **unify** command when giving input of a file and not a directory return a clear error message.
* Added a validation to ensure integrations are not skipped and at least one test playbook is not skipped for each integration or script.
* Added to the Content Tests support for `context_print_dt`, which queries the incident context and prints the result as a json.
* Added new validation for the `xsoar_config.json` file in the **validate** command.
* Added a version differences section to readme in **generate-docs** command.
* Added the *--docs-format* flag in the **integration-diff** command to get the output in README format.
* Added the *--input-old-version* and *--skip-breaking-changes* flags in the **generate-docs** command to get the details for the breaking section and to skip the breaking changes section.

## 1.4.0

* Enable passing a comma-separated list of paths for the `--input` option of the **lint** command.
* Added new validation of unimplemented test-module command in the code to the `XSOAR-linter` in the **lint** command.
* Fixed the **generate-docs** to handle integration authentication parameter.
* Added a validation to ensure that description and README do not contain the word 'Demisto'.
* Improved the deprecated message validation required from playbooks and scripts.
* Added the `--quite-bc-validation` flag for the **validate** command to run the backwards compatibility validation in quite mode (errors is treated like warnings).
* Fixed the **update release notes** command to display a name for old layouts.
* Added the ability to append to the pack README credit to contributors.
* Added identification for parameter differences in **integration-diff** command.
* Fixed **format** to use git as a default value.
* Updated the **upload** command to support reports.
* Fixed an issue where **generate-docs** command was displaying 'None' when credentials parameter display field configured was not configured.
* Fixed an issue where **download** did not return exit code 1 on failure.
* Updated the validation that incident fields' names do not contain the word incident will aplly to core packs only.
* Added a playbook validation to verify all conditional tasks have an 'else' path in **validate** command.
* Renamed the GitHub authentication token environment variable `GITHUB_TOKEN` to `DEMITO_SDK_GITHUB_TOKEN`.
* Added to the **update-release-notes** command automatic addition to git when new release notes file is created.
* Added validation to ensure that integrations, scripts, and playbooks do not contain the entity type in their names.
* Added the **convert** command to convert entities between XSOAR versions.
* Added the *--deprecate* flag in **format** command to deprecate integrations, scripts, and playbooks.
* Fixed an issue where ignoring errors did not work when running the **validate** command on specific files (-i).

## 1.3.9

* Added a validation verifying that the pack's README.md file is not equal to pack description.
* Fixed an issue where the **Assume yes** flag did not work properly for some entities in the **format** command.
* Improved the error messages for separators in folder and file names in the **validate** command.
* Removed the **DISABLE_SDK_VERSION_CHECK** environment variable. To disable new version checks, use the **DEMISTO_SDK_SKIP_VERSION_CHECK** envirnoment variable.
* Fixed an issue where the demisto-sdk version check failed due to a rate limit.
* Fixed an issue with playbooks scheme validation.

## 1.3.8

* Updated the **secrets** command to work on forked branches.

## 1.3.7

* Added a validation to ensure correct image and description file names.
* Fixed an issue where the **validate** command failed when 'display' field in credentials param in yml is empty but 'displaypassword' was provided.
* Added the **integration-diff** command to check differences between two versions of an integration and to return a report of missing and changed elements in the new version.
* Added a validation verifying that the pack's README.md file is not missing or empty for partner packs or packs contains use cases.
* Added a validation to ensure that the integration and script folder and file names will not contain separators (`_`, `-`, ``).
* When formatting new pack, the **format** command will set the *fromversion* key to 5.5.0 in the new files without fromversion.

## 1.3.6

* Added a validation that core packs are not dependent on non-core packs.
* Added a validation that a pack name follows XSOAR standards.
* Fixed an issue where in some cases the `get_remote_file` function failed due to an invalid path.
* Fixed an issue where running **update-release-notes** with updated integration logo, did not detect any file changes.
* Fixed an issue where the **create-id-set** command did not identify unified integrations correctly.
* Fixed an issue where the `CommonTypes` pack was not identified as a dependency for all feed integrations.
* Added support for running SDK commands in private repositories.
* Fixed an issue where running the **init** command did not set the correct category field in an integration .yml file for a newly created pack.
* When formatting new contributed pack, the **format** command will set the *fromversion* key to 6.0.0 in the relevant files.
* If the environment variable "DISABLE_SDK_VERSION_CHECK" is define, the demisto-sdk will no longer check for newer version when running a command.
* Added the `--use-pack-metadata` flag for the **find-dependencies** command to update the calculated dependencies using the the packs metadata files.
* Fixed an issue where **validate** failed on scripts in case the `outputs` field was set to `None`.
* Fixed an issue where **validate** was failing on editing existing release notes.
* Added a validation for README files verifying that the file doesn't contain template text copied from HelloWorld or HelloWorldPremium README.

## 1.3.5

* Added a validation that layoutscontainer's id and name are matching. Updated the format of layoutcontainer to include update_id too.
* Added a validation that commands' names and arguments in core packs, or scripts' arguments do not contain the word incident.
* Fixed issue where running the **generate-docs** command with -c flag ran all the commands and not just the commands specified by the flag.
* Fixed the error message of the **validate** command to not always suggest adding the *description* field.
* Fixed an issue where running **format** on feed integration generated invalid parameter structure.
* Fixed an issue where the **generate-docs** command did not add all the used scripts in a playbook to the README file.
* Fixed an issue where contrib/partner details might be added twice to the same file, when using unify and create-content-artifacts commands
* Fixed issue where running **validate** command on image-related integration did not return the correct outputs to json file.
* When formatting playbooks, the **format** command will now remove empty fields from SetIncident, SetIndicator, CreateNewIncident, CreateNewIndicator script arguments.
* Added an option to fill in the developer email when running the **init** command.

## 1.3.4

* Updated the **validate** command to check that the 'additionalinfo' field only contains the expected value for feed required parameters and not equal to it.
* Added a validation that community/partner details are not in the detailed description file.
* Added a validation that the Use Case tag in pack_metadata file is only used when the pack contains at least one PB, Incident Type or Layout.
* Added a validation that makes sure outputs in integrations are matching the README file when only README has changed.
* Added the *hidden* field to the integration schema.
* Fixed an issue where running **format** on a playbook whose `name` does not equal its `id` would cause other playbooks who use that playbook as a sub-playbook to fail.
* Added support for local custom command configuration file `.demisto-sdk-conf`.
* Updated the **format** command to include an update to the description file of an integration, to remove community/partner details.

## 1.3.3

* Fixed an issue where **lint** failed where *.Dockerfile* exists prior running the lint command.
* Added FeedHelloWorld template option for *--template* flag in **demisto-sdk init** command.
* Fixed issue where **update-release-notes** deleted release note file if command was called more than once.
* Fixed issue where **update-release-notes** added docker image release notes every time the command was called.
* Fixed an issue where running **update-release-notes** on a pack with newly created integration, had also added a docker image entry in the release notes.
* Fixed an issue where `XSOAR-linter` did not find *NotImplementedError* in main.
* Added validation for README files verifying their length (over 30 chars).
* When using *-g* flag in the **validate** command it will now ignore untracked files by default.
* Added the *--include-untracked* flag to the **validate** command to include files which are untracked by git in the validation process.
* Improved the `pykwalify` error outputs in the **validate** command.
* Added the *--print-pykwalify* flag to the **validate** command to print the unchanged output from `pykwalify`.

## 1.3.2

* Updated the format of the outputs when using the *--json-file* flag to create a JSON file output for the **validate** and **lint** commands.
* Added the **doc-review** command to check spelling in .md and .yml files as well as a basic release notes review.
* Added a validation that a pack's display name does not already exist in content repository.
* Fixed an issue where the **validate** command failed to detect duplicate params in an integration.
* Fixed an issue where the **validate** command failed to detect duplicate arguments in a command in an integration.

## 1.3.1

* Fixed an issue where the **validate** command failed to validate the release notes of beta integrations.
* Updated the **upload** command to support indicator fields.
* The **validate** and **update-release-notes** commands will now check changed files against `demisto/master` if it is configured locally.
* Fixed an issue where **validate** would incorrectly identify files as renamed.
* Added a validation that integration properties (such as feed, mappers, mirroring, etc) are not removed.
* Fixed an issue where **validate** failed when comparing branch against commit hash.
* Added the *--no-pipenv* flag to the **split-yml** command.
* Added a validation that incident fields and incident types are not removed from mappers.
* Fixed an issue where the *c
reate-id-set* flag in the *validate* command did not work while not using git.
* Added the *hiddenusername* field to the integration schema.
* Added a validation that images that are not integration images, do not ask for a new version or RN

## 1.3.0

* Do not collect optional dependencies on indicator types reputation commands.
* Fixed an issue where downloading indicator layoutscontainer objects failed.
* Added a validation that makes sure outputs in integrations are matching the README file.
* Fixed an issue where the *create-id-set* flag in the **validate** command did not work.
* Added a warning in case no id_set file is found when running the **validate** command.
* Fixed an issue where changed files were not recognised correctly on forked branches in the **validate** and the **update-release-notes** commands.
* Fixed an issue when files were classified incorrectly when running *update-release-notes*.
* Added a validation that integration and script file paths are compatible with our convention.
* Fixed an issue where id_set.json file was re created whenever running the generate-docs command.
* added the *--json-file* flag to create a JSON file output for the **validate** and **lint** commands.

## 1.2.19

* Fixed an issue where merge id_set was not updated to work with the new entity of Packs.
* Added a validation that the playbook's version matches the version of its sub-playbooks, scripts, and integrations.

## 1.2.18

* Changed the *skip-id-set-creation* flag to *create-id-set* in the **validate** command. Its default value will be False.
* Added support for the 'cve' reputation command in default arg validation.
* Filter out generic and reputation command from scripts and playbooks dependencies calculation.
* Added support for the incident fields in outgoing mappers in the ID set.
* Added a validation that the taskid field and the id field under the task field are both from uuid format and contain the same value.
* Updated the **format** command to generate uuid value for the taskid field and for the id under the task field in case they hold an invalid values.
* Exclude changes from doc_files directory on validation.
* Added a validation that an integration command has at most one default argument.
* Fixing an issue where pack metadata version bump was not enforced when modifying an old format (unified) file.
* Added validation that integration parameter's display names are capitalized and spaced using whitespaces and not underscores.
* Fixed an issue where beta integrations where not running deprecation validations.
* Allowed adding additional information to the deprecated description.
* Fixing an issue when escaping less and greater signs in integration params did not work as expected.

## 1.2.17

* Added a validation that the classifier of an integration exists.
* Added a validation that the mapper of an integration exists.
* Added a validation that the incident types of a classifier exist.
* Added a validation that the incident types of a mapper exist.
* Added support for *text* argument when running **demisto-sdk update-release-notes** on the ApiModules pack.
* Added a validation for the minimal version of an indicator field of type grid.
* Added new validation for incident and indicator fields in classifiers mappers and layouts exist in the content.
* Added cache for get_remote_file to reducing failures from accessing the remote repo.
* Fixed an issue in the **format** command where `_dev` or `_copy` suffixes weren't removed from the `id` of the given playbooks.
* Playbook dependencies from incident and indicator fields are now marked as optional.
* Mappers dependencies from incident types and incident fields are now marked as optional.
* Classifier dependencies from incident types are now marked as optional.
* Updated **demisto-sdk init** command to no longer create `created` field in pack_metadata file
* Updated **generate-docs** command to take the parameters names in setup section from display field and to use additionalinfo field when exist.
* Using the *verbose* argument in the **find-dependencies** command will now log to the console.
* Improved the deprecated message validation required from integrations.
* Fixed an issue in the **generate-docs** command where **Context Example** section was created when it was empty.

## 1.2.16

* Added allowed ignore errors to the *IDSetValidator*.
* Fixed an issue where an irrelevant id_set validation ran in the **validate** command when using the *--id-set* flag.
* Fixed an issue were **generate-docs** command has failed if a command did not exist in commands permissions file.
* Improved a **validate** command message for missing release notes of api module dependencies.

## 1.2.15

* Added the *ID101* to the allowed ignored errors.

## 1.2.14

* SDK repository is now mypy check_untyped_defs complaint.
* The lint command will now ignore the unsubscriptable-object (E1136) pylint error in dockers based on python 3.9 - this will be removed once a new pylint version is released.
* Added an option for **format** to run on a whole pack.
* Added new validation of unimplemented commands from yml in the code to `XSOAR-linter`.
* Fixed an issue where Auto-Extract fields were only checked for newly added incident types in the **validate** command.
* Added a new warning validation of direct access to args/params dicts to `XSOAR-linter`.

## 1.2.13

* Added new validation of indicators usage in CommandResults to `XSOAR-linter`.
* Running **demisto-sdk lint** will automatically run on changed files (same behavior as the -g flag).
* Removed supported version message from the documentation when running **generate_docs**.
* Added a print to indicate backwards compatibility is being checked in **validate** command.
* Added a percent print when running the **validate** command with the *-a* flag.
* Fixed a regression in the **upload** command where it was ignoring `DEMISTO_VERIFY_SSL` env var.
* Fixed an issue where the **upload** command would fail to upload beta integrations.
* Fixed an issue where the **validate** command did not create the *id_set.json* file when running with *-a* flag.
* Added price change validation in the **validate** command.
* Added validations that checks in read-me for empty sections or leftovers from the auto generated read-me that should be changed.
* Added new code validation for *NotImplementedError* to raise a warning in `XSOAR-linter`.
* Added validation for support types in the pack metadata file.
* Added support for *--template* flag in **demisto-sdk init** command.
* Fixed an issue with running **validate** on master branch where the changed files weren't compared to previous commit when using the *-g* flag.
* Fixed an issue where the `XSOAR-linter` ran *NotImplementedError* validation on scripts.
* Added support for Auto-Extract feature validation in incident types in the **validate** command.
* Fixed an issue in the **lint** command where the *-i* flag was ignored.
* Improved **merge-id-sets** command to support merge between two ID sets that contain the same pack.
* Fixed an issue in the **lint** command where flake8 ran twice.

## 1.2.12

* Bandit now reports also on medium severity issues.
* Fixed an issue with support for Docker Desktop on Mac version 2.5.0+.
* Added support for vulture and mypy linting when running without docker.
* Added support for *prev-ver* flag in **update-release-notes** command.
* Improved retry support when building docker images for linting.
* Added the option to create an ID set on a specific pack in **create-id-set** command.
* Added the *--skip-id-set-creation* flag to **validate** command in order to add the capability to run validate command without creating id_set validation.
* Fixed an issue where **validate** command checked docker image tag on ApiModules pack.
* Fixed an issue where **find-dependencies** did not calculate dashboards and reports dependencies.
* Added supported version message to the documentation and release notes files when running **generate_docs** and **update-release-notes** commands respectively.
* Added new code validations for *NotImplementedError* exception raise to `XSOAR-linter`.
* Command create-content-artifacts additional support for **Author_image.png** object.
* Fixed an issue where schemas were not enforced for incident fields, indicator fields and old layouts in the validate command.
* Added support for **update-release-notes** command to update release notes according to master branch.

## 1.2.11

* Fixed an issue where the ***generate-docs*** command reset the enumeration of line numbering after an MD table.
* Updated the **upload** command to support mappers.
* Fixed an issue where exceptions were no printed in the **format** while the *--verbose* flag is set.
* Fixed an issue where *--assume-yes* flag did not work in the **format** command when running on a playbook without a `fromversion` field.
* Fixed an issue where the **format** command would fail in case `conf.json` file was not found instead of skipping the update.
* Fixed an issue where integration with v2 were recognised by the `name` field instead of the `display` field in the **validate** command.
* Added a playbook validation to check if a task script exists in the id set in the **validate** command.
* Added new integration category `File Integrity Management` in the **validate** command.

## 1.2.10

* Added validation for approved content pack use-cases and tags.
* Added new code validations for *CommonServerPython* import to `XSOAR-linter`.
* Added *default value* and *predefined values* to argument description in **generate-docs** command.
* Added a new validation that checks if *get-mapping-fields* command exists if the integration schema has *{ismappable: true}* in **validate** command.
* Fixed an issue where the *--staged* flag recognised added files as modified in the **validate** command.
* Fixed an issue where a backwards compatibility warning was raised for all added files in the **validate** command.
* Fixed an issue where **validate** command failed when no tests were given for a partner supported pack.
* Updated the **download** command to support mappers.
* Fixed an issue where the ***format*** command added a duplicate parameter.
* For partner supported content packs, added support for a list of emails.
* Removed validation of README files from the ***validate*** command.
* Fixed an issue where the ***validate*** command required release notes for ApiModules pack.

## 1.2.9

* Fixed an issue in the **openapi_codegen** command where it created duplicate functions name from the swagger file.
* Fixed an issue in the **update-release-notes** command where the *update type* argument was not verified.
* Fixed an issue in the **validate** command where no error was raised in case a non-existing docker image was presented.
* Fixed an issue in the **format** command where format failed when trying to update invalid Docker image.
* The **format** command will now preserve the **isArray** argument in integration's reputation commands and will show a warning if it set to **false**.
* Fixed an issue in the **lint** command where *finally* clause was not supported in main function.
* Fixed an issue in the **validate** command where changing any entity ID was not validated.
* Fixed an issue in the **validate** command where *--staged* flag did not bring only changed files.
* Fixed the **update-release-notes** command to ignore changes in the metadata file.
* Fixed the **validate** command to ignore metadata changes when checking if a version bump is needed.

## 1.2.8

* Added a new validation that checks in playbooks for the usage of `DeleteContext` in **validate** command.
* Fixed an issue in the **upload** command where it would try to upload content entities with unsupported versions.
* Added a new validation that checks in playbooks for the usage of specific instance in **validate** command.
* Added the **--staged** flag to **validate** command to run on staged files only.

## 1.2.7

* Changed input parameters in **find-dependencies** command.
  * Use ***-i, --input*** instead of ***-p, --path***.
  * Use ***-idp, --id-set-path*** instead of ***-i, --id-set-path***.
* Fixed an issue in the **unify** command where it crashed on an integration without an image file.
* Fixed an issue in the **format** command where unnecessary files were not skipped.
* Fixed an issue in the **update-release-notes** command where the *text* argument was not respected in all cases.
* Fixed an issue in the **validate** command where a warning about detailed description was given for unified or deprecated integrations.
* Improved the error returned by the **validate** command when running on files using the old format.

## 1.2.6

* No longer require setting `DEMISTO_README_VALIDATION` env var to enable README mdx validation. Validation will now run automatically if all necessary node modules are available.
* Fixed an issue in the **validate** command where the `--skip-pack-dependencies` would not skip id-set creation.
* Fixed an issue in the **validate** command where validation would fail if supplied an integration with an empty `commands` key.
* Fixed an issue in the **validate** command where validation would fail due to a required version bump for packs which are not versioned.
* Will use env var `DEMISTO_VERIFY_SSL` to determine if to use a secure connection for commands interacting with the Server when `--insecure` is not passed. If working with a local Server without a trusted certificate, you can set env var `DEMISTO_VERIFY_SSL=no` to avoid using `--insecure` on each command.
* Unifier now adds a link to the integration documentation to the integration detailed description.
* Fixed an issue in the **secrets** command where ignored secrets were not skipped.

## 1.2.5

* Added support for special fields: *defaultclassifier*, *defaultmapperin*, *defaultmapperout* in **download** command.
* Added -y option **format** command to assume "yes" as answer to all prompts and run non-interactively
* Speed up improvements for `validate` of README files.
* Updated the **format** command to adhere to the defined content schema and sub-schemas, aligning its behavior with the **validate** command.
* Added support for canvasContextConnections files in **format** command.

## 1.2.4

* Updated detailed description for community integrations.

## 1.2.3

* Fixed an issue where running **validate** failed on playbook with task that adds tags to the evidence data.
* Added the *displaypassword* field to the integration schema.
* Added new code validations to `XSOAR-linter`.
  * As warnings messages:
    * `demisto.params()` should be used only inside main function.
    * `demisto.args()` should be used only inside main function.
    * Functions args should have type annotations.
* Added `fromversion` field validation to test playbooks and scripts in **validate** command.

## 1.2.2

* Add support for warning msgs in the report and summary to **lint** command.
* Fixed an issue where **json-to-outputs** determined bool values as int.
* Fixed an issue where **update-release-notes** was crushing on `--all` flag.
* Fixed an issue where running **validate**, **update-release-notes** outside of content repo crushed without a meaningful error message.
* Added support for layoutscontainer in **init** contribution flow.
* Added a validation for tlp_color param in feeds in **validate** command.
* Added a validation for removal of integration parameters in **validate** command.
* Fixed an issue where **update-release-notes** was failing with a wrong error message when no pack or input was given.
* Improved formatting output of the **generate-docs** command.
* Add support for env variable *DEMISTO_SDK_ID_SET_REFRESH_INTERVAL*. Set this env variable to the refresh interval in minutes. The id set will be regenerated only if the refresh interval has passed since the last generation. Useful when generating Script documentation, to avoid re-generating the id_set every run.
* Added new code validations to `XSOAR-linter`.
  * As error messages:
    * Longer than 10 seconds sleep statements for non long running integrations.
    * exit() usage.
    * quit() usage.
  * As warnings messages:
    * `demisto.log` should not be used.
    * main function existence.
    * `demito.results` should not be used.
    * `return_output` should not be used.
    * try-except statement in main function.
    * `return_error` usage in main function.
    * only once `return_error` usage.
* Fixed an issue where **lint** command printed logs twice.
* Fixed an issue where *suffix* did not work as expected in the **create-content-artifacts** command.
* Added support for *prev-ver* flag in **lint** and **secrets** commands.
* Added support for *text* flag to **update-release-notes** command to add the same text to all release notes.
* Fixed an issue where **validate** did not recognize added files if they were modified locally.
* Added a validation that checks the `fromversion` field exists and is set to 5.0.0 or above when working or comparing to a non-feature branch in **validate** command.
* Added a validation that checks the certification field in the pack_metadata file is valid in **validate** command.
* The **update-release-notes** command will now automatically add docker image update to the release notes.

## 1.2.1

* Added an additional linter `XSOAR-linter` to the **lint** command which custom validates py files. currently checks for:
  * `Sys.exit` usages with non zero value.
  * Any `Print` usages.
* Fixed an issue where renamed files were failing on *validate*.
* Fixed an issue where single changed files did not required release notes update.
* Fixed an issue where doc_images required release-notes and validations.
* Added handling of dependent packs when running **update-release-notes** on changed *APIModules*.
  * Added new argument *--id-set-path* for id_set.json path.
  * When changes to *APIModule* is detected and an id_set.json is available - the command will update the dependent pack as well.
* Added handling of dependent packs when running **validate** on changed *APIModules*.
  * Added new argument *--id-set-path* for id_set.json path.
  * When changes to *APIModule* is detected and an id_set.json is available - the command will validate that the dependent pack has release notes as well.
* Fixed an issue where the find_type function didn't recognize file types correctly.
* Fixed an issue where **update-release-notes** command did not work properly on Windows.
* Added support for indicator fields in **update-release-notes** command.
* Fixed an issue where files in test dirs where being validated.

## 1.2.0

* Fixed an issue where **format** did not update the test playbook from its pack.
* Fixed an issue where **validate** validated non integration images.
* Fixed an issue where **update-release-notes** did not identified old yml integrations and scripts.
* Added revision templates to the **update-release-notes** command.
* Fixed an issue where **update-release-notes** crashed when a file was renamed.
* Fixed an issue where **validate** failed on deleted files.
* Fixed an issue where **validate** validated all images instead of packs only.
* Fixed an issue where a warning was not printed in the **format** in case a non-supported file type is inputted.
* Fixed an issue where **validate** did not fail if no release notes were added when adding files to existing packs.
* Added handling of incorrect layout paths via the **format** command.
* Refactor **create-content-artifacts** command - Efficient artifacts creation and better logging.
* Fixed an issue where image and description files were not handled correctly by **validate** and **update-release-notes** commands.
* Fixed an issue where the **format** command didn't remove all extra fields in a file.
* Added an error in case an invalid id_set.json file is found while running the **validate** command.
* Added fetch params checks to the **validate** command.

## 1.1.11

* Added line number to secrets' path in **secrets** command report.
* Fixed an issue where **init** a community pack did not present the valid support URL.
* Fixed an issue where **init** offered a non relevant pack support type.
* Fixed an issue where **lint** did not pull docker images for powershell.
* Fixed an issue where **find-dependencies** did not find all the script dependencies.
* Fixed an issue where **find-dependencies** did not collect indicator fields as dependencies for playbooks.
* Updated the **validate** and the **secrets** commands to be less dependent on regex.
* Fixed an issue where **lint** did not run on circle when docker did not return ping.
* Updated the missing release notes error message (RN106) in the **Validate** command.
* Fixed an issue where **Validate** would return missing release notes when two packs with the same substring existed in the modified files.
* Fixed an issue where **update-release-notes** would add duplicate release notes when two packs with the same substring existed in the modified files.
* Fixed an issue where **update-release-notes** would fail to bump new versions if the feature branch was out of sync with the master branch.
* Fixed an issue where a non-descriptive error would be returned when giving the **update-release-notes** command a pack which can not be found.
* Added dependencies check for *widgets* in **find-dependencies** command.
* Added a `update-docker` flag to **format** command.
* Added a `json-to-outputs` flag to the **run** command.
* Added a verbose (`-v`) flag to **format** command.
* Fixed an issue where **download** added the prefix "playbook-" to the name of playbooks.

## 1.1.10

* Updated the **init** command. Relevant only when passing the *--contribution* argument.
  * Added the *--author* option.
  * The *support* field of the pack's metadata is set to *community*.
* Added a proper error message in the **Validate** command upon a missing description in the root of the yml.
* **Format** now works with a relative path.
* **Validate** now fails when all release notes have been excluded.
* Fixed issue where correct error message would not propagate for invalid images.
* Added the *--skip-pack-dependencies* flag to **validate** command to skip pack dependencies validation. Relevant when using the *-g* flag.
* Fixed an issue where **Validate** and **Format** commands failed integrations with `defaultvalue` field in fetch incidents related parameters.
* Fixed an issue in the **Validate** command in which unified YAML files were not ignored.
* Fixed an issue in **generate-docs** where scripts and playbooks inputs and outputs were not parsed correctly.
* Fixed an issue in the **openapi-codegen** command where missing reference fields in the swagger JSON caused errors.
* Fixed an issue in the **openapi-codegen** command where empty objects in the swagger JSON paths caused errors.
* **update-release-notes** command now accept path of the pack instead of pack name.
* Fixed an issue where **generate-docs** was inserting unnecessary escape characters.
* Fixed an issue in the **update-release-notes** command where changes to the pack_metadata were not detected.
* Fixed an issue where **validate** did not check for missing release notes in old format files.

## 1.1.9

* Fixed an issue where **update-release-notes** command failed on invalid file types.

## 1.1.8

* Fixed a regression where **upload** command failed on test playbooks.
* Added new *githubUser* field in pack metadata init command.
* Support beta integration in the commands **split-yml, extract-code, generate-test-playbook and generate-docs.**
* Fixed an issue where **find-dependencies** ignored *toversion* field in content items.
* Added support for *layoutscontainer*, *classifier_5_9_9*, *mapper*, *report*, and *widget* in the **Format** command.
* Fixed an issue where **Format** will set the `ID` field to be equal to the `name` field in modified playbooks.
* Fixed an issue where **Format** did not work for test playbooks.
* Improved **update-release-notes** command:
  * Write content description to release notes for new items.
  * Update format for file types without description: Connections, Incident Types, Indicator Types, Layouts, Incident Fields.
* Added a validation for feedTags param in feeds in **validate** command.
* Fixed readme validation issue in community support packs.
* Added the **openapi-codegen** command to generate integrations from OpenAPI specification files.
* Fixed an issue were release notes validations returned wrong results for *CommonScripts* pack.
* Added validation for image links in README files in **validate** command.
* Added a validation for default value of fetch param in feeds in **validate** command.
* Fixed an issue where the **Init** command failed on scripts.

## 1.1.7

* Fixed an issue where running the **format** command on feed integrations removed the `defaultvalue` fields.
* Playbook branch marked with *skipunavailable* is now set as an optional dependency in the **find-dependencies** command.
* The **feedReputation** parameter can now be hidden in a feed integration.
* Fixed an issue where running the **unify** command on JS package failed.
* Added the *--no-update* flag to the **find-dependencies** command.
* Added the following validations in **validate** command:
  * Validating that a pack does not depend on NonSupported / Deprecated packs.

## 1.1.6

* Added the *--description* option to the **init** command.
* Added the *--contribution* option to the **init** command which converts a contribution zip to proper pack format.
* Improved **validate** command performance time and outputs.
* Added the flag *--no-docker-checks* to **validate** command to skip docker checks.
* Added the flag *--print-ignored-files* to **validate** command to print ignored files report when the command is done.
* Added the following validations in **validate** command:
  * Validating that existing release notes are not modified.
  * Validating release notes are not added to new packs.
  * Validating that the "currentVersion" field was raised in the pack_metadata for modified packs.
  * Validating that the timestamp in the "created" field in the pack_metadata is in ISO format.
* Running `demisto-sdk validate` will run the **validate** command using git and only on committed files (same as using *-g --post-commit*).
* Fixed an issue where release notes were not checked correctly in **validate** command.
* Fixed an issue in the **create-id-set** command where optional playbook tasks were not taken into consideration.
* Added a prompt to the `demisto-sdk update-release-notes` command to prompt users to commit changes before running the release notes command.
* Added support to `layoutscontainer` in **validate** command.

## 1.1.5

* Fixed an issue in **find-dependencies** command.
* **lint** command now verifies flake8 on CommonServerPython script.

## 1.1.4

* Fixed an issue with the default output file name of the **unify** command when using "." as an output path.
* **Unify** command now adds contributor details to the display name and description.
* **Format** command now adds *isFetch* and *incidenttype* fields to integration yml.
* Removed the *feedIncremental* field from the integration schema.
* **Format** command now adds *feedBypassExclusionList*, *Fetch indicators*, *feedReputation*, *feedReliability*,
     *feedExpirationPolicy*, *feedExpirationInterval* and *feedFetchInterval* fields to integration yml.
* Fixed an issue in the playbooks schema.
* Fixed an issue where generated release notes were out of order.
* Improved pack dependencies detection.
* Fixed an issue where test playbooks were mishandled in **validate** command.

## 1.1.3

* Added a validation for invalid id fields in indicators types files in **validate** command.
* Added default behavior for **update-release-notes** command.
* Fixed an error where README files were failing release notes validation.
* Updated format of generated release notes to be more user friendly.
* Improved error messages for the **update-release-notes** command.
* Added support for `Connections`, `Dashboards`, `Widgets`, and `Indicator Types` to **update-release-notes** command.
* **Validate** now supports scripts under the *TestPlaybooks* directory.
* Fixed an issue where **validate** did not support powershell files.

## 1.1.2

* Added a validation for invalid playbookID fields in incidents types files in **validate** command.
* Added a code formatter for python files.
* Fixed an issue where new and old classifiers where mixed on validate command.
* Added *feedIncremental* field to the integration schema.
* Fixed error in the **upload** command where unified YMLs were not uploaded as expected if the given input was a pack.
* Fixed an issue where the **secrets** command failed due to a space character in the file name.
* Ignored RN validation for *NonSupported* pack.
* You can now ignore IF107, SC100, RP102 error codes in the **validate** command.
* Fixed an issue where the **download** command was crashing when received as input a JS integration or script.
* Fixed an issue where **validate** command checked docker image for JS integrations and scripts.
* **validate** command now checks scheme for reports and connections.
* Fixed an issue where **validate** command checked docker when running on all files.
* Fixed an issue where **validate** command did not fail when docker image was not on the latest numeric tag.
* Fixed an issue where beta integrations were not validated correctly in **validate** command.

## 1.1.1

* fixed and issue where file types were not recognized correctly in **validate** command.
* Added better outputs for validate command.

## 1.1.0

* Fixed an issue where changes to only non-validated files would fail validation.
* Fixed an issue in **validate** command where moved files were failing validation for new packs.
* Fixed an issue in **validate** command where added files were failing validation due to wrong file type detection.
* Added support for new classifiers and mappers in **validate** command.
* Removed support of old RN format validation.
* Updated **secrets** command output format.
* Added support for error ignore on deprecated files in **validate** command.
* Improved errors outputs in **validate** command.
* Added support for linting an entire pack.

## 1.0.9

* Fixed a bug where misleading error was presented when pack name was not found.
* **Update-release-notes** now detects added files for packs with versions.
* Readme files are now ignored by **update-release-notes** and validation of release notes.
* Empty release notes no longer cause an uncaught error during validation.

## 1.0.8

* Changed the output format of demisto-sdk secrets.
* Added a validation that checkbox items are not required in integrations.
* Added pack release notes generation and validation.
* Improved pack metadata validation.
* Fixed an issue in **validate** where renamed files caused an error

## 1.0.4

* Fix the **format** command to update the `id` field to be equal to `details` field in indicator-type files, and to `name` field in incident-type & dashboard files.
* Fixed a bug in the **validate** command for layout files that had `sortValues` fields.
* Fixed a bug in the **format** command where `playbookName` field was not always present in the file.
* Fixed a bug in the **format** command where indicatorField wasn't part of the SDK schemas.
* Fixed a bug in **upload** command where created unified docker45 yml files were not deleted.
* Added support for IndicatorTypes directory in packs (for `reputation` files, instead of Misc).
* Fixed parsing playbook condition names as string instead of boolean in **validate** command
* Improved image validation in YAML files.
* Removed validation for else path in playbook condition tasks.

## 1.0.3

* Fixed a bug in the **format** command where comments were being removed from YAML files.
* Added output fields: *file_path* and *kind* for layouts in the id-set.json created by **create-id-set** command.
* Fixed a bug in the **create-id-set** command Who returns Duplicate for Layouts with a different kind.
* Added formatting to **generate-docs** command results replacing all `<br>` tags with `<br/>`.
* Fixed a bug in the **download** command when custom content contained not supported content entity.
* Fixed a bug in **format** command in which boolean strings  (e.g. 'yes' or 'no') were converted to boolean values (e.g. 'True' or 'False').
* **format** command now removes *sourceplaybookid* field from playbook files.
* Fixed a bug in **generate-docs** command in which integration dependencies were not detected when generating documentation for a playbook.

## 1.0.1

* Fixed a bug in the **unify** command when output path was provided empty.
* Improved error message for integration with no tests configured.
* Improved the error message returned from the **validate** command when an integration is missing or contains malformed fetch incidents related parameters.
* Fixed a bug in the **create** command where a unified YML with a docker image for 4.5 was copied incorrectly.
* Missing release notes message are now showing the release notes file path to update.
* Fixed an issue in the **validate** command in which unified YAML files were not ignored.
* File format suggestions are now shown in the relevant file format (JSON or YAML).
* Changed Docker image validation to fail only on non-valid ones.
* Removed backward compatibility validation when Docker image is updated.

## 1.0.0

* Improved the *upload* command to support the upload of all the content entities within a pack.
* The *upload* command now supports the improved pack file structure.
* Added an interactive option to format integrations, scripts and playbooks with No TestPlaybooks configured.
* Added an interactive option to configure *conf.json* file with missing test playbooks for integrations, scripts and playbooks
* Added *download* command to download custom content from Demisto instance to the local content repository.
* Improved validation failure messages to include a command suggestion, wherever relevant, to fix the raised issue.
* Improved 'validate' help and documentation description
* validate - checks that scripts, playbooks, and integrations have the *tests* key.
* validate - checks that test playbooks are configured in `conf.json`.
* demisto-sdk lint - Copy dir better handling.
* demisto-sdk lint - Add error when package missing in docker image.
* Added *-a , --validate-all* option in *validate* to run all validation on all files.
* Added *-i , --input* option in *validate* to run validation on a specified pack/file.
* added *-i, --input* option in *secrets* to run on a specific file.
* Added an allowed hidden parameter: *longRunning* to the hidden integration parameters validation.
* Fixed an issue with **format** command when executing with an output path of a folder and not a file path.
* Bug fixes in generate-docs command given playbook as input.
* Fixed an issue with lint command in which flake8 was not running on unit test files.

## 0.5.2

* Added *-c, --command* option in *generate-docs* to generate a specific command from an integration.
* Fixed an issue when getting README/CHANGELOG files from git and loading them.
* Removed release notes validation for new content.
* Fixed secrets validations for files with the same name in a different directory.
* demisto-sdk lint - parallelization working with specifying the number of workers.
* demisto-sdk lint - logging levels output, 3 levels.
* demisto-sdk lint - JSON report, structured error reports in JSON format.
* demisto-sdk lint - XML JUnit report for unit-tests.
* demisto-sdk lint - new packages used to accelerate execution time.
* demisto-sdk secrets - command now respects the generic whitelist, and not only the pack secrets.

## 0.5.0

[PyPI History][1]

[1]: https://pypi.org/project/demisto-sdk/#history

## 0.4.9

* Fixed an issue in *generate-docs* where Playbooks and Scripts documentation failed.
* Added a graceful error message when executing the *run" command with a misspelled command.
* Added more informative errors upon failures of the *upload* command.
* format command:
  * Added format for json files: IncidentField, IncidentType, IndicatorField, IndicatorType, Layout, Dashboard.
  * Added the *-fv --from-version*, *-nv --no-validation* arguments.
  * Removed the *-t yml_type* argument, the file type will be inferred.
  * Removed the *-g use_git* argument, running format without arguments will run automatically on git diff.
* Fixed an issue in loading playbooks with '=' character.
* Fixed an issue in *validate* failed on deleted README files.

## 0.4.8

* Added the *max* field to the Playbook schema, allowing to define it in tasks loop.
* Fixed an issue in *validate* where Condition branches checks were case sensitive.

## 0.4.7

* Added the *slareminder* field to the Playbook schema.
* Added the *common_server*, *demisto_mock* arguments to the *init* command.
* Fixed an issue in *generate-docs* where the general section was not being generated correctly.
* Fixed an issue in *validate* where Incident type validation failed.

## 0.4.6

* Fixed an issue where the *validate* command did not identify CHANGELOG in packs.
* Added a new command, *id-set* to create the id set - the content dependency tree by file IDs.

## 0.4.5

* generate-docs command:
  * Added the *use_cases*, *permissions*, *command_permissions* and *limitations*.
  * Added the *--insecure* argument to support running the script and integration command in Demisto.
  * Removed the *-t yml_type* argument, the file type will be inferred.
  * The *-o --output* argument is no longer mandatory, default value will be the input file directory.
* Added support for env var: *DEMISTO_SDK_SKIP_VERSION_CHECK*. When set version checks are skipped.
* Fixed an issue in which the CHANGELOG files did not match our scheme.
* Added a validator to verify that there are no hidden integration parameters.
* Fixed an issue where the *validate* command ran on test files.
* Removed the *env-dir* argument from the demisto-sdk.
* README files which are html files will now be skipped in the *validate* command.
* Added support for env var: *DEMISTO_README_VALIDATOR*. When not set the readme validation will not run.

## 0.4.4

* Added a validator for IncidentTypes (incidenttype-*.json).
* Fixed an issue where the -p flag in the *validate* command was not working.
* Added a validator for README.md files.
* Release notes validator will now run on: incident fields, indicator fields, incident types, dashboard and reputations.
* Fixed an issue where the validator of reputation(Indicator Type) did not check on the details field.
* Fixed an issue where the validator attempted validating non-existing files after deletions or name refactoring.
* Removed the *yml_type* argument in the *split-yml*, *extract-code* commands.
* Removed the *file_type* argument in the *generate-test-playbook* command.
* Fixed the *insecure* argument in *upload*.
* Added the *insecure* argument in *run-playbook*.
* Standardise the *-i --input*, *-o --output* to demisto-sdk commands.

## 0.4.3

* Fixed an issue where the incident and indicator field BC check failed.
* Support for linting and unit testing PowerShell integrations.

## 0.4.2

* Fixed an issue where validate failed on Windows.
* Added a validator to verify all branches are handled in conditional task in a playbook.
* Added a warning message when not running the latest sdk version.
* Added a validator to check that the root is connected to all tasks in the playbook.
* Added a validator for Dashboards (dashboard-*.json).
* Added a validator for Indicator Types (reputation-*.json).
* Added a BC validation for changing incident field type.
* Fixed an issue where init command would generate an invalid yml for scripts.
* Fixed an issue in misleading error message in v2 validation hook.
* Fixed an issue in v2 hook which now is set only on newly added scripts.
* Added more indicative message for errors in yaml files.
* Disabled pykwalify info log prints.

## 0.3.10

* Added a BC check for incident fields - changing from version is not allowed.
* Fixed an issue in create-content-artifacts where scripts in Packs in TestPlaybooks dir were copied with a wrong prefix.

## 0.3.9

* Added a validation that incident field can not be required.
* Added validation for fetch incident parameters.
* Added validation for feed integration parameters.
* Added to the *format* command the deletion of the *sourceplaybookid* field.
* Fixed an issue where *fieldMapping* in playbook did not pass the scheme validation.
* Fixed an issue where *create-content-artifacts* did not copy TestPlaybooks in Packs without prefix of *playbook-*.
* Added a validation the a playbook can not have a rolename set.
* Added to the image validator the new DBot default image.
* Added the fields: elasticcommonfields, quiet, quietmode to the Playbook schema.
* Fixed an issue where *validate* failed on integration commands without outputs.
* Added a new hook for naming of v2 integrations and scripts.

## 0.3.8

* Fixed an issue where *create-content-artifact* was not loading the data in the yml correctly.
* Fixed an issue where *unify* broke long lines in script section causing syntax errors

## 0.3.7

* Added *generate-docs* command to generate documentation file for integration, playbook or script.
* Fixed an issue where *unify* created a malformed integration yml.
* Fixed an issue where demisto-sdk **init** creates unit-test file with invalid import.

## 0.3.6

* Fixed an issue where demisto-sdk **validate** failed on modified scripts without error message.

## 0.3.5

* Fixed an issue with docker tag validation for integrations.
* Restructured repo source code.

## 0.3.4

* Saved failing unit tests as a file.
* Fixed an issue where "_test" file for scripts/integrations created using **init** would import the "HelloWorld" templates.
* Fixed an issue in demisto-sdk **validate** - was failing on backward compatiblity check
* Fixed an issue in demisto-sdk **secrets** - empty line in .secrets-ignore always made the secrets check to pass
* Added validation for docker image inside integrations and scripts.
* Added --use-git flag to **format** command to format all changed files.
* Fixed an issue where **validate** did not fail on dockerimage changes with bc check.
* Added new flag **--ignore-entropy** to demisto-sdk **secrets**, this will allow skip entropy secrets check.
* Added --outfile to **lint** to allow saving failed packages to a file.

## 0.3.3

* Added backwards compatibility break error message.
* Added schema for incident types.
* Added **additionalinfo** field to as an available field for integration configuration.
* Added pack parameter for **init**.
* Fixed an issue where error would appear if name parameter is not set in **init**.

## 0.3.2

* Fixed the handling of classifier files in **validate**.

## 0.3.1

* Fixed the handling of newly created reputation files in **validate**.
* Added an option to perform **validate** on a specific file.

## 0.3.0

* Added support for multi-package **lint** both with parallel and without.
* Added all parameter in **lint** to run on all packages and packs in content repository.
* Added **format** for:
  * Scripts
  * Playbooks
  * Integrations
* Improved user outputs for **secrets** command.
* Fixed an issue where **lint** would run pytest and pylint only on a single docker per integration.
* Added auto-complete functionality to demisto-sdk.
* Added git parameter in **lint** to run only on changed packages.
* Added the **run-playbook** command
* Added **run** command which runs a command in the Demisto playground.
* Added **upload** command which uploads an integration or a script to a Demisto instance.
* Fixed and issue where **validate** checked if release notes exist for new integrations and scripts.
* Added **generate-test-playbook** command which generates a basic test playbook for an integration or a script.
* **validate** now supports indicator fields.
* Fixed an issue with layouts scheme validation.
* Adding **init** command.
* Added **json-to-outputs** command which generates the yaml section for outputs from an API raw response.

## 0.2.6

* Fixed an issue with locating release notes for beta integrations in **validate**.

## 0.2.5

* Fixed an issue with locating release notes for beta integrations in **validate**.

## 0.2.4

* Adding image validation to Beta_Integration and Packs in **validate**.

## 0.2.3

* Adding Beta_Integration to the structure validation process.
* Fixing bug where **validate** did checks on TestPlaybooks.
* Added requirements parameter to **lint**.

## 0.2.2

* Fixing bug where **lint** did not return exit code 1 on failure.
* Fixing bug where **validate** did not print error message in case no release notes were give.

## 0.2.1

* **Validate** now checks that the id and name fields are identical in yml files.
* Fixed a bug where sdk did not return any exit code.

## 0.2.0

* Added Release Notes Validator.
* Fixed the Unifier selection of your python file to use as the code.
* **Validate** now supports Indicator fields.
* Fixed a bug where **validate** and **secrets** did not return exit code 1 on failure.
* **Validate** now runs on newly added scripts.

## 0.1.8

* Added support for `--version`.
* Fixed an issue in file_validator when calling `checked_type` method with script regex.

## 0.1.2

* Restructuring validation to support content packs.
* Added secrets validation.
* Added content bundle creation.
* Added lint and unit test run.

## 0.1.1

* Added new logic to the unifier.
* Added detailed README.
* Some small adjustments and fixes.

## 0.1.0

Capabilities:

* **Extract** components(code, image, description etc.) from a Demisto YAML file into a directory.
* **Unify** components(code, image, description etc.) to a single Demisto YAML file.
* **Validate** Demisto content files.<|MERGE_RESOLUTION|>--- conflicted
+++ resolved
@@ -6,11 +6,8 @@
 * Added a check to **validate** command, preventing use of relative urls in README files.
 * Added environment variable **DEMISTO_SDK_MARKETPLACE** expected to affect *MarketplaceTagParser* *marketplace* value. The value will be automatically set when passing *marketplace* arg to the commands **unify**, **zip-packs**, **create-content-artifacts** and **upload**.
 * Added slack notifier for build failures on the master branch.
-<<<<<<< HEAD
+* Added support for modeling and parsing rules in the **split** command.
 * Added support for README files in **format** command.
-=======
-* Added support for modeling and parsing rules in the **split** command.
->>>>>>> 47a790ae
 * Added a **validate** check, making sure classifier id and name values match. Updated the classifier **format** to update the id accordingly.
 
 ## 1.6.8
