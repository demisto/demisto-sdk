# Changelog

* Fixed an issue in **update-release-notes** where suggestion fix failed in validation.
* Fixed a bug where `.env` files didn't load. @nicolas-rdgs
* Fixed a bug where **validate** command failed when the *categories* field in the pack metadata was empty for non-integration packs.
* Added *system* and *item-type* arguments to the **download** command, used when downloading system items.
* Added a validation to **validate**, checking that each script, integration and playbook have a README file. This validation only runs when the command is called with either the `-i` or the `-g` flag.
* Fixed a regression issue with **doc-review**, where  the `-g` flag did not work
* Improved the detection of errors in **doc-review** command.
* The **validate** command now checks if a readme file is empty, only for packs that contain playbooks or were written by a partner
* The **validate** command now makes sure common contextPath values (e.g. `DBotScore.Score`) have a non-empty description, and **format** populates them automatically.
* Fixed an issue where the **generate-outputs** command did not work properly when examples were provided.
* Fixed an issue in the **generate-outputs** command, where the outputs were not written to the specified output path.
* The **generate-outputs** command can now generate outputs from multiple calls to the same command (useful when different args provide different outputs).
* The **generate-outputs** command can now update a yaml file with new outputs, without deleting or overwriting existing ones.
* Fixed a bug where **doc-review** command failed on existing templates.
<<<<<<< HEAD
* Fixed a bug where **validate** command failed when the word demisto is in the repo README file.
* Added support for adding test-playbooks to the zip file result in *create-content-artifacts* command for marketplacev2.
* Fixed an issue in **find-dependencies** where using the argument *-o* without the argument *--all-packs-dependencies* did not print a proper warning.
* Added a **validate** check to prevent deletion of files whose deletion is not supported by the XSOAR marketplace.
* Removed the support in the *maintenance* option of the *-u* flag in the **update-release-notes** command.
* Added validation for forbidden words and phrases in the **doc-review** command.
* Added a retries mechanism to the **test-content** command to stabilize the build process.
=======
* Added the **Demisto-SDK docker image**, allowing use of the SDK on any OS.
>>>>>>> 816304d9

# 1.6.1
* Added the '--use-packs-known-words' argument to the **doc-review** command
* Added YAML_Loader to handle yaml files in a standard way across modules, replacing PYYAML.
* Fixed an issue when filtering items using the ID set in the **create-content-artifacts** command.
* Fixed an issue in the **generate-docs** command where tables were generated with an empty description column.
* Fixed an issue in the **split** command where splitting failed when using relative input/output paths.
* Added warning when inferred files are missing.
* Added to **validate** a validation for integration image dimensions, which should be 120x50px.
* Improved an error in the **validate** command to better differentiate between the case where a required fetch parameter is malformed or missing.

# 1.6.0
* Fixed an issue in the **create-id-set** command where similar items from different marketplaces were reported as duplicated.
* Fixed typo in demisto-sdk init
* Fixed an issue where the **lint** command did not handle all container exit codes.
* Add to **validate** a validation for pack name to make sure it is unchanged.
* Added a validation to the **validate** command that verifies that the version in the pack_metdata file is written in the correct format.
* Fixed an issue in the **format** command where missing *fromVersion* field in indicator fields caused an error.

# 1.5.9
* Added option to specify `External Playbook Configuration` to change inputs of Playbooks triggered as part of **test-content**
* Improved performance of the **lint** command.
* Improved performance of the **validate** command when checking README images.
* ***create-id-set*** command - the default value of the **marketplace** argument was changed from ‘xsoar’ to all packs existing in the content repository. When using the command, make sure to pass the relevant marketplace to use.

# 1.5.8
* Fixed an issue where the command **doc-review** along with the argument `--release-notes` failed on yml/json files with invalid schema.
* Fixed an issue where the **lint** command failed on packs using python 3.10

# 1.5.7
* Fixed an issue where reading remote yaml files failed.
* Fixed an issue in **validate** failed with no error message for lists (when no fromVersion field was found).
* Fixed an issue when running **validate** or **format** in a gitlab repository, and failing to determine its project id.
* Added an enhancement to **split**, handling an empty output argument.
* Added the ability to add classifiers and mappers to conf.json.
* Added the Alias field to the incident field schema.

# 1.5.6
* Added 'deprecated' release notes template.
* Fixed an issue where **run-test-playbook** command failed to get the task entries when the test playbook finished with errors.
* Fixed an issue in **validate** command when running with `no-conf-json` argument to ignore the `conf.json` file.
* Added error type text (`ERROR` or `WARNING`) to **validate** error prints.
* Fixed an issue where the **format** command on test playbook did not format the ID to be equal to the name of the test playbook.
* Enhanced the **update-release-notes** command to automatically commit release notes config file upon creation.
* The **validate** command will validate that an indicator field of type html has fromVersion of 6.1.0 and above.
* The **format** command will now add fromVersion 6.1.0 to indicator field of type html.
* Added support for beta integrations in the **format** command.
* Fixed an issue where the **postman-codegen** command failed when called with the `--config-out` flag.
* Removed the integration documentation from the detailed description while performing **split** command to the unified yml file.
* Removed the line which indicates the version of the product from the README.md file for new contributions.

# 1.5.5
* Fixed an issue in the **update-release-notes** command, which did not work when changes were made in multiple packs.
* Changed the **validate** command to fail on missing test-playbooks only if no unittests are found.
* Fixed `to_kebab_case`, it will now deal with strings that have hyphens, commas or periods in them, changing them to be hyphens in the new string.
* Fixed an issue in the **create-id-set** command, where the `source` value included the git token if it was specified in the remote url.
* Fixed an issue in the **merge-id-set** command, where merging fails because of duplicates but the packs are in the XSOAR repo but in different version control.
* Fixed missing `Lists` Content Item as valid `IDSetType`
* Added enhancement for **generate-docs**. It is possible to provide both file or a comma seperated list as `examples`. Also, it's possible to provide more than one example for a script or a command.
* Added feature in **format** to sync YML and JSON files to the `master` file structure.
* Added option to specify `Incident Type`, `Incoming Mapper` and `Classifier` when configuring instance in **test-content**
* added a new command **run-test-playbook** to run a test playbook in a given XSOAR instance.
* Fixed an issue in **format** when running on a modified YML, that the `id` value is not changed to its old `id` value.
* Enhancement for **split** command, replace `ApiModule` code block to `import` when splitting a YML.
* Fixed an issue where indicator types were missing from the pack's content, when uploading using **zip-packs**.
* The request data body format generated in the **postman-codegen** will use the python argument's name and not the raw data argument's name.
* Added the flag '--filter-by-id-set' to **create-content-artifacts** to create artifacts only for items in the given id_set.json.

# 1.5.4
* Fixed an issue with the **format** command when contributing via the UI
* The **format** command will now not remove the `defaultRows` key from incident, indicator and generic fields with `type: grid`.
* Fixed an issue with the **validate** command when a layoutscontainer did not have the `fromversion` field set.
* added a new command **update-xsoar-config-file** to handle your XSOAR Configuration File.
* Added `skipVerify` argument in **upload** command to skip pack signature verification.
* Fixed an issue when the **run** command  failed running when there’s more than one playground, by explicitly using the current user’s playground.
* Added support for Job content item in the **format**, **validate**, **upload**, **create-id-set**, **find-dependecies** and **create-content-artifacts** commands.
* Added a **source** field to the **id_set** entitles.
* Two entitles will not consider as duplicates if they share the same pack and the same source.
* Fixed a bug when duplicates were found in **find_dependencies**.
* Added function **get_current_repo** to `tools`.
* The **postman-codegen** will not have duplicates argument name. It will rename them to the minimum distinguished shared path for each of them.

# 1.5.3
* The **format** command will now set `unsearchable: True` for incident, indicator and generic fields.
* Fixed an issue where the **update-release-notes** command crashes with `--help` flag.
* Added validation to the **validate** command that verifies the `unsearchable` key in incident, indicator and generic fields is set to true.
* Removed a validation that DBotRole should be set for automation that requires elevated permissions to the `XSOAR-linter` in the **lint** command.
* Fixed an issue in **Validate** command where playbooks conditional tasks were mishandeled.
* Added a validation to prevent contributors from using the `fromlicense` key as a configuration parameter in an integration's YML
* Added a validation to ensure that the type for **API token** (and similar) parameters are configured correctly as a `credential` type in the integration configuration YML.
* Added an assertion that checks for duplicated requests' names when generating an integration from a postman collection.
* Added support for [.env files](https://pypi.org/project/python-dotenv/). You can now add a `.env` file to your repository with the logging information instead of setting a global environment variables.
* When running **lint** command with --keep-container flag, the docker images are committed.
* The **validate** command will not return missing test playbook error when given a script with dynamic-section tag.

# 1.5.2
* Added a validation to **update-release-notes** command to ensure that the `--version` flag argument is in the right format.
* added a new command **coverage-analyze** to generate and print coverage reports.
* Fixed an issue in **validate** in repositories which are not in GitHub or GitLab
* Added a validation that verifies that readme image absolute links do not contain the working branch name.
* Added support for List content item in the **format**, **validate**, **download**, **upload**, **create-id-set**, **find-dependecies** and **create-content-artifacts** commands.
* Added a validation to ensure reputation command's default argument is set as an array input.
* Added the `--fail-duplicates` flag for the **merge-id-set** command which will fail the command if duplicates are found.
* Added the `--fail-duplicates` flag for the **create-id-set** command which will fail the command if duplicates are found.

# 1.5.1
* Fixed an issue where **validate** command failed to recognized test playbooks for beta integrations as valid tests.
* Fixed an issue were the **validate** command was falsely recognizing image paths in readme files.
* Fixed an issue where the **upload** command error message upon upload failure pointed to wrong file rather than to the pack metadata.
* Added a validation that verifies that each script which appears in incident fields, layouts or layout containers exists in the id_set.json.
* Fixed an issue where the **postman code-gen** command generated double dots for context outputs when it was not needed.
* Fixed an issue where there **validate** command on release notes file crashed when author image was added or modified.
* Added input handling when running **find-dependencies**, replacing string manipulations.
* Fixed an issue where the **validate** command did not handle multiple playbooks with the same name in the id_set.
* Added support for GitLab repositories in **validate**

# 1.5.0
* Fixed an issue where **upload** command failed to upload packs not under content structure.
* Added support for **init** command to run from non-content repo.
* The **split-yml** has been renamed to **split** and now supports splitting Dashboards from unified Generic Modules.
* Fixed an issue where the skipped tests validation ran on the `ApiModules` pack in the **validate** command.
* The **init** command will now create the `Generic Object` entities directories.
* Fixed an issue where the **format** command failed to recognize changed files from git.
* Fixed an issue where the **json-to-outputs** command failed checking whether `0001-01-01T00:00:00` is of type `Date`
* Added to the **generate context** command to generate context paths for integrations from an example file.
* Fixed an issue where **validate** failed on release notes configuration files.
* Fixed an issue where the **validate** command failed on pack input if git detected changed files outside of `Packs` directory.
* Fixed an issue where **validate** command failed to recognize files inside validated pack when validation release notes, resulting in a false error message for missing entity in release note.
* Fixed an issue where the **download** command failed when downloading an invalid YML, instead of skipping it.

# 1.4.9
* Added validation that the support URL in partner contribution pack metadata does not lead to a GitHub repo.
* Enhanced ***generate-docs*** with default `additionalinformation` (description) for common parameters.
* Added to **validate** command a validation that a content item's id and name will not end with spaces.
* The **format** command will now remove trailing whitespaces from content items' id and name fields.
* Fixed an issue where **update-release-notes** could fail on files outside the user given pack.
* Fixed an issue where the **generate-test-playbook** command would not place the playbook in the proper folder.
* Added to **validate** command a validation that packs with `Iron Bank` uses the latest docker from Iron Bank.
* Added to **update-release-notes** command support for `Generic Object` entities.
* Fixed an issue where playbook `fromversion` mismatch validation failed even if `skipunavailable` was set to true.
* Added to the **create artifacts** command support for release notes configuration file.
* Added validation to **validate** for release notes config file.
* Added **isoversize** and **isautoswitchedtoquietmode** fields to the playbook schema.
* Added to the **update-release-notes** command `-bc` flag to generate template for breaking changes version.
* Fixed an issue where **validate** did not search description files correctly, leading to a wrong warning message.

# 1.4.8
* Fixed an issue where yml files with `!reference` failed to load properly.
* Fixed an issue when `View Integration Documentation` button was added twice during the download and re-upload.
* Fixed an issue when `(Partner Contribution)` was added twice to the display name during the download and re-upload.
* Added the following enhancements in the **generate-test-playbook** command:
    * Added the *--commands* argument to generate tasks for specific commands.
    * Added the *--examples* argument to get the command examples file path and generate tasks from the commands and arguments specified there.
    * Added the *--upload* flag to specify whether to upload the test playbook after the generation.
    * Fixed the output condition generation for outputs of type `Boolean`.

# 1.4.7
* Fixed an issue where an empty list for a command context didn't produce an indication other than an empty table.
* Fixed an issue where the **format** command has incorrectly recognized on which files to run when running using git.
* Fixed an issue where author image validations were not checked properly.
* Fixed an issue where new old-formatted scripts and integrations were not validated.
* Fixed an issue where the wording in the from version validation error for subplaybooks was incorrect.
* Fixed an issue where the **update-release-notes** command used the old docker image version instead of the new when detecting a docker change.
* Fixed an issue where the **generate-test-playbook** command used an incorrect argument name as default
* Fixed an issue where the **json-to-outputs** command used an incorrect argument name as default when using `-d`.
* Fixed an issue where validations failed while trying to validate non content files.
* Fixed an issue where README validations did not work post VS Code formatting.
* Fixed an issue where the description validations were inconsistent when running through an integration file or a description file.

# 1.4.6
* Fixed an issue where **validate** suggests, with no reason, running **format** on missing mandatory keys in yml file.
* Skipped existence of TestPlaybook check on community and contribution integrations.
* Fixed an issue where pre-commit didn't run on the demisto_sdk/commands folder.
* The **init** command will now change the script template name in the code to the given script name.
* Expanded the validations performed on beta integrations.
* Added support for PreProcessRules in the **format**, **validate**, **download**, and **create-content-artifacts** commands.
* Improved the error messages in **generate-docs**, if an example was not provided.
* Added to **validate** command a validation that a content entity or a pack name does not contain the words "partner" and "community".
* Fixed an issue where **update-release-notes** ignores *--text* flag while using *-f*
* Fixed the outputs validations in **validate** so enrichment commands will not be checked to have DBotScore outputs.
* Added a new validation to require the dockerimage key to exist in an integration and script yml files.
* Enhanced the **generate-test-playbook** command to use only integration tested on commands, rather than (possibly) other integrations implementing them.
* Expanded unify command to support GenericModules - Unifies a GenericModule object with its Dashboards.
* Added validators for generic objects:
  - Generic Field validator - verify that the 'fromVersion' field is above 6.5.0, 'group' field equals 4 and 'id' field starts with the prefix 'generic_'.
  - Generic Type validator - verify that the 'fromVersion' field is above 6.5.0
  - Generic Module validator - verify that the 'fromVersion' field is above 6.5.0
  - Generic Definition validator - verify that the 'fromVersion' field is above 6.5.0
 * Expanded Format command to support Generic Objects - Fixes generic objects according to their validations.
* Fixed an issue where the **update-release-notes** command did not handle ApiModules properly.
* Added option to enter a dictionary or json of format `[{field_name:description}]` in the **json-to-outputs** command,
  with the `-d` flag.
* Improved the outputs for the **format** command.
* Fixed an issue where the validations performed after the **format** command were inconsistent with **validate**.
* Added to the **validate** command a validation for the author image.
* Updated the **create-content-artifacts** command to support generic modules, definitions, fields and types.
* Added an option to ignore errors for file paths and not only file name in .pack-ignore file.

# 1.4.5
* Enhanced the **postman-codegen** command to name all generated arguments with lower case.
* Fixed an issue where the **find-dependencies** command miscalculated the dependencies for playbooks that use generic commands.
* Fixed an issue where the **validate** command failed in external repositories in case the DEMISTO_SDK_GITHUB_TOKEN was not set.
* Fixed an issue where **openapi-codegen** corrupted the swagger file by overwriting configuration to swagger file.
* Updated the **upload** command to support uploading zipped packs to the marketplace.
* Added to the **postman-codegen** command support of path variables.
* Fixed an issue where **openapi-codegen** entered into an infinite loop on circular references in the swagger file.
* The **format** command will now set `fromVersion: 6.2.0` for widgets with 'metrics' data type.
* Updated the **find-dependencies** command to support generic modules, definitions, fields and types.
* Fixed an issue where **openapi-codegen** tried to extract reference example outputs, leading to an exception.
* Added an option to ignore secrets automatically when using the **init** command to create a pack.
* Added a tool that gives the ability to temporarily suppress console output.

# 1.4.4
* When formatting incident types with Auto-Extract rules and without mode field, the **format** command will now add the user selected mode.
* Added new validation that DBotRole is set for scripts that requires elevated permissions to the `XSOAR-linter` in the **lint** command.
* Added url escaping to markdown human readable section in generate docs to avoid autolinking.
* Added a validation that mapper's id and name are matching. Updated the format of mapper to include update_id too.
* Added a validation to ensure that image paths in the README files are valid.
* Fixed **find_type** function to correctly find test files, such as, test script and test playbook.
* Added scheme validations for the new Generic Object Types, Fields, and Modules.
* Renamed the flag *--input-old-version* to *--old-version* in the **generate-docs** command.
* Refactored the **update-release-notes** command:
  - Replaced the *--all* flag with *--use-git* or *-g*.
  - Added the *--force* flag to update the pack release notes without changes in the pack.
  - The **update-release-notes** command will now update all dependent integrations on ApiModule change, even if not specified.
  - If more than one pack has changed, the full list of updated packs will be printed at the end of **update-release-notes** command execution.
  - Fixed an issue where the **update-release-notes** command did not add docker image release notes entry for release notes file if a script was changed.
  - Fixed an issue where the **update-release-notes** command did not detect changed files that had the same name.
  - Fixed an issue in the **update-release-notes** command where the version support of JSON files was mishandled.
* Fixed an issue where **format** did not skip files in test and documentation directories.
* Updated the **create-id-set** command to support generic modules, definitions, fields and types.
* Changed the **convert** command to generate old layout fromversion to 5.0.0 instead of 4.1.0
* Enhanced the command **postman-codegen** with type hints for templates.

# 1.4.3
* Fixed an issue where **json-to-outputs** command returned an incorrect output when json is a list.
* Fixed an issue where if a pack README.md did not exist it could cause an error in the validation process.
* Fixed an issue where the *--name* was incorrectly required in the **init** command.
* Adding the option to run **validate** on a specific path while using git (*-i* & *-g*).
* The **format** command will now change UUIDs in .yml and .json files to their respective content entity name.
* Added a playbook validation to check if a task sub playbook exists in the id set in the **validate** command.
* Added the option to add new tags/usecases to the approved list and to the pack metadata on the same pull request.
* Fixed an issue in **test_content** where when different servers ran tests for the same integration, the server URL parameters were not set correctly.
* Added a validation in the **validate** command to ensure that the ***endpoint*** command is configured correctly in yml file.
* Added a warning when pack_metadata's description field is longer than 130 characters.
* Fixed an issue where a redundant print occurred on release notes validation.
* Added new validation in the **validate** command to ensure that the minimal fromVersion in a widget of type metrics will be 6.2.0.
* Added the *--release-notes* flag to demisto-sdk to get the current version release notes entries.

# 1.4.2
* Added to `pylint` summary an indication if a test was skipped.
* Added to the **init** command the option to specify fromversion.
* Fixed an issue where running **init** command without filling the metadata file.
* Added the *--docker-timeout* flag in the **lint** command to control the request timeout for the Docker client.
* Fixed an issue where **update-release-notes** command added only one docker image release notes entry for release notes file, and not for every entity whom docker image was updated.
* Added a validation to ensure that incident/indicator fields names starts with their pack name in the **validate** command. (Checked only for new files and only when using git *-g*)
* Updated the **find-dependencies** command to return the 'dependencies' according the layout type ('incident', 'indicator').
* Enhanced the "vX" display name validation for scripts and integrations in the **validate** command to check for every versioned script or integration, and not only v2.
* Added the *--fail-duplicates* flag for the **create-id-set** command which will fail the command if duplicates are found.
* Added to the **generate-docs** command automatic addition to git when a new readme file is created.

# 1.4.1
* When in private repo without `DEMSITO_SDK_GITHUB_TOKEN` configured, get_remote_file will take files from the local origin/master.
* Enhanced the **unify** command when giving input of a file and not a directory return a clear error message.
* Added a validation to ensure integrations are not skipped and at least one test playbook is not skipped for each integration or script.
* Added to the Content Tests support for `context_print_dt`, which queries the incident context and prints the result as a json.
* Added new validation for the `xsoar_config.json` file in the **validate** command.
* Added a version differences section to readme in **generate-docs** command.
* Added the *--docs-format* flag in the **integration-diff** command to get the output in README format.
* Added the *--input-old-version* and *--skip-breaking-changes* flags in the **generate-docs** command to get the details for the breaking section and to skip the breaking changes section.

# 1.4.0
* Enable passing a comma-separated list of paths for the `--input` option of the **lint** command.
* Added new validation of unimplemented test-module command in the code to the `XSOAR-linter` in the **lint** command.
* Fixed the **generate-docs** to handle integration authentication parameter.
* Added a validation to ensure that description and README do not contain the word 'Demisto'.
* Improved the deprecated message validation required from playbooks and scripts.
* Added the `--quite-bc-validation` flag for the **validate** command to run the backwards compatibility validation in quite mode (errors is treated like warnings).
* Fixed the **update release notes** command to display a name for old layouts.
* Added the ability to append to the pack README credit to contributors.
* Added identification for parameter differences in **integration-diff** command.
* Fixed **format** to use git as a default value.
* Updated the **upload** command to support reports.
* Fixed an issue where **generate-docs** command was displaying 'None' when credentials parameter display field configured was not configured.
* Fixed an issue where **download** did not return exit code 1 on failure.
* Updated the validation that incident fields' names do not contain the word incident will aplly to core packs only.
* Added a playbook validation to verify all conditional tasks have an 'else' path in **validate** command.
* Renamed the GitHub authentication token environment variable `GITHUB_TOKEN` to `DEMITO_SDK_GITHUB_TOKEN`.
* Added to the **update-release-notes** command automatic addition to git when new release notes file is created.
* Added validation to ensure that integrations, scripts, and playbooks do not contain the entity type in their names.
* Added the **convert** command to convert entities between XSOAR versions.
* Added the *--deprecate* flag in **format** command to deprecate integrations, scripts, and playbooks.
* Fixed an issue where ignoring errors did not work when running the **validate** command on specific files (-i).

# 1.3.9
* Added a validation verifying that the pack's README.md file is not equal to pack description.
* Fixed an issue where the **Assume yes** flag did not work properly for some entities in the **format** command.
* Improved the error messages for separators in folder and file names in the **validate** command.
* Removed the **DISABLE_SDK_VERSION_CHECK** environment variable. To disable new version checks, use the **DEMISTO_SDK_SKIP_VERSION_CHECK** envirnoment variable.
* Fixed an issue where the demisto-sdk version check failed due to a rate limit.
* Fixed an issue with playbooks scheme validation.

# 1.3.8
* Updated the **secrets** command to work on forked branches.

# 1.3.7
* Added a validation to ensure correct image and description file names.
* Fixed an issue where the **validate** command failed when 'display' field in credentials param in yml is empty but 'displaypassword' was provided.
* Added the **integration-diff** command to check differences between two versions of an integration and to return a report of missing and changed elements in the new version.
* Added a validation verifying that the pack's README.md file is not missing or empty for partner packs or packs contains use cases.
* Added a validation to ensure that the integration and script folder and file names will not contain separators (`_`, `-`, ` `).
* When formatting new pack, the **format** command will set the *fromversion* key to 5.5.0 in the new files without fromversion.

# 1.3.6
* Added a validation that core packs are not dependent on non-core packs.
* Added a validation that a pack name follows XSOAR standards.
* Fixed an issue where in some cases the `get_remote_file` function failed due to an invalid path.
* Fixed an issue where running **update-release-notes** with updated integration logo, did not detect any file changes.
* Fixed an issue where the **create-id-set** command did not identify unified integrations correctly.
* Fixed an issue where the `CommonTypes` pack was not identified as a dependency for all feed integrations.
* Added support for running SDK commands in private repositories.
* Fixed an issue where running the **init** command did not set the correct category field in an integration .yml file for a newly created pack.
* When formatting new contributed pack, the **format** command will set the *fromversion* key to 6.0.0 in the relevant files.
* If the environment variable "DISABLE_SDK_VERSION_CHECK" is define, the demisto-sdk will no longer check for newer version when running a command.
* Added the `--use-pack-metadata` flag for the **find-dependencies** command to update the calculated dependencies using the the packs metadata files.
* Fixed an issue where **validate** failed on scripts in case the `outputs` field was set to `None`.
* Fixed an issue where **validate** was failing on editing existing release notes.
* Added a validation for README files verifying that the file doesn't contain template text copied from HelloWorld or HelloWorldPremium README.

# 1.3.5
* Added a validation that layoutscontainer's id and name are matching. Updated the format of layoutcontainer to include update_id too.
* Added a validation that commands' names and arguments in core packs, or scripts' arguments do not contain the word incident.
* Fixed issue where running the **generate-docs** command with -c flag ran all the commands and not just the commands specified by the flag.
* Fixed the error message of the **validate** command to not always suggest adding the *description* field.
* Fixed an issue where running **format** on feed integration generated invalid parameter structure.
* Fixed an issue where the **generate-docs** command did not add all the used scripts in a playbook to the README file.
* Fixed an issue where contrib/partner details might be added twice to the same file, when using unify and create-content-artifacts commands
* Fixed issue where running **validate** command on image-related integration did not return the correct outputs to json file.
* When formatting playbooks, the **format** command will now remove empty fields from SetIncident, SetIndicator, CreateNewIncident, CreateNewIndicator script arguments.
* Added an option to fill in the developer email when running the **init** command.

# 1.3.4
* Updated the **validate** command to check that the 'additionalinfo' field only contains the expected value for feed required parameters and not equal to it.
* Added a validation that community/partner details are not in the detailed description file.
* Added a validation that the Use Case tag in pack_metadata file is only used when the pack contains at least one PB, Incident Type or Layout.
* Added a validation that makes sure outputs in integrations are matching the README file when only README has changed.
* Added the *hidden* field to the integration schema.
* Fixed an issue where running **format** on a playbook whose `name` does not equal its `id` would cause other playbooks who use that playbook as a sub-playbook to fail.
* Added support for local custom command configuration file `.demisto-sdk-conf`.
* Updated the **format** command to include an update to the description file of an integration, to remove community/partner details.

# 1.3.3
* Fixed an issue where **lint** failed where *.Dockerfile* exists prior running the lint command.
* Added FeedHelloWorld template option for *--template* flag in **demisto-sdk init** command.
* Fixed issue where **update-release-notes** deleted release note file if command was called more than once.
* Fixed issue where **update-release-notes** added docker image release notes every time the command was called.
* Fixed an issue where running **update-release-notes** on a pack with newly created integration, had also added a docker image entry in the release notes.
* Fixed an issue where `XSOAR-linter` did not find *NotImplementedError* in main.
* Added validation for README files verifying their length (over 30 chars).
* When using *-g* flag in the **validate** command it will now ignore untracked files by default.
* Added the *--include-untracked* flag to the **validate** command to include files which are untracked by git in the validation process.
* Improved the `pykwalify` error outputs in the **validate** command.
* Added the *--print-pykwalify* flag to the **validate** command to print the unchanged output from `pykwalify`.

# 1.3.2
* Updated the format of the outputs when using the *--json-file* flag to create a JSON file output for the **validate** and **lint** commands.
* Added the **doc-review** command to check spelling in .md and .yml files as well as a basic release notes review.
* Added a validation that a pack's display name does not already exist in content repository.
* Fixed an issue where the **validate** command failed to detect duplicate params in an integration.
* Fixed an issue where the **validate** command failed to detect duplicate arguments in a command in an integration.

# 1.3.1
* Fixed an issue where the **validate** command failed to validate the release notes of beta integrations.
* Updated the **upload** command to support indicator fields.
* The **validate** and **update-release-notes** commands will now check changed files against `demisto/master` if it is configured locally.
* Fixed an issue where **validate** would incorrectly identify files as renamed.
* Added a validation that integration properties (such as feed, mappers, mirroring, etc) are not removed.
* Fixed an issue where **validate** failed when comparing branch against commit hash.
* Added the *--no-pipenv* flag to the **split-yml** command.
* Added a validation that incident fields and incident types are not removed from mappers.
* Fixed an issue where the *c
reate-id-set* flag in the *validate* command did not work while not using git.
* Added the *hiddenusername* field to the integration schema.
* Added a validation that images that are not integration images, do not ask for a new version or RN

# 1.3.0
* Do not collect optional dependencies on indicator types reputation commands.
* Fixed an issue where downloading indicator layoutscontainer objects failed.
* Added a validation that makes sure outputs in integrations are matching the README file.
* Fixed an issue where the *create-id-set* flag in the **validate** command did not work.
* Added a warning in case no id_set file is found when running the **validate** command.
* Fixed an issue where changed files were not recognised correctly on forked branches in the **validate** and the **update-release-notes** commands.
* Fixed an issue when files were classified incorrectly when running *update-release-notes*.
* Added a validation that integration and script file paths are compatible with our convention.
* Fixed an issue where id_set.json file was re created whenever running the generate-docs command.
* added the *--json-file* flag to create a JSON file output for the **validate** and **lint** commands.

# 1.2.19
* Fixed an issue where merge id_set was not updated to work with the new entity of Packs.
* Added a validation that the playbook's version matches the version of its sub-playbooks, scripts, and integrations.

# 1.2.18
* Changed the *skip-id-set-creation* flag to *create-id-set* in the **validate** command. Its default value will be False.
* Added support for the 'cve' reputation command in default arg validation.
* Filter out generic and reputation command from scripts and playbooks dependencies calculation.
* Added support for the incident fields in outgoing mappers in the ID set.
* Added a validation that the taskid field and the id field under the task field are both from uuid format and contain the same value.
* Updated the **format** command to generate uuid value for the taskid field and for the id under the task field in case they hold an invalid values.
* Exclude changes from doc_files directory on validation.
* Added a validation that an integration command has at most one default argument.
* Fixing an issue where pack metadata version bump was not enforced when modifying an old format (unified) file.
* Added validation that integration parameter's display names are capitalized and spaced using whitespaces and not underscores.
* Fixed an issue where beta integrations where not running deprecation validations.
* Allowed adding additional information to the deprecated description.
* Fixing an issue when escaping less and greater signs in integration params did not work as expected.

# 1.2.17
* Added a validation that the classifier of an integration exists.
* Added a validation that the mapper of an integration exists.
* Added a validation that the incident types of a classifier exist.
* Added a validation that the incident types of a mapper exist.
* Added support for *text* argument when running **demisto-sdk update-release-notes** on the ApiModules pack.
* Added a validation for the minimal version of an indicator field of type grid.
* Added new validation for incident and indicator fields in classifiers mappers and layouts exist in the content.
* Added cache for get_remote_file to reducing failures from accessing the remote repo.
* Fixed an issue in the **format** command where `_dev` or `_copy` suffixes weren't removed from the `id` of the given playbooks.
* Playbook dependencies from incident and indicator fields are now marked as optional.
* Mappers dependencies from incident types and incident fields are now marked as optional.
* Classifier dependencies from incident types are now marked as optional.
* Updated **demisto-sdk init** command to no longer create `created` field in pack_metadata file
* Updated **generate-docs** command to take the parameters names in setup section from display field and to use additionalinfo field when exist.
* Using the *verbose* argument in the **find-dependencies** command will now log to the console.
* Improved the deprecated message validation required from integrations.
* Fixed an issue in the **generate-docs** command where **Context Example** section was created when it was empty.

# 1.2.16
* Added allowed ignore errors to the *IDSetValidator*.
* Fixed an issue where an irrelevant id_set validation ran in the **validate** command when using the *--id-set* flag.
* Fixed an issue were **generate-docs** command has failed if a command did not exist in commands permissions file.
* Improved a **validate** command message for missing release notes of api module dependencies.

# 1.2.15
* Added the *ID101* to the allowed ignored errors.

# 1.2.14
* SDK repository is now mypy check_untyped_defs complaint.
* The lint command will now ignore the unsubscriptable-object (E1136) pylint error in dockers based on python 3.9 - this will be removed once a new pylint version is released.
* Added an option for **format** to run on a whole pack.
* Added new validation of unimplemented commands from yml in the code to `XSOAR-linter`.
* Fixed an issue where Auto-Extract fields were only checked for newly added incident types in the **validate** command.
* Added a new warning validation of direct access to args/params dicts to `XSOAR-linter`.

# 1.2.13
* Added new validation of indicators usage in CommandResults to `XSOAR-linter`.
* Running **demisto-sdk lint** will automatically run on changed files (same behavior as the -g flag).
* Removed supported version message from the documentation when running **generate_docs**.
* Added a print to indicate backwards compatibility is being checked in **validate** command.
* Added a percent print when running the **validate** command with the *-a* flag.
* Fixed a regression in the **upload** command where it was ignoring `DEMISTO_VERIFY_SSL` env var.
* Fixed an issue where the **upload** command would fail to upload beta integrations.
* Fixed an issue where the **validate** command did not create the *id_set.json* file when running with *-a* flag.
* Added price change validation in the **validate** command.
* Added validations that checks in read-me for empty sections or leftovers from the auto generated read-me that should be changed.
* Added new code validation for *NotImplementedError* to raise a warning in `XSOAR-linter`.
* Added validation for support types in the pack metadata file.
* Added support for *--template* flag in **demisto-sdk init** command.
* Fixed an issue with running **validate** on master branch where the changed files weren't compared to previous commit when using the *-g* flag.
* Fixed an issue where the `XSOAR-linter` ran *NotImplementedError* validation on scripts.
* Added support for Auto-Extract feature validation in incident types in the **validate** command.
* Fixed an issue in the **lint** command where the *-i* flag was ignored.
* Improved **merge-id-sets** command to support merge between two ID sets that contain the same pack.
* Fixed an issue in the **lint** command where flake8 ran twice.

# 1.2.12
* Bandit now reports also on medium severity issues.
* Fixed an issue with support for Docker Desktop on Mac version 2.5.0+.
* Added support for vulture and mypy linting when running without docker.
* Added support for *prev-ver* flag in **update-release-notes** command.
* Improved retry support when building docker images for linting.
* Added the option to create an ID set on a specific pack in **create-id-set** command.
* Added the *--skip-id-set-creation* flag to **validate** command in order to add the capability to run validate command without creating id_set validation.
* Fixed an issue where **validate** command checked docker image tag on ApiModules pack.
* Fixed an issue where **find-dependencies** did not calculate dashboards and reports dependencies.
* Added supported version message to the documentation and release notes files when running **generate_docs** and **update-release-notes** commands respectively.
* Added new code validations for *NotImplementedError* exception raise to `XSOAR-linter`.
* Command create-content-artifacts additional support for **Author_image.png** object.
* Fixed an issue where schemas were not enforced for incident fields, indicator fields and old layouts in the validate command.
* Added support for **update-release-notes** command to update release notes according to master branch.

# 1.2.11
* Fixed an issue where the ***generate-docs*** command reset the enumeration of line numbering after an MD table.
* Updated the **upload** command to support mappers.
* Fixed an issue where exceptions were no printed in the **format** while the *--verbose* flag is set.
* Fixed an issue where *--assume-yes* flag did not work in the **format** command when running on a playbook without a `fromversion` field.
* Fixed an issue where the **format** command would fail in case `conf.json` file was not found instead of skipping the update.
* Fixed an issue where integration with v2 were recognised by the `name` field instead of the `display` field in the **validate** command.
* Added a playbook validation to check if a task script exists in the id set in the **validate** command.
* Added new integration category `File Integrity Management` in the **validate** command.

# 1.2.10
* Added validation for approved content pack use-cases and tags.
* Added new code validations for *CommonServerPython* import to `XSOAR-linter`.
* Added *default value* and *predefined values* to argument description in **generate-docs** command.
* Added a new validation that checks if *get-mapping-fields* command exists if the integration schema has *{ismappable: true}* in **validate** command.
* Fixed an issue where the *--staged* flag recognised added files as modified in the **validate** command.
* Fixed an issue where a backwards compatibility warning was raised for all added files in the **validate** command.
* Fixed an issue where **validate** command failed when no tests were given for a partner supported pack.
* Updated the **download** command to support mappers.
* Fixed an issue where the ***format*** command added a duplicate parameter.
* For partner supported content packs, added support for a list of emails.
* Removed validation of README files from the ***validate*** command.
* Fixed an issue where the ***validate*** command required release notes for ApiModules pack.

# 1.2.9
* Fixed an issue in the **openapi_codegen** command where it created duplicate functions name from the swagger file.
* Fixed an issue in the **update-release-notes** command where the *update type* argument was not verified.
* Fixed an issue in the **validate** command where no error was raised in case a non-existing docker image was presented.
* Fixed an issue in the **format** command where format failed when trying to update invalid Docker image.
* The **format** command will now preserve the **isArray** argument in integration's reputation commands and will show a warning if it set to **false**.
* Fixed an issue in the **lint** command where *finally* clause was not supported in main function.
* Fixed an issue in the **validate** command where changing any entity ID was not validated.
* Fixed an issue in the **validate** command where *--staged* flag did not bring only changed files.
* Fixed the **update-release-notes** command to ignore changes in the metadata file.
* Fixed the **validate** command to ignore metadata changes when checking if a version bump is needed.


# 1.2.8
* Added a new validation that checks in playbooks for the usage of `DeleteContext` in **validate** command.
* Fixed an issue in the **upload** command where it would try to upload content entities with unsupported versions.
* Added a new validation that checks in playbooks for the usage of specific instance in **validate** command.
* Added the **--staged** flag to **validate** command to run on staged files only.


# 1.2.7
* Changed input parameters in **find-dependencies** command.
   - Use ***-i, --input*** instead of ***-p, --path***.
   - Use ***-idp, --id-set-path*** instead of ***-i, --id-set-path***.
* Fixed an issue in the **unify** command where it crashed on an integration without an image file.
* Fixed an issue in the **format** command where unnecessary files were not skipped.
* Fixed an issue in the **update-release-notes** command where the *text* argument was not respected in all cases.
* Fixed an issue in the **validate** command where a warning about detailed description was given for unified or deprecated integrations.
* Improved the error returned by the **validate** command when running on files using the old format.

# 1.2.6
* No longer require setting `DEMISTO_README_VALIDATION` env var to enable README mdx validation. Validation will now run automatically if all necessary node modules are available.
* Fixed an issue in the **validate** command where the `--skip-pack-dependencies` would not skip id-set creation.
* Fixed an issue in the **validate** command where validation would fail if supplied an integration with an empty `commands` key.
* Fixed an issue in the **validate** command where validation would fail due to a required version bump for packs which are not versioned.
* Will use env var `DEMISTO_VERIFY_SSL` to determine if to use a secure connection for commands interacting with the Server when `--insecure` is not passed. If working with a local Server without a trusted certificate, you can set env var `DEMISTO_VERIFY_SSL=no` to avoid using `--insecure` on each command.
* Unifier now adds a link to the integration documentation to the integration detailed description.
* Fixed an issue in the **secrets** command where ignored secrets were not skipped.

# 1.2.5
* Added support for special fields: *defaultclassifier*, *defaultmapperin*, *defaultmapperout* in **download** command.
* Added -y option **format** command to assume "yes" as answer to all prompts and run non-interactively
* Speed up improvements for `validate` of README files.
* Updated the **format** command to adhere to the defined content schema and sub-schemas, aligning its behavior with the **validate** command.
* Added support for canvasContextConnections files in **format** command.

# 1.2.4
* Updated detailed description for community integrations.

# 1.2.3
* Fixed an issue where running **validate** failed on playbook with task that adds tags to the evidence data.
* Added the *displaypassword* field to the integration schema.
* Added new code validations to `XSOAR-linter`.
    * As warnings messages:
        * `demisto.params()` should be used only inside main function.
        * `demisto.args()` should be used only inside main function.
        * Functions args should have type annotations.
* Added `fromversion` field validation to test playbooks and scripts in **validate** command.

# 1.2.2
* Add support for warning msgs in the report and summary to **lint** command.
* Fixed an issue where **json-to-outputs** determined bool values as int.
* Fixed an issue where **update-release-notes** was crushing on `--all` flag.
* Fixed an issue where running **validate**, **update-release-notes** outside of content repo crushed without a meaningful error message.
* Added support for layoutscontainer in **init** contribution flow.
* Added a validation for tlp_color param in feeds in **validate** command.
* Added a validation for removal of integration parameters in **validate** command.
* Fixed an issue where **update-release-notes** was failing with a wrong error message when no pack or input was given.
* Improved formatting output of the **generate-docs** command.
* Add support for env variable *DEMISTO_SDK_ID_SET_REFRESH_INTERVAL*. Set this env variable to the refresh interval in minutes. The id set will be regenerated only if the refresh interval has passed since the last generation. Useful when generating Script documentation, to avoid re-generating the id_set every run.
* Added new code validations to `XSOAR-linter`.
    * As error messages:
        * Longer than 10 seconds sleep statements for non long running integrations.
        * exit() usage.
        * quit() usage.
    * As warnings messages:
        * `demisto.log` should not be used.
        * main function existence.
        * `demito.results` should not be used.
        * `return_output` should not be used.
        * try-except statement in main function.
        * `return_error` usage in main function.
        * only once `return_error` usage.
* Fixed an issue where **lint** command printed logs twice.
* Fixed an issue where *suffix* did not work as expected in the **create-content-artifacts** command.
* Added support for *prev-ver* flag in **lint** and **secrets** commands.
* Added support for *text* flag to **update-release-notes** command to add the same text to all release notes.
* Fixed an issue where **validate** did not recognize added files if they were modified locally.
* Added a validation that checks the `fromversion` field exists and is set to 5.0.0 or above when working or comparing to a non-feature branch in **validate** command.
* Added a validation that checks the certification field in the pack_metadata file is valid in **validate** command.
* The **update-release-notes** command will now automatically add docker image update to the release notes.

# 1.2.1
* Added an additional linter `XSOAR-linter` to the **lint** command which custom validates py files. currently checks for:
    * `Sys.exit` usages with non zero value.
    * Any `Print` usages.
* Fixed an issue where renamed files were failing on *validate*.
* Fixed an issue where single changed files did not required release notes update.
* Fixed an issue where doc_images required release-notes and validations.
* Added handling of dependent packs when running **update-release-notes** on changed *APIModules*.
    * Added new argument *--id-set-path* for id_set.json path.
    * When changes to *APIModule* is detected and an id_set.json is available - the command will update the dependent pack as well.
* Added handling of dependent packs when running **validate** on changed *APIModules*.
    * Added new argument *--id-set-path* for id_set.json path.
    * When changes to *APIModule* is detected and an id_set.json is available - the command will validate that the dependent pack has release notes as well.
* Fixed an issue where the find_type function didn't recognize file types correctly.
* Fixed an issue where **update-release-notes** command did not work properly on Windows.
* Added support for indicator fields in **update-release-notes** command.
* Fixed an issue where files in test dirs where being validated.


# 1.2.0
* Fixed an issue where **format** did not update the test playbook from its pack.
* Fixed an issue where **validate** validated non integration images.
* Fixed an issue where **update-release-notes** did not identified old yml integrations and scripts.
* Added revision templates to the **update-release-notes** command.
* Fixed an issue where **update-release-notes** crashed when a file was renamed.
* Fixed an issue where **validate** failed on deleted files.
* Fixed an issue where **validate** validated all images instead of packs only.
* Fixed an issue where a warning was not printed in the **format** in case a non-supported file type is inputted.
* Fixed an issue where **validate** did not fail if no release notes were added when adding files to existing packs.
* Added handling of incorrect layout paths via the **format** command.
* Refactor **create-content-artifacts** command - Efficient artifacts creation and better logging.
* Fixed an issue where image and description files were not handled correctly by **validate** and **update-release-notes** commands.
* Fixed an issue where the **format** command didn't remove all extra fields in a file.
* Added an error in case an invalid id_set.json file is found while running the **validate** command.
* Added fetch params checks to the **validate** command.

# 1.1.11
* Added line number to secrets' path in **secrets** command report.
* Fixed an issue where **init** a community pack did not present the valid support URL.
* Fixed an issue where **init** offered a non relevant pack support type.
* Fixed an issue where **lint** did not pull docker images for powershell.
* Fixed an issue where **find-dependencies** did not find all the script dependencies.
* Fixed an issue where **find-dependencies** did not collect indicator fields as dependencies for playbooks.
* Updated the **validate** and the **secrets** commands to be less dependent on regex.
* Fixed an issue where **lint** did not run on circle when docker did not return ping.
* Updated the missing release notes error message (RN106) in the **Validate** command.
* Fixed an issue where **Validate** would return missing release notes when two packs with the same substring existed in the modified files.
* Fixed an issue where **update-release-notes** would add duplicate release notes when two packs with the same substring existed in the modified files.
* Fixed an issue where **update-release-notes** would fail to bump new versions if the feature branch was out of sync with the master branch.
* Fixed an issue where a non-descriptive error would be returned when giving the **update-release-notes** command a pack which can not be found.
* Added dependencies check for *widgets* in **find-dependencies** command.
* Added a `update-docker` flag to **format** command.
* Added a `json-to-outputs` flag to the **run** command.
* Added a verbose (`-v`) flag to **format** command.
* Fixed an issue where **download** added the prefix "playbook-" to the name of playbooks.

# 1.1.10
* Updated the **init** command. Relevant only when passing the *--contribution* argument.
   * Added the *--author* option.
   * The *support* field of the pack's metadata is set to *community*.
* Added a proper error message in the **Validate** command upon a missing description in the root of the yml.
* **Format** now works with a relative path.
* **Validate** now fails when all release notes have been excluded.
* Fixed issue where correct error message would not propagate for invalid images.
* Added the *--skip-pack-dependencies* flag to **validate** command to skip pack dependencies validation. Relevant when using the *-g* flag.
* Fixed an issue where **Validate** and **Format** commands failed integrations with `defaultvalue` field in fetch incidents related parameters.
* Fixed an issue in the **Validate** command in which unified YAML files were not ignored.
* Fixed an issue in **generate-docs** where scripts and playbooks inputs and outputs were not parsed correctly.
* Fixed an issue in the **openapi-codegen** command where missing reference fields in the swagger JSON caused errors.
* Fixed an issue in the **openapi-codegen** command where empty objects in the swagger JSON paths caused errors.
* **update-release-notes** command now accept path of the pack instead of pack name.
* Fixed an issue where **generate-docs** was inserting unnecessary escape characters.
* Fixed an issue in the **update-release-notes** command where changes to the pack_metadata were not detected.
* Fixed an issue where **validate** did not check for missing release notes in old format files.

# 1.1.9
* Fixed an issue where **update-release-notes** command failed on invalid file types.

# 1.1.8
* Fixed a regression where **upload** command failed on test playbooks.
* Added new *githubUser* field in pack metadata init command.
* Support beta integration in the commands **split-yml, extract-code, generate-test-playbook and generate-docs.**
* Fixed an issue where **find-dependencies** ignored *toversion* field in content items.
* Added support for *layoutscontainer*, *classifier_5_9_9*, *mapper*, *report*, and *widget* in the **Format** command.
* Fixed an issue where **Format** will set the `ID` field to be equal to the `name` field in modified playbooks.
* Fixed an issue where **Format** did not work for test playbooks.
* Improved **update-release-notes** command:
    * Write content description to release notes for new items.
    * Update format for file types without description: Connections, Incident Types, Indicator Types, Layouts, Incident Fields.
* Added a validation for feedTags param in feeds in **validate** command.
* Fixed readme validation issue in community support packs.
* Added the **openapi-codegen** command to generate integrations from OpenAPI specification files.
* Fixed an issue were release notes validations returned wrong results for *CommonScripts* pack.
* Added validation for image links in README files in **validate** command.
* Added a validation for default value of fetch param in feeds in **validate** command.
* Fixed an issue where the **Init** command failed on scripts.

# 1.1.7
* Fixed an issue where running the **format** command on feed integrations removed the `defaultvalue` fields.
* Playbook branch marked with *skipunavailable* is now set as an optional dependency in the **find-dependencies** command.
* The **feedReputation** parameter can now be hidden in a feed integration.
* Fixed an issue where running the **unify** command on JS package failed.
* Added the *--no-update* flag to the **find-dependencies** command.
* Added the following validations in **validate** command:
   * Validating that a pack does not depend on NonSupported / Deprecated packs.

# 1.1.6
* Added the *--description* option to the **init** command.
* Added the *--contribution* option to the **init** command which converts a contribution zip to proper pack format.
* Improved **validate** command performance time and outputs.
* Added the flag *--no-docker-checks* to **validate** command to skip docker checks.
* Added the flag *--print-ignored-files* to **validate** command to print ignored files report when the command is done.
* Added the following validations in **validate** command:
   * Validating that existing release notes are not modified.
   * Validating release notes are not added to new packs.
   * Validating that the "currentVersion" field was raised in the pack_metadata for modified packs.
   * Validating that the timestamp in the "created" field in the pack_metadata is in ISO format.
* Running `demisto-sdk validate` will run the **validate** command using git and only on committed files (same as using *-g --post-commit*).
* Fixed an issue where release notes were not checked correctly in **validate** command.
* Fixed an issue in the **create-id-set** command where optional playbook tasks were not taken into consideration.
* Added a prompt to the `demisto-sdk update-release-notes` command to prompt users to commit changes before running the release notes command.
* Added support to `layoutscontainer` in **validate** command.

# 1.1.5
* Fixed an issue in **find-dependencies** command.
* **lint** command now verifies flake8 on CommonServerPython script.

# 1.1.4
* Fixed an issue with the default output file name of the **unify** command when using "." as an output path.
* **Unify** command now adds contributor details to the display name and description.
* **Format** command now adds *isFetch* and *incidenttype* fields to integration yml.
* Removed the *feedIncremental* field from the integration schema.
* **Format** command now adds *feedBypassExclusionList*, *Fetch indicators*, *feedReputation*, *feedReliability*,
     *feedExpirationPolicy*, *feedExpirationInterval* and *feedFetchInterval* fields to integration yml.
* Fixed an issue in the playbooks schema.
* Fixed an issue where generated release notes were out of order.
* Improved pack dependencies detection.
* Fixed an issue where test playbooks were mishandled in **validate** command.

# 1.1.3
* Added a validation for invalid id fields in indicators types files in **validate** command.
* Added default behavior for **update-release-notes** command.
* Fixed an error where README files were failing release notes validation.
* Updated format of generated release notes to be more user friendly.
* Improved error messages for the **update-release-notes** command.
* Added support for `Connections`, `Dashboards`, `Widgets`, and `Indicator Types` to **update-release-notes** command.
* **Validate** now supports scripts under the *TestPlaybooks* directory.
* Fixed an issue where **validate** did not support powershell files.

# 1.1.2
* Added a validation for invalid playbookID fields in incidents types files in **validate** command.
* Added a code formatter for python files.
* Fixed an issue where new and old classifiers where mixed on validate command.
* Added *feedIncremental* field to the integration schema.
* Fixed error in the **upload** command where unified YMLs were not uploaded as expected if the given input was a pack.
* Fixed an issue where the **secrets** command failed due to a space character in the file name.
* Ignored RN validation for *NonSupported* pack.
* You can now ignore IF107, SC100, RP102 error codes in the **validate** command.
* Fixed an issue where the **download** command was crashing when received as input a JS integration or script.
* Fixed an issue where **validate** command checked docker image for JS integrations and scripts.
* **validate** command now checks scheme for reports and connections.
* Fixed an issue where **validate** command checked docker when running on all files.
* Fixed an issue where **validate** command did not fail when docker image was not on the latest numeric tag.
* Fixed an issue where beta integrations were not validated correctly in **validate** command.

# 1.1.1
* fixed and issue where file types were not recognized correctly in **validate** command.
* Added better outputs for validate command.

# 1.1.0
* Fixed an issue where changes to only non-validated files would fail validation.
* Fixed an issue in **validate** command where moved files were failing validation for new packs.
* Fixed an issue in **validate** command where added files were failing validation due to wrong file type detection.
* Added support for new classifiers and mappers in **validate** command.
* Removed support of old RN format validation.
* Updated **secrets** command output format.
* Added support for error ignore on deprecated files in **validate** command.
* Improved errors outputs in **validate** command.
* Added support for linting an entire pack.

# 1.0.9
* Fixed a bug where misleading error was presented when pack name was not found.
* **Update-release-notes** now detects added files for packs with versions.
* Readme files are now ignored by **update-release-notes** and validation of release notes.
* Empty release notes no longer cause an uncaught error during validation.

# 1.0.8
* Changed the output format of demisto-sdk secrets.
* Added a validation that checkbox items are not required in integrations.
* Added pack release notes generation and validation.
* Improved pack metadata validation.
* Fixed an issue in **validate** where renamed files caused an error

# 1.0.4
* Fix the **format** command to update the `id` field to be equal to `details` field in indicator-type files, and to `name` field in incident-type & dashboard files.
* Fixed a bug in the **validate** command for layout files that had `sortValues` fields.
* Fixed a bug in the **format** command where `playbookName` field was not always present in the file.
* Fixed a bug in the **format** command where indicatorField wasn't part of the SDK schemas.
* Fixed a bug in **upload** command where created unified docker45 yml files were not deleted.
* Added support for IndicatorTypes directory in packs (for `reputation` files, instead of Misc).
* Fixed parsing playbook condition names as string instead of boolean in **validate** command
* Improved image validation in YAML files.
* Removed validation for else path in playbook condition tasks.

# 1.0.3
* Fixed a bug in the **format** command where comments were being removed from YAML files.
* Added output fields: _file_path_ and _kind_ for layouts in the id-set.json created by **create-id-set** command.
* Fixed a bug in the **create-id-set** command Who returns Duplicate for Layouts with a different kind.
* Added formatting to **generate-docs** command results replacing all `<br>` tags with `<br/>`.
* Fixed a bug in the **download** command when custom content contained not supported content entity.
* Fixed a bug in **format** command in which boolean strings  (e.g. 'yes' or 'no') were converted to boolean values (e.g. 'True' or 'False').
* **format** command now removes *sourceplaybookid* field from playbook files.
* Fixed a bug in **generate-docs** command in which integration dependencies were not detected when generating documentation for a playbook.


# 1.0.1
* Fixed a bug in the **unify** command when output path was provided empty.
* Improved error message for integration with no tests configured.
* Improved the error message returned from the **validate** command when an integration is missing or contains malformed fetch incidents related parameters.
* Fixed a bug in the **create** command where a unified YML with a docker image for 4.5 was copied incorrectly.
* Missing release notes message are now showing the release notes file path to update.
* Fixed an issue in the **validate** command in which unified YAML files were not ignored.
* File format suggestions are now shown in the relevant file format (JSON or YAML).
* Changed Docker image validation to fail only on non-valid ones.
* Removed backward compatibility validation when Docker image is updated.

# 1.0.0
* Improved the *upload* command to support the upload of all the content entities within a pack.
* The *upload* command now supports the improved pack file structure.
* Added an interactive option to format integrations, scripts and playbooks with No TestPlaybooks configured.
* Added an interactive option to configure *conf.json* file with missing test playbooks for integrations, scripts and playbooks
* Added *download* command to download custom content from Demisto instance to the local content repository.
* Improved validation failure messages to include a command suggestion, wherever relevant, to fix the raised issue.
* Improved 'validate' help and documentation description
* validate - checks that scripts, playbooks, and integrations have the *tests* key.
* validate - checks that test playbooks are configured in `conf.json`.
* demisto-sdk lint - Copy dir better handling.
* demisto-sdk lint - Add error when package missing in docker image.
* Added *-a , --validate-all* option in *validate* to run all validation on all files.
* Added *-i , --input* option in *validate* to run validation on a specified pack/file.
* added *-i, --input* option in *secrets* to run on a specific file.
* Added an allowed hidden parameter: *longRunning* to the hidden integration parameters validation.
* Fixed an issue with **format** command when executing with an output path of a folder and not a file path.
* Bug fixes in generate-docs command given playbook as input.
* Fixed an issue with lint command in which flake8 was not running on unit test files.

# 0.5.2
* Added *-c, --command* option in *generate-docs* to generate a specific command from an integration.
* Fixed an issue when getting README/CHANGELOG files from git and loading them.
* Removed release notes validation for new content.
* Fixed secrets validations for files with the same name in a different directory.
* demisto-sdk lint - parallelization working with specifying the number of workers.
* demisto-sdk lint - logging levels output, 3 levels.
* demisto-sdk lint - JSON report, structured error reports in JSON format.
* demisto-sdk lint - XML JUnit report for unit-tests.
* demisto-sdk lint - new packages used to accelerate execution time.
* demisto-sdk secrets - command now respects the generic whitelist, and not only the pack secrets.

# 0.5.0
[PyPI History][1]

[1]: https://pypi.org/project/demisto-sdk/#history
# 0.4.9
* Fixed an issue in *generate-docs* where Playbooks and Scripts documentation failed.
* Added a graceful error message when executing the *run" command with a misspelled command.
* Added more informative errors upon failures of the *upload* command.
* format command:
    * Added format for json files: IncidentField, IncidentType, IndicatorField, IndicatorType, Layout, Dashboard.
    * Added the *-fv --from-version*, *-nv --no-validation* arguments.
    * Removed the *-t yml_type* argument, the file type will be inferred.
    * Removed the *-g use_git* argument, running format without arguments will run automatically on git diff.
* Fixed an issue in loading playbooks with '=' character.
* Fixed an issue in *validate* failed on deleted README files.

# 0.4.8
* Added the *max* field to the Playbook schema, allowing to define it in tasks loop.
* Fixed an issue in *validate* where Condition branches checks were case sensitive.

# 0.4.7
* Added the *slareminder* field to the Playbook schema.
* Added the *common_server*, *demisto_mock* arguments to the *init* command.
* Fixed an issue in *generate-docs* where the general section was not being generated correctly.
* Fixed an issue in *validate* where Incident type validation failed.

# 0.4.6
* Fixed an issue where the *validate* command did not identify CHANGELOG in packs.
* Added a new command, *id-set* to create the id set - the content dependency tree by file IDs.

# 0.4.5
* generate-docs command:
    * Added the *use_cases*, *permissions*, *command_permissions* and *limitations*.
    * Added the *--insecure* argument to support running the script and integration command in Demisto.
    * Removed the *-t yml_type* argument, the file type will be inferred.
    * The *-o --output* argument is no longer mandatory, default value will be the input file directory.
* Added support for env var: *DEMISTO_SDK_SKIP_VERSION_CHECK*. When set version checks are skipped.
* Fixed an issue in which the CHANGELOG files did not match our scheme.
* Added a validator to verify that there are no hidden integration parameters.
* Fixed an issue where the *validate* command ran on test files.
* Removed the *env-dir* argument from the demisto-sdk.
* README files which are html files will now be skipped in the *validate* command.
* Added support for env var: *DEMISTO_README_VALIDATOR*. When not set the readme validation will not run.

# 0.4.4
* Added a validator for IncidentTypes (incidenttype-*.json).
* Fixed an issue where the -p flag in the *validate* command was not working.
* Added a validator for README.md files.
* Release notes validator will now run on: incident fields, indicator fields, incident types, dashboard and reputations.
* Fixed an issue where the validator of reputation(Indicator Type) did not check on the details field.
* Fixed an issue where the validator attempted validating non-existing files after deletions or name refactoring.
* Removed the *yml_type* argument in the *split-yml*, *extract-code* commands.
* Removed the *file_type* argument in the *generate-test-playbook* command.
* Fixed the *insecure* argument in *upload*.
* Added the *insecure* argument in *run-playbook*.
* Standardise the *-i --input*, *-o --output* to demisto-sdk commands.

# 0.4.3
* Fixed an issue where the incident and indicator field BC check failed.
* Support for linting and unit testing PowerShell integrations.

# 0.4.2
* Fixed an issue where validate failed on Windows.
* Added a validator to verify all branches are handled in conditional task in a playbook.
* Added a warning message when not running the latest sdk version.
* Added a validator to check that the root is connected to all tasks in the playbook.
* Added a validator for Dashboards (dashboard-*.json).
* Added a validator for Indicator Types (reputation-*.json).
* Added a BC validation for changing incident field type.
* Fixed an issue where init command would generate an invalid yml for scripts.
* Fixed an issue in misleading error message in v2 validation hook.
* Fixed an issue in v2 hook which now is set only on newly added scripts.
* Added more indicative message for errors in yaml files.
* Disabled pykwalify info log prints.

# 0.3.10
* Added a BC check for incident fields - changing from version is not allowed.
* Fixed an issue in create-content-artifacts where scripts in Packs in TestPlaybooks dir were copied with a wrong prefix.


# 0.3.9
* Added a validation that incident field can not be required.
* Added validation for fetch incident parameters.
* Added validation for feed integration parameters.
* Added to the *format* command the deletion of the *sourceplaybookid* field.
* Fixed an issue where *fieldMapping* in playbook did not pass the scheme validation.
* Fixed an issue where *create-content-artifacts* did not copy TestPlaybooks in Packs without prefix of *playbook-*.
* Added a validation the a playbook can not have a rolename set.
* Added to the image validator the new DBot default image.
* Added the fields: elasticcommonfields, quiet, quietmode to the Playbook schema.
* Fixed an issue where *validate* failed on integration commands without outputs.
* Added a new hook for naming of v2 integrations and scripts.


# 0.3.8
* Fixed an issue where *create-content-artifact* was not loading the data in the yml correctly.
* Fixed an issue where *unify* broke long lines in script section causing syntax errors


# 0.3.7
* Added *generate-docs* command to generate documentation file for integration, playbook or script.
* Fixed an issue where *unify* created a malformed integration yml.
* Fixed an issue where demisto-sdk **init** creates unit-test file with invalid import.


# 0.3.6
* Fixed an issue where demisto-sdk **validate** failed on modified scripts without error message.


# 0.3.5
* Fixed an issue with docker tag validation for integrations.
* Restructured repo source code.


# 0.3.4
* Saved failing unit tests as a file.
* Fixed an issue where "_test" file for scripts/integrations created using **init** would import the "HelloWorld" templates.
* Fixed an issue in demisto-sdk **validate** - was failing on backward compatiblity check
* Fixed an issue in demisto-sdk **secrets** - empty line in .secrets-ignore always made the secrets check to pass
* Added validation for docker image inside integrations and scripts.
* Added --use-git flag to **format** command to format all changed files.
* Fixed an issue where **validate** did not fail on dockerimage changes with bc check.
* Added new flag **--ignore-entropy** to demisto-sdk **secrets**, this will allow skip entropy secrets check.
* Added --outfile to **lint** to allow saving failed packages to a file.


# 0.3.3
* Added backwards compatibility break error message.
* Added schema for incident types.
* Added **additionalinfo** field to as an available field for integration configuration.
* Added pack parameter for **init**.
* Fixed an issue where error would appear if name parameter is not set in **init**.


# 0.3.2
* Fixed the handling of classifier files in **validate**.


# 0.3.1
* Fixed the handling of newly created reputation files in **validate**.
* Added an option to perform **validate** on a specific file.


# 0.3.0
* Added support for multi-package **lint** both with parallel and without.
* Added all parameter in **lint** to run on all packages and packs in content repository.
* Added **format** for:
    * Scripts
    * Playbooks
    * Integrations
* Improved user outputs for **secrets** command.
* Fixed an issue where **lint** would run pytest and pylint only on a single docker per integration.
* Added auto-complete functionality to demisto-sdk.
* Added git parameter in **lint** to run only on changed packages.
* Added the **run-playbook** command
* Added **run** command which runs a command in the Demisto playground.
* Added **upload** command which uploads an integration or a script to a Demisto instance.
* Fixed and issue where **validate** checked if release notes exist for new integrations and scripts.
* Added **generate-test-playbook** command which generates a basic test playbook for an integration or a script.
* **validate** now supports indicator fields.
* Fixed an issue with layouts scheme validation.
* Adding **init** command.
* Added **json-to-outputs** command which generates the yaml section for outputs from an API raw response.

# 0.2.6
* Fixed an issue with locating release notes for beta integrations in **validate**.

# 0.2.5
* Fixed an issue with locating release notes for beta integrations in **validate**.

# 0.2.4
* Adding image validation to Beta_Integration and Packs in **validate**.

# 0.2.3
* Adding Beta_Integration to the structure validation process.
* Fixing bug where **validate** did checks on TestPlaybooks.
* Added requirements parameter to **lint**.

# 0.2.2
* Fixing bug where **lint** did not return exit code 1 on failure.
* Fixing bug where **validate** did not print error message in case no release notes were give.

# 0.2.1
* **Validate** now checks that the id and name fields are identical in yml files.
* Fixed a bug where sdk did not return any exit code.

# 0.2.0
* Added Release Notes Validator.
* Fixed the Unifier selection of your python file to use as the code.
* **Validate** now supports Indicator fields.
* Fixed a bug where **validate** and **secrets** did not return exit code 1 on failure.
* **Validate** now runs on newly added scripts.

# 0.1.8
* Added support for `--version`.
* Fixed an issue in file_validator when calling `checked_type` method with script regex.

# 0.1.2
* Restructuring validation to support content packs.
* Added secrets validation.
* Added content bundle creation.
* Added lint and unit test run.

# 0.1.1
* Added new logic to the unifier.
* Added detailed README.
* Some small adjustments and fixes.

# 0.1.0
Capabilities:
* **Extract** components(code, image, description etc.) from a Demisto YAML file into a directory.
* **Unify** components(code, image, description etc.) to a single Demisto YAML file.
* **Validate** Demisto content files.<|MERGE_RESOLUTION|>--- conflicted
+++ resolved
@@ -14,17 +14,7 @@
 * The **generate-outputs** command can now generate outputs from multiple calls to the same command (useful when different args provide different outputs).
 * The **generate-outputs** command can now update a yaml file with new outputs, without deleting or overwriting existing ones.
 * Fixed a bug where **doc-review** command failed on existing templates.
-<<<<<<< HEAD
-* Fixed a bug where **validate** command failed when the word demisto is in the repo README file.
-* Added support for adding test-playbooks to the zip file result in *create-content-artifacts* command for marketplacev2.
-* Fixed an issue in **find-dependencies** where using the argument *-o* without the argument *--all-packs-dependencies* did not print a proper warning.
-* Added a **validate** check to prevent deletion of files whose deletion is not supported by the XSOAR marketplace.
-* Removed the support in the *maintenance* option of the *-u* flag in the **update-release-notes** command.
-* Added validation for forbidden words and phrases in the **doc-review** command.
-* Added a retries mechanism to the **test-content** command to stabilize the build process.
-=======
 * Added the **Demisto-SDK docker image**, allowing use of the SDK on any OS.
->>>>>>> 816304d9
 
 # 1.6.1
 * Added the '--use-packs-known-words' argument to the **doc-review** command
