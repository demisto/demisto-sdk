--- conflicted
+++ resolved
@@ -2,13 +2,10 @@
 * Added the '--use-packs-known-words' argument to the **doc-review** command
 * Removed PYYAML library (using only ruamel instead).
 * Fixed an issue when filtering items using the ID set in the **create-content-artifacts** command.
-<<<<<<< HEAD
-* Added to **validate** a validation for integration image dimensions, which should be 120x50px.
-=======
 * Fixed an issue in the **generate-docs** command where tables were generated with an empty description column.
 * Fixed an issue in the **split** command where splitting failed when using relative input/output paths.
 * Added warning when inferred files are missing.
->>>>>>> afc039b3
+* Added to **validate** a validation for integration image dimensions, which should be 120x50px.
 
 # 1.6.0
 * Fixed an issue in the **create-id-set** command where similar items from different marketplaces were reported as duplicated.
