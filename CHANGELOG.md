--- conflicted
+++ resolved
@@ -2,6 +2,7 @@
 * Fixed an issue where **validate** failed to recognize integration tests that were missing from config.json
 
 ## Unreleased
+* Fixed an issue where **generate-docs** with `-c` argument updated sections of the incorrect commands.
 
 ## 1.7.7
 * Fixed an issue where paybooks **generate-docs** didn't parse complex input values when no accessor field is given correctly.
@@ -12,12 +13,8 @@
 * Added a new check to **validate**, making sure playbook task values are passed as references.
 * Fixed an issue where the **update-release-notes** deleted existing release notes, now appending to it instead.
 * Fixed an issue where **validate** printed blank space in case of validation failed and ignored.
-<<<<<<< HEAD
-* Fixed an issue where **generate-docs** with `-c` argument updated sections of the incorrect commands.
-=======
 * Renamed 'Agent Config' to 'XDRC Templates'.
 * Fixed an issue where the **zip-packs** command did not work with the CommonServerUserPython and CommonServerUserPowerShell package.
->>>>>>> a9469d5c
 
 ## 1.7.6
 
