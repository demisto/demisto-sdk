--- conflicted
+++ resolved
@@ -1,13 +1,11 @@
 # Changelog
 * Added validation that the support URL in partner contribution pack metadata does not lead to a GitHub repo.
 * Enhanced ***generate-docs*** with default `additionalinformation` (description) for common parameters.
+* Added the *hidden* field to the integration argument schema.
 * Added to **validate** command a validation that a content item's id and name will not end with spaces.
 * The **format** command will now remove trailing whitespaces from content items' id and name fields.
-<<<<<<< HEAD
+* Fixed an issue where the **generate-test-playbook** command would not place the playbook in the proper folder.
 * Fixed an issue where the **json-to-outputs** command failed checking whether `0001-01-01T00:00:00` is of type `Date`
-=======
-* Fixed an issue where the **generate-test-playbook** command would not place the playbook in the proper folder.
->>>>>>> 1c41bcbf
 
 # 1.4.8
 * Fixed an issue where yml files with `!reference` failed to load properly.
