--- conflicted
+++ resolved
@@ -3,15 +3,12 @@
 * Fixed the **generate-docs** to handle integration authentication parameter.
 * Added a validation to ensure that description and README do not contain the word 'Demisto'.
 * Added the `--quite-bc-validation` flag for the **validate** command to run the backwards compatibility validation in quite mode (errors is treated like warnings).
-<<<<<<< HEAD
-* Added validations to playbooks with input from indicators.
-=======
 * Fixed the **update release notes** command to display a name for old layouts.
 * Added the ability to append to the pack README credit to contributors.
 * Added identification for parameter differences in **integration-diff** command.
 * Fixed **format** to use git as a default value.
-
->>>>>>> c0065e27
+* Added validations to playbooks with input from indicators.
+
 # 1.3.9
 * Added a validation verifying that the pack's README.md file is not equal to pack description.
 * Fixed an issue where the **Assume yes** flag did not work properly for some entities in the **format** command.
