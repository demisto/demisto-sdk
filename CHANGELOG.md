# Changelog
## Unreleased
* Added a period at the end of lines produced by the **generate-docs** command that state the tested version of the product.
* Update `RN112` validation's docs reference link.
* Added support to control the maximum file size and log rotation files count in the sdk logger.
* Fixed an issue with where passing the deprecated logging arguments to any command presented an incorrect recommendation for argument substitution.
* Fixed an issue where the documentation of logging arguments was incorrect.
* Fixed an issue in calculating content graph hash when creating or updating it.
* Calling **graph create** or **graph update** now run the commands with default arguments, instead of showing the command help.
* Removed the use of chunks when calculating content relationships.
* Fixed an issue where the url regex in the **validate** command was wrong.
<<<<<<< HEAD
* Fixed an issue where **pre-commit** command failed when on global environment.
=======
* Fixes an issue in **format** command where the `-i` option included files in `.venv` directories.
>>>>>>> 18ff26c0

## 1.19.1
* Fixed an issue where **unify** failed on integrations using an API a module, when not called from the content root.
* Improved **update-release-notes** logs when changes in dependent API modules are detected.
* Reverted changes released in version 1.19.0 in lint, lint will not fail on `demisto.results`, `return_outputs` and `LOG`.
* Updated the **generate-docs** command to use the content graph instead of the id_set file.
* **Validate** will now validate items which were edited in .pack-ignore.
* Added the '--all' input option for the **prepare-content** command, to support running on all content packs.
* Updated the '-i' input option of the **prepare-content** command to support multiple inputs as a comma-separated list.
* Enhanced the pack metadata properties when dumping pack zips in **prepare-content** command.

## 1.19.0
* Added the **graph** command group. The **create-content-graph** and **update-content-graph** commands were migrated to this command group, and named **graph create** and **graph update** respectively.
* Added the **graph get-relationships** command.
* The **graph create** command will now use a list of known content items from content-private, to avoid false-positives in validation `GR103`. Additionally, `GR103` was added to the **ALLOWED_IGNORE_ERRORS** list.
* The **modeling-rules test** command will now validate that the modeling rules schema mappings are aligned with the test-data mappings.
* Added the *--xsiam* flag to the **init** command in order to create XSIAM content.
* Fixed an issue where the `update-additional-dependencies` **pre-commit** step failed when not running in a content-like repo.
* Removed the format execution step from the `contribution_converter` since it can be executed separately during the contribution process.
* Added a new validation (`GR108`) to **validate**, that assures hidden packs do not have mandatory dependant packs.
* Added a new validation (`PA137`) to **validate**, ensuring the absence of non-ignorable errors in `.pack-ignore`.
* Running **validate** in a GitHub Action will now show errors as annotations, visible in the `Files Changed` tab of the pull request.
* **lint** will now fail on `demisto.results` and `return_outputs` usage, when a pack is `xsoar` or `partner` supported.
* **lint** will now fail on `LOG` usage in python files.
* Updated the **format** command to use the content graph instead of the id_set file.
* Updated **format** command not to fail on unexpected values that returns from the graph, and just add it to the log.
* Removed a redundant debug log on the `tools.get_file` function.

## 1.18.1
* Fixed an issue where the coloring directives where showing in log messages.
* Fixed an issue where **create-content-graph** was not executed upon changes in the parser infra files.
* Added support for `svg` integration images in content repo in **validate** command.
* Added a parameter `skip-packs-known-words` to the **doc-review** command, making sure that pack known words will not be added.

## 1.18.0
* Added the ability to ignore any validation in the **validate** command when running in an external (non-demisto/content) repo, by placing a `.private-repo-settings` file at its root.
* Calling **format** with the `-d` flag now removes test playbooks testing the deprecated content from conf.json.
* Improved the content graph performance when calculating content relationships.
* Improved determinism of SDK unit tests.
* **validate** will now run on all the pack content items when the pack supported marketplaces are modified.
* **pre-commit** no longer runs when there are no modified files (unless provided with input files).
* Added new validation that XSIAM integrations must have `marketplacev2` as the value of the marketplaces field.
* Added an ability to provide list of marketplace names as a credentials-type (type 9) param attribute.
* **doc-review** will run with the `--use-packs-known-words` true by default.
* Added the *deprecated* field to the pack object for the content-graph metadata.
* Calling **modeling-rules init-test-data** will now return the XDM fields output in alphabetical order.
* Added a new validation (`BA125`) to **validate**, assuring internal function names aren't used in customer-facing docs.
* Removed the Pipfile and Pipfile.lock from the templates in the **init** command.
* Disabled the option to create an integration with `Pipfile` and `Pipfile.lock` files, as they are deprecated.
* Added the Sourcery hook to **pre-commit**.
* Added a working directory to the `contribution_converter` in order to support working on a temporary directory.
* Added a waiting period when checking whether the dataset exists in the **modeling-rule test** command.
* Fixed an issue where the *DEMISTO_SDK_SKIP_VERSION_CHECK* was ignored when running on non CI environments.
* Fixed an issue where **validate** falsely detected backwards-compatibility issues, and prevented adding the `marketplaces` key to content items.
* Fixed an issue where the SDK would fail pulling docker images.
* Fixed an issue where **prepare-content** command would add the string `candidate` to scripts and integrations for the *nativeimage* key.
* Fixed an issue where in some cases the **split** command did not remove pack version note from the script.
* Fixed an issue where **validate** would not properly detect dependencies of core packs.
* Fixed an issue where **validate** failed on single-select types incident and indicator fields when given empty value as a select value option.
* Fixed an issue where errors in **validate** were logged as `info`.
* Fixed an issue where **validate** error messages were not logged when an integration param, or the default argument in reputation commands is not valid.
* Fixed an issue where the **format** command would change the value of the `unsearchable` key in fields.
* Fixed an issue where **lint** command failed to pull docker image in Gitlab environment.
* Fixed an issue in **doc-review** command where escape characters within Markdown files were detected as invalid words.
* Fixed an issue where **validate** failed on infrastructure test files.
* Fixed an issue in **update-content-graph** where the neo4j service was unaccessible for non-root users.

## 1.17.2
* Fixed an issue where **lint** and **validate** commands failed on integrations and scripts that use docker images that are not available in the Docker Hub but exist locally.
* Added documentation for the flag **override-existing** used in upload.
* Fixed an issue where **validate** failed on Incident Field items with a `template` value.
* Improved memory efficiency in **update-content-graph** and **create-content-graph** commands.
* Removed support for the `cve_id` name for the default-argument for **cve** reputation commands in **validate**. Now, only `cve` may be used for such commands.
* Fixed an issue where **zip_packs** failed uploading content.
* Added `tenant_timezone` handling to the **modeling-rules init** command, allowing usage with tenants in various timezones.
* Shortened the timeout when checking whether the dataset exists in **test-modeling-rule**.
* Cleaned up project dependencies.
* Added support for the **List** content item in **Xpanse** marketplace.
* Fixed an issue in **run-unit-tests** command when running Powershell tests.
* Fixed an issue where **lint** failed running when a docker container would not init properly.
* Fixed an issue where the *upload* command would upload a pack metadata with wrong display names.
* Performance enhancements when reading yaml files.
* Removed redundant errors and fields from `errors.py`.
* Updated **update-release-notes** to use graph instead of id_set.

## 1.17.1
* Added the `aliasTo` key to the Incident Field schema.
* Modified **validate** to not require fields whose value is always `False`.
* Modified **validate** to use the graph instead of id_set on changed *APIModules*.
* Fixed an issue where `register_module_line()` was not removed from python scripts when the script had no trailing newline.
* Fixed an issue where an integration containing a command without a description would fail to upload while using the **upload** command.
* Fixed an issue where attempting to individually upload `Preprocess Rule` files raised an unclear error message. Note: preprocess rules can not be individually uploaded, but only as part of a pack.
* Fixed an issue where the **upload** command would fail on Indicator Types.
* Fixed an issue where the **upload** command would return the wrong error message when connection credentials are invalid.
* Fixed an issue where the **upload** command would fail parsing input paths.
* added support for the `isfetcheventsandassets` flag in content graph.
* Fixed an issue where the **modeling-rules test** command failed to get the existence of result from dataset in cases where the results take time to load.
* Added an aliasTo key to the incident field schema.

## 1.17.0
* **validate** will only fail on docker related errors if the pack is supported by xsoar.
* Added a validation that assures filename, id, and name have a correct suffix for modeling/parsing rules files.
* Added new **validate** checks, preventing unwanted changes of the marketplaces (BC108,BC109), toversion (BC107)  and fromversion (BC106) fields.
* Removed the `timezone_offset` argument in the *modeling-rules test* command.
* Fixed an issue where **lint** failed when importing functions from CommonServerUserPython.
* The **format** command now will sync hidden parameters with master branch.
* Fixed an issue where lock integration failed on FileNotFound.(PANW-internal only).
* Fixed an issue where **lint** falsely warned of using `demisto.results`.
* Fixed an issue where **validate** always returned *XSIAM Dashboards* and *Correlation Rules* files as valid.
* Added `GR107` validation to **validate** using the graph validations to check that no deprecated items are used by non-deprecated content.
* Fixed an issue where the **modeling-rules test** command failed to get the existence of dataset in cases where the dataset takes more than 1 minute to get indexed.
* Fixed an issue in **lint** where the container used for linting had dependency conflicts with the image used by content, and caused inconsistent results.
* Fixed an issue where the **download** command failed when the playbook has different `name` and `id`.
* Moved the **pre-commmit** command template to the `demisto/content` repository, where it's easier to maintain.
* Fixed an issue where an internal method caused warning messages when reading md files.
* Added support for Pre Process Rules in the **upload** command.
* Fixed an issue where **upload** would not upload items whose `maketplaces` value was an empty list.
* Added a prettyName key to the incident field schema.
* Fixed an issue where **upload** command could not parse content items that are not unicode-encoded.

## 1.16.0
* Added a check to **is_docker_image_latest_tag** to only fail the validation on non-latest image tag when the current tag is older than 3 days.
* Fixed an issue where **upload** would not properly show the installed version in the UI.
* Fixed an issue where the `contribution_converter` failed replacing generated release notes with the contribution form release notes.
* Fixed an issue where an extra levelname was added to a logging message.
* Modified the `mypy` pre-commit hook to run in a virtual environment, rather than the local mypy version.
* Added support to run **validate** with `--git` flag on detached HEAD.
* Added a validation that the **validate** command will fail if the pack name is not prefixed on XSIAM dashboard images.
* Fixed the **generate-test-playbook** which failed on an unexpected keyword argument - 'console_log_threshold'.
* Fixed an issue where **prepare-content** would not properly parse the `fromVersion` and `toVersion` attributes of XSIAM-Dashbaord and XSIAM-Report content items.
* Fixed an issue where **validate** command did not fail on non-existent dependency ids of non-mandatory dependant content.
* Fixed pytest async io deprecation warning.
* Added the `--incident-id` argument (optional) to the **run** command.
* Fixed an issue in **run-unit-tests** and **update-content-graph** where running commands in a docker container was done with insufficient permissions.
* Added the `_time` field to the output compare table of the **modeling-rules test** command.
* Changed the endpoint **download** uses to get system content items.
* Fixed an issue where graph-related tasks failed when files were deleted from the repo.
* Added a **validate** check, and a **format** auto fix for the `fromversion` field in Correlation Rules and XSIAM Dashboards.
* Update the format used for dev-dependencies in pyproject.toml to match modern versions of Poetry.
* Added timestamps to logging messages when running in a CI build.

## 1.15.5
* **Breaking Change**: The default of the **upload** command `--zip` argument is `true`. To upload packs as custom content items use the `--no-zip` argument.
* Removed the `no-implicit-optional` hook from **pre-commit**.
* Removed the `markdownlint` hook from **pre-commit**.
* Fixed an issue in **run-unit-tests** to pass with warnings when no tests are collected.
* Fixed an issue in **run-unit-tests** with the coverage calculation.
* Fixed a notification about log file location appeared more than once.
* Updated the error message when code coverage is below the threshold in **coverage-analyze** to be printed in a more noticeable red color.
* Fixed an issue in **upload** that failed when a comma-separated list of paths is passed to the `--input` argument.
* Running **validate** with the `--graph` flag will now run the graph validations after all other validations.
* improved the generated release note for newly added XSIAM entities when running *update-release-notes* command.
* Fixed an issue where in some cases validation failed when mapping null values.
* Fixed an issue in **upload** command where the `--keep-zip` argument did not clean the working directory.
* Fixed an issue where an extra levelname was added to a logging message.
* Fixed an issue in **upload** where uploading packs to XSIAM failed due to version mismatch.

## 1.15.4
* Fixed an issue where *update-release-notes* and *doc-review* did not handle new content notes as expected.
* Fixed an issue in PEP484 (no-implicit-optional) hook to **pre-commit**.
* Fixed an issue in **upload** with `--input-config-file` where the content items weren't uploaded in the correct pack.
* Added support to disable the default logging colors with the **DEMISTO_SDK_LOG_NO_COLORS** environment variable.

## 1.15.3
* Added the `--init` flag to **download**.
* Added the `--keep-empty-folders` flag to **download**.
* Added `markdown-lint` to **pre-commit**
* Added the PEP484 (no-implicit-optional) hook to **pre-commit**.
* Fixed an issue where the content-graph parsing failed on mappers with undefined mapping.
* Fixed an issue in **validate** where `pack_metadata.json` files were not collected proplely in `--graph` option.
* Fixed an issue where *validate* reputation commands outputs were not checked for new content.
* Added *IN107* and *DB100* error codes to *ALLOWED_IGNORE_ERRORS* list.
* Added a validation that assures feed integrations implement the `integration_reliability` configuration parameter.
* Fixed an issue where the format command did not work as expected on pre-process rules files.
* Fixed an issue where **upload** command failed to upload when the XSOAR version is beta.
* Fixed an issue where **upload** command summary was inaccurate when uploading a `Pack` without the `-z` flag.
* Added pack name and pack version to **upload** command summary.
* Added support for modeling rules with multi datasets in ****modeling-rules test**** command.
* Fixed an issue where **validate** didn't recognize layouts with incident fields missing from `id_set.json` even when `--post-commit` was indicated.

## 1.15.2
* Fixed an issue where **format** added default arguments to reputation commands which already have one.
* Fixed an issue where **validate** fails when adding the *advance* field to the integration required fields.
* Updated the integration Traffic Light Protocol (TLP) color list schema in the **validate** command.
* Fixed an issue where **upload** would not read a repo configuration file properly.
* Fixed an issue where **upload** would not handle the `-x`/`--xsiam` flag properly.
* Fixed an issue where **format** failed to use input from the user, when asking about a `from_version`.
* Added the `-n`/`--assume_no` flag to **format**.

## 1.15.1
* Fixed an issue where **generate-docs** generated fields with double html escaping.
* Fixed an issue where **upload** failed when using the `-z` flag.

## 1.15.0
* **Breaking Change**: the **upload** command now only supports **XSOAR 6.5** or newer (and all XSIAM versions).
* **upload** now uses content models, and calls the `prepare` method of each model before uploading (unless uploading a zipped pack).
* Added a *playbook* modification to **prepare-content**, replacing `getIncident` calls with `getAlerts`, when uploading to XSIAM.
* Added a *playbook* modification to **prepare-content**, replacing `${incident.fieldname}` context accessors with `${alert.fieldname}` when uploading to XSIAM.
* Added a *playbook* modification to **prepare-content**, replacing `incident` to `alert` in task display names, when uploading to XSIAM.
* Added a *layout* modification to **prepare-content**, replacing `Related/Child/Linked Incidents` to `... Alerts` when uploading to XSIAM.
* Added a *script* modification to **prepare-content**, automatically replacing the word `incident` with `alert` when uploading to XSIAM.
* Added a validation that the **validate** command will fail if the `dockerimage` field in scripts/integrations uses any py3-native docker image.
* Updated the `ruff` version used in **pre-commit** to `0.0.269`.
* Fixed an issue in **create-content-graph** which caused missing detection of duplicated content items.
* Fixed an issue where **run-unit-tests** failed on python2 content items.
* Fixed an issue in **validate** where core packs validations were checked against the core packs defined on master branch, rather than on the current branch.
* Fixed an issue in **pre-commit** where `--input` flag was not filtered by the git files.
* Skip reset containers for XSOAR NG and XSIAM(PANW-internal only).
* Fixed an issue where **lint** failed fetching docker image details from a PANW GitLab CI environment. (PANW-internal only).

## 1.14.5
* Added logging in case the container fails to run in **run-unit-tests**.
* Disabled **pre-commit** multiprocessing for `validate` and `format`, as they use a service.
* **pre-commit** now calls `format` with `--assume-yes` and `--no-validate`.
* Fixed an issue where **pre-commit** ran multiple times when checking out build related files.

## 1.14.4
* Added integration configuration for *Cortex REST API* integration.
* Removed `Flake8` from **pre-commit**, as `ruff` covers its basic rules.
* Improved log readability by silencing non-critical `neo4j` (content graph infrastructure) logs.
* Fixed an issue where **run-unit-tests** failed on python2 content items.
* Fixed an issue where **modeling-rules test** did not properly handle query fields that pointed to a string.
* Fixed an issue when trying to fetch remote files when not under the content repo.
* Fixed a validation that the **modeling-rules test** command will fail if no test data file exist.
* Fixed an issue where **format** command failed while updating the `fromversion` entry.
* Added support for mapping uuid to names for Layout files in the **download** command.

## 1.14.3
* Fixed an issue where **run-unit-tests** failed running on items with `test_data`.
* Updated the demisto-py to v3.2.10 which now supports url decoding for the proxy authentication password.
* Fixed an issue where **generate-outputs** did not generate context paths for empty lists or dictionaries in the response.

## 1.14.2
* Added the `--staged-only` flag to **pre-commit**.
* Fixed an issue where **run-unit-tests** failed running on items with `test_data`.
* Fixed an issue where **pre-commit** ran on unchanged files.
* Add the ability to run **secrets** in **pre-commit** by passing a `--secrets` flag.
* Added support to override the log file with the **DEMISTO_SDK_LOG_FILE_PATH** environment variable.

## 1.14.1
* Fixed an issue where **update-release-notes** command failed when running on a pack that contains deprecated integrations without the `commands` section.
* Added toVersion and fromVersion to XSIAM content items schema.
* Fixed an issue where **validate** failed when attempting to map null values in a classifier and layout.
* Added search marketplace functionality to XSIAM client.
* Fixed an issue in **pre-commit** command where `MYPYPATH` was not set properly.
* Updated the integration category list in the **init** command.
* Fixed an issue where in some environments docker errors were not caught.
* Added a validation that the **validate** command will fail on README files if an image does not exist in the specified path.

## 1.14.0
* Added the `DEMISTO_SDK_GRAPH_FORCE_CREATE` environment variable. Use it to force the SDK to recreate the graph, rather than update it.
* Added support for code importing multi-level ApiModules to **lint**.
* Added a validation that the **modeling-rules test** command will fail if no test data file exist.
* Added support for the `<~XPANSE>` marketplace tag in release notes.
* Added support for marketplace tags in the **doc-review** command.
* Added **generate-unit-tests** documentation to the repo README.
* Added the `hiddenpassword` field to the integration schema, allowing **validate** to run on integrations with username-only inputs.
* Improved logs and error handling in the **modeling-rules test** command.
* Improved the warning message displayed for Contribution PRs editing outdated code.
* Improved the clarity of error messages for cases where yml files cannot be parsed as a dictionary.
* Updated the `XSIAMReport` schema.
* Standardized repo-wide logging. All logs are now created in one logger instance.
* **lint** now prevents unit-tests from accessing online resources in runtime.
* Updated the logs shown during lint when running in docker.
* Fixed an issue where **validate** showed errors twice.
* Fixed an issue where **validate** did not fail when xif files had wrong naming.
* Fixed an issue where **doc-review** required dot suffixes in release notes describing new content.
* Fixed an issue where **download** command failed when running on a beta integration.
* Fixed an issue where **update-release-notes** generated release notes for packs in their initial version (1.0.0).
* Fixed an issue with **update-content-graph** where `--use-git` parameter was ignored when using `--imported-path` parameter.
* Fixed an issue where **validate** failed on playbooks with valid inputs, since it did not collect the playbook inputs occurrences properly.

## 1.13.0
* Added the pack version to the code files when calling **unify**. The same value is removed when calling **split**.
* Added a message showing the output path when **prepare-content** is called.
* Contribution PRs that update outdated packs now display a warning message.
* Fixed an issue when kebab-case has a misspelling in one of the sub words, the suggestion might be confusing.
* Improved caching and stability for **lint**.
* Added support for *.xif* files in the **secrets** command.
* Fixed an issue where **validate** would fail when playbook inputs contain Transform Language (DT).
* Added a new **validate** check, making sure a first level header exist in release notes (RN116)
* Fixed an issue where **lint** would not properly handle multiple ApiModules imports.

## 1.12.0
* Added the **pre-commit** command, to improve code quality of XSOAR content.
* Added the **run-unit-tests** command, to run unit tests of given content items inside their respective docker images.
* Added support for filepath arguments in the **validate** and **format** commands.
* Added pre-commit hooks for `validate`, `format`, `run-unit-tests` and `update-docker-image` commands.
* Fixed an issue in the **download** command where layouts were overriden even without the `-f` option.
* Fixed an issue where Demisto-SDK did not detect layout ID when using the **download** command.
* Fixed an issue where the **lint** command ran on `native:dev` supported content when passing the `--docker-image all` flag, instead it will run on `native:candidate`.
* Added support for `native:candidate` as a docker image flag for **lint** command.
* Added a modification for layouts in **prepare-content**, replacing `Related Incidents`, `Linked Incidents` and `Child Incidents` with the suitable `... Alerts` name when uploading to XSIAM.
* Fixed an issue where logs and messages would not show when using the **download** command.
* Fixed an issue where the `server_min_version` field in metadata was an empty value when parsing packs without content items.
* Fixed an issue where running **openapi-codegen** resulted in false-positive error messages.
* Fixed an issue where **generate-python-to-yml** generated input arguments as required even though required=False was specified.
* Fixed an issue where **generate-python-to-yml** generated input arguments a default arguments when default=some_value was provided.
* Fixed a bug where **validate** returned error on playbook inputs with special characters.
* Fixed an issue where **validate** did not properly check `conf.json` when the latter is modified.
* Fixed an issue in the **upload** command, where a prompt was not showing on the console.
* Fixed an issue where running **lint** failed installing dependencies in containers.

## 1.11.0
* **Note: Demisto-SDK will soon stop supporting Python 3.8**
* Fixed an issue where using **download** on non-unicode content, merging them into existing files caused an error.
* Changed an internal setting to allow writing non-ascii content (unicode) using `YAMLHandler` and `JSONHandler`.
* Fixed an issue where an error message in **unify** was unclear for invalid input.
* Fixed an issue where running **validate** failed with **is_valid_integration_file_path_in_folder** on integrations that use API modules.
* Fixed an issue where **validate** failed with **is_valid_integration_file_path_in_folder** on integrations that use the `MSAPIModule`.
* Added **validate** check for the `modules` field in `pack_metadata.json` files.
* Changed **lint** to skip deprecated content, unless when using the `-i` flag.
* Fixed an issue where **update-release-notes** failed when a new *Parsing Rule* was added to a pack.
* Refactored the logging framework. Demisto-SDK logs will now be written to `.demist_sdk_debug.log` under the content path (when detected) or the current directory.
* Added `GR105` validation to **validate** command to check that no duplicate IDs are used.
* Added support for API Modules imported in API modules in the **unify** command.
* Added **validate** check, to make sure every Python file has a corresponding unit test file.

## 1.10.6
* Fixed an issue where running **validate** with the `-g` flag would skip some validations for old-formatted (unified) integration/script files.
* Deprecated integrations and scripts will not run anymore when providing the **--all-packs** to the **lint** command.
* Fixed an issue where a pack `serverMinVersion` would be calculated by the minimal fromVersion of its content items.
* Added the `--docker-image-target` flag to **lint** for testing native supported content with new images.

## 1.10.5
* Fixed an issue where running **run-test-playbook** would not use the `verify` parameter correctly. @ajoga
* Added a newline at the end of README files generated in **generate-docs**.
* Added the value `3` (out of bounds) to the `onChangeRepAlg` and `reputationCalc` fields under the `IncidentType` and `GenericType` schemas. **validate** will allow using it now.
* Fixed an issue where **doc-review** required dot suffixes in release notes describing new content.
* Fixed an issue where **validate** failed on Feed Integrations after adding the new *Collect/Connect* section field.
* Fixed an issue where using **postman-codegen** failed converting strings containing digits to kebab-case.
* Fixed an issue where the ***error-code*** command could not parse List[str] parameter.
* Updated validation *LO107* to support more section types in XSIAM layouts.

## 1.10.4
* Added support for running **lint** in multiple native-docker images.

## 1.10.3
* Fixed an issue where running **format** would fail after running npm install.
* Improved the graph validations in the **validate** command:
  - GR100 will now run on all content items of changed packs.
  - GR101 and GR102 will now catch invalid fromversion/toversion of files **using** the changed items.
  - GR103 errors will raise a warning when using the *-a* flag, but an error if using the *-i* or *g* flags.
* Fixed an issue where test-playbooks timed out.
* Fixed an issue where making a change in a module using an ApiModule would cause lint to run on the ApiModule unnecessarily.
* Fixed an issue where the `marketplace` field was not used when dumping pack zips.
* Fixed a typo in the README content generated with **update-release-notes** for updating integrations.
* Fixed an issue in **validate**, where using the `-gr` and `-i` flags did not run properly.
* Added the `sectionorder` field to integration scheme.
* Fixed an issue where in some occasions running of test-playbooks could receive session timeouts.
* Fixed an issue where **validate** command failed on core pack dependencies validation because of test dependencies.

## 1.10.2
* Added markdown lint formatting for README files in the **format** command.
* Fixed an issue where **lint** failed when using the `-cdam` flag with changed dependant api modules.
* Fixed an issue in the **upload** command, where `json`-based content items were not unified correctly when using the `--zip` argument.
* Added XPANSE core packs validations.

## 1.10.1
* Fixed an issue where **update-content-graph** failed to execute.

## 1.10.0
* **Breaking change**: Removed usage of `pipenv`, `isort` and `autopep8` in the **split** and **download** commands. Removed the `--no-pipenv` and `--no-code-formatting` flags. Please see https://xsoar.pan.dev/docs/tutorials/tut-setup-dev-remote for the recommended environment setup.
* Fixed an issue in **prepare-content** command where large code lines were broken.
* Fixed an issue where git-*renamed_files* were not retrieved properly.
* Fixed an issue where test dependencies were calculated in all level dependencies calculation.
* Added formatting and validation to XSIAM content types.
* Fixed an issue where several XSIAM content types were not validated when passing the `-a` flag.
* Added a UUID to name mapper for **download** it replaces UUIDs with names on all downloaded files.
* Updated the demisto-py to v3.2.6 which now supports basic proxy authentication.
* Improved the message shown when using **upload** and overwriting packs.
* Added support for the **Layout Rule** content type in the id-set and the content graph.
* Updated the default general `fromVersion` value on **format** to `6.8.0`
* Fixed an issue where **lint** sometimes failed when using the `-cdam` flag due to wrong file duplications filtering.
* Added the content graph to **validate**, use with the `--graph` flag.

## 1.9.0
* Fixed an issue where the Slack notifier was using a deprecated argument.
* Added the `--docker-image` argument to the **lint** command, which allows determining the docker image to run lint on. Possible options are: `'native:ga'`, `'native:maintenance'`, `'native:dev'`, `'all'`, a specific docker image (from Docker Hub) or, the default `'from-yml'`.
* Fixed an issue in **prepare-content** command where large code lines were broken.
* Added a logger warning to **get_demisto_version**, the task will now fail with a more informative message.
* Fixed an issue where the **upload** and **prepare-content** commands didn't add `fromServerVersion` and `toServerVersion` to layouts.
* Updated **lint** to use graph instead of id_set when running with `--check-dependent-api-module` flag.
* Added the marketplaces field to all schemas.
* Added the flag `--xsoar-only` to the **doc-review** command which enables reviewing documents that belong to XSOAR-supported Packs.
* Fixed an issue in **update-release-notes** command where an error occurred when executing the same command a second time.
* Fixed an issue where **validate** would not always ignore errors listed under `.pack-ignore`.
* Fixed an issue where running **validate** on a specific pack didn't test all the relevant entities.
* Fixed an issue where fields ending with `_x2` where not replaced in the appropriate Marketplace.

## 1.8.3
* Changed **validate** to allow hiding parameters of type 0, 4, 12 and 14 when replacing with type 9 (credentials) with the same name.
* Fixed an issue where **update-release-notes** fails to update *MicrosoftApiModule* dependent integrations.
* Fixed an issue where the **upload** command failed because `docker_native_image_config.json` file could not be found.
* Added a metadata file to the content graph zip, to be used in the **update-content-graph** command.
* Updated the **validate** and **update-release-notes** commands to unskip the *Triggers Recommendations* content type.


## 1.8.2
* Fixed an issue where demisto-py failed to upload content to XSIAM when `DEMISTO_USERNAME` environment variable is set.
* Fixed an issue where the **prepare-content** command output invalid automation name when used with the --*custom* argument.
* Fixed an issue where modeling rules with arbitrary whitespace characters were not parsed correctly.
* Added support for the **nativeImage** key for an integration/script in the **prepare-content** command.
* Added **validate** checks for integrations declared deprecated (display name, description) but missing the `deprecated` flag.
* Changed the **validate** command to fail on the IN145 error code only when the parameter with type 4 is not hidden.
* Fixed an issue where downloading content layouts with `detailsV2=None` resulted in an error.
* Fixed an issue where **xdrctemplate** was missing 'external' prefix.
* Fixed an issue in **prepare-content** command providing output path.
* Updated the **validate** and **update-release-notes** commands to skip the *Triggers Recommendations* content type.
* Added a new validation to the **validate** command to verify that the release notes headers are in the correct format.
* Changed the **validate** command to fail on the IN140 error code only when the skipped integration has no unit tests.
* Changed **validate** to allow hiding parameters of type 4 (secret) when replacing with type 9 (credentials) with the same name.
* Fixed an issue where the **update-release-notes** command didn't add release-notes properly to some *new* content items.
* Added validation that checks that the `nativeimage` key is not defined in script/integration yml.
* Added to the **format** command the ability to remove `nativeimage` key in case defined in script/integration yml.
* Enhanced the **update-content-graph** command to support `--use-git`, `--imported_path` and `--output-path` arguments.
* Fixed an issue where **doc-review** failed when reviewing command name in some cases.
* Fixed an issue where **download** didn't identify playbooks properly, and downloaded files with UUIDs instead of file/script names.

## 1.8.1
* Fixed an issue where **format** created duplicate configuration parameters.
* Added hidden properties to integration command argument and script argument.
* Added `--override-existing` to **upload** that skips the confirmation prompt for overriding existing content packs. @mattbibbydw
* Fixed an issue where **validate** failed in private repos when attempting to read from a nonexisting `approved_categories.json`.
* Fixed an issue where **validate** used absolute paths when getting remote `pack_metadata.json` files in private repos.
* Fixed an issue in **download**, where names of custom scripts were replaced with UUIDs in IncidentFields and Layouts.

## 1.8.0
* Updated the supported python versions, as `>=3.8,<3.11`, as some of the dependencies are not supported on `3.11` yet.
* Added a **validate** step for **Modeling Rules** testdata files.
* Added the **update-content-graph** command.
* Added the ability to limit the number of CPU cores with `DEMISTO_SDK_MAX_CPU_CORES` envirment variable.
* Added the **prepare-content** command.
* Added support for fromversion/toversion in XSIAM content items (correlation rules, XSIAM dashboards, XSIAM reports and triggers).
* Added a **validate** step checking types of attributes in the schema file of modeling rule.
* Added a **validate** step checking that the dataset name of a modeling rule shows in the xif and schema files.
* Added a **validate** step checking that a correlation rule file does not start with a hyphen.
* Added a **validate** step checking that xsiam content items follow naming conventions.
* Fixed an issue where SDK commands failed on the deprecated `packaging.version.LegacyVersion`, by locking the `packaging` version to `<22`.
* Fixed an issue where **update-release-notes** failed when changing only xif file in **Modeling Rules**.
* Fixed an issue where *is_valid_category* and *is_categories_field_match_standard* failed when running in a private repo.
* Fixed an issue where **validate** didn't fail on the MR103 validation error.
* Fixed the *--release-notes* option, to support the new CHANGELOG format.
* Fixed an issue where **validate** failed when only changing a modeling rules's xif file.
* Fixed an issue where **format** failed on indicator files with a `None` value under the `tabs` key.
* Fixed an issue where **validate** only printed errors for one change of context path, rather than print all.
* Fixed an issue where **download** did not suggest using a username/password when authenticating with XSOAR and using invalid arguments.
* Fixed an issue where **download** failed when listing or downloading content items that are not unicode-encoded.
* Added support for fromversion/toversion in XSIAM content items (correlation rules, XSIAM dashboards, XSIAM reports and triggers).
* Updated the supported python versions, as `>=3.8,<3.11`, as some of the dependencies are not supported on `3.11` yet.
* Added **prepare-content** command which will prepare the pack or content item for the platform.
* Patched an issue where deprecated `packaging.version.LegacyVersion`, locking packaging version to `<22`.

## 1.7.9
* Fixed an issue where an error message in **validate** would not include the suggested fix.
* Added a validation that enforces predefined categories on MP Packs & integration yml files, the validation also ensures that each pack has only one category.
* Fixed an issue where **update-release-notes** did not generate release notes for **XDRC Templates**.
* Fixed an issue where **upload** failed without explaining the reason.
* Improved implementation of the docker_helper module.
* Fixed an issue where **validate** did not check changed pack_metadata.json files when running using git.
* Added support for **xdrctemplate** to content graph.
* Fixed an issue where local copies of the newly-introduced `DemistoClassApiModule.py` were validated.
* Added new release notes templates for the addition and modification of playbooks, layouts and types in the **doc-review** command.
* Fixed an issue where the **doc-review** command failed on descriptions of new content items.
* Added the `Command XXX is deprecated. Use XXX instead.` release notes templates to **doc-review** command.
* Fixed an issue where the **update-release-notes** command didn't add the modeling-rules description for new modeling-rules files.

## 1.7.8
* Added the capability to run the MDX server in a docker container for environments without node.
* Fixed an issue where **generate-docs** with `-c` argument updated sections of the incorrect commands.
* Added IF113 error code to **ALLOWED_IGNORE_ERRORS**.
* Fixed an issue where **validate** failed on playbooks with non-string input values.
* Added the `DEMISTO_SDK_IGNORE_CONTENT_WARNING` environment variable, to allow suppressing warnings when commands are not run under a content repo folder.
* Fixed an issue where **validate** failed to recognize integration tests that were missing from config.json
* Added support for **xpanse** marketplace in **create-id-set** and **create-content-artifacts** commands.
* Fixed an issue where **split** failed on yml files.
* Added support for marketplace-specific tags.
* Fixed an issue where **download** would not run `isort`. @maxgubler
* Fixed an issue where XSIAM Dashboards and Reports images failed the build.
* Added support for **xpanse** marketplace to content graph.

## 1.7.7
* Fixed an issue where paybooks **generate-docs** didn't parse complex input values when no accessor field is given correctly.
* Fixed an issue in the **download** command, where an exception would be raised when downloading system playbooks.
* Fixed an issue where the **upload** failed on playbooks containing a value that starts with `=`.
* Fixed an issue where the **generate-unit-tests** failed to generate assertions, and generate unit tests when command names does not match method name.
* Fixed an issue where the **download** command did not honor the `--no-code-formatting` flag properly. @maxgubler
* Added a new check to **validate**, making sure playbook task values are passed as references.
* Fixed an issue where the **update-release-notes** deleted existing release notes, now appending to it instead.
* Fixed an issue where **validate** printed blank space in case of validation failed and ignored.
* Renamed 'Agent Config' to 'XDRC Templates'.
* Fixed an issue where the **zip-packs** command did not work with the CommonServerUserPython and CommonServerUserPowerShell package.

## 1.7.6

* Fixed parsing of initialization arguments of client classes in the **generate-unit-tests** command.
* Added support for AgentConfig content item in the **upload**, **create-id-set**, **find-dependecies**, **unify** and **create-content-artifacts** commands.
* Added support for XSIAM Report preview image.

## 1.7.5

* Fixed an issue where the **upload** command did not work with the CommonServerUserPython package.
* Fixed an issue in the **download** command, where some playbooks were downloaded as test playbooks.
* Added playbook modification capabilities in **TestSuite**.
* Added a new command **create-content-graph**.
* Fixed an issue in the **upload** command, where the temporary zip would not clean up properly.
* Improved content items parsing in the **create-content-graph** command.
* Added an error when the docker daemon is unavailable when running **lint**.
* Removed the validation of a subtype change for scripts in the **validate** command.
* Fixed an issue where names of XSIAM content items were not normalized properly.
* Fixed an issue where the **download** command was downloading playbooks with **script** (id) and not **scriptName**.
* Fixed an issue where script yml files were not properly identified by `find_type`.
* Removed nightly integrations filtering when deciding if a test should run.
* Added support for XSIAM Dashboard preview image.
* Added the `--no-code-formatting` flag to the **download** command, allowing to skip autopep8 and isort.
* Fixed an issue in the **update-release-notes** command, where generating release notes for modeling rules schema file caused exception.

## 1.7.4

* Fixed an issue where the **doc-review** command showed irrelevant messages.
* Fixed an issue in **validate**, where backward-compatibility failures prevented other validations from running.
* Fixed an issue in **validate**, where content-like files under infrastructure paths were not ignored.
* Fixed an issue in the AMI mapping, where server versions were missing.
* Change the way the normalize name is set for external files.
* Added dump function to XSIAM pack objects to dulicate the files.
* Fixed an issue where the `contribution_converter` did not support changes made to ApiModules.
* Added name normalization according to new convention to XSIAM content items
* Added playbook modification capabilities in **TestSuite**.
* Fixed an issue in create-content-artifacts where it will not get a normalize name for the item and it will try to duplicate the same file.

## 1.7.3

* Fixed an issue in the **format** command where fail when executed from environment without mdx server available.
* Added `Added a`, `Added an` to the list of allowed changelog prefixes.
* Added support for Indicator Types/Reputations in the **upload** command.
* Fixed an issue when running from a subdirectory of a content repo failed.
* Changing the way we are using XSIAM servers api-keys in **test-content** .
* Added a success message to **postman-codegen**.

## 1.7.2

* Fixed an issue in the **validate** command where incident fields were not found in mappers even when they exist
* Added an ability to provide list of marketplace names as a param attribute to **validate** and **upload**
* Added the file type to the error message when it is not supported.
* Fixed an issue where `contribution_converter` incorrectly mapped _Indicator Field_ objects to the _incidentfield_ directory in contribution zip files.
* Fixed a bug where **validate** returned error on empty inputs not used in playbooks.
* Added the `DEMISTO_SDK_CONTENT_PATH` environment variable, implicitly used in various commands.
* Added link to documentation for error messages regarding use cases and tags.

## 1.7.1

* Fixed an issue where *indicatorTypes* and *betaIntegrations* were not found in the id_set.
* Updated the default general `fromVersion` value on **format** to `6.5.0`
* Fixed an issue where the **validate** command did not fail when the integration yml file name was not the same as the folder containing it.
* Added an option to have **generate-docs** take a Playbooks folder path as input, and generate docs for all playbooks in it.
* Fixed an issue where the suggestion in case of `IF113` included uppercase letters for the `cliName` parameter.
* Added new validation to the **validate** command to fail and list all the file paths of files that are using a deprecated integration command / script / playbook.
* **validate** will no longer fail on playbooks calling subplaybooks that have a higher `fromVersion` value, if  calling the subplaybook has `skipifunavailable=True`.
* Fixed an issue where relative paths were not accessed correctly.
* Running any `demisto-sdk` command in a folder with a `.env` file will load it, temporarily overriding existing environment variables.
* Fixed an issue where **validate** did not properly detect deleted files.
* Added new validations to the **validate** command to verify that the schema file exists for a modeling rule and that the schema and rules keys are empty in the yml file.
* Fixed an issue where *find_type* didn't recognize exported incident types.
* Added a new validation to **validate**, making sure all inputs of a playbook are used.
* Added a new validation to **validate**, making sure all inputs used in a playbook declared in the input section.
* The **format** command will now replace the *fromServerVersion* field with *fromVersion*.

## 1.7.0

* Allowed JSON Handlers to accept kwargs, for custoimzing behavior.
* Fixed an issue where an incorrect error was shown when the `id` of a content item differed from its `name` attribute.
* Fixed an issue where the `preserve_quotes` in ruamel_handler received an incorrect value @icholy
* Fixed an issue where ignoring RM110 error code wasn't working and added a validation to **ALLOWED_IGNORE_ERRORS** to validate that all error codes are inserted in the right format.
* Fixed an issue where the contribution credit text was not added correctly to the pack README.
* Changed the contribution file implementation from markdown to a list of contributor names. The **create-content-artifact** will use this list to prepare the needed credit message.
* Added a new validation to the `XSOAR-linter` in the **lint** command for verifying that demisto.log is not used in the code.
* The **generate-docs** command will now auto-generate the Incident Mirroring section when implemented in an integration.
* Added support to automatically generate release notes for deprecated items in the **update-release-notes** command.
* Fixed an issue causing any command to crash when unable to detect local repository properties.
* Fixed an issue where running in a private gitlab repo caused a warning message to be shown multiple times.
* Added a new validation to the **validate** command to verify that markdown and python files do not contain words related to copyright section.
* Fixed an issue where **lint** crashed when provided an input file path (expecting a directory).

## 1.6.9

* Added a new validation that checks whether a pack should be deprecated.
* Added a new ability to the **format** command to deprecate a pack.
* Fixed an issue where the **validate** command sometimes returned a false negative in cases where there are several sub-playbooks with the same ID.
* Added a new validation to the **validate** command to verify that the docker in use is not deprecated.
* Added support for multiple ApiModules in the **unify** command
* Added a check to **validate** command, preventing use of relative urls in README files.
* Added environment variable **DEMISTO_SDK_MARKETPLACE** expected to affect *MarketplaceTagParser* *marketplace* value. The value will be automatically set when passing *marketplace* arg to the commands **unify**, **zip-packs**, **create-content-artifacts** and **upload**.
* Added slack notifier for build failures on the master branch.
* Added support for modeling and parsing rules in the **split** command.
* Added support for README files in **format** command.
* Added a **validate** check, making sure classifier id and name values match. Updated the classifier **format** to update the id accordingly.
* The **generate-docs** command will now auto-generate the playbook image link by default.
* Added the `--custom-image-link` argument to override.
* Added a new flag to **generate-docs** command, allowing to add a custom image link to a playbook README.
* Added a new validation to the **validate** command to verify that the package directory name is the same as the files contained in the that package.
* Added support in the **unify** command to unify a schema into its Modeling Rule.

## 1.6.8

* Fixed an issue where **validate** did not fail on invalid playbook entities' versions (i.e. subplaybooks or scripts with higher fromversion than their parent playbook).
* Added support for running lint via a remote docker ssh connection. Use `DOCKER_HOST` env variable to specify a remote docker connection, such as: `DOCKER_HOST=ssh://myuser@myhost.com`.
* Fixed an issue where the pack cache in *get_marketplaces* caused the function to return invalid values.
* Fixed an issue where running format on a pack with XSIAM entities would fail.
* Added the new `display_name` field to relevant entities in the **create-id-set** command.
* Added a new validation to the **validate** command to verify the existence of "Reliability" parameter if the integration have reputation command.
* Fixed a bug where terminating the **lint** command failed (`ctrl + c`).
* Removed the validation of a subtype change in integrations and scripts from **validate**.
* Fixed an issue where **download** did not behave as expected when prompting for a version update. Reported by @K-Yo
* Added support for adoption release notes.
* Fixed an issue where **merge-id-sets** failed when a key was missing in one id-set.json.
* Fixed a bug where some mypy messages were not parsed properly in **lint**.
* Added a validation to the **validate** command, failing when '`fromversion`' or '`toversion`' in a content entity are incorrect format.
* Added a validation to the **validate** command, checking if `fromversion` <= `toversion`.
* Fixed an issue where coverage reports used the wrong logging level, marking debug logs as errors.
* Added a new validation to the **validate** command, to check when the discouraged `http` prefixes are used when setting defaultvalue, rather than `https`.
* Added a check to the **lint** command for finding hard-coded usage of the http protocol.
* Locked the dependency on Docker.
* Removed a traceback line from the **init** command templates: BaseIntegration, BaseScript.
* Updated the token in **_add_pr_comment** method from the content-bot token to the xsoar-bot token.

## 1.6.7

* Added the `types-markdown` dependency, adding markdown capabilities to existing linters using the [Markdown](https://pypi.org/project/Markdown/) package.
* Added support in the **format** command to remove nonexistent incident/indicator fields from *layouts/mappers*
* Added the `Note: XXX` and `XXX now generally available.` release notes templates to **doc-review** command.
* Updated the logs shown during the docker build step.
* Removed a false warning about configuring the `GITLAB_TOKEN` environment variable when it's not needed.
* Removed duplicate identifiers for XSIAM integrations.
* Updated the *tags* and *use cases* in pack metadata validation to use the local files only.
* Fixed the error message in checkbox validation where the defaultvalue is wrong and added the name of the variable that should be fixed.
* Added types to `find_type_by_path` under tools.py.
* Fixed an issue where YAML files contained incorrect value type for `tests` key when running `format --deprecate`.
* Added a deprecation message to the `tests:` section of yaml files when running `format --deprecate`.
* Added use case for **validate** on *wizard* objects - set_playbook is mapped to all integrations.
* Added the 'integration-get-indicators' commands to be ignored by the **verify_yml_commands_match_readme** validation, the validation will no longer fail if these commands are not in the readme file.
* Added a new validation to the **validate** command to verify that if the phrase "breaking changes" is present in a pack release notes, a JSON file with the same name exists and contains the relevant breaking changes information.
* Improved logs when running test playbooks (in a build).
* Fixed an issue in **upload** did not include list-type content items. @nicolas-rdgs
* Reverted release notes to old format.

## 1.6.6

* Added debug print when excluding item from ID set due to missing dependency.
* Added a validation to the **validate** command, failing when non-ignorable errors are present in .pack-ignore.
* Fixed an issue where `mdx server` did not close when stopped in mid run.
* Fixed an issue where `-vvv` flag did not print logs on debug level.
* enhanced ***validate*** command to list all command names affected by a backward compatibility break, instead of only one.
* Added support for Wizard content item in the **format**, **validate**, **upload**, **create-id-set**, **find-dependecies** and **create-content-artifacts** commands.
* Added a new flag to the **validate** command, allowing to run specific validations.
* Added support in **unify** and **create-content-artifacts** for displaying different documentations (detailed description + readme) for content items, depending on the marketplace version.
* Fixed an issue in **upload** where list items were not uploaded.
* Added a new validation to **validate** command to verify that *cliName* and *id* keys of the incident field or the indicator field are matches.
* Added the flag '-x', '--xsiam' to **upload** command to upload XSIAM entities to XSIAM server.
* Fixed the integration field *isFetchEvents* to be in lowercase.
* Fixed an issue where **validate -i** run after **format -i** on an existing file in the repo instead of **validate -g**.
* Added the following commands: 'update-remote-data', 'get-modified-remote-data', 'update-remote-system' to be ignored by the **verify_yml_commands_match_readme** validation, the validation will no longer fail if these commands are not in the readme file.
* Updated the release note template to include a uniform format for all items.
* Added HelloWorldSlim template option for *--template* flag in **demisto-sdk init** command.
* Fixed an issue where the HelloWorldSlim template in **demisto-sdk init** command had an integration id that was conflicting with HelloWorld integration id.
* Updated the SDK to use demisto-py 3.1.6, allowing use of a proxy with an environment variable.
* Set the default logger level to `warning`, to avoid unwanted debug logs.
* The **format** command now validates that default value of checkbox parameters is a string 'true' or 'false'.
* Fixed an issue where `FileType.PLAYBOOK` would show instead of `Playbook` in readme error messages.
* Added a new validation to **validate** proper defaultvalue for checkbox fields.

## 1.6.5

* Fixed an issue in the **format** command where the `id` field was overwritten for existing JSON files.
* Fixed an issue where the **doc-review** command was successful even when the release-note is malformed.
* Added timestamps to the `demisto-sdk` logger.
* Added time measurements to **lint**.
* Added the flag '-d', '--dependency' to **find-dependencies** command to get the content items that cause the dependencies between two packs.
* Fixed an issue where **update-release-notes** used the *trigger_id* field instead of the *trigger_name* field.
* Fixed an issue where **doc-review** failed to recognize script names, in scripts using the old file structure.
* Fixed an issue where concurrent processes created by **lint** caused deadlocks when opening files.
* Fixed an issue in the **format** command where `_dev` or `_copy` suffixes weren't removed from the subscript names in playbooks and layouts.
* Fixed an issue where **validate** failed on nonexistent `README.md` files.
* Added support of XSIAM content items to the **validate** command.
* Report **lint** summary results and failed packages after reporting time measurements.

## 1.6.4

* Added the new **generate-yml-from-python** command.
* Added a code *type* indication for integration and script objects in the *ID Set*.
* Added the [Vulture](https://github.com/jendrikseipp/vulture) linter to the pre-commit hook.
* The `demisto-sdk` pack will now be distributed via PyPi with a **wheel** file.
* Fixed a bug where any edited json file that contained a forward slash (`/`) escaped.
* Added a new validation to **validate** command to verify that the metadata *currentVersion* is
the same as the last release note version.
* The **validate** command now checks if there're none-deprecated integration commands that are missing from the readme file.
* Fixed an issue where *dockerimage* changes in Scripts weren't recognized by the **update-release-notes** command.
* Fixed an issue where **update-xsoar-config-file** did not properly insert the marketplace packs list to the file.
* Added the pack name to the known words by default when running the **doc-review** command.
* Added support for new XSIAM entities in **create-id-set** command.
* Added support for new XSIAM entities in **create-content-artifacts** command.
* Added support for Parsing/Modeling Rule content item in the **unify** command.
* Added the integration name, the commands name and the script name to the known words by default when running the **doc-review** command.
* Added an argument '-c' '--custom' to the **unify** command, if True will append to the unified yml name/display/id the custom label provided
* Added support for sub words suggestion in kebab-case sentences when running the **doc-review** command.
* Added support for new XSIAM entities in **update-release-notes** command.
* Enhanced the message of alternative suggestion words shown when running **doc-review** command.
* Fixed an incorrect error message, in case `node` is not installed on the machine.
* Fixed an issue in the **lint** command where the *check-dependent-api-modules* argument was set to true by default.
* Added a new command **generate-unit-tests**.
* Added a new validation to **validate** all SIEM integration have the same suffix.
* Fixed the destination path of the unified parsing/modeling rules in **create-content-artifacts** command.
* Fixed an issue in the **validate** command, where we validated wrongfully the existence of readme file for the *ApiModules* pack.
* Fixed an issue in the **validate** command, where an error message that was displayed for scripts validation was incorrect.
* Fixed an issue in the **validate** and **format** commands where *None* arguments in integration commands caused the commands to fail unexpectedly.
* Added support for running tests on XSIAM machines in the **test-content** command.
* Fixed an issue where the **validate** command did not work properly when deleting non-content items.
* Added the flag '-d', '--dependency' to **find-dependencies** command to get the content items that cause the dependencies between two packs.

## 1.6.3

* **Breaking change**: Fixed a typo in the **validate** `--quiet-bc-validation` flag (was `--quite-bc-validation`). @upstart-swiss
* Dropped support for python 3.7: Demisto-SDK is now supported on Python 3.8 or newer.
* Added an argument to YAMLHandler, allowing to set a maximal width for YAML files. This fixes an issue where a wrong default was used.
* Added the detach mechanism to the **upload** command, If you set the --input-config-file flag, any files in the repo's SystemPacks folder will be detached.
* Added the reattach mechanism to the **upload** command, If you set the --input-config-file flag, any detached item in your XSOAR instance that isn't currently in the repo's SystemPacks folder will be re-attached.
* Fixed an issue in the **validate** command that did not work properly when using the *-g* flag.
* Enhanced the dependency message shown when running **lint**.
* Fixed an issue where **update-release-notes** didn't update the currentVersion in pack_metadata.
* Improved the logging in **test-content** for helping catch typos in external playbook configuration.

## 1.6.2

* Added dependency validation support for core marketplacev2 packs.
* Fixed an issue in **update-release-notes** where suggestion fix failed in validation.
* Fixed a bug where `.env` files didn't load. @nicolas-rdgs
* Fixed a bug where **validate** command failed when the *categories* field in the pack metadata was empty for non-integration packs.
* Added *system* and *item-type* arguments to the **download** command, used when downloading system items.
* Added a validation to **validate**, checking that each script, integration and playbook have a README file. This validation only runs when the command is called with either the `-i` or the `-g` flag.
* Fixed a regression issue with **doc-review**, where the `-g` flag did not work.
* Improved the detection of errors in **doc-review** command.
* The **validate** command now checks if a readme file is empty, only for packs that contain playbooks or were written by a partner.
* The **validate** command now makes sure common contextPath values (e.g. `DBotScore.Score`) have a non-empty description, and **format** populates them automatically.
* Fixed an issue where the **generate-outputs** command did not work properly when examples were provided.
* Fixed an issue in the **generate-outputs** command, where the outputs were not written to the specified output path.
* The **generate-outputs** command can now generate outputs from multiple calls to the same command (useful when different args provide different outputs).
* The **generate-outputs** command can now update a yaml file with new outputs, without deleting or overwriting existing ones.
* Fixed a bug where **doc-review** command failed on existing templates.
* Fixed a bug where **validate** command failed when the word demisto is in the repo README file.
* Added support for adding test-playbooks to the zip file result in *create-content-artifacts* command for marketplacev2.
* Fixed an issue in **find-dependencies** where using the argument *-o* without the argument *--all-packs-dependencies* did not print a proper warning.
* Added a **validate** check to prevent deletion of files whose deletion is not supported by the XSOAR marketplace.
* Removed the support in the *maintenance* option of the *-u* flag in the **update-release-notes** command.
* Added validation for forbidden words and phrases in the **doc-review** command.
* Added a retries mechanism to the **test-content** command to stabilize the build process.
* Added support for all `git` platforms to get remote files.
* Refactored the **format** command's effect on the *fromversion* field:
  * Fixed a bug where the *fromversion* field was removed when modifying a content item.
  * Updated the general default *fromversion* and the default *fromversion* of newly-introduced content items (e.g. `Lists`, `Jobs`).
  * Added an interactive mode functionality for all content types, to ask the user whether to set a default *fromversion*, if could not automatically determine its value. Use `-y` to assume 'yes' as an answer to all prompts and run non-interactively.

## 1.6.1

* Added the '--use-packs-known-words' argument to the **doc-review** command
* Added YAML_Loader to handle yaml files in a standard way across modules, replacing PYYAML.
* Fixed an issue when filtering items using the ID set in the **create-content-artifacts** command.
* Fixed an issue in the **generate-docs** command where tables were generated with an empty description column.
* Fixed an issue in the **split** command where splitting failed when using relative input/output paths.
* Added warning when inferred files are missing.
* Added to **validate** a validation for integration image dimensions, which should be 120x50px.
* Improved an error in the **validate** command to better differentiate between the case where a required fetch parameter is malformed or missing.

## 1.6.0

* Fixed an issue in the **create-id-set** command where similar items from different marketplaces were reported as duplicated.
* Fixed typo in demisto-sdk init
* Fixed an issue where the **lint** command did not handle all container exit codes.
* Add to **validate** a validation for pack name to make sure it is unchanged.
* Added a validation to the **validate** command that verifies that the version in the pack_metdata file is written in the correct format.
* Fixed an issue in the **format** command where missing *fromVersion* field in indicator fields caused an error.

## 1.5.9

* Added option to specify `External Playbook Configuration` to change inputs of Playbooks triggered as part of **test-content**
* Improved performance of the **lint** command.
* Improved performance of the **validate** command when checking README images.
* ***create-id-set*** command - the default value of the **marketplace** argument was changed from ‘xsoar’ to all packs existing in the content repository. When using the command, make sure to pass the relevant marketplace to use.

## 1.5.8

* Fixed an issue where the command **doc-review** along with the argument `--release-notes` failed on yml/json files with invalid schema.
* Fixed an issue where the **lint** command failed on packs using python 3.10

## 1.5.7

* Fixed an issue where reading remote yaml files failed.
* Fixed an issue in **validate** failed with no error message for lists (when no fromVersion field was found).
* Fixed an issue when running **validate** or **format** in a gitlab repository, and failing to determine its project id.
* Added an enhancement to **split**, handling an empty output argument.
* Added the ability to add classifiers and mappers to conf.json.
* Added the Alias field to the incident field schema.

## 1.5.6

* Added 'deprecated' release notes template.
* Fixed an issue where **run-test-playbook** command failed to get the task entries when the test playbook finished with errors.
* Fixed an issue in **validate** command when running with `no-conf-json` argument to ignore the `conf.json` file.
* Added error type text (`ERROR` or `WARNING`) to **validate** error prints.
* Fixed an issue where the **format** command on test playbook did not format the ID to be equal to the name of the test playbook.
* Enhanced the **update-release-notes** command to automatically commit release notes config file upon creation.
* The **validate** command will validate that an indicator field of type html has fromVersion of 6.1.0 and above.
* The **format** command will now add fromVersion 6.1.0 to indicator field of type html.
* Added support for beta integrations in the **format** command.
* Fixed an issue where the **postman-codegen** command failed when called with the `--config-out` flag.
* Removed the integration documentation from the detailed description while performing **split** command to the unified yml file.
* Removed the line which indicates the version of the product from the README.md file for new contributions.

## 1.5.5

* Fixed an issue in the **update-release-notes** command, which did not work when changes were made in multiple packs.
* Changed the **validate** command to fail on missing test-playbooks only if no unittests are found.
* Fixed `to_kebab_case`, it will now deal with strings that have hyphens, commas or periods in them, changing them to be hyphens in the new string.
* Fixed an issue in the **create-id-set** command, where the `source` value included the git token if it was specified in the remote url.
* Fixed an issue in the **merge-id-set** command, where merging fails because of duplicates but the packs are in the XSOAR repo but in different version control.
* Fixed missing `Lists` Content Item as valid `IDSetType`
* Added enhancement for **generate-docs**. It is possible to provide both file or a comma seperated list as `examples`. Also, it's possible to provide more than one example for a script or a command.
* Added feature in **format** to sync YML and JSON files to the `master` file structure.
* Added option to specify `Incident Type`, `Incoming Mapper` and `Classifier` when configuring instance in **test-content**
* added a new command **run-test-playbook** to run a test playbook in a given XSOAR instance.
* Fixed an issue in **format** when running on a modified YML, that the `id` value is not changed to its old `id` value.
* Enhancement for **split** command, replace `ApiModule` code block to `import` when splitting a YML.
* Fixed an issue where indicator types were missing from the pack's content, when uploading using **zip-packs**.
* The request data body format generated in the **postman-codegen** will use the python argument's name and not the raw data argument's name.
* Added the flag '--filter-by-id-set' to **create-content-artifacts** to create artifacts only for items in the given id_set.json.

## 1.5.4

* Fixed an issue with the **format** command when contributing via the UI
* The **format** command will now not remove the `defaultRows` key from incident, indicator and generic fields with `type: grid`.
* Fixed an issue with the **validate** command when a layoutscontainer did not have the `fromversion` field set.
* added a new command **update-xsoar-config-file** to handle your XSOAR Configuration File.
* Added `skipVerify` argument in **upload** command to skip pack signature verification.
* Fixed an issue when the **run** command  failed running when there’s more than one playground, by explicitly using the current user’s playground.
* Added support for Job content item in the **format**, **validate**, **upload**, **create-id-set**, **find-dependecies** and **create-content-artifacts** commands.
* Added a **source** field to the **id_set** entitles.
* Two entitles will not consider as duplicates if they share the same pack and the same source.
* Fixed a bug when duplicates were found in **find_dependencies**.
* Added function **get_current_repo** to `tools`.
* The **postman-codegen** will not have duplicates argument name. It will rename them to the minimum distinguished shared path for each of them.

## 1.5.3

* The **format** command will now set `unsearchable: True` for incident, indicator and generic fields.
* Fixed an issue where the **update-release-notes** command crashes with `--help` flag.
* Added validation to the **validate** command that verifies the `unsearchable` key in incident, indicator and generic fields is set to true.
* Removed a validation that DBotRole should be set for automation that requires elevated permissions to the `XSOAR-linter` in the **lint** command.
* Fixed an issue in **Validate** command where playbooks conditional tasks were mishandeled.
* Added a validation to prevent contributors from using the `fromlicense` key as a configuration parameter in an integration's YML
* Added a validation to ensure that the type for **API token** (and similar) parameters are configured correctly as a `credential` type in the integration configuration YML.
* Added an assertion that checks for duplicated requests' names when generating an integration from a postman collection.
* Added support for [.env files](https://pypi.org/project/python-dotenv/). You can now add a `.env` file to your repository with the logging information instead of setting a global environment variables.
* When running **lint** command with --keep-container flag, the docker images are committed.
* The **validate** command will not return missing test playbook error when given a script with dynamic-section tag.

## 1.5.2

* Added a validation to **update-release-notes** command to ensure that the `--version` flag argument is in the right format.
* added a new command **coverage-analyze** to generate and print coverage reports.
* Fixed an issue in **validate** in repositories which are not in GitHub or GitLab
* Added a validation that verifies that readme image absolute links do not contain the working branch name.
* Added support for List content item in the **format**, **validate**, **download**, **upload**, **create-id-set**, **find-dependecies** and **create-content-artifacts** commands.
* Added a validation to ensure reputation command's default argument is set as an array input.
* Added the `--fail-duplicates` flag for the **merge-id-set** command which will fail the command if duplicates are found.
* Added the `--fail-duplicates` flag for the **create-id-set** command which will fail the command if duplicates are found.

## 1.5.1

* Fixed an issue where **validate** command failed to recognized test playbooks for beta integrations as valid tests.
* Fixed an issue were the **validate** command was falsely recognizing image paths in readme files.
* Fixed an issue where the **upload** command error message upon upload failure pointed to wrong file rather than to the pack metadata.
* Added a validation that verifies that each script which appears in incident fields, layouts or layout containers exists in the id_set.json.
* Fixed an issue where the **postman code-gen** command generated double dots for context outputs when it was not needed.
* Fixed an issue where there **validate** command on release notes file crashed when author image was added or modified.
* Added input handling when running **find-dependencies**, replacing string manipulations.
* Fixed an issue where the **validate** command did not handle multiple playbooks with the same name in the id_set.
* Added support for GitLab repositories in **validate**

## 1.5.0

* Fixed an issue where **upload** command failed to upload packs not under content structure.
* Added support for **init** command to run from non-content repo.
* The **split-yml** has been renamed to **split** and now supports splitting Dashboards from unified Generic Modules.
* Fixed an issue where the skipped tests validation ran on the `ApiModules` pack in the **validate** command.
* The **init** command will now create the `Generic Object` entities directories.
* Fixed an issue where the **format** command failed to recognize changed files from git.
* Fixed an issue where the **json-to-outputs** command failed checking whether `0001-01-01T00:00:00` is of type `Date`
* Added to the **generate context** command to generate context paths for integrations from an example file.
* Fixed an issue where **validate** failed on release notes configuration files.
* Fixed an issue where the **validate** command failed on pack input if git detected changed files outside of `Packs` directory.
* Fixed an issue where **validate** command failed to recognize files inside validated pack when validation release notes, resulting in a false error message for missing entity in release note.
* Fixed an issue where the **download** command failed when downloading an invalid YML, instead of skipping it.

## 1.4.9

* Added validation that the support URL in partner contribution pack metadata does not lead to a GitHub repo.
* Enhanced ***generate-docs*** with default `additionalinformation` (description) for common parameters.
* Added to **validate** command a validation that a content item's id and name will not end with spaces.
* The **format** command will now remove trailing whitespaces from content items' id and name fields.
* Fixed an issue where **update-release-notes** could fail on files outside the user given pack.
* Fixed an issue where the **generate-test-playbook** command would not place the playbook in the proper folder.
* Added to **validate** command a validation that packs with `Iron Bank` uses the latest docker from Iron Bank.
* Added to **update-release-notes** command support for `Generic Object` entities.
* Fixed an issue where playbook `fromversion` mismatch validation failed even if `skipunavailable` was set to true.
* Added to the **create artifacts** command support for release notes configuration file.
* Added validation to **validate** for release notes config file.
* Added **isoversize** and **isautoswitchedtoquietmode** fields to the playbook schema.
* Added to the **update-release-notes** command `-bc` flag to generate template for breaking changes version.
* Fixed an issue where **validate** did not search description files correctly, leading to a wrong warning message.

## 1.4.8

* Fixed an issue where yml files with `!reference` failed to load properly.
* Fixed an issue when `View Integration Documentation` button was added twice during the download and re-upload.
* Fixed an issue when `(Partner Contribution)` was added twice to the display name during the download and re-upload.
* Added the following enhancements in the **generate-test-playbook** command:
  * Added the *--commands* argument to generate tasks for specific commands.
  * Added the *--examples* argument to get the command examples file path and generate tasks from the commands and arguments specified there.
  * Added the *--upload* flag to specify whether to upload the test playbook after the generation.
  * Fixed the output condition generation for outputs of type `Boolean`.

## 1.4.7

* Fixed an issue where an empty list for a command context didn't produce an indication other than an empty table.
* Fixed an issue where the **format** command has incorrectly recognized on which files to run when running using git.
* Fixed an issue where author image validations were not checked properly.
* Fixed an issue where new old-formatted scripts and integrations were not validated.
* Fixed an issue where the wording in the from version validation error for subplaybooks was incorrect.
* Fixed an issue where the **update-release-notes** command used the old docker image version instead of the new when detecting a docker change.
* Fixed an issue where the **generate-test-playbook** command used an incorrect argument name as default
* Fixed an issue where the **json-to-outputs** command used an incorrect argument name as default when using `-d`.
* Fixed an issue where validations failed while trying to validate non content files.
* Fixed an issue where README validations did not work post VS Code formatting.
* Fixed an issue where the description validations were inconsistent when running through an integration file or a description file.

## 1.4.6

* Fixed an issue where **validate** suggests, with no reason, running **format** on missing mandatory keys in yml file.
* Skipped existence of TestPlaybook check on community and contribution integrations.
* Fixed an issue where pre-commit didn't run on the demisto_sdk/commands folder.
* The **init** command will now change the script template name in the code to the given script name.
* Expanded the validations performed on beta integrations.
* Added support for PreProcessRules in the **format**, **validate**, **download**, and **create-content-artifacts** commands.
* Improved the error messages in **generate-docs**, if an example was not provided.
* Added to **validate** command a validation that a content entity or a pack name does not contain the words "partner" and "community".
* Fixed an issue where **update-release-notes** ignores *--text* flag while using *-f*
* Fixed the outputs validations in **validate** so enrichment commands will not be checked to have DBotScore outputs.
* Added a new validation to require the dockerimage key to exist in an integration and script yml files.
* Enhanced the **generate-test-playbook** command to use only integration tested on commands, rather than (possibly) other integrations implementing them.
* Expanded unify command to support GenericModules - Unifies a GenericModule object with its Dashboards.
* Added validators for generic objects:
  * Generic Field validator - verify that the 'fromVersion' field is above 6.5.0, 'group' field equals 4 and 'id' field starts with the prefix 'generic_'.
  * Generic Type validator - verify that the 'fromVersion' field is above 6.5.0
  * Generic Module validator - verify that the 'fromVersion' field is above 6.5.0
  * Generic Definition validator - verify that the 'fromVersion' field is above 6.5.0
* Expanded Format command to support Generic Objects - Fixes generic objects according to their validations.
* Fixed an issue where the **update-release-notes** command did not handle ApiModules properly.
* Added option to enter a dictionary or json of format `[{field_name:description}]` in the **json-to-outputs** command,
  with the `-d` flag.
* Improved the outputs for the **format** command.
* Fixed an issue where the validations performed after the **format** command were inconsistent with **validate**.
* Added to the **validate** command a validation for the author image.
* Updated the **create-content-artifacts** command to support generic modules, definitions, fields and types.
* Added an option to ignore errors for file paths and not only file name in .pack-ignore file.

## 1.4.5

* Enhanced the **postman-codegen** command to name all generated arguments with lower case.
* Fixed an issue where the **find-dependencies** command miscalculated the dependencies for playbooks that use generic commands.
* Fixed an issue where the **validate** command failed in external repositories in case the DEMISTO_SDK_GITHUB_TOKEN was not set.
* Fixed an issue where **openapi-codegen** corrupted the swagger file by overwriting configuration to swagger file.
* Updated the **upload** command to support uploading zipped packs to the marketplace.
* Added to the **postman-codegen** command support of path variables.
* Fixed an issue where **openapi-codegen** entered into an infinite loop on circular references in the swagger file.
* The **format** command will now set `fromVersion: 6.2.0` for widgets with 'metrics' data type.
* Updated the **find-dependencies** command to support generic modules, definitions, fields and types.
* Fixed an issue where **openapi-codegen** tried to extract reference example outputs, leading to an exception.
* Added an option to ignore secrets automatically when using the **init** command to create a pack.
* Added a tool that gives the ability to temporarily suppress console output.

## 1.4.4

* When formatting incident types with Auto-Extract rules and without mode field, the **format** command will now add the user selected mode.
* Added new validation that DBotRole is set for scripts that requires elevated permissions to the `XSOAR-linter` in the **lint** command.
* Added url escaping to markdown human readable section in generate docs to avoid autolinking.
* Added a validation that mapper's id and name are matching. Updated the format of mapper to include update_id too.
* Added a validation to ensure that image paths in the README files are valid.
* Fixed **find_type** function to correctly find test files, such as, test script and test playbook.
* Added scheme validations for the new Generic Object Types, Fields, and Modules.
* Renamed the flag *--input-old-version* to *--old-version* in the **generate-docs** command.
* Refactored the **update-release-notes** command:
  * Replaced the *--all* flag with *--use-git* or *-g*.
  * Added the *--force* flag to update the pack release notes without changes in the pack.
  * The **update-release-notes** command will now update all dependent integrations on ApiModule change, even if not specified.
  * If more than one pack has changed, the full list of updated packs will be printed at the end of **update-release-notes** command execution.
  * Fixed an issue where the **update-release-notes** command did not add docker image release notes entry for release notes file if a script was changed.
  * Fixed an issue where the **update-release-notes** command did not detect changed files that had the same name.
  * Fixed an issue in the **update-release-notes** command where the version support of JSON files was mishandled.
* Fixed an issue where **format** did not skip files in test and documentation directories.
* Updated the **create-id-set** command to support generic modules, definitions, fields and types.
* Changed the **convert** command to generate old layout fromversion to 5.0.0 instead of 4.1.0
* Enhanced the command **postman-codegen** with type hints for templates.

## 1.4.3

* Fixed an issue where **json-to-outputs** command returned an incorrect output when json is a list.
* Fixed an issue where if a pack README.md did not exist it could cause an error in the validation process.
* Fixed an issue where the *--name* was incorrectly required in the **init** command.
* Adding the option to run **validate** on a specific path while using git (*-i* & *-g*).
* The **format** command will now change UUIDs in .yml and .json files to their respective content entity name.
* Added a playbook validation to check if a task sub playbook exists in the id set in the **validate** command.
* Added the option to add new tags/usecases to the approved list and to the pack metadata on the same pull request.
* Fixed an issue in **test_content** where when different servers ran tests for the same integration, the server URL parameters were not set correctly.
* Added a validation in the **validate** command to ensure that the ***endpoint*** command is configured correctly in yml file.
* Added a warning when pack_metadata's description field is longer than 130 characters.
* Fixed an issue where a redundant print occurred on release notes validation.
* Added new validation in the **validate** command to ensure that the minimal fromVersion in a widget of type metrics will be 6.2.0.
* Added the *--release-notes* flag to demisto-sdk to get the current version release notes entries.

## 1.4.2

* Added to `pylint` summary an indication if a test was skipped.
* Added to the **init** command the option to specify fromversion.
* Fixed an issue where running **init** command without filling the metadata file.
* Added the *--docker-timeout* flag in the **lint** command to control the request timeout for the Docker client.
* Fixed an issue where **update-release-notes** command added only one docker image release notes entry for release notes file, and not for every entity whom docker image was updated.
* Added a validation to ensure that incident/indicator fields names starts with their pack name in the **validate** command. (Checked only for new files and only when using git *-g*)
* Updated the **find-dependencies** command to return the 'dependencies' according the layout type ('incident', 'indicator').
* Enhanced the "vX" display name validation for scripts and integrations in the **validate** command to check for every versioned script or integration, and not only v2.
* Added the *--fail-duplicates* flag for the **create-id-set** command which will fail the command if duplicates are found.
* Added to the **generate-docs** command automatic addition to git when a new readme file is created.

## 1.4.1

* When in private repo without `DEMSITO_SDK_GITHUB_TOKEN` configured, get_remote_file will take files from the local origin/master.
* Enhanced the **unify** command when giving input of a file and not a directory return a clear error message.
* Added a validation to ensure integrations are not skipped and at least one test playbook is not skipped for each integration or script.
* Added to the Content Tests support for `context_print_dt`, which queries the incident context and prints the result as a json.
* Added new validation for the `xsoar_config.json` file in the **validate** command.
* Added a version differences section to readme in **generate-docs** command.
* Added the *--docs-format* flag in the **integration-diff** command to get the output in README format.
* Added the *--input-old-version* and *--skip-breaking-changes* flags in the **generate-docs** command to get the details for the breaking section and to skip the breaking changes section.

## 1.4.0

* Enable passing a comma-separated list of paths for the `--input` option of the **lint** command.
* Added new validation of unimplemented test-module command in the code to the `XSOAR-linter` in the **lint** command.
* Fixed the **generate-docs** to handle integration authentication parameter.
* Added a validation to ensure that description and README do not contain the word 'Demisto'.
* Improved the deprecated message validation required from playbooks and scripts.
* Added the `--quite-bc-validation` flag for the **validate** command to run the backwards compatibility validation in quite mode (errors is treated like warnings).
* Fixed the **update release notes** command to display a name for old layouts.
* Added the ability to append to the pack README credit to contributors.
* Added identification for parameter differences in **integration-diff** command.
* Fixed **format** to use git as a default value.
* Updated the **upload** command to support reports.
* Fixed an issue where **generate-docs** command was displaying 'None' when credentials parameter display field configured was not configured.
* Fixed an issue where **download** did not return exit code 1 on failure.
* Updated the validation that incident fields' names do not contain the word incident will aplly to core packs only.
* Added a playbook validation to verify all conditional tasks have an 'else' path in **validate** command.
* Renamed the GitHub authentication token environment variable `GITHUB_TOKEN` to `DEMITO_SDK_GITHUB_TOKEN`.
* Added to the **update-release-notes** command automatic addition to git when new release notes file is created.
* Added validation to ensure that integrations, scripts, and playbooks do not contain the entity type in their names.
* Added the **convert** command to convert entities between XSOAR versions.
* Added the *--deprecate* flag in **format** command to deprecate integrations, scripts, and playbooks.
* Fixed an issue where ignoring errors did not work when running the **validate** command on specific files (-i).

## 1.3.9

* Added a validation verifying that the pack's README.md file is not equal to pack description.
* Fixed an issue where the **Assume yes** flag did not work properly for some entities in the **format** command.
* Improved the error messages for separators in folder and file names in the **validate** command.
* Removed the **DISABLE_SDK_VERSION_CHECK** environment variable. To disable new version checks, use the **DEMISTO_SDK_SKIP_VERSION_CHECK** envirnoment variable.
* Fixed an issue where the demisto-sdk version check failed due to a rate limit.
* Fixed an issue with playbooks scheme validation.

## 1.3.8

* Updated the **secrets** command to work on forked branches.

## 1.3.7

* Added a validation to ensure correct image and description file names.
* Fixed an issue where the **validate** command failed when 'display' field in credentials param in yml is empty but 'displaypassword' was provided.
* Added the **integration-diff** command to check differences between two versions of an integration and to return a report of missing and changed elements in the new version.
* Added a validation verifying that the pack's README.md file is not missing or empty for partner packs or packs contains use cases.
* Added a validation to ensure that the integration and script folder and file names will not contain separators (`_`, `-`, ``).
* When formatting new pack, the **format** command will set the *fromversion* key to 5.5.0 in the new files without fromversion.

## 1.3.6

* Added a validation that core packs are not dependent on non-core packs.
* Added a validation that a pack name follows XSOAR standards.
* Fixed an issue where in some cases the `get_remote_file` function failed due to an invalid path.
* Fixed an issue where running **update-release-notes** with updated integration logo, did not detect any file changes.
* Fixed an issue where the **create-id-set** command did not identify unified integrations correctly.
* Fixed an issue where the `CommonTypes` pack was not identified as a dependency for all feed integrations.
* Added support for running SDK commands in private repositories.
* Fixed an issue where running the **init** command did not set the correct category field in an integration .yml file for a newly created pack.
* When formatting new contributed pack, the **format** command will set the *fromversion* key to 6.0.0 in the relevant files.
* If the environment variable "DISABLE_SDK_VERSION_CHECK" is define, the demisto-sdk will no longer check for newer version when running a command.
* Added the `--use-pack-metadata` flag for the **find-dependencies** command to update the calculated dependencies using the the packs metadata files.
* Fixed an issue where **validate** failed on scripts in case the `outputs` field was set to `None`.
* Fixed an issue where **validate** was failing on editing existing release notes.
* Added a validation for README files verifying that the file doesn't contain template text copied from HelloWorld or HelloWorldPremium README.

## 1.3.5

* Added a validation that layoutscontainer's id and name are matching. Updated the format of layoutcontainer to include update_id too.
* Added a validation that commands' names and arguments in core packs, or scripts' arguments do not contain the word incident.
* Fixed issue where running the **generate-docs** command with -c flag ran all the commands and not just the commands specified by the flag.
* Fixed the error message of the **validate** command to not always suggest adding the *description* field.
* Fixed an issue where running **format** on feed integration generated invalid parameter structure.
* Fixed an issue where the **generate-docs** command did not add all the used scripts in a playbook to the README file.
* Fixed an issue where contrib/partner details might be added twice to the same file, when using unify and create-content-artifacts commands
* Fixed issue where running **validate** command on image-related integration did not return the correct outputs to json file.
* When formatting playbooks, the **format** command will now remove empty fields from SetIncident, SetIndicator, CreateNewIncident, CreateNewIndicator script arguments.
* Added an option to fill in the developer email when running the **init** command.

## 1.3.4

* Updated the **validate** command to check that the 'additionalinfo' field only contains the expected value for feed required parameters and not equal to it.
* Added a validation that community/partner details are not in the detailed description file.
* Added a validation that the Use Case tag in pack_metadata file is only used when the pack contains at least one PB, Incident Type or Layout.
* Added a validation that makes sure outputs in integrations are matching the README file when only README has changed.
* Added the *hidden* field to the integration schema.
* Fixed an issue where running **format** on a playbook whose `name` does not equal its `id` would cause other playbooks who use that playbook as a sub-playbook to fail.
* Added support for local custom command configuration file `.demisto-sdk-conf`.
* Updated the **format** command to include an update to the description file of an integration, to remove community/partner details.

## 1.3.3

* Fixed an issue where **lint** failed where *.Dockerfile* exists prior running the lint command.
* Added FeedHelloWorld template option for *--template* flag in **demisto-sdk init** command.
* Fixed issue where **update-release-notes** deleted release note file if command was called more than once.
* Fixed issue where **update-release-notes** added docker image release notes every time the command was called.
* Fixed an issue where running **update-release-notes** on a pack with newly created integration, had also added a docker image entry in the release notes.
* Fixed an issue where `XSOAR-linter` did not find *NotImplementedError* in main.
* Added validation for README files verifying their length (over 30 chars).
* When using *-g* flag in the **validate** command it will now ignore untracked files by default.
* Added the *--include-untracked* flag to the **validate** command to include files which are untracked by git in the validation process.
* Improved the `pykwalify` error outputs in the **validate** command.
* Added the *--print-pykwalify* flag to the **validate** command to print the unchanged output from `pykwalify`.

## 1.3.2

* Updated the format of the outputs when using the *--json-file* flag to create a JSON file output for the **validate** and **lint** commands.
* Added the **doc-review** command to check spelling in .md and .yml files as well as a basic release notes review.
* Added a validation that a pack's display name does not already exist in content repository.
* Fixed an issue where the **validate** command failed to detect duplicate params in an integration.
* Fixed an issue where the **validate** command failed to detect duplicate arguments in a command in an integration.

## 1.3.1

* Fixed an issue where the **validate** command failed to validate the release notes of beta integrations.
* Updated the **upload** command to support indicator fields.
* The **validate** and **update-release-notes** commands will now check changed files against `demisto/master` if it is configured locally.
* Fixed an issue where **validate** would incorrectly identify files as renamed.
* Added a validation that integration properties (such as feed, mappers, mirroring, etc) are not removed.
* Fixed an issue where **validate** failed when comparing branch against commit hash.
* Added the *--no-pipenv* flag to the **split-yml** command.
* Added a validation that incident fields and incident types are not removed from mappers.
* Fixed an issue where the *c
reate-id-set* flag in the *validate* command did not work while not using git.
* Added the *hiddenusername* field to the integration schema.
* Added a validation that images that are not integration images, do not ask for a new version or RN

## 1.3.0

* Do not collect optional dependencies on indicator types reputation commands.
* Fixed an issue where downloading indicator layoutscontainer objects failed.
* Added a validation that makes sure outputs in integrations are matching the README file.
* Fixed an issue where the *create-id-set* flag in the **validate** command did not work.
* Added a warning in case no id_set file is found when running the **validate** command.
* Fixed an issue where changed files were not recognised correctly on forked branches in the **validate** and the **update-release-notes** commands.
* Fixed an issue when files were classified incorrectly when running *update-release-notes*.
* Added a validation that integration and script file paths are compatible with our convention.
* Fixed an issue where id_set.json file was re created whenever running the generate-docs command.
* added the *--json-file* flag to create a JSON file output for the **validate** and **lint** commands.

## 1.2.19

* Fixed an issue where merge id_set was not updated to work with the new entity of Packs.
* Added a validation that the playbook's version matches the version of its sub-playbooks, scripts, and integrations.

## 1.2.18

* Changed the *skip-id-set-creation* flag to *create-id-set* in the **validate** command. Its default value will be False.
* Added support for the 'cve' reputation command in default arg validation.
* Filter out generic and reputation command from scripts and playbooks dependencies calculation.
* Added support for the incident fields in outgoing mappers in the ID set.
* Added a validation that the taskid field and the id field under the task field are both from uuid format and contain the same value.
* Updated the **format** command to generate uuid value for the taskid field and for the id under the task field in case they hold an invalid values.
* Exclude changes from doc_files directory on validation.
* Added a validation that an integration command has at most one default argument.
* Fixing an issue where pack metadata version bump was not enforced when modifying an old format (unified) file.
* Added validation that integration parameter's display names are capitalized and spaced using whitespaces and not underscores.
* Fixed an issue where beta integrations where not running deprecation validations.
* Allowed adding additional information to the deprecated description.
* Fixing an issue when escaping less and greater signs in integration params did not work as expected.

## 1.2.17

* Added a validation that the classifier of an integration exists.
* Added a validation that the mapper of an integration exists.
* Added a validation that the incident types of a classifier exist.
* Added a validation that the incident types of a mapper exist.
* Added support for *text* argument when running **demisto-sdk update-release-notes** on the ApiModules pack.
* Added a validation for the minimal version of an indicator field of type grid.
* Added new validation for incident and indicator fields in classifiers mappers and layouts exist in the content.
* Added cache for get_remote_file to reducing failures from accessing the remote repo.
* Fixed an issue in the **format** command where `_dev` or `_copy` suffixes weren't removed from the `id` of the given playbooks.
* Playbook dependencies from incident and indicator fields are now marked as optional.
* Mappers dependencies from incident types and incident fields are now marked as optional.
* Classifier dependencies from incident types are now marked as optional.
* Updated **demisto-sdk init** command to no longer create `created` field in pack_metadata file
* Updated **generate-docs** command to take the parameters names in setup section from display field and to use additionalinfo field when exist.
* Using the *verbose* argument in the **find-dependencies** command will now log to the console.
* Improved the deprecated message validation required from integrations.
* Fixed an issue in the **generate-docs** command where **Context Example** section was created when it was empty.

## 1.2.16

* Added allowed ignore errors to the *IDSetValidator*.
* Fixed an issue where an irrelevant id_set validation ran in the **validate** command when using the *--id-set* flag.
* Fixed an issue were **generate-docs** command has failed if a command did not exist in commands permissions file.
* Improved a **validate** command message for missing release notes of api module dependencies.

## 1.2.15

* Added the *ID101* to the allowed ignored errors.

## 1.2.14

* SDK repository is now mypy check_untyped_defs complaint.
* The lint command will now ignore the unsubscriptable-object (E1136) pylint error in dockers based on python 3.9 - this will be removed once a new pylint version is released.
* Added an option for **format** to run on a whole pack.
* Added new validation of unimplemented commands from yml in the code to `XSOAR-linter`.
* Fixed an issue where Auto-Extract fields were only checked for newly added incident types in the **validate** command.
* Added a new warning validation of direct access to args/params dicts to `XSOAR-linter`.

## 1.2.13

* Added new validation of indicators usage in CommandResults to `XSOAR-linter`.
* Running **demisto-sdk lint** will automatically run on changed files (same behavior as the -g flag).
* Removed supported version message from the documentation when running **generate_docs**.
* Added a print to indicate backwards compatibility is being checked in **validate** command.
* Added a percent print when running the **validate** command with the *-a* flag.
* Fixed a regression in the **upload** command where it was ignoring `DEMISTO_VERIFY_SSL` env var.
* Fixed an issue where the **upload** command would fail to upload beta integrations.
* Fixed an issue where the **validate** command did not create the *id_set.json* file when running with *-a* flag.
* Added price change validation in the **validate** command.
* Added validations that checks in read-me for empty sections or leftovers from the auto generated read-me that should be changed.
* Added new code validation for *NotImplementedError* to raise a warning in `XSOAR-linter`.
* Added validation for support types in the pack metadata file.
* Added support for *--template* flag in **demisto-sdk init** command.
* Fixed an issue with running **validate** on master branch where the changed files weren't compared to previous commit when using the *-g* flag.
* Fixed an issue where the `XSOAR-linter` ran *NotImplementedError* validation on scripts.
* Added support for Auto-Extract feature validation in incident types in the **validate** command.
* Fixed an issue in the **lint** command where the *-i* flag was ignored.
* Improved **merge-id-sets** command to support merge between two ID sets that contain the same pack.
* Fixed an issue in the **lint** command where flake8 ran twice.

## 1.2.12

* Bandit now reports also on medium severity issues.
* Fixed an issue with support for Docker Desktop on Mac version 2.5.0+.
* Added support for vulture and mypy linting when running without docker.
* Added support for *prev-ver* flag in **update-release-notes** command.
* Improved retry support when building docker images for linting.
* Added the option to create an ID set on a specific pack in **create-id-set** command.
* Added the *--skip-id-set-creation* flag to **validate** command in order to add the capability to run validate command without creating id_set validation.
* Fixed an issue where **validate** command checked docker image tag on ApiModules pack.
* Fixed an issue where **find-dependencies** did not calculate dashboards and reports dependencies.
* Added supported version message to the documentation and release notes files when running **generate_docs** and **update-release-notes** commands respectively.
* Added new code validations for *NotImplementedError* exception raise to `XSOAR-linter`.
* Command create-content-artifacts additional support for **Author_image.png** object.
* Fixed an issue where schemas were not enforced for incident fields, indicator fields and old layouts in the validate command.
* Added support for **update-release-notes** command to update release notes according to master branch.

## 1.2.11

* Fixed an issue where the ***generate-docs*** command reset the enumeration of line numbering after an MD table.
* Updated the **upload** command to support mappers.
* Fixed an issue where exceptions were no printed in the **format** while the *--verbose* flag is set.
* Fixed an issue where *--assume-yes* flag did not work in the **format** command when running on a playbook without a `fromversion` field.
* Fixed an issue where the **format** command would fail in case `conf.json` file was not found instead of skipping the update.
* Fixed an issue where integration with v2 were recognised by the `name` field instead of the `display` field in the **validate** command.
* Added a playbook validation to check if a task script exists in the id set in the **validate** command.
* Added new integration category `File Integrity Management` in the **validate** command.

## 1.2.10

* Added validation for approved content pack use-cases and tags.
* Added new code validations for *CommonServerPython* import to `XSOAR-linter`.
* Added *default value* and *predefined values* to argument description in **generate-docs** command.
* Added a new validation that checks if *get-mapping-fields* command exists if the integration schema has *{ismappable: true}* in **validate** command.
* Fixed an issue where the *--staged* flag recognised added files as modified in the **validate** command.
* Fixed an issue where a backwards compatibility warning was raised for all added files in the **validate** command.
* Fixed an issue where **validate** command failed when no tests were given for a partner supported pack.
* Updated the **download** command to support mappers.
* Fixed an issue where the ***format*** command added a duplicate parameter.
* For partner supported content packs, added support for a list of emails.
* Removed validation of README files from the ***validate*** command.
* Fixed an issue where the ***validate*** command required release notes for ApiModules pack.

## 1.2.9

* Fixed an issue in the **openapi_codegen** command where it created duplicate functions name from the swagger file.
* Fixed an issue in the **update-release-notes** command where the *update type* argument was not verified.
* Fixed an issue in the **validate** command where no error was raised in case a non-existing docker image was presented.
* Fixed an issue in the **format** command where format failed when trying to update invalid Docker image.
* The **format** command will now preserve the **isArray** argument in integration's reputation commands and will show a warning if it set to **false**.
* Fixed an issue in the **lint** command where *finally* clause was not supported in main function.
* Fixed an issue in the **validate** command where changing any entity ID was not validated.
* Fixed an issue in the **validate** command where *--staged* flag did not bring only changed files.
* Fixed the **update-release-notes** command to ignore changes in the metadata file.
* Fixed the **validate** command to ignore metadata changes when checking if a version bump is needed.

## 1.2.8

* Added a new validation that checks in playbooks for the usage of `DeleteContext` in **validate** command.
* Fixed an issue in the **upload** command where it would try to upload content entities with unsupported versions.
* Added a new validation that checks in playbooks for the usage of specific instance in **validate** command.
* Added the **--staged** flag to **validate** command to run on staged files only.

## 1.2.7

* Changed input parameters in **find-dependencies** command.
  * Use ***-i, --input*** instead of ***-p, --path***.
  * Use ***-idp, --id-set-path*** instead of ***-i, --id-set-path***.
* Fixed an issue in the **unify** command where it crashed on an integration without an image file.
* Fixed an issue in the **format** command where unnecessary files were not skipped.
* Fixed an issue in the **update-release-notes** command where the *text* argument was not respected in all cases.
* Fixed an issue in the **validate** command where a warning about detailed description was given for unified or deprecated integrations.
* Improved the error returned by the **validate** command when running on files using the old format.

## 1.2.6

* No longer require setting `DEMISTO_README_VALIDATION` env var to enable README mdx validation. Validation will now run automatically if all necessary node modules are available.
* Fixed an issue in the **validate** command where the `--skip-pack-dependencies` would not skip id-set creation.
* Fixed an issue in the **validate** command where validation would fail if supplied an integration with an empty `commands` key.
* Fixed an issue in the **validate** command where validation would fail due to a required version bump for packs which are not versioned.
* Will use env var `DEMISTO_VERIFY_SSL` to determine if to use a secure connection for commands interacting with the Server when `--insecure` is not passed. If working with a local Server without a trusted certificate, you can set env var `DEMISTO_VERIFY_SSL=no` to avoid using `--insecure` on each command.
* Unifier now adds a link to the integration documentation to the integration detailed description.
* Fixed an issue in the **secrets** command where ignored secrets were not skipped.

## 1.2.5

* Added support for special fields: *defaultclassifier*, *defaultmapperin*, *defaultmapperout* in **download** command.
* Added -y option **format** command to assume "yes" as answer to all prompts and run non-interactively
* Speed up improvements for `validate` of README files.
* Updated the **format** command to adhere to the defined content schema and sub-schemas, aligning its behavior with the **validate** command.
* Added support for canvasContextConnections files in **format** command.

## 1.2.4

* Updated detailed description for community integrations.

## 1.2.3

* Fixed an issue where running **validate** failed on playbook with task that adds tags to the evidence data.
* Added the *displaypassword* field to the integration schema.
* Added new code validations to `XSOAR-linter`.
  * As warnings messages:
    * `demisto.params()` should be used only inside main function.
    * `demisto.args()` should be used only inside main function.
    * Functions args should have type annotations.
* Added `fromversion` field validation to test playbooks and scripts in **validate** command.

## 1.2.2

* Add support for warning msgs in the report and summary to **lint** command.
* Fixed an issue where **json-to-outputs** determined bool values as int.
* Fixed an issue where **update-release-notes** was crushing on `--all` flag.
* Fixed an issue where running **validate**, **update-release-notes** outside of content repo crushed without a meaningful error message.
* Added support for layoutscontainer in **init** contribution flow.
* Added a validation for tlp_color param in feeds in **validate** command.
* Added a validation for removal of integration parameters in **validate** command.
* Fixed an issue where **update-release-notes** was failing with a wrong error message when no pack or input was given.
* Improved formatting output of the **generate-docs** command.
* Add support for env variable *DEMISTO_SDK_ID_SET_REFRESH_INTERVAL*. Set this env variable to the refresh interval in minutes. The id set will be regenerated only if the refresh interval has passed since the last generation. Useful when generating Script documentation, to avoid re-generating the id_set every run.
* Added new code validations to `XSOAR-linter`.
  * As error messages:
    * Longer than 10 seconds sleep statements for non long running integrations.
    * exit() usage.
    * quit() usage.
  * As warnings messages:
    * `demisto.log` should not be used.
    * main function existence.
    * `demito.results` should not be used.
    * `return_output` should not be used.
    * try-except statement in main function.
    * `return_error` usage in main function.
    * only once `return_error` usage.
* Fixed an issue where **lint** command printed logs twice.
* Fixed an issue where *suffix* did not work as expected in the **create-content-artifacts** command.
* Added support for *prev-ver* flag in **lint** and **secrets** commands.
* Added support for *text* flag to **update-release-notes** command to add the same text to all release notes.
* Fixed an issue where **validate** did not recognize added files if they were modified locally.
* Added a validation that checks the `fromversion` field exists and is set to 5.0.0 or above when working or comparing to a non-feature branch in **validate** command.
* Added a validation that checks the certification field in the pack_metadata file is valid in **validate** command.
* The **update-release-notes** command will now automatically add docker image update to the release notes.

## 1.2.1

* Added an additional linter `XSOAR-linter` to the **lint** command which custom validates py files. currently checks for:
  * `Sys.exit` usages with non zero value.
  * Any `Print` usages.
* Fixed an issue where renamed files were failing on *validate*.
* Fixed an issue where single changed files did not required release notes update.
* Fixed an issue where doc_images required release-notes and validations.
* Added handling of dependent packs when running **update-release-notes** on changed *APIModules*.
  * Added new argument *--id-set-path* for id_set.json path.
  * When changes to *APIModule* is detected and an id_set.json is available - the command will update the dependent pack as well.
* Added handling of dependent packs when running **validate** on changed *APIModules*.
  * Added new argument *--id-set-path* for id_set.json path.
  * When changes to *APIModule* is detected and an id_set.json is available - the command will validate that the dependent pack has release notes as well.
* Fixed an issue where the find_type function didn't recognize file types correctly.
* Fixed an issue where **update-release-notes** command did not work properly on Windows.
* Added support for indicator fields in **update-release-notes** command.
* Fixed an issue where files in test dirs where being validated.

## 1.2.0

* Fixed an issue where **format** did not update the test playbook from its pack.
* Fixed an issue where **validate** validated non integration images.
* Fixed an issue where **update-release-notes** did not identified old yml integrations and scripts.
* Added revision templates to the **update-release-notes** command.
* Fixed an issue where **update-release-notes** crashed when a file was renamed.
* Fixed an issue where **validate** failed on deleted files.
* Fixed an issue where **validate** validated all images instead of packs only.
* Fixed an issue where a warning was not printed in the **format** in case a non-supported file type is inputted.
* Fixed an issue where **validate** did not fail if no release notes were added when adding files to existing packs.
* Added handling of incorrect layout paths via the **format** command.
* Refactor **create-content-artifacts** command - Efficient artifacts creation and better logging.
* Fixed an issue where image and description files were not handled correctly by **validate** and **update-release-notes** commands.
* Fixed an issue where the **format** command didn't remove all extra fields in a file.
* Added an error in case an invalid id_set.json file is found while running the **validate** command.
* Added fetch params checks to the **validate** command.

## 1.1.11

* Added line number to secrets' path in **secrets** command report.
* Fixed an issue where **init** a community pack did not present the valid support URL.
* Fixed an issue where **init** offered a non relevant pack support type.
* Fixed an issue where **lint** did not pull docker images for powershell.
* Fixed an issue where **find-dependencies** did not find all the script dependencies.
* Fixed an issue where **find-dependencies** did not collect indicator fields as dependencies for playbooks.
* Updated the **validate** and the **secrets** commands to be less dependent on regex.
* Fixed an issue where **lint** did not run on circle when docker did not return ping.
* Updated the missing release notes error message (RN106) in the **Validate** command.
* Fixed an issue where **Validate** would return missing release notes when two packs with the same substring existed in the modified files.
* Fixed an issue where **update-release-notes** would add duplicate release notes when two packs with the same substring existed in the modified files.
* Fixed an issue where **update-release-notes** would fail to bump new versions if the feature branch was out of sync with the master branch.
* Fixed an issue where a non-descriptive error would be returned when giving the **update-release-notes** command a pack which can not be found.
* Added dependencies check for *widgets* in **find-dependencies** command.
* Added a `update-docker` flag to **format** command.
* Added a `json-to-outputs` flag to the **run** command.
* Added a verbose (`-v`) flag to **format** command.
* Fixed an issue where **download** added the prefix "playbook-" to the name of playbooks.

## 1.1.10

* Updated the **init** command. Relevant only when passing the *--contribution* argument.
  * Added the *--author* option.
  * The *support* field of the pack's metadata is set to *community*.
* Added a proper error message in the **Validate** command upon a missing description in the root of the yml.
* **Format** now works with a relative path.
* **Validate** now fails when all release notes have been excluded.
* Fixed issue where correct error message would not propagate for invalid images.
* Added the *--skip-pack-dependencies* flag to **validate** command to skip pack dependencies validation. Relevant when using the *-g* flag.
* Fixed an issue where **Validate** and **Format** commands failed integrations with `defaultvalue` field in fetch incidents related parameters.
* Fixed an issue in the **Validate** command in which unified YAML files were not ignored.
* Fixed an issue in **generate-docs** where scripts and playbooks inputs and outputs were not parsed correctly.
* Fixed an issue in the **openapi-codegen** command where missing reference fields in the swagger JSON caused errors.
* Fixed an issue in the **openapi-codegen** command where empty objects in the swagger JSON paths caused errors.
* **update-release-notes** command now accept path of the pack instead of pack name.
* Fixed an issue where **generate-docs** was inserting unnecessary escape characters.
* Fixed an issue in the **update-release-notes** command where changes to the pack_metadata were not detected.
* Fixed an issue where **validate** did not check for missing release notes in old format files.

## 1.1.9

* Fixed an issue where **update-release-notes** command failed on invalid file types.

## 1.1.8

* Fixed a regression where **upload** command failed on test playbooks.
* Added new *githubUser* field in pack metadata init command.
* Support beta integration in the commands **split-yml, extract-code, generate-test-playbook and generate-docs.**
* Fixed an issue where **find-dependencies** ignored *toversion* field in content items.
* Added support for *layoutscontainer*, *classifier_5_9_9*, *mapper*, *report*, and *widget* in the **Format** command.
* Fixed an issue where **Format** will set the `ID` field to be equal to the `name` field in modified playbooks.
* Fixed an issue where **Format** did not work for test playbooks.
* Improved **update-release-notes** command:
  * Write content description to release notes for new items.
  * Update format for file types without description: Connections, Incident Types, Indicator Types, Layouts, Incident Fields.
* Added a validation for feedTags param in feeds in **validate** command.
* Fixed readme validation issue in community support packs.
* Added the **openapi-codegen** command to generate integrations from OpenAPI specification files.
* Fixed an issue were release notes validations returned wrong results for *CommonScripts* pack.
* Added validation for image links in README files in **validate** command.
* Added a validation for default value of fetch param in feeds in **validate** command.
* Fixed an issue where the **Init** command failed on scripts.

## 1.1.7

* Fixed an issue where running the **format** command on feed integrations removed the `defaultvalue` fields.
* Playbook branch marked with *skipunavailable* is now set as an optional dependency in the **find-dependencies** command.
* The **feedReputation** parameter can now be hidden in a feed integration.
* Fixed an issue where running the **unify** command on JS package failed.
* Added the *--no-update* flag to the **find-dependencies** command.
* Added the following validations in **validate** command:
  * Validating that a pack does not depend on NonSupported / Deprecated packs.

## 1.1.6

* Added the *--description* option to the **init** command.
* Added the *--contribution* option to the **init** command which converts a contribution zip to proper pack format.
* Improved **validate** command performance time and outputs.
* Added the flag *--no-docker-checks* to **validate** command to skip docker checks.
* Added the flag *--print-ignored-files* to **validate** command to print ignored files report when the command is done.
* Added the following validations in **validate** command:
  * Validating that existing release notes are not modified.
  * Validating release notes are not added to new packs.
  * Validating that the "currentVersion" field was raised in the pack_metadata for modified packs.
  * Validating that the timestamp in the "created" field in the pack_metadata is in ISO format.
* Running `demisto-sdk validate` will run the **validate** command using git and only on committed files (same as using *-g --post-commit*).
* Fixed an issue where release notes were not checked correctly in **validate** command.
* Fixed an issue in the **create-id-set** command where optional playbook tasks were not taken into consideration.
* Added a prompt to the `demisto-sdk update-release-notes` command to prompt users to commit changes before running the release notes command.
* Added support to `layoutscontainer` in **validate** command.

## 1.1.5

* Fixed an issue in **find-dependencies** command.
* **lint** command now verifies flake8 on CommonServerPython script.

## 1.1.4

* Fixed an issue with the default output file name of the **unify** command when using "." as an output path.
* **Unify** command now adds contributor details to the display name and description.
* **Format** command now adds *isFetch* and *incidenttype* fields to integration yml.
* Removed the *feedIncremental* field from the integration schema.
* **Format** command now adds *feedBypassExclusionList*, *Fetch indicators*, *feedReputation*, *feedReliability*,
     *feedExpirationPolicy*, *feedExpirationInterval* and *feedFetchInterval* fields to integration yml.
* Fixed an issue in the playbooks schema.
* Fixed an issue where generated release notes were out of order.
* Improved pack dependencies detection.
* Fixed an issue where test playbooks were mishandled in **validate** command.

## 1.1.3

* Added a validation for invalid id fields in indicators types files in **validate** command.
* Added default behavior for **update-release-notes** command.
* Fixed an error where README files were failing release notes validation.
* Updated format of generated release notes to be more user friendly.
* Improved error messages for the **update-release-notes** command.
* Added support for `Connections`, `Dashboards`, `Widgets`, and `Indicator Types` to **update-release-notes** command.
* **Validate** now supports scripts under the *TestPlaybooks* directory.
* Fixed an issue where **validate** did not support powershell files.

## 1.1.2

* Added a validation for invalid playbookID fields in incidents types files in **validate** command.
* Added a code formatter for python files.
* Fixed an issue where new and old classifiers where mixed on validate command.
* Added *feedIncremental* field to the integration schema.
* Fixed error in the **upload** command where unified YMLs were not uploaded as expected if the given input was a pack.
* Fixed an issue where the **secrets** command failed due to a space character in the file name.
* Ignored RN validation for *NonSupported* pack.
* You can now ignore IF107, SC100, RP102 error codes in the **validate** command.
* Fixed an issue where the **download** command was crashing when received as input a JS integration or script.
* Fixed an issue where **validate** command checked docker image for JS integrations and scripts.
* **validate** command now checks scheme for reports and connections.
* Fixed an issue where **validate** command checked docker when running on all files.
* Fixed an issue where **validate** command did not fail when docker image was not on the latest numeric tag.
* Fixed an issue where beta integrations were not validated correctly in **validate** command.

## 1.1.1

* fixed and issue where file types were not recognized correctly in **validate** command.
* Added better outputs for validate command.

## 1.1.0

* Fixed an issue where changes to only non-validated files would fail validation.
* Fixed an issue in **validate** command where moved files were failing validation for new packs.
* Fixed an issue in **validate** command where added files were failing validation due to wrong file type detection.
* Added support for new classifiers and mappers in **validate** command.
* Removed support of old RN format validation.
* Updated **secrets** command output format.
* Added support for error ignore on deprecated files in **validate** command.
* Improved errors outputs in **validate** command.
* Added support for linting an entire pack.

## 1.0.9

* Fixed a bug where misleading error was presented when pack name was not found.
* **Update-release-notes** now detects added files for packs with versions.
* Readme files are now ignored by **update-release-notes** and validation of release notes.
* Empty release notes no longer cause an uncaught error during validation.

## 1.0.8

* Changed the output format of demisto-sdk secrets.
* Added a validation that checkbox items are not required in integrations.
* Added pack release notes generation and validation.
* Improved pack metadata validation.
* Fixed an issue in **validate** where renamed files caused an error

## 1.0.4

* Fix the **format** command to update the `id` field to be equal to `details` field in indicator-type files, and to `name` field in incident-type & dashboard files.
* Fixed a bug in the **validate** command for layout files that had `sortValues` fields.
* Fixed a bug in the **format** command where `playbookName` field was not always present in the file.
* Fixed a bug in the **format** command where indicatorField wasn't part of the SDK schemas.
* Fixed a bug in **upload** command where created unified docker45 yml files were not deleted.
* Added support for IndicatorTypes directory in packs (for `reputation` files, instead of Misc).
* Fixed parsing playbook condition names as string instead of boolean in **validate** command
* Improved image validation in YAML files.
* Removed validation for else path in playbook condition tasks.

## 1.0.3

* Fixed a bug in the **format** command where comments were being removed from YAML files.
* Added output fields: *file_path* and *kind* for layouts in the id-set.json created by **create-id-set** command.
* Fixed a bug in the **create-id-set** command Who returns Duplicate for Layouts with a different kind.
* Added formatting to **generate-docs** command results replacing all `<br>` tags with `<br/>`.
* Fixed a bug in the **download** command when custom content contained not supported content entity.
* Fixed a bug in **format** command in which boolean strings  (e.g. 'yes' or 'no') were converted to boolean values (e.g. 'True' or 'False').
* **format** command now removes *sourceplaybookid* field from playbook files.
* Fixed a bug in **generate-docs** command in which integration dependencies were not detected when generating documentation for a playbook.

## 1.0.1

* Fixed a bug in the **unify** command when output path was provided empty.
* Improved error message for integration with no tests configured.
* Improved the error message returned from the **validate** command when an integration is missing or contains malformed fetch incidents related parameters.
* Fixed a bug in the **create** command where a unified YML with a docker image for 4.5 was copied incorrectly.
* Missing release notes message are now showing the release notes file path to update.
* Fixed an issue in the **validate** command in which unified YAML files were not ignored.
* File format suggestions are now shown in the relevant file format (JSON or YAML).
* Changed Docker image validation to fail only on non-valid ones.
* Removed backward compatibility validation when Docker image is updated.

## 1.0.0

* Improved the *upload* command to support the upload of all the content entities within a pack.
* The *upload* command now supports the improved pack file structure.
* Added an interactive option to format integrations, scripts and playbooks with No TestPlaybooks configured.
* Added an interactive option to configure *conf.json* file with missing test playbooks for integrations, scripts and playbooks
* Added *download* command to download custom content from Demisto instance to the local content repository.
* Improved validation failure messages to include a command suggestion, wherever relevant, to fix the raised issue.
* Improved 'validate' help and documentation description
* validate - checks that scripts, playbooks, and integrations have the *tests* key.
* validate - checks that test playbooks are configured in `conf.json`.
* demisto-sdk lint - Copy dir better handling.
* demisto-sdk lint - Add error when package missing in docker image.
* Added *-a , --validate-all* option in *validate* to run all validation on all files.
* Added *-i , --input* option in *validate* to run validation on a specified pack/file.
* added *-i, --input* option in *secrets* to run on a specific file.
* Added an allowed hidden parameter: *longRunning* to the hidden integration parameters validation.
* Fixed an issue with **format** command when executing with an output path of a folder and not a file path.
* Bug fixes in generate-docs command given playbook as input.
* Fixed an issue with lint command in which flake8 was not running on unit test files.

## 0.5.2

* Added *-c, --command* option in *generate-docs* to generate a specific command from an integration.
* Fixed an issue when getting README/CHANGELOG files from git and loading them.
* Removed release notes validation for new content.
* Fixed secrets validations for files with the same name in a different directory.
* demisto-sdk lint - parallelization working with specifying the number of workers.
* demisto-sdk lint - logging levels output, 3 levels.
* demisto-sdk lint - JSON report, structured error reports in JSON format.
* demisto-sdk lint - XML JUnit report for unit-tests.
* demisto-sdk lint - new packages used to accelerate execution time.
* demisto-sdk secrets - command now respects the generic whitelist, and not only the pack secrets.

## 0.5.0

[PyPI History][1]

[1]: https://pypi.org/project/demisto-sdk/#history

## 0.4.9

* Fixed an issue in *generate-docs* where Playbooks and Scripts documentation failed.
* Added a graceful error message when executing the *run" command with a misspelled command.
* Added more informative errors upon failures of the *upload* command.
* format command:
  * Added format for json files: IncidentField, IncidentType, IndicatorField, IndicatorType, Layout, Dashboard.
  * Added the *-fv --from-version*, *-nv --no-validation* arguments.
  * Removed the *-t yml_type* argument, the file type will be inferred.
  * Removed the *-g use_git* argument, running format without arguments will run automatically on git diff.
* Fixed an issue in loading playbooks with '=' character.
* Fixed an issue in *validate* failed on deleted README files.

## 0.4.8

* Added the *max* field to the Playbook schema, allowing to define it in tasks loop.
* Fixed an issue in *validate* where Condition branches checks were case sensitive.

## 0.4.7

* Added the *slareminder* field to the Playbook schema.
* Added the *common_server*, *demisto_mock* arguments to the *init* command.
* Fixed an issue in *generate-docs* where the general section was not being generated correctly.
* Fixed an issue in *validate* where Incident type validation failed.

## 0.4.6

* Fixed an issue where the *validate* command did not identify CHANGELOG in packs.
* Added a new command, *id-set* to create the id set - the content dependency tree by file IDs.

## 0.4.5

* generate-docs command:
  * Added the *use_cases*, *permissions*, *command_permissions* and *limitations*.
  * Added the *--insecure* argument to support running the script and integration command in Demisto.
  * Removed the *-t yml_type* argument, the file type will be inferred.
  * The *-o --output* argument is no longer mandatory, default value will be the input file directory.
* Added support for env var: *DEMISTO_SDK_SKIP_VERSION_CHECK*. When set version checks are skipped.
* Fixed an issue in which the CHANGELOG files did not match our scheme.
* Added a validator to verify that there are no hidden integration parameters.
* Fixed an issue where the *validate* command ran on test files.
* Removed the *env-dir* argument from the demisto-sdk.
* README files which are html files will now be skipped in the *validate* command.
* Added support for env var: *DEMISTO_README_VALIDATOR*. When not set the readme validation will not run.

## 0.4.4

* Added a validator for IncidentTypes (incidenttype-*.json).
* Fixed an issue where the -p flag in the *validate* command was not working.
* Added a validator for README.md files.
* Release notes validator will now run on: incident fields, indicator fields, incident types, dashboard and reputations.
* Fixed an issue where the validator of reputation(Indicator Type) did not check on the details field.
* Fixed an issue where the validator attempted validating non-existing files after deletions or name refactoring.
* Removed the *yml_type* argument in the *split-yml*, *extract-code* commands.
* Removed the *file_type* argument in the *generate-test-playbook* command.
* Fixed the *insecure* argument in *upload*.
* Added the *insecure* argument in *run-playbook*.
* Standardise the *-i --input*, *-o --output* to demisto-sdk commands.

## 0.4.3

* Fixed an issue where the incident and indicator field BC check failed.
* Support for linting and unit testing PowerShell integrations.

## 0.4.2

* Fixed an issue where validate failed on Windows.
* Added a validator to verify all branches are handled in conditional task in a playbook.
* Added a warning message when not running the latest sdk version.
* Added a validator to check that the root is connected to all tasks in the playbook.
* Added a validator for Dashboards (dashboard-*.json).
* Added a validator for Indicator Types (reputation-*.json).
* Added a BC validation for changing incident field type.
* Fixed an issue where init command would generate an invalid yml for scripts.
* Fixed an issue in misleading error message in v2 validation hook.
* Fixed an issue in v2 hook which now is set only on newly added scripts.
* Added more indicative message for errors in yaml files.
* Disabled pykwalify info log prints.

## 0.3.10

* Added a BC check for incident fields - changing from version is not allowed.
* Fixed an issue in create-content-artifacts where scripts in Packs in TestPlaybooks dir were copied with a wrong prefix.

## 0.3.9

* Added a validation that incident field can not be required.
* Added validation for fetch incident parameters.
* Added validation for feed integration parameters.
* Added to the *format* command the deletion of the *sourceplaybookid* field.
* Fixed an issue where *fieldMapping* in playbook did not pass the scheme validation.
* Fixed an issue where *create-content-artifacts* did not copy TestPlaybooks in Packs without prefix of *playbook-*.
* Added a validation the a playbook can not have a rolename set.
* Added to the image validator the new DBot default image.
* Added the fields: elasticcommonfields, quiet, quietmode to the Playbook schema.
* Fixed an issue where *validate* failed on integration commands without outputs.
* Added a new hook for naming of v2 integrations and scripts.

## 0.3.8

* Fixed an issue where *create-content-artifact* was not loading the data in the yml correctly.
* Fixed an issue where *unify* broke long lines in script section causing syntax errors

## 0.3.7

* Added *generate-docs* command to generate documentation file for integration, playbook or script.
* Fixed an issue where *unify* created a malformed integration yml.
* Fixed an issue where demisto-sdk **init** creates unit-test file with invalid import.

## 0.3.6

* Fixed an issue where demisto-sdk **validate** failed on modified scripts without error message.

## 0.3.5

* Fixed an issue with docker tag validation for integrations.
* Restructured repo source code.

## 0.3.4

* Saved failing unit tests as a file.
* Fixed an issue where "_test" file for scripts/integrations created using **init** would import the "HelloWorld" templates.
* Fixed an issue in demisto-sdk **validate** - was failing on backward compatiblity check
* Fixed an issue in demisto-sdk **secrets** - empty line in .secrets-ignore always made the secrets check to pass
* Added validation for docker image inside integrations and scripts.
* Added --use-git flag to **format** command to format all changed files.
* Fixed an issue where **validate** did not fail on dockerimage changes with bc check.
* Added new flag **--ignore-entropy** to demisto-sdk **secrets**, this will allow skip entropy secrets check.
* Added --outfile to **lint** to allow saving failed packages to a file.

## 0.3.3

* Added backwards compatibility break error message.
* Added schema for incident types.
* Added **additionalinfo** field to as an available field for integration configuration.
* Added pack parameter for **init**.
* Fixed an issue where error would appear if name parameter is not set in **init**.

## 0.3.2

* Fixed the handling of classifier files in **validate**.

## 0.3.1

* Fixed the handling of newly created reputation files in **validate**.
* Added an option to perform **validate** on a specific file.

## 0.3.0

* Added support for multi-package **lint** both with parallel and without.
* Added all parameter in **lint** to run on all packages and packs in content repository.
* Added **format** for:
  * Scripts
  * Playbooks
  * Integrations
* Improved user outputs for **secrets** command.
* Fixed an issue where **lint** would run pytest and pylint only on a single docker per integration.
* Added auto-complete functionality to demisto-sdk.
* Added git parameter in **lint** to run only on changed packages.
* Added the **run-playbook** command
* Added **run** command which runs a command in the Demisto playground.
* Added **upload** command which uploads an integration or a script to a Demisto instance.
* Fixed and issue where **validate** checked if release notes exist for new integrations and scripts.
* Added **generate-test-playbook** command which generates a basic test playbook for an integration or a script.
* **validate** now supports indicator fields.
* Fixed an issue with layouts scheme validation.
* Adding **init** command.
* Added **json-to-outputs** command which generates the yaml section for outputs from an API raw response.

## 0.2.6

* Fixed an issue with locating release notes for beta integrations in **validate**.

## 0.2.5

* Fixed an issue with locating release notes for beta integrations in **validate**.

## 0.2.4

* Adding image validation to Beta_Integration and Packs in **validate**.

## 0.2.3

* Adding Beta_Integration to the structure validation process.
* Fixing bug where **validate** did checks on TestPlaybooks.
* Added requirements parameter to **lint**.

## 0.2.2

* Fixing bug where **lint** did not return exit code 1 on failure.
* Fixing bug where **validate** did not print error message in case no release notes were give.

## 0.2.1

* **Validate** now checks that the id and name fields are identical in yml files.
* Fixed a bug where sdk did not return any exit code.

## 0.2.0

* Added Release Notes Validator.
* Fixed the Unifier selection of your python file to use as the code.
* **Validate** now supports Indicator fields.
* Fixed a bug where **validate** and **secrets** did not return exit code 1 on failure.
* **Validate** now runs on newly added scripts.

## 0.1.8

* Added support for `--version`.
* Fixed an issue in file_validator when calling `checked_type` method with script regex.

## 0.1.2

* Restructuring validation to support content packs.
* Added secrets validation.
* Added content bundle creation.
* Added lint and unit test run.

## 0.1.1

* Added new logic to the unifier.
* Added detailed README.
* Some small adjustments and fixes.

## 0.1.0

Capabilities:

* **Extract** components(code, image, description etc.) from a Demisto YAML file into a directory.
* **Unify** components(code, image, description etc.) to a single Demisto YAML file.
* **Validate** Demisto content files.<|MERGE_RESOLUTION|>--- conflicted
+++ resolved
@@ -9,11 +9,8 @@
 * Calling **graph create** or **graph update** now run the commands with default arguments, instead of showing the command help.
 * Removed the use of chunks when calculating content relationships.
 * Fixed an issue where the url regex in the **validate** command was wrong.
-<<<<<<< HEAD
 * Fixed an issue where **pre-commit** command failed when on global environment.
-=======
 * Fixes an issue in **format** command where the `-i` option included files in `.venv` directories.
->>>>>>> 18ff26c0
 
 ## 1.19.1
 * Fixed an issue where **unify** failed on integrations using an API a module, when not called from the content root.
