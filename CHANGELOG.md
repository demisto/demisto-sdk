# Changelog
## Unreleased
<<<<<<< HEAD
* Added the `tenant_timezone` key to the test_modeling_rule file so that you can now control the timezone in the **modeling-rules test** command.
=======
* Improved memory efficiency in **update-content-graph** and **create-content-graph** commands.
>>>>>>> c576e89c

## 1.17.1
* Added the `aliasTo` key to the Incident Field schema.
* Modified **validate** to not require fields whose value is always `False`.
* Modified **validate** to use the graph instead of id_set on changed *APIModules*.
* Fixed an issue where `register_module_line()` was not removed from python scripts when the script had no trailing newline.
* Fixed an issue where an integration containing a command without a description would fail to upload while using the **upload** command.
* Fixed an issue where attempting to individually upload `Preprocess Rule` files raised an unclear error message. Note: preprocess rules can not be individually uploaded, but only as part of a pack.
* Fixed an issue where the **upload** command would fail on Indicator Types.
* Fixed an issue where the **upload** command would return the wrong error message when connection credentials are invalid.
* Fixed an issue where the **upload** command would fail parsing input paths.
* added support for the `isfetcheventsandassets` flag in content graph.
* Fixed an issue where the **modeling-rules test** command failed to get the existence of result from dataset in cases where the results take time to load.
* Added an aliasTo key to the incident field schema.

## 1.17.0
* **validate** will only fail on docker related errors if the pack is supported by xsoar.
* Added a validation that assures filename, id, and name have a correct suffix for modeling/parsing rules files.
* Added new **validate** checks, preventing unwanted changes of the marketplaces (BC108,BC109), toversion (BC107)  and fromversion (BC106) fields.
* Removed the `timezone_offset` argument in the *modeling-rules test* command.
* Fixed an issue where **lint** failed when importing functions from CommonServerUserPython.
* The **format** command now will sync hidden parameters with master branch.
* Fixed an issue where lock integration failed on FileNotFound.(PANW-internal only).
* Fixed an issue where **lint** falsely warned of using `demisto.results`.
* Fixed an issue where **validate** always returned *XSIAM Dashboards* and *Correlation Rules* files as valid.
* Added `GR107` validation to **validate** using the graph validations to check that no deprecated items are used by non-deprecated content.
* Fixed an issue where the **modeling-rules test** command failed to get the existence of dataset in cases where the dataset takes more than 1 minute to get indexed.
* Fixed an issue in **lint** where the container used for linting had dependency conflicts with the image used by content, and caused inconsistent results.
* Fixed an issue where the **download** command failed when the playbook has different `name` and `id`.
* Moved the **pre-commmit** command template to the `demisto/content` repository, where it's easier to maintain.
* Fixed an issue where an internal method caused warning messages when reading md files.
* Added support for Pre Process Rules in the **upload** command.
* Fixed an issue where **upload** would not upload items whose `maketplaces` value was an empty list.
* Added a prettyName key to the incident field schema.
* Fixed an issue where **upload** command could not parse content items that are not unicode-encoded.

## 1.16.0
* Added a check to **is_docker_image_latest_tag** to only fail the validation on non-latest image tag when the current tag is older than 3 days.
* Fixed an issue where **upload** would not properly show the installed version in the UI.
* Fixed an issue where the `contribution_converter` failed replacing generated release notes with the contribution form release notes.
* Fixed an issue where an extra levelname was added to a logging message.
* Modified the `mypy` pre-commit hook to run in a virtual environment, rather than the local mypy version.
* Added support to run **validate** with `--git` flag on detached HEAD.
* Added a validation that the **validate** command will fail if the pack name is not prefixed on XSIAM dashboard images.
* Fixed the **generate-test-playbook** which failed on an unexpected keyword argument - 'console_log_threshold'.
* Fixed an issue where **prepare-content** would not properly parse the `fromVersion` and `toVersion` attributes of XSIAM-Dashbaord and XSIAM-Report content items.
* Fixed an issue where **validate** command did not fail on non-existent dependency ids of non-mandatory dependant content.
* Fixed pytest async io deprecation warning.
* Added the `--incident-id` argument (optional) to the **run** command.
* Fixed an issue in **run-unit-tests** and **update-content-graph** where running commands in a docker container was done with insufficient permissions.
* Added the `_time` field to the output compare table of the **modeling-rules test** command.
* Changed the endpoint **download** uses to get system content items.
* Fixed an issue where graph-related tasks failed when files were deleted from the repo.
* Added a **validate** check, and a **format** auto fix for the `fromversion` field in Correlation Rules and XSIAM Dashboards.
* Update the format used for dev-dependencies in pyproject.toml to match modern versions of Poetry.
* Added timestamps to logging messages when running in a CI build.

## 1.15.5
* **Breaking Change**: The default of the **upload** command `--zip` argument is `true`. To upload packs as custom content items use the `--no-zip` argument.
* Removed the `no-implicit-optional` hook from **pre-commit**.
* Removed the `markdownlint` hook from **pre-commit**.
* Fixed an issue in **run-unit-tests** to pass with warnings when no tests are collected.
* Fixed an issue in **run-unit-tests** with the coverage calculation.
* Fixed a notification about log file location appeared more than once.
* Updated the error message when code coverage is below the threshold in **coverage-analyze** to be printed in a more noticeable red color.
* Fixed an issue in **upload** that failed when a comma-separated list of paths is passed to the `--input` argument.
* Running **validate** with the `--graph` flag will now run the graph validations after all other validations.
* improved the generated release note for newly added XSIAM entities when running *update-release-notes* command.
* Fixed an issue where in some cases validation failed when mapping null values.
* Fixed an issue in **upload** command where the `--keep-zip` argument did not clean the working directory.
* Fixed an issue where an extra levelname was added to a logging message.
* Fixed an issue in **upload** where uploading packs to XSIAM failed due to version mismatch.

## 1.15.4
* Fixed an issue where *update-release-notes* and *doc-review* did not handle new content notes as expected.
* Fixed an issue in PEP484 (no-implicit-optional) hook to **pre-commit**.
* Fixed an issue in **upload** with `--input-config-file` where the content items weren't uploaded in the correct pack.
* Added support to disable the default logging colors with the **DEMISTO_SDK_LOG_NO_COLORS** environment variable.

## 1.15.3
* Added the `--init` flag to **download**.
* Added the `--keep-empty-folders` flag to **download**.
* Added `markdown-lint` to **pre-commit**
* Added the PEP484 (no-implicit-optional) hook to **pre-commit**.
* Fixed an issue where the content-graph parsing failed on mappers with undefined mapping.
* Fixed an issue in **validate** where `pack_metadata.json` files were not collected proplely in `--graph` option.
* Fixed an issue where *validate* reputation commands outputs were not checked for new content.
* Added *IN107* and *DB100* error codes to *ALLOWED_IGNORE_ERRORS* list.
* Added a validation that assures feed integrations implement the `integration_reliability` configuration parameter.
* Fixed an issue where the format command did not work as expected on pre-process rules files.
* Fixed an issue where **upload** command failed to upload when the XSOAR version is beta.
* Fixed an issue where **upload** command summary was inaccurate when uploading a `Pack` without the `-z` flag.
* Added pack name and pack version to **upload** command summary.
* Added support for modeling rules with multi datasets in ****modeling-rules test**** command.
* Fixed an issue where **validate** didn't recognize layouts with incident fields missing from `id_set.json` even when `--post-commit` was indicated.

## 1.15.2
* Fixed an issue where **format** added default arguments to reputation commands which already have one.
* Fixed an issue where **validate** fails when adding the *advance* field to the integration required fields.
* Updated the integration Traffic Light Protocol (TLP) color list schema in the **validate** command.
* Fixed an issue where **upload** would not read a repo configuration file properly.
* Fixed an issue where **upload** would not handle the `-x`/`--xsiam` flag properly.
* Fixed an issue where **format** failed to use input from the user, when asking about a `from_version`.
* Added the `-n`/`--assume_no` flag to **format**.

## 1.15.1
* Fixed an issue where **generate-docs** generated fields with double html escaping.
* Fixed an issue where **upload** failed when using the `-z` flag.

## 1.15.0
* **Breaking Change**: the **upload** command now only supports **XSOAR 6.5** or newer (and all XSIAM versions).
* **upload** now uses content models, and calls the `prepare` method of each model before uploading (unless uploading a zipped pack).
* Added a *playbook* modification to **prepare-content**, replacing `getIncident` calls with `getAlerts`, when uploading to XSIAM.
* Added a *playbook* modification to **prepare-content**, replacing `${incident.fieldname}` context accessors with `${alert.fieldname}` when uploading to XSIAM.
* Added a *playbook* modification to **prepare-content**, replacing `incident` to `alert` in task display names, when uploading to XSIAM.
* Added a *layout* modification to **prepare-content**, replacing `Related/Child/Linked Incidents` to `... Alerts` when uploading to XSIAM.
* Added a *script* modification to **prepare-content**, automatically replacing the word `incident` with `alert` when uploading to XSIAM.
* Added a validation that the **validate** command will fail if the `dockerimage` field in scripts/integrations uses any py3-native docker image.
* Updated the `ruff` version used in **pre-commit** to `0.0.269`.
* Fixed an issue in **create-content-graph** which caused missing detection of duplicated content items.
* Fixed an issue where **run-unit-tests** failed on python2 content items.
* Fixed an issue in **validate** where core packs validations were checked against the core packs defined on master branch, rather than on the current branch.
* Fixed an issue in **pre-commit** where `--input` flag was not filtered by the git files.
* Skip reset containers for XSOAR NG and XSIAM(PANW-internal only).
* Fixed an issue where **lint** failed fetching docker image details from a PANW GitLab CI environment. (PANW-internal only).

## 1.14.5
* Added logging in case the container fails to run in **run-unit-tests**.
* Disabled **pre-commit** multiprocessing for `validate` and `format`, as they use a service.
* **pre-commit** now calls `format` with `--assume-yes` and `--no-validate`.
* Fixed an issue where **pre-commit** ran multiple times when checking out build related files.

## 1.14.4
* Added integration configuration for *Cortex REST API* integration.
* Removed `Flake8` from **pre-commit**, as `ruff` covers its basic rules.
* Improved log readability by silencing non-critical `neo4j` (content graph infrastructure) logs.
* Fixed an issue where **run-unit-tests** failed on python2 content items.
* Fixed an issue where **modeling-rules test** did not properly handle query fields that pointed to a string.
* Fixed an issue when trying to fetch remote files when not under the content repo.
* Fixed a validation that the **modeling-rules test** command will fail if no test data file exist.
* Fixed an issue where **format** command failed while updating the `fromversion` entry.
* Added support for mapping uuid to names for Layout files in the **download** command.

## 1.14.3
* Fixed an issue where **run-unit-tests** failed running on items with `test_data`.
* Updated the demisto-py to v3.2.10 which now supports url decoding for the proxy authentication password.
* Fixed an issue where **generate-outputs** did not generate context paths for empty lists or dictionaries in the response.

## 1.14.2
* Added the `--staged-only` flag to **pre-commit**.
* Fixed an issue where **run-unit-tests** failed running on items with `test_data`.
* Fixed an issue where **pre-commit** ran on unchanged files.
* Add the ability to run **secrets** in **pre-commit** by passing a `--secrets` flag.
* Added support to override the log file with the **DEMISTO_SDK_LOG_FILE_PATH** environment variable.

## 1.14.1
* Fixed an issue where **update-release-notes** command failed when running on a pack that contains deprecated integrations without the `commands` section.
* Added toVersion and fromVersion to XSIAM content items schema.
* Fixed an issue where **validate** failed when attempting to map null values in a classifier and layout.
* Added search marketplace functionality to XSIAM client.
* Fixed an issue in **pre-commit** command where `MYPYPATH` was not set properly.
* Updated the integration category list in the **init** command.
* Fixed an issue where in some environments docker errors were not caught.
* Added a validation that the **validate** command will fail on README files if an image does not exist in the specified path.

## 1.14.0
* Added the `DEMISTO_SDK_GRAPH_FORCE_CREATE` environment variable. Use it to force the SDK to recreate the graph, rather than update it.
* Added support for code importing multi-level ApiModules to **lint**.
* Added a validation that the **modeling-rules test** command will fail if no test data file exist.
* Added support for the `<~XPANSE>` marketplace tag in release notes.
* Added support for marketplace tags in the **doc-review** command.
* Added **generate-unit-tests** documentation to the repo README.
* Added the `hiddenpassword` field to the integration schema, allowing **validate** to run on integrations with username-only inputs.
* Improved logs and error handling in the **modeling-rules test** command.
* Improved the warning message displayed for Contribution PRs editing outdated code.
* Improved the clarity of error messages for cases where yml files cannot be parsed as a dictionary.
* Updated the `XSIAMReport` schema.
* Standardized repo-wide logging. All logs are now created in one logger instance.
* **lint** now prevents unit-tests from accessing online resources in runtime.
* Updated the logs shown during lint when running in docker.
* Fixed an issue where **validate** showed errors twice.
* Fixed an issue where **validate** did not fail when xif files had wrong naming.
* Fixed an issue where **doc-review** required dot suffixes in release notes describing new content.
* Fixed an issue where **download** command failed when running on a beta integration.
* Fixed an issue where **update-release-notes** generated release notes for packs in their initial version (1.0.0).
* Fixed an issue with **update-content-graph** where `--use-git` parameter was ignored when using `--imported-path` parameter.
* Fixed an issue where **validate** failed on playbooks with valid inputs, since it did not collect the playbook inputs occurrences properly.

## 1.13.0
* Added the pack version to the code files when calling **unify**. The same value is removed when calling **split**.
* Added a message showing the output path when **prepare-content** is called.
* Contribution PRs that update outdated packs now display a warning message.
* Fixed an issue when kebab-case has a misspelling in one of the sub words, the suggestion might be confusing.
* Improved caching and stability for **lint**.
* Added support for *.xif* files in the **secrets** command.
* Fixed an issue where **validate** would fail when playbook inputs contain Transform Language (DT).
* Added a new **validate** check, making sure a first level header exist in release notes (RN116)
* Fixed an issue where **lint** would not properly handle multiple ApiModules imports.

## 1.12.0
* Added the **pre-commit** command, to improve code quality of XSOAR content.
* Added the **run-unit-tests** command, to run unit tests of given content items inside their respective docker images.
* Added support for filepath arguments in the **validate** and **format** commands.
* Added pre-commit hooks for `validate`, `format`, `run-unit-tests` and `update-docker-image` commands.
* Fixed an issue in the **download** command where layouts were overriden even without the `-f` option.
* Fixed an issue where Demisto-SDK did not detect layout ID when using the **download** command.
* Fixed an issue where the **lint** command ran on `native:dev` supported content when passing the `--docker-image all` flag, instead it will run on `native:candidate`.
* Added support for `native:candidate` as a docker image flag for **lint** command.
* Added a modification for layouts in **prepare-content**, replacing `Related Incidents`, `Linked Incidents` and `Child Incidents` with the suitable `... Alerts` name when uploading to XSIAM.
* Fixed an issue where logs and messages would not show when using the **download** command.
* Fixed an issue where the `server_min_version` field in metadata was an empty value when parsing packs without content items.
* Fixed an issue where running **openapi-codegen** resulted in false-positive error messages.
* Fixed an issue where **generate-python-to-yml** generated input arguments as required even though required=False was specified.
* Fixed an issue where **generate-python-to-yml** generated input arguments a default arguments when default=some_value was provided.
* Fixed a bug where **validate** returned error on playbook inputs with special characters.
* Fixed an issue where **validate** did not properly check `conf.json` when the latter is modified.
* Fixed an issue in the **upload** command, where a prompt was not showing on the console.
* Fixed an issue where running **lint** failed installing dependencies in containers.

## 1.11.0
* **Note: Demisto-SDK will soon stop supporting Python 3.8**
* Fixed an issue where using **download** on non-unicode content, merging them into existing files caused an error.
* Changed an internal setting to allow writing non-ascii content (unicode) using `YAMLHandler` and `JSONHandler`.
* Fixed an issue where an error message in **unify** was unclear for invalid input.
* Fixed an issue where running **validate** failed with **is_valid_integration_file_path_in_folder** on integrations that use API modules.
* Fixed an issue where **validate** failed with **is_valid_integration_file_path_in_folder** on integrations that use the `MSAPIModule`.
* Added **validate** check for the `modules` field in `pack_metadata.json` files.
* Changed **lint** to skip deprecated content, unless when using the `-i` flag.
* Fixed an issue where **update-release-notes** failed when a new *Parsing Rule* was added to a pack.
* Refactored the logging framework. Demisto-SDK logs will now be written to `.demist_sdk_debug.log` under the content path (when detected) or the current directory.
* Added `GR105` validation to **validate** command to check that no duplicate IDs are used.
* Added support for API Modules imported in API modules in the **unify** command.
* Added **validate** check, to make sure every Python file has a corresponding unit test file.

## 1.10.6
* Fixed an issue where running **validate** with the `-g` flag would skip some validations for old-formatted (unified) integration/script files.
* Deprecated integrations and scripts will not run anymore when providing the **--all-packs** to the **lint** command.
* Fixed an issue where a pack `serverMinVersion` would be calculated by the minimal fromVersion of its content items.
* Added the `--docker-image-target` flag to **lint** for testing native supported content with new images.

## 1.10.5
* Fixed an issue where running **run-test-playbook** would not use the `verify` parameter correctly. @ajoga
* Added a newline at the end of README files generated in **generate-docs**.
* Added the value `3` (out of bounds) to the `onChangeRepAlg` and `reputationCalc` fields under the `IncidentType` and `GenericType` schemas. **validate** will allow using it now.
* Fixed an issue where **doc-review** required dot suffixes in release notes describing new content.
* Fixed an issue where **validate** failed on Feed Integrations after adding the new *Collect/Connect* section field.
* Fixed an issue where using **postman-codegen** failed converting strings containing digits to kebab-case.
* Fixed an issue where the ***error-code*** command could not parse List[str] parameter.
* Updated validation *LO107* to support more section types in XSIAM layouts.

## 1.10.4
* Added support for running **lint** in multiple native-docker images.

## 1.10.3
* Fixed an issue where running **format** would fail after running npm install.
* Improved the graph validations in the **validate** command:
  - GR100 will now run on all content items of changed packs.
  - GR101 and GR102 will now catch invalid fromversion/toversion of files **using** the changed items.
  - GR103 errors will raise a warning when using the *-a* flag, but an error if using the *-i* or *g* flags.
* Fixed an issue where test-playbooks timed out.
* Fixed an issue where making a change in a module using an ApiModule would cause lint to run on the ApiModule unnecessarily.
* Fixed an issue where the `marketplace` field was not used when dumping pack zips.
* Fixed a typo in the README content generated with **update-release-notes** for updating integrations.
* Fixed an issue in **validate**, where using the `-gr` and `-i` flags did not run properly.
* Added the `sectionorder` field to integration scheme.
* Fixed an issue where in some occasions running of test-playbooks could receive session timeouts.
* Fixed an issue where **validate** command failed on core pack dependencies validation because of test dependencies.

## 1.10.2
* Added markdown lint formatting for README files in the **format** command.
* Fixed an issue where **lint** failed when using the `-cdam` flag with changed dependant api modules.
* Fixed an issue in the **upload** command, where `json`-based content items were not unified correctly when using the `--zip` argument.
* Added XPANSE core packs validations.

## 1.10.1
* Fixed an issue where **update-content-graph** failed to execute.

## 1.10.0
* **Breaking change**: Removed usage of `pipenv`, `isort` and `autopep8` in the **split** and **download** commands. Removed the `--no-pipenv` and `--no-code-formatting` flags. Please see https://xsoar.pan.dev/docs/tutorials/tut-setup-dev-remote for the recommended environment setup.
* Fixed an issue in **prepare-content** command where large code lines were broken.
* Fixed an issue where git-*renamed_files* were not retrieved properly.
* Fixed an issue where test dependencies were calculated in all level dependencies calculation.
* Added formatting and validation to XSIAM content types.
* Fixed an issue where several XSIAM content types were not validated when passing the `-a` flag.
* Added a UUID to name mapper for **download** it replaces UUIDs with names on all downloaded files.
* Updated the demisto-py to v3.2.6 which now supports basic proxy authentication.
* Improved the message shown when using **upload** and overwriting packs.
* Added support for the **Layout Rule** content type in the id-set and the content graph.
* Updated the default general `fromVersion` value on **format** to `6.8.0`
* Fixed an issue where **lint** sometimes failed when using the `-cdam` flag due to wrong file duplications filtering.
* Added the content graph to **validate**, use with the `--graph` flag.

## 1.9.0
* Fixed an issue where the Slack notifier was using a deprecated argument.
* Added the `--docker-image` argument to the **lint** command, which allows determining the docker image to run lint on. Possible options are: `'native:ga'`, `'native:maintenance'`, `'native:dev'`, `'all'`, a specific docker image (from Docker Hub) or, the default `'from-yml'`.
* Fixed an issue in **prepare-content** command where large code lines were broken.
* Added a logger warning to **get_demisto_version**, the task will now fail with a more informative message.
* Fixed an issue where the **upload** and **prepare-content** commands didn't add `fromServerVersion` and `toServerVersion` to layouts.
* Updated **lint** to use graph instead of id_set when running with `--check-dependent-api-module` flag.
* Added the marketplaces field to all schemas.
* Added the flag `--xsoar-only` to the **doc-review** command which enables reviewing documents that belong to XSOAR-supported Packs.
* Fixed an issue in **update-release-notes** command where an error occurred when executing the same command a second time.
* Fixed an issue where **validate** would not always ignore errors listed under `.pack-ignore`.
* Fixed an issue where running **validate** on a specific pack didn't test all the relevant entities.
* Fixed an issue where fields ending with `_x2` where not replaced in the appropriate Marketplace.

## 1.8.3
* Changed **validate** to allow hiding parameters of type 0, 4, 12 and 14 when replacing with type 9 (credentials) with the same name.
* Fixed an issue where **update-release-notes** fails to update *MicrosoftApiModule* dependent integrations.
* Fixed an issue where the **upload** command failed because `docker_native_image_config.json` file could not be found.
* Added a metadata file to the content graph zip, to be used in the **update-content-graph** command.
* Updated the **validate** and **update-release-notes** commands to unskip the *Triggers Recommendations* content type.


## 1.8.2
* Fixed an issue where demisto-py failed to upload content to XSIAM when `DEMISTO_USERNAME` environment variable is set.
* Fixed an issue where the **prepare-content** command output invalid automation name when used with the --*custom* argument.
* Fixed an issue where modeling rules with arbitrary whitespace characters were not parsed correctly.
* Added support for the **nativeImage** key for an integration/script in the **prepare-content** command.
* Added **validate** checks for integrations declared deprecated (display name, description) but missing the `deprecated` flag.
* Changed the **validate** command to fail on the IN145 error code only when the parameter with type 4 is not hidden.
* Fixed an issue where downloading content layouts with `detailsV2=None` resulted in an error.
* Fixed an issue where **xdrctemplate** was missing 'external' prefix.
* Fixed an issue in **prepare-content** command providing output path.
* Updated the **validate** and **update-release-notes** commands to skip the *Triggers Recommendations* content type.
* Added a new validation to the **validate** command to verify that the release notes headers are in the correct format.
* Changed the **validate** command to fail on the IN140 error code only when the skipped integration has no unit tests.
* Changed **validate** to allow hiding parameters of type 4 (secret) when replacing with type 9 (credentials) with the same name.
* Fixed an issue where the **update-release-notes** command didn't add release-notes properly to some *new* content items.
* Added validation that checks that the `nativeimage` key is not defined in script/integration yml.
* Added to the **format** command the ability to remove `nativeimage` key in case defined in script/integration yml.
* Enhanced the **update-content-graph** command to support `--use-git`, `--imported_path` and `--output-path` arguments.
* Fixed an issue where **doc-review** failed when reviewing command name in some cases.
* Fixed an issue where **download** didn't identify playbooks properly, and downloaded files with UUIDs instead of file/script names.

## 1.8.1
* Fixed an issue where **format** created duplicate configuration parameters.
* Added hidden properties to integration command argument and script argument.
* Added `--override-existing` to **upload** that skips the confirmation prompt for overriding existing content packs. @mattbibbydw
* Fixed an issue where **validate** failed in private repos when attempting to read from a nonexisting `approved_categories.json`.
* Fixed an issue where **validate** used absolute paths when getting remote `pack_metadata.json` files in private repos.
* Fixed an issue in **download**, where names of custom scripts were replaced with UUIDs in IncidentFields and Layouts.

## 1.8.0
* Updated the supported python versions, as `>=3.8,<3.11`, as some of the dependencies are not supported on `3.11` yet.
* Added a **validate** step for **Modeling Rules** testdata files.
* Added the **update-content-graph** command.
* Added the ability to limit the number of CPU cores with `DEMISTO_SDK_MAX_CPU_CORES` envirment variable.
* Added the **prepare-content** command.
* Added support for fromversion/toversion in XSIAM content items (correlation rules, XSIAM dashboards, XSIAM reports and triggers).
* Added a **validate** step checking types of attributes in the schema file of modeling rule.
* Added a **validate** step checking that the dataset name of a modeling rule shows in the xif and schema files.
* Added a **validate** step checking that a correlation rule file does not start with a hyphen.
* Added a **validate** step checking that xsiam content items follow naming conventions.
* Fixed an issue where SDK commands failed on the deprecated `packaging.version.LegacyVersion`, by locking the `packaging` version to `<22`.
* Fixed an issue where **update-release-notes** failed when changing only xif file in **Modeling Rules**.
* Fixed an issue where *is_valid_category* and *is_categories_field_match_standard* failed when running in a private repo.
* Fixed an issue where **validate** didn't fail on the MR103 validation error.
* Fixed the *--release-notes* option, to support the new CHANGELOG format.
* Fixed an issue where **validate** failed when only changing a modeling rules's xif file.
* Fixed an issue where **format** failed on indicator files with a `None` value under the `tabs` key.
* Fixed an issue where **validate** only printed errors for one change of context path, rather than print all.
* Fixed an issue where **download** did not suggest using a username/password when authenticating with XSOAR and using invalid arguments.
* Fixed an issue where **download** failed when listing or downloading content items that are not unicode-encoded.
* Added support for fromversion/toversion in XSIAM content items (correlation rules, XSIAM dashboards, XSIAM reports and triggers).
* Updated the supported python versions, as `>=3.8,<3.11`, as some of the dependencies are not supported on `3.11` yet.
* Added **prepare-content** command which will prepare the pack or content item for the platform.
* Patched an issue where deprecated `packaging.version.LegacyVersion`, locking packaging version to `<22`.

## 1.7.9
* Fixed an issue where an error message in **validate** would not include the suggested fix.
* Added a validation that enforces predefined categories on MP Packs & integration yml files, the validation also ensures that each pack has only one category.
* Fixed an issue where **update-release-notes** did not generate release notes for **XDRC Templates**.
* Fixed an issue where **upload** failed without explaining the reason.
* Improved implementation of the docker_helper module.
* Fixed an issue where **validate** did not check changed pack_metadata.json files when running using git.
* Added support for **xdrctemplate** to content graph.
* Fixed an issue where local copies of the newly-introduced `DemistoClassApiModule.py` were validated.
* Added new release notes templates for the addition and modification of playbooks, layouts and types in the **doc-review** command.
* Fixed an issue where the **doc-review** command failed on descriptions of new content items.
* Added the `Command XXX is deprecated. Use XXX instead.` release notes templates to **doc-review** command.
* Fixed an issue where the **update-release-notes** command didn't add the modeling-rules description for new modeling-rules files.

## 1.7.8
* Added the capability to run the MDX server in a docker container for environments without node.
* Fixed an issue where **generate-docs** with `-c` argument updated sections of the incorrect commands.
* Added IF113 error code to **ALLOWED_IGNORE_ERRORS**.
* Fixed an issue where **validate** failed on playbooks with non-string input values.
* Added the `DEMISTO_SDK_IGNORE_CONTENT_WARNING` environment variable, to allow suppressing warnings when commands are not run under a content repo folder.
* Fixed an issue where **validate** failed to recognize integration tests that were missing from config.json
* Added support for **xpanse** marketplace in **create-id-set** and **create-content-artifacts** commands.
* Fixed an issue where **split** failed on yml files.
* Added support for marketplace-specific tags.
* Fixed an issue where **download** would not run `isort`. @maxgubler
* Fixed an issue where XSIAM Dashboards and Reports images failed the build.
* Added support for **xpanse** marketplace to content graph.

## 1.7.7
* Fixed an issue where paybooks **generate-docs** didn't parse complex input values when no accessor field is given correctly.
* Fixed an issue in the **download** command, where an exception would be raised when downloading system playbooks.
* Fixed an issue where the **upload** failed on playbooks containing a value that starts with `=`.
* Fixed an issue where the **generate-unit-tests** failed to generate assertions, and generate unit tests when command names does not match method name.
* Fixed an issue where the **download** command did not honor the `--no-code-formatting` flag properly. @maxgubler
* Added a new check to **validate**, making sure playbook task values are passed as references.
* Fixed an issue where the **update-release-notes** deleted existing release notes, now appending to it instead.
* Fixed an issue where **validate** printed blank space in case of validation failed and ignored.
* Renamed 'Agent Config' to 'XDRC Templates'.
* Fixed an issue where the **zip-packs** command did not work with the CommonServerUserPython and CommonServerUserPowerShell package.

## 1.7.6

* Fixed parsing of initialization arguments of client classes in the **generate-unit-tests** command.
* Added support for AgentConfig content item in the **upload**, **create-id-set**, **find-dependecies**, **unify** and **create-content-artifacts** commands.
* Added support for XSIAM Report preview image.

## 1.7.5

* Fixed an issue where the **upload** command did not work with the CommonServerUserPython package.
* Fixed an issue in the **download** command, where some playbooks were downloaded as test playbooks.
* Added playbook modification capabilities in **TestSuite**.
* Added a new command **create-content-graph**.
* Fixed an issue in the **upload** command, where the temporary zip would not clean up properly.
* Improved content items parsing in the **create-content-graph** command.
* Added an error when the docker daemon is unavailable when running **lint**.
* Removed the validation of a subtype change for scripts in the **validate** command.
* Fixed an issue where names of XSIAM content items were not normalized properly.
* Fixed an issue where the **download** command was downloading playbooks with **script** (id) and not **scriptName**.
* Fixed an issue where script yml files were not properly identified by `find_type`.
* Removed nightly integrations filtering when deciding if a test should run.
* Added support for XSIAM Dashboard preview image.
* Added the `--no-code-formatting` flag to the **download** command, allowing to skip autopep8 and isort.
* Fixed an issue in the **update-release-notes** command, where generating release notes for modeling rules schema file caused exception.

## 1.7.4

* Fixed an issue where the **doc-review** command showed irrelevant messages.
* Fixed an issue in **validate**, where backward-compatibility failures prevented other validations from running.
* Fixed an issue in **validate**, where content-like files under infrastructure paths were not ignored.
* Fixed an issue in the AMI mapping, where server versions were missing.
* Change the way the normalize name is set for external files.
* Added dump function to XSIAM pack objects to dulicate the files.
* Fixed an issue where the `contribution_converter` did not support changes made to ApiModules.
* Added name normalization according to new convention to XSIAM content items
* Added playbook modification capabilities in **TestSuite**.
* Fixed an issue in create-content-artifacts where it will not get a normalize name for the item and it will try to duplicate the same file.

## 1.7.3

* Fixed an issue in the **format** command where fail when executed from environment without mdx server available.
* Added `Added a`, `Added an` to the list of allowed changelog prefixes.
* Added support for Indicator Types/Reputations in the **upload** command.
* Fixed an issue when running from a subdirectory of a content repo failed.
* Changing the way we are using XSIAM servers api-keys in **test-content** .
* Added a success message to **postman-codegen**.

## 1.7.2

* Fixed an issue in the **validate** command where incident fields were not found in mappers even when they exist
* Added an ability to provide list of marketplace names as a param attribute to **validate** and **upload**
* Added the file type to the error message when it is not supported.
* Fixed an issue where `contribution_converter` incorrectly mapped _Indicator Field_ objects to the _incidentfield_ directory in contribution zip files.
* Fixed a bug where **validate** returned error on empty inputs not used in playbooks.
* Added the `DEMISTO_SDK_CONTENT_PATH` environment variable, implicitly used in various commands.
* Added link to documentation for error messages regarding use cases and tags.

## 1.7.1

* Fixed an issue where *indicatorTypes* and *betaIntegrations* were not found in the id_set.
* Updated the default general `fromVersion` value on **format** to `6.5.0`
* Fixed an issue where the **validate** command did not fail when the integration yml file name was not the same as the folder containing it.
* Added an option to have **generate-docs** take a Playbooks folder path as input, and generate docs for all playbooks in it.
* Fixed an issue where the suggestion in case of `IF113` included uppercase letters for the `cliName` parameter.
* Added new validation to the **validate** command to fail and list all the file paths of files that are using a deprecated integration command / script / playbook.
* **validate** will no longer fail on playbooks calling subplaybooks that have a higher `fromVersion` value, if  calling the subplaybook has `skipifunavailable=True`.
* Fixed an issue where relative paths were not accessed correctly.
* Running any `demisto-sdk` command in a folder with a `.env` file will load it, temporarily overriding existing environment variables.
* Fixed an issue where **validate** did not properly detect deleted files.
* Added new validations to the **validate** command to verify that the schema file exists for a modeling rule and that the schema and rules keys are empty in the yml file.
* Fixed an issue where *find_type* didn't recognize exported incident types.
* Added a new validation to **validate**, making sure all inputs of a playbook are used.
* Added a new validation to **validate**, making sure all inputs used in a playbook declared in the input section.
* The **format** command will now replace the *fromServerVersion* field with *fromVersion*.

## 1.7.0

* Allowed JSON Handlers to accept kwargs, for custoimzing behavior.
* Fixed an issue where an incorrect error was shown when the `id` of a content item differed from its `name` attribute.
* Fixed an issue where the `preserve_quotes` in ruamel_handler received an incorrect value @icholy
* Fixed an issue where ignoring RM110 error code wasn't working and added a validation to **ALLOWED_IGNORE_ERRORS** to validate that all error codes are inserted in the right format.
* Fixed an issue where the contribution credit text was not added correctly to the pack README.
* Changed the contribution file implementation from markdown to a list of contributor names. The **create-content-artifact** will use this list to prepare the needed credit message.
* Added a new validation to the `XSOAR-linter` in the **lint** command for verifying that demisto.log is not used in the code.
* The **generate-docs** command will now auto-generate the Incident Mirroring section when implemented in an integration.
* Added support to automatically generate release notes for deprecated items in the **update-release-notes** command.
* Fixed an issue causing any command to crash when unable to detect local repository properties.
* Fixed an issue where running in a private gitlab repo caused a warning message to be shown multiple times.
* Added a new validation to the **validate** command to verify that markdown and python files do not contain words related to copyright section.
* Fixed an issue where **lint** crashed when provided an input file path (expecting a directory).

## 1.6.9

* Added a new validation that checks whether a pack should be deprecated.
* Added a new ability to the **format** command to deprecate a pack.
* Fixed an issue where the **validate** command sometimes returned a false negative in cases where there are several sub-playbooks with the same ID.
* Added a new validation to the **validate** command to verify that the docker in use is not deprecated.
* Added support for multiple ApiModules in the **unify** command
* Added a check to **validate** command, preventing use of relative urls in README files.
* Added environment variable **DEMISTO_SDK_MARKETPLACE** expected to affect *MarketplaceTagParser* *marketplace* value. The value will be automatically set when passing *marketplace* arg to the commands **unify**, **zip-packs**, **create-content-artifacts** and **upload**.
* Added slack notifier for build failures on the master branch.
* Added support for modeling and parsing rules in the **split** command.
* Added support for README files in **format** command.
* Added a **validate** check, making sure classifier id and name values match. Updated the classifier **format** to update the id accordingly.
* The **generate-docs** command will now auto-generate the playbook image link by default.
* Added the `--custom-image-link` argument to override.
* Added a new flag to **generate-docs** command, allowing to add a custom image link to a playbook README.
* Added a new validation to the **validate** command to verify that the package directory name is the same as the files contained in the that package.
* Added support in the **unify** command to unify a schema into its Modeling Rule.

## 1.6.8

* Fixed an issue where **validate** did not fail on invalid playbook entities' versions (i.e. subplaybooks or scripts with higher fromversion than their parent playbook).
* Added support for running lint via a remote docker ssh connection. Use `DOCKER_HOST` env variable to specify a remote docker connection, such as: `DOCKER_HOST=ssh://myuser@myhost.com`.
* Fixed an issue where the pack cache in *get_marketplaces* caused the function to return invalid values.
* Fixed an issue where running format on a pack with XSIAM entities would fail.
* Added the new `display_name` field to relevant entities in the **create-id-set** command.
* Added a new validation to the **validate** command to verify the existence of "Reliability" parameter if the integration have reputation command.
* Fixed a bug where terminating the **lint** command failed (`ctrl + c`).
* Removed the validation of a subtype change in integrations and scripts from **validate**.
* Fixed an issue where **download** did not behave as expected when prompting for a version update. Reported by @K-Yo
* Added support for adoption release notes.
* Fixed an issue where **merge-id-sets** failed when a key was missing in one id-set.json.
* Fixed a bug where some mypy messages were not parsed properly in **lint**.
* Added a validation to the **validate** command, failing when '`fromversion`' or '`toversion`' in a content entity are incorrect format.
* Added a validation to the **validate** command, checking if `fromversion` <= `toversion`.
* Fixed an issue where coverage reports used the wrong logging level, marking debug logs as errors.
* Added a new validation to the **validate** command, to check when the discouraged `http` prefixes are used when setting defaultvalue, rather than `https`.
* Added a check to the **lint** command for finding hard-coded usage of the http protocol.
* Locked the dependency on Docker.
* Removed a traceback line from the **init** command templates: BaseIntegration, BaseScript.
* Updated the token in **_add_pr_comment** method from the content-bot token to the xsoar-bot token.

## 1.6.7

* Added the `types-markdown` dependency, adding markdown capabilities to existing linters using the [Markdown](https://pypi.org/project/Markdown/) package.
* Added support in the **format** command to remove nonexistent incident/indicator fields from *layouts/mappers*
* Added the `Note: XXX` and `XXX now generally available.` release notes templates to **doc-review** command.
* Updated the logs shown during the docker build step.
* Removed a false warning about configuring the `GITLAB_TOKEN` environment variable when it's not needed.
* Removed duplicate identifiers for XSIAM integrations.
* Updated the *tags* and *use cases* in pack metadata validation to use the local files only.
* Fixed the error message in checkbox validation where the defaultvalue is wrong and added the name of the variable that should be fixed.
* Added types to `find_type_by_path` under tools.py.
* Fixed an issue where YAML files contained incorrect value type for `tests` key when running `format --deprecate`.
* Added a deprecation message to the `tests:` section of yaml files when running `format --deprecate`.
* Added use case for **validate** on *wizard* objects - set_playbook is mapped to all integrations.
* Added the 'integration-get-indicators' commands to be ignored by the **verify_yml_commands_match_readme** validation, the validation will no longer fail if these commands are not in the readme file.
* Added a new validation to the **validate** command to verify that if the phrase "breaking changes" is present in a pack release notes, a JSON file with the same name exists and contains the relevant breaking changes information.
* Improved logs when running test playbooks (in a build).
* Fixed an issue in **upload** did not include list-type content items. @nicolas-rdgs
* Reverted release notes to old format.

## 1.6.6

* Added debug print when excluding item from ID set due to missing dependency.
* Added a validation to the **validate** command, failing when non-ignorable errors are present in .pack-ignore.
* Fixed an issue where `mdx server` did not close when stopped in mid run.
* Fixed an issue where `-vvv` flag did not print logs on debug level.
* enhanced ***validate*** command to list all command names affected by a backward compatibility break, instead of only one.
* Added support for Wizard content item in the **format**, **validate**, **upload**, **create-id-set**, **find-dependecies** and **create-content-artifacts** commands.
* Added a new flag to the **validate** command, allowing to run specific validations.
* Added support in **unify** and **create-content-artifacts** for displaying different documentations (detailed description + readme) for content items, depending on the marketplace version.
* Fixed an issue in **upload** where list items were not uploaded.
* Added a new validation to **validate** command to verify that *cliName* and *id* keys of the incident field or the indicator field are matches.
* Added the flag '-x', '--xsiam' to **upload** command to upload XSIAM entities to XSIAM server.
* Fixed the integration field *isFetchEvents* to be in lowercase.
* Fixed an issue where **validate -i** run after **format -i** on an existing file in the repo instead of **validate -g**.
* Added the following commands: 'update-remote-data', 'get-modified-remote-data', 'update-remote-system' to be ignored by the **verify_yml_commands_match_readme** validation, the validation will no longer fail if these commands are not in the readme file.
* Updated the release note template to include a uniform format for all items.
* Added HelloWorldSlim template option for *--template* flag in **demisto-sdk init** command.
* Fixed an issue where the HelloWorldSlim template in **demisto-sdk init** command had an integration id that was conflicting with HelloWorld integration id.
* Updated the SDK to use demisto-py 3.1.6, allowing use of a proxy with an environment variable.
* Set the default logger level to `warning`, to avoid unwanted debug logs.
* The **format** command now validates that default value of checkbox parameters is a string 'true' or 'false'.
* Fixed an issue where `FileType.PLAYBOOK` would show instead of `Playbook` in readme error messages.
* Added a new validation to **validate** proper defaultvalue for checkbox fields.

## 1.6.5

* Fixed an issue in the **format** command where the `id` field was overwritten for existing JSON files.
* Fixed an issue where the **doc-review** command was successful even when the release-note is malformed.
* Added timestamps to the `demisto-sdk` logger.
* Added time measurements to **lint**.
* Added the flag '-d', '--dependency' to **find-dependencies** command to get the content items that cause the dependencies between two packs.
* Fixed an issue where **update-release-notes** used the *trigger_id* field instead of the *trigger_name* field.
* Fixed an issue where **doc-review** failed to recognize script names, in scripts using the old file structure.
* Fixed an issue where concurrent processes created by **lint** caused deadlocks when opening files.
* Fixed an issue in the **format** command where `_dev` or `_copy` suffixes weren't removed from the subscript names in playbooks and layouts.
* Fixed an issue where **validate** failed on nonexistent `README.md` files.
* Added support of XSIAM content items to the **validate** command.
* Report **lint** summary results and failed packages after reporting time measurements.

## 1.6.4

* Added the new **generate-yml-from-python** command.
* Added a code *type* indication for integration and script objects in the *ID Set*.
* Added the [Vulture](https://github.com/jendrikseipp/vulture) linter to the pre-commit hook.
* The `demisto-sdk` pack will now be distributed via PyPi with a **wheel** file.
* Fixed a bug where any edited json file that contained a forward slash (`/`) escaped.
* Added a new validation to **validate** command to verify that the metadata *currentVersion* is
the same as the last release note version.
* The **validate** command now checks if there're none-deprecated integration commands that are missing from the readme file.
* Fixed an issue where *dockerimage* changes in Scripts weren't recognized by the **update-release-notes** command.
* Fixed an issue where **update-xsoar-config-file** did not properly insert the marketplace packs list to the file.
* Added the pack name to the known words by default when running the **doc-review** command.
* Added support for new XSIAM entities in **create-id-set** command.
* Added support for new XSIAM entities in **create-content-artifacts** command.
* Added support for Parsing/Modeling Rule content item in the **unify** command.
* Added the integration name, the commands name and the script name to the known words by default when running the **doc-review** command.
* Added an argument '-c' '--custom' to the **unify** command, if True will append to the unified yml name/display/id the custom label provided
* Added support for sub words suggestion in kebab-case sentences when running the **doc-review** command.
* Added support for new XSIAM entities in **update-release-notes** command.
* Enhanced the message of alternative suggestion words shown when running **doc-review** command.
* Fixed an incorrect error message, in case `node` is not installed on the machine.
* Fixed an issue in the **lint** command where the *check-dependent-api-modules* argument was set to true by default.
* Added a new command **generate-unit-tests**.
* Added a new validation to **validate** all SIEM integration have the same suffix.
* Fixed the destination path of the unified parsing/modeling rules in **create-content-artifacts** command.
* Fixed an issue in the **validate** command, where we validated wrongfully the existence of readme file for the *ApiModules* pack.
* Fixed an issue in the **validate** command, where an error message that was displayed for scripts validation was incorrect.
* Fixed an issue in the **validate** and **format** commands where *None* arguments in integration commands caused the commands to fail unexpectedly.
* Added support for running tests on XSIAM machines in the **test-content** command.
* Fixed an issue where the **validate** command did not work properly when deleting non-content items.
* Added the flag '-d', '--dependency' to **find-dependencies** command to get the content items that cause the dependencies between two packs.

## 1.6.3

* **Breaking change**: Fixed a typo in the **validate** `--quiet-bc-validation` flag (was `--quite-bc-validation`). @upstart-swiss
* Dropped support for python 3.7: Demisto-SDK is now supported on Python 3.8 or newer.
* Added an argument to YAMLHandler, allowing to set a maximal width for YAML files. This fixes an issue where a wrong default was used.
* Added the detach mechanism to the **upload** command, If you set the --input-config-file flag, any files in the repo's SystemPacks folder will be detached.
* Added the reattach mechanism to the **upload** command, If you set the --input-config-file flag, any detached item in your XSOAR instance that isn't currently in the repo's SystemPacks folder will be re-attached.
* Fixed an issue in the **validate** command that did not work properly when using the *-g* flag.
* Enhanced the dependency message shown when running **lint**.
* Fixed an issue where **update-release-notes** didn't update the currentVersion in pack_metadata.
* Improved the logging in **test-content** for helping catch typos in external playbook configuration.

## 1.6.2

* Added dependency validation support for core marketplacev2 packs.
* Fixed an issue in **update-release-notes** where suggestion fix failed in validation.
* Fixed a bug where `.env` files didn't load. @nicolas-rdgs
* Fixed a bug where **validate** command failed when the *categories* field in the pack metadata was empty for non-integration packs.
* Added *system* and *item-type* arguments to the **download** command, used when downloading system items.
* Added a validation to **validate**, checking that each script, integration and playbook have a README file. This validation only runs when the command is called with either the `-i` or the `-g` flag.
* Fixed a regression issue with **doc-review**, where the `-g` flag did not work.
* Improved the detection of errors in **doc-review** command.
* The **validate** command now checks if a readme file is empty, only for packs that contain playbooks or were written by a partner.
* The **validate** command now makes sure common contextPath values (e.g. `DBotScore.Score`) have a non-empty description, and **format** populates them automatically.
* Fixed an issue where the **generate-outputs** command did not work properly when examples were provided.
* Fixed an issue in the **generate-outputs** command, where the outputs were not written to the specified output path.
* The **generate-outputs** command can now generate outputs from multiple calls to the same command (useful when different args provide different outputs).
* The **generate-outputs** command can now update a yaml file with new outputs, without deleting or overwriting existing ones.
* Fixed a bug where **doc-review** command failed on existing templates.
* Fixed a bug where **validate** command failed when the word demisto is in the repo README file.
* Added support for adding test-playbooks to the zip file result in *create-content-artifacts* command for marketplacev2.
* Fixed an issue in **find-dependencies** where using the argument *-o* without the argument *--all-packs-dependencies* did not print a proper warning.
* Added a **validate** check to prevent deletion of files whose deletion is not supported by the XSOAR marketplace.
* Removed the support in the *maintenance* option of the *-u* flag in the **update-release-notes** command.
* Added validation for forbidden words and phrases in the **doc-review** command.
* Added a retries mechanism to the **test-content** command to stabilize the build process.
* Added support for all `git` platforms to get remote files.
* Refactored the **format** command's effect on the *fromversion* field:
  * Fixed a bug where the *fromversion* field was removed when modifying a content item.
  * Updated the general default *fromversion* and the default *fromversion* of newly-introduced content items (e.g. `Lists`, `Jobs`).
  * Added an interactive mode functionality for all content types, to ask the user whether to set a default *fromversion*, if could not automatically determine its value. Use `-y` to assume 'yes' as an answer to all prompts and run non-interactively.

## 1.6.1

* Added the '--use-packs-known-words' argument to the **doc-review** command
* Added YAML_Loader to handle yaml files in a standard way across modules, replacing PYYAML.
* Fixed an issue when filtering items using the ID set in the **create-content-artifacts** command.
* Fixed an issue in the **generate-docs** command where tables were generated with an empty description column.
* Fixed an issue in the **split** command where splitting failed when using relative input/output paths.
* Added warning when inferred files are missing.
* Added to **validate** a validation for integration image dimensions, which should be 120x50px.
* Improved an error in the **validate** command to better differentiate between the case where a required fetch parameter is malformed or missing.

## 1.6.0

* Fixed an issue in the **create-id-set** command where similar items from different marketplaces were reported as duplicated.
* Fixed typo in demisto-sdk init
* Fixed an issue where the **lint** command did not handle all container exit codes.
* Add to **validate** a validation for pack name to make sure it is unchanged.
* Added a validation to the **validate** command that verifies that the version in the pack_metdata file is written in the correct format.
* Fixed an issue in the **format** command where missing *fromVersion* field in indicator fields caused an error.

## 1.5.9

* Added option to specify `External Playbook Configuration` to change inputs of Playbooks triggered as part of **test-content**
* Improved performance of the **lint** command.
* Improved performance of the **validate** command when checking README images.
* ***create-id-set*** command - the default value of the **marketplace** argument was changed from ‘xsoar’ to all packs existing in the content repository. When using the command, make sure to pass the relevant marketplace to use.

## 1.5.8

* Fixed an issue where the command **doc-review** along with the argument `--release-notes` failed on yml/json files with invalid schema.
* Fixed an issue where the **lint** command failed on packs using python 3.10

## 1.5.7

* Fixed an issue where reading remote yaml files failed.
* Fixed an issue in **validate** failed with no error message for lists (when no fromVersion field was found).
* Fixed an issue when running **validate** or **format** in a gitlab repository, and failing to determine its project id.
* Added an enhancement to **split**, handling an empty output argument.
* Added the ability to add classifiers and mappers to conf.json.
* Added the Alias field to the incident field schema.

## 1.5.6

* Added 'deprecated' release notes template.
* Fixed an issue where **run-test-playbook** command failed to get the task entries when the test playbook finished with errors.
* Fixed an issue in **validate** command when running with `no-conf-json` argument to ignore the `conf.json` file.
* Added error type text (`ERROR` or `WARNING`) to **validate** error prints.
* Fixed an issue where the **format** command on test playbook did not format the ID to be equal to the name of the test playbook.
* Enhanced the **update-release-notes** command to automatically commit release notes config file upon creation.
* The **validate** command will validate that an indicator field of type html has fromVersion of 6.1.0 and above.
* The **format** command will now add fromVersion 6.1.0 to indicator field of type html.
* Added support for beta integrations in the **format** command.
* Fixed an issue where the **postman-codegen** command failed when called with the `--config-out` flag.
* Removed the integration documentation from the detailed description while performing **split** command to the unified yml file.
* Removed the line which indicates the version of the product from the README.md file for new contributions.

## 1.5.5

* Fixed an issue in the **update-release-notes** command, which did not work when changes were made in multiple packs.
* Changed the **validate** command to fail on missing test-playbooks only if no unittests are found.
* Fixed `to_kebab_case`, it will now deal with strings that have hyphens, commas or periods in them, changing them to be hyphens in the new string.
* Fixed an issue in the **create-id-set** command, where the `source` value included the git token if it was specified in the remote url.
* Fixed an issue in the **merge-id-set** command, where merging fails because of duplicates but the packs are in the XSOAR repo but in different version control.
* Fixed missing `Lists` Content Item as valid `IDSetType`
* Added enhancement for **generate-docs**. It is possible to provide both file or a comma seperated list as `examples`. Also, it's possible to provide more than one example for a script or a command.
* Added feature in **format** to sync YML and JSON files to the `master` file structure.
* Added option to specify `Incident Type`, `Incoming Mapper` and `Classifier` when configuring instance in **test-content**
* added a new command **run-test-playbook** to run a test playbook in a given XSOAR instance.
* Fixed an issue in **format** when running on a modified YML, that the `id` value is not changed to its old `id` value.
* Enhancement for **split** command, replace `ApiModule` code block to `import` when splitting a YML.
* Fixed an issue where indicator types were missing from the pack's content, when uploading using **zip-packs**.
* The request data body format generated in the **postman-codegen** will use the python argument's name and not the raw data argument's name.
* Added the flag '--filter-by-id-set' to **create-content-artifacts** to create artifacts only for items in the given id_set.json.

## 1.5.4

* Fixed an issue with the **format** command when contributing via the UI
* The **format** command will now not remove the `defaultRows` key from incident, indicator and generic fields with `type: grid`.
* Fixed an issue with the **validate** command when a layoutscontainer did not have the `fromversion` field set.
* added a new command **update-xsoar-config-file** to handle your XSOAR Configuration File.
* Added `skipVerify` argument in **upload** command to skip pack signature verification.
* Fixed an issue when the **run** command  failed running when there’s more than one playground, by explicitly using the current user’s playground.
* Added support for Job content item in the **format**, **validate**, **upload**, **create-id-set**, **find-dependecies** and **create-content-artifacts** commands.
* Added a **source** field to the **id_set** entitles.
* Two entitles will not consider as duplicates if they share the same pack and the same source.
* Fixed a bug when duplicates were found in **find_dependencies**.
* Added function **get_current_repo** to `tools`.
* The **postman-codegen** will not have duplicates argument name. It will rename them to the minimum distinguished shared path for each of them.

## 1.5.3

* The **format** command will now set `unsearchable: True` for incident, indicator and generic fields.
* Fixed an issue where the **update-release-notes** command crashes with `--help` flag.
* Added validation to the **validate** command that verifies the `unsearchable` key in incident, indicator and generic fields is set to true.
* Removed a validation that DBotRole should be set for automation that requires elevated permissions to the `XSOAR-linter` in the **lint** command.
* Fixed an issue in **Validate** command where playbooks conditional tasks were mishandeled.
* Added a validation to prevent contributors from using the `fromlicense` key as a configuration parameter in an integration's YML
* Added a validation to ensure that the type for **API token** (and similar) parameters are configured correctly as a `credential` type in the integration configuration YML.
* Added an assertion that checks for duplicated requests' names when generating an integration from a postman collection.
* Added support for [.env files](https://pypi.org/project/python-dotenv/). You can now add a `.env` file to your repository with the logging information instead of setting a global environment variables.
* When running **lint** command with --keep-container flag, the docker images are committed.
* The **validate** command will not return missing test playbook error when given a script with dynamic-section tag.

## 1.5.2

* Added a validation to **update-release-notes** command to ensure that the `--version` flag argument is in the right format.
* added a new command **coverage-analyze** to generate and print coverage reports.
* Fixed an issue in **validate** in repositories which are not in GitHub or GitLab
* Added a validation that verifies that readme image absolute links do not contain the working branch name.
* Added support for List content item in the **format**, **validate**, **download**, **upload**, **create-id-set**, **find-dependecies** and **create-content-artifacts** commands.
* Added a validation to ensure reputation command's default argument is set as an array input.
* Added the `--fail-duplicates` flag for the **merge-id-set** command which will fail the command if duplicates are found.
* Added the `--fail-duplicates` flag for the **create-id-set** command which will fail the command if duplicates are found.

## 1.5.1

* Fixed an issue where **validate** command failed to recognized test playbooks for beta integrations as valid tests.
* Fixed an issue were the **validate** command was falsely recognizing image paths in readme files.
* Fixed an issue where the **upload** command error message upon upload failure pointed to wrong file rather than to the pack metadata.
* Added a validation that verifies that each script which appears in incident fields, layouts or layout containers exists in the id_set.json.
* Fixed an issue where the **postman code-gen** command generated double dots for context outputs when it was not needed.
* Fixed an issue where there **validate** command on release notes file crashed when author image was added or modified.
* Added input handling when running **find-dependencies**, replacing string manipulations.
* Fixed an issue where the **validate** command did not handle multiple playbooks with the same name in the id_set.
* Added support for GitLab repositories in **validate**

## 1.5.0

* Fixed an issue where **upload** command failed to upload packs not under content structure.
* Added support for **init** command to run from non-content repo.
* The **split-yml** has been renamed to **split** and now supports splitting Dashboards from unified Generic Modules.
* Fixed an issue where the skipped tests validation ran on the `ApiModules` pack in the **validate** command.
* The **init** command will now create the `Generic Object` entities directories.
* Fixed an issue where the **format** command failed to recognize changed files from git.
* Fixed an issue where the **json-to-outputs** command failed checking whether `0001-01-01T00:00:00` is of type `Date`
* Added to the **generate context** command to generate context paths for integrations from an example file.
* Fixed an issue where **validate** failed on release notes configuration files.
* Fixed an issue where the **validate** command failed on pack input if git detected changed files outside of `Packs` directory.
* Fixed an issue where **validate** command failed to recognize files inside validated pack when validation release notes, resulting in a false error message for missing entity in release note.
* Fixed an issue where the **download** command failed when downloading an invalid YML, instead of skipping it.

## 1.4.9

* Added validation that the support URL in partner contribution pack metadata does not lead to a GitHub repo.
* Enhanced ***generate-docs*** with default `additionalinformation` (description) for common parameters.
* Added to **validate** command a validation that a content item's id and name will not end with spaces.
* The **format** command will now remove trailing whitespaces from content items' id and name fields.
* Fixed an issue where **update-release-notes** could fail on files outside the user given pack.
* Fixed an issue where the **generate-test-playbook** command would not place the playbook in the proper folder.
* Added to **validate** command a validation that packs with `Iron Bank` uses the latest docker from Iron Bank.
* Added to **update-release-notes** command support for `Generic Object` entities.
* Fixed an issue where playbook `fromversion` mismatch validation failed even if `skipunavailable` was set to true.
* Added to the **create artifacts** command support for release notes configuration file.
* Added validation to **validate** for release notes config file.
* Added **isoversize** and **isautoswitchedtoquietmode** fields to the playbook schema.
* Added to the **update-release-notes** command `-bc` flag to generate template for breaking changes version.
* Fixed an issue where **validate** did not search description files correctly, leading to a wrong warning message.

## 1.4.8

* Fixed an issue where yml files with `!reference` failed to load properly.
* Fixed an issue when `View Integration Documentation` button was added twice during the download and re-upload.
* Fixed an issue when `(Partner Contribution)` was added twice to the display name during the download and re-upload.
* Added the following enhancements in the **generate-test-playbook** command:
  * Added the *--commands* argument to generate tasks for specific commands.
  * Added the *--examples* argument to get the command examples file path and generate tasks from the commands and arguments specified there.
  * Added the *--upload* flag to specify whether to upload the test playbook after the generation.
  * Fixed the output condition generation for outputs of type `Boolean`.

## 1.4.7

* Fixed an issue where an empty list for a command context didn't produce an indication other than an empty table.
* Fixed an issue where the **format** command has incorrectly recognized on which files to run when running using git.
* Fixed an issue where author image validations were not checked properly.
* Fixed an issue where new old-formatted scripts and integrations were not validated.
* Fixed an issue where the wording in the from version validation error for subplaybooks was incorrect.
* Fixed an issue where the **update-release-notes** command used the old docker image version instead of the new when detecting a docker change.
* Fixed an issue where the **generate-test-playbook** command used an incorrect argument name as default
* Fixed an issue where the **json-to-outputs** command used an incorrect argument name as default when using `-d`.
* Fixed an issue where validations failed while trying to validate non content files.
* Fixed an issue where README validations did not work post VS Code formatting.
* Fixed an issue where the description validations were inconsistent when running through an integration file or a description file.

## 1.4.6

* Fixed an issue where **validate** suggests, with no reason, running **format** on missing mandatory keys in yml file.
* Skipped existence of TestPlaybook check on community and contribution integrations.
* Fixed an issue where pre-commit didn't run on the demisto_sdk/commands folder.
* The **init** command will now change the script template name in the code to the given script name.
* Expanded the validations performed on beta integrations.
* Added support for PreProcessRules in the **format**, **validate**, **download**, and **create-content-artifacts** commands.
* Improved the error messages in **generate-docs**, if an example was not provided.
* Added to **validate** command a validation that a content entity or a pack name does not contain the words "partner" and "community".
* Fixed an issue where **update-release-notes** ignores *--text* flag while using *-f*
* Fixed the outputs validations in **validate** so enrichment commands will not be checked to have DBotScore outputs.
* Added a new validation to require the dockerimage key to exist in an integration and script yml files.
* Enhanced the **generate-test-playbook** command to use only integration tested on commands, rather than (possibly) other integrations implementing them.
* Expanded unify command to support GenericModules - Unifies a GenericModule object with its Dashboards.
* Added validators for generic objects:
  * Generic Field validator - verify that the 'fromVersion' field is above 6.5.0, 'group' field equals 4 and 'id' field starts with the prefix 'generic_'.
  * Generic Type validator - verify that the 'fromVersion' field is above 6.5.0
  * Generic Module validator - verify that the 'fromVersion' field is above 6.5.0
  * Generic Definition validator - verify that the 'fromVersion' field is above 6.5.0
* Expanded Format command to support Generic Objects - Fixes generic objects according to their validations.
* Fixed an issue where the **update-release-notes** command did not handle ApiModules properly.
* Added option to enter a dictionary or json of format `[{field_name:description}]` in the **json-to-outputs** command,
  with the `-d` flag.
* Improved the outputs for the **format** command.
* Fixed an issue where the validations performed after the **format** command were inconsistent with **validate**.
* Added to the **validate** command a validation for the author image.
* Updated the **create-content-artifacts** command to support generic modules, definitions, fields and types.
* Added an option to ignore errors for file paths and not only file name in .pack-ignore file.

## 1.4.5

* Enhanced the **postman-codegen** command to name all generated arguments with lower case.
* Fixed an issue where the **find-dependencies** command miscalculated the dependencies for playbooks that use generic commands.
* Fixed an issue where the **validate** command failed in external repositories in case the DEMISTO_SDK_GITHUB_TOKEN was not set.
* Fixed an issue where **openapi-codegen** corrupted the swagger file by overwriting configuration to swagger file.
* Updated the **upload** command to support uploading zipped packs to the marketplace.
* Added to the **postman-codegen** command support of path variables.
* Fixed an issue where **openapi-codegen** entered into an infinite loop on circular references in the swagger file.
* The **format** command will now set `fromVersion: 6.2.0` for widgets with 'metrics' data type.
* Updated the **find-dependencies** command to support generic modules, definitions, fields and types.
* Fixed an issue where **openapi-codegen** tried to extract reference example outputs, leading to an exception.
* Added an option to ignore secrets automatically when using the **init** command to create a pack.
* Added a tool that gives the ability to temporarily suppress console output.

## 1.4.4

* When formatting incident types with Auto-Extract rules and without mode field, the **format** command will now add the user selected mode.
* Added new validation that DBotRole is set for scripts that requires elevated permissions to the `XSOAR-linter` in the **lint** command.
* Added url escaping to markdown human readable section in generate docs to avoid autolinking.
* Added a validation that mapper's id and name are matching. Updated the format of mapper to include update_id too.
* Added a validation to ensure that image paths in the README files are valid.
* Fixed **find_type** function to correctly find test files, such as, test script and test playbook.
* Added scheme validations for the new Generic Object Types, Fields, and Modules.
* Renamed the flag *--input-old-version* to *--old-version* in the **generate-docs** command.
* Refactored the **update-release-notes** command:
  * Replaced the *--all* flag with *--use-git* or *-g*.
  * Added the *--force* flag to update the pack release notes without changes in the pack.
  * The **update-release-notes** command will now update all dependent integrations on ApiModule change, even if not specified.
  * If more than one pack has changed, the full list of updated packs will be printed at the end of **update-release-notes** command execution.
  * Fixed an issue where the **update-release-notes** command did not add docker image release notes entry for release notes file if a script was changed.
  * Fixed an issue where the **update-release-notes** command did not detect changed files that had the same name.
  * Fixed an issue in the **update-release-notes** command where the version support of JSON files was mishandled.
* Fixed an issue where **format** did not skip files in test and documentation directories.
* Updated the **create-id-set** command to support generic modules, definitions, fields and types.
* Changed the **convert** command to generate old layout fromversion to 5.0.0 instead of 4.1.0
* Enhanced the command **postman-codegen** with type hints for templates.

## 1.4.3

* Fixed an issue where **json-to-outputs** command returned an incorrect output when json is a list.
* Fixed an issue where if a pack README.md did not exist it could cause an error in the validation process.
* Fixed an issue where the *--name* was incorrectly required in the **init** command.
* Adding the option to run **validate** on a specific path while using git (*-i* & *-g*).
* The **format** command will now change UUIDs in .yml and .json files to their respective content entity name.
* Added a playbook validation to check if a task sub playbook exists in the id set in the **validate** command.
* Added the option to add new tags/usecases to the approved list and to the pack metadata on the same pull request.
* Fixed an issue in **test_content** where when different servers ran tests for the same integration, the server URL parameters were not set correctly.
* Added a validation in the **validate** command to ensure that the ***endpoint*** command is configured correctly in yml file.
* Added a warning when pack_metadata's description field is longer than 130 characters.
* Fixed an issue where a redundant print occurred on release notes validation.
* Added new validation in the **validate** command to ensure that the minimal fromVersion in a widget of type metrics will be 6.2.0.
* Added the *--release-notes* flag to demisto-sdk to get the current version release notes entries.

## 1.4.2

* Added to `pylint` summary an indication if a test was skipped.
* Added to the **init** command the option to specify fromversion.
* Fixed an issue where running **init** command without filling the metadata file.
* Added the *--docker-timeout* flag in the **lint** command to control the request timeout for the Docker client.
* Fixed an issue where **update-release-notes** command added only one docker image release notes entry for release notes file, and not for every entity whom docker image was updated.
* Added a validation to ensure that incident/indicator fields names starts with their pack name in the **validate** command. (Checked only for new files and only when using git *-g*)
* Updated the **find-dependencies** command to return the 'dependencies' according the layout type ('incident', 'indicator').
* Enhanced the "vX" display name validation for scripts and integrations in the **validate** command to check for every versioned script or integration, and not only v2.
* Added the *--fail-duplicates* flag for the **create-id-set** command which will fail the command if duplicates are found.
* Added to the **generate-docs** command automatic addition to git when a new readme file is created.

## 1.4.1

* When in private repo without `DEMSITO_SDK_GITHUB_TOKEN` configured, get_remote_file will take files from the local origin/master.
* Enhanced the **unify** command when giving input of a file and not a directory return a clear error message.
* Added a validation to ensure integrations are not skipped and at least one test playbook is not skipped for each integration or script.
* Added to the Content Tests support for `context_print_dt`, which queries the incident context and prints the result as a json.
* Added new validation for the `xsoar_config.json` file in the **validate** command.
* Added a version differences section to readme in **generate-docs** command.
* Added the *--docs-format* flag in the **integration-diff** command to get the output in README format.
* Added the *--input-old-version* and *--skip-breaking-changes* flags in the **generate-docs** command to get the details for the breaking section and to skip the breaking changes section.

## 1.4.0

* Enable passing a comma-separated list of paths for the `--input` option of the **lint** command.
* Added new validation of unimplemented test-module command in the code to the `XSOAR-linter` in the **lint** command.
* Fixed the **generate-docs** to handle integration authentication parameter.
* Added a validation to ensure that description and README do not contain the word 'Demisto'.
* Improved the deprecated message validation required from playbooks and scripts.
* Added the `--quite-bc-validation` flag for the **validate** command to run the backwards compatibility validation in quite mode (errors is treated like warnings).
* Fixed the **update release notes** command to display a name for old layouts.
* Added the ability to append to the pack README credit to contributors.
* Added identification for parameter differences in **integration-diff** command.
* Fixed **format** to use git as a default value.
* Updated the **upload** command to support reports.
* Fixed an issue where **generate-docs** command was displaying 'None' when credentials parameter display field configured was not configured.
* Fixed an issue where **download** did not return exit code 1 on failure.
* Updated the validation that incident fields' names do not contain the word incident will aplly to core packs only.
* Added a playbook validation to verify all conditional tasks have an 'else' path in **validate** command.
* Renamed the GitHub authentication token environment variable `GITHUB_TOKEN` to `DEMITO_SDK_GITHUB_TOKEN`.
* Added to the **update-release-notes** command automatic addition to git when new release notes file is created.
* Added validation to ensure that integrations, scripts, and playbooks do not contain the entity type in their names.
* Added the **convert** command to convert entities between XSOAR versions.
* Added the *--deprecate* flag in **format** command to deprecate integrations, scripts, and playbooks.
* Fixed an issue where ignoring errors did not work when running the **validate** command on specific files (-i).

## 1.3.9

* Added a validation verifying that the pack's README.md file is not equal to pack description.
* Fixed an issue where the **Assume yes** flag did not work properly for some entities in the **format** command.
* Improved the error messages for separators in folder and file names in the **validate** command.
* Removed the **DISABLE_SDK_VERSION_CHECK** environment variable. To disable new version checks, use the **DEMISTO_SDK_SKIP_VERSION_CHECK** envirnoment variable.
* Fixed an issue where the demisto-sdk version check failed due to a rate limit.
* Fixed an issue with playbooks scheme validation.

## 1.3.8

* Updated the **secrets** command to work on forked branches.

## 1.3.7

* Added a validation to ensure correct image and description file names.
* Fixed an issue where the **validate** command failed when 'display' field in credentials param in yml is empty but 'displaypassword' was provided.
* Added the **integration-diff** command to check differences between two versions of an integration and to return a report of missing and changed elements in the new version.
* Added a validation verifying that the pack's README.md file is not missing or empty for partner packs or packs contains use cases.
* Added a validation to ensure that the integration and script folder and file names will not contain separators (`_`, `-`, ``).
* When formatting new pack, the **format** command will set the *fromversion* key to 5.5.0 in the new files without fromversion.

## 1.3.6

* Added a validation that core packs are not dependent on non-core packs.
* Added a validation that a pack name follows XSOAR standards.
* Fixed an issue where in some cases the `get_remote_file` function failed due to an invalid path.
* Fixed an issue where running **update-release-notes** with updated integration logo, did not detect any file changes.
* Fixed an issue where the **create-id-set** command did not identify unified integrations correctly.
* Fixed an issue where the `CommonTypes` pack was not identified as a dependency for all feed integrations.
* Added support for running SDK commands in private repositories.
* Fixed an issue where running the **init** command did not set the correct category field in an integration .yml file for a newly created pack.
* When formatting new contributed pack, the **format** command will set the *fromversion* key to 6.0.0 in the relevant files.
* If the environment variable "DISABLE_SDK_VERSION_CHECK" is define, the demisto-sdk will no longer check for newer version when running a command.
* Added the `--use-pack-metadata` flag for the **find-dependencies** command to update the calculated dependencies using the the packs metadata files.
* Fixed an issue where **validate** failed on scripts in case the `outputs` field was set to `None`.
* Fixed an issue where **validate** was failing on editing existing release notes.
* Added a validation for README files verifying that the file doesn't contain template text copied from HelloWorld or HelloWorldPremium README.

## 1.3.5

* Added a validation that layoutscontainer's id and name are matching. Updated the format of layoutcontainer to include update_id too.
* Added a validation that commands' names and arguments in core packs, or scripts' arguments do not contain the word incident.
* Fixed issue where running the **generate-docs** command with -c flag ran all the commands and not just the commands specified by the flag.
* Fixed the error message of the **validate** command to not always suggest adding the *description* field.
* Fixed an issue where running **format** on feed integration generated invalid parameter structure.
* Fixed an issue where the **generate-docs** command did not add all the used scripts in a playbook to the README file.
* Fixed an issue where contrib/partner details might be added twice to the same file, when using unify and create-content-artifacts commands
* Fixed issue where running **validate** command on image-related integration did not return the correct outputs to json file.
* When formatting playbooks, the **format** command will now remove empty fields from SetIncident, SetIndicator, CreateNewIncident, CreateNewIndicator script arguments.
* Added an option to fill in the developer email when running the **init** command.

## 1.3.4

* Updated the **validate** command to check that the 'additionalinfo' field only contains the expected value for feed required parameters and not equal to it.
* Added a validation that community/partner details are not in the detailed description file.
* Added a validation that the Use Case tag in pack_metadata file is only used when the pack contains at least one PB, Incident Type or Layout.
* Added a validation that makes sure outputs in integrations are matching the README file when only README has changed.
* Added the *hidden* field to the integration schema.
* Fixed an issue where running **format** on a playbook whose `name` does not equal its `id` would cause other playbooks who use that playbook as a sub-playbook to fail.
* Added support for local custom command configuration file `.demisto-sdk-conf`.
* Updated the **format** command to include an update to the description file of an integration, to remove community/partner details.

## 1.3.3

* Fixed an issue where **lint** failed where *.Dockerfile* exists prior running the lint command.
* Added FeedHelloWorld template option for *--template* flag in **demisto-sdk init** command.
* Fixed issue where **update-release-notes** deleted release note file if command was called more than once.
* Fixed issue where **update-release-notes** added docker image release notes every time the command was called.
* Fixed an issue where running **update-release-notes** on a pack with newly created integration, had also added a docker image entry in the release notes.
* Fixed an issue where `XSOAR-linter` did not find *NotImplementedError* in main.
* Added validation for README files verifying their length (over 30 chars).
* When using *-g* flag in the **validate** command it will now ignore untracked files by default.
* Added the *--include-untracked* flag to the **validate** command to include files which are untracked by git in the validation process.
* Improved the `pykwalify` error outputs in the **validate** command.
* Added the *--print-pykwalify* flag to the **validate** command to print the unchanged output from `pykwalify`.

## 1.3.2

* Updated the format of the outputs when using the *--json-file* flag to create a JSON file output for the **validate** and **lint** commands.
* Added the **doc-review** command to check spelling in .md and .yml files as well as a basic release notes review.
* Added a validation that a pack's display name does not already exist in content repository.
* Fixed an issue where the **validate** command failed to detect duplicate params in an integration.
* Fixed an issue where the **validate** command failed to detect duplicate arguments in a command in an integration.

## 1.3.1

* Fixed an issue where the **validate** command failed to validate the release notes of beta integrations.
* Updated the **upload** command to support indicator fields.
* The **validate** and **update-release-notes** commands will now check changed files against `demisto/master` if it is configured locally.
* Fixed an issue where **validate** would incorrectly identify files as renamed.
* Added a validation that integration properties (such as feed, mappers, mirroring, etc) are not removed.
* Fixed an issue where **validate** failed when comparing branch against commit hash.
* Added the *--no-pipenv* flag to the **split-yml** command.
* Added a validation that incident fields and incident types are not removed from mappers.
* Fixed an issue where the *c
reate-id-set* flag in the *validate* command did not work while not using git.
* Added the *hiddenusername* field to the integration schema.
* Added a validation that images that are not integration images, do not ask for a new version or RN

## 1.3.0

* Do not collect optional dependencies on indicator types reputation commands.
* Fixed an issue where downloading indicator layoutscontainer objects failed.
* Added a validation that makes sure outputs in integrations are matching the README file.
* Fixed an issue where the *create-id-set* flag in the **validate** command did not work.
* Added a warning in case no id_set file is found when running the **validate** command.
* Fixed an issue where changed files were not recognised correctly on forked branches in the **validate** and the **update-release-notes** commands.
* Fixed an issue when files were classified incorrectly when running *update-release-notes*.
* Added a validation that integration and script file paths are compatible with our convention.
* Fixed an issue where id_set.json file was re created whenever running the generate-docs command.
* added the *--json-file* flag to create a JSON file output for the **validate** and **lint** commands.

## 1.2.19

* Fixed an issue where merge id_set was not updated to work with the new entity of Packs.
* Added a validation that the playbook's version matches the version of its sub-playbooks, scripts, and integrations.

## 1.2.18

* Changed the *skip-id-set-creation* flag to *create-id-set* in the **validate** command. Its default value will be False.
* Added support for the 'cve' reputation command in default arg validation.
* Filter out generic and reputation command from scripts and playbooks dependencies calculation.
* Added support for the incident fields in outgoing mappers in the ID set.
* Added a validation that the taskid field and the id field under the task field are both from uuid format and contain the same value.
* Updated the **format** command to generate uuid value for the taskid field and for the id under the task field in case they hold an invalid values.
* Exclude changes from doc_files directory on validation.
* Added a validation that an integration command has at most one default argument.
* Fixing an issue where pack metadata version bump was not enforced when modifying an old format (unified) file.
* Added validation that integration parameter's display names are capitalized and spaced using whitespaces and not underscores.
* Fixed an issue where beta integrations where not running deprecation validations.
* Allowed adding additional information to the deprecated description.
* Fixing an issue when escaping less and greater signs in integration params did not work as expected.

## 1.2.17

* Added a validation that the classifier of an integration exists.
* Added a validation that the mapper of an integration exists.
* Added a validation that the incident types of a classifier exist.
* Added a validation that the incident types of a mapper exist.
* Added support for *text* argument when running **demisto-sdk update-release-notes** on the ApiModules pack.
* Added a validation for the minimal version of an indicator field of type grid.
* Added new validation for incident and indicator fields in classifiers mappers and layouts exist in the content.
* Added cache for get_remote_file to reducing failures from accessing the remote repo.
* Fixed an issue in the **format** command where `_dev` or `_copy` suffixes weren't removed from the `id` of the given playbooks.
* Playbook dependencies from incident and indicator fields are now marked as optional.
* Mappers dependencies from incident types and incident fields are now marked as optional.
* Classifier dependencies from incident types are now marked as optional.
* Updated **demisto-sdk init** command to no longer create `created` field in pack_metadata file
* Updated **generate-docs** command to take the parameters names in setup section from display field and to use additionalinfo field when exist.
* Using the *verbose* argument in the **find-dependencies** command will now log to the console.
* Improved the deprecated message validation required from integrations.
* Fixed an issue in the **generate-docs** command where **Context Example** section was created when it was empty.

## 1.2.16

* Added allowed ignore errors to the *IDSetValidator*.
* Fixed an issue where an irrelevant id_set validation ran in the **validate** command when using the *--id-set* flag.
* Fixed an issue were **generate-docs** command has failed if a command did not exist in commands permissions file.
* Improved a **validate** command message for missing release notes of api module dependencies.

## 1.2.15

* Added the *ID101* to the allowed ignored errors.

## 1.2.14

* SDK repository is now mypy check_untyped_defs complaint.
* The lint command will now ignore the unsubscriptable-object (E1136) pylint error in dockers based on python 3.9 - this will be removed once a new pylint version is released.
* Added an option for **format** to run on a whole pack.
* Added new validation of unimplemented commands from yml in the code to `XSOAR-linter`.
* Fixed an issue where Auto-Extract fields were only checked for newly added incident types in the **validate** command.
* Added a new warning validation of direct access to args/params dicts to `XSOAR-linter`.

## 1.2.13

* Added new validation of indicators usage in CommandResults to `XSOAR-linter`.
* Running **demisto-sdk lint** will automatically run on changed files (same behavior as the -g flag).
* Removed supported version message from the documentation when running **generate_docs**.
* Added a print to indicate backwards compatibility is being checked in **validate** command.
* Added a percent print when running the **validate** command with the *-a* flag.
* Fixed a regression in the **upload** command where it was ignoring `DEMISTO_VERIFY_SSL` env var.
* Fixed an issue where the **upload** command would fail to upload beta integrations.
* Fixed an issue where the **validate** command did not create the *id_set.json* file when running with *-a* flag.
* Added price change validation in the **validate** command.
* Added validations that checks in read-me for empty sections or leftovers from the auto generated read-me that should be changed.
* Added new code validation for *NotImplementedError* to raise a warning in `XSOAR-linter`.
* Added validation for support types in the pack metadata file.
* Added support for *--template* flag in **demisto-sdk init** command.
* Fixed an issue with running **validate** on master branch where the changed files weren't compared to previous commit when using the *-g* flag.
* Fixed an issue where the `XSOAR-linter` ran *NotImplementedError* validation on scripts.
* Added support for Auto-Extract feature validation in incident types in the **validate** command.
* Fixed an issue in the **lint** command where the *-i* flag was ignored.
* Improved **merge-id-sets** command to support merge between two ID sets that contain the same pack.
* Fixed an issue in the **lint** command where flake8 ran twice.

## 1.2.12

* Bandit now reports also on medium severity issues.
* Fixed an issue with support for Docker Desktop on Mac version 2.5.0+.
* Added support for vulture and mypy linting when running without docker.
* Added support for *prev-ver* flag in **update-release-notes** command.
* Improved retry support when building docker images for linting.
* Added the option to create an ID set on a specific pack in **create-id-set** command.
* Added the *--skip-id-set-creation* flag to **validate** command in order to add the capability to run validate command without creating id_set validation.
* Fixed an issue where **validate** command checked docker image tag on ApiModules pack.
* Fixed an issue where **find-dependencies** did not calculate dashboards and reports dependencies.
* Added supported version message to the documentation and release notes files when running **generate_docs** and **update-release-notes** commands respectively.
* Added new code validations for *NotImplementedError* exception raise to `XSOAR-linter`.
* Command create-content-artifacts additional support for **Author_image.png** object.
* Fixed an issue where schemas were not enforced for incident fields, indicator fields and old layouts in the validate command.
* Added support for **update-release-notes** command to update release notes according to master branch.

## 1.2.11

* Fixed an issue where the ***generate-docs*** command reset the enumeration of line numbering after an MD table.
* Updated the **upload** command to support mappers.
* Fixed an issue where exceptions were no printed in the **format** while the *--verbose* flag is set.
* Fixed an issue where *--assume-yes* flag did not work in the **format** command when running on a playbook without a `fromversion` field.
* Fixed an issue where the **format** command would fail in case `conf.json` file was not found instead of skipping the update.
* Fixed an issue where integration with v2 were recognised by the `name` field instead of the `display` field in the **validate** command.
* Added a playbook validation to check if a task script exists in the id set in the **validate** command.
* Added new integration category `File Integrity Management` in the **validate** command.

## 1.2.10

* Added validation for approved content pack use-cases and tags.
* Added new code validations for *CommonServerPython* import to `XSOAR-linter`.
* Added *default value* and *predefined values* to argument description in **generate-docs** command.
* Added a new validation that checks if *get-mapping-fields* command exists if the integration schema has *{ismappable: true}* in **validate** command.
* Fixed an issue where the *--staged* flag recognised added files as modified in the **validate** command.
* Fixed an issue where a backwards compatibility warning was raised for all added files in the **validate** command.
* Fixed an issue where **validate** command failed when no tests were given for a partner supported pack.
* Updated the **download** command to support mappers.
* Fixed an issue where the ***format*** command added a duplicate parameter.
* For partner supported content packs, added support for a list of emails.
* Removed validation of README files from the ***validate*** command.
* Fixed an issue where the ***validate*** command required release notes for ApiModules pack.

## 1.2.9

* Fixed an issue in the **openapi_codegen** command where it created duplicate functions name from the swagger file.
* Fixed an issue in the **update-release-notes** command where the *update type* argument was not verified.
* Fixed an issue in the **validate** command where no error was raised in case a non-existing docker image was presented.
* Fixed an issue in the **format** command where format failed when trying to update invalid Docker image.
* The **format** command will now preserve the **isArray** argument in integration's reputation commands and will show a warning if it set to **false**.
* Fixed an issue in the **lint** command where *finally* clause was not supported in main function.
* Fixed an issue in the **validate** command where changing any entity ID was not validated.
* Fixed an issue in the **validate** command where *--staged* flag did not bring only changed files.
* Fixed the **update-release-notes** command to ignore changes in the metadata file.
* Fixed the **validate** command to ignore metadata changes when checking if a version bump is needed.

## 1.2.8

* Added a new validation that checks in playbooks for the usage of `DeleteContext` in **validate** command.
* Fixed an issue in the **upload** command where it would try to upload content entities with unsupported versions.
* Added a new validation that checks in playbooks for the usage of specific instance in **validate** command.
* Added the **--staged** flag to **validate** command to run on staged files only.

## 1.2.7

* Changed input parameters in **find-dependencies** command.
  * Use ***-i, --input*** instead of ***-p, --path***.
  * Use ***-idp, --id-set-path*** instead of ***-i, --id-set-path***.
* Fixed an issue in the **unify** command where it crashed on an integration without an image file.
* Fixed an issue in the **format** command where unnecessary files were not skipped.
* Fixed an issue in the **update-release-notes** command where the *text* argument was not respected in all cases.
* Fixed an issue in the **validate** command where a warning about detailed description was given for unified or deprecated integrations.
* Improved the error returned by the **validate** command when running on files using the old format.

## 1.2.6

* No longer require setting `DEMISTO_README_VALIDATION` env var to enable README mdx validation. Validation will now run automatically if all necessary node modules are available.
* Fixed an issue in the **validate** command where the `--skip-pack-dependencies` would not skip id-set creation.
* Fixed an issue in the **validate** command where validation would fail if supplied an integration with an empty `commands` key.
* Fixed an issue in the **validate** command where validation would fail due to a required version bump for packs which are not versioned.
* Will use env var `DEMISTO_VERIFY_SSL` to determine if to use a secure connection for commands interacting with the Server when `--insecure` is not passed. If working with a local Server without a trusted certificate, you can set env var `DEMISTO_VERIFY_SSL=no` to avoid using `--insecure` on each command.
* Unifier now adds a link to the integration documentation to the integration detailed description.
* Fixed an issue in the **secrets** command where ignored secrets were not skipped.

## 1.2.5

* Added support for special fields: *defaultclassifier*, *defaultmapperin*, *defaultmapperout* in **download** command.
* Added -y option **format** command to assume "yes" as answer to all prompts and run non-interactively
* Speed up improvements for `validate` of README files.
* Updated the **format** command to adhere to the defined content schema and sub-schemas, aligning its behavior with the **validate** command.
* Added support for canvasContextConnections files in **format** command.

## 1.2.4

* Updated detailed description for community integrations.

## 1.2.3

* Fixed an issue where running **validate** failed on playbook with task that adds tags to the evidence data.
* Added the *displaypassword* field to the integration schema.
* Added new code validations to `XSOAR-linter`.
  * As warnings messages:
    * `demisto.params()` should be used only inside main function.
    * `demisto.args()` should be used only inside main function.
    * Functions args should have type annotations.
* Added `fromversion` field validation to test playbooks and scripts in **validate** command.

## 1.2.2

* Add support for warning msgs in the report and summary to **lint** command.
* Fixed an issue where **json-to-outputs** determined bool values as int.
* Fixed an issue where **update-release-notes** was crushing on `--all` flag.
* Fixed an issue where running **validate**, **update-release-notes** outside of content repo crushed without a meaningful error message.
* Added support for layoutscontainer in **init** contribution flow.
* Added a validation for tlp_color param in feeds in **validate** command.
* Added a validation for removal of integration parameters in **validate** command.
* Fixed an issue where **update-release-notes** was failing with a wrong error message when no pack or input was given.
* Improved formatting output of the **generate-docs** command.
* Add support for env variable *DEMISTO_SDK_ID_SET_REFRESH_INTERVAL*. Set this env variable to the refresh interval in minutes. The id set will be regenerated only if the refresh interval has passed since the last generation. Useful when generating Script documentation, to avoid re-generating the id_set every run.
* Added new code validations to `XSOAR-linter`.
  * As error messages:
    * Longer than 10 seconds sleep statements for non long running integrations.
    * exit() usage.
    * quit() usage.
  * As warnings messages:
    * `demisto.log` should not be used.
    * main function existence.
    * `demito.results` should not be used.
    * `return_output` should not be used.
    * try-except statement in main function.
    * `return_error` usage in main function.
    * only once `return_error` usage.
* Fixed an issue where **lint** command printed logs twice.
* Fixed an issue where *suffix* did not work as expected in the **create-content-artifacts** command.
* Added support for *prev-ver* flag in **lint** and **secrets** commands.
* Added support for *text* flag to **update-release-notes** command to add the same text to all release notes.
* Fixed an issue where **validate** did not recognize added files if they were modified locally.
* Added a validation that checks the `fromversion` field exists and is set to 5.0.0 or above when working or comparing to a non-feature branch in **validate** command.
* Added a validation that checks the certification field in the pack_metadata file is valid in **validate** command.
* The **update-release-notes** command will now automatically add docker image update to the release notes.

## 1.2.1

* Added an additional linter `XSOAR-linter` to the **lint** command which custom validates py files. currently checks for:
  * `Sys.exit` usages with non zero value.
  * Any `Print` usages.
* Fixed an issue where renamed files were failing on *validate*.
* Fixed an issue where single changed files did not required release notes update.
* Fixed an issue where doc_images required release-notes and validations.
* Added handling of dependent packs when running **update-release-notes** on changed *APIModules*.
  * Added new argument *--id-set-path* for id_set.json path.
  * When changes to *APIModule* is detected and an id_set.json is available - the command will update the dependent pack as well.
* Added handling of dependent packs when running **validate** on changed *APIModules*.
  * Added new argument *--id-set-path* for id_set.json path.
  * When changes to *APIModule* is detected and an id_set.json is available - the command will validate that the dependent pack has release notes as well.
* Fixed an issue where the find_type function didn't recognize file types correctly.
* Fixed an issue where **update-release-notes** command did not work properly on Windows.
* Added support for indicator fields in **update-release-notes** command.
* Fixed an issue where files in test dirs where being validated.

## 1.2.0

* Fixed an issue where **format** did not update the test playbook from its pack.
* Fixed an issue where **validate** validated non integration images.
* Fixed an issue where **update-release-notes** did not identified old yml integrations and scripts.
* Added revision templates to the **update-release-notes** command.
* Fixed an issue where **update-release-notes** crashed when a file was renamed.
* Fixed an issue where **validate** failed on deleted files.
* Fixed an issue where **validate** validated all images instead of packs only.
* Fixed an issue where a warning was not printed in the **format** in case a non-supported file type is inputted.
* Fixed an issue where **validate** did not fail if no release notes were added when adding files to existing packs.
* Added handling of incorrect layout paths via the **format** command.
* Refactor **create-content-artifacts** command - Efficient artifacts creation and better logging.
* Fixed an issue where image and description files were not handled correctly by **validate** and **update-release-notes** commands.
* Fixed an issue where the **format** command didn't remove all extra fields in a file.
* Added an error in case an invalid id_set.json file is found while running the **validate** command.
* Added fetch params checks to the **validate** command.

## 1.1.11

* Added line number to secrets' path in **secrets** command report.
* Fixed an issue where **init** a community pack did not present the valid support URL.
* Fixed an issue where **init** offered a non relevant pack support type.
* Fixed an issue where **lint** did not pull docker images for powershell.
* Fixed an issue where **find-dependencies** did not find all the script dependencies.
* Fixed an issue where **find-dependencies** did not collect indicator fields as dependencies for playbooks.
* Updated the **validate** and the **secrets** commands to be less dependent on regex.
* Fixed an issue where **lint** did not run on circle when docker did not return ping.
* Updated the missing release notes error message (RN106) in the **Validate** command.
* Fixed an issue where **Validate** would return missing release notes when two packs with the same substring existed in the modified files.
* Fixed an issue where **update-release-notes** would add duplicate release notes when two packs with the same substring existed in the modified files.
* Fixed an issue where **update-release-notes** would fail to bump new versions if the feature branch was out of sync with the master branch.
* Fixed an issue where a non-descriptive error would be returned when giving the **update-release-notes** command a pack which can not be found.
* Added dependencies check for *widgets* in **find-dependencies** command.
* Added a `update-docker` flag to **format** command.
* Added a `json-to-outputs` flag to the **run** command.
* Added a verbose (`-v`) flag to **format** command.
* Fixed an issue where **download** added the prefix "playbook-" to the name of playbooks.

## 1.1.10

* Updated the **init** command. Relevant only when passing the *--contribution* argument.
  * Added the *--author* option.
  * The *support* field of the pack's metadata is set to *community*.
* Added a proper error message in the **Validate** command upon a missing description in the root of the yml.
* **Format** now works with a relative path.
* **Validate** now fails when all release notes have been excluded.
* Fixed issue where correct error message would not propagate for invalid images.
* Added the *--skip-pack-dependencies* flag to **validate** command to skip pack dependencies validation. Relevant when using the *-g* flag.
* Fixed an issue where **Validate** and **Format** commands failed integrations with `defaultvalue` field in fetch incidents related parameters.
* Fixed an issue in the **Validate** command in which unified YAML files were not ignored.
* Fixed an issue in **generate-docs** where scripts and playbooks inputs and outputs were not parsed correctly.
* Fixed an issue in the **openapi-codegen** command where missing reference fields in the swagger JSON caused errors.
* Fixed an issue in the **openapi-codegen** command where empty objects in the swagger JSON paths caused errors.
* **update-release-notes** command now accept path of the pack instead of pack name.
* Fixed an issue where **generate-docs** was inserting unnecessary escape characters.
* Fixed an issue in the **update-release-notes** command where changes to the pack_metadata were not detected.
* Fixed an issue where **validate** did not check for missing release notes in old format files.

## 1.1.9

* Fixed an issue where **update-release-notes** command failed on invalid file types.

## 1.1.8

* Fixed a regression where **upload** command failed on test playbooks.
* Added new *githubUser* field in pack metadata init command.
* Support beta integration in the commands **split-yml, extract-code, generate-test-playbook and generate-docs.**
* Fixed an issue where **find-dependencies** ignored *toversion* field in content items.
* Added support for *layoutscontainer*, *classifier_5_9_9*, *mapper*, *report*, and *widget* in the **Format** command.
* Fixed an issue where **Format** will set the `ID` field to be equal to the `name` field in modified playbooks.
* Fixed an issue where **Format** did not work for test playbooks.
* Improved **update-release-notes** command:
  * Write content description to release notes for new items.
  * Update format for file types without description: Connections, Incident Types, Indicator Types, Layouts, Incident Fields.
* Added a validation for feedTags param in feeds in **validate** command.
* Fixed readme validation issue in community support packs.
* Added the **openapi-codegen** command to generate integrations from OpenAPI specification files.
* Fixed an issue were release notes validations returned wrong results for *CommonScripts* pack.
* Added validation for image links in README files in **validate** command.
* Added a validation for default value of fetch param in feeds in **validate** command.
* Fixed an issue where the **Init** command failed on scripts.

## 1.1.7

* Fixed an issue where running the **format** command on feed integrations removed the `defaultvalue` fields.
* Playbook branch marked with *skipunavailable* is now set as an optional dependency in the **find-dependencies** command.
* The **feedReputation** parameter can now be hidden in a feed integration.
* Fixed an issue where running the **unify** command on JS package failed.
* Added the *--no-update* flag to the **find-dependencies** command.
* Added the following validations in **validate** command:
  * Validating that a pack does not depend on NonSupported / Deprecated packs.

## 1.1.6

* Added the *--description* option to the **init** command.
* Added the *--contribution* option to the **init** command which converts a contribution zip to proper pack format.
* Improved **validate** command performance time and outputs.
* Added the flag *--no-docker-checks* to **validate** command to skip docker checks.
* Added the flag *--print-ignored-files* to **validate** command to print ignored files report when the command is done.
* Added the following validations in **validate** command:
  * Validating that existing release notes are not modified.
  * Validating release notes are not added to new packs.
  * Validating that the "currentVersion" field was raised in the pack_metadata for modified packs.
  * Validating that the timestamp in the "created" field in the pack_metadata is in ISO format.
* Running `demisto-sdk validate` will run the **validate** command using git and only on committed files (same as using *-g --post-commit*).
* Fixed an issue where release notes were not checked correctly in **validate** command.
* Fixed an issue in the **create-id-set** command where optional playbook tasks were not taken into consideration.
* Added a prompt to the `demisto-sdk update-release-notes` command to prompt users to commit changes before running the release notes command.
* Added support to `layoutscontainer` in **validate** command.

## 1.1.5

* Fixed an issue in **find-dependencies** command.
* **lint** command now verifies flake8 on CommonServerPython script.

## 1.1.4

* Fixed an issue with the default output file name of the **unify** command when using "." as an output path.
* **Unify** command now adds contributor details to the display name and description.
* **Format** command now adds *isFetch* and *incidenttype* fields to integration yml.
* Removed the *feedIncremental* field from the integration schema.
* **Format** command now adds *feedBypassExclusionList*, *Fetch indicators*, *feedReputation*, *feedReliability*,
     *feedExpirationPolicy*, *feedExpirationInterval* and *feedFetchInterval* fields to integration yml.
* Fixed an issue in the playbooks schema.
* Fixed an issue where generated release notes were out of order.
* Improved pack dependencies detection.
* Fixed an issue where test playbooks were mishandled in **validate** command.

## 1.1.3

* Added a validation for invalid id fields in indicators types files in **validate** command.
* Added default behavior for **update-release-notes** command.
* Fixed an error where README files were failing release notes validation.
* Updated format of generated release notes to be more user friendly.
* Improved error messages for the **update-release-notes** command.
* Added support for `Connections`, `Dashboards`, `Widgets`, and `Indicator Types` to **update-release-notes** command.
* **Validate** now supports scripts under the *TestPlaybooks* directory.
* Fixed an issue where **validate** did not support powershell files.

## 1.1.2

* Added a validation for invalid playbookID fields in incidents types files in **validate** command.
* Added a code formatter for python files.
* Fixed an issue where new and old classifiers where mixed on validate command.
* Added *feedIncremental* field to the integration schema.
* Fixed error in the **upload** command where unified YMLs were not uploaded as expected if the given input was a pack.
* Fixed an issue where the **secrets** command failed due to a space character in the file name.
* Ignored RN validation for *NonSupported* pack.
* You can now ignore IF107, SC100, RP102 error codes in the **validate** command.
* Fixed an issue where the **download** command was crashing when received as input a JS integration or script.
* Fixed an issue where **validate** command checked docker image for JS integrations and scripts.
* **validate** command now checks scheme for reports and connections.
* Fixed an issue where **validate** command checked docker when running on all files.
* Fixed an issue where **validate** command did not fail when docker image was not on the latest numeric tag.
* Fixed an issue where beta integrations were not validated correctly in **validate** command.

## 1.1.1

* fixed and issue where file types were not recognized correctly in **validate** command.
* Added better outputs for validate command.

## 1.1.0

* Fixed an issue where changes to only non-validated files would fail validation.
* Fixed an issue in **validate** command where moved files were failing validation for new packs.
* Fixed an issue in **validate** command where added files were failing validation due to wrong file type detection.
* Added support for new classifiers and mappers in **validate** command.
* Removed support of old RN format validation.
* Updated **secrets** command output format.
* Added support for error ignore on deprecated files in **validate** command.
* Improved errors outputs in **validate** command.
* Added support for linting an entire pack.

## 1.0.9

* Fixed a bug where misleading error was presented when pack name was not found.
* **Update-release-notes** now detects added files for packs with versions.
* Readme files are now ignored by **update-release-notes** and validation of release notes.
* Empty release notes no longer cause an uncaught error during validation.

## 1.0.8

* Changed the output format of demisto-sdk secrets.
* Added a validation that checkbox items are not required in integrations.
* Added pack release notes generation and validation.
* Improved pack metadata validation.
* Fixed an issue in **validate** where renamed files caused an error

## 1.0.4

* Fix the **format** command to update the `id` field to be equal to `details` field in indicator-type files, and to `name` field in incident-type & dashboard files.
* Fixed a bug in the **validate** command for layout files that had `sortValues` fields.
* Fixed a bug in the **format** command where `playbookName` field was not always present in the file.
* Fixed a bug in the **format** command where indicatorField wasn't part of the SDK schemas.
* Fixed a bug in **upload** command where created unified docker45 yml files were not deleted.
* Added support for IndicatorTypes directory in packs (for `reputation` files, instead of Misc).
* Fixed parsing playbook condition names as string instead of boolean in **validate** command
* Improved image validation in YAML files.
* Removed validation for else path in playbook condition tasks.

## 1.0.3

* Fixed a bug in the **format** command where comments were being removed from YAML files.
* Added output fields: *file_path* and *kind* for layouts in the id-set.json created by **create-id-set** command.
* Fixed a bug in the **create-id-set** command Who returns Duplicate for Layouts with a different kind.
* Added formatting to **generate-docs** command results replacing all `<br>` tags with `<br/>`.
* Fixed a bug in the **download** command when custom content contained not supported content entity.
* Fixed a bug in **format** command in which boolean strings  (e.g. 'yes' or 'no') were converted to boolean values (e.g. 'True' or 'False').
* **format** command now removes *sourceplaybookid* field from playbook files.
* Fixed a bug in **generate-docs** command in which integration dependencies were not detected when generating documentation for a playbook.

## 1.0.1

* Fixed a bug in the **unify** command when output path was provided empty.
* Improved error message for integration with no tests configured.
* Improved the error message returned from the **validate** command when an integration is missing or contains malformed fetch incidents related parameters.
* Fixed a bug in the **create** command where a unified YML with a docker image for 4.5 was copied incorrectly.
* Missing release notes message are now showing the release notes file path to update.
* Fixed an issue in the **validate** command in which unified YAML files were not ignored.
* File format suggestions are now shown in the relevant file format (JSON or YAML).
* Changed Docker image validation to fail only on non-valid ones.
* Removed backward compatibility validation when Docker image is updated.

## 1.0.0

* Improved the *upload* command to support the upload of all the content entities within a pack.
* The *upload* command now supports the improved pack file structure.
* Added an interactive option to format integrations, scripts and playbooks with No TestPlaybooks configured.
* Added an interactive option to configure *conf.json* file with missing test playbooks for integrations, scripts and playbooks
* Added *download* command to download custom content from Demisto instance to the local content repository.
* Improved validation failure messages to include a command suggestion, wherever relevant, to fix the raised issue.
* Improved 'validate' help and documentation description
* validate - checks that scripts, playbooks, and integrations have the *tests* key.
* validate - checks that test playbooks are configured in `conf.json`.
* demisto-sdk lint - Copy dir better handling.
* demisto-sdk lint - Add error when package missing in docker image.
* Added *-a , --validate-all* option in *validate* to run all validation on all files.
* Added *-i , --input* option in *validate* to run validation on a specified pack/file.
* added *-i, --input* option in *secrets* to run on a specific file.
* Added an allowed hidden parameter: *longRunning* to the hidden integration parameters validation.
* Fixed an issue with **format** command when executing with an output path of a folder and not a file path.
* Bug fixes in generate-docs command given playbook as input.
* Fixed an issue with lint command in which flake8 was not running on unit test files.

## 0.5.2

* Added *-c, --command* option in *generate-docs* to generate a specific command from an integration.
* Fixed an issue when getting README/CHANGELOG files from git and loading them.
* Removed release notes validation for new content.
* Fixed secrets validations for files with the same name in a different directory.
* demisto-sdk lint - parallelization working with specifying the number of workers.
* demisto-sdk lint - logging levels output, 3 levels.
* demisto-sdk lint - JSON report, structured error reports in JSON format.
* demisto-sdk lint - XML JUnit report for unit-tests.
* demisto-sdk lint - new packages used to accelerate execution time.
* demisto-sdk secrets - command now respects the generic whitelist, and not only the pack secrets.

## 0.5.0

[PyPI History][1]

[1]: https://pypi.org/project/demisto-sdk/#history

## 0.4.9

* Fixed an issue in *generate-docs* where Playbooks and Scripts documentation failed.
* Added a graceful error message when executing the *run" command with a misspelled command.
* Added more informative errors upon failures of the *upload* command.
* format command:
  * Added format for json files: IncidentField, IncidentType, IndicatorField, IndicatorType, Layout, Dashboard.
  * Added the *-fv --from-version*, *-nv --no-validation* arguments.
  * Removed the *-t yml_type* argument, the file type will be inferred.
  * Removed the *-g use_git* argument, running format without arguments will run automatically on git diff.
* Fixed an issue in loading playbooks with '=' character.
* Fixed an issue in *validate* failed on deleted README files.

## 0.4.8

* Added the *max* field to the Playbook schema, allowing to define it in tasks loop.
* Fixed an issue in *validate* where Condition branches checks were case sensitive.

## 0.4.7

* Added the *slareminder* field to the Playbook schema.
* Added the *common_server*, *demisto_mock* arguments to the *init* command.
* Fixed an issue in *generate-docs* where the general section was not being generated correctly.
* Fixed an issue in *validate* where Incident type validation failed.

## 0.4.6

* Fixed an issue where the *validate* command did not identify CHANGELOG in packs.
* Added a new command, *id-set* to create the id set - the content dependency tree by file IDs.

## 0.4.5

* generate-docs command:
  * Added the *use_cases*, *permissions*, *command_permissions* and *limitations*.
  * Added the *--insecure* argument to support running the script and integration command in Demisto.
  * Removed the *-t yml_type* argument, the file type will be inferred.
  * The *-o --output* argument is no longer mandatory, default value will be the input file directory.
* Added support for env var: *DEMISTO_SDK_SKIP_VERSION_CHECK*. When set version checks are skipped.
* Fixed an issue in which the CHANGELOG files did not match our scheme.
* Added a validator to verify that there are no hidden integration parameters.
* Fixed an issue where the *validate* command ran on test files.
* Removed the *env-dir* argument from the demisto-sdk.
* README files which are html files will now be skipped in the *validate* command.
* Added support for env var: *DEMISTO_README_VALIDATOR*. When not set the readme validation will not run.

## 0.4.4

* Added a validator for IncidentTypes (incidenttype-*.json).
* Fixed an issue where the -p flag in the *validate* command was not working.
* Added a validator for README.md files.
* Release notes validator will now run on: incident fields, indicator fields, incident types, dashboard and reputations.
* Fixed an issue where the validator of reputation(Indicator Type) did not check on the details field.
* Fixed an issue where the validator attempted validating non-existing files after deletions or name refactoring.
* Removed the *yml_type* argument in the *split-yml*, *extract-code* commands.
* Removed the *file_type* argument in the *generate-test-playbook* command.
* Fixed the *insecure* argument in *upload*.
* Added the *insecure* argument in *run-playbook*.
* Standardise the *-i --input*, *-o --output* to demisto-sdk commands.

## 0.4.3

* Fixed an issue where the incident and indicator field BC check failed.
* Support for linting and unit testing PowerShell integrations.

## 0.4.2

* Fixed an issue where validate failed on Windows.
* Added a validator to verify all branches are handled in conditional task in a playbook.
* Added a warning message when not running the latest sdk version.
* Added a validator to check that the root is connected to all tasks in the playbook.
* Added a validator for Dashboards (dashboard-*.json).
* Added a validator for Indicator Types (reputation-*.json).
* Added a BC validation for changing incident field type.
* Fixed an issue where init command would generate an invalid yml for scripts.
* Fixed an issue in misleading error message in v2 validation hook.
* Fixed an issue in v2 hook which now is set only on newly added scripts.
* Added more indicative message for errors in yaml files.
* Disabled pykwalify info log prints.

## 0.3.10

* Added a BC check for incident fields - changing from version is not allowed.
* Fixed an issue in create-content-artifacts where scripts in Packs in TestPlaybooks dir were copied with a wrong prefix.

## 0.3.9

* Added a validation that incident field can not be required.
* Added validation for fetch incident parameters.
* Added validation for feed integration parameters.
* Added to the *format* command the deletion of the *sourceplaybookid* field.
* Fixed an issue where *fieldMapping* in playbook did not pass the scheme validation.
* Fixed an issue where *create-content-artifacts* did not copy TestPlaybooks in Packs without prefix of *playbook-*.
* Added a validation the a playbook can not have a rolename set.
* Added to the image validator the new DBot default image.
* Added the fields: elasticcommonfields, quiet, quietmode to the Playbook schema.
* Fixed an issue where *validate* failed on integration commands without outputs.
* Added a new hook for naming of v2 integrations and scripts.

## 0.3.8

* Fixed an issue where *create-content-artifact* was not loading the data in the yml correctly.
* Fixed an issue where *unify* broke long lines in script section causing syntax errors

## 0.3.7

* Added *generate-docs* command to generate documentation file for integration, playbook or script.
* Fixed an issue where *unify* created a malformed integration yml.
* Fixed an issue where demisto-sdk **init** creates unit-test file with invalid import.

## 0.3.6

* Fixed an issue where demisto-sdk **validate** failed on modified scripts without error message.

## 0.3.5

* Fixed an issue with docker tag validation for integrations.
* Restructured repo source code.

## 0.3.4

* Saved failing unit tests as a file.
* Fixed an issue where "_test" file for scripts/integrations created using **init** would import the "HelloWorld" templates.
* Fixed an issue in demisto-sdk **validate** - was failing on backward compatiblity check
* Fixed an issue in demisto-sdk **secrets** - empty line in .secrets-ignore always made the secrets check to pass
* Added validation for docker image inside integrations and scripts.
* Added --use-git flag to **format** command to format all changed files.
* Fixed an issue where **validate** did not fail on dockerimage changes with bc check.
* Added new flag **--ignore-entropy** to demisto-sdk **secrets**, this will allow skip entropy secrets check.
* Added --outfile to **lint** to allow saving failed packages to a file.

## 0.3.3

* Added backwards compatibility break error message.
* Added schema for incident types.
* Added **additionalinfo** field to as an available field for integration configuration.
* Added pack parameter for **init**.
* Fixed an issue where error would appear if name parameter is not set in **init**.

## 0.3.2

* Fixed the handling of classifier files in **validate**.

## 0.3.1

* Fixed the handling of newly created reputation files in **validate**.
* Added an option to perform **validate** on a specific file.

## 0.3.0

* Added support for multi-package **lint** both with parallel and without.
* Added all parameter in **lint** to run on all packages and packs in content repository.
* Added **format** for:
  * Scripts
  * Playbooks
  * Integrations
* Improved user outputs for **secrets** command.
* Fixed an issue where **lint** would run pytest and pylint only on a single docker per integration.
* Added auto-complete functionality to demisto-sdk.
* Added git parameter in **lint** to run only on changed packages.
* Added the **run-playbook** command
* Added **run** command which runs a command in the Demisto playground.
* Added **upload** command which uploads an integration or a script to a Demisto instance.
* Fixed and issue where **validate** checked if release notes exist for new integrations and scripts.
* Added **generate-test-playbook** command which generates a basic test playbook for an integration or a script.
* **validate** now supports indicator fields.
* Fixed an issue with layouts scheme validation.
* Adding **init** command.
* Added **json-to-outputs** command which generates the yaml section for outputs from an API raw response.

## 0.2.6

* Fixed an issue with locating release notes for beta integrations in **validate**.

## 0.2.5

* Fixed an issue with locating release notes for beta integrations in **validate**.

## 0.2.4

* Adding image validation to Beta_Integration and Packs in **validate**.

## 0.2.3

* Adding Beta_Integration to the structure validation process.
* Fixing bug where **validate** did checks on TestPlaybooks.
* Added requirements parameter to **lint**.

## 0.2.2

* Fixing bug where **lint** did not return exit code 1 on failure.
* Fixing bug where **validate** did not print error message in case no release notes were give.

## 0.2.1

* **Validate** now checks that the id and name fields are identical in yml files.
* Fixed a bug where sdk did not return any exit code.

## 0.2.0

* Added Release Notes Validator.
* Fixed the Unifier selection of your python file to use as the code.
* **Validate** now supports Indicator fields.
* Fixed a bug where **validate** and **secrets** did not return exit code 1 on failure.
* **Validate** now runs on newly added scripts.

## 0.1.8

* Added support for `--version`.
* Fixed an issue in file_validator when calling `checked_type` method with script regex.

## 0.1.2

* Restructuring validation to support content packs.
* Added secrets validation.
* Added content bundle creation.
* Added lint and unit test run.

## 0.1.1

* Added new logic to the unifier.
* Added detailed README.
* Some small adjustments and fixes.

## 0.1.0

Capabilities:

* **Extract** components(code, image, description etc.) from a Demisto YAML file into a directory.
* **Unify** components(code, image, description etc.) to a single Demisto YAML file.
* **Validate** Demisto content files.<|MERGE_RESOLUTION|>--- conflicted
+++ resolved
@@ -1,10 +1,7 @@
 # Changelog
 ## Unreleased
-<<<<<<< HEAD
+* Improved memory efficiency in **update-content-graph** and **create-content-graph** commands.
 * Added the `tenant_timezone` key to the test_modeling_rule file so that you can now control the timezone in the **modeling-rules test** command.
-=======
-* Improved memory efficiency in **update-content-graph** and **create-content-graph** commands.
->>>>>>> c576e89c
 
 ## 1.17.1
 * Added the `aliasTo` key to the Incident Field schema.
