--- conflicted
+++ resolved
@@ -11,12 +11,10 @@
 * Added the `hiddenpassword` field to the integration schema, allowing **validate** to run on integrations with username-only inputs.
 * Fixed an issue where **doc-review** required dot suffixes in release notes describing new content.
 * Improved logs and error handling in the **modeling-rules test** command.
-<<<<<<< HEAD
-* Added support for mapping uuid to names for Layout files in the **download** command.
-=======
 * Fixed an issue where **download** command failed when running on a beta integration.
 * Added support for code importing multi-level ApiModules to **lint**.
->>>>>>> 7b64e87e
+* Added support for mapping uuid to names for Layout files in the **download** command.
+
 
 ## 1.13.0
 * Added the pack version to the code files when calling **unify**. The same value is removed when calling **split**.
