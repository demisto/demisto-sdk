--- conflicted
+++ resolved
@@ -1,11 +1,8 @@
 # Changelog
 ## Unreleased
-<<<<<<< HEAD
-* Improved performance when reading `yml` files.
-=======
 * Fixed an issue where **format** would add unnecessary period at the end of descriptions ending with brackets.
 * Fixed an issue where **format** would not add a period at the end of descriptions, when running on in script files.
->>>>>>> e0cc8195
+* Improved performance when reading `yml` files.
 * Fixed an issue where **validate** falsely failed with error `DS108` on descriptions ending with brackets that contains a dot at the end of them.
 * Fixed an issue where running **validate -g** failed reading a `.pack-ignore` file that contained only newlines and spaces.
 * Fixed an issue where **upload** failed when trying to upload a list content item.
