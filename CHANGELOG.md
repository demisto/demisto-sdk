--- conflicted
+++ resolved
@@ -24,12 +24,8 @@
 * The **generate-docs** command will now auto-generate the playbook image link by default.
 * Added the `--custom-image-link` argument to override.
 * Added a new flag to **generate-docs** command, allowing to add a custom image link to a playbook README.
-<<<<<<< HEAD
-* Added a new validation to the **validate** command to verify that the schema file exists for a modeling rule.
-=======
 * Added a new validation to the **validate** command to verify that the package directory name is the same as the files contained in the that package.
 * Added support in the **unify** command to unify a schema into its Modeling Rule.
->>>>>>> 2c6e1bd5
 
 ## 1.6.8
 
