# Changelog
* Added validation that the support URL in partner contribution pack metadata does not lead to a GitHub repo.
* Enhanced ***generate-docs*** with default `additionalinformation` (description) for common parameters.
* Added to **validate** command a validation that a content item's id and name will not end with spaces.
* The **format** command will now remove trailing whitespaces from content items' id and name fields.
* Fixed an issue where the **generate-test-playbook** command would not place the playbook in the proper folder.
<<<<<<< HEAD
* Added **isoversize** and **isautoswitchedtoquietmode** fields to the playbook schema.
=======
* Added to **validate** command a validation that packs with `Iron Bank` uses the latest docker from Iron Bank.
* Added to the **create artifacts** command support for release notes configuration file.
* Added validation to **validate** for release notes config file.
>>>>>>> e26fbac0

# 1.4.8
* Fixed an issue where yml files with `!reference` failed to load properly.
* Fixed an issue when `View Integration Documentation` button was added twice during the download and re-upload.
* Fixed an issue when `(Partner Contribution)` was added twice to the display name during the download and re-upload.
* Added the following enhancements in the **generate-test-playbook** command:
    * Added the *--commands* argument to generate tasks for specific commands.
    * Added the *--examples* argument to get the command examples file path and generate tasks from the commands and arguments specified there.
    * Added the *--upload* flag to specify whether to upload the test playbook after the generation.
    * Fixed the output condition generation for outputs of type `Boolean`.

# 1.4.7
* Fixed an issue where an empty list for a command context didn't produce an indication other than an empty table.
* Fixed an issue where the **format** command has incorrectly recognized on which files to run when running using git.
* Fixed an issue where author image validations were not checked properly.
* Fixed an issue where new old-formatted scripts and integrations were not validated.
* Fixed an issue where the wording in the from version validation error for subplaybooks was incorrect.
* Fixed an issue where the **update-release-notes** command used the old docker image version instead of the new when detecting a docker change.
* Fixed an issue where the **generate-test-playbook** command used an incorrect argument name as default
* Fixed an issue where the **json-to-outputs** command used an incorrect argument name as default when using `-d`.
* Fixed an issue where validations failed while trying to validate non content files.
* Fixed an issue where README validations did not work post VS Code formatting.
* Fixed an issue where the description validations were inconsistent when running through an integration file or a description file.

# 1.4.6
* Fixed an issue where **validate** suggests, with no reason, running **format** on missing mandatory keys in yml file.
* Skipped existence of TestPlaybook check on community and contribution integrations.
* Fixed an issue where pre-commit didn't run on the demisto_sdk/commands folder.
* The **init** command will now change the script template name in the code to the given script name.
* Expanded the validations performed on beta integrations.
* Improved the error messages in **generate-docs**, if an example was not provided.
* Added to **validate** command a validation that a content entity or a pack name does not contain the words "partner" and "community".
* Fixed an issue where **update-release-notes** ignores *--text* flag while using *-f*
* Fixed the outputs validations in **validate** so enrichment commands will not be checked to have DBotScore outputs.
* Added a new validation to require the dockerimage key to exist in an integration and script yml files.
* Enhanced the **generate-test-playbook** command to use only integration tested on commands, rather than (possibly) other integrations implementing them.
* Expanded unify command to support GenericModules - Unifies a GenericModule object with its Dashboards.
* Added validators for generic objects:
  - Generic Field validator - verify that the 'fromVersion' field is above 6.5.0, 'group' field equals 4 and 'id' field starts with the prefix 'generic_'.
  - Generic Type validator - verify that the 'fromVersion' field is above 6.5.0
  - Generic Module validator - verify that the 'fromVersion' field is above 6.5.0
  - Generic Definition validator - verify that the 'fromVersion' field is above 6.5.0
 * Expanded Format command to support Generic Objects - Fixes generic objects according to their validations.
* Fixed an issue where the **update-release-notes** command did not handle ApiModules properly.
* Added option to enter a dictionary or json of format `[{field_name:description}]` in the **json-to-outputs** command,
  with the `-d` flag.
* Improved the outputs for the **format** command.
* Fixed an issue where the validations performed after the **format** command were inconsistent with **validate**.
* Added to the **validate** command a validation for the author image.
* Updated the **create-content-artifacts** command to support generic modules, definitions, fields and types.
* Added an option to ignore errors for file paths and not only file name in .pack-ignore file.

# 1.4.5
* Enhanced the **postman-codegen** command to name all generated arguments with lower case.
* Fixed an issue where the **find-dependencies** command miscalculated the dependencies for playbooks that use generic commands.
* Fixed an issue where the **validate** command failed in external repositories in case the DEMISTO_SDK_GITHUB_TOKEN was not set.
* Fixed an issue where **openapi-codegen** corrupted the swagger file by overwriting configuration to swagger file.
* Updated the **upload** command to support uploading zipped packs to the marketplace.
* Added to the **postman-codegen** command support of path variables.
* Fixed an issue where **openapi-codegen** entered into an infinite loop on circular references in the swagger file.
* The **format** command will now set `fromVersion: 6.2.0` for widgets with 'metrics' data type.
* Updated the **find-dependencies** command to support generic modules, definitions, fields and types.
* Fixed an issue where **openapi-codegen** tried to extract reference example outputs, leading to an exception.
* Added an option to ignore secrets automatically when using the **init** command to create a pack.
* Added a tool that gives the ability to temporarily suppress console output.

# 1.4.4
* When formatting incident types with Auto-Extract rules and without mode field, the **format** command will now add the user selected mode.
* Added new validation that DBotRole is set for scripts that requires elevated permissions to the `XSOAR-linter` in the **lint** command.
* Added url escaping to markdown human readable section in generate docs to avoid autolinking.
* Added a validation that mapper's id and name are matching. Updated the format of mapper to include update_id too.
* Added a validation to ensure that image paths in the README files are valid.
* Fixed **find_type** function to correctly find test files, such as, test script and test playbook.
* Added scheme validations for the new Generic Object Types, Fields, and Modules.
* Renamed the flag *--input-old-version* to *--old-version* in the **generate-docs** command.
* Refactored the **update-release-notes** command:
  - Replaced the *--all* flag with *--use-git* or *-g*.
  - Added the *--force* flag to update the pack release notes without changes in the pack.
  - The **update-release-notes** command will now update all dependent integrations on ApiModule change, even if not specified.
  - If more than one pack has changed, the full list of updated packs will be printed at the end of **update-release-notes** command execution.
  - Fixed an issue where the **update-release-notes** command did not add docker image release notes entry for release notes file if a script was changed.
  - Fixed an issue where the **update-release-notes** command did not detect changed files that had the same name.
  - Fixed an issue in the **update-release-notes** command where the version support of JSON files was mishandled.
* Fixed an issue where **format** did not skip files in test and documentation directories.
* Updated the **create-id-set** command to support generic modules, definitions, fields and types.
* Changed the **convert** command to generate old layout fromversion to 5.0.0 instead of 4.1.0
* Enhanced the command **postman-codegen** with type hints for templates.

# 1.4.3
* Fixed an issue where **json-to-outputs** command returned an incorrect output when json is a list.
* Fixed an issue where if a pack README.md did not exist it could cause an error in the validation process.
* Fixed an issue where the *--name* was incorrectly required in the **init** command.
* Adding the option to run **validate** on a specific path while using git (*-i* & *-g*).
* The **format** command will now change UUIDs in .yml and .json files to their respective content entity name.
* Added a playbook validation to check if a task sub playbook exists in the id set in the **validate** command.
* Added the option to add new tags/usecases to the approved list and to the pack metadata on the same pull request.
* Fixed an issue in **test_content** where when different servers ran tests for the same integration, the server URL parameters were not set correctly.
* Added a validation in the **validate** command to ensure that the ***endpoint*** command is configured correctly in yml file.
* Added a warning when pack_metadata's description field is longer than 130 characters.
* Fixed an issue where a redundant print occurred on release notes validation.
* Added new validation in the **validate** command to ensure that the minimal fromVersion in a widget of type metrics will be 6.2.0.
* Added the *--release-notes* flag to demisto-sdk to get the current version release notes entries.

# 1.4.2
* Added to `pylint` summary an indication if a test was skipped.
* Added to the **init** command the option to specify fromversion.
* Fixed an issue where running **init** command without filling the metadata file.
* Added the *--docker-timeout* flag in the **lint** command to control the request timeout for the Docker client.
* Fixed an issue where **update-release-notes** command added only one docker image release notes entry for release notes file, and not for every entity whom docker image was updated.
* Added a validation to ensure that incident/indicator fields names starts with their pack name in the **validate** command. (Checked only for new files and only when using git *-g*)
* Updated the **find-dependencies** command to return the 'dependencies' according the layout type ('incident', 'indicator').
* Enhanced the "vX" display name validation for scripts and integrations in the **validate** command to check for every versioned script or integration, and not only v2.
* Added the *--fail-duplicates* flag for the **create-id-set** command which will fail the command if duplicates are found.
* Added to the **generate-docs** command automatic addition to git when a new readme file is created.

# 1.4.1
* When in private repo without `DEMSITO_SDK_GITHUB_TOKEN` configured, get_remote_file will take files from the local origin/master.
* Enhanced the **unify** command when giving input of a file and not a directory return a clear error message.
* Added a validation to ensure integrations are not skipped and at least one test playbook is not skipped for each integration or script.
* Added to the Content Tests support for `context_print_dt`, which queries the incident context and prints the result as a json.
* Added new validation for the `xsoar_config.json` file in the **validate** command.
* Added a version differences section to readme in **generate-docs** command.
* Added the *--docs-format* flag in the **integration-diff** command to get the output in README format.
* Added the *--input-old-version* and *--skip-breaking-changes* flags in the **generate-docs** command to get the details for the breaking section and to skip the breaking changes section.

# 1.4.0
* Enable passing a comma-separated list of paths for the `--input` option of the **lint** command.
* Added new validation of unimplemented test-module command in the code to the `XSOAR-linter` in the **lint** command.
* Fixed the **generate-docs** to handle integration authentication parameter.
* Added a validation to ensure that description and README do not contain the word 'Demisto'.
* Improved the deprecated message validation required from playbooks and scripts.
* Added the `--quite-bc-validation` flag for the **validate** command to run the backwards compatibility validation in quite mode (errors is treated like warnings).
* Fixed the **update release notes** command to display a name for old layouts.
* Added the ability to append to the pack README credit to contributors.
* Added identification for parameter differences in **integration-diff** command.
* Fixed **format** to use git as a default value.
* Updated the **upload** command to support reports.
* Fixed an issue where **generate-docs** command was displaying 'None' when credentials parameter display field configured was not configured.
* Fixed an issue where **download** did not return exit code 1 on failure.
* Updated the validation that incident fields' names do not contain the word incident will aplly to core packs only.
* Added a playbook validation to verify all conditional tasks have an 'else' path in **validate** command.
* Renamed the GitHub authentication token environment variable `GITHUB_TOKEN` to `DEMITO_SDK_GITHUB_TOKEN`.
* Added to the **update-release-notes** command automatic addition to git when new release notes file is created.
* Added validation to ensure that integrations, scripts, and playbooks do not contain the entity type in their names.
* Added the **convert** command to convert entities between XSOAR versions.
* Added the *--deprecate* flag in **format** command to deprecate integrations, scripts, and playbooks.
* Fixed an issue where ignoring errors did not work when running the **validate** command on specific files (-i).

# 1.3.9
* Added a validation verifying that the pack's README.md file is not equal to pack description.
* Fixed an issue where the **Assume yes** flag did not work properly for some entities in the **format** command.
* Improved the error messages for separators in folder and file names in the **validate** command.
* Removed the **DISABLE_SDK_VERSION_CHECK** environment variable. To disable new version checks, use the **DEMISTO_SDK_SKIP_VERSION_CHECK** envirnoment variable.
* Fixed an issue where the demisto-sdk version check failed due to a rate limit.
* Fixed an issue with playbooks scheme validation.

# 1.3.8
* Updated the **secrets** command to work on forked branches.

# 1.3.7
* Added a validation to ensure correct image and description file names.
* Fixed an issue where the **validate** command failed when 'display' field in credentials param in yml is empty but 'displaypassword' was provided.
* Added the **integration-diff** command to check differences between two versions of an integration and to return a report of missing and changed elements in the new version.
* Added a validation verifying that the pack's README.md file is not missing or empty for partner packs or packs contains use cases.
* Added a validation to ensure that the integration and script folder and file names will not contain separators (`_`, `-`, ` `).
* When formatting new pack, the **format** command will set the *fromversion* key to 5.5.0 in the new files without fromversion.

# 1.3.6
* Added a validation that core packs are not dependent on non-core packs.
* Added a validation that a pack name follows XSOAR standards.
* Fixed an issue where in some cases the `get_remote_file` function failed due to an invalid path.
* Fixed an issue where running **update-release-notes** with updated integration logo, did not detect any file changes.
* Fixed an issue where the **create-id-set** command did not identify unified integrations correctly.
* Fixed an issue where the `CommonTypes` pack was not identified as a dependency for all feed integrations.
* Added support for running SDK commands in private repositories.
* Fixed an issue where running the **init** command did not set the correct category field in an integration .yml file for a newly created pack.
* When formatting new contributed pack, the **format** command will set the *fromversion* key to 6.0.0 in the relevant files.
* If the environment variable "DISABLE_SDK_VERSION_CHECK" is define, the demisto-sdk will no longer check for newer version when running a command.
* Added the `--use-pack-metadata` flag for the **find-dependencies** command to update the calculated dependencies using the the packs metadata files.
* Fixed an issue where **validate** failed on scripts in case the `outputs` field was set to `None`.
* Fixed an issue where **validate** was failing on editing existing release notes.
* Added a validation for README files verifying that the file doesn't contain template text copied from HelloWorld or HelloWorldPremium README.

# 1.3.5
* Added a validation that layoutscontainer's id and name are matching. Updated the format of layoutcontainer to include update_id too.
* Added a validation that commands' names and arguments in core packs, or scripts' arguments do not contain the word incident.
* Fixed issue where running the **generate-docs** command with -c flag ran all the commands and not just the commands specified by the flag.
* Fixed the error message of the **validate** command to not always suggest adding the *description* field.
* Fixed an issue where running **format** on feed integration generated invalid parameter structure.
* Fixed an issue where the **generate-docs** command did not add all the used scripts in a playbook to the README file.
* Fixed an issue where contrib/partner details might be added twice to the same file, when using unify and create-content-artifacts commands
* Fixed issue where running **validate** command on image-related integration did not return the correct outputs to json file.
* When formatting playbooks, the **format** command will now remove empty fields from SetIncident, SetIndicator, CreateNewIncident, CreateNewIndicator script arguments.
* Added an option to fill in the developer email when running the **init** command.

# 1.3.4
* Updated the **validate** command to check that the 'additionalinfo' field only contains the expected value for feed required parameters and not equal to it.
* Added a validation that community/partner details are not in the detailed description file.
* Added a validation that the Use Case tag in pack_metadata file is only used when the pack contains at least one PB, Incident Type or Layout.
* Added a validation that makes sure outputs in integrations are matching the README file when only README has changed.
* Added the *hidden* field to the integration schema.
* Fixed an issue where running **format** on a playbook whose `name` does not equal its `id` would cause other playbooks who use that playbook as a sub-playbook to fail.
* Added support for local custom command configuration file `.demisto-sdk-conf`.
* Updated the **format** command to include an update to the description file of an integration, to remove community/partner details.

# 1.3.3
* Fixed an issue where **lint** failed where *.Dockerfile* exists prior running the lint command.
* Added FeedHelloWorld template option for *--template* flag in **demisto-sdk init** command.
* Fixed issue where **update-release-notes** deleted release note file if command was called more than once.
* Fixed issue where **update-release-notes** added docker image release notes every time the command was called.
* Fixed an issue where running **update-release-notes** on a pack with newly created integration, had also added a docker image entry in the release notes.
* Fixed an issue where `XSOAR-linter` did not find *NotImplementedError* in main.
* Added validation for README files verifying their length (over 30 chars).
* When using *-g* flag in the **validate** command it will now ignore untracked files by default.
* Added the *--include-untracked* flag to the **validate** command to include files which are untracked by git in the validation process.
* Improved the `pykwalify` error outputs in the **validate** command.
* Added the *--print-pykwalify* flag to the **validate** command to print the unchanged output from `pykwalify`.

# 1.3.2
* Updated the format of the outputs when using the *--json-file* flag to create a JSON file output for the **validate** and **lint** commands.
* Added the **doc-review** command to check spelling in .md and .yml files as well as a basic release notes review.
* Added a validation that a pack's display name does not already exist in content repository.
* Fixed an issue where the **validate** command failed to detect duplicate params in an integration.
* Fixed an issue where the **validate** command failed to detect duplicate arguments in a command in an integration.

# 1.3.1
* Fixed an issue where the **validate** command failed to validate the release notes of beta integrations.
* Updated the **upload** command to support indicator fields.
* The **validate** and **update-release-notes** commands will now check changed files against `demisto/master` if it is configured locally.
* Fixed an issue where **validate** would incorrectly identify files as renamed.
* Added a validation that integration properties (such as feed, mappers, mirroring, etc) are not removed.
* Fixed an issue where **validate** failed when comparing branch against commit hash.
* Added the *--no-pipenv* flag to the **split-yml** command.
* Added a validation that incident fields and incident types are not removed from mappers.
* Fixed an issue where the *c
reate-id-set* flag in the *validate* command did not work while not using git.
* Added the *hiddenusername* field to the integration schema.
* Added a validation that images that are not integration images, do not ask for a new version or RN

# 1.3.0
* Do not collect optional dependencies on indicator types reputation commands.
* Fixed an issue where downloading indicator layoutscontainer objects failed.
* Added a validation that makes sure outputs in integrations are matching the README file.
* Fixed an issue where the *create-id-set* flag in the **validate** command did not work.
* Added a warning in case no id_set file is found when running the **validate** command.
* Fixed an issue where changed files were not recognised correctly on forked branches in the **validate** and the **update-release-notes** commands.
* Fixed an issue when files were classified incorrectly when running *update-release-notes*.
* Added a validation that integration and script file paths are compatible with our convention.
* Fixed an issue where id_set.json file was re created whenever running the generate-docs command.
* added the *--json-file* flag to create a JSON file output for the **validate** and **lint** commands.

# 1.2.19
* Fixed an issue where merge id_set was not updated to work with the new entity of Packs.
* Added a validation that the playbook's version matches the version of its sub-playbooks, scripts, and integrations.

# 1.2.18
* Changed the *skip-id-set-creation* flag to *create-id-set* in the **validate** command. Its default value will be False.
* Added support for the 'cve' reputation command in default arg validation.
* Filter out generic and reputation command from scripts and playbooks dependencies calculation.
* Added support for the incident fields in outgoing mappers in the ID set.
* Added a validation that the taskid field and the id field under the task field are both from uuid format and contain the same value.
* Updated the **format** command to generate uuid value for the taskid field and for the id under the task field in case they hold an invalid values.
* Exclude changes from doc_files directory on validation.
* Added a validation that an integration command has at most one default argument.
* Fixing an issue where pack metadata version bump was not enforced when modifying an old format (unified) file.
* Added validation that integration parameter's display names are capitalized and spaced using whitespaces and not underscores.
* Fixed an issue where beta integrations where not running deprecation validations.
* Allowed adding additional information to the deprecated description.
* Fixing an issue when escaping less and greater signs in integration params did not work as expected.

# 1.2.17
* Added a validation that the classifier of an integration exists.
* Added a validation that the mapper of an integration exists.
* Added a validation that the incident types of a classifier exist.
* Added a validation that the incident types of a mapper exist.
* Added support for *text* argument when running **demisto-sdk update-release-notes** on the ApiModules pack.
* Added a validation for the minimal version of an indicator field of type grid.
* Added new validation for incident and indicator fields in classifiers mappers and layouts exist in the content.
* Added cache for get_remote_file to reducing failures from accessing the remote repo.
* Fixed an issue in the **format** command where `_dev` or `_copy` suffixes weren't removed from the `id` of the given playbooks.
* Playbook dependencies from incident and indicator fields are now marked as optional.
* Mappers dependencies from incident types and incident fields are now marked as optional.
* Classifier dependencies from incident types are now marked as optional.
* Updated **demisto-sdk init** command to no longer create `created` field in pack_metadata file
* Updated **generate-docs** command to take the parameters names in setup section from display field and to use additionalinfo field when exist.
* Using the *verbose* argument in the **find-dependencies** command will now log to the console.
* Improved the deprecated message validation required from integrations.
* Fixed an issue in the **generate-docs** command where **Context Example** section was created when it was empty.

# 1.2.16
* Added allowed ignore errors to the *IDSetValidator*.
* Fixed an issue where an irrelevant id_set validation ran in the **validate** command when using the *--id-set* flag.
* Fixed an issue were **generate-docs** command has failed if a command did not exist in commands permissions file.
* Improved a **validate** command message for missing release notes of api module dependencies.

# 1.2.15
* Added the *ID101* to the allowed ignored errors.

# 1.2.14
* SDK repository is now mypy check_untyped_defs complaint.
* The lint command will now ignore the unsubscriptable-object (E1136) pylint error in dockers based on python 3.9 - this will be removed once a new pylint version is released.
* Added an option for **format** to run on a whole pack.
* Added new validation of unimplemented commands from yml in the code to `XSOAR-linter`.
* Fixed an issue where Auto-Extract fields were only checked for newly added incident types in the **validate** command.
* Added a new warning validation of direct access to args/params dicts to `XSOAR-linter`.

# 1.2.13
* Added new validation of indicators usage in CommandResults to `XSOAR-linter`.
* Running **demisto-sdk lint** will automatically run on changed files (same behavior as the -g flag).
* Removed supported version message from the documentation when running **generate_docs**.
* Added a print to indicate backwards compatibility is being checked in **validate** command.
* Added a percent print when running the **validate** command with the *-a* flag.
* Fixed a regression in the **upload** command where it was ignoring `DEMISTO_VERIFY_SSL` env var.
* Fixed an issue where the **upload** command would fail to upload beta integrations.
* Fixed an issue where the **validate** command did not create the *id_set.json* file when running with *-a* flag.
* Added price change validation in the **validate** command.
* Added validations that checks in read-me for empty sections or leftovers from the auto generated read-me that should be changed.
* Added new code validation for *NotImplementedError* to raise a warning in `XSOAR-linter`.
* Added validation for support types in the pack metadata file.
* Added support for *--template* flag in **demisto-sdk init** command.
* Fixed an issue with running **validate** on master branch where the changed files weren't compared to previous commit when using the *-g* flag.
* Fixed an issue where the `XSOAR-linter` ran *NotImplementedError* validation on scripts.
* Added support for Auto-Extract feature validation in incident types in the **validate** command.
* Fixed an issue in the **lint** command where the *-i* flag was ignored.
* Improved **merge-id-sets** command to support merge between two ID sets that contain the same pack.
* Fixed an issue in the **lint** command where flake8 ran twice.

# 1.2.12
* Bandit now reports also on medium severity issues.
* Fixed an issue with support for Docker Desktop on Mac version 2.5.0+.
* Added support for vulture and mypy linting when running without docker.
* Added support for *prev-ver* flag in **update-release-notes** command.
* Improved retry support when building docker images for linting.
* Added the option to create an ID set on a specific pack in **create-id-set** command.
* Added the *--skip-id-set-creation* flag to **validate** command in order to add the capability to run validate command without creating id_set validation.
* Fixed an issue where **validate** command checked docker image tag on ApiModules pack.
* Fixed an issue where **find-dependencies** did not calculate dashboards and reports dependencies.
* Added supported version message to the documentation and release notes files when running **generate_docs** and **update-release-notes** commands respectively.
* Added new code validations for *NotImplementedError* exception raise to `XSOAR-linter`.
* Command create-content-artifacts additional support for **Author_image.png** object.
* Fixed an issue where schemas were not enforced for incident fields, indicator fields and old layouts in the validate command.
* Added support for **update-release-notes** command to update release notes according to master branch.

# 1.2.11
* Fixed an issue where the ***generate-docs*** command reset the enumeration of line numbering after an MD table.
* Updated the **upload** command to support mappers.
* Fixed an issue where exceptions were no printed in the **format** while the *--verbose* flag is set.
* Fixed an issue where *--assume-yes* flag did not work in the **format** command when running on a playbook without a `fromversion` field.
* Fixed an issue where the **format** command would fail in case `conf.json` file was not found instead of skipping the update.
* Fixed an issue where integration with v2 were recognised by the `name` field instead of the `display` field in the **validate** command.
* Added a playbook validation to check if a task script exists in the id set in the **validate** command.
* Added new integration category `File Integrity Management` in the **validate** command.

# 1.2.10
* Added validation for approved content pack use-cases and tags.
* Added new code validations for *CommonServerPython* import to `XSOAR-linter`.
* Added *default value* and *predefined values* to argument description in **generate-docs** command.
* Added a new validation that checks if *get-mapping-fields* command exists if the integration schema has *{ismappable: true}* in **validate** command.
* Fixed an issue where the *--staged* flag recognised added files as modified in the **validate** command.
* Fixed an issue where a backwards compatibility warning was raised for all added files in the **validate** command.
* Fixed an issue where **validate** command failed when no tests were given for a partner supported pack.
* Updated the **download** command to support mappers.
* Fixed an issue where the ***format*** command added a duplicate parameter.
* For partner supported content packs, added support for a list of emails.
* Removed validation of README files from the ***validate*** command.
* Fixed an issue where the ***validate*** command required release notes for ApiModules pack.

# 1.2.9
* Fixed an issue in the **openapi_codegen** command where it created duplicate functions name from the swagger file.
* Fixed an issue in the **update-release-notes** command where the *update type* argument was not verified.
* Fixed an issue in the **validate** command where no error was raised in case a non-existing docker image was presented.
* Fixed an issue in the **format** command where format failed when trying to update invalid Docker image.
* The **format** command will now preserve the **isArray** argument in integration's reputation commands and will show a warning if it set to **false**.
* Fixed an issue in the **lint** command where *finally* clause was not supported in main function.
* Fixed an issue in the **validate** command where changing any entity ID was not validated.
* Fixed an issue in the **validate** command where *--staged* flag did not bring only changed files.
* Fixed the **update-release-notes** command to ignore changes in the metadata file.
* Fixed the **validate** command to ignore metadata changes when checking if a version bump is needed.


# 1.2.8
* Added a new validation that checks in playbooks for the usage of `DeleteContext` in **validate** command.
* Fixed an issue in the **upload** command where it would try to upload content entities with unsupported versions.
* Added a new validation that checks in playbooks for the usage of specific instance in **validate** command.
* Added the **--staged** flag to **validate** command to run on staged files only.


# 1.2.7
* Changed input parameters in **find-dependencies** command.
   - Use ***-i, --input*** instead of ***-p, --path***.
   - Use ***-idp, --id-set-path*** instead of ***-i, --id-set-path***.
* Fixed an issue in the **unify** command where it crashed on an integration without an image file.
* Fixed an issue in the **format** command where unnecessary files were not skipped.
* Fixed an issue in the **update-release-notes** command where the *text* argument was not respected in all cases.
* Fixed an issue in the **validate** command where a warning about detailed description was given for unified or deprecated integrations.
* Improved the error returned by the **validate** command when running on files using the old format.

# 1.2.6
* No longer require setting `DEMISTO_README_VALIDATION` env var to enable README mdx validation. Validation will now run automatically if all necessary node modules are available.
* Fixed an issue in the **validate** command where the `--skip-pack-dependencies` would not skip id-set creation.
* Fixed an issue in the **validate** command where validation would fail if supplied an integration with an empty `commands` key.
* Fixed an issue in the **validate** command where validation would fail due to a required version bump for packs which are not versioned.
* Will use env var `DEMISTO_VERIFY_SSL` to determine if to use a secure connection for commands interacting with the Server when `--insecure` is not passed. If working with a local Server without a trusted certificate, you can set env var `DEMISTO_VERIFY_SSL=no` to avoid using `--insecure` on each command.
* Unifier now adds a link to the integration documentation to the integration detailed description.
* Fixed an issue in the **secrets** command where ignored secrets were not skipped.

# 1.2.5
* Added support for special fields: *defaultclassifier*, *defaultmapperin*, *defaultmapperout* in **download** command.
* Added -y option **format** command to assume "yes" as answer to all prompts and run non-interactively
* Speed up improvements for `validate` of README files.
* Updated the **format** command to adhere to the defined content schema and sub-schemas, aligning its behavior with the **validate** command.
* Added support for canvasContextConnections files in **format** command.

# 1.2.4
* Updated detailed description for community integrations.

# 1.2.3
* Fixed an issue where running **validate** failed on playbook with task that adds tags to the evidence data.
* Added the *displaypassword* field to the integration schema.
* Added new code validations to `XSOAR-linter`.
    * As warnings messages:
        * `demisto.params()` should be used only inside main function.
        * `demisto.args()` should be used only inside main function.
        * Functions args should have type annotations.
* Added `fromversion` field validation to test playbooks and scripts in **validate** command.

# 1.2.2
* Add support for warning msgs in the report and summary to **lint** command.
* Fixed an issue where **json-to-outputs** determined bool values as int.
* Fixed an issue where **update-release-notes** was crushing on `--all` flag.
* Fixed an issue where running **validate**, **update-release-notes** outside of content repo crushed without a meaningful error message.
* Added support for layoutscontainer in **init** contribution flow.
* Added a validation for tlp_color param in feeds in **validate** command.
* Added a validation for removal of integration parameters in **validate** command.
* Fixed an issue where **update-release-notes** was failing with a wrong error message when no pack or input was given.
* Improved formatting output of the **generate-docs** command.
* Add support for env variable *DEMISTO_SDK_ID_SET_REFRESH_INTERVAL*. Set this env variable to the refresh interval in minutes. The id set will be regenerated only if the refresh interval has passed since the last generation. Useful when generating Script documentation, to avoid re-generating the id_set every run.
* Added new code validations to `XSOAR-linter`.
    * As error messages:
        * Longer than 10 seconds sleep statements for non long running integrations.
        * exit() usage.
        * quit() usage.
    * As warnings messages:
        * `demisto.log` should not be used.
        * main function existence.
        * `demito.results` should not be used.
        * `return_output` should not be used.
        * try-except statement in main function.
        * `return_error` usage in main function.
        * only once `return_error` usage.
* Fixed an issue where **lint** command printed logs twice.
* Fixed an issue where *suffix* did not work as expected in the **create-content-artifacts** command.
* Added support for *prev-ver* flag in **lint** and **secrets** commands.
* Added support for *text* flag to **update-release-notes** command to add the same text to all release notes.
* Fixed an issue where **validate** did not recognize added files if they were modified locally.
* Added a validation that checks the `fromversion` field exists and is set to 5.0.0 or above when working or comparing to a non-feature branch in **validate** command.
* Added a validation that checks the certification field in the pack_metadata file is valid in **validate** command.
* The **update-release-notes** command will now automatically add docker image update to the release notes.

# 1.2.1
* Added an additional linter `XSOAR-linter` to the **lint** command which custom validates py files. currently checks for:
    * `Sys.exit` usages with non zero value.
    * Any `Print` usages.
* Fixed an issue where renamed files were failing on *validate*.
* Fixed an issue where single changed files did not required release notes update.
* Fixed an issue where doc_images required release-notes and validations.
* Added handling of dependent packs when running **update-release-notes** on changed *APIModules*.
    * Added new argument *--id-set-path* for id_set.json path.
    * When changes to *APIModule* is detected and an id_set.json is available - the command will update the dependent pack as well.
* Added handling of dependent packs when running **validate** on changed *APIModules*.
    * Added new argument *--id-set-path* for id_set.json path.
    * When changes to *APIModule* is detected and an id_set.json is available - the command will validate that the dependent pack has release notes as well.
* Fixed an issue where the find_type function didn't recognize file types correctly.
* Fixed an issue where **update-release-notes** command did not work properly on Windows.
* Added support for indicator fields in **update-release-notes** command.
* Fixed an issue where files in test dirs where being validated.


# 1.2.0
* Fixed an issue where **format** did not update the test playbook from its pack.
* Fixed an issue where **validate** validated non integration images.
* Fixed an issue where **update-release-notes** did not identified old yml integrations and scripts.
* Added revision templates to the **update-release-notes** command.
* Fixed an issue where **update-release-notes** crashed when a file was renamed.
* Fixed an issue where **validate** failed on deleted files.
* Fixed an issue where **validate** validated all images instead of packs only.
* Fixed an issue where a warning was not printed in the **format** in case a non-supported file type is inputted.
* Fixed an issue where **validate** did not fail if no release notes were added when adding files to existing packs.
* Added handling of incorrect layout paths via the **format** command.
* Refactor **create-content-artifacts** command - Efficient artifacts creation and better logging.
* Fixed an issue where image and description files were not handled correctly by **validate** and **update-release-notes** commands.
* Fixed an issue where the **format** command didn't remove all extra fields in a file.
* Added an error in case an invalid id_set.json file is found while running the **validate** command.
* Added fetch params checks to the **validate** command.

# 1.1.11
* Added line number to secrets' path in **secrets** command report.
* Fixed an issue where **init** a community pack did not present the valid support URL.
* Fixed an issue where **init** offered a non relevant pack support type.
* Fixed an issue where **lint** did not pull docker images for powershell.
* Fixed an issue where **find-dependencies** did not find all the script dependencies.
* Fixed an issue where **find-dependencies** did not collect indicator fields as dependencies for playbooks.
* Updated the **validate** and the **secrets** commands to be less dependent on regex.
* Fixed an issue where **lint** did not run on circle when docker did not return ping.
* Updated the missing release notes error message (RN106) in the **Validate** command.
* Fixed an issue where **Validate** would return missing release notes when two packs with the same substring existed in the modified files.
* Fixed an issue where **update-release-notes** would add duplicate release notes when two packs with the same substring existed in the modified files.
* Fixed an issue where **update-release-notes** would fail to bump new versions if the feature branch was out of sync with the master branch.
* Fixed an issue where a non-descriptive error would be returned when giving the **update-release-notes** command a pack which can not be found.
* Added dependencies check for *widgets* in **find-dependencies** command.
* Added a `update-docker` flag to **format** command.
* Added a `json-to-outputs` flag to the **run** command.
* Added a verbose (`-v`) flag to **format** command.
* Fixed an issue where **download** added the prefix "playbook-" to the name of playbooks.

# 1.1.10
* Updated the **init** command. Relevant only when passing the *--contribution* argument.
   * Added the *--author* option.
   * The *support* field of the pack's metadata is set to *community*.
* Added a proper error message in the **Validate** command upon a missing description in the root of the yml.
* **Format** now works with a relative path.
* **Validate** now fails when all release notes have been excluded.
* Fixed issue where correct error message would not propagate for invalid images.
* Added the *--skip-pack-dependencies* flag to **validate** command to skip pack dependencies validation. Relevant when using the *-g* flag.
* Fixed an issue where **Validate** and **Format** commands failed integrations with `defaultvalue` field in fetch incidents related parameters.
* Fixed an issue in the **Validate** command in which unified YAML files were not ignored.
* Fixed an issue in **generate-docs** where scripts and playbooks inputs and outputs were not parsed correctly.
* Fixed an issue in the **openapi-codegen** command where missing reference fields in the swagger JSON caused errors.
* Fixed an issue in the **openapi-codegen** command where empty objects in the swagger JSON paths caused errors.
* **update-release-notes** command now accept path of the pack instead of pack name.
* Fixed an issue where **generate-docs** was inserting unnecessary escape characters.
* Fixed an issue in the **update-release-notes** command where changes to the pack_metadata were not detected.
* Fixed an issue where **validate** did not check for missing release notes in old format files.

# 1.1.9
* Fixed an issue where **update-release-notes** command failed on invalid file types.

# 1.1.8
* Fixed a regression where **upload** command failed on test playbooks.
* Added new *githubUser* field in pack metadata init command.
* Support beta integration in the commands **split-yml, extract-code, generate-test-playbook and generate-docs.**
* Fixed an issue where **find-dependencies** ignored *toversion* field in content items.
* Added support for *layoutscontainer*, *classifier_5_9_9*, *mapper*, *report*, and *widget* in the **Format** command.
* Fixed an issue where **Format** will set the `ID` field to be equal to the `name` field in modified playbooks.
* Fixed an issue where **Format** did not work for test playbooks.
* Improved **update-release-notes** command:
    * Write content description to release notes for new items.
    * Update format for file types without description: Connections, Incident Types, Indicator Types, Layouts, Incident Fields.
* Added a validation for feedTags param in feeds in **validate** command.
* Fixed readme validation issue in community support packs.
* Added the **openapi-codegen** command to generate integrations from OpenAPI specification files.
* Fixed an issue were release notes validations returned wrong results for *CommonScripts* pack.
* Added validation for image links in README files in **validate** command.
* Added a validation for default value of fetch param in feeds in **validate** command.
* Fixed an issue where the **Init** command failed on scripts.

# 1.1.7
* Fixed an issue where running the **format** command on feed integrations removed the `defaultvalue` fields.
* Playbook branch marked with *skipunavailable* is now set as an optional dependency in the **find-dependencies** command.
* The **feedReputation** parameter can now be hidden in a feed integration.
* Fixed an issue where running the **unify** command on JS package failed.
* Added the *--no-update* flag to the **find-dependencies** command.
* Added the following validations in **validate** command:
   * Validating that a pack does not depend on NonSupported / Deprecated packs.

# 1.1.6
* Added the *--description* option to the **init** command.
* Added the *--contribution* option to the **init** command which converts a contribution zip to proper pack format.
* Improved **validate** command performance time and outputs.
* Added the flag *--no-docker-checks* to **validate** command to skip docker checks.
* Added the flag *--print-ignored-files* to **validate** command to print ignored files report when the command is done.
* Added the following validations in **validate** command:
   * Validating that existing release notes are not modified.
   * Validating release notes are not added to new packs.
   * Validating that the "currentVersion" field was raised in the pack_metadata for modified packs.
   * Validating that the timestamp in the "created" field in the pack_metadata is in ISO format.
* Running `demisto-sdk validate` will run the **validate** command using git and only on committed files (same as using *-g --post-commit*).
* Fixed an issue where release notes were not checked correctly in **validate** command.
* Fixed an issue in the **create-id-set** command where optional playbook tasks were not taken into consideration.
* Added a prompt to the `demisto-sdk update-release-notes` command to prompt users to commit changes before running the release notes command.
* Added support to `layoutscontainer` in **validate** command.

# 1.1.5
* Fixed an issue in **find-dependencies** command.
* **lint** command now verifies flake8 on CommonServerPython script.

# 1.1.4
* Fixed an issue with the default output file name of the **unify** command when using "." as an output path.
* **Unify** command now adds contributor details to the display name and description.
* **Format** command now adds *isFetch* and *incidenttype* fields to integration yml.
* Removed the *feedIncremental* field from the integration schema.
* **Format** command now adds *feedBypassExclusionList*, *Fetch indicators*, *feedReputation*, *feedReliability*,
     *feedExpirationPolicy*, *feedExpirationInterval* and *feedFetchInterval* fields to integration yml.
* Fixed an issue in the playbooks schema.
* Fixed an issue where generated release notes were out of order.
* Improved pack dependencies detection.
* Fixed an issue where test playbooks were mishandled in **validate** command.

# 1.1.3
* Added a validation for invalid id fields in indicators types files in **validate** command.
* Added default behavior for **update-release-notes** command.
* Fixed an error where README files were failing release notes validation.
* Updated format of generated release notes to be more user friendly.
* Improved error messages for the **update-release-notes** command.
* Added support for `Connections`, `Dashboards`, `Widgets`, and `Indicator Types` to **update-release-notes** command.
* **Validate** now supports scripts under the *TestPlaybooks* directory.
* Fixed an issue where **validate** did not support powershell files.

# 1.1.2
* Added a validation for invalid playbookID fields in incidents types files in **validate** command.
* Added a code formatter for python files.
* Fixed an issue where new and old classifiers where mixed on validate command.
* Added *feedIncremental* field to the integration schema.
* Fixed error in the **upload** command where unified YMLs were not uploaded as expected if the given input was a pack.
* Fixed an issue where the **secrets** command failed due to a space character in the file name.
* Ignored RN validation for *NonSupported* pack.
* You can now ignore IF107, SC100, RP102 error codes in the **validate** command.
* Fixed an issue where the **download** command was crashing when received as input a JS integration or script.
* Fixed an issue where **validate** command checked docker image for JS integrations and scripts.
* **validate** command now checks scheme for reports and connections.
* Fixed an issue where **validate** command checked docker when running on all files.
* Fixed an issue where **validate** command did not fail when docker image was not on the latest numeric tag.
* Fixed an issue where beta integrations were not validated correctly in **validate** command.

# 1.1.1
* fixed and issue where file types were not recognized correctly in **validate** command.
* Added better outputs for validate command.

# 1.1.0
* Fixed an issue where changes to only non-validated files would fail validation.
* Fixed an issue in **validate** command where moved files were failing validation for new packs.
* Fixed an issue in **validate** command where added files were failing validation due to wrong file type detection.
* Added support for new classifiers and mappers in **validate** command.
* Removed support of old RN format validation.
* Updated **secrets** command output format.
* Added support for error ignore on deprecated files in **validate** command.
* Improved errors outputs in **validate** command.
* Added support for linting an entire pack.

# 1.0.9
* Fixed a bug where misleading error was presented when pack name was not found.
* **Update-release-notes** now detects added files for packs with versions.
* Readme files are now ignored by **update-release-notes** and validation of release notes.
* Empty release notes no longer cause an uncaught error during validation.

# 1.0.8
* Changed the output format of demisto-sdk secrets.
* Added a validation that checkbox items are not required in integrations.
* Added pack release notes generation and validation.
* Improved pack metadata validation.
* Fixed an issue in **validate** where renamed files caused an error

# 1.0.4
* Fix the **format** command to update the `id` field to be equal to `details` field in indicator-type files, and to `name` field in incident-type & dashboard files.
* Fixed a bug in the **validate** command for layout files that had `sortValues` fields.
* Fixed a bug in the **format** command where `playbookName` field was not always present in the file.
* Fixed a bug in the **format** command where indicatorField wasn't part of the SDK schemas.
* Fixed a bug in **upload** command where created unified docker45 yml files were not deleted.
* Added support for IndicatorTypes directory in packs (for `reputation` files, instead of Misc).
* Fixed parsing playbook condition names as string instead of boolean in **validate** command
* Improved image validation in YAML files.
* Removed validation for else path in playbook condition tasks.

# 1.0.3
* Fixed a bug in the **format** command where comments were being removed from YAML files.
* Added output fields: _file_path_ and _kind_ for layouts in the id-set.json created by **create-id-set** command.
* Fixed a bug in the **create-id-set** command Who returns Duplicate for Layouts with a different kind.
* Added formatting to **generate-docs** command results replacing all `<br>` tags with `<br/>`.
* Fixed a bug in the **download** command when custom content contained not supported content entity.
* Fixed a bug in **format** command in which boolean strings  (e.g. 'yes' or 'no') were converted to boolean values (e.g. 'True' or 'False').
* **format** command now removes *sourceplaybookid* field from playbook files.
* Fixed a bug in **generate-docs** command in which integration dependencies were not detected when generating documentation for a playbook.


# 1.0.1
* Fixed a bug in the **unify** command when output path was provided empty.
* Improved error message for integration with no tests configured.
* Improved the error message returned from the **validate** command when an integration is missing or contains malformed fetch incidents related parameters.
* Fixed a bug in the **create** command where a unified YML with a docker image for 4.5 was copied incorrectly.
* Missing release notes message are now showing the release notes file path to update.
* Fixed an issue in the **validate** command in which unified YAML files were not ignored.
* File format suggestions are now shown in the relevant file format (JSON or YAML).
* Changed Docker image validation to fail only on non-valid ones.
* Removed backward compatibility validation when Docker image is updated.

# 1.0.0
* Improved the *upload* command to support the upload of all the content entities within a pack.
* The *upload* command now supports the improved pack file structure.
* Added an interactive option to format integrations, scripts and playbooks with No TestPlaybooks configured.
* Added an interactive option to configure *conf.json* file with missing test playbooks for integrations, scripts and playbooks
* Added *download* command to download custom content from Demisto instance to the local content repository.
* Improved validation failure messages to include a command suggestion, wherever relevant, to fix the raised issue.
* Improved 'validate' help and documentation description
* validate - checks that scripts, playbooks, and integrations have the *tests* key.
* validate - checks that test playbooks are configured in `conf.json`.
* demisto-sdk lint - Copy dir better handling.
* demisto-sdk lint - Add error when package missing in docker image.
* Added *-a , --validate-all* option in *validate* to run all validation on all files.
* Added *-i , --input* option in *validate* to run validation on a specified pack/file.
* added *-i, --input* option in *secrets* to run on a specific file.
* Added an allowed hidden parameter: *longRunning* to the hidden integration parameters validation.
* Fixed an issue with **format** command when executing with an output path of a folder and not a file path.
* Bug fixes in generate-docs command given playbook as input.
* Fixed an issue with lint command in which flake8 was not running on unit test files.

# 0.5.2
* Added *-c, --command* option in *generate-docs* to generate a specific command from an integration.
* Fixed an issue when getting README/CHANGELOG files from git and loading them.
* Removed release notes validation for new content.
* Fixed secrets validations for files with the same name in a different directory.
* demisto-sdk lint - parallelization working with specifying the number of workers.
* demisto-sdk lint - logging levels output, 3 levels.
* demisto-sdk lint - JSON report, structured error reports in JSON format.
* demisto-sdk lint - XML JUnit report for unit-tests.
* demisto-sdk lint - new packages used to accelerate execution time.
* demisto-sdk secrets - command now respects the generic whitelist, and not only the pack secrets.

# 0.5.0
[PyPI History][1]

[1]: https://pypi.org/project/demisto-sdk/#history
# 0.4.9
* Fixed an issue in *generate-docs* where Playbooks and Scripts documentation failed.
* Added a graceful error message when executing the *run" command with a misspelled command.
* Added more informative errors upon failures of the *upload* command.
* format command:
    * Added format for json files: IncidentField, IncidentType, IndicatorField, IndicatorType, Layout, Dashboard.
    * Added the *-fv --from-version*, *-nv --no-validation* arguments.
    * Removed the *-t yml_type* argument, the file type will be inferred.
    * Removed the *-g use_git* argument, running format without arguments will run automatically on git diff.
* Fixed an issue in loading playbooks with '=' character.
* Fixed an issue in *validate* failed on deleted README files.

# 0.4.8
* Added the *max* field to the Playbook schema, allowing to define it in tasks loop.
* Fixed an issue in *validate* where Condition branches checks were case sensitive.

# 0.4.7
* Added the *slareminder* field to the Playbook schema.
* Added the *common_server*, *demisto_mock* arguments to the *init* command.
* Fixed an issue in *generate-docs* where the general section was not being generated correctly.
* Fixed an issue in *validate* where Incident type validation failed.

# 0.4.6
* Fixed an issue where the *validate* command did not identify CHANGELOG in packs.
* Added a new command, *id-set* to create the id set - the content dependency tree by file IDs.

# 0.4.5
* generate-docs command:
    * Added the *use_cases*, *permissions*, *command_permissions* and *limitations*.
    * Added the *--insecure* argument to support running the script and integration command in Demisto.
    * Removed the *-t yml_type* argument, the file type will be inferred.
    * The *-o --output* argument is no longer mandatory, default value will be the input file directory.
* Added support for env var: *DEMISTO_SDK_SKIP_VERSION_CHECK*. When set version checks are skipped.
* Fixed an issue in which the CHANGELOG files did not match our scheme.
* Added a validator to verify that there are no hidden integration parameters.
* Fixed an issue where the *validate* command ran on test files.
* Removed the *env-dir* argument from the demisto-sdk.
* README files which are html files will now be skipped in the *validate* command.
* Added support for env var: *DEMISTO_README_VALIDATOR*. When not set the readme validation will not run.

# 0.4.4
* Added a validator for IncidentTypes (incidenttype-*.json).
* Fixed an issue where the -p flag in the *validate* command was not working.
* Added a validator for README.md files.
* Release notes validator will now run on: incident fields, indicator fields, incident types, dashboard and reputations.
* Fixed an issue where the validator of reputation(Indicator Type) did not check on the details field.
* Fixed an issue where the validator attempted validating non-existing files after deletions or name refactoring.
* Removed the *yml_type* argument in the *split-yml*, *extract-code* commands.
* Removed the *file_type* argument in the *generate-test-playbook* command.
* Fixed the *insecure* argument in *upload*.
* Added the *insecure* argument in *run-playbook*.
* Standardise the *-i --input*, *-o --output* to demisto-sdk commands.

# 0.4.3
* Fixed an issue where the incident and indicator field BC check failed.
* Support for linting and unit testing PowerShell integrations.

# 0.4.2
* Fixed an issue where validate failed on Windows.
* Added a validator to verify all branches are handled in conditional task in a playbook.
* Added a warning message when not running the latest sdk version.
* Added a validator to check that the root is connected to all tasks in the playbook.
* Added a validator for Dashboards (dashboard-*.json).
* Added a validator for Indicator Types (reputation-*.json).
* Added a BC validation for changing incident field type.
* Fixed an issue where init command would generate an invalid yml for scripts.
* Fixed an issue in misleading error message in v2 validation hook.
* Fixed an issue in v2 hook which now is set only on newly added scripts.
* Added more indicative message for errors in yaml files.
* Disabled pykwalify info log prints.

# 0.3.10
* Added a BC check for incident fields - changing from version is not allowed.
* Fixed an issue in create-content-artifacts where scripts in Packs in TestPlaybooks dir were copied with a wrong prefix.


# 0.3.9
* Added a validation that incident field can not be required.
* Added validation for fetch incident parameters.
* Added validation for feed integration parameters.
* Added to the *format* command the deletion of the *sourceplaybookid* field.
* Fixed an issue where *fieldMapping* in playbook did not pass the scheme validation.
* Fixed an issue where *create-content-artifacts* did not copy TestPlaybooks in Packs without prefix of *playbook-*.
* Added a validation the a playbook can not have a rolename set.
* Added to the image validator the new DBot default image.
* Added the fields: elasticcommonfields, quiet, quietmode to the Playbook schema.
* Fixed an issue where *validate* failed on integration commands without outputs.
* Added a new hook for naming of v2 integrations and scripts.


# 0.3.8
* Fixed an issue where *create-content-artifact* was not loading the data in the yml correctly.
* Fixed an issue where *unify* broke long lines in script section causing syntax errors


# 0.3.7
* Added *generate-docs* command to generate documentation file for integration, playbook or script.
* Fixed an issue where *unify* created a malformed integration yml.
* Fixed an issue where demisto-sdk **init** creates unit-test file with invalid import.


# 0.3.6
* Fixed an issue where demisto-sdk **validate** failed on modified scripts without error message.


# 0.3.5
* Fixed an issue with docker tag validation for integrations.
* Restructured repo source code.


# 0.3.4
* Saved failing unit tests as a file.
* Fixed an issue where "_test" file for scripts/integrations created using **init** would import the "HelloWorld" templates.
* Fixed an issue in demisto-sdk **validate** - was failing on backward compatiblity check
* Fixed an issue in demisto-sdk **secrets** - empty line in .secrets-ignore always made the secrets check to pass
* Added validation for docker image inside integrations and scripts.
* Added --use-git flag to **format** command to format all changed files.
* Fixed an issue where **validate** did not fail on dockerimage changes with bc check.
* Added new flag **--ignore-entropy** to demisto-sdk **secrets**, this will allow skip entropy secrets check.
* Added --outfile to **lint** to allow saving failed packages to a file.


# 0.3.3
* Added backwards compatibility break error message.
* Added schema for incident types.
* Added **additionalinfo** field to as an available field for integration configuration.
* Added pack parameter for **init**.
* Fixed an issue where error would appear if name parameter is not set in **init**.


# 0.3.2
* Fixed the handling of classifier files in **validate**.


# 0.3.1
* Fixed the handling of newly created reputation files in **validate**.
* Added an option to perform **validate** on a specific file.


# 0.3.0
* Added support for multi-package **lint** both with parallel and without.
* Added all parameter in **lint** to run on all packages and packs in content repository.
* Added **format** for:
    * Scripts
    * Playbooks
    * Integrations
* Improved user outputs for **secrets** command.
* Fixed an issue where **lint** would run pytest and pylint only on a single docker per integration.
* Added auto-complete functionality to demisto-sdk.
* Added git parameter in **lint** to run only on changed packages.
* Added the **run-playbook** command
* Added **run** command which runs a command in the Demisto playground.
* Added **upload** command which uploads an integration or a script to a Demisto instance.
* Fixed and issue where **validate** checked if release notes exist for new integrations and scripts.
* Added **generate-test-playbook** command which generates a basic test playbook for an integration or a script.
* **validate** now supports indicator fields.
* Fixed an issue with layouts scheme validation.
* Adding **init** command.
* Added **json-to-outputs** command which generates the yaml section for outputs from an API raw response.

# 0.2.6
* Fixed an issue with locating release notes for beta integrations in **validate**.

# 0.2.5
* Fixed an issue with locating release notes for beta integrations in **validate**.

# 0.2.4
* Adding image validation to Beta_Integration and Packs in **validate**.

# 0.2.3
* Adding Beta_Integration to the structure validation process.
* Fixing bug where **validate** did checks on TestPlaybooks.
* Added requirements parameter to **lint**.

# 0.2.2
* Fixing bug where **lint** did not return exit code 1 on failure.
* Fixing bug where **validate** did not print error message in case no release notes were give.

# 0.2.1
* **Validate** now checks that the id and name fields are identical in yml files.
* Fixed a bug where sdk did not return any exit code.

# 0.2.0
* Added Release Notes Validator.
* Fixed the Unifier selection of your python file to use as the code.
* **Validate** now supports Indicator fields.
* Fixed a bug where **validate** and **secrets** did not return exit code 1 on failure.
* **Validate** now runs on newly added scripts.

# 0.1.8
* Added support for `--version`.
* Fixed an issue in file_validator when calling `checked_type` method with script regex.

# 0.1.2
* Restructuring validation to support content packs.
* Added secrets validation.
* Added content bundle creation.
* Added lint and unit test run.

# 0.1.1
* Added new logic to the unifier.
* Added detailed README.
* Some small adjustments and fixes.

# 0.1.0
Capabilities:
* **Extract** components(code, image, description etc.) from a Demisto YAML file into a directory.
* **Unify** components(code, image, description etc.) to a single Demisto YAML file.
* **Validate** Demisto content files.<|MERGE_RESOLUTION|>--- conflicted
+++ resolved
@@ -4,13 +4,10 @@
 * Added to **validate** command a validation that a content item's id and name will not end with spaces.
 * The **format** command will now remove trailing whitespaces from content items' id and name fields.
 * Fixed an issue where the **generate-test-playbook** command would not place the playbook in the proper folder.
-<<<<<<< HEAD
-* Added **isoversize** and **isautoswitchedtoquietmode** fields to the playbook schema.
-=======
 * Added to **validate** command a validation that packs with `Iron Bank` uses the latest docker from Iron Bank.
 * Added to the **create artifacts** command support for release notes configuration file.
 * Added validation to **validate** for release notes config file.
->>>>>>> e26fbac0
+* Added **isoversize** and **isautoswitchedtoquietmode** fields to the playbook schema.
 
 # 1.4.8
 * Fixed an issue where yml files with `!reference` failed to load properly.
