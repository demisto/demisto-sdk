# Changelog
* Added to `pylint` summary an indication if a test was skipped.
* Added to the **init** command the option to specify fromversion.
* Fixed an issue where running **init** command without filling the metadata file.
* Added the *--docker-timeout* flag in the **lint** command to control the request timeout for the Docker client.
* Fixed an issue where **update-release-notes** command added only one docker image release notes entry for release notes file, and not for every entity whom docker image was updated.
<<<<<<< HEAD
* Updated the **find-dependencies** command to return the 'dependencies' according the layout type ('incident', 'indicator').
* Enhanced the "vX" display name validation for scripts and integrations in the **validate** command to check for every versioned script or integration, and not only v2.
* Added the *--fail-duplicates* flag for the **create-id-set** command which will fail the command if duplicates are found.
* Added to the **generate-docs** command automatic addition to git when a new readme file is created.
=======
* Added a validation to ensure that incident/indicator fields names starts with their pack name in the **validate** command.
>>>>>>> 5b832f49

# 1.4.1
* When in private repo without `DEMSITO_SDK_GITHUB_TOKEN` configured, get_remote_file will take files from the local origin/master.
* Enhanced the **unify** command when giving input of a file and not a directory return a clear error message.
* Added a validation to ensure integrations are not skipped and at least one test playbook is not skipped for each integration or script.
* Added to the Content Tests support for `context_print_dt`, which queries the incident context and prints the result as a json.
* Added new validation for the `xsoar_config.json` file in the **validate** command.
* Added a version differences section to readme in **generate-docs** command.
* Added the *--docs-format* flag in the **integration-diff** command to get the output in README format.
* Added the *--input-old-version* and *--skip-breaking-changes* flags in the **generate-docs** command to get the details for the breaking section and to skip the breaking changes section.

# 1.4.0
* Enable passing a comma-separated list of paths for the `--input` option of the **lint** command.
* Added new validation of unimplemented test-module command in the code to the `XSOAR-linter` in the **lint** command.
* Fixed the **generate-docs** to handle integration authentication parameter.
* Added a validation to ensure that description and README do not contain the word 'Demisto'.
* Improved the deprecated message validation required from playbooks and scripts.
* Added the `--quite-bc-validation` flag for the **validate** command to run the backwards compatibility validation in quite mode (errors is treated like warnings).
* Fixed the **update release notes** command to display a name for old layouts.
* Added the ability to append to the pack README credit to contributors.
* Added identification for parameter differences in **integration-diff** command.
* Fixed **format** to use git as a default value.
* Updated the **upload** command to support reports.
* Fixed an issue where **generate-docs** command was displaying 'None' when credentials parameter display field configured was not configured.
* Fixed an issue where **download** did not return exit code 1 on failure.
* Updated the validation that incident fields' names do not contain the word incident will aplly to core packs only.
* Added a playbook validation to verify all conditional tasks have an 'else' path in **validate** command.
* Renamed the GitHub authentication token environment variable `GITHUB_TOKEN` to `DEMITO_SDK_GITHUB_TOKEN`.
* Added to the **update-release-notes** command automatic addition to git when new release notes file is created.
* Added validation to ensure that integrations, scripts, and playbooks do not contain the entity type in their names.
* Added the **convert** command to convert entities between XSOAR versions.
* Added the *--deprecate* flag in **format** command to deprecate integrations, scripts, and playbooks.
* Fixed an issue where ignoring errors did not work when running the **validate** command on specific files (-i).

# 1.3.9
* Added a validation verifying that the pack's README.md file is not equal to pack description.
* Fixed an issue where the **Assume yes** flag did not work properly for some entities in the **format** command.
* Improved the error messages for separators in folder and file names in the **validate** command.
* Removed the **DISABLE_SDK_VERSION_CHECK** environment variable. To disable new version checks, use the **DEMISTO_SDK_SKIP_VERSION_CHECK** envirnoment variable.
* Fixed an issue where the demisto-sdk version check failed due to a rate limit.
* Fixed an issue with playbooks scheme validation.

# 1.3.8
* Updated the **secrets** command to work on forked branches.

# 1.3.7
* Added a validation to ensure correct image and description file names.
* Fixed an issue where the **validate** command failed when 'display' field in credentials param in yml is empty but 'displaypassword' was provided.
* Added the **integration-diff** command to check differences between two versions of an integration and to return a report of missing and changed elements in the new version.
* Added a validation verifying that the pack's README.md file is not missing or empty for partner packs or packs contains use cases.
* Added a validation to ensure that the integration and script folder and file names will not contain separators (`_`, `-`, ` `).
* When formatting new pack, the **format** command will set the *fromversion* key to 5.5.0 in the new files without fromversion.

# 1.3.6
* Added a validation that core packs are not dependent on non-core packs.
* Added a validation that a pack name follows XSOAR standards.
* Fixed an issue where in some cases the `get_remote_file` function failed due to an invalid path.
* Fixed an issue where running **update-release-notes** with updated integration logo, did not detect any file changes.
* Fixed an issue where the **create-id-set** command did not identify unified integrations correctly.
* Fixed an issue where the `CommonTypes` pack was not identified as a dependency for all feed integrations.
* Added support for running SDK commands in private repositories.
* Fixed an issue where running the **init** command did not set the correct category field in an integration .yml file for a newly created pack.
* When formatting new contributed pack, the **format** command will set the *fromversion* key to 6.0.0 in the relevant files.
* If the environment variable "DISABLE_SDK_VERSION_CHECK" is define, the demisto-sdk will no longer check for newer version when running a command.
* Added the `--use-pack-metadata` flag for the **find-dependencies** command to update the calculated dependencies using the the packs metadata files.
* Fixed an issue where **validate** failed on scripts in case the `outputs` field was set to `None`.
* Fixed an issue where **validate** was failing on editing existing release notes.
* Added a validation for README files verifying that the file doesn't contain template text copied from HelloWorld or HelloWorldPremium README.

# 1.3.5
* Added a validation that layoutscontainer's id and name are matching. Updated the format of layoutcontainer to include update_id too.
* Added a validation that commands' names and arguments in core packs, or scripts' arguments do not contain the word incident.
* Fixed issue where running the **generate-docs** command with -c flag ran all the commands and not just the commands specified by the flag.
* Fixed the error message of the **validate** command to not always suggest adding the *description* field.
* Fixed an issue where running **format** on feed integration generated invalid parameter structure.
* Fixed an issue where the **generate-docs** command did not add all the used scripts in a playbook to the README file.
* Fixed an issue where contrib/partner details might be added twice to the same file, when using unify and create-content-artifacts commands
* Fixed issue where running **validate** command on image-related integration did not return the correct outputs to json file.
* When formatting playbooks, the **format** command will now remove empty fields from SetIncident, SetIndicator, CreateNewIncident, CreateNewIndicator script arguments.
* Added an option to fill in the developer email when running the **init** command.

# 1.3.4
* Updated the **validate** command to check that the 'additionalinfo' field only contains the expected value for feed required parameters and not equal to it.
* Added a validation that community/partner details are not in the detailed description file.
* Added a validation that the Use Case tag in pack_metadata file is only used when the pack contains at least one PB, Incident Type or Layout.
* Added a validation that makes sure outputs in integrations are matching the README file when only README has changed.
* Added the *hidden* field to the integration schema.
* Fixed an issue where running **format** on a playbook whose `name` does not equal its `id` would cause other playbooks who use that playbook as a sub-playbook to fail.
* Added support for local custom command configuration file `.demisto-sdk-conf`.
* Updated the **format** command to include an update to the description file of an integration, to remove community/partner details.

# 1.3.3
* Fixed an issue where **lint** failed where *.Dockerfile* exists prior running the lint command.
* Added FeedHelloWorld template option for *--template* flag in **demisto-sdk init** command.
* Fixed issue where **update-release-notes** deleted release note file if command was called more than once.
* Fixed issue where **update-release-notes** added docker image release notes every time the command was called.
* Fixed an issue where running **update-release-notes** on a pack with newly created integration, had also added a docker image entry in the release notes.
* Fixed an issue where `XSOAR-linter` did not find *NotImplementedError* in main.
* Added validation for README files verifying their length (over 30 chars).
* When using *-g* flag in the **validate** command it will now ignore untracked files by default.
* Added the *--include-untracked* flag to the **validate** command to include files which are untracked by git in the validation process.
* Improved the `pykwalify` error outputs in the **validate** command.
* Added the *--print-pykwalify* flag to the **validate** command to print the unchanged output from `pykwalify`.

# 1.3.2
* Updated the format of the outputs when using the *--json-file* flag to create a JSON file output for the **validate** and **lint** commands.
* Added the **doc-review** command to check spelling in .md and .yml files as well as a basic release notes review.
* Added a validation that a pack's display name does not already exist in content repository.
* Fixed an issue where the **validate** command failed to detect duplicate params in an integration.
* Fixed an issue where the **validate** command failed to detect duplicate arguments in a command in an integration.

# 1.3.1
* Fixed an issue where the **validate** command failed to validate the release notes of beta integrations.
* Updated the **upload** command to support indicator fields.
* The **validate** and **update-release-notes** commands will now check changed files against `demisto/master` if it is configured locally.
* Fixed an issue where **validate** would incorrectly identify files as renamed.
* Added a validation that integration properties (such as feed, mappers, mirroring, etc) are not removed.
* Fixed an issue where **validate** failed when comparing branch against commit hash.
* Added the *--no-pipenv* flag to the **split-yml** command.
* Added a validation that incident fields and incident types are not removed from mappers.
* Fixed an issue where the *c
reate-id-set* flag in the *validate* command did not work while not using git.
* Added the *hiddenusername* field to the integration schema.
* Added a validation that images that are not integration images, do not ask for a new version or RN

# 1.3.0
* Do not collect optional dependencies on indicator types reputation commands.
* Fixed an issue where downloading indicator layoutscontainer objects failed.
* Added a validation that makes sure outputs in integrations are matching the README file.
* Fixed an issue where the *create-id-set* flag in the **validate** command did not work.
* Added a warning in case no id_set file is found when running the **validate** command.
* Fixed an issue where changed files were not recognised correctly on forked branches in the **validate** and the **update-release-notes** commands.
* Fixed an issue when files were classified incorrectly when running *update-release-notes*.
* Added a validation that integration and script file paths are compatible with our convention.
* Fixed an issue where id_set.json file was re created whenever running the generate-docs command.
* added the *--json-file* flag to create a JSON file output for the **validate** and **lint** commands.

# 1.2.19
* Fixed an issue where merge id_set was not updated to work with the new entity of Packs.
* Added a validation that the playbook's version matches the version of its sub-playbooks, scripts, and integrations.

# 1.2.18
* Changed the *skip-id-set-creation* flag to *create-id-set* in the **validate** command. Its default value will be False.
* Added support for the 'cve' reputation command in default arg validation.
* Filter out generic and reputation command from scripts and playbooks dependencies calculation.
* Added support for the incident fields in outgoing mappers in the ID set.
* Added a validation that the taskid field and the id field under the task field are both from uuid format and contain the same value.
* Updated the **format** command to generate uuid value for the taskid field and for the id under the task field in case they hold an invalid values.
* Exclude changes from doc_files directory on validation.
* Added a validation that an integration command has at most one default argument.
* Fixing an issue where pack metadata version bump was not enforced when modifying an old format (unified) file.
* Added validation that integration parameter's display names are capitalized and spaced using whitespaces and not underscores.
* Fixed an issue where beta integrations where not running deprecation validations.
* Allowed adding additional information to the deprecated description.
* Fixing an issue when escaping less and greater signs in integration params did not work as expected.

# 1.2.17
* Added a validation that the classifier of an integration exists.
* Added a validation that the mapper of an integration exists.
* Added a validation that the incident types of a classifier exist.
* Added a validation that the incident types of a mapper exist.
* Added support for *text* argument when running **demisto-sdk update-release-notes** on the ApiModules pack.
* Added a validation for the minimal version of an indicator field of type grid.
* Added new validation for incident and indicator fields in classifiers mappers and layouts exist in the content.
* Added cache for get_remote_file to reducing failures from accessing the remote repo.
* Fixed an issue in the **format** command where `_dev` or `_copy` suffixes weren't removed from the `id` of the given playbooks.
* Playbook dependencies from incident and indicator fields are now marked as optional.
* Mappers dependencies from incident types and incident fields are now marked as optional.
* Classifier dependencies from incident types are now marked as optional.
* Updated **demisto-sdk init** command to no longer create `created` field in pack_metadata file
* Updated **generate-docs** command to take the parameters names in setup section from display field and to use additionalinfo field when exist.
* Using the *verbose* argument in the **find-dependencies** command will now log to the console.
* Improved the deprecated message validation required from integrations.
* Fixed an issue in the **generate-docs** command where **Context Example** section was created when it was empty.

# 1.2.16
* Added allowed ignore errors to the *IDSetValidator*.
* Fixed an issue where an irrelevant id_set validation ran in the **validate** command when using the *--id-set* flag.
* Fixed an issue were **generate-docs** command has failed if a command did not exist in commands permissions file.
* Improved a **validate** command message for missing release notes of api module dependencies.

# 1.2.15
* Added the *ID101* to the allowed ignored errors.

# 1.2.14
* SDK repository is now mypy check_untyped_defs complaint.
* The lint command will now ignore the unsubscriptable-object (E1136) pylint error in dockers based on python 3.9 - this will be removed once a new pylint version is released.
* Added an option for **format** to run on a whole pack.
* Added new validation of unimplemented commands from yml in the code to `XSOAR-linter`.
* Fixed an issue where Auto-Extract fields were only checked for newly added incident types in the **validate** command.
* Added a new warning validation of direct access to args/params dicts to `XSOAR-linter`.

# 1.2.13
* Added new validation of indicators usage in CommandResults to `XSOAR-linter`.
* Running **demisto-sdk lint** will automatically run on changed files (same behavior as the -g flag).
* Removed supported version message from the documentation when running **generate_docs**.
* Added a print to indicate backwards compatibility is being checked in **validate** command.
* Added a percent print when running the **validate** command with the *-a* flag.
* Fixed a regression in the **upload** command where it was ignoring `DEMISTO_VERIFY_SSL` env var.
* Fixed an issue where the **upload** command would fail to upload beta integrations.
* Fixed an issue where the **validate** command did not create the *id_set.json* file when running with *-a* flag.
* Added price change validation in the **validate** command.
* Added validations that checks in read-me for empty sections or leftovers from the auto generated read-me that should be changed.
* Added new code validation for *NotImplementedError* to raise a warning in `XSOAR-linter`.
* Added validation for support types in the pack metadata file.
* Added support for *--template* flag in **demisto-sdk init** command.
* Fixed an issue with running **validate** on master branch where the changed files weren't compared to previous commit when using the *-g* flag.
* Fixed an issue where the `XSOAR-linter` ran *NotImplementedError* validation on scripts.
* Added support for Auto-Extract feature validation in incident types in the **validate** command.
* Fixed an issue in the **lint** command where the *-i* flag was ignored.
* Improved **merge-id-sets** command to support merge between two ID sets that contain the same pack.
* Fixed an issue in the **lint** command where flake8 ran twice.

# 1.2.12
* Bandit now reports also on medium severity issues.
* Fixed an issue with support for Docker Desktop on Mac version 2.5.0+.
* Added support for vulture and mypy linting when running without docker.
* Added support for *prev-ver* flag in **update-release-notes** command.
* Improved retry support when building docker images for linting.
* Added the option to create an ID set on a specific pack in **create-id-set** command.
* Added the *--skip-id-set-creation* flag to **validate** command in order to add the capability to run validate command without creating id_set validation.
* Fixed an issue where **validate** command checked docker image tag on ApiModules pack.
* Fixed an issue where **find-dependencies** did not calculate dashboards and reports dependencies.
* Added supported version message to the documentation and release notes files when running **generate_docs** and **update-release-notes** commands respectively.
* Added new code validations for *NotImplementedError* exception raise to `XSOAR-linter`.
* Command create-content-artifacts additional support for **Author_image.png** object.
* Fixed an issue where schemas were not enforced for incident fields, indicator fields and old layouts in the validate command.
* Added support for **update-release-notes** command to update release notes according to master branch.

# 1.2.11
* Fixed an issue where the ***generate-docs*** command reset the enumeration of line numbering after an MD table.
* Updated the **upload** command to support mappers.
* Fixed an issue where exceptions were no printed in the **format** while the *--verbose* flag is set.
* Fixed an issue where *--assume-yes* flag did not work in the **format** command when running on a playbook without a `fromversion` field.
* Fixed an issue where the **format** command would fail in case `conf.json` file was not found instead of skipping the update.
* Fixed an issue where integration with v2 were recognised by the `name` field instead of the `display` field in the **validate** command.
* Added a playbook validation to check if a task script exists in the id set in the **validate** command.
* Added new integration category `File Integrity Management` in the **validate** command.

# 1.2.10
* Added validation for approved content pack use-cases and tags.
* Added new code validations for *CommonServerPython* import to `XSOAR-linter`.
* Added *default value* and *predefined values* to argument description in **generate-docs** command.
* Added a new validation that checks if *get-mapping-fields* command exists if the integration schema has *{ismappable: true}* in **validate** command.
* Fixed an issue where the *--staged* flag recognised added files as modified in the **validate** command.
* Fixed an issue where a backwards compatibility warning was raised for all added files in the **validate** command.
* Fixed an issue where **validate** command failed when no tests were given for a partner supported pack.
* Updated the **download** command to support mappers.
* Fixed an issue where the ***format*** command added a duplicate parameter.
* For partner supported content packs, added support for a list of emails.
* Removed validation of README files from the ***validate*** command.
* Fixed an issue where the ***validate*** command required release notes for ApiModules pack.

# 1.2.9
* Fixed an issue in the **openapi_codegen** command where it created duplicate functions name from the swagger file.
* Fixed an issue in the **update-release-notes** command where the *update type* argument was not verified.
* Fixed an issue in the **validate** command where no error was raised in case a non-existing docker image was presented.
* Fixed an issue in the **format** command where format failed when trying to update invalid Docker image.
* The **format** command will now preserve the **isArray** argument in integration's reputation commands and will show a warning if it set to **false**.
* Fixed an issue in the **lint** command where *finally* clause was not supported in main function.
* Fixed an issue in the **validate** command where changing any entity ID was not validated.
* Fixed an issue in the **validate** command where *--staged* flag did not bring only changed files.
* Fixed the **update-release-notes** command to ignore changes in the metadata file.
* Fixed the **validate** command to ignore metadata changes when checking if a version bump is needed.


# 1.2.8
* Added a new validation that checks in playbooks for the usage of `DeleteContext` in **validate** command.
* Fixed an issue in the **upload** command where it would try to upload content entities with unsupported versions.
* Added a new validation that checks in playbooks for the usage of specific instance in **validate** command.
* Added the **--staged** flag to **validate** command to run on staged files only.


# 1.2.7
* Changed input parameters in **find-dependencies** command.
   - Use ***-i, --input*** instead of ***-p, --path***.
   - Use ***-idp, --id-set-path*** instead of ***-i, --id-set-path***.
* Fixed an issue in the **unify** command where it crashed on an integration without an image file.
* Fixed an issue in the **format** command where unnecessary files were not skipped.
* Fixed an issue in the **update-release-notes** command where the *text* argument was not respected in all cases.
* Fixed an issue in the **validate** command where a warning about detailed description was given for unified or deprecated integrations.
* Improved the error returned by the **validate** command when running on files using the old format.

# 1.2.6
* No longer require setting `DEMISTO_README_VALIDATION` env var to enable README mdx validation. Validation will now run automatically if all necessary node modules are available.
* Fixed an issue in the **validate** command where the `--skip-pack-dependencies` would not skip id-set creation.
* Fixed an issue in the **validate** command where validation would fail if supplied an integration with an empty `commands` key.
* Fixed an issue in the **validate** command where validation would fail due to a required version bump for packs which are not versioned.
* Will use env var `DEMISTO_VERIFY_SSL` to determine if to use a secure connection for commands interacting with the Server when `--insecure` is not passed. If working with a local Server without a trusted certificate, you can set env var `DEMISTO_VERIFY_SSL=no` to avoid using `--insecure` on each command.
* Unifier now adds a link to the integration documentation to the integration detailed description.
* Fixed an issue in the **secrets** command where ignored secrets were not skipped.

# 1.2.5
* Added support for special fields: *defaultclassifier*, *defaultmapperin*, *defaultmapperout* in **download** command.
* Added -y option **format** command to assume "yes" as answer to all prompts and run non-interactively
* Speed up improvements for `validate` of README files.
* Updated the **format** command to adhere to the defined content schema and sub-schemas, aligning its behavior with the **validate** command.
* Added support for canvasContextConnections files in **format** command.

# 1.2.4
* Updated detailed description for community integrations.

# 1.2.3
* Fixed an issue where running **validate** failed on playbook with task that adds tags to the evidence data.
* Added the *displaypassword* field to the integration schema.
* Added new code validations to `XSOAR-linter`.
    * As warnings messages:
        * `demisto.params()` should be used only inside main function.
        * `demisto.args()` should be used only inside main function.
        * Functions args should have type annotations.
* Added `fromversion` field validation to test playbooks and scripts in **validate** command.

# 1.2.2
* Add support for warning msgs in the report and summary to **lint** command.
* Fixed an issue where **json-to-outputs** determined bool values as int.
* Fixed an issue where **update-release-notes** was crushing on `--all` flag.
* Fixed an issue where running **validate**, **update-release-notes** outside of content repo crushed without a meaningful error message.
* Added support for layoutscontainer in **init** contribution flow.
* Added a validation for tlp_color param in feeds in **validate** command.
* Added a validation for removal of integration parameters in **validate** command.
* Fixed an issue where **update-release-notes** was failing with a wrong error message when no pack or input was given.
* Improved formatting output of the **generate-docs** command.
* Add support for env variable *DEMISTO_SDK_ID_SET_REFRESH_INTERVAL*. Set this env variable to the refresh interval in minutes. The id set will be regenerated only if the refresh interval has passed since the last generation. Useful when generating Script documentation, to avoid re-generating the id_set every run.
* Added new code validations to `XSOAR-linter`.
    * As error messages:
        * Longer than 10 seconds sleep statements for non long running integrations.
        * exit() usage.
        * quit() usage.
    * As warnings messages:
        * `demisto.log` should not be used.
        * main function existence.
        * `demito.results` should not be used.
        * `return_output` should not be used.
        * try-except statement in main function.
        * `return_error` usage in main function.
        * only once `return_error` usage.
* Fixed an issue where **lint** command printed logs twice.
* Fixed an issue where *suffix* did not work as expected in the **create-content-artifacts** command.
* Added support for *prev-ver* flag in **lint** and **secrets** commands.
* Added support for *text* flag to **update-release-notes** command to add the same text to all release notes.
* Fixed an issue where **validate** did not recognize added files if they were modified locally.
* Added a validation that checks the `fromversion` field exists and is set to 5.0.0 or above when working or comparing to a non-feature branch in **validate** command.
* Added a validation that checks the certification field in the pack_metadata file is valid in **validate** command.
* The **update-release-notes** command will now automatically add docker image update to the release notes.

# 1.2.1
* Added an additional linter `XSOAR-linter` to the **lint** command which custom validates py files. currently checks for:
    * `Sys.exit` usages with non zero value.
    * Any `Print` usages.
* Fixed an issue where renamed files were failing on *validate*.
* Fixed an issue where single changed files did not required release notes update.
* Fixed an issue where doc_images required release-notes and validations.
* Added handling of dependent packs when running **update-release-notes** on changed *APIModules*.
    * Added new argument *--id-set-path* for id_set.json path.
    * When changes to *APIModule* is detected and an id_set.json is available - the command will update the dependent pack as well.
* Added handling of dependent packs when running **validate** on changed *APIModules*.
    * Added new argument *--id-set-path* for id_set.json path.
    * When changes to *APIModule* is detected and an id_set.json is available - the command will validate that the dependent pack has release notes as well.
* Fixed an issue where the find_type function didn't recognize file types correctly.
* Fixed an issue where **update-release-notes** command did not work properly on Windows.
* Added support for indicator fields in **update-release-notes** command.
* Fixed an issue where files in test dirs where being validated.


# 1.2.0
* Fixed an issue where **format** did not update the test playbook from its pack.
* Fixed an issue where **validate** validated non integration images.
* Fixed an issue where **update-release-notes** did not identified old yml integrations and scripts.
* Added revision templates to the **update-release-notes** command.
* Fixed an issue where **update-release-notes** crashed when a file was renamed.
* Fixed an issue where **validate** failed on deleted files.
* Fixed an issue where **validate** validated all images instead of packs only.
* Fixed an issue where a warning was not printed in the **format** in case a non-supported file type is inputted.
* Fixed an issue where **validate** did not fail if no release notes were added when adding files to existing packs.
* Added handling of incorrect layout paths via the **format** command.
* Refactor **create-content-artifacts** command - Efficient artifacts creation and better logging.
* Fixed an issue where image and description files were not handled correctly by **validate** and **update-release-notes** commands.
* Fixed an issue where the **format** command didn't remove all extra fields in a file.
* Added an error in case an invalid id_set.json file is found while running the **validate** command.
* Added fetch params checks to the **validate** command.

# 1.1.11
* Added line number to secrets' path in **secrets** command report.
* Fixed an issue where **init** a community pack did not present the valid support URL.
* Fixed an issue where **init** offered a non relevant pack support type.
* Fixed an issue where **lint** did not pull docker images for powershell.
* Fixed an issue where **find-dependencies** did not find all the script dependencies.
* Fixed an issue where **find-dependencies** did not collect indicator fields as dependencies for playbooks.
* Updated the **validate** and the **secrets** commands to be less dependent on regex.
* Fixed an issue where **lint** did not run on circle when docker did not return ping.
* Updated the missing release notes error message (RN106) in the **Validate** command.
* Fixed an issue where **Validate** would return missing release notes when two packs with the same substring existed in the modified files.
* Fixed an issue where **update-release-notes** would add duplicate release notes when two packs with the same substring existed in the modified files.
* Fixed an issue where **update-release-notes** would fail to bump new versions if the feature branch was out of sync with the master branch.
* Fixed an issue where a non-descriptive error would be returned when giving the **update-release-notes** command a pack which can not be found.
* Added dependencies check for *widgets* in **find-dependencies** command.
* Added a `update-docker` flag to **format** command.
* Added a `json-to-outputs` flag to the **run** command.
* Added a verbose (`-v`) flag to **format** command.
* Fixed an issue where **download** added the prefix "playbook-" to the name of playbooks.

# 1.1.10
* Updated the **init** command. Relevant only when passing the *--contribution* argument.
   * Added the *--author* option.
   * The *support* field of the pack's metadata is set to *community*.
* Added a proper error message in the **Validate** command upon a missing description in the root of the yml.
* **Format** now works with a relative path.
* **Validate** now fails when all release notes have been excluded.
* Fixed issue where correct error message would not propagate for invalid images.
* Added the *--skip-pack-dependencies* flag to **validate** command to skip pack dependencies validation. Relevant when using the *-g* flag.
* Fixed an issue where **Validate** and **Format** commands failed integrations with `defaultvalue` field in fetch incidents related parameters.
* Fixed an issue in the **Validate** command in which unified YAML files were not ignored.
* Fixed an issue in **generate-docs** where scripts and playbooks inputs and outputs were not parsed correctly.
* Fixed an issue in the **openapi-codegen** command where missing reference fields in the swagger JSON caused errors.
* Fixed an issue in the **openapi-codegen** command where empty objects in the swagger JSON paths caused errors.
* **update-release-notes** command now accept path of the pack instead of pack name.
* Fixed an issue where **generate-docs** was inserting unnecessary escape characters.
* Fixed an issue in the **update-release-notes** command where changes to the pack_metadata were not detected.
* Fixed an issue where **validate** did not check for missing release notes in old format files.

# 1.1.9
* Fixed an issue where **update-release-notes** command failed on invalid file types.

# 1.1.8
* Fixed a regression where **upload** command failed on test playbooks.
* Added new *githubUser* field in pack metadata init command.
* Support beta integration in the commands **split-yml, extract-code, generate-test-playbook and generate-docs.**
* Fixed an issue where **find-dependencies** ignored *toversion* field in content items.
* Added support for *layoutscontainer*, *classifier_5_9_9*, *mapper*, *report*, and *widget* in the **Format** command.
* Fixed an issue where **Format** will set the `ID` field to be equal to the `name` field in modified playbooks.
* Fixed an issue where **Format** did not work for test playbooks.
* Improved **update-release-notes** command:
    * Write content description to release notes for new items.
    * Update format for file types without description: Connections, Incident Types, Indicator Types, Layouts, Incident Fields.
* Added a validation for feedTags param in feeds in **validate** command.
* Fixed readme validation issue in community support packs.
* Added the **openapi-codegen** command to generate integrations from OpenAPI specification files.
* Fixed an issue were release notes validations returned wrong results for *CommonScripts* pack.
* Added validation for image links in README files in **validate** command.
* Added a validation for default value of fetch param in feeds in **validate** command.
* Fixed an issue where the **Init** command failed on scripts.

# 1.1.7
* Fixed an issue where running the **format** command on feed integrations removed the `defaultvalue` fields.
* Playbook branch marked with *skipunavailable* is now set as an optional dependency in the **find-dependencies** command.
* The **feedReputation** parameter can now be hidden in a feed integration.
* Fixed an issue where running the **unify** command on JS package failed.
* Added the *--no-update* flag to the **find-dependencies** command.
* Added the following validations in **validate** command:
   * Validating that a pack does not depend on NonSupported / Deprecated packs.

# 1.1.6
* Added the *--description* option to the **init** command.
* Added the *--contribution* option to the **init** command which converts a contribution zip to proper pack format.
* Improved **validate** command performance time and outputs.
* Added the flag *--no-docker-checks* to **validate** command to skip docker checks.
* Added the flag *--print-ignored-files* to **validate** command to print ignored files report when the command is done.
* Added the following validations in **validate** command:
   * Validating that existing release notes are not modified.
   * Validating release notes are not added to new packs.
   * Validating that the "currentVersion" field was raised in the pack_metadata for modified packs.
   * Validating that the timestamp in the "created" field in the pack_metadata is in ISO format.
* Running `demisto-sdk validate` will run the **validate** command using git and only on committed files (same as using *-g --post-commit*).
* Fixed an issue where release notes were not checked correctly in **validate** command.
* Fixed an issue in the **create-id-set** command where optional playbook tasks were not taken into consideration.
* Added a prompt to the `demisto-sdk update-release-notes` command to prompt users to commit changes before running the release notes command.
* Added support to `layoutscontainer` in **validate** command.

# 1.1.5
* Fixed an issue in **find-dependencies** command.
* **lint** command now verifies flake8 on CommonServerPython script.

# 1.1.4
* Fixed an issue with the default output file name of the **unify** command when using "." as an output path.
* **Unify** command now adds contributor details to the display name and description.
* **Format** command now adds *isFetch* and *incidenttype* fields to integration yml.
* Removed the *feedIncremental* field from the integration schema.
* **Format** command now adds *feedBypassExclusionList*, *Fetch indicators*, *feedReputation*, *feedReliability*,
     *feedExpirationPolicy*, *feedExpirationInterval* and *feedFetchInterval* fields to integration yml.
* Fixed an issue in the playbooks schema.
* Fixed an issue where generated release notes were out of order.
* Improved pack dependencies detection.
* Fixed an issue where test playbooks were mishandled in **validate** command.

# 1.1.3
* Added a validation for invalid id fields in indicators types files in **validate** command.
* Added default behavior for **update-release-notes** command.
* Fixed an error where README files were failing release notes validation.
* Updated format of generated release notes to be more user friendly.
* Improved error messages for the **update-release-notes** command.
* Added support for `Connections`, `Dashboards`, `Widgets`, and `Indicator Types` to **update-release-notes** command.
* **Validate** now supports scripts under the *TestPlaybooks* directory.
* Fixed an issue where **validate** did not support powershell files.

# 1.1.2
* Added a validation for invalid playbookID fields in incidents types files in **validate** command.
* Added a code formatter for python files.
* Fixed an issue where new and old classifiers where mixed on validate command.
* Added *feedIncremental* field to the integration schema.
* Fixed error in the **upload** command where unified YMLs were not uploaded as expected if the given input was a pack.
* Fixed an issue where the **secrets** command failed due to a space character in the file name.
* Ignored RN validation for *NonSupported* pack.
* You can now ignore IF107, SC100, RP102 error codes in the **validate** command.
* Fixed an issue where the **download** command was crashing when received as input a JS integration or script.
* Fixed an issue where **validate** command checked docker image for JS integrations and scripts.
* **validate** command now checks scheme for reports and connections.
* Fixed an issue where **validate** command checked docker when running on all files.
* Fixed an issue where **validate** command did not fail when docker image was not on the latest numeric tag.
* Fixed an issue where beta integrations were not validated correctly in **validate** command.

# 1.1.1
* fixed and issue where file types were not recognized correctly in **validate** command.
* Added better outputs for validate command.

# 1.1.0
* Fixed an issue where changes to only non-validated files would fail validation.
* Fixed an issue in **validate** command where moved files were failing validation for new packs.
* Fixed an issue in **validate** command where added files were failing validation due to wrong file type detection.
* Added support for new classifiers and mappers in **validate** command.
* Removed support of old RN format validation.
* Updated **secrets** command output format.
* Added support for error ignore on deprecated files in **validate** command.
* Improved errors outputs in **validate** command.
* Added support for linting an entire pack.

# 1.0.9
* Fixed a bug where misleading error was presented when pack name was not found.
* **Update-release-notes** now detects added files for packs with versions.
* Readme files are now ignored by **update-release-notes** and validation of release notes.
* Empty release notes no longer cause an uncaught error during validation.

# 1.0.8
* Changed the output format of demisto-sdk secrets.
* Added a validation that checkbox items are not required in integrations.
* Added pack release notes generation and validation.
* Improved pack metadata validation.
* Fixed an issue in **validate** where renamed files caused an error

# 1.0.4
* Fix the **format** command to update the `id` field to be equal to `details` field in indicator-type files, and to `name` field in incident-type & dashboard files.
* Fixed a bug in the **validate** command for layout files that had `sortValues` fields.
* Fixed a bug in the **format** command where `playbookName` field was not always present in the file.
* Fixed a bug in the **format** command where indicatorField wasn't part of the SDK schemas.
* Fixed a bug in **upload** command where created unified docker45 yml files were not deleted.
* Added support for IndicatorTypes directory in packs (for `reputation` files, instead of Misc).
* Fixed parsing playbook condition names as string instead of boolean in **validate** command
* Improved image validation in YAML files.
* Removed validation for else path in playbook condition tasks.

# 1.0.3
* Fixed a bug in the **format** command where comments were being removed from YAML files.
* Added output fields: _file_path_ and _kind_ for layouts in the id-set.json created by **create-id-set** command.
* Fixed a bug in the **create-id-set** command Who returns Duplicate for Layouts with a different kind.
* Added formatting to **generate-docs** command results replacing all `<br>` tags with `<br/>`.
* Fixed a bug in the **download** command when custom content contained not supported content entity.
* Fixed a bug in **format** command in which boolean strings  (e.g. 'yes' or 'no') were converted to boolean values (e.g. 'True' or 'False').
* **format** command now removes *sourceplaybookid* field from playbook files.
* Fixed a bug in **generate-docs** command in which integration dependencies were not detected when generating documentation for a playbook.


# 1.0.1
* Fixed a bug in the **unify** command when output path was provided empty.
* Improved error message for integration with no tests configured.
* Improved the error message returned from the **validate** command when an integration is missing or contains malformed fetch incidents related parameters.
* Fixed a bug in the **create** command where a unified YML with a docker image for 4.5 was copied incorrectly.
* Missing release notes message are now showing the release notes file path to update.
* Fixed an issue in the **validate** command in which unified YAML files were not ignored.
* File format suggestions are now shown in the relevant file format (JSON or YAML).
* Changed Docker image validation to fail only on non-valid ones.
* Removed backward compatibility validation when Docker image is updated.

# 1.0.0
* Improved the *upload* command to support the upload of all the content entities within a pack.
* The *upload* command now supports the improved pack file structure.
* Added an interactive option to format integrations, scripts and playbooks with No TestPlaybooks configured.
* Added an interactive option to configure *conf.json* file with missing test playbooks for integrations, scripts and playbooks
* Added *download* command to download custom content from Demisto instance to the local content repository.
* Improved validation failure messages to include a command suggestion, wherever relevant, to fix the raised issue.
* Improved 'validate' help and documentation description
* validate - checks that scripts, playbooks, and integrations have the *tests* key.
* validate - checks that test playbooks are configured in `conf.json`.
* demisto-sdk lint - Copy dir better handling.
* demisto-sdk lint - Add error when package missing in docker image.
* Added *-a , --validate-all* option in *validate* to run all validation on all files.
* Added *-i , --input* option in *validate* to run validation on a specified pack/file.
* added *-i, --input* option in *secrets* to run on a specific file.
* Added an allowed hidden parameter: *longRunning* to the hidden integration parameters validation.
* Fixed an issue with **format** command when executing with an output path of a folder and not a file path.
* Bug fixes in generate-docs command given playbook as input.
* Fixed an issue with lint command in which flake8 was not running on unit test files.

# 0.5.2
* Added *-c, --command* option in *generate-docs* to generate a specific command from an integration.
* Fixed an issue when getting README/CHANGELOG files from git and loading them.
* Removed release notes validation for new content.
* Fixed secrets validations for files with the same name in a different directory.
* demisto-sdk lint - parallelization working with specifying the number of workers.
* demisto-sdk lint - logging levels output, 3 levels.
* demisto-sdk lint - JSON report, structured error reports in JSON format.
* demisto-sdk lint - XML JUnit report for unit-tests.
* demisto-sdk lint - new packages used to accelerate execution time.
* demisto-sdk secrets - command now respects the generic whitelist, and not only the pack secrets.

# 0.5.0
[PyPI History][1]

[1]: https://pypi.org/project/demisto-sdk/#history
# 0.4.9
* Fixed an issue in *generate-docs* where Playbooks and Scripts documentation failed.
* Added a graceful error message when executing the *run" command with a misspelled command.
* Added more informative errors upon failures of the *upload* command.
* format command:
    * Added format for json files: IncidentField, IncidentType, IndicatorField, IndicatorType, Layout, Dashboard.
    * Added the *-fv --from-version*, *-nv --no-validation* arguments.
    * Removed the *-t yml_type* argument, the file type will be inferred.
    * Removed the *-g use_git* argument, running format without arguments will run automatically on git diff.
* Fixed an issue in loading playbooks with '=' character.
* Fixed an issue in *validate* failed on deleted README files.

# 0.4.8
* Added the *max* field to the Playbook schema, allowing to define it in tasks loop.
* Fixed an issue in *validate* where Condition branches checks were case sensitive.

# 0.4.7
* Added the *slareminder* field to the Playbook schema.
* Added the *common_server*, *demisto_mock* arguments to the *init* command.
* Fixed an issue in *generate-docs* where the general section was not being generated correctly.
* Fixed an issue in *validate* where Incident type validation failed.

# 0.4.6
* Fixed an issue where the *validate* command did not identify CHANGELOG in packs.
* Added a new command, *id-set* to create the id set - the content dependency tree by file IDs.

# 0.4.5
* generate-docs command:
    * Added the *use_cases*, *permissions*, *command_permissions* and *limitations*.
    * Added the *--insecure* argument to support running the script and integration command in Demisto.
    * Removed the *-t yml_type* argument, the file type will be inferred.
    * The *-o --output* argument is no longer mandatory, default value will be the input file directory.
* Added support for env var: *DEMISTO_SDK_SKIP_VERSION_CHECK*. When set version checks are skipped.
* Fixed an issue in which the CHANGELOG files did not match our scheme.
* Added a validator to verify that there are no hidden integration parameters.
* Fixed an issue where the *validate* command ran on test files.
* Removed the *env-dir* argument from the demisto-sdk.
* README files which are html files will now be skipped in the *validate* command.
* Added support for env var: *DEMISTO_README_VALIDATOR*. When not set the readme validation will not run.

# 0.4.4
* Added a validator for IncidentTypes (incidenttype-*.json).
* Fixed an issue where the -p flag in the *validate* command was not working.
* Added a validator for README.md files.
* Release notes validator will now run on: incident fields, indicator fields, incident types, dashboard and reputations.
* Fixed an issue where the validator of reputation(Indicator Type) did not check on the details field.
* Fixed an issue where the validator attempted validating non-existing files after deletions or name refactoring.
* Removed the *yml_type* argument in the *split-yml*, *extract-code* commands.
* Removed the *file_type* argument in the *generate-test-playbook* command.
* Fixed the *insecure* argument in *upload*.
* Added the *insecure* argument in *run-playbook*.
* Standardise the *-i --input*, *-o --output* to demisto-sdk commands.

# 0.4.3
* Fixed an issue where the incident and indicator field BC check failed.
* Support for linting and unit testing PowerShell integrations.

# 0.4.2
* Fixed an issue where validate failed on Windows.
* Added a validator to verify all branches are handled in conditional task in a playbook.
* Added a warning message when not running the latest sdk version.
* Added a validator to check that the root is connected to all tasks in the playbook.
* Added a validator for Dashboards (dashboard-*.json).
* Added a validator for Indicator Types (reputation-*.json).
* Added a BC validation for changing incident field type.
* Fixed an issue where init command would generate an invalid yml for scripts.
* Fixed an issue in misleading error message in v2 validation hook.
* Fixed an issue in v2 hook which now is set only on newly added scripts.
* Added more indicative message for errors in yaml files.
* Disabled pykwalify info log prints.

# 0.3.10
* Added a BC check for incident fields - changing from version is not allowed.
* Fixed an issue in create-content-artifacts where scripts in Packs in TestPlaybooks dir were copied with a wrong prefix.


# 0.3.9
* Added a validation that incident field can not be required.
* Added validation for fetch incident parameters.
* Added validation for feed integration parameters.
* Added to the *format* command the deletion of the *sourceplaybookid* field.
* Fixed an issue where *fieldMapping* in playbook did not pass the scheme validation.
* Fixed an issue where *create-content-artifacts* did not copy TestPlaybooks in Packs without prefix of *playbook-*.
* Added a validation the a playbook can not have a rolename set.
* Added to the image validator the new DBot default image.
* Added the fields: elasticcommonfields, quiet, quietmode to the Playbook schema.
* Fixed an issue where *validate* failed on integration commands without outputs.
* Added a new hook for naming of v2 integrations and scripts.


# 0.3.8
* Fixed an issue where *create-content-artifact* was not loading the data in the yml correctly.
* Fixed an issue where *unify* broke long lines in script section causing syntax errors


# 0.3.7
* Added *generate-docs* command to generate documentation file for integration, playbook or script.
* Fixed an issue where *unify* created a malformed integration yml.
* Fixed an issue where demisto-sdk **init** creates unit-test file with invalid import.


# 0.3.6
* Fixed an issue where demisto-sdk **validate** failed on modified scripts without error message.


# 0.3.5
* Fixed an issue with docker tag validation for integrations.
* Restructured repo source code.


# 0.3.4
* Saved failing unit tests as a file.
* Fixed an issue where "_test" file for scripts/integrations created using **init** would import the "HelloWorld" templates.
* Fixed an issue in demisto-sdk **validate** - was failing on backward compatiblity check
* Fixed an issue in demisto-sdk **secrets** - empty line in .secrets-ignore always made the secrets check to pass
* Added validation for docker image inside integrations and scripts.
* Added --use-git flag to **format** command to format all changed files.
* Fixed an issue where **validate** did not fail on dockerimage changes with bc check.
* Added new flag **--ignore-entropy** to demisto-sdk **secrets**, this will allow skip entropy secrets check.
* Added --outfile to **lint** to allow saving failed packages to a file.


# 0.3.3
* Added backwards compatibility break error message.
* Added schema for incident types.
* Added **additionalinfo** field to as an available field for integration configuration.
* Added pack parameter for **init**.
* Fixed an issue where error would appear if name parameter is not set in **init**.


# 0.3.2
* Fixed the handling of classifier files in **validate**.


# 0.3.1
* Fixed the handling of newly created reputation files in **validate**.
* Added an option to perform **validate** on a specific file.


# 0.3.0
* Added support for multi-package **lint** both with parallel and without.
* Added all parameter in **lint** to run on all packages and packs in content repository.
* Added **format** for:
    * Scripts
    * Playbooks
    * Integrations
* Improved user outputs for **secrets** command.
* Fixed an issue where **lint** would run pytest and pylint only on a single docker per integration.
* Added auto-complete functionality to demisto-sdk.
* Added git parameter in **lint** to run only on changed packages.
* Added the **run-playbook** command
* Added **run** command which runs a command in the Demisto playground.
* Added **upload** command which uploads an integration or a script to a Demisto instance.
* Fixed and issue where **validate** checked if release notes exist for new integrations and scripts.
* Added **generate-test-playbook** command which generates a basic test playbook for an integration or a script.
* **validate** now supports indicator fields.
* Fixed an issue with layouts scheme validation.
* Adding **init** command.
* Added **json-to-outputs** command which generates the yaml section for outputs from an API raw response.

# 0.2.6

* Fixed an issue with locating release notes for beta integrations in **validate**.

# 0.2.5

* Fixed an issue with locating release notes for beta integrations in **validate**.

# 0.2.4

* Adding image validation to Beta_Integration and Packs in **validate**.

# 0.2.3

* Adding Beta_Integration to the structure validation process.
* Fixing bug where **validate** did checks on TestPlaybooks.
* Added requirements parameter to **lint**.

# 0.2.2

* Fixing bug where **lint** did not return exit code 1 on failure.
* Fixing bug where **validate** did not print error message in case no release notes were give.

# 0.2.1

* **Validate** now checks that the id and name fields are identical in yml files.
* Fixed a bug where sdk did not return any exit code.

# 0.2.0

* Added Release Notes Validator.
* Fixed the Unifier selection of your python file to use as the code.
* **Validate** now supports Indicator fields.
* Fixed a bug where **validate** and **secrets** did not return exit code 1 on failure.
* **Validate** now runs on newly added scripts.

# 0.1.8

* Added support for `--version`.
* Fixed an issue in file_validator when calling `checked_type` method with script regex.

# 0.1.2
* Restructuring validation to support content packs.
* Added secrets validation.
* Added content bundle creation.
* Added lint and unit test run.

# 0.1.1

* Added new logic to the unifier.
* Added detailed README.
* Some small adjustments and fixes.

# 0.1.0

Capabilities:
* **Extract** components(code, image, description etc.) from a Demisto YAML file into a directory.
* **Unify** components(code, image, description etc.) to a single Demisto YAML file.
* **Validate** Demisto content files.<|MERGE_RESOLUTION|>--- conflicted
+++ resolved
@@ -4,14 +4,11 @@
 * Fixed an issue where running **init** command without filling the metadata file.
 * Added the *--docker-timeout* flag in the **lint** command to control the request timeout for the Docker client.
 * Fixed an issue where **update-release-notes** command added only one docker image release notes entry for release notes file, and not for every entity whom docker image was updated.
-<<<<<<< HEAD
+* Added a validation to ensure that incident/indicator fields names starts with their pack name in the **validate** command.
 * Updated the **find-dependencies** command to return the 'dependencies' according the layout type ('incident', 'indicator').
 * Enhanced the "vX" display name validation for scripts and integrations in the **validate** command to check for every versioned script or integration, and not only v2.
 * Added the *--fail-duplicates* flag for the **create-id-set** command which will fail the command if duplicates are found.
 * Added to the **generate-docs** command automatic addition to git when a new readme file is created.
-=======
-* Added a validation to ensure that incident/indicator fields names starts with their pack name in the **validate** command.
->>>>>>> 5b832f49
 
 # 1.4.1
 * When in private repo without `DEMSITO_SDK_GITHUB_TOKEN` configured, get_remote_file will take files from the local origin/master.
