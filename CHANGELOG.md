--- conflicted
+++ resolved
@@ -8,12 +8,8 @@
 * Added feature in **format** to sync YML and JSON files to the `master` file structure.
 * Added option to specify `Incident Type`, `Incoming Mapper` and `Classifier` when configuring instance in **test-content**
 * added a new command **run-test-playbook** to run a test playbook in a given XSOAR instance.
-<<<<<<< HEAD
-* Fixed an issue in **format** when running on a modified YML, that the `id` value is not changed to its old `id` value. 
+* Fixed an issue in **format** when running on a modified YML, that the `id` value is not changed to its old `id` value.
 * Enhancement for **split** command, replace `ApiModule` code block to `import` when splitting a YML. 
-=======
-* Fixed an issue in **format** when running on a modified YML, that the `id` value is not changed to its old `id` value.
->>>>>>> a18731a2
 
 # 1.5.4
 * Fixed an issue with the **format** command when contributing via the UI
