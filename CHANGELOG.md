--- conflicted
+++ resolved
@@ -1,15 +1,12 @@
 # Changelog
 
 ## Unreleased
-<<<<<<< HEAD
-* Fixed an issue where **generate-outputs** did not generate context paths for empty lists or dictionaries in the response.
-=======
 * Fixed an issue where **run-unit-tests** failed running on items with `test_data`.
 * Add the `--staged-only` flag to **pre-commit**.
 * Fixed an issue where **pre-commit** ran on unchanged files.
 * Add the ability to run **secrets** in **pre-commit** by passing a `--secrets` flag.
 * Added support to override the log file with the **DEMISTO_SDK_LOG_FILE_PATH** environment variable.
->>>>>>> 0a3ff5e3
+* Fixed an issue where **generate-outputs** did not generate context paths for empty lists or dictionaries in the response.
 
 ## 1.14.1
 * Fixed an issue where **update-release-notes** command failed when running on a pack that contains deprecated integrations without the `commands` section.
