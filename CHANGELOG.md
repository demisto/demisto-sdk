--- conflicted
+++ resolved
@@ -1,5 +1,4 @@
 # Changelog
-
 * The `demisto-sdk` pack will now be distributed via PyPi with a **wheel** file.
 * Fixed a bug where any edited json file that contained a forward slash (`/`) escaped.
 * Added a new validation to **validate** command to verify that the metadata *currentVersion* is
@@ -7,16 +6,13 @@
 * Fixed an issue where *dockerimage* changes in Scripts weren't recognized by the **update-release-notes** command.
 * Fixed an issue where **update-xsoar-config-file** did not properly insert the marketplace packs list to the file.
 * Added the pack name to the known words by default when running the **doc-review** command.
-<<<<<<< HEAD
-* Enhanced the message of alternative suggestion words shown when running **doc-review** command.
-=======
 * Added support for new XSIAM entities in **create-id-set** command.
 * Added support for new XSIAM entities in **create-content-artifacts** command.
 * Added support for Parsing/Modeling Rule content item in the **unify** command.
 * Added the integration name, the commands name and the script name to the known words by default when running the **doc-review** command.
 * Added an argument '-c' '--custom' to the **unify** command, if True will append to the unified yml name/display/id the custom label provided
 * Added support for sub words suggestion in kebab-case sentences when running the **doc-review** command.
->>>>>>> a03ffff2
+* Enhanced the message of alternative suggestion words shown when running **doc-review** command.
 
 # 1.6.3
 * **Breaking change**: Fixed a typo in the **validate** `--quiet-bc-validation` flag (was `--quite-bc-validation`). @upstart-swiss
