# Changelog
* Fixed an issue where running **init** command without filling the metadata file.

# 1.4.1
* When in private repo without `DEMSITO_SDK_GITHUB_TOKEN` configured, get_remote_file will take files from the local origin/master.
* Enhanced the **unify** command when giving input of a file and not a directory return a clear error message.
* Added a validation to ensure integrations are not skipped and at least one test playbook is not skipped for each integration or script.
* Added to the Content Tests support for `context_print_dt`, which queries the incident context and prints the result as a json.
* Added new validation for the `xsoar_config.json` file in the **validate** command.
<<<<<<< HEAD
* Added to the **generate-docs** command automatic addition to git when a new readme file is created.
=======
* Updated the **find-dependencies** command to return the 'dependencies' according the layout type ('incident', 'indicator').
* Added a version differences section to readme in **generate-docs** command.
* Added the *--docs-format* flag in the **integration-diff** command to get the output in README format.
* Added the *--input-old-version* and *--skip-breaking-changes* flags in the **generate-docs** command to get the details for the breaking section and to skip the breaking changes section.
>>>>>>> c6d72857

# 1.4.0
* Enable passing a comma-separated list of paths for the `--input` option of the **lint** command.
* Added new validation of unimplemented test-module command in the code to the `XSOAR-linter` in the **lint** command.
* Fixed the **generate-docs** to handle integration authentication parameter.
* Added a validation to ensure that description and README do not contain the word 'Demisto'.
* Improved the deprecated message validation required from playbooks and scripts.
* Added the `--quite-bc-validation` flag for the **validate** command to run the backwards compatibility validation in quite mode (errors is treated like warnings).
* Fixed the **update release notes** command to display a name for old layouts.
* Added the ability to append to the pack README credit to contributors.
* Added identification for parameter differences in **integration-diff** command.
* Fixed **format** to use git as a default value.
* Updated the **upload** command to support reports.
* Fixed an issue where **generate-docs** command was displaying 'None' when credentials parameter display field configured was not configured.
* Fixed an issue where **download** did not return exit code 1 on failure.
* Updated the validation that incident fields' names do not contain the word incident will aplly to core packs only.
* Added a playbook validation to verify all conditional tasks have an 'else' path in **validate** command.
* Renamed the GitHub authentication token environment variable `GITHUB_TOKEN` to `DEMITO_SDK_GITHUB_TOKEN`.
* Added to the **update-release-notes** command automatic addition to git when new release notes file is created.
* Added validation to ensure that integrations, scripts, and playbooks do not contain the entity type in their names.
* Added the **convert** command to convert entities between XSOAR versions.
* Added the *--deprecate* flag in **format** command to deprecate integrations, scripts, and playbooks.
* Fixed an issue where ignoring errors did not work when running the **validate** command on specific files (-i).

# 1.3.9
* Added a validation verifying that the pack's README.md file is not equal to pack description.
* Fixed an issue where the **Assume yes** flag did not work properly for some entities in the **format** command.
* Improved the error messages for separators in folder and file names in the **validate** command.
* Removed the **DISABLE_SDK_VERSION_CHECK** environment variable. To disable new version checks, use the **DEMISTO_SDK_SKIP_VERSION_CHECK** envirnoment variable.
* Fixed an issue where the demisto-sdk version check failed due to a rate limit.
* Fixed an issue with playbooks scheme validation.

# 1.3.8
* Updated the **secrets** command to work on forked branches.

# 1.3.7
* Added a validation to ensure correct image and description file names.
* Fixed an issue where the **validate** command failed when 'display' field in credentials param in yml is empty but 'displaypassword' was provided.
* Added the **integration-diff** command to check differences between two versions of an integration and to return a report of missing and changed elements in the new version.
* Added a validation verifying that the pack's README.md file is not missing or empty for partner packs or packs contains use cases.
* Added a validation to ensure that the integration and script folder and file names will not contain separators (`_`, `-`, ` `).
* When formatting new pack, the **format** command will set the *fromversion* key to 5.5.0 in the new files without fromversion.

# 1.3.6
* Added a validation that core packs are not dependent on non-core packs.
* Added a validation that a pack name follows XSOAR standards.
* Fixed an issue where in some cases the `get_remote_file` function failed due to an invalid path.
* Fixed an issue where running **update-release-notes** with updated integration logo, did not detect any file changes.
* Fixed an issue where the **create-id-set** command did not identify unified integrations correctly.
* Fixed an issue where the `CommonTypes` pack was not identified as a dependency for all feed integrations.
* Added support for running SDK commands in private repositories.
* Fixed an issue where running the **init** command did not set the correct category field in an integration .yml file for a newly created pack.
* When formatting new contributed pack, the **format** command will set the *fromversion* key to 6.0.0 in the relevant files.
* If the environment variable "DISABLE_SDK_VERSION_CHECK" is define, the demisto-sdk will no longer check for newer version when running a command.
* Added the `--use-pack-metadata` flag for the **find-dependencies** command to update the calculated dependencies using the the packs metadata files.
* Fixed an issue where **validate** failed on scripts in case the `outputs` field was set to `None`.
* Fixed an issue where **validate** was failing on editing existing release notes.
* Added a validation for README files verifying that the file doesn't contain template text copied from HelloWorld or HelloWorldPremium README.

# 1.3.5
* Added a validation that layoutscontainer's id and name are matching. Updated the format of layoutcontainer to include update_id too.
* Added a validation that commands' names and arguments in core packs, or scripts' arguments do not contain the word incident.
* Fixed issue where running the **generate-docs** command with -c flag ran all the commands and not just the commands specified by the flag.
* Fixed the error message of the **validate** command to not always suggest adding the *description* field.
* Fixed an issue where running **format** on feed integration generated invalid parameter structure.
* Fixed an issue where the **generate-docs** command did not add all the used scripts in a playbook to the README file.
* Fixed an issue where contrib/partner details might be added twice to the same file, when using unify and create-content-artifacts commands
* Fixed issue where running **validate** command on image-related integration did not return the correct outputs to json file.
* When formatting playbooks, the **format** command will now remove empty fields from SetIncident, SetIndicator, CreateNewIncident, CreateNewIndicator script arguments.
* Added an option to fill in the developer email when running the **init** command.

# 1.3.4
* Updated the **validate** command to check that the 'additionalinfo' field only contains the expected value for feed required parameters and not equal to it.
* Added a validation that community/partner details are not in the detailed description file.
* Added a validation that the Use Case tag in pack_metadata file is only used when the pack contains at least one PB, Incident Type or Layout.
* Added a validation that makes sure outputs in integrations are matching the README file when only README has changed.
* Added the *hidden* field to the integration schema.
* Fixed an issue where running **format** on a playbook whose `name` does not equal its `id` would cause other playbooks who use that playbook as a sub-playbook to fail.
* Added support for local custom command configuration file `.demisto-sdk-conf`.
* Updated the **format** command to include an update to the description file of an integration, to remove community/partner details.

# 1.3.3
* Fixed an issue where **lint** failed where *.Dockerfile* exists prior running the lint command.
* Added FeedHelloWorld template option for *--template* flag in **demisto-sdk init** command.
* Fixed issue where **update-release-notes** deleted release note file if command was called more than once.
* Fixed issue where **update-release-notes** added docker image release notes every time the command was called.
* Fixed an issue where running **update-release-notes** on a pack with newly created integration, had also added a docker image entry in the release notes.
* Fixed an issue where `XSOAR-linter` did not find *NotImplementedError* in main.
* Added validation for README files verifying their length (over 30 chars).
* When using *-g* flag in the **validate** command it will now ignore untracked files by default.
* Added the *--include-untracked* flag to the **validate** command to include files which are untracked by git in the validation process.
* Improved the `pykwalify` error outputs in the **validate** command.
* Added the *--print-pykwalify* flag to the **validate** command to print the unchanged output from `pykwalify`.

# 1.3.2
* Updated the format of the outputs when using the *--json-file* flag to create a JSON file output for the **validate** and **lint** commands.
* Added the **doc-review** command to check spelling in .md and .yml files as well as a basic release notes review.
* Added a validation that a pack's display name does not already exist in content repository.
* Fixed an issue where the **validate** command failed to detect duplicate params in an integration.
* Fixed an issue where the **validate** command failed to detect duplicate arguments in a command in an integration.

# 1.3.1
* Fixed an issue where the **validate** command failed to validate the release notes of beta integrations.
* Updated the **upload** command to support indicator fields.
* The **validate** and **update-release-notes** commands will now check changed files against `demisto/master` if it is configured locally.
* Fixed an issue where **validate** would incorrectly identify files as renamed.
* Added a validation that integration properties (such as feed, mappers, mirroring, etc) are not removed.
* Fixed an issue where **validate** failed when comparing branch against commit hash.
* Added the *--no-pipenv* flag to the **split-yml** command.
* Added a validation that incident fields and incident types are not removed from mappers.
* Fixed an issue where the *c
reate-id-set* flag in the *validate* command did not work while not using git.
* Added the *hiddenusername* field to the integration schema.
* Added a validation that images that are not integration images, do not ask for a new version or RN

# 1.3.0
* Do not collect optional dependencies on indicator types reputation commands.
* Fixed an issue where downloading indicator layoutscontainer objects failed.
* Added a validation that makes sure outputs in integrations are matching the README file.
* Fixed an issue where the *create-id-set* flag in the **validate** command did not work.
* Added a warning in case no id_set file is found when running the **validate** command.
* Fixed an issue where changed files were not recognised correctly on forked branches in the **validate** and the **update-release-notes** commands.
* Fixed an issue when files were classified incorrectly when running *update-release-notes*.
* Added a validation that integration and script file paths are compatible with our convention.
* Fixed an issue where id_set.json file was re created whenever running the generate-docs command.
* added the *--json-file* flag to create a JSON file output for the **validate** and **lint** commands.

# 1.2.19
* Fixed an issue where merge id_set was not updated to work with the new entity of Packs.
* Added a validation that the playbook's version matches the version of its sub-playbooks, scripts, and integrations.

# 1.2.18
* Changed the *skip-id-set-creation* flag to *create-id-set* in the **validate** command. Its default value will be False.
* Added support for the 'cve' reputation command in default arg validation.
* Filter out generic and reputation command from scripts and playbooks dependencies calculation.
* Added support for the incident fields in outgoing mappers in the ID set.
* Added a validation that the taskid field and the id field under the task field are both from uuid format and contain the same value.
* Updated the **format** command to generate uuid value for the taskid field and for the id under the task field in case they hold an invalid values.
* Exclude changes from doc_files directory on validation.
* Added a validation that an integration command has at most one default argument.
* Fixing an issue where pack metadata version bump was not enforced when modifying an old format (unified) file.
* Added validation that integration parameter's display names are capitalized and spaced using whitespaces and not underscores.
* Fixed an issue where beta integrations where not running deprecation validations.
* Allowed adding additional information to the deprecated description.
* Fixing an issue when escaping less and greater signs in integration params did not work as expected.

# 1.2.17
* Added a validation that the classifier of an integration exists.
* Added a validation that the mapper of an integration exists.
* Added a validation that the incident types of a classifier exist.
* Added a validation that the incident types of a mapper exist.
* Added support for *text* argument when running **demisto-sdk update-release-notes** on the ApiModules pack.
* Added a validation for the minimal version of an indicator field of type grid.
* Added new validation for incident and indicator fields in classifiers mappers and layouts exist in the content.
* Added cache for get_remote_file to reducing failures from accessing the remote repo.
* Fixed an issue in the **format** command where `_dev` or `_copy` suffixes weren't removed from the `id` of the given playbooks.
* Playbook dependencies from incident and indicator fields are now marked as optional.
* Mappers dependencies from incident types and incident fields are now marked as optional.
* Classifier dependencies from incident types are now marked as optional.
* Updated **demisto-sdk init** command to no longer create `created` field in pack_metadata file
* Updated **generate-docs** command to take the parameters names in setup section from display field and to use additionalinfo field when exist.
* Using the *verbose* argument in the **find-dependencies** command will now log to the console.
* Improved the deprecated message validation required from integrations.
* Fixed an issue in the **generate-docs** command where **Context Example** section was created when it was empty.

# 1.2.16
* Added allowed ignore errors to the *IDSetValidator*.
* Fixed an issue where an irrelevant id_set validation ran in the **validate** command when using the *--id-set* flag.
* Fixed an issue were **generate-docs** command has failed if a command did not exist in commands permissions file.
* Improved a **validate** command message for missing release notes of api module dependencies.

# 1.2.15
* Added the *ID101* to the allowed ignored errors.

# 1.2.14
* SDK repository is now mypy check_untyped_defs complaint.
* The lint command will now ignore the unsubscriptable-object (E1136) pylint error in dockers based on python 3.9 - this will be removed once a new pylint version is released.
* Added an option for **format** to run on a whole pack.
* Added new validation of unimplemented commands from yml in the code to `XSOAR-linter`.
* Fixed an issue where Auto-Extract fields were only checked for newly added incident types in the **validate** command.
* Added a new warning validation of direct access to args/params dicts to `XSOAR-linter`.

# 1.2.13
* Added new validation of indicators usage in CommandResults to `XSOAR-linter`.
* Running **demisto-sdk lint** will automatically run on changed files (same behavior as the -g flag).
* Removed supported version message from the documentation when running **generate_docs**.
* Added a print to indicate backwards compatibility is being checked in **validate** command.
* Added a percent print when running the **validate** command with the *-a* flag.
* Fixed a regression in the **upload** command where it was ignoring `DEMISTO_VERIFY_SSL` env var.
* Fixed an issue where the **upload** command would fail to upload beta integrations.
* Fixed an issue where the **validate** command did not create the *id_set.json* file when running with *-a* flag.
* Added price change validation in the **validate** command.
* Added validations that checks in read-me for empty sections or leftovers from the auto generated read-me that should be changed.
* Added new code validation for *NotImplementedError* to raise a warning in `XSOAR-linter`.
* Added validation for support types in the pack metadata file.
* Added support for *--template* flag in **demisto-sdk init** command.
* Fixed an issue with running **validate** on master branch where the changed files weren't compared to previous commit when using the *-g* flag.
* Fixed an issue where the `XSOAR-linter` ran *NotImplementedError* validation on scripts.
* Added support for Auto-Extract feature validation in incident types in the **validate** command.
* Fixed an issue in the **lint** command where the *-i* flag was ignored.
* Improved **merge-id-sets** command to support merge between two ID sets that contain the same pack.
* Fixed an issue in the **lint** command where flake8 ran twice.

# 1.2.12
* Bandit now reports also on medium severity issues.
* Fixed an issue with support for Docker Desktop on Mac version 2.5.0+.
* Added support for vulture and mypy linting when running without docker.
* Added support for *prev-ver* flag in **update-release-notes** command.
* Improved retry support when building docker images for linting.
* Added the option to create an ID set on a specific pack in **create-id-set** command.
* Added the *--skip-id-set-creation* flag to **validate** command in order to add the capability to run validate command without creating id_set validation.
* Fixed an issue where **validate** command checked docker image tag on ApiModules pack.
* Fixed an issue where **find-dependencies** did not calculate dashboards and reports dependencies.
* Added supported version message to the documentation and release notes files when running **generate_docs** and **update-release-notes** commands respectively.
* Added new code validations for *NotImplementedError* exception raise to `XSOAR-linter`.
* Command create-content-artifacts additional support for **Author_image.png** object.
* Fixed an issue where schemas were not enforced for incident fields, indicator fields and old layouts in the validate command.
* Added support for **update-release-notes** command to update release notes according to master branch.

# 1.2.11
* Fixed an issue where the ***generate-docs*** command reset the enumeration of line numbering after an MD table.
* Updated the **upload** command to support mappers.
* Fixed an issue where exceptions were no printed in the **format** while the *--verbose* flag is set.
* Fixed an issue where *--assume-yes* flag did not work in the **format** command when running on a playbook without a `fromversion` field.
* Fixed an issue where the **format** command would fail in case `conf.json` file was not found instead of skipping the update.
* Fixed an issue where integration with v2 were recognised by the `name` field instead of the `display` field in the **validate** command.
* Added a playbook validation to check if a task script exists in the id set in the **validate** command.
* Added new integration category `File Integrity Management` in the **validate** command.

# 1.2.10
* Added validation for approved content pack use-cases and tags.
* Added new code validations for *CommonServerPython* import to `XSOAR-linter`.
* Added *default value* and *predefined values* to argument description in **generate-docs** command.
* Added a new validation that checks if *get-mapping-fields* command exists if the integration schema has *{ismappable: true}* in **validate** command.
* Fixed an issue where the *--staged* flag recognised added files as modified in the **validate** command.
* Fixed an issue where a backwards compatibility warning was raised for all added files in the **validate** command.
* Fixed an issue where **validate** command failed when no tests were given for a partner supported pack.
* Updated the **download** command to support mappers.
* Fixed an issue where the ***format*** command added a duplicate parameter.
* For partner supported content packs, added support for a list of emails.
* Removed validation of README files from the ***validate*** command.
* Fixed an issue where the ***validate*** command required release notes for ApiModules pack.

# 1.2.9
* Fixed an issue in the **openapi_codegen** command where it created duplicate functions name from the swagger file.
* Fixed an issue in the **update-release-notes** command where the *update type* argument was not verified.
* Fixed an issue in the **validate** command where no error was raised in case a non-existing docker image was presented.
* Fixed an issue in the **format** command where format failed when trying to update invalid Docker image.
* The **format** command will now preserve the **isArray** argument in integration's reputation commands and will show a warning if it set to **false**.
* Fixed an issue in the **lint** command where *finally* clause was not supported in main function.
* Fixed an issue in the **validate** command where changing any entity ID was not validated.
* Fixed an issue in the **validate** command where *--staged* flag did not bring only changed files.
* Fixed the **update-release-notes** command to ignore changes in the metadata file.
* Fixed the **validate** command to ignore metadata changes when checking if a version bump is needed.


# 1.2.8
* Added a new validation that checks in playbooks for the usage of `DeleteContext` in **validate** command.
* Fixed an issue in the **upload** command where it would try to upload content entities with unsupported versions.
* Added a new validation that checks in playbooks for the usage of specific instance in **validate** command.
* Added the **--staged** flag to **validate** command to run on staged files only.


# 1.2.7
* Changed input parameters in **find-dependencies** command.
   - Use ***-i, --input*** instead of ***-p, --path***.
   - Use ***-idp, --id-set-path*** instead of ***-i, --id-set-path***.
* Fixed an issue in the **unify** command where it crashed on an integration without an image file.
* Fixed an issue in the **format** command where unnecessary files were not skipped.
* Fixed an issue in the **update-release-notes** command where the *text* argument was not respected in all cases.
* Fixed an issue in the **validate** command where a warning about detailed description was given for unified or deprecated integrations.
* Improved the error returned by the **validate** command when running on files using the old format.

# 1.2.6
* No longer require setting `DEMISTO_README_VALIDATION` env var to enable README mdx validation. Validation will now run automatically if all necessary node modules are available.
* Fixed an issue in the **validate** command where the `--skip-pack-dependencies` would not skip id-set creation.
* Fixed an issue in the **validate** command where validation would fail if supplied an integration with an empty `commands` key.
* Fixed an issue in the **validate** command where validation would fail due to a required version bump for packs which are not versioned.
* Will use env var `DEMISTO_VERIFY_SSL` to determine if to use a secure connection for commands interacting with the Server when `--insecure` is not passed. If working with a local Server without a trusted certificate, you can set env var `DEMISTO_VERIFY_SSL=no` to avoid using `--insecure` on each command.
* Unifier now adds a link to the integration documentation to the integration detailed description.
* Fixed an issue in the **secrets** command where ignored secrets were not skipped.

# 1.2.5
* Added support for special fields: *defaultclassifier*, *defaultmapperin*, *defaultmapperout* in **download** command.
* Added -y option **format** command to assume "yes" as answer to all prompts and run non-interactively
* Speed up improvements for `validate` of README files.
* Updated the **format** command to adhere to the defined content schema and sub-schemas, aligning its behavior with the **validate** command.
* Added support for canvasContextConnections files in **format** command.

# 1.2.4
* Updated detailed description for community integrations.

# 1.2.3
* Fixed an issue where running **validate** failed on playbook with task that adds tags to the evidence data.
* Added the *displaypassword* field to the integration schema.
* Added new code validations to `XSOAR-linter`.
    * As warnings messages:
        * `demisto.params()` should be used only inside main function.
        * `demisto.args()` should be used only inside main function.
        * Functions args should have type annotations.
* Added `fromversion` field validation to test playbooks and scripts in **validate** command.

# 1.2.2
* Add support for warning msgs in the report and summary to **lint** command.
* Fixed an issue where **json-to-outputs** determined bool values as int.
* Fixed an issue where **update-release-notes** was crushing on `--all` flag.
* Fixed an issue where running **validate**, **update-release-notes** outside of content repo crushed without a meaningful error message.
* Added support for layoutscontainer in **init** contribution flow.
* Added a validation for tlp_color param in feeds in **validate** command.
* Added a validation for removal of integration parameters in **validate** command.
* Fixed an issue where **update-release-notes** was failing with a wrong error message when no pack or input was given.
* Improved formatting output of the **generate-docs** command.
* Add support for env variable *DEMISTO_SDK_ID_SET_REFRESH_INTERVAL*. Set this env variable to the refresh interval in minutes. The id set will be regenerated only if the refresh interval has passed since the last generation. Useful when generating Script documentation, to avoid re-generating the id_set every run.
* Added new code validations to `XSOAR-linter`.
    * As error messages:
        * Longer than 10 seconds sleep statements for non long running integrations.
        * exit() usage.
        * quit() usage.
    * As warnings messages:
        * `demisto.log` should not be used.
        * main function existence.
        * `demito.results` should not be used.
        * `return_output` should not be used.
        * try-except statement in main function.
        * `return_error` usage in main function.
        * only once `return_error` usage.
* Fixed an issue where **lint** command printed logs twice.
* Fixed an issue where *suffix* did not work as expected in the **create-content-artifacts** command.
* Added support for *prev-ver* flag in **lint** and **secrets** commands.
* Added support for *text* flag to **update-release-notes** command to add the same text to all release notes.
* Fixed an issue where **validate** did not recognize added files if they were modified locally.
* Added a validation that checks the `fromversion` field exists and is set to 5.0.0 or above when working or comparing to a non-feature branch in **validate** command.
* Added a validation that checks the certification field in the pack_metadata file is valid in **validate** command.
* The **update-release-notes** command will now automatically add docker image update to the release notes.

# 1.2.1
* Added an additional linter `XSOAR-linter` to the **lint** command which custom validates py files. currently checks for:
    * `Sys.exit` usages with non zero value.
    * Any `Print` usages.
* Fixed an issue where renamed files were failing on *validate*.
* Fixed an issue where single changed files did not required release notes update.
* Fixed an issue where doc_images required release-notes and validations.
* Added handling of dependent packs when running **update-release-notes** on changed *APIModules*.
    * Added new argument *--id-set-path* for id_set.json path.
    * When changes to *APIModule* is detected and an id_set.json is available - the command will update the dependent pack as well.
* Added handling of dependent packs when running **validate** on changed *APIModules*.
    * Added new argument *--id-set-path* for id_set.json path.
    * When changes to *APIModule* is detected and an id_set.json is available - the command will validate that the dependent pack has release notes as well.
* Fixed an issue where the find_type function didn't recognize file types correctly.
* Fixed an issue where **update-release-notes** command did not work properly on Windows.
* Added support for indicator fields in **update-release-notes** command.
* Fixed an issue where files in test dirs where being validated.


# 1.2.0
* Fixed an issue where **format** did not update the test playbook from its pack.
* Fixed an issue where **validate** validated non integration images.
* Fixed an issue where **update-release-notes** did not identified old yml integrations and scripts.
* Added revision templates to the **update-release-notes** command.
* Fixed an issue where **update-release-notes** crashed when a file was renamed.
* Fixed an issue where **validate** failed on deleted files.
* Fixed an issue where **validate** validated all images instead of packs only.
* Fixed an issue where a warning was not printed in the **format** in case a non-supported file type is inputted.
* Fixed an issue where **validate** did not fail if no release notes were added when adding files to existing packs.
* Added handling of incorrect layout paths via the **format** command.
* Refactor **create-content-artifacts** command - Efficient artifacts creation and better logging.
* Fixed an issue where image and description files were not handled correctly by **validate** and **update-release-notes** commands.
* Fixed an issue where the **format** command didn't remove all extra fields in a file.
* Added an error in case an invalid id_set.json file is found while running the **validate** command.
* Added fetch params checks to the **validate** command.

# 1.1.11
* Added line number to secrets' path in **secrets** command report.
* Fixed an issue where **init** a community pack did not present the valid support URL.
* Fixed an issue where **init** offered a non relevant pack support type.
* Fixed an issue where **lint** did not pull docker images for powershell.
* Fixed an issue where **find-dependencies** did not find all the script dependencies.
* Fixed an issue where **find-dependencies** did not collect indicator fields as dependencies for playbooks.
* Updated the **validate** and the **secrets** commands to be less dependent on regex.
* Fixed an issue where **lint** did not run on circle when docker did not return ping.
* Updated the missing release notes error message (RN106) in the **Validate** command.
* Fixed an issue where **Validate** would return missing release notes when two packs with the same substring existed in the modified files.
* Fixed an issue where **update-release-notes** would add duplicate release notes when two packs with the same substring existed in the modified files.
* Fixed an issue where **update-release-notes** would fail to bump new versions if the feature branch was out of sync with the master branch.
* Fixed an issue where a non-descriptive error would be returned when giving the **update-release-notes** command a pack which can not be found.
* Added dependencies check for *widgets* in **find-dependencies** command.
* Added a `update-docker` flag to **format** command.
* Added a `json-to-outputs` flag to the **run** command.
* Added a verbose (`-v`) flag to **format** command.
* Fixed an issue where **download** added the prefix "playbook-" to the name of playbooks.

# 1.1.10
* Updated the **init** command. Relevant only when passing the *--contribution* argument.
   * Added the *--author* option.
   * The *support* field of the pack's metadata is set to *community*.
* Added a proper error message in the **Validate** command upon a missing description in the root of the yml.
* **Format** now works with a relative path.
* **Validate** now fails when all release notes have been excluded.
* Fixed issue where correct error message would not propagate for invalid images.
* Added the *--skip-pack-dependencies* flag to **validate** command to skip pack dependencies validation. Relevant when using the *-g* flag.
* Fixed an issue where **Validate** and **Format** commands failed integrations with `defaultvalue` field in fetch incidents related parameters.
* Fixed an issue in the **Validate** command in which unified YAML files were not ignored.
* Fixed an issue in **generate-docs** where scripts and playbooks inputs and outputs were not parsed correctly.
* Fixed an issue in the **openapi-codegen** command where missing reference fields in the swagger JSON caused errors.
* Fixed an issue in the **openapi-codegen** command where empty objects in the swagger JSON paths caused errors.
* **update-release-notes** command now accept path of the pack instead of pack name.
* Fixed an issue where **generate-docs** was inserting unnecessary escape characters.
* Fixed an issue in the **update-release-notes** command where changes to the pack_metadata were not detected.
* Fixed an issue where **validate** did not check for missing release notes in old format files.

# 1.1.9
* Fixed an issue where **update-release-notes** command failed on invalid file types.

# 1.1.8
* Fixed a regression where **upload** command failed on test playbooks.
* Added new *githubUser* field in pack metadata init command.
* Support beta integration in the commands **split-yml, extract-code, generate-test-playbook and generate-docs.**
* Fixed an issue where **find-dependencies** ignored *toversion* field in content items.
* Added support for *layoutscontainer*, *classifier_5_9_9*, *mapper*, *report*, and *widget* in the **Format** command.
* Fixed an issue where **Format** will set the `ID` field to be equal to the `name` field in modified playbooks.
* Fixed an issue where **Format** did not work for test playbooks.
* Improved **update-release-notes** command:
    * Write content description to release notes for new items.
    * Update format for file types without description: Connections, Incident Types, Indicator Types, Layouts, Incident Fields.
* Added a validation for feedTags param in feeds in **validate** command.
* Fixed readme validation issue in community support packs.
* Added the **openapi-codegen** command to generate integrations from OpenAPI specification files.
* Fixed an issue were release notes validations returned wrong results for *CommonScripts* pack.
* Added validation for image links in README files in **validate** command.
* Added a validation for default value of fetch param in feeds in **validate** command.
* Fixed an issue where the **Init** command failed on scripts.

# 1.1.7
* Fixed an issue where running the **format** command on feed integrations removed the `defaultvalue` fields.
* Playbook branch marked with *skipunavailable* is now set as an optional dependency in the **find-dependencies** command.
* The **feedReputation** parameter can now be hidden in a feed integration.
* Fixed an issue where running the **unify** command on JS package failed.
* Added the *--no-update* flag to the **find-dependencies** command.
* Added the following validations in **validate** command:
   * Validating that a pack does not depend on NonSupported / Deprecated packs.

# 1.1.6
* Added the *--description* option to the **init** command.
* Added the *--contribution* option to the **init** command which converts a contribution zip to proper pack format.
* Improved **validate** command performance time and outputs.
* Added the flag *--no-docker-checks* to **validate** command to skip docker checks.
* Added the flag *--print-ignored-files* to **validate** command to print ignored files report when the command is done.
* Added the following validations in **validate** command:
   * Validating that existing release notes are not modified.
   * Validating release notes are not added to new packs.
   * Validating that the "currentVersion" field was raised in the pack_metadata for modified packs.
   * Validating that the timestamp in the "created" field in the pack_metadata is in ISO format.
* Running `demisto-sdk validate` will run the **validate** command using git and only on committed files (same as using *-g --post-commit*).
* Fixed an issue where release notes were not checked correctly in **validate** command.
* Fixed an issue in the **create-id-set** command where optional playbook tasks were not taken into consideration.
* Added a prompt to the `demisto-sdk update-release-notes` command to prompt users to commit changes before running the release notes command.
* Added support to `layoutscontainer` in **validate** command.

# 1.1.5
* Fixed an issue in **find-dependencies** command.
* **lint** command now verifies flake8 on CommonServerPython script.

# 1.1.4
* Fixed an issue with the default output file name of the **unify** command when using "." as an output path.
* **Unify** command now adds contributor details to the display name and description.
* **Format** command now adds *isFetch* and *incidenttype* fields to integration yml.
* Removed the *feedIncremental* field from the integration schema.
* **Format** command now adds *feedBypassExclusionList*, *Fetch indicators*, *feedReputation*, *feedReliability*,
     *feedExpirationPolicy*, *feedExpirationInterval* and *feedFetchInterval* fields to integration yml.
* Fixed an issue in the playbooks schema.
* Fixed an issue where generated release notes were out of order.
* Improved pack dependencies detection.
* Fixed an issue where test playbooks were mishandled in **validate** command.

# 1.1.3
* Added a validation for invalid id fields in indicators types files in **validate** command.
* Added default behavior for **update-release-notes** command.
* Fixed an error where README files were failing release notes validation.
* Updated format of generated release notes to be more user friendly.
* Improved error messages for the **update-release-notes** command.
* Added support for `Connections`, `Dashboards`, `Widgets`, and `Indicator Types` to **update-release-notes** command.
* **Validate** now supports scripts under the *TestPlaybooks* directory.
* Fixed an issue where **validate** did not support powershell files.

# 1.1.2
* Added a validation for invalid playbookID fields in incidents types files in **validate** command.
* Added a code formatter for python files.
* Fixed an issue where new and old classifiers where mixed on validate command.
* Added *feedIncremental* field to the integration schema.
* Fixed error in the **upload** command where unified YMLs were not uploaded as expected if the given input was a pack.
* Fixed an issue where the **secrets** command failed due to a space character in the file name.
* Ignored RN validation for *NonSupported* pack.
* You can now ignore IF107, SC100, RP102 error codes in the **validate** command.
* Fixed an issue where the **download** command was crashing when received as input a JS integration or script.
* Fixed an issue where **validate** command checked docker image for JS integrations and scripts.
* **validate** command now checks scheme for reports and connections.
* Fixed an issue where **validate** command checked docker when running on all files.
* Fixed an issue where **validate** command did not fail when docker image was not on the latest numeric tag.
* Fixed an issue where beta integrations were not validated correctly in **validate** command.

# 1.1.1
* fixed and issue where file types were not recognized correctly in **validate** command.
* Added better outputs for validate command.

# 1.1.0
* Fixed an issue where changes to only non-validated files would fail validation.
* Fixed an issue in **validate** command where moved files were failing validation for new packs.
* Fixed an issue in **validate** command where added files were failing validation due to wrong file type detection.
* Added support for new classifiers and mappers in **validate** command.
* Removed support of old RN format validation.
* Updated **secrets** command output format.
* Added support for error ignore on deprecated files in **validate** command.
* Improved errors outputs in **validate** command.
* Added support for linting an entire pack.

# 1.0.9
* Fixed a bug where misleading error was presented when pack name was not found.
* **Update-release-notes** now detects added files for packs with versions.
* Readme files are now ignored by **update-release-notes** and validation of release notes.
* Empty release notes no longer cause an uncaught error during validation.

# 1.0.8
* Changed the output format of demisto-sdk secrets.
* Added a validation that checkbox items are not required in integrations.
* Added pack release notes generation and validation.
* Improved pack metadata validation.
* Fixed an issue in **validate** where renamed files caused an error

# 1.0.4
* Fix the **format** command to update the `id` field to be equal to `details` field in indicator-type files, and to `name` field in incident-type & dashboard files.
* Fixed a bug in the **validate** command for layout files that had `sortValues` fields.
* Fixed a bug in the **format** command where `playbookName` field was not always present in the file.
* Fixed a bug in the **format** command where indicatorField wasn't part of the SDK schemas.
* Fixed a bug in **upload** command where created unified docker45 yml files were not deleted.
* Added support for IndicatorTypes directory in packs (for `reputation` files, instead of Misc).
* Fixed parsing playbook condition names as string instead of boolean in **validate** command
* Improved image validation in YAML files.
* Removed validation for else path in playbook condition tasks.

# 1.0.3
* Fixed a bug in the **format** command where comments were being removed from YAML files.
* Added output fields: _file_path_ and _kind_ for layouts in the id-set.json created by **create-id-set** command.
* Fixed a bug in the **create-id-set** command Who returns Duplicate for Layouts with a different kind.
* Added formatting to **generate-docs** command results replacing all `<br>` tags with `<br/>`.
* Fixed a bug in the **download** command when custom content contained not supported content entity.
* Fixed a bug in **format** command in which boolean strings  (e.g. 'yes' or 'no') were converted to boolean values (e.g. 'True' or 'False').
* **format** command now removes *sourceplaybookid* field from playbook files.
* Fixed a bug in **generate-docs** command in which integration dependencies were not detected when generating documentation for a playbook.


# 1.0.1
* Fixed a bug in the **unify** command when output path was provided empty.
* Improved error message for integration with no tests configured.
* Improved the error message returned from the **validate** command when an integration is missing or contains malformed fetch incidents related parameters.
* Fixed a bug in the **create** command where a unified YML with a docker image for 4.5 was copied incorrectly.
* Missing release notes message are now showing the release notes file path to update.
* Fixed an issue in the **validate** command in which unified YAML files were not ignored.
* File format suggestions are now shown in the relevant file format (JSON or YAML).
* Changed Docker image validation to fail only on non-valid ones.
* Removed backward compatibility validation when Docker image is updated.

# 1.0.0
* Improved the *upload* command to support the upload of all the content entities within a pack.
* The *upload* command now supports the improved pack file structure.
* Added an interactive option to format integrations, scripts and playbooks with No TestPlaybooks configured.
* Added an interactive option to configure *conf.json* file with missing test playbooks for integrations, scripts and playbooks
* Added *download* command to download custom content from Demisto instance to the local content repository.
* Improved validation failure messages to include a command suggestion, wherever relevant, to fix the raised issue.
* Improved 'validate' help and documentation description
* validate - checks that scripts, playbooks, and integrations have the *tests* key.
* validate - checks that test playbooks are configured in `conf.json`.
* demisto-sdk lint - Copy dir better handling.
* demisto-sdk lint - Add error when package missing in docker image.
* Added *-a , --validate-all* option in *validate* to run all validation on all files.
* Added *-i , --input* option in *validate* to run validation on a specified pack/file.
* added *-i, --input* option in *secrets* to run on a specific file.
* Added an allowed hidden parameter: *longRunning* to the hidden integration parameters validation.
* Fixed an issue with **format** command when executing with an output path of a folder and not a file path.
* Bug fixes in generate-docs command given playbook as input.
* Fixed an issue with lint command in which flake8 was not running on unit test files.

# 0.5.2
* Added *-c, --command* option in *generate-docs* to generate a specific command from an integration.
* Fixed an issue when getting README/CHANGELOG files from git and loading them.
* Removed release notes validation for new content.
* Fixed secrets validations for files with the same name in a different directory.
* demisto-sdk lint - parallelization working with specifying the number of workers.
* demisto-sdk lint - logging levels output, 3 levels.
* demisto-sdk lint - JSON report, structured error reports in JSON format.
* demisto-sdk lint - XML JUnit report for unit-tests.
* demisto-sdk lint - new packages used to accelerate execution time.
* demisto-sdk secrets - command now respects the generic whitelist, and not only the pack secrets.

# 0.5.0
[PyPI History][1]

[1]: https://pypi.org/project/demisto-sdk/#history
# 0.4.9
* Fixed an issue in *generate-docs* where Playbooks and Scripts documentation failed.
* Added a graceful error message when executing the *run" command with a misspelled command.
* Added more informative errors upon failures of the *upload* command.
* format command:
    * Added format for json files: IncidentField, IncidentType, IndicatorField, IndicatorType, Layout, Dashboard.
    * Added the *-fv --from-version*, *-nv --no-validation* arguments.
    * Removed the *-t yml_type* argument, the file type will be inferred.
    * Removed the *-g use_git* argument, running format without arguments will run automatically on git diff.
* Fixed an issue in loading playbooks with '=' character.
* Fixed an issue in *validate* failed on deleted README files.

# 0.4.8
* Added the *max* field to the Playbook schema, allowing to define it in tasks loop.
* Fixed an issue in *validate* where Condition branches checks were case sensitive.

# 0.4.7
* Added the *slareminder* field to the Playbook schema.
* Added the *common_server*, *demisto_mock* arguments to the *init* command.
* Fixed an issue in *generate-docs* where the general section was not being generated correctly.
* Fixed an issue in *validate* where Incident type validation failed.

# 0.4.6
* Fixed an issue where the *validate* command did not identify CHANGELOG in packs.
* Added a new command, *id-set* to create the id set - the content dependency tree by file IDs.

# 0.4.5
* generate-docs command:
    * Added the *use_cases*, *permissions*, *command_permissions* and *limitations*.
    * Added the *--insecure* argument to support running the script and integration command in Demisto.
    * Removed the *-t yml_type* argument, the file type will be inferred.
    * The *-o --output* argument is no longer mandatory, default value will be the input file directory.
* Added support for env var: *DEMISTO_SDK_SKIP_VERSION_CHECK*. When set version checks are skipped.
* Fixed an issue in which the CHANGELOG files did not match our scheme.
* Added a validator to verify that there are no hidden integration parameters.
* Fixed an issue where the *validate* command ran on test files.
* Removed the *env-dir* argument from the demisto-sdk.
* README files which are html files will now be skipped in the *validate* command.
* Added support for env var: *DEMISTO_README_VALIDATOR*. When not set the readme validation will not run.

# 0.4.4
* Added a validator for IncidentTypes (incidenttype-*.json).
* Fixed an issue where the -p flag in the *validate* command was not working.
* Added a validator for README.md files.
* Release notes validator will now run on: incident fields, indicator fields, incident types, dashboard and reputations.
* Fixed an issue where the validator of reputation(Indicator Type) did not check on the details field.
* Fixed an issue where the validator attempted validating non-existing files after deletions or name refactoring.
* Removed the *yml_type* argument in the *split-yml*, *extract-code* commands.
* Removed the *file_type* argument in the *generate-test-playbook* command.
* Fixed the *insecure* argument in *upload*.
* Added the *insecure* argument in *run-playbook*.
* Standardise the *-i --input*, *-o --output* to demisto-sdk commands.

# 0.4.3
* Fixed an issue where the incident and indicator field BC check failed.
* Support for linting and unit testing PowerShell integrations.

# 0.4.2
* Fixed an issue where validate failed on Windows.
* Added a validator to verify all branches are handled in conditional task in a playbook.
* Added a warning message when not running the latest sdk version.
* Added a validator to check that the root is connected to all tasks in the playbook.
* Added a validator for Dashboards (dashboard-*.json).
* Added a validator for Indicator Types (reputation-*.json).
* Added a BC validation for changing incident field type.
* Fixed an issue where init command would generate an invalid yml for scripts.
* Fixed an issue in misleading error message in v2 validation hook.
* Fixed an issue in v2 hook which now is set only on newly added scripts.
* Added more indicative message for errors in yaml files.
* Disabled pykwalify info log prints.

# 0.3.10
* Added a BC check for incident fields - changing from version is not allowed.
* Fixed an issue in create-content-artifacts where scripts in Packs in TestPlaybooks dir were copied with a wrong prefix.


# 0.3.9
* Added a validation that incident field can not be required.
* Added validation for fetch incident parameters.
* Added validation for feed integration parameters.
* Added to the *format* command the deletion of the *sourceplaybookid* field.
* Fixed an issue where *fieldMapping* in playbook did not pass the scheme validation.
* Fixed an issue where *create-content-artifacts* did not copy TestPlaybooks in Packs without prefix of *playbook-*.
* Added a validation the a playbook can not have a rolename set.
* Added to the image validator the new DBot default image.
* Added the fields: elasticcommonfields, quiet, quietmode to the Playbook schema.
* Fixed an issue where *validate* failed on integration commands without outputs.
* Added a new hook for naming of v2 integrations and scripts.


# 0.3.8
* Fixed an issue where *create-content-artifact* was not loading the data in the yml correctly.
* Fixed an issue where *unify* broke long lines in script section causing syntax errors


# 0.3.7
* Added *generate-docs* command to generate documentation file for integration, playbook or script.
* Fixed an issue where *unify* created a malformed integration yml.
* Fixed an issue where demisto-sdk **init** creates unit-test file with invalid import.


# 0.3.6
* Fixed an issue where demisto-sdk **validate** failed on modified scripts without error message.


# 0.3.5
* Fixed an issue with docker tag validation for integrations.
* Restructured repo source code.


# 0.3.4
* Saved failing unit tests as a file.
* Fixed an issue where "_test" file for scripts/integrations created using **init** would import the "HelloWorld" templates.
* Fixed an issue in demisto-sdk **validate** - was failing on backward compatiblity check
* Fixed an issue in demisto-sdk **secrets** - empty line in .secrets-ignore always made the secrets check to pass
* Added validation for docker image inside integrations and scripts.
* Added --use-git flag to **format** command to format all changed files.
* Fixed an issue where **validate** did not fail on dockerimage changes with bc check.
* Added new flag **--ignore-entropy** to demisto-sdk **secrets**, this will allow skip entropy secrets check.
* Added --outfile to **lint** to allow saving failed packages to a file.


# 0.3.3
* Added backwards compatibility break error message.
* Added schema for incident types.
* Added **additionalinfo** field to as an available field for integration configuration.
* Added pack parameter for **init**.
* Fixed an issue where error would appear if name parameter is not set in **init**.


# 0.3.2
* Fixed the handling of classifier files in **validate**.


# 0.3.1
* Fixed the handling of newly created reputation files in **validate**.
* Added an option to perform **validate** on a specific file.


# 0.3.0
* Added support for multi-package **lint** both with parallel and without.
* Added all parameter in **lint** to run on all packages and packs in content repository.
* Added **format** for:
    * Scripts
    * Playbooks
    * Integrations
* Improved user outputs for **secrets** command.
* Fixed an issue where **lint** would run pytest and pylint only on a single docker per integration.
* Added auto-complete functionality to demisto-sdk.
* Added git parameter in **lint** to run only on changed packages.
* Added the **run-playbook** command
* Added **run** command which runs a command in the Demisto playground.
* Added **upload** command which uploads an integration or a script to a Demisto instance.
* Fixed and issue where **validate** checked if release notes exist for new integrations and scripts.
* Added **generate-test-playbook** command which generates a basic test playbook for an integration or a script.
* **validate** now supports indicator fields.
* Fixed an issue with layouts scheme validation.
* Adding **init** command.
* Added **json-to-outputs** command which generates the yaml section for outputs from an API raw response.

# 0.2.6

* Fixed an issue with locating release notes for beta integrations in **validate**.

# 0.2.5

* Fixed an issue with locating release notes for beta integrations in **validate**.

# 0.2.4

* Adding image validation to Beta_Integration and Packs in **validate**.

# 0.2.3

* Adding Beta_Integration to the structure validation process.
* Fixing bug where **validate** did checks on TestPlaybooks.
* Added requirements parameter to **lint**.

# 0.2.2

* Fixing bug where **lint** did not return exit code 1 on failure.
* Fixing bug where **validate** did not print error message in case no release notes were give.

# 0.2.1

* **Validate** now checks that the id and name fields are identical in yml files.
* Fixed a bug where sdk did not return any exit code.

# 0.2.0

* Added Release Notes Validator.
* Fixed the Unifier selection of your python file to use as the code.
* **Validate** now supports Indicator fields.
* Fixed a bug where **validate** and **secrets** did not return exit code 1 on failure.
* **Validate** now runs on newly added scripts.

# 0.1.8

* Added support for `--version`.
* Fixed an issue in file_validator when calling `checked_type` method with script regex.

# 0.1.2
* Restructuring validation to support content packs.
* Added secrets validation.
* Added content bundle creation.
* Added lint and unit test run.

# 0.1.1

* Added new logic to the unifier.
* Added detailed README.
* Some small adjustments and fixes.

# 0.1.0

Capabilities:
* **Extract** components(code, image, description etc.) from a Demisto YAML file into a directory.
* **Unify** components(code, image, description etc.) to a single Demisto YAML file.
* **Validate** Demisto content files.<|MERGE_RESOLUTION|>--- conflicted
+++ resolved
@@ -7,14 +7,11 @@
 * Added a validation to ensure integrations are not skipped and at least one test playbook is not skipped for each integration or script.
 * Added to the Content Tests support for `context_print_dt`, which queries the incident context and prints the result as a json.
 * Added new validation for the `xsoar_config.json` file in the **validate** command.
-<<<<<<< HEAD
-* Added to the **generate-docs** command automatic addition to git when a new readme file is created.
-=======
 * Updated the **find-dependencies** command to return the 'dependencies' according the layout type ('incident', 'indicator').
 * Added a version differences section to readme in **generate-docs** command.
 * Added the *--docs-format* flag in the **integration-diff** command to get the output in README format.
 * Added the *--input-old-version* and *--skip-breaking-changes* flags in the **generate-docs** command to get the details for the breaking section and to skip the breaking changes section.
->>>>>>> c6d72857
+* Added to the **generate-docs** command automatic addition to git when a new readme file is created.
 
 # 1.4.0
 * Enable passing a comma-separated list of paths for the `--input` option of the **lint** command.
