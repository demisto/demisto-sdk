--- conflicted
+++ resolved
@@ -5,12 +5,9 @@
 * Added support for the incident fields in outgoing mappers in the ID set.
 * Added a validation that the taskid field and the id field under the task field are both from uuid format and contain the same value.
 * Updated the **format** command to generate uuid value for the taskid field and for the id under the task field in case they hold an invalid values.
-<<<<<<< HEAD
-* Added a validation that makes sure outputs in integration are matching the README file.
-=======
 * Exclude changes from doc_files directory on validation.
 * Added a validation that an integration command has at most one default argument.
->>>>>>> 32a0f586
+* Added a validation that makes sure outputs in integration are matching the README file.
 
 # 1.2.17
 * Added a validation that the classifier of an integration exists.
