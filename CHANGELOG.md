# Changelog
<<<<<<< HEAD
* Added new code validations to `XSOAR-linter`.
    * As error messages:
        * sleep statments for non longrunning integrations.
    * As warnings messages:
        * `demisto.log` should not be used.
        * main function existence.
        * `demito.results` should not be used.
        * `return_output` should not be used.
        * try-except statement in main function.
        * `return_error` usage in main function.
        * only once `return_error` usage.
=======
* Added support for layoutscontainer in **init** contribution flow.
* Added a validation for tlp_color param in feeds in **validate** command.
>>>>>>> 7952ade7

# 1.2.1
* Added an additional linter `XSOAR-linter` to the **lint** command which custom validates py files. currently checks for:
    * `Sys.exit` usages with non zero value.
    * Any `Print` usages.
* Fixed an issue where renamed files were failing on *validate*.
* Fixed an issue where single changed files did not required release notes update.
* Fixed an issue where doc_images required release-notes and validations.
* Added handling of dependent packs when running **update-release-notes** on changed *APIModules*.
    * Added new argument *--id-set-path* for id_set.json path.
    * When changes to *APIModule* is detected and an id_set.json is available - the command will update the dependent pack as well.
* Added handling of dependent packs when running **validate** on changed *APIModules*.
    * Added new argument *--id-set-path* for id_set.json path.
    * When changes to *APIModule* is detected and an id_set.json is available - the command will validate that the dependent pack has release notes as well.
* Fixed an issue where the find_type function didn't recognize file types correctly.
* Fixed an issue where **update-release-notes** command did not work properly on Windows.
* Added support for indicator fields in **update-release-notes** command.
* Fixed an issue where files in test dirs where being validated.


# 1.2.0
* Fixed an issue where **format** did not update the test playbook from its pack.
* Fixed an issue where **validate** validated non integration images.
* Fixed an issue where **update-release-notes** did not identified old yml integrations and scripts.
* Added revision templates to the **update-release-notes** command.
* Fixed an issue where **update-release-notes** crashed when a file was renamed.
* Fixed an issue where **validate** failed on deleted files.
* Fixed an issue where **validate** validated all images instead of packs only.
* Fixed an issue where a warning was not printed in the **format** in case a non-supported file type is inputted.
* Fixed an issue where **validate** did not fail if no release notes were added when adding files to existing packs.
* Added handling of incorrect layout paths via the **format** command.
* Refactor **create-content-artifacts** command - Efficient artifacts creation and better logging.
* Fixed an issue where image and description files were not handled correctly by **validate** and **update-release-notes** commands.
* Fixed an issue where the **format** command didn't remove all extra fields in a file.
* Added an error in case an invalid id_set.json file is found while running the **validate** command.
* Added fetch params checks to the **validate** command.

# 1.1.11
* Added line number to secrets' path in **secrets** command report.
* Fixed an issue where **init** a community pack did not present the valid support URL.
* Fixed an issue where **init** offered a non relevant pack support type.
* Fixed an issue where **lint** did not pull docker images for powershell.
* Fixed an issue where **find-dependencies** did not find all the script dependencies.
* Fixed an issue where **find-dependencies** did not collect indicator fields as dependencies for playbooks.
* Updated the **validate** and the **secrets** commands to be less dependent on regex.
* Fixed an issue where **lint** did not run on circle when docker did not return ping.
* Updated the missing release notes error message (RN106) in the **Validate** command.
* Fixed an issue where **Validate** would return missing release notes when two packs with the same substring existed in the modified files.
* Fixed an issue where **update-release-notes** would add duplicate release notes when two packs with the same substring existed in the modified files.
* Fixed an issue where **update-release-notes** would fail to bump new versions if the feature branch was out of sync with the master branch.
* Fixed an issue where a non-descriptive error would be returned when giving the **update-release-notes** command a pack which can not be found.
* Added dependencies check for *widgets* in **find-dependencies** command.
* Added a `update-docker` flag to **format** command.
* Added a `json-to-outputs` flag to the **run** command.
* Added a verbose (`-v`) flag to **format** command.
* Fixed an issue where **download** added the prefix "playbook-" to the name of playbooks.

# 1.1.10
* Updated the **init** command. Relevant only when passing the *--contribution* argument.
   * Added the *--author* option.
   * The *support* field of the pack's metadata is set to *community*.
* Added a proper error message in the **Validate** command upon a missing description in the root of the yml.
* **Format** now works with a relative path.
* **Validate** now fails when all release notes have been excluded.
* Fixed issue where correct error message would not propagate for invalid images.
* Added the *--skip-pack-dependencies* flag to **validate** command to skip pack dependencies validation. Relevant when using the *-g* flag.
* Fixed an issue where **Validate** and **Format** commands failed integrations with `defaultvalue` field in fetch incidents related parameters.
* Fixed an issue in the **Validate** command in which unified YAML files were not ignored.
* Fixed an issue in **generate-docs** where scripts and playbooks inputs and outputs were not parsed correctly.
* Fixed an issue in the **openapi-codegen** command where missing reference fields in the swagger JSON caused errors.
* Fixed an issue in the **openapi-codegen** command where empty objects in the swagger JSON paths caused errors.
* **update-release-notes** command now accept path of the pack instead of pack name.
* Fixed an issue where **generate-docs** was inserting unnecessary escape characters.
* Fixed an issue in the **update-release-notes** command where changes to the pack_metadata were not detected.
* Fixed an issue where **validate** did not check for missing release notes in old format files.

# 1.1.9
* Fixed an issue where **update-release-notes** command failed on invalid file types.

# 1.1.8
* Fixed a regression where **upload** command failed on test playbooks.
* Added new *githubUser* field in pack metadata init command.
* Support beta integration in the commands **split-yml, extract-code, generate-test-playbook and generate-docs.**
* Fixed an issue where **find-dependencies** ignored *toversion* field in content items.
* Added support for *layoutscontainer*, *classifier_5_9_9*, *mapper*, *report*, and *widget* in the **Format** command.
* Fixed an issue where **Format** will set the `ID` field to be equal to the `name` field in modified playbooks.
* Fixed an issue where **Format** did not work for test playbooks.
* Improved **update-release-notes** command:
    * Write content description to release notes for new items.
    * Update format for file types without description: Connections, Incident Types, Indicator Types, Layouts, Incident Fields.
* Added a validation for feedTags param in feeds in **validate** command.
* Fixed readme validation issue in community support packs.
* Added the **openapi-codegen** command to generate integrations from OpenAPI specification files.
* Fixed an issue were release notes validations returned wrong results for *CommonScripts* pack.
* Added validation for image links in README files in **validate** command.
* Added a validation for default value of fetch param in feeds in **validate** command.
* Fixed an issue where the **Init** command failed on scripts.

# 1.1.7
* Fixed an issue where running the **format** command on feed integrations removed the `defaultvalue` fields.
* Playbook branch marked with *skipunavailable* is now set as an optional dependency in the **find-dependencies** command.
* The **feedReputation** parameter can now be hidden in a feed integration.
* Fixed an issue where running the **unify** command on JS package failed.
* Added the *--no-update* flag to the **find-dependencies** command.
* Added the following validations in **validate** command:
   * Validating that a pack does not depend on NonSupported / Deprecated packs.

# 1.1.6
* Added the *--description* option to the **init** command.
* Added the *--contribution* option to the **init** command which converts a contribution zip to proper pack format.
* Improved **validate** command performance time and outputs.
* Added the flag *--no-docker-checks* to **validate** command to skip docker checks.
* Added the flag *--print-ignored-files* to **validate** command to print ignored files report when the command is done.
* Added the following validations in **validate** command:
   * Validating that existing release notes are not modified.
   * Validating release notes are not added to new packs.
   * Validating that the "currentVersion" field was raised in the pack_metadata for modified packs.
   * Validating that the timestamp in the "created" field in the pack_metadata is in ISO format.
* Running `demisto-sdk validate` will run the **validate** command using git and only on committed files (same as using *-g --post-commit*).
* Fixed an issue where release notes were not checked correctly in **validate** command.
* Fixed an issue in the **create-id-set** command where optional playbook tasks were not taken into consideration.
* Added a prompt to the `demisto-sdk update-release-notes` command to prompt users to commit changes before running the release notes command.
* Added support to `layoutscontainer` in **validate** command.

#### 1.1.5
* Fixed an issue in **find-dependencies** command.
* **lint** command now verifies flake8 on CommonServerPython script.

#### 1.1.4
* Fixed an issue with the default output file name of the **unify** command when using "." as an output path.
* **Unify** command now adds contributor details to the display name and description.
* **Format** command now adds *isFetch* and *incidenttype* fields to integration yml.
* Removed the *feedIncremental* field from the integration schema.
* **Format** command now adds *feedBypassExclusionList*, *Fetch indicators*, *feedReputation*, *feedReliability*,
     *feedExpirationPolicy*, *feedExpirationInterval* and *feedFetchInterval* fields to integration yml.
* Fixed an issue in the playbooks schema.
* Fixed an issue where generated release notes were out of order.
* Improved pack dependencies detection.
* Fixed an issue where test playbooks were mishandled in **validate** command.

#### 1.1.3
* Added a validation for invalid id fields in indicators types files in **validate** command.
* Added default behavior for **update-release-notes** command.
* Fixed an error where README files were failing release notes validation.
* Updated format of generated release notes to be more user friendly.
* Improved error messages for the **update-release-notes** command.
* Added support for `Connections`, `Dashboards`, `Widgets`, and `Indicator Types` to **update-release-notes** command.
* **Validate** now supports scripts under the *TestPlaybooks* directory.
* Fixed an issue where **validate** did not support powershell files.

#### 1.1.2
* Added a validation for invalid playbookID fields in incidents types files in **validate** command.
* Added a code formatter for python files.
* Fixed an issue where new and old classifiers where mixed on validate command.
* Added *feedIncremental* field to the integration schema.
* Fixed error in the **upload** command where unified YMLs were not uploaded as expected if the given input was a pack.
* Fixed an issue where the **secrets** command failed due to a space character in the file name.
* Ignored RN validation for *NonSupported* pack.
* You can now ignore IF107, SC100, RP102 error codes in the **validate** command.
* Fixed an issue where the **download** command was crashing when received as input a JS integration or script.
* Fixed an issue where **validate** command checked docker image for JS integrations and scripts.
* **validate** command now checks scheme for reports and connections.
* Fixed an issue where **validate** command checked docker when running on all files.
* Fixed an issue where **validate** command did not fail when docker image was not on the latest numeric tag.
* Fixed an issue where beta integrations were not validated correctly in **validate** command.

#### 1.1.1
* fixed and issue where file types were not recognized correctly in **validate** command.
* Added better outputs for validate command.

#### 1.1.0
* Fixed an issue where changes to only non-validated files would fail validation.
* Fixed an issue in **validate** command where moved files were failing validation for new packs.
* Fixed an issue in **validate** command where added files were failing validation due to wrong file type detection.
* Added support for new classifiers and mappers in **validate** command.
* Removed support of old RN format validation.
* Updated **secrets** command output format.
* Added support for error ignore on deprecated files in **validate** command.
* Improved errors outputs in **validate** command.
* Added support for linting an entire pack.

#### 1.0.9
* Fixed a bug where misleading error was presented when pack name was not found.
* **Update-release-notes** now detects added files for packs with versions.
* Readme files are now ignored by **update-release-notes** and validation of release notes.
* Empty release notes no longer cause an uncaught error during validation.

#### 1.0.8
* Changed the output format of demisto-sdk secrets.
* Added a validation that checkbox items are not required in integrations.
* Added pack release notes generation and validation.
* Improved pack metadata validation.
* Fixed an issue in **validate** where renamed files caused an error

#### 1.0.4
* Fix the **format** command to update the `id` field to be equal to `details` field in indicator-type files, and to `name` field in incident-type & dashboard files.
* Fixed a bug in the **validate** command for layout files that had `sortValues` fields.
* Fixed a bug in the **format** command where `playbookName` field was not always present in the file.
* Fixed a bug in the **format** command where indicatorField wasn't part of the SDK schemas.
* Fixed a bug in **upload** command where created unified docker45 yml files were not deleted.
* Added support for IndicatorTypes directory in packs (for `reputation` files, instead of Misc).
* Fixed parsing playbook condition names as string instead of boolean in **validate** command
* Improved image validation in YAML files.
* Removed validation for else path in playbook condition tasks.

#### 1.0.3
* Fixed a bug in the **format** command where comments were being removed from YAML files.
* Added output fields: _file_path_ and _kind_ for layouts in the id-set.json created by **create-id-set** command.
* Fixed a bug in the **create-id-set** command Who returns Duplicate for Layouts with a different kind.
* Added formatting to **generate-docs** command results replacing all `<br>` tags with `<br/>`.
* Fixed a bug in the **download** command when custom content contained not supported content entity.
* Fixed a bug in **format** command in which boolean strings  (e.g. 'yes' or 'no') were converted to boolean values (e.g. 'True' or 'False').
* **format** command now removes *sourceplaybookid* field from playbook files.
* Fixed a bug in **generate-docs** command in which integration dependencies were not detected when generating documentation for a playbook.


#### 1.0.1
* Fixed a bug in the **unify** command when output path was provided empty.
* Improved error message for integration with no tests configured.
* Improved the error message returned from the **validate** command when an integration is missing or contains malformed fetch incidents related parameters.
* Fixed a bug in the **create** command where a unified YML with a docker image for 4.5 was copied incorrectly.
* Missing release notes message are now showing the release notes file path to update.
* Fixed an issue in the **validate** command in which unified YAML files were not ignored.
* File format suggestions are now shown in the relevant file format (JSON or YAML).
* Changed Docker image validation to fail only on non-valid ones.
* Removed backward compatibility validation when Docker image is updated.

#### 1.0.0
* Improved the *upload* command to support the upload of all the content entities within a pack.
* The *upload* command now supports the improved pack file structure.
* Added an interactive option to format integrations, scripts and playbooks with No TestPlaybooks configured.
* Added an interactive option to configure *conf.json* file with missing test playbooks for integrations, scripts and playbooks
* Added *download* command to download custom content from Demisto instance to the local content repository.
* Improved validation failure messages to include a command suggestion, wherever relevant, to fix the raised issue.
* Improved 'validate' help and documentation description
* validate - checks that scripts, playbooks, and integrations have the *tests* key.
* validate - checks that test playbooks are configured in `conf.json`.
* demisto-sdk lint - Copy dir better handling.
* demisto-sdk lint - Add error when package missing in docker image.
* Added *-a , --validate-all* option in *validate* to run all validation on all files.
* Added *-i , --input* option in *validate* to run validation on a specified pack/file.
* added *-i, --input* option in *secrets* to run on a specific file.
* Added an allowed hidden parameter: *longRunning* to the hidden integration parameters validation.
* Fixed an issue with **format** command when executing with an output path of a folder and not a file path.
* Bug fixes in generate-docs command given playbook as input.
* Fixed an issue with lint command in which flake8 was not running on unit test files.

#### 0.5.2
* Added *-c, --command* option in *generate-docs* to generate a specific command from an integration.
* Fixed an issue when getting README/CHANGELOG files from git and loading them.
* Removed release notes validation for new content.
* Fixed secrets validations for files with the same name in a different directory.
* demisto-sdk lint - parallelization working with specifying the number of workers.
* demisto-sdk lint - logging levels output, 3 levels.
* demisto-sdk lint - JSON report, structured error reports in JSON format.
* demisto-sdk lint - XML JUnit report for unit-tests.
* demisto-sdk lint - new packages used to accelerate execution time.
* demisto-sdk secrets - command now respects the generic whitelist, and not only the pack secrets.

#### 0.5.0
[PyPI History][1]

[1]: https://pypi.org/project/demisto-sdk/#history
### 0.4.9
* Fixed an issue in *generate-docs* where Playbooks and Scripts documentation failed.
* Added a graceful error message when executing the *run" command with a misspelled command.
* Added more informative errors upon failures of the *upload* command.
* format command:
    * Added format for json files: IncidentField, IncidentType, IndicatorField, IndicatorType, Layout, Dashboard.
    * Added the *-fv --from-version*, *-nv --no-validation* arguments.
    * Removed the *-t yml_type* argument, the file type will be inferred.
    * Removed the *-g use_git* argument, running format without arguments will run automatically on git diff.
* Fixed an issue in loading playbooks with '=' character.
* Fixed an issue in *validate* failed on deleted README files.

### 0.4.8
* Added the *max* field to the Playbook schema, allowing to define it in tasks loop.
* Fixed an issue in *validate* where Condition branches checks were case sensitive.

### 0.4.7
* Added the *slareminder* field to the Playbook schema.
* Added the *common_server*, *demisto_mock* arguments to the *init* command.
* Fixed an issue in *generate-docs* where the general section was not being generated correctly.
* Fixed an issue in *validate* where Incident type validation failed.

### 0.4.6
* Fixed an issue where the *validate* command did not identify CHANGELOG in packs.
* Added a new command, *id-set* to create the id set - the content dependency tree by file IDs.

### 0.4.5
* generate-docs command:
    * Added the *use_cases*, *permissions*, *command_permissions* and *limitations*.
    * Added the *--insecure* argument to support running the script and integration command in Demisto.
    * Removed the *-t yml_type* argument, the file type will be inferred.
    * The *-o --output* argument is no longer mandatory, default value will be the input file directory.
* Added support for env var: *DEMISTO_SDK_SKIP_VERSION_CHECK*. When set version checks are skipped.
* Fixed an issue in which the CHANGELOG files did not match our scheme.
* Added a validator to verify that there are no hidden integration parameters.
* Fixed an issue where the *validate* command ran on test files.
* Removed the *env-dir* argument from the demisto-sdk.
* README files which are html files will now be skipped in the *validate* command.
* Added support for env var: *DEMISTO_README_VALIDATOR*. When not set the readme validation will not run.

### 0.4.4
* Added a validator for IncidentTypes (incidenttype-*.json).
* Fixed an issue where the -p flag in the *validate* command was not working.
* Added a validator for README.md files.
* Release notes validator will now run on: incident fields, indicator fields, incident types, dashboard and reputations.
* Fixed an issue where the validator of reputation(Indicator Type) did not check on the details field.
* Fixed an issue where the validator attempted validating non-existing files after deletions or name refactoring.
* Removed the *yml_type* argument in the *split-yml*, *extract-code* commands.
* Removed the *file_type* argument in the *generate-test-playbook* command.
* Fixed the *insecure* argument in *upload*.
* Added the *insecure* argument in *run-playbook*.
* Standardise the *-i --input*, *-o --output* to demisto-sdk commands.

### 0.4.3
* Fixed an issue where the incident and indicator field BC check failed.
* Support for linting and unit testing PowerShell integrations.

### 0.4.2
* Fixed an issue where validate failed on Windows.
* Added a validator to verify all branches are handled in conditional task in a playbook.
* Added a warning message when not running the latest sdk version.
* Added a validator to check that the root is connected to all tasks in the playbook.
* Added a validator for Dashboards (dashboard-*.json).
* Added a validator for Indicator Types (reputation-*.json).
* Added a BC validation for changing incident field type.
* Fixed an issue where init command would generate an invalid yml for scripts.
* Fixed an issue in misleading error message in v2 validation hook.
* Fixed an issue in v2 hook which now is set only on newly added scripts.
* Added more indicative message for errors in yaml files.
* Disabled pykwalify info log prints.

### 0.3.10
* Added a BC check for incident fields - changing from version is not allowed.
* Fixed an issue in create-content-artifacts where scripts in Packs in TestPlaybooks dir were copied with a wrong prefix.


### 0.3.9
* Added a validation that incident field can not be required.
* Added validation for fetch incident parameters.
* Added validation for feed integration parameters.
* Added to the *format* command the deletion of the *sourceplaybookid* field.
* Fixed an issue where *fieldMapping* in playbook did not pass the scheme validation.
* Fixed an issue where *create-content-artifacts* did not copy TestPlaybooks in Packs without prefix of *playbook-*.
* Added a validation the a playbook can not have a rolename set.
* Added to the image validator the new DBot default image.
* Added the fields: elasticcommonfields, quiet, quietmode to the Playbook schema.
* Fixed an issue where *validate* failed on integration commands without outputs.
* Added a new hook for naming of v2 integrations and scripts.


### 0.3.8
* Fixed an issue where *create-content-artifact* was not loading the data in the yml correctly.
* Fixed an issue where *unify* broke long lines in script section causing syntax errors


### 0.3.7
* Added *generate-docs* command to generate documentation file for integration, playbook or script.
* Fixed an issue where *unify* created a malformed integration yml.
* Fixed an issue where demisto-sdk **init** creates unit-test file with invalid import.


### 0.3.6
* Fixed an issue where demisto-sdk **validate** failed on modified scripts without error message.


### 0.3.5
* Fixed an issue with docker tag validation for integrations.
* Restructured repo source code.


### 0.3.4
* Saved failing unit tests as a file.
* Fixed an issue where "_test" file for scripts/integrations created using **init** would import the "HelloWorld" templates.
* Fixed an issue in demisto-sdk **validate** - was failing on backward compatiblity check
* Fixed an issue in demisto-sdk **secrets** - empty line in .secrets-ignore always made the secrets check to pass
* Added validation for docker image inside integrations and scripts.
* Added --use-git flag to **format** command to format all changed files.
* Fixed an issue where **validate** did not fail on dockerimage changes with bc check.
* Added new flag **--ignore-entropy** to demisto-sdk **secrets**, this will allow skip entropy secrets check.
* Added --outfile to **lint** to allow saving failed packages to a file.


### 0.3.3
* Added backwards compatibility break error message.
* Added schema for incident types.
* Added **additionalinfo** field to as an available field for integration configuration.
* Added pack parameter for **init**.
* Fixed an issue where error would appear if name parameter is not set in **init**.


### 0.3.2
* Fixed the handling of classifier files in **validate**.


### 0.3.1
* Fixed the handling of newly created reputation files in **validate**.
* Added an option to perform **validate** on a specific file.


### 0.3.0
* Added support for multi-package **lint** both with parallel and without.
* Added all parameter in **lint** to run on all packages and packs in content repository.
* Added **format** for:
    * Scripts
    * Playbooks
    * Integrations
* Improved user outputs for **secrets** command.
* Fixed an issue where **lint** would run pytest and pylint only on a single docker per integration.
* Added auto-complete functionality to demisto-sdk.
* Added git parameter in **lint** to run only on changed packages.
* Added the **run-playbook** command
* Added **run** command which runs a command in the Demisto playground.
* Added **upload** command which uploads an integration or a script to a Demisto instance.
* Fixed and issue where **validate** checked if release notes exist for new integrations and scripts.
* Added **generate-test-playbook** command which generates a basic test playbook for an integration or a script.
* **validate** now supports indicator fields.
* Fixed an issue with layouts scheme validation.
* Adding **init** command.
* Added **json-to-outputs** command which generates the yaml section for outputs from an API raw response.

### 0.2.6

* Fixed an issue with locating release notes for beta integrations in **validate**.

### 0.2.5

* Fixed an issue with locating release notes for beta integrations in **validate**.

### 0.2.4

* Adding image validation to Beta_Integration and Packs in **validate**.

### 0.2.3

* Adding Beta_Integration to the structure validation process.
* Fixing bug where **validate** did checks on TestPlaybooks.
* Added requirements parameter to **lint**.

### 0.2.2

* Fixing bug where **lint** did not return exit code 1 on failure.
* Fixing bug where **validate** did not print error message in case no release notes were give.

### 0.2.1

* **Validate** now checks that the id and name fields are identical in yml files.
* Fixed a bug where sdk did not return any exit code.

### 0.2.0

* Added Release Notes Validator.
* Fixed the Unifier selection of your python file to use as the code.
* **Validate** now supports Indicator fields.
* Fixed a bug where **validate** and **secrets** did not return exit code 1 on failure.
* **Validate** now runs on newly added scripts.

### 0.1.8

* Added support for `--version`.
* Fixed an issue in file_validator when calling `checked_type` method with script regex.

### 0.1.2
* Restructuring validation to support content packs.
* Added secrets validation.
* Added content bundle creation.
* Added lint and unit test run.

### 0.1.1

* Added new logic to the unifier.
* Added detailed README.
* Some small adjustments and fixes.

### 0.1.0

Capabilities:
* **Extract** components(code, image, description etc.) from a Demisto YAML file into a directory.
* **Unify** components(code, image, description etc.) to a single Demisto YAML file.
* **Validate** Demisto content files.<|MERGE_RESOLUTION|>--- conflicted
+++ resolved
@@ -1,5 +1,6 @@
 # Changelog
-<<<<<<< HEAD
+* Added support for layoutscontainer in **init** contribution flow.
+* Added a validation for tlp_color param in feeds in **validate** command.
 * Added new code validations to `XSOAR-linter`.
     * As error messages:
         * sleep statments for non longrunning integrations.
@@ -11,10 +12,6 @@
         * try-except statement in main function.
         * `return_error` usage in main function.
         * only once `return_error` usage.
-=======
-* Added support for layoutscontainer in **init** contribution flow.
-* Added a validation for tlp_color param in feeds in **validate** command.
->>>>>>> 7952ade7
 
 # 1.2.1
 * Added an additional linter `XSOAR-linter` to the **lint** command which custom validates py files. currently checks for:
