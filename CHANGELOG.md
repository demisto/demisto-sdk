# Changelog
## Unreleased
<<<<<<< HEAD
* Fixed an issue where lock integration failed on FileNotFound.(PANW-internal only).
* Added a validation that assures filename, id, and name have a correct suffix for modeling/parsing rules files.
=======
* Added new **validate** checks, preventing unwanted changes of the marketplaces (BC108,BC109), toversion (BC107)  and fromversion (BC106) fields.
>>>>>>> ec60eed4
* Fixed an issue where lock integartions failed on FileNotFound.(PANW-internal only).
* Removed the `timezone_offset` argument in the *modeling-rules test* command.
* Fixed an issue where **lint** failed when importing functions from CommonServerUserPython.

## 1.16.0
* Added a check to **is_docker_image_latest_tag** to only fail the validation on non-latest image tag when the current tag is older than 3 days.
* Fixed an issue where **upload** would not properly show the installed version in the UI.
* Fixed an issue where the `contribution_converter` failed replacing generated release notes with the contribution form release notes.
* Fixed an issue where an extra levelname was added to a logging message.
* Modified the `mypy` pre-commit hook to run in a virtual environment, rather than the local mypy version.
* Added support to run **validate** with `--git` flag on detached HEAD.
* Added a validation that the **validate** command will fail if the pack name is not prefixed on XSIAM dashboard images.
* Fixed the **generate-test-playbook** which failed on an unexpected keyword argument - 'console_log_threshold'.
* Fixed an issue where **prepare-content** would not properly parse the `fromVersion` and `toVersion` attributes of XSIAM-Dashbaord and XSIAM-Report content items.
* Fixed an issue where **validate** command did not fail on non-existent dependency ids of non-mandatory dependant content.
* Fixed pytest async io deprecation warning.
* Added the `--incident-id` argument (optional) to the **run** command.
* Fixed an issue in **run-unit-tests** and **update-content-graph** where running commands in a docker container was done with insufficient permissions.
* Added the `_time` field to the output compare table of the **modeling-rules test** command.
* Changed the endpoint **download** uses to get system content items.
* Fixed an issue where graph-related tasks failed when files were deleted from the repo.
* Added a **validate** check, and a **format** auto fix for the `fromversion` field in Correlation Rules and XSIAM Dashboards.
* Update the format used for dev-dependencies in pyproject.toml to match modern versions of Poetry.
* Added timestamps to logging messages when running in a CI build.

## 1.15.5
* **Breaking Change**: The default of the **upload** command `--zip` argument is `true`. To upload packs as custom content items use the `--no-zip` argument.
* Removed the `no-implicit-optional` hook from **pre-commit**.
* Removed the `markdownlint` hook from **pre-commit**.
* Fixed an issue in **run-unit-tests** to pass with warnings when no tests are collected.
* Fixed an issue in **run-unit-tests** with the coverage calculation.
* Fixed a notification about log file location appeared more than once.
* Updated the error message when code coverage is below the threshold in **coverage-analyze** to be printed in a more noticeable red color.
* Fixed an issue in **upload** that failed when a comma-separated list of paths is passed to the `--input` argument.
* Running **validate** with the `--graph` flag will now run the graph validations after all other validations.
* improved the generated release note for newly added XSIAM entities when running *update-release-notes* command.
* Fixed an issue where in some cases validation failed when mapping null values.
* Fixed an issue in **upload** command where the `--keep-zip` argument did not clean the working directory.
* Fixed an issue where an extra levelname was added to a logging message.
* Fixed an issue in **upload** where uploading packs to XSIAM failed due to version mismatch.

## 1.15.4
* Fixed an issue where *update-release-notes* and *doc-review* did not handle new content notes as expected.
* Fixed an issue in PEP484 (no-implicit-optional) hook to **pre-commit**.
* Fixed an issue in **upload** with `--input-config-file` where the content items weren't uploaded in the correct pack.
* Added support to disable the default logging colors with the **DEMISTO_SDK_LOG_NO_COLORS** environment variable.

## 1.15.3
* Added the `--init` flag to **download**.
* Added the `--keep-empty-folders` flag to **download**.
* Added `markdown-lint` to **pre-commit**
* Added the PEP484 (no-implicit-optional) hook to **pre-commit**.
* Fixed an issue where the content-graph parsing failed on mappers with undefined mapping.
* Fixed an issue in **validate** where `pack_metadata.json` files were not collected proplely in `--graph` option.
* Fixed an issue where *validate* reputation commands outputs were not checked for new content.
* Added *IN107* and *DB100* error codes to *ALLOWED_IGNORE_ERRORS* list.
* Added a validation that assures feed integrations implement the `integration_reliability` configuration parameter.
* Fixed an issue where the format command did not work as expected on pre-process rules files.
* Fixed an issue where **upload** command failed to upload when the XSOAR version is beta.
* Fixed an issue where **upload** command summary was inaccurate when uploading a `Pack` without the `-z` flag.
* Added pack name and pack version to **upload** command summary.
* Added support for modeling rules with multi datasets in ****modeling-rules test**** command.
* Fixed an issue where **validate** didn't recognize layouts with incident fields missing from `id_set.json` even when `--post-commit` was indicated.

## 1.15.2
* Fixed an issue where **format** added default arguments to reputation commands which already have one.
* Fixed an issue where **validate** fails when adding the *advance* field to the integration required fields.
* Updated the integration Traffic Light Protocol (TLP) color list schema in the **validate** command.
* Fixed an issue where **upload** would not read a repo configuration file properly.
* Fixed an issue where **upload** would not handle the `-x`/`--xsiam` flag properly.
* Fixed an issue where **format** failed to use input from the user, when asking about a `from_version`.
* Added the `-n`/`--assume_no` flag to **format**.

## 1.15.1
* Fixed an issue where **generate-docs** generated fields with double html escaping.
* Fixed an issue where **upload** failed when using the `-z` flag.

## 1.15.0
* **Breaking Change**: the **upload** command now only supports **XSOAR 6.5** or newer (and all XSIAM versions).
* **upload** now uses content models, and calls the `prepare` method of each model before uploading (unless uploading a zipped pack).
* Added a *playbook* modification to **prepare-content**, replacing `getIncident` calls with `getAlerts`, when uploading to XSIAM.
* Added a *playbook* modification to **prepare-content**, replacing `${incident.fieldname}` context accessors with `${alert.fieldname}` when uploading to XSIAM.
* Added a *playbook* modification to **prepare-content**, replacing `incident` to `alert` in task display names, when uploading to XSIAM.
* Added a *layout* modification to **prepare-content**, replacing `Related/Child/Linked Incidents` to `... Alerts` when uploading to XSIAM.
* Added a *script* modification to **prepare-content**, automatically replacing the word `incident` with `alert` when uploading to XSIAM.
* Added a validation that the **validate** command will fail if the `dockerimage` field in scripts/integrations uses any py3-native docker image.
* Updated the `ruff` version used in **pre-commit** to `0.0.269`.
* Fixed an issue in **create-content-graph** which caused missing detection of duplicated content items.
* Fixed an issue where **run-unit-tests** failed on python2 content items.
* Fixed an issue in **validate** where core packs validations were checked against the core packs defined on master branch, rather than on the current branch.
* Fixed an issue in **pre-commit** where `--input` flag was not filtered by the git files.
* Skip reset containers for XSOAR NG and XSIAM(PANW-internal only).
* Fixed an issue where **lint** failed fetching docker image details from a PANW GitLab CI environment. (PANW-internal only).

## 1.14.5
* Added logging in case the container fails to run in **run-unit-tests**.
* Disabled **pre-commit** multiprocessing for `validate` and `format`, as they use a service.
* **pre-commit** now calls `format` with `--assume-yes` and `--no-validate`.
* Fixed an issue where **pre-commit** ran multiple times when checking out build related files.

## 1.14.4
* Added integration configuration for *Cortex REST API* integration.
* Removed `Flake8` from **pre-commit**, as `ruff` covers its basic rules.
* Improved log readability by silencing non-critical `neo4j` (content graph infrastructure) logs.
* Fixed an issue where **run-unit-tests** failed on python2 content items.
* Fixed an issue where **modeling-rules test** did not properly handle query fields that pointed to a string.
* Fixed an issue when trying to fetch remote files when not under the content repo.
* Fixed a validation that the **modeling-rules test** command will fail if no test data file exist.
* Fixed an issue where **format** command failed while updating the `fromversion` entry.
* Added support for mapping uuid to names for Layout files in the **download** command.

## 1.14.3
* Fixed an issue where **run-unit-tests** failed running on items with `test_data`.
* Updated the demisto-py to v3.2.10 which now supports url decoding for the proxy authentication password.
* Fixed an issue where **generate-outputs** did not generate context paths for empty lists or dictionaries in the response.

## 1.14.2
* Added the `--staged-only` flag to **pre-commit**.
* Fixed an issue where **run-unit-tests** failed running on items with `test_data`.
* Fixed an issue where **pre-commit** ran on unchanged files.
* Add the ability to run **secrets** in **pre-commit** by passing a `--secrets` flag.
* Added support to override the log file with the **DEMISTO_SDK_LOG_FILE_PATH** environment variable.

## 1.14.1
* Fixed an issue where **update-release-notes** command failed when running on a pack that contains deprecated integrations without the `commands` section.
* Added toVersion and fromVersion to XSIAM content items schema.
* Fixed an issue where **validate** failed when attempting to map null values in a classifier and layout.
* Added search marketplace functionality to XSIAM client.
* Fixed an issue in **pre-commit** command where `MYPYPATH` was not set properly.
* Updated the integration category list in the **init** command.
* Fixed an issue where in some environments docker errors were not caught.
* Added a validation that the **validate** command will fail on README files if an image does not exist in the specified path.

## 1.14.0
* Added the `DEMISTO_SDK_GRAPH_FORCE_CREATE` environment variable. Use it to force the SDK to recreate the graph, rather than update it.
* Added support for code importing multi-level ApiModules to **lint**.
* Added a validation that the **modeling-rules test** command will fail if no test data file exist.
* Added support for the `<~XPANSE>` marketplace tag in release notes.
* Added support for marketplace tags in the **doc-review** command.
* Added **generate-unit-tests** documentation to the repo README.
* Added the `hiddenpassword` field to the integration schema, allowing **validate** to run on integrations with username-only inputs.
* Improved logs and error handling in the **modeling-rules test** command.
* Improved the warning message displayed for Contribution PRs editing outdated code.
* Improved the clarity of error messages for cases where yml files cannot be parsed as a dictionary.
* Updated the `XSIAMReport` schema.
* Standardized repo-wide logging. All logs are now created in one logger instance.
* **lint** now prevents unit-tests from accessing online resources in runtime.
* Updated the logs shown during lint when running in docker.
* Fixed an issue where **validate** showed errors twice.
* Fixed an issue where **validate** did not fail when xif files had wrong naming.
* Fixed an issue where **doc-review** required dot suffixes in release notes describing new content.
* Fixed an issue where **download** command failed when running on a beta integration.
* Fixed an issue where **update-release-notes** generated release notes for packs in their initial version (1.0.0).
* Fixed an issue with **update-content-graph** where `--use-git` parameter was ignored when using `--imported-path` parameter.
* Fixed an issue where **validate** failed on playbooks with valid inputs, since it did not collect the playbook inputs occurrences properly.

## 1.13.0
* Added the pack version to the code files when calling **unify**. The same value is removed when calling **split**.
* Added a message showing the output path when **prepare-content** is called.
* Contribution PRs that update outdated packs now display a warning message.
* Fixed an issue when kebab-case has a misspelling in one of the sub words, the suggestion might be confusing.
* Improved caching and stability for **lint**.
* Added support for *.xif* files in the **secrets** command.
* Fixed an issue where **validate** would fail when playbook inputs contain Transform Language (DT).
* Added a new **validate** check, making sure a first level header exist in release notes (RN116)
* Fixed an issue where **lint** would not properly handle multiple ApiModules imports.

## 1.12.0
* Added the **pre-commit** command, to improve code quality of XSOAR content.
* Added the **run-unit-tests** command, to run unit tests of given content items inside their respective docker images.
* Added support for filepath arguments in the **validate** and **format** commands.
* Added pre-commit hooks for `validate`, `format`, `run-unit-tests` and `update-docker-image` commands.
* Fixed an issue in the **download** command where layouts were overriden even without the `-f` option.
* Fixed an issue where Demisto-SDK did not detect layout ID when using the **download** command.
* Fixed an issue where the **lint** command ran on `native:dev` supported content when passing the `--docker-image all` flag, instead it will run on `native:candidate`.
* Added support for `native:candidate` as a docker image flag for **lint** command.
* Added a modification for layouts in **prepare-content**, replacing `Related Incidents`, `Linked Incidents` and `Child Incidents` with the suitable `... Alerts` name when uploading to XSIAM.
* Fixed an issue where logs and messages would not show when using the **download** command.
* Fixed an issue where the `server_min_version` field in metadata was an empty value when parsing packs without content items.
* Fixed an issue where running **openapi-codegen** resulted in false-positive error messages.
* Fixed an issue where **generate-python-to-yml** generated input arguments as required even though required=False was specified.
* Fixed an issue where **generate-python-to-yml** generated input arguments a default arguments when default=some_value was provided.
* Fixed a bug where **validate** returned error on playbook inputs with special characters.
* Fixed an issue where **validate** did not properly check `conf.json` when the latter is modified.
* Fixed an issue in the **upload** command, where a prompt was not showing on the console.
* Fixed an issue where running **lint** failed installing dependencies in containers.

## 1.11.0
* **Note: Demisto-SDK will soon stop supporting Python 3.8**
* Fixed an issue where using **download** on non-unicode content, merging them into existing files caused an error.
* Changed an internal setting to allow writing non-ascii content (unicode) using `YAMLHandler` and `JSONHandler`.
* Fixed an issue where an error message in **unify** was unclear for invalid input.
* Fixed an issue where running **validate** failed with **is_valid_integration_file_path_in_folder** on integrations that use API modules.
* Fixed an issue where **validate** failed with **is_valid_integration_file_path_in_folder** on integrations that use the `MSAPIModule`.
* Added **validate** check for the `modules` field in `pack_metadata.json` files.
* Changed **lint** to skip deprecated content, unless when using the `-i` flag.
* Fixed an issue where **update-release-notes** failed when a new *Parsing Rule* was added to a pack.
* Refactored the logging framework. Demisto-SDK logs will now be written to `.demist_sdk_debug.log` under the content path (when detected) or the current directory.
* Added `GR105` validation to **validate** command to check that no duplicate IDs are used.
* Added support for API Modules imported in API modules in the **unify** command.
* Added **validate** check, to make sure every Python file has a corresponding unit test file.

## 1.10.6
* Fixed an issue where running **validate** with the `-g` flag would skip some validations for old-formatted (unified) integration/script files.
* Deprecated integrations and scripts will not run anymore when providing the **--all-packs** to the **lint** command.
* Fixed an issue where a pack `serverMinVersion` would be calculated by the minimal fromVersion of its content items.
* Added the `--docker-image-target` flag to **lint** for testing native supported content with new images.

## 1.10.5
* Fixed an issue where running **run-test-playbook** would not use the `verify` parameter correctly. @ajoga
* Added a newline at the end of README files generated in **generate-docs**.
* Added the value `3` (out of bounds) to the `onChangeRepAlg` and `reputationCalc` fields under the `IncidentType` and `GenericType` schemas. **validate** will allow using it now.
* Fixed an issue where **doc-review** required dot suffixes in release notes describing new content.
* Fixed an issue where **validate** failed on Feed Integrations after adding the new *Collect/Connect* section field.
* Fixed an issue where using **postman-codegen** failed converting strings containing digits to kebab-case.
* Fixed an issue where the ***error-code*** command could not parse List[str] parameter.
* Updated validation *LO107* to support more section types in XSIAM layouts.

## 1.10.4
* Added support for running **lint** in multiple native-docker images.

## 1.10.3
* Fixed an issue where running **format** would fail after running npm install.
* Improved the graph validations in the **validate** command:
  - GR100 will now run on all content items of changed packs.
  - GR101 and GR102 will now catch invalid fromversion/toversion of files **using** the changed items.
  - GR103 errors will raise a warning when using the *-a* flag, but an error if using the *-i* or *g* flags.
* Fixed an issue where test-playbooks timed out.
* Fixed an issue where making a change in a module using an ApiModule would cause lint to run on the ApiModule unnecessarily.
* Fixed an issue where the `marketplace` field was not used when dumping pack zips.
* Fixed a typo in the README content generated with **update-release-notes** for updating integrations.
* Fixed an issue in **validate**, where using the `-gr` and `-i` flags did not run properly.
* Added the `sectionorder` field to integration scheme.
* Fixed an issue where in some occasions running of test-playbooks could receive session timeouts.
* Fixed an issue where **validate** command failed on core pack dependencies validation because of test dependencies.

## 1.10.2
* Added markdown lint formatting for README files in the **format** command.
* Fixed an issue where **lint** failed when using the `-cdam` flag with changed dependant api modules.
* Fixed an issue in the **upload** command, where `json`-based content items were not unified correctly when using the `--zip` argument.
* Added XPANSE core packs validations.

## 1.10.1
* Fixed an issue where **update-content-graph** failed to execute.

## 1.10.0
* **Breaking change**: Removed usage of `pipenv`, `isort` and `autopep8` in the **split** and **download** commands. Removed the `--no-pipenv` and `--no-code-formatting` flags. Please see https://xsoar.pan.dev/docs/tutorials/tut-setup-dev-remote for the recommended environment setup.
* Fixed an issue in **prepare-content** command where large code lines were broken.
* Fixed an issue where git-*renamed_files* were not retrieved properly.
* Fixed an issue where test dependencies were calculated in all level dependencies calculation.
* Added formatting and validation to XSIAM content types.
* Fixed an issue where several XSIAM content types were not validated when passing the `-a` flag.
* Added a UUID to name mapper for **download** it replaces UUIDs with names on all downloaded files.
* Updated the demisto-py to v3.2.6 which now supports basic proxy authentication.
* Improved the message shown when using **upload** and overwriting packs.
* Added support for the **Layout Rule** content type in the id-set and the content graph.
* Updated the default general `fromVersion` value on **format** to `6.8.0`
* Fixed an issue where **lint** sometimes failed when using the `-cdam` flag due to wrong file duplications filtering.
* Added the content graph to **validate**, use with the `--graph` flag.

## 1.9.0
* Fixed an issue where the Slack notifier was using a deprecated argument.
* Added the `--docker-image` argument to the **lint** command, which allows determining the docker image to run lint on. Possible options are: `'native:ga'`, `'native:maintenance'`, `'native:dev'`, `'all'`, a specific docker image (from Docker Hub) or, the default `'from-yml'`.
* Fixed an issue in **prepare-content** command where large code lines were broken.
* Added a logger warning to **get_demisto_version**, the task will now fail with a more informative message.
* Fixed an issue where the **upload** and **prepare-content** commands didn't add `fromServerVersion` and `toServerVersion` to layouts.
* Updated **lint** to use graph instead of id_set when running with `--check-dependent-api-module` flag.
* Added the marketplaces field to all schemas.
* Added the flag `--xsoar-only` to the **doc-review** command which enables reviewing documents that belong to XSOAR-supported Packs.
* Fixed an issue in **update-release-notes** command where an error occurred when executing the same command a second time.
* Fixed an issue where **validate** would not always ignore errors listed under `.pack-ignore`.
* Fixed an issue where running **validate** on a specific pack didn't test all the relevant entities.
* Fixed an issue where fields ending with `_x2` where not replaced in the appropriate Marketplace.

## 1.8.3
* Changed **validate** to allow hiding parameters of type 0, 4, 12 and 14 when replacing with type 9 (credentials) with the same name.
* Fixed an issue where **update-release-notes** fails to update *MicrosoftApiModule* dependent integrations.
* Fixed an issue where the **upload** command failed because `docker_native_image_config.json` file could not be found.
* Added a metadata file to the content graph zip, to be used in the **update-content-graph** command.
* Updated the **validate** and **update-release-notes** commands to unskip the *Triggers Recommendations* content type.


## 1.8.2
* Fixed an issue where demisto-py failed to upload content to XSIAM when `DEMISTO_USERNAME` environment variable is set.
* Fixed an issue where the **prepare-content** command output invalid automation name when used with the --*custom* argument.
* Fixed an issue where modeling rules with arbitrary whitespace characters were not parsed correctly.
* Added support for the **nativeImage** key for an integration/script in the **prepare-content** command.
* Added **validate** checks for integrations declared deprecated (display name, description) but missing the `deprecated` flag.
* Changed the **validate** command to fail on the IN145 error code only when the parameter with type 4 is not hidden.
* Fixed an issue where downloading content layouts with `detailsV2=None` resulted in an error.
* Fixed an issue where **xdrctemplate** was missing 'external' prefix.
* Fixed an issue in **prepare-content** command providing output path.
* Updated the **validate** and **update-release-notes** commands to skip the *Triggers Recommendations* content type.
* Added a new validation to the **validate** command to verify that the release notes headers are in the correct format.
* Changed the **validate** command to fail on the IN140 error code only when the skipped integration has no unit tests.
* Changed **validate** to allow hiding parameters of type 4 (secret) when replacing with type 9 (credentials) with the same name.
* Fixed an issue where the **update-release-notes** command didn't add release-notes properly to some *new* content items.
* Added validation that checks that the `nativeimage` key is not defined in script/integration yml.
* Added to the **format** command the ability to remove `nativeimage` key in case defined in script/integration yml.
* Enhanced the **update-content-graph** command to support `--use-git`, `--imported_path` and `--output-path` arguments.
* Fixed an issue where **doc-review** failed when reviewing command name in some cases.
* Fixed an issue where **download** didn't identify playbooks properly, and downloaded files with UUIDs instead of file/script names.

## 1.8.1
* Fixed an issue where **format** created duplicate configuration parameters.
* Added hidden properties to integration command argument and script argument.
* Added `--override-existing` to **upload** that skips the confirmation prompt for overriding existing content packs. @mattbibbydw
* Fixed an issue where **validate** failed in private repos when attempting to read from a nonexisting `approved_categories.json`.
* Fixed an issue where **validate** used absolute paths when getting remote `pack_metadata.json` files in private repos.
* Fixed an issue in **download**, where names of custom scripts were replaced with UUIDs in IncidentFields and Layouts.

## 1.8.0
* Updated the supported python versions, as `>=3.8,<3.11`, as some of the dependencies are not supported on `3.11` yet.
* Added a **validate** step for **Modeling Rules** testdata files.
* Added the **update-content-graph** command.
* Added the ability to limit the number of CPU cores with `DEMISTO_SDK_MAX_CPU_CORES` envirment variable.
* Added the **prepare-content** command.
* Added support for fromversion/toversion in XSIAM content items (correlation rules, XSIAM dashboards, XSIAM reports and triggers).
* Added a **validate** step checking types of attributes in the schema file of modeling rule.
* Added a **validate** step checking that the dataset name of a modeling rule shows in the xif and schema files.
* Added a **validate** step checking that a correlation rule file does not start with a hyphen.
* Added a **validate** step checking that xsiam content items follow naming conventions.
* Fixed an issue where SDK commands failed on the deprecated `packaging.version.LegacyVersion`, by locking the `packaging` version to `<22`.
* Fixed an issue where **update-release-notes** failed when changing only xif file in **Modeling Rules**.
* Fixed an issue where *is_valid_category* and *is_categories_field_match_standard* failed when running in a private repo.
* Fixed an issue where **validate** didn't fail on the MR103 validation error.
* Fixed the *--release-notes* option, to support the new CHANGELOG format.
* Fixed an issue where **validate** failed when only changing a modeling rules's xif file.
* Fixed an issue where **format** failed on indicator files with a `None` value under the `tabs` key.
* Fixed an issue where **validate** only printed errors for one change of context path, rather than print all.
* Fixed an issue where **download** did not suggest using a username/password when authenticating with XSOAR and using invalid arguments.
* Fixed an issue where **download** failed when listing or downloading content items that are not unicode-encoded.
* Added support for fromversion/toversion in XSIAM content items (correlation rules, XSIAM dashboards, XSIAM reports and triggers).
* Updated the supported python versions, as `>=3.8,<3.11`, as some of the dependencies are not supported on `3.11` yet.
* Added **prepare-content** command which will prepare the pack or content item for the platform.
* Patched an issue where deprecated `packaging.version.LegacyVersion`, locking packaging version to `<22`.

## 1.7.9
* Fixed an issue where an error message in **validate** would not include the suggested fix.
* Added a validation that enforces predefined categories on MP Packs & integration yml files, the validation also ensures that each pack has only one category.
* Fixed an issue where **update-release-notes** did not generate release notes for **XDRC Templates**.
* Fixed an issue where **upload** failed without explaining the reason.
* Improved implementation of the docker_helper module.
* Fixed an issue where **validate** did not check changed pack_metadata.json files when running using git.
* Added support for **xdrctemplate** to content graph.
* Fixed an issue where local copies of the newly-introduced `DemistoClassApiModule.py` were validated.
* Added new release notes templates for the addition and modification of playbooks, layouts and types in the **doc-review** command.
* Fixed an issue where the **doc-review** command failed on descriptions of new content items.
* Added the `Command XXX is deprecated. Use XXX instead.` release notes templates to **doc-review** command.
* Fixed an issue where the **update-release-notes** command didn't add the modeling-rules description for new modeling-rules files.

## 1.7.8
* Added the capability to run the MDX server in a docker container for environments without node.
* Fixed an issue where **generate-docs** with `-c` argument updated sections of the incorrect commands.
* Added IF113 error code to **ALLOWED_IGNORE_ERRORS**.
* Fixed an issue where **validate** failed on playbooks with non-string input values.
* Added the `DEMISTO_SDK_IGNORE_CONTENT_WARNING` environment variable, to allow suppressing warnings when commands are not run under a content repo folder.
* Fixed an issue where **validate** failed to recognize integration tests that were missing from config.json
* Added support for **xpanse** marketplace in **create-id-set** and **create-content-artifacts** commands.
* Fixed an issue where **split** failed on yml files.
* Added support for marketplace-specific tags.
* Fixed an issue where **download** would not run `isort`. @maxgubler
* Fixed an issue where XSIAM Dashboards and Reports images failed the build.
* Added support for **xpanse** marketplace to content graph.

## 1.7.7
* Fixed an issue where paybooks **generate-docs** didn't parse complex input values when no accessor field is given correctly.
* Fixed an issue in the **download** command, where an exception would be raised when downloading system playbooks.
* Fixed an issue where the **upload** failed on playbooks containing a value that starts with `=`.
* Fixed an issue where the **generate-unit-tests** failed to generate assertions, and generate unit tests when command names does not match method name.
* Fixed an issue where the **download** command did not honor the `--no-code-formatting` flag properly. @maxgubler
* Added a new check to **validate**, making sure playbook task values are passed as references.
* Fixed an issue where the **update-release-notes** deleted existing release notes, now appending to it instead.
* Fixed an issue where **validate** printed blank space in case of validation failed and ignored.
* Renamed 'Agent Config' to 'XDRC Templates'.
* Fixed an issue where the **zip-packs** command did not work with the CommonServerUserPython and CommonServerUserPowerShell package.

## 1.7.6

* Fixed parsing of initialization arguments of client classes in the **generate-unit-tests** command.
* Added support for AgentConfig content item in the **upload**, **create-id-set**, **find-dependecies**, **unify** and **create-content-artifacts** commands.
* Added support for XSIAM Report preview image.

## 1.7.5

* Fixed an issue where the **upload** command did not work with the CommonServerUserPython package.
* Fixed an issue in the **download** command, where some playbooks were downloaded as test playbooks.
* Added playbook modification capabilities in **TestSuite**.
* Added a new command **create-content-graph**.
* Fixed an issue in the **upload** command, where the temporary zip would not clean up properly.
* Improved content items parsing in the **create-content-graph** command.
* Added an error when the docker daemon is unavailable when running **lint**.
* Removed the validation of a subtype change for scripts in the **validate** command.
* Fixed an issue where names of XSIAM content items were not normalized properly.
* Fixed an issue where the **download** command was downloading playbooks with **script** (id) and not **scriptName**.
* Fixed an issue where script yml files were not properly identified by `find_type`.
* Removed nightly integrations filtering when deciding if a test should run.
* Added support for XSIAM Dashboard preview image.
* Added the `--no-code-formatting` flag to the **download** command, allowing to skip autopep8 and isort.
* Fixed an issue in the **update-release-notes** command, where generating release notes for modeling rules schema file caused exception.

## 1.7.4

* Fixed an issue where the **doc-review** command showed irrelevant messages.
* Fixed an issue in **validate**, where backward-compatibility failures prevented other validations from running.
* Fixed an issue in **validate**, where content-like files under infrastructure paths were not ignored.
* Fixed an issue in the AMI mapping, where server versions were missing.
* Change the way the normalize name is set for external files.
* Added dump function to XSIAM pack objects to dulicate the files.
* Fixed an issue where the `contribution_converter` did not support changes made to ApiModules.
* Added name normalization according to new convention to XSIAM content items
* Added playbook modification capabilities in **TestSuite**.
* Fixed an issue in create-content-artifacts where it will not get a normalize name for the item and it will try to duplicate the same file.

## 1.7.3

* Fixed an issue in the **format** command where fail when executed from environment without mdx server available.
* Added `Added a`, `Added an` to the list of allowed changelog prefixes.
* Added support for Indicator Types/Reputations in the **upload** command.
* Fixed an issue when running from a subdirectory of a content repo failed.
* Changing the way we are using XSIAM servers api-keys in **test-content** .
* Added a success message to **postman-codegen**.

## 1.7.2

* Fixed an issue in the **validate** command where incident fields were not found in mappers even when they exist
* Added an ability to provide list of marketplace names as a param attribute to **validate** and **upload**
* Added the file type to the error message when it is not supported.
* Fixed an issue where `contribution_converter` incorrectly mapped _Indicator Field_ objects to the _incidentfield_ directory in contribution zip files.
* Fixed a bug where **validate** returned error on empty inputs not used in playbooks.
* Added the `DEMISTO_SDK_CONTENT_PATH` environment variable, implicitly used in various commands.
* Added link to documentation for error messages regarding use cases and tags.

## 1.7.1

* Fixed an issue where *indicatorTypes* and *betaIntegrations* were not found in the id_set.
* Updated the default general `fromVersion` value on **format** to `6.5.0`
* Fixed an issue where the **validate** command did not fail when the integration yml file name was not the same as the folder containing it.
* Added an option to have **generate-docs** take a Playbooks folder path as input, and generate docs for all playbooks in it.
* Fixed an issue where the suggestion in case of `IF113` included uppercase letters for the `cliName` parameter.
* Added new validation to the **validate** command to fail and list all the file paths of files that are using a deprecated integration command / script / playbook.
* **validate** will no longer fail on playbooks calling subplaybooks that have a higher `fromVersion` value, if  calling the subplaybook has `skipifunavailable=True`.
* Fixed an issue where relative paths were not accessed correctly.
* Running any `demisto-sdk` command in a folder with a `.env` file will load it, temporarily overriding existing environment variables.
* Fixed an issue where **validate** did not properly detect deleted files.
* Added new validations to the **validate** command to verify that the schema file exists for a modeling rule and that the schema and rules keys are empty in the yml file.
* Fixed an issue where *find_type* didn't recognize exported incident types.
* Added a new validation to **validate**, making sure all inputs of a playbook are used.
* Added a new validation to **validate**, making sure all inputs used in a playbook declared in the input section.
* The **format** command will now replace the *fromServerVersion* field with *fromVersion*.

## 1.7.0

* Allowed JSON Handlers to accept kwargs, for custoimzing behavior.
* Fixed an issue where an incorrect error was shown when the `id` of a content item differed from its `name` attribute.
* Fixed an issue where the `preserve_quotes` in ruamel_handler received an incorrect value @icholy
* Fixed an issue where ignoring RM110 error code wasn't working and added a validation to **ALLOWED_IGNORE_ERRORS** to validate that all error codes are inserted in the right format.
* Fixed an issue where the contribution credit text was not added correctly to the pack README.
* Changed the contribution file implementation from markdown to a list of contributor names. The **create-content-artifact** will use this list to prepare the needed credit message.
* Added a new validation to the `XSOAR-linter` in the **lint** command for verifying that demisto.log is not used in the code.
* The **generate-docs** command will now auto-generate the Incident Mirroring section when implemented in an integration.
* Added support to automatically generate release notes for deprecated items in the **update-release-notes** command.
* Fixed an issue causing any command to crash when unable to detect local repository properties.
* Fixed an issue where running in a private gitlab repo caused a warning message to be shown multiple times.
* Added a new validation to the **validate** command to verify that markdown and python files do not contain words related to copyright section.
* Fixed an issue where **lint** crashed when provided an input file path (expecting a directory).

## 1.6.9

* Added a new validation that checks whether a pack should be deprecated.
* Added a new ability to the **format** command to deprecate a pack.
* Fixed an issue where the **validate** command sometimes returned a false negative in cases where there are several sub-playbooks with the same ID.
* Added a new validation to the **validate** command to verify that the docker in use is not deprecated.
* Added support for multiple ApiModules in the **unify** command
* Added a check to **validate** command, preventing use of relative urls in README files.
* Added environment variable **DEMISTO_SDK_MARKETPLACE** expected to affect *MarketplaceTagParser* *marketplace* value. The value will be automatically set when passing *marketplace* arg to the commands **unify**, **zip-packs**, **create-content-artifacts** and **upload**.
* Added slack notifier for build failures on the master branch.
* Added support for modeling and parsing rules in the **split** command.
* Added support for README files in **format** command.
* Added a **validate** check, making sure classifier id and name values match. Updated the classifier **format** to update the id accordingly.
* The **generate-docs** command will now auto-generate the playbook image link by default.
* Added the `--custom-image-link` argument to override.
* Added a new flag to **generate-docs** command, allowing to add a custom image link to a playbook README.
* Added a new validation to the **validate** command to verify that the package directory name is the same as the files contained in the that package.
* Added support in the **unify** command to unify a schema into its Modeling Rule.

## 1.6.8

* Fixed an issue where **validate** did not fail on invalid playbook entities' versions (i.e. subplaybooks or scripts with higher fromversion than their parent playbook).
* Added support for running lint via a remote docker ssh connection. Use `DOCKER_HOST` env variable to specify a remote docker connection, such as: `DOCKER_HOST=ssh://myuser@myhost.com`.
* Fixed an issue where the pack cache in *get_marketplaces* caused the function to return invalid values.
* Fixed an issue where running format on a pack with XSIAM entities would fail.
* Added the new `display_name` field to relevant entities in the **create-id-set** command.
* Added a new validation to the **validate** command to verify the existence of "Reliability" parameter if the integration have reputation command.
* Fixed a bug where terminating the **lint** command failed (`ctrl + c`).
* Removed the validation of a subtype change in integrations and scripts from **validate**.
* Fixed an issue where **download** did not behave as expected when prompting for a version update. Reported by @K-Yo
* Added support for adoption release notes.
* Fixed an issue where **merge-id-sets** failed when a key was missing in one id-set.json.
* Fixed a bug where some mypy messages were not parsed properly in **lint**.
* Added a validation to the **validate** command, failing when '`fromversion`' or '`toversion`' in a content entity are incorrect format.
* Added a validation to the **validate** command, checking if `fromversion` <= `toversion`.
* Fixed an issue where coverage reports used the wrong logging level, marking debug logs as errors.
* Added a new validation to the **validate** command, to check when the discouraged `http` prefixes are used when setting defaultvalue, rather than `https`.
* Added a check to the **lint** command for finding hard-coded usage of the http protocol.
* Locked the dependency on Docker.
* Removed a traceback line from the **init** command templates: BaseIntegration, BaseScript.
* Updated the token in **_add_pr_comment** method from the content-bot token to the xsoar-bot token.

## 1.6.7

* Added the `types-markdown` dependency, adding markdown capabilities to existing linters using the [Markdown](https://pypi.org/project/Markdown/) package.
* Added support in the **format** command to remove nonexistent incident/indicator fields from *layouts/mappers*
* Added the `Note: XXX` and `XXX now generally available.` release notes templates to **doc-review** command.
* Updated the logs shown during the docker build step.
* Removed a false warning about configuring the `GITLAB_TOKEN` environment variable when it's not needed.
* Removed duplicate identifiers for XSIAM integrations.
* Updated the *tags* and *use cases* in pack metadata validation to use the local files only.
* Fixed the error message in checkbox validation where the defaultvalue is wrong and added the name of the variable that should be fixed.
* Added types to `find_type_by_path` under tools.py.
* Fixed an issue where YAML files contained incorrect value type for `tests` key when running `format --deprecate`.
* Added a deprecation message to the `tests:` section of yaml files when running `format --deprecate`.
* Added use case for **validate** on *wizard* objects - set_playbook is mapped to all integrations.
* Added the 'integration-get-indicators' commands to be ignored by the **verify_yml_commands_match_readme** validation, the validation will no longer fail if these commands are not in the readme file.
* Added a new validation to the **validate** command to verify that if the phrase "breaking changes" is present in a pack release notes, a JSON file with the same name exists and contains the relevant breaking changes information.
* Improved logs when running test playbooks (in a build).
* Fixed an issue in **upload** did not include list-type content items. @nicolas-rdgs
* Reverted release notes to old format.

## 1.6.6

* Added debug print when excluding item from ID set due to missing dependency.
* Added a validation to the **validate** command, failing when non-ignorable errors are present in .pack-ignore.
* Fixed an issue where `mdx server` did not close when stopped in mid run.
* Fixed an issue where `-vvv` flag did not print logs on debug level.
* enhanced ***validate*** command to list all command names affected by a backward compatibility break, instead of only one.
* Added support for Wizard content item in the **format**, **validate**, **upload**, **create-id-set**, **find-dependecies** and **create-content-artifacts** commands.
* Added a new flag to the **validate** command, allowing to run specific validations.
* Added support in **unify** and **create-content-artifacts** for displaying different documentations (detailed description + readme) for content items, depending on the marketplace version.
* Fixed an issue in **upload** where list items were not uploaded.
* Added a new validation to **validate** command to verify that *cliName* and *id* keys of the incident field or the indicator field are matches.
* Added the flag '-x', '--xsiam' to **upload** command to upload XSIAM entities to XSIAM server.
* Fixed the integration field *isFetchEvents* to be in lowercase.
* Fixed an issue where **validate -i** run after **format -i** on an existing file in the repo instead of **validate -g**.
* Added the following commands: 'update-remote-data', 'get-modified-remote-data', 'update-remote-system' to be ignored by the **verify_yml_commands_match_readme** validation, the validation will no longer fail if these commands are not in the readme file.
* Updated the release note template to include a uniform format for all items.
* Added HelloWorldSlim template option for *--template* flag in **demisto-sdk init** command.
* Fixed an issue where the HelloWorldSlim template in **demisto-sdk init** command had an integration id that was conflicting with HelloWorld integration id.
* Updated the SDK to use demisto-py 3.1.6, allowing use of a proxy with an environment variable.
* Set the default logger level to `warning`, to avoid unwanted debug logs.
* The **format** command now validates that default value of checkbox parameters is a string 'true' or 'false'.
* Fixed an issue where `FileType.PLAYBOOK` would show instead of `Playbook` in readme error messages.
* Added a new validation to **validate** proper defaultvalue for checkbox fields.

## 1.6.5

* Fixed an issue in the **format** command where the `id` field was overwritten for existing JSON files.
* Fixed an issue where the **doc-review** command was successful even when the release-note is malformed.
* Added timestamps to the `demisto-sdk` logger.
* Added time measurements to **lint**.
* Added the flag '-d', '--dependency' to **find-dependencies** command to get the content items that cause the dependencies between two packs.
* Fixed an issue where **update-release-notes** used the *trigger_id* field instead of the *trigger_name* field.
* Fixed an issue where **doc-review** failed to recognize script names, in scripts using the old file structure.
* Fixed an issue where concurrent processes created by **lint** caused deadlocks when opening files.
* Fixed an issue in the **format** command where `_dev` or `_copy` suffixes weren't removed from the subscript names in playbooks and layouts.
* Fixed an issue where **validate** failed on nonexistent `README.md` files.
* Added support of XSIAM content items to the **validate** command.
* Report **lint** summary results and failed packages after reporting time measurements.

## 1.6.4

* Added the new **generate-yml-from-python** command.
* Added a code *type* indication for integration and script objects in the *ID Set*.
* Added the [Vulture](https://github.com/jendrikseipp/vulture) linter to the pre-commit hook.
* The `demisto-sdk` pack will now be distributed via PyPi with a **wheel** file.
* Fixed a bug where any edited json file that contained a forward slash (`/`) escaped.
* Added a new validation to **validate** command to verify that the metadata *currentVersion* is
the same as the last release note version.
* The **validate** command now checks if there're none-deprecated integration commands that are missing from the readme file.
* Fixed an issue where *dockerimage* changes in Scripts weren't recognized by the **update-release-notes** command.
* Fixed an issue where **update-xsoar-config-file** did not properly insert the marketplace packs list to the file.
* Added the pack name to the known words by default when running the **doc-review** command.
* Added support for new XSIAM entities in **create-id-set** command.
* Added support for new XSIAM entities in **create-content-artifacts** command.
* Added support for Parsing/Modeling Rule content item in the **unify** command.
* Added the integration name, the commands name and the script name to the known words by default when running the **doc-review** command.
* Added an argument '-c' '--custom' to the **unify** command, if True will append to the unified yml name/display/id the custom label provided
* Added support for sub words suggestion in kebab-case sentences when running the **doc-review** command.
* Added support for new XSIAM entities in **update-release-notes** command.
* Enhanced the message of alternative suggestion words shown when running **doc-review** command.
* Fixed an incorrect error message, in case `node` is not installed on the machine.
* Fixed an issue in the **lint** command where the *check-dependent-api-modules* argument was set to true by default.
* Added a new command **generate-unit-tests**.
* Added a new validation to **validate** all SIEM integration have the same suffix.
* Fixed the destination path of the unified parsing/modeling rules in **create-content-artifacts** command.
* Fixed an issue in the **validate** command, where we validated wrongfully the existence of readme file for the *ApiModules* pack.
* Fixed an issue in the **validate** command, where an error message that was displayed for scripts validation was incorrect.
* Fixed an issue in the **validate** and **format** commands where *None* arguments in integration commands caused the commands to fail unexpectedly.
* Added support for running tests on XSIAM machines in the **test-content** command.
* Fixed an issue where the **validate** command did not work properly when deleting non-content items.
* Added the flag '-d', '--dependency' to **find-dependencies** command to get the content items that cause the dependencies between two packs.

## 1.6.3

* **Breaking change**: Fixed a typo in the **validate** `--quiet-bc-validation` flag (was `--quite-bc-validation`). @upstart-swiss
* Dropped support for python 3.7: Demisto-SDK is now supported on Python 3.8 or newer.
* Added an argument to YAMLHandler, allowing to set a maximal width for YAML files. This fixes an issue where a wrong default was used.
* Added the detach mechanism to the **upload** command, If you set the --input-config-file flag, any files in the repo's SystemPacks folder will be detached.
* Added the reattach mechanism to the **upload** command, If you set the --input-config-file flag, any detached item in your XSOAR instance that isn't currently in the repo's SystemPacks folder will be re-attached.
* Fixed an issue in the **validate** command that did not work properly when using the *-g* flag.
* Enhanced the dependency message shown when running **lint**.
* Fixed an issue where **update-release-notes** didn't update the currentVersion in pack_metadata.
* Improved the logging in **test-content** for helping catch typos in external playbook configuration.

## 1.6.2

* Added dependency validation support for core marketplacev2 packs.
* Fixed an issue in **update-release-notes** where suggestion fix failed in validation.
* Fixed a bug where `.env` files didn't load. @nicolas-rdgs
* Fixed a bug where **validate** command failed when the *categories* field in the pack metadata was empty for non-integration packs.
* Added *system* and *item-type* arguments to the **download** command, used when downloading system items.
* Added a validation to **validate**, checking that each script, integration and playbook have a README file. This validation only runs when the command is called with either the `-i` or the `-g` flag.
* Fixed a regression issue with **doc-review**, where the `-g` flag did not work.
* Improved the detection of errors in **doc-review** command.
* The **validate** command now checks if a readme file is empty, only for packs that contain playbooks or were written by a partner.
* The **validate** command now makes sure common contextPath values (e.g. `DBotScore.Score`) have a non-empty description, and **format** populates them automatically.
* Fixed an issue where the **generate-outputs** command did not work properly when examples were provided.
* Fixed an issue in the **generate-outputs** command, where the outputs were not written to the specified output path.
* The **generate-outputs** command can now generate outputs from multiple calls to the same command (useful when different args provide different outputs).
* The **generate-outputs** command can now update a yaml file with new outputs, without deleting or overwriting existing ones.
* Fixed a bug where **doc-review** command failed on existing templates.
* Fixed a bug where **validate** command failed when the word demisto is in the repo README file.
* Added support for adding test-playbooks to the zip file result in *create-content-artifacts* command for marketplacev2.
* Fixed an issue in **find-dependencies** where using the argument *-o* without the argument *--all-packs-dependencies* did not print a proper warning.
* Added a **validate** check to prevent deletion of files whose deletion is not supported by the XSOAR marketplace.
* Removed the support in the *maintenance* option of the *-u* flag in the **update-release-notes** command.
* Added validation for forbidden words and phrases in the **doc-review** command.
* Added a retries mechanism to the **test-content** command to stabilize the build process.
* Added support for all `git` platforms to get remote files.
* Refactored the **format** command's effect on the *fromversion* field:
  * Fixed a bug where the *fromversion* field was removed when modifying a content item.
  * Updated the general default *fromversion* and the default *fromversion* of newly-introduced content items (e.g. `Lists`, `Jobs`).
  * Added an interactive mode functionality for all content types, to ask the user whether to set a default *fromversion*, if could not automatically determine its value. Use `-y` to assume 'yes' as an answer to all prompts and run non-interactively.

## 1.6.1

* Added the '--use-packs-known-words' argument to the **doc-review** command
* Added YAML_Loader to handle yaml files in a standard way across modules, replacing PYYAML.
* Fixed an issue when filtering items using the ID set in the **create-content-artifacts** command.
* Fixed an issue in the **generate-docs** command where tables were generated with an empty description column.
* Fixed an issue in the **split** command where splitting failed when using relative input/output paths.
* Added warning when inferred files are missing.
* Added to **validate** a validation for integration image dimensions, which should be 120x50px.
* Improved an error in the **validate** command to better differentiate between the case where a required fetch parameter is malformed or missing.

## 1.6.0

* Fixed an issue in the **create-id-set** command where similar items from different marketplaces were reported as duplicated.
* Fixed typo in demisto-sdk init
* Fixed an issue where the **lint** command did not handle all container exit codes.
* Add to **validate** a validation for pack name to make sure it is unchanged.
* Added a validation to the **validate** command that verifies that the version in the pack_metdata file is written in the correct format.
* Fixed an issue in the **format** command where missing *fromVersion* field in indicator fields caused an error.

## 1.5.9

* Added option to specify `External Playbook Configuration` to change inputs of Playbooks triggered as part of **test-content**
* Improved performance of the **lint** command.
* Improved performance of the **validate** command when checking README images.
* ***create-id-set*** command - the default value of the **marketplace** argument was changed from ‘xsoar’ to all packs existing in the content repository. When using the command, make sure to pass the relevant marketplace to use.

## 1.5.8

* Fixed an issue where the command **doc-review** along with the argument `--release-notes` failed on yml/json files with invalid schema.
* Fixed an issue where the **lint** command failed on packs using python 3.10

## 1.5.7

* Fixed an issue where reading remote yaml files failed.
* Fixed an issue in **validate** failed with no error message for lists (when no fromVersion field was found).
* Fixed an issue when running **validate** or **format** in a gitlab repository, and failing to determine its project id.
* Added an enhancement to **split**, handling an empty output argument.
* Added the ability to add classifiers and mappers to conf.json.
* Added the Alias field to the incident field schema.

## 1.5.6

* Added 'deprecated' release notes template.
* Fixed an issue where **run-test-playbook** command failed to get the task entries when the test playbook finished with errors.
* Fixed an issue in **validate** command when running with `no-conf-json` argument to ignore the `conf.json` file.
* Added error type text (`ERROR` or `WARNING`) to **validate** error prints.
* Fixed an issue where the **format** command on test playbook did not format the ID to be equal to the name of the test playbook.
* Enhanced the **update-release-notes** command to automatically commit release notes config file upon creation.
* The **validate** command will validate that an indicator field of type html has fromVersion of 6.1.0 and above.
* The **format** command will now add fromVersion 6.1.0 to indicator field of type html.
* Added support for beta integrations in the **format** command.
* Fixed an issue where the **postman-codegen** command failed when called with the `--config-out` flag.
* Removed the integration documentation from the detailed description while performing **split** command to the unified yml file.
* Removed the line which indicates the version of the product from the README.md file for new contributions.

## 1.5.5

* Fixed an issue in the **update-release-notes** command, which did not work when changes were made in multiple packs.
* Changed the **validate** command to fail on missing test-playbooks only if no unittests are found.
* Fixed `to_kebab_case`, it will now deal with strings that have hyphens, commas or periods in them, changing them to be hyphens in the new string.
* Fixed an issue in the **create-id-set** command, where the `source` value included the git token if it was specified in the remote url.
* Fixed an issue in the **merge-id-set** command, where merging fails because of duplicates but the packs are in the XSOAR repo but in different version control.
* Fixed missing `Lists` Content Item as valid `IDSetType`
* Added enhancement for **generate-docs**. It is possible to provide both file or a comma seperated list as `examples`. Also, it's possible to provide more than one example for a script or a command.
* Added feature in **format** to sync YML and JSON files to the `master` file structure.
* Added option to specify `Incident Type`, `Incoming Mapper` and `Classifier` when configuring instance in **test-content**
* added a new command **run-test-playbook** to run a test playbook in a given XSOAR instance.
* Fixed an issue in **format** when running on a modified YML, that the `id` value is not changed to its old `id` value.
* Enhancement for **split** command, replace `ApiModule` code block to `import` when splitting a YML.
* Fixed an issue where indicator types were missing from the pack's content, when uploading using **zip-packs**.
* The request data body format generated in the **postman-codegen** will use the python argument's name and not the raw data argument's name.
* Added the flag '--filter-by-id-set' to **create-content-artifacts** to create artifacts only for items in the given id_set.json.

## 1.5.4

* Fixed an issue with the **format** command when contributing via the UI
* The **format** command will now not remove the `defaultRows` key from incident, indicator and generic fields with `type: grid`.
* Fixed an issue with the **validate** command when a layoutscontainer did not have the `fromversion` field set.
* added a new command **update-xsoar-config-file** to handle your XSOAR Configuration File.
* Added `skipVerify` argument in **upload** command to skip pack signature verification.
* Fixed an issue when the **run** command  failed running when there’s more than one playground, by explicitly using the current user’s playground.
* Added support for Job content item in the **format**, **validate**, **upload**, **create-id-set**, **find-dependecies** and **create-content-artifacts** commands.
* Added a **source** field to the **id_set** entitles.
* Two entitles will not consider as duplicates if they share the same pack and the same source.
* Fixed a bug when duplicates were found in **find_dependencies**.
* Added function **get_current_repo** to `tools`.
* The **postman-codegen** will not have duplicates argument name. It will rename them to the minimum distinguished shared path for each of them.

## 1.5.3

* The **format** command will now set `unsearchable: True` for incident, indicator and generic fields.
* Fixed an issue where the **update-release-notes** command crashes with `--help` flag.
* Added validation to the **validate** command that verifies the `unsearchable` key in incident, indicator and generic fields is set to true.
* Removed a validation that DBotRole should be set for automation that requires elevated permissions to the `XSOAR-linter` in the **lint** command.
* Fixed an issue in **Validate** command where playbooks conditional tasks were mishandeled.
* Added a validation to prevent contributors from using the `fromlicense` key as a configuration parameter in an integration's YML
* Added a validation to ensure that the type for **API token** (and similar) parameters are configured correctly as a `credential` type in the integration configuration YML.
* Added an assertion that checks for duplicated requests' names when generating an integration from a postman collection.
* Added support for [.env files](https://pypi.org/project/python-dotenv/). You can now add a `.env` file to your repository with the logging information instead of setting a global environment variables.
* When running **lint** command with --keep-container flag, the docker images are committed.
* The **validate** command will not return missing test playbook error when given a script with dynamic-section tag.

## 1.5.2

* Added a validation to **update-release-notes** command to ensure that the `--version` flag argument is in the right format.
* added a new command **coverage-analyze** to generate and print coverage reports.
* Fixed an issue in **validate** in repositories which are not in GitHub or GitLab
* Added a validation that verifies that readme image absolute links do not contain the working branch name.
* Added support for List content item in the **format**, **validate**, **download**, **upload**, **create-id-set**, **find-dependecies** and **create-content-artifacts** commands.
* Added a validation to ensure reputation command's default argument is set as an array input.
* Added the `--fail-duplicates` flag for the **merge-id-set** command which will fail the command if duplicates are found.
* Added the `--fail-duplicates` flag for the **create-id-set** command which will fail the command if duplicates are found.

## 1.5.1

* Fixed an issue where **validate** command failed to recognized test playbooks for beta integrations as valid tests.
* Fixed an issue were the **validate** command was falsely recognizing image paths in readme files.
* Fixed an issue where the **upload** command error message upon upload failure pointed to wrong file rather than to the pack metadata.
* Added a validation that verifies that each script which appears in incident fields, layouts or layout containers exists in the id_set.json.
* Fixed an issue where the **postman code-gen** command generated double dots for context outputs when it was not needed.
* Fixed an issue where there **validate** command on release notes file crashed when author image was added or modified.
* Added input handling when running **find-dependencies**, replacing string manipulations.
* Fixed an issue where the **validate** command did not handle multiple playbooks with the same name in the id_set.
* Added support for GitLab repositories in **validate**

## 1.5.0

* Fixed an issue where **upload** command failed to upload packs not under content structure.
* Added support for **init** command to run from non-content repo.
* The **split-yml** has been renamed to **split** and now supports splitting Dashboards from unified Generic Modules.
* Fixed an issue where the skipped tests validation ran on the `ApiModules` pack in the **validate** command.
* The **init** command will now create the `Generic Object` entities directories.
* Fixed an issue where the **format** command failed to recognize changed files from git.
* Fixed an issue where the **json-to-outputs** command failed checking whether `0001-01-01T00:00:00` is of type `Date`
* Added to the **generate context** command to generate context paths for integrations from an example file.
* Fixed an issue where **validate** failed on release notes configuration files.
* Fixed an issue where the **validate** command failed on pack input if git detected changed files outside of `Packs` directory.
* Fixed an issue where **validate** command failed to recognize files inside validated pack when validation release notes, resulting in a false error message for missing entity in release note.
* Fixed an issue where the **download** command failed when downloading an invalid YML, instead of skipping it.

## 1.4.9

* Added validation that the support URL in partner contribution pack metadata does not lead to a GitHub repo.
* Enhanced ***generate-docs*** with default `additionalinformation` (description) for common parameters.
* Added to **validate** command a validation that a content item's id and name will not end with spaces.
* The **format** command will now remove trailing whitespaces from content items' id and name fields.
* Fixed an issue where **update-release-notes** could fail on files outside the user given pack.
* Fixed an issue where the **generate-test-playbook** command would not place the playbook in the proper folder.
* Added to **validate** command a validation that packs with `Iron Bank` uses the latest docker from Iron Bank.
* Added to **update-release-notes** command support for `Generic Object` entities.
* Fixed an issue where playbook `fromversion` mismatch validation failed even if `skipunavailable` was set to true.
* Added to the **create artifacts** command support for release notes configuration file.
* Added validation to **validate** for release notes config file.
* Added **isoversize** and **isautoswitchedtoquietmode** fields to the playbook schema.
* Added to the **update-release-notes** command `-bc` flag to generate template for breaking changes version.
* Fixed an issue where **validate** did not search description files correctly, leading to a wrong warning message.

## 1.4.8

* Fixed an issue where yml files with `!reference` failed to load properly.
* Fixed an issue when `View Integration Documentation` button was added twice during the download and re-upload.
* Fixed an issue when `(Partner Contribution)` was added twice to the display name during the download and re-upload.
* Added the following enhancements in the **generate-test-playbook** command:
  * Added the *--commands* argument to generate tasks for specific commands.
  * Added the *--examples* argument to get the command examples file path and generate tasks from the commands and arguments specified there.
  * Added the *--upload* flag to specify whether to upload the test playbook after the generation.
  * Fixed the output condition generation for outputs of type `Boolean`.

## 1.4.7

* Fixed an issue where an empty list for a command context didn't produce an indication other than an empty table.
* Fixed an issue where the **format** command has incorrectly recognized on which files to run when running using git.
* Fixed an issue where author image validations were not checked properly.
* Fixed an issue where new old-formatted scripts and integrations were not validated.
* Fixed an issue where the wording in the from version validation error for subplaybooks was incorrect.
* Fixed an issue where the **update-release-notes** command used the old docker image version instead of the new when detecting a docker change.
* Fixed an issue where the **generate-test-playbook** command used an incorrect argument name as default
* Fixed an issue where the **json-to-outputs** command used an incorrect argument name as default when using `-d`.
* Fixed an issue where validations failed while trying to validate non content files.
* Fixed an issue where README validations did not work post VS Code formatting.
* Fixed an issue where the description validations were inconsistent when running through an integration file or a description file.

## 1.4.6

* Fixed an issue where **validate** suggests, with no reason, running **format** on missing mandatory keys in yml file.
* Skipped existence of TestPlaybook check on community and contribution integrations.
* Fixed an issue where pre-commit didn't run on the demisto_sdk/commands folder.
* The **init** command will now change the script template name in the code to the given script name.
* Expanded the validations performed on beta integrations.
* Added support for PreProcessRules in the **format**, **validate**, **download**, and **create-content-artifacts** commands.
* Improved the error messages in **generate-docs**, if an example was not provided.
* Added to **validate** command a validation that a content entity or a pack name does not contain the words "partner" and "community".
* Fixed an issue where **update-release-notes** ignores *--text* flag while using *-f*
* Fixed the outputs validations in **validate** so enrichment commands will not be checked to have DBotScore outputs.
* Added a new validation to require the dockerimage key to exist in an integration and script yml files.
* Enhanced the **generate-test-playbook** command to use only integration tested on commands, rather than (possibly) other integrations implementing them.
* Expanded unify command to support GenericModules - Unifies a GenericModule object with its Dashboards.
* Added validators for generic objects:
  * Generic Field validator - verify that the 'fromVersion' field is above 6.5.0, 'group' field equals 4 and 'id' field starts with the prefix 'generic_'.
  * Generic Type validator - verify that the 'fromVersion' field is above 6.5.0
  * Generic Module validator - verify that the 'fromVersion' field is above 6.5.0
  * Generic Definition validator - verify that the 'fromVersion' field is above 6.5.0
* Expanded Format command to support Generic Objects - Fixes generic objects according to their validations.
* Fixed an issue where the **update-release-notes** command did not handle ApiModules properly.
* Added option to enter a dictionary or json of format `[{field_name:description}]` in the **json-to-outputs** command,
  with the `-d` flag.
* Improved the outputs for the **format** command.
* Fixed an issue where the validations performed after the **format** command were inconsistent with **validate**.
* Added to the **validate** command a validation for the author image.
* Updated the **create-content-artifacts** command to support generic modules, definitions, fields and types.
* Added an option to ignore errors for file paths and not only file name in .pack-ignore file.

## 1.4.5

* Enhanced the **postman-codegen** command to name all generated arguments with lower case.
* Fixed an issue where the **find-dependencies** command miscalculated the dependencies for playbooks that use generic commands.
* Fixed an issue where the **validate** command failed in external repositories in case the DEMISTO_SDK_GITHUB_TOKEN was not set.
* Fixed an issue where **openapi-codegen** corrupted the swagger file by overwriting configuration to swagger file.
* Updated the **upload** command to support uploading zipped packs to the marketplace.
* Added to the **postman-codegen** command support of path variables.
* Fixed an issue where **openapi-codegen** entered into an infinite loop on circular references in the swagger file.
* The **format** command will now set `fromVersion: 6.2.0` for widgets with 'metrics' data type.
* Updated the **find-dependencies** command to support generic modules, definitions, fields and types.
* Fixed an issue where **openapi-codegen** tried to extract reference example outputs, leading to an exception.
* Added an option to ignore secrets automatically when using the **init** command to create a pack.
* Added a tool that gives the ability to temporarily suppress console output.

## 1.4.4

* When formatting incident types with Auto-Extract rules and without mode field, the **format** command will now add the user selected mode.
* Added new validation that DBotRole is set for scripts that requires elevated permissions to the `XSOAR-linter` in the **lint** command.
* Added url escaping to markdown human readable section in generate docs to avoid autolinking.
* Added a validation that mapper's id and name are matching. Updated the format of mapper to include update_id too.
* Added a validation to ensure that image paths in the README files are valid.
* Fixed **find_type** function to correctly find test files, such as, test script and test playbook.
* Added scheme validations for the new Generic Object Types, Fields, and Modules.
* Renamed the flag *--input-old-version* to *--old-version* in the **generate-docs** command.
* Refactored the **update-release-notes** command:
  * Replaced the *--all* flag with *--use-git* or *-g*.
  * Added the *--force* flag to update the pack release notes without changes in the pack.
  * The **update-release-notes** command will now update all dependent integrations on ApiModule change, even if not specified.
  * If more than one pack has changed, the full list of updated packs will be printed at the end of **update-release-notes** command execution.
  * Fixed an issue where the **update-release-notes** command did not add docker image release notes entry for release notes file if a script was changed.
  * Fixed an issue where the **update-release-notes** command did not detect changed files that had the same name.
  * Fixed an issue in the **update-release-notes** command where the version support of JSON files was mishandled.
* Fixed an issue where **format** did not skip files in test and documentation directories.
* Updated the **create-id-set** command to support generic modules, definitions, fields and types.
* Changed the **convert** command to generate old layout fromversion to 5.0.0 instead of 4.1.0
* Enhanced the command **postman-codegen** with type hints for templates.

## 1.4.3

* Fixed an issue where **json-to-outputs** command returned an incorrect output when json is a list.
* Fixed an issue where if a pack README.md did not exist it could cause an error in the validation process.
* Fixed an issue where the *--name* was incorrectly required in the **init** command.
* Adding the option to run **validate** on a specific path while using git (*-i* & *-g*).
* The **format** command will now change UUIDs in .yml and .json files to their respective content entity name.
* Added a playbook validation to check if a task sub playbook exists in the id set in the **validate** command.
* Added the option to add new tags/usecases to the approved list and to the pack metadata on the same pull request.
* Fixed an issue in **test_content** where when different servers ran tests for the same integration, the server URL parameters were not set correctly.
* Added a validation in the **validate** command to ensure that the ***endpoint*** command is configured correctly in yml file.
* Added a warning when pack_metadata's description field is longer than 130 characters.
* Fixed an issue where a redundant print occurred on release notes validation.
* Added new validation in the **validate** command to ensure that the minimal fromVersion in a widget of type metrics will be 6.2.0.
* Added the *--release-notes* flag to demisto-sdk to get the current version release notes entries.

## 1.4.2

* Added to `pylint` summary an indication if a test was skipped.
* Added to the **init** command the option to specify fromversion.
* Fixed an issue where running **init** command without filling the metadata file.
* Added the *--docker-timeout* flag in the **lint** command to control the request timeout for the Docker client.
* Fixed an issue where **update-release-notes** command added only one docker image release notes entry for release notes file, and not for every entity whom docker image was updated.
* Added a validation to ensure that incident/indicator fields names starts with their pack name in the **validate** command. (Checked only for new files and only when using git *-g*)
* Updated the **find-dependencies** command to return the 'dependencies' according the layout type ('incident', 'indicator').
* Enhanced the "vX" display name validation for scripts and integrations in the **validate** command to check for every versioned script or integration, and not only v2.
* Added the *--fail-duplicates* flag for the **create-id-set** command which will fail the command if duplicates are found.
* Added to the **generate-docs** command automatic addition to git when a new readme file is created.

## 1.4.1

* When in private repo without `DEMSITO_SDK_GITHUB_TOKEN` configured, get_remote_file will take files from the local origin/master.
* Enhanced the **unify** command when giving input of a file and not a directory return a clear error message.
* Added a validation to ensure integrations are not skipped and at least one test playbook is not skipped for each integration or script.
* Added to the Content Tests support for `context_print_dt`, which queries the incident context and prints the result as a json.
* Added new validation for the `xsoar_config.json` file in the **validate** command.
* Added a version differences section to readme in **generate-docs** command.
* Added the *--docs-format* flag in the **integration-diff** command to get the output in README format.
* Added the *--input-old-version* and *--skip-breaking-changes* flags in the **generate-docs** command to get the details for the breaking section and to skip the breaking changes section.

## 1.4.0

* Enable passing a comma-separated list of paths for the `--input` option of the **lint** command.
* Added new validation of unimplemented test-module command in the code to the `XSOAR-linter` in the **lint** command.
* Fixed the **generate-docs** to handle integration authentication parameter.
* Added a validation to ensure that description and README do not contain the word 'Demisto'.
* Improved the deprecated message validation required from playbooks and scripts.
* Added the `--quite-bc-validation` flag for the **validate** command to run the backwards compatibility validation in quite mode (errors is treated like warnings).
* Fixed the **update release notes** command to display a name for old layouts.
* Added the ability to append to the pack README credit to contributors.
* Added identification for parameter differences in **integration-diff** command.
* Fixed **format** to use git as a default value.
* Updated the **upload** command to support reports.
* Fixed an issue where **generate-docs** command was displaying 'None' when credentials parameter display field configured was not configured.
* Fixed an issue where **download** did not return exit code 1 on failure.
* Updated the validation that incident fields' names do not contain the word incident will aplly to core packs only.
* Added a playbook validation to verify all conditional tasks have an 'else' path in **validate** command.
* Renamed the GitHub authentication token environment variable `GITHUB_TOKEN` to `DEMITO_SDK_GITHUB_TOKEN`.
* Added to the **update-release-notes** command automatic addition to git when new release notes file is created.
* Added validation to ensure that integrations, scripts, and playbooks do not contain the entity type in their names.
* Added the **convert** command to convert entities between XSOAR versions.
* Added the *--deprecate* flag in **format** command to deprecate integrations, scripts, and playbooks.
* Fixed an issue where ignoring errors did not work when running the **validate** command on specific files (-i).

## 1.3.9

* Added a validation verifying that the pack's README.md file is not equal to pack description.
* Fixed an issue where the **Assume yes** flag did not work properly for some entities in the **format** command.
* Improved the error messages for separators in folder and file names in the **validate** command.
* Removed the **DISABLE_SDK_VERSION_CHECK** environment variable. To disable new version checks, use the **DEMISTO_SDK_SKIP_VERSION_CHECK** envirnoment variable.
* Fixed an issue where the demisto-sdk version check failed due to a rate limit.
* Fixed an issue with playbooks scheme validation.

## 1.3.8

* Updated the **secrets** command to work on forked branches.

## 1.3.7

* Added a validation to ensure correct image and description file names.
* Fixed an issue where the **validate** command failed when 'display' field in credentials param in yml is empty but 'displaypassword' was provided.
* Added the **integration-diff** command to check differences between two versions of an integration and to return a report of missing and changed elements in the new version.
* Added a validation verifying that the pack's README.md file is not missing or empty for partner packs or packs contains use cases.
* Added a validation to ensure that the integration and script folder and file names will not contain separators (`_`, `-`, ``).
* When formatting new pack, the **format** command will set the *fromversion* key to 5.5.0 in the new files without fromversion.

## 1.3.6

* Added a validation that core packs are not dependent on non-core packs.
* Added a validation that a pack name follows XSOAR standards.
* Fixed an issue where in some cases the `get_remote_file` function failed due to an invalid path.
* Fixed an issue where running **update-release-notes** with updated integration logo, did not detect any file changes.
* Fixed an issue where the **create-id-set** command did not identify unified integrations correctly.
* Fixed an issue where the `CommonTypes` pack was not identified as a dependency for all feed integrations.
* Added support for running SDK commands in private repositories.
* Fixed an issue where running the **init** command did not set the correct category field in an integration .yml file for a newly created pack.
* When formatting new contributed pack, the **format** command will set the *fromversion* key to 6.0.0 in the relevant files.
* If the environment variable "DISABLE_SDK_VERSION_CHECK" is define, the demisto-sdk will no longer check for newer version when running a command.
* Added the `--use-pack-metadata` flag for the **find-dependencies** command to update the calculated dependencies using the the packs metadata files.
* Fixed an issue where **validate** failed on scripts in case the `outputs` field was set to `None`.
* Fixed an issue where **validate** was failing on editing existing release notes.
* Added a validation for README files verifying that the file doesn't contain template text copied from HelloWorld or HelloWorldPremium README.

## 1.3.5

* Added a validation that layoutscontainer's id and name are matching. Updated the format of layoutcontainer to include update_id too.
* Added a validation that commands' names and arguments in core packs, or scripts' arguments do not contain the word incident.
* Fixed issue where running the **generate-docs** command with -c flag ran all the commands and not just the commands specified by the flag.
* Fixed the error message of the **validate** command to not always suggest adding the *description* field.
* Fixed an issue where running **format** on feed integration generated invalid parameter structure.
* Fixed an issue where the **generate-docs** command did not add all the used scripts in a playbook to the README file.
* Fixed an issue where contrib/partner details might be added twice to the same file, when using unify and create-content-artifacts commands
* Fixed issue where running **validate** command on image-related integration did not return the correct outputs to json file.
* When formatting playbooks, the **format** command will now remove empty fields from SetIncident, SetIndicator, CreateNewIncident, CreateNewIndicator script arguments.
* Added an option to fill in the developer email when running the **init** command.

## 1.3.4

* Updated the **validate** command to check that the 'additionalinfo' field only contains the expected value for feed required parameters and not equal to it.
* Added a validation that community/partner details are not in the detailed description file.
* Added a validation that the Use Case tag in pack_metadata file is only used when the pack contains at least one PB, Incident Type or Layout.
* Added a validation that makes sure outputs in integrations are matching the README file when only README has changed.
* Added the *hidden* field to the integration schema.
* Fixed an issue where running **format** on a playbook whose `name` does not equal its `id` would cause other playbooks who use that playbook as a sub-playbook to fail.
* Added support for local custom command configuration file `.demisto-sdk-conf`.
* Updated the **format** command to include an update to the description file of an integration, to remove community/partner details.

## 1.3.3

* Fixed an issue where **lint** failed where *.Dockerfile* exists prior running the lint command.
* Added FeedHelloWorld template option for *--template* flag in **demisto-sdk init** command.
* Fixed issue where **update-release-notes** deleted release note file if command was called more than once.
* Fixed issue where **update-release-notes** added docker image release notes every time the command was called.
* Fixed an issue where running **update-release-notes** on a pack with newly created integration, had also added a docker image entry in the release notes.
* Fixed an issue where `XSOAR-linter` did not find *NotImplementedError* in main.
* Added validation for README files verifying their length (over 30 chars).
* When using *-g* flag in the **validate** command it will now ignore untracked files by default.
* Added the *--include-untracked* flag to the **validate** command to include files which are untracked by git in the validation process.
* Improved the `pykwalify` error outputs in the **validate** command.
* Added the *--print-pykwalify* flag to the **validate** command to print the unchanged output from `pykwalify`.

## 1.3.2

* Updated the format of the outputs when using the *--json-file* flag to create a JSON file output for the **validate** and **lint** commands.
* Added the **doc-review** command to check spelling in .md and .yml files as well as a basic release notes review.
* Added a validation that a pack's display name does not already exist in content repository.
* Fixed an issue where the **validate** command failed to detect duplicate params in an integration.
* Fixed an issue where the **validate** command failed to detect duplicate arguments in a command in an integration.

## 1.3.1

* Fixed an issue where the **validate** command failed to validate the release notes of beta integrations.
* Updated the **upload** command to support indicator fields.
* The **validate** and **update-release-notes** commands will now check changed files against `demisto/master` if it is configured locally.
* Fixed an issue where **validate** would incorrectly identify files as renamed.
* Added a validation that integration properties (such as feed, mappers, mirroring, etc) are not removed.
* Fixed an issue where **validate** failed when comparing branch against commit hash.
* Added the *--no-pipenv* flag to the **split-yml** command.
* Added a validation that incident fields and incident types are not removed from mappers.
* Fixed an issue where the *c
reate-id-set* flag in the *validate* command did not work while not using git.
* Added the *hiddenusername* field to the integration schema.
* Added a validation that images that are not integration images, do not ask for a new version or RN

## 1.3.0

* Do not collect optional dependencies on indicator types reputation commands.
* Fixed an issue where downloading indicator layoutscontainer objects failed.
* Added a validation that makes sure outputs in integrations are matching the README file.
* Fixed an issue where the *create-id-set* flag in the **validate** command did not work.
* Added a warning in case no id_set file is found when running the **validate** command.
* Fixed an issue where changed files were not recognised correctly on forked branches in the **validate** and the **update-release-notes** commands.
* Fixed an issue when files were classified incorrectly when running *update-release-notes*.
* Added a validation that integration and script file paths are compatible with our convention.
* Fixed an issue where id_set.json file was re created whenever running the generate-docs command.
* added the *--json-file* flag to create a JSON file output for the **validate** and **lint** commands.

## 1.2.19

* Fixed an issue where merge id_set was not updated to work with the new entity of Packs.
* Added a validation that the playbook's version matches the version of its sub-playbooks, scripts, and integrations.

## 1.2.18

* Changed the *skip-id-set-creation* flag to *create-id-set* in the **validate** command. Its default value will be False.
* Added support for the 'cve' reputation command in default arg validation.
* Filter out generic and reputation command from scripts and playbooks dependencies calculation.
* Added support for the incident fields in outgoing mappers in the ID set.
* Added a validation that the taskid field and the id field under the task field are both from uuid format and contain the same value.
* Updated the **format** command to generate uuid value for the taskid field and for the id under the task field in case they hold an invalid values.
* Exclude changes from doc_files directory on validation.
* Added a validation that an integration command has at most one default argument.
* Fixing an issue where pack metadata version bump was not enforced when modifying an old format (unified) file.
* Added validation that integration parameter's display names are capitalized and spaced using whitespaces and not underscores.
* Fixed an issue where beta integrations where not running deprecation validations.
* Allowed adding additional information to the deprecated description.
* Fixing an issue when escaping less and greater signs in integration params did not work as expected.

## 1.2.17

* Added a validation that the classifier of an integration exists.
* Added a validation that the mapper of an integration exists.
* Added a validation that the incident types of a classifier exist.
* Added a validation that the incident types of a mapper exist.
* Added support for *text* argument when running **demisto-sdk update-release-notes** on the ApiModules pack.
* Added a validation for the minimal version of an indicator field of type grid.
* Added new validation for incident and indicator fields in classifiers mappers and layouts exist in the content.
* Added cache for get_remote_file to reducing failures from accessing the remote repo.
* Fixed an issue in the **format** command where `_dev` or `_copy` suffixes weren't removed from the `id` of the given playbooks.
* Playbook dependencies from incident and indicator fields are now marked as optional.
* Mappers dependencies from incident types and incident fields are now marked as optional.
* Classifier dependencies from incident types are now marked as optional.
* Updated **demisto-sdk init** command to no longer create `created` field in pack_metadata file
* Updated **generate-docs** command to take the parameters names in setup section from display field and to use additionalinfo field when exist.
* Using the *verbose* argument in the **find-dependencies** command will now log to the console.
* Improved the deprecated message validation required from integrations.
* Fixed an issue in the **generate-docs** command where **Context Example** section was created when it was empty.

## 1.2.16

* Added allowed ignore errors to the *IDSetValidator*.
* Fixed an issue where an irrelevant id_set validation ran in the **validate** command when using the *--id-set* flag.
* Fixed an issue were **generate-docs** command has failed if a command did not exist in commands permissions file.
* Improved a **validate** command message for missing release notes of api module dependencies.

## 1.2.15

* Added the *ID101* to the allowed ignored errors.

## 1.2.14

* SDK repository is now mypy check_untyped_defs complaint.
* The lint command will now ignore the unsubscriptable-object (E1136) pylint error in dockers based on python 3.9 - this will be removed once a new pylint version is released.
* Added an option for **format** to run on a whole pack.
* Added new validation of unimplemented commands from yml in the code to `XSOAR-linter`.
* Fixed an issue where Auto-Extract fields were only checked for newly added incident types in the **validate** command.
* Added a new warning validation of direct access to args/params dicts to `XSOAR-linter`.

## 1.2.13

* Added new validation of indicators usage in CommandResults to `XSOAR-linter`.
* Running **demisto-sdk lint** will automatically run on changed files (same behavior as the -g flag).
* Removed supported version message from the documentation when running **generate_docs**.
* Added a print to indicate backwards compatibility is being checked in **validate** command.
* Added a percent print when running the **validate** command with the *-a* flag.
* Fixed a regression in the **upload** command where it was ignoring `DEMISTO_VERIFY_SSL` env var.
* Fixed an issue where the **upload** command would fail to upload beta integrations.
* Fixed an issue where the **validate** command did not create the *id_set.json* file when running with *-a* flag.
* Added price change validation in the **validate** command.
* Added validations that checks in read-me for empty sections or leftovers from the auto generated read-me that should be changed.
* Added new code validation for *NotImplementedError* to raise a warning in `XSOAR-linter`.
* Added validation for support types in the pack metadata file.
* Added support for *--template* flag in **demisto-sdk init** command.
* Fixed an issue with running **validate** on master branch where the changed files weren't compared to previous commit when using the *-g* flag.
* Fixed an issue where the `XSOAR-linter` ran *NotImplementedError* validation on scripts.
* Added support for Auto-Extract feature validation in incident types in the **validate** command.
* Fixed an issue in the **lint** command where the *-i* flag was ignored.
* Improved **merge-id-sets** command to support merge between two ID sets that contain the same pack.
* Fixed an issue in the **lint** command where flake8 ran twice.

## 1.2.12

* Bandit now reports also on medium severity issues.
* Fixed an issue with support for Docker Desktop on Mac version 2.5.0+.
* Added support for vulture and mypy linting when running without docker.
* Added support for *prev-ver* flag in **update-release-notes** command.
* Improved retry support when building docker images for linting.
* Added the option to create an ID set on a specific pack in **create-id-set** command.
* Added the *--skip-id-set-creation* flag to **validate** command in order to add the capability to run validate command without creating id_set validation.
* Fixed an issue where **validate** command checked docker image tag on ApiModules pack.
* Fixed an issue where **find-dependencies** did not calculate dashboards and reports dependencies.
* Added supported version message to the documentation and release notes files when running **generate_docs** and **update-release-notes** commands respectively.
* Added new code validations for *NotImplementedError* exception raise to `XSOAR-linter`.
* Command create-content-artifacts additional support for **Author_image.png** object.
* Fixed an issue where schemas were not enforced for incident fields, indicator fields and old layouts in the validate command.
* Added support for **update-release-notes** command to update release notes according to master branch.

## 1.2.11

* Fixed an issue where the ***generate-docs*** command reset the enumeration of line numbering after an MD table.
* Updated the **upload** command to support mappers.
* Fixed an issue where exceptions were no printed in the **format** while the *--verbose* flag is set.
* Fixed an issue where *--assume-yes* flag did not work in the **format** command when running on a playbook without a `fromversion` field.
* Fixed an issue where the **format** command would fail in case `conf.json` file was not found instead of skipping the update.
* Fixed an issue where integration with v2 were recognised by the `name` field instead of the `display` field in the **validate** command.
* Added a playbook validation to check if a task script exists in the id set in the **validate** command.
* Added new integration category `File Integrity Management` in the **validate** command.

## 1.2.10

* Added validation for approved content pack use-cases and tags.
* Added new code validations for *CommonServerPython* import to `XSOAR-linter`.
* Added *default value* and *predefined values* to argument description in **generate-docs** command.
* Added a new validation that checks if *get-mapping-fields* command exists if the integration schema has *{ismappable: true}* in **validate** command.
* Fixed an issue where the *--staged* flag recognised added files as modified in the **validate** command.
* Fixed an issue where a backwards compatibility warning was raised for all added files in the **validate** command.
* Fixed an issue where **validate** command failed when no tests were given for a partner supported pack.
* Updated the **download** command to support mappers.
* Fixed an issue where the ***format*** command added a duplicate parameter.
* For partner supported content packs, added support for a list of emails.
* Removed validation of README files from the ***validate*** command.
* Fixed an issue where the ***validate*** command required release notes for ApiModules pack.

## 1.2.9

* Fixed an issue in the **openapi_codegen** command where it created duplicate functions name from the swagger file.
* Fixed an issue in the **update-release-notes** command where the *update type* argument was not verified.
* Fixed an issue in the **validate** command where no error was raised in case a non-existing docker image was presented.
* Fixed an issue in the **format** command where format failed when trying to update invalid Docker image.
* The **format** command will now preserve the **isArray** argument in integration's reputation commands and will show a warning if it set to **false**.
* Fixed an issue in the **lint** command where *finally* clause was not supported in main function.
* Fixed an issue in the **validate** command where changing any entity ID was not validated.
* Fixed an issue in the **validate** command where *--staged* flag did not bring only changed files.
* Fixed the **update-release-notes** command to ignore changes in the metadata file.
* Fixed the **validate** command to ignore metadata changes when checking if a version bump is needed.

## 1.2.8

* Added a new validation that checks in playbooks for the usage of `DeleteContext` in **validate** command.
* Fixed an issue in the **upload** command where it would try to upload content entities with unsupported versions.
* Added a new validation that checks in playbooks for the usage of specific instance in **validate** command.
* Added the **--staged** flag to **validate** command to run on staged files only.

## 1.2.7

* Changed input parameters in **find-dependencies** command.
  * Use ***-i, --input*** instead of ***-p, --path***.
  * Use ***-idp, --id-set-path*** instead of ***-i, --id-set-path***.
* Fixed an issue in the **unify** command where it crashed on an integration without an image file.
* Fixed an issue in the **format** command where unnecessary files were not skipped.
* Fixed an issue in the **update-release-notes** command where the *text* argument was not respected in all cases.
* Fixed an issue in the **validate** command where a warning about detailed description was given for unified or deprecated integrations.
* Improved the error returned by the **validate** command when running on files using the old format.

## 1.2.6

* No longer require setting `DEMISTO_README_VALIDATION` env var to enable README mdx validation. Validation will now run automatically if all necessary node modules are available.
* Fixed an issue in the **validate** command where the `--skip-pack-dependencies` would not skip id-set creation.
* Fixed an issue in the **validate** command where validation would fail if supplied an integration with an empty `commands` key.
* Fixed an issue in the **validate** command where validation would fail due to a required version bump for packs which are not versioned.
* Will use env var `DEMISTO_VERIFY_SSL` to determine if to use a secure connection for commands interacting with the Server when `--insecure` is not passed. If working with a local Server without a trusted certificate, you can set env var `DEMISTO_VERIFY_SSL=no` to avoid using `--insecure` on each command.
* Unifier now adds a link to the integration documentation to the integration detailed description.
* Fixed an issue in the **secrets** command where ignored secrets were not skipped.

## 1.2.5

* Added support for special fields: *defaultclassifier*, *defaultmapperin*, *defaultmapperout* in **download** command.
* Added -y option **format** command to assume "yes" as answer to all prompts and run non-interactively
* Speed up improvements for `validate` of README files.
* Updated the **format** command to adhere to the defined content schema and sub-schemas, aligning its behavior with the **validate** command.
* Added support for canvasContextConnections files in **format** command.

## 1.2.4

* Updated detailed description for community integrations.

## 1.2.3

* Fixed an issue where running **validate** failed on playbook with task that adds tags to the evidence data.
* Added the *displaypassword* field to the integration schema.
* Added new code validations to `XSOAR-linter`.
  * As warnings messages:
    * `demisto.params()` should be used only inside main function.
    * `demisto.args()` should be used only inside main function.
    * Functions args should have type annotations.
* Added `fromversion` field validation to test playbooks and scripts in **validate** command.

## 1.2.2

* Add support for warning msgs in the report and summary to **lint** command.
* Fixed an issue where **json-to-outputs** determined bool values as int.
* Fixed an issue where **update-release-notes** was crushing on `--all` flag.
* Fixed an issue where running **validate**, **update-release-notes** outside of content repo crushed without a meaningful error message.
* Added support for layoutscontainer in **init** contribution flow.
* Added a validation for tlp_color param in feeds in **validate** command.
* Added a validation for removal of integration parameters in **validate** command.
* Fixed an issue where **update-release-notes** was failing with a wrong error message when no pack or input was given.
* Improved formatting output of the **generate-docs** command.
* Add support for env variable *DEMISTO_SDK_ID_SET_REFRESH_INTERVAL*. Set this env variable to the refresh interval in minutes. The id set will be regenerated only if the refresh interval has passed since the last generation. Useful when generating Script documentation, to avoid re-generating the id_set every run.
* Added new code validations to `XSOAR-linter`.
  * As error messages:
    * Longer than 10 seconds sleep statements for non long running integrations.
    * exit() usage.
    * quit() usage.
  * As warnings messages:
    * `demisto.log` should not be used.
    * main function existence.
    * `demito.results` should not be used.
    * `return_output` should not be used.
    * try-except statement in main function.
    * `return_error` usage in main function.
    * only once `return_error` usage.
* Fixed an issue where **lint** command printed logs twice.
* Fixed an issue where *suffix* did not work as expected in the **create-content-artifacts** command.
* Added support for *prev-ver* flag in **lint** and **secrets** commands.
* Added support for *text* flag to **update-release-notes** command to add the same text to all release notes.
* Fixed an issue where **validate** did not recognize added files if they were modified locally.
* Added a validation that checks the `fromversion` field exists and is set to 5.0.0 or above when working or comparing to a non-feature branch in **validate** command.
* Added a validation that checks the certification field in the pack_metadata file is valid in **validate** command.
* The **update-release-notes** command will now automatically add docker image update to the release notes.

## 1.2.1

* Added an additional linter `XSOAR-linter` to the **lint** command which custom validates py files. currently checks for:
  * `Sys.exit` usages with non zero value.
  * Any `Print` usages.
* Fixed an issue where renamed files were failing on *validate*.
* Fixed an issue where single changed files did not required release notes update.
* Fixed an issue where doc_images required release-notes and validations.
* Added handling of dependent packs when running **update-release-notes** on changed *APIModules*.
  * Added new argument *--id-set-path* for id_set.json path.
  * When changes to *APIModule* is detected and an id_set.json is available - the command will update the dependent pack as well.
* Added handling of dependent packs when running **validate** on changed *APIModules*.
  * Added new argument *--id-set-path* for id_set.json path.
  * When changes to *APIModule* is detected and an id_set.json is available - the command will validate that the dependent pack has release notes as well.
* Fixed an issue where the find_type function didn't recognize file types correctly.
* Fixed an issue where **update-release-notes** command did not work properly on Windows.
* Added support for indicator fields in **update-release-notes** command.
* Fixed an issue where files in test dirs where being validated.

## 1.2.0

* Fixed an issue where **format** did not update the test playbook from its pack.
* Fixed an issue where **validate** validated non integration images.
* Fixed an issue where **update-release-notes** did not identified old yml integrations and scripts.
* Added revision templates to the **update-release-notes** command.
* Fixed an issue where **update-release-notes** crashed when a file was renamed.
* Fixed an issue where **validate** failed on deleted files.
* Fixed an issue where **validate** validated all images instead of packs only.
* Fixed an issue where a warning was not printed in the **format** in case a non-supported file type is inputted.
* Fixed an issue where **validate** did not fail if no release notes were added when adding files to existing packs.
* Added handling of incorrect layout paths via the **format** command.
* Refactor **create-content-artifacts** command - Efficient artifacts creation and better logging.
* Fixed an issue where image and description files were not handled correctly by **validate** and **update-release-notes** commands.
* Fixed an issue where the **format** command didn't remove all extra fields in a file.
* Added an error in case an invalid id_set.json file is found while running the **validate** command.
* Added fetch params checks to the **validate** command.

## 1.1.11

* Added line number to secrets' path in **secrets** command report.
* Fixed an issue where **init** a community pack did not present the valid support URL.
* Fixed an issue where **init** offered a non relevant pack support type.
* Fixed an issue where **lint** did not pull docker images for powershell.
* Fixed an issue where **find-dependencies** did not find all the script dependencies.
* Fixed an issue where **find-dependencies** did not collect indicator fields as dependencies for playbooks.
* Updated the **validate** and the **secrets** commands to be less dependent on regex.
* Fixed an issue where **lint** did not run on circle when docker did not return ping.
* Updated the missing release notes error message (RN106) in the **Validate** command.
* Fixed an issue where **Validate** would return missing release notes when two packs with the same substring existed in the modified files.
* Fixed an issue where **update-release-notes** would add duplicate release notes when two packs with the same substring existed in the modified files.
* Fixed an issue where **update-release-notes** would fail to bump new versions if the feature branch was out of sync with the master branch.
* Fixed an issue where a non-descriptive error would be returned when giving the **update-release-notes** command a pack which can not be found.
* Added dependencies check for *widgets* in **find-dependencies** command.
* Added a `update-docker` flag to **format** command.
* Added a `json-to-outputs` flag to the **run** command.
* Added a verbose (`-v`) flag to **format** command.
* Fixed an issue where **download** added the prefix "playbook-" to the name of playbooks.

## 1.1.10

* Updated the **init** command. Relevant only when passing the *--contribution* argument.
  * Added the *--author* option.
  * The *support* field of the pack's metadata is set to *community*.
* Added a proper error message in the **Validate** command upon a missing description in the root of the yml.
* **Format** now works with a relative path.
* **Validate** now fails when all release notes have been excluded.
* Fixed issue where correct error message would not propagate for invalid images.
* Added the *--skip-pack-dependencies* flag to **validate** command to skip pack dependencies validation. Relevant when using the *-g* flag.
* Fixed an issue where **Validate** and **Format** commands failed integrations with `defaultvalue` field in fetch incidents related parameters.
* Fixed an issue in the **Validate** command in which unified YAML files were not ignored.
* Fixed an issue in **generate-docs** where scripts and playbooks inputs and outputs were not parsed correctly.
* Fixed an issue in the **openapi-codegen** command where missing reference fields in the swagger JSON caused errors.
* Fixed an issue in the **openapi-codegen** command where empty objects in the swagger JSON paths caused errors.
* **update-release-notes** command now accept path of the pack instead of pack name.
* Fixed an issue where **generate-docs** was inserting unnecessary escape characters.
* Fixed an issue in the **update-release-notes** command where changes to the pack_metadata were not detected.
* Fixed an issue where **validate** did not check for missing release notes in old format files.

## 1.1.9

* Fixed an issue where **update-release-notes** command failed on invalid file types.

## 1.1.8

* Fixed a regression where **upload** command failed on test playbooks.
* Added new *githubUser* field in pack metadata init command.
* Support beta integration in the commands **split-yml, extract-code, generate-test-playbook and generate-docs.**
* Fixed an issue where **find-dependencies** ignored *toversion* field in content items.
* Added support for *layoutscontainer*, *classifier_5_9_9*, *mapper*, *report*, and *widget* in the **Format** command.
* Fixed an issue where **Format** will set the `ID` field to be equal to the `name` field in modified playbooks.
* Fixed an issue where **Format** did not work for test playbooks.
* Improved **update-release-notes** command:
  * Write content description to release notes for new items.
  * Update format for file types without description: Connections, Incident Types, Indicator Types, Layouts, Incident Fields.
* Added a validation for feedTags param in feeds in **validate** command.
* Fixed readme validation issue in community support packs.
* Added the **openapi-codegen** command to generate integrations from OpenAPI specification files.
* Fixed an issue were release notes validations returned wrong results for *CommonScripts* pack.
* Added validation for image links in README files in **validate** command.
* Added a validation for default value of fetch param in feeds in **validate** command.
* Fixed an issue where the **Init** command failed on scripts.

## 1.1.7

* Fixed an issue where running the **format** command on feed integrations removed the `defaultvalue` fields.
* Playbook branch marked with *skipunavailable* is now set as an optional dependency in the **find-dependencies** command.
* The **feedReputation** parameter can now be hidden in a feed integration.
* Fixed an issue where running the **unify** command on JS package failed.
* Added the *--no-update* flag to the **find-dependencies** command.
* Added the following validations in **validate** command:
  * Validating that a pack does not depend on NonSupported / Deprecated packs.

## 1.1.6

* Added the *--description* option to the **init** command.
* Added the *--contribution* option to the **init** command which converts a contribution zip to proper pack format.
* Improved **validate** command performance time and outputs.
* Added the flag *--no-docker-checks* to **validate** command to skip docker checks.
* Added the flag *--print-ignored-files* to **validate** command to print ignored files report when the command is done.
* Added the following validations in **validate** command:
  * Validating that existing release notes are not modified.
  * Validating release notes are not added to new packs.
  * Validating that the "currentVersion" field was raised in the pack_metadata for modified packs.
  * Validating that the timestamp in the "created" field in the pack_metadata is in ISO format.
* Running `demisto-sdk validate` will run the **validate** command using git and only on committed files (same as using *-g --post-commit*).
* Fixed an issue where release notes were not checked correctly in **validate** command.
* Fixed an issue in the **create-id-set** command where optional playbook tasks were not taken into consideration.
* Added a prompt to the `demisto-sdk update-release-notes` command to prompt users to commit changes before running the release notes command.
* Added support to `layoutscontainer` in **validate** command.

## 1.1.5

* Fixed an issue in **find-dependencies** command.
* **lint** command now verifies flake8 on CommonServerPython script.

## 1.1.4

* Fixed an issue with the default output file name of the **unify** command when using "." as an output path.
* **Unify** command now adds contributor details to the display name and description.
* **Format** command now adds *isFetch* and *incidenttype* fields to integration yml.
* Removed the *feedIncremental* field from the integration schema.
* **Format** command now adds *feedBypassExclusionList*, *Fetch indicators*, *feedReputation*, *feedReliability*,
     *feedExpirationPolicy*, *feedExpirationInterval* and *feedFetchInterval* fields to integration yml.
* Fixed an issue in the playbooks schema.
* Fixed an issue where generated release notes were out of order.
* Improved pack dependencies detection.
* Fixed an issue where test playbooks were mishandled in **validate** command.

## 1.1.3

* Added a validation for invalid id fields in indicators types files in **validate** command.
* Added default behavior for **update-release-notes** command.
* Fixed an error where README files were failing release notes validation.
* Updated format of generated release notes to be more user friendly.
* Improved error messages for the **update-release-notes** command.
* Added support for `Connections`, `Dashboards`, `Widgets`, and `Indicator Types` to **update-release-notes** command.
* **Validate** now supports scripts under the *TestPlaybooks* directory.
* Fixed an issue where **validate** did not support powershell files.

## 1.1.2

* Added a validation for invalid playbookID fields in incidents types files in **validate** command.
* Added a code formatter for python files.
* Fixed an issue where new and old classifiers where mixed on validate command.
* Added *feedIncremental* field to the integration schema.
* Fixed error in the **upload** command where unified YMLs were not uploaded as expected if the given input was a pack.
* Fixed an issue where the **secrets** command failed due to a space character in the file name.
* Ignored RN validation for *NonSupported* pack.
* You can now ignore IF107, SC100, RP102 error codes in the **validate** command.
* Fixed an issue where the **download** command was crashing when received as input a JS integration or script.
* Fixed an issue where **validate** command checked docker image for JS integrations and scripts.
* **validate** command now checks scheme for reports and connections.
* Fixed an issue where **validate** command checked docker when running on all files.
* Fixed an issue where **validate** command did not fail when docker image was not on the latest numeric tag.
* Fixed an issue where beta integrations were not validated correctly in **validate** command.

## 1.1.1

* fixed and issue where file types were not recognized correctly in **validate** command.
* Added better outputs for validate command.

## 1.1.0

* Fixed an issue where changes to only non-validated files would fail validation.
* Fixed an issue in **validate** command where moved files were failing validation for new packs.
* Fixed an issue in **validate** command where added files were failing validation due to wrong file type detection.
* Added support for new classifiers and mappers in **validate** command.
* Removed support of old RN format validation.
* Updated **secrets** command output format.
* Added support for error ignore on deprecated files in **validate** command.
* Improved errors outputs in **validate** command.
* Added support for linting an entire pack.

## 1.0.9

* Fixed a bug where misleading error was presented when pack name was not found.
* **Update-release-notes** now detects added files for packs with versions.
* Readme files are now ignored by **update-release-notes** and validation of release notes.
* Empty release notes no longer cause an uncaught error during validation.

## 1.0.8

* Changed the output format of demisto-sdk secrets.
* Added a validation that checkbox items are not required in integrations.
* Added pack release notes generation and validation.
* Improved pack metadata validation.
* Fixed an issue in **validate** where renamed files caused an error

## 1.0.4

* Fix the **format** command to update the `id` field to be equal to `details` field in indicator-type files, and to `name` field in incident-type & dashboard files.
* Fixed a bug in the **validate** command for layout files that had `sortValues` fields.
* Fixed a bug in the **format** command where `playbookName` field was not always present in the file.
* Fixed a bug in the **format** command where indicatorField wasn't part of the SDK schemas.
* Fixed a bug in **upload** command where created unified docker45 yml files were not deleted.
* Added support for IndicatorTypes directory in packs (for `reputation` files, instead of Misc).
* Fixed parsing playbook condition names as string instead of boolean in **validate** command
* Improved image validation in YAML files.
* Removed validation for else path in playbook condition tasks.

## 1.0.3

* Fixed a bug in the **format** command where comments were being removed from YAML files.
* Added output fields: *file_path* and *kind* for layouts in the id-set.json created by **create-id-set** command.
* Fixed a bug in the **create-id-set** command Who returns Duplicate for Layouts with a different kind.
* Added formatting to **generate-docs** command results replacing all `<br>` tags with `<br/>`.
* Fixed a bug in the **download** command when custom content contained not supported content entity.
* Fixed a bug in **format** command in which boolean strings  (e.g. 'yes' or 'no') were converted to boolean values (e.g. 'True' or 'False').
* **format** command now removes *sourceplaybookid* field from playbook files.
* Fixed a bug in **generate-docs** command in which integration dependencies were not detected when generating documentation for a playbook.

## 1.0.1

* Fixed a bug in the **unify** command when output path was provided empty.
* Improved error message for integration with no tests configured.
* Improved the error message returned from the **validate** command when an integration is missing or contains malformed fetch incidents related parameters.
* Fixed a bug in the **create** command where a unified YML with a docker image for 4.5 was copied incorrectly.
* Missing release notes message are now showing the release notes file path to update.
* Fixed an issue in the **validate** command in which unified YAML files were not ignored.
* File format suggestions are now shown in the relevant file format (JSON or YAML).
* Changed Docker image validation to fail only on non-valid ones.
* Removed backward compatibility validation when Docker image is updated.

## 1.0.0

* Improved the *upload* command to support the upload of all the content entities within a pack.
* The *upload* command now supports the improved pack file structure.
* Added an interactive option to format integrations, scripts and playbooks with No TestPlaybooks configured.
* Added an interactive option to configure *conf.json* file with missing test playbooks for integrations, scripts and playbooks
* Added *download* command to download custom content from Demisto instance to the local content repository.
* Improved validation failure messages to include a command suggestion, wherever relevant, to fix the raised issue.
* Improved 'validate' help and documentation description
* validate - checks that scripts, playbooks, and integrations have the *tests* key.
* validate - checks that test playbooks are configured in `conf.json`.
* demisto-sdk lint - Copy dir better handling.
* demisto-sdk lint - Add error when package missing in docker image.
* Added *-a , --validate-all* option in *validate* to run all validation on all files.
* Added *-i , --input* option in *validate* to run validation on a specified pack/file.
* added *-i, --input* option in *secrets* to run on a specific file.
* Added an allowed hidden parameter: *longRunning* to the hidden integration parameters validation.
* Fixed an issue with **format** command when executing with an output path of a folder and not a file path.
* Bug fixes in generate-docs command given playbook as input.
* Fixed an issue with lint command in which flake8 was not running on unit test files.

## 0.5.2

* Added *-c, --command* option in *generate-docs* to generate a specific command from an integration.
* Fixed an issue when getting README/CHANGELOG files from git and loading them.
* Removed release notes validation for new content.
* Fixed secrets validations for files with the same name in a different directory.
* demisto-sdk lint - parallelization working with specifying the number of workers.
* demisto-sdk lint - logging levels output, 3 levels.
* demisto-sdk lint - JSON report, structured error reports in JSON format.
* demisto-sdk lint - XML JUnit report for unit-tests.
* demisto-sdk lint - new packages used to accelerate execution time.
* demisto-sdk secrets - command now respects the generic whitelist, and not only the pack secrets.

## 0.5.0

[PyPI History][1]

[1]: https://pypi.org/project/demisto-sdk/#history

## 0.4.9

* Fixed an issue in *generate-docs* where Playbooks and Scripts documentation failed.
* Added a graceful error message when executing the *run" command with a misspelled command.
* Added more informative errors upon failures of the *upload* command.
* format command:
  * Added format for json files: IncidentField, IncidentType, IndicatorField, IndicatorType, Layout, Dashboard.
  * Added the *-fv --from-version*, *-nv --no-validation* arguments.
  * Removed the *-t yml_type* argument, the file type will be inferred.
  * Removed the *-g use_git* argument, running format without arguments will run automatically on git diff.
* Fixed an issue in loading playbooks with '=' character.
* Fixed an issue in *validate* failed on deleted README files.

## 0.4.8

* Added the *max* field to the Playbook schema, allowing to define it in tasks loop.
* Fixed an issue in *validate* where Condition branches checks were case sensitive.

## 0.4.7

* Added the *slareminder* field to the Playbook schema.
* Added the *common_server*, *demisto_mock* arguments to the *init* command.
* Fixed an issue in *generate-docs* where the general section was not being generated correctly.
* Fixed an issue in *validate* where Incident type validation failed.

## 0.4.6

* Fixed an issue where the *validate* command did not identify CHANGELOG in packs.
* Added a new command, *id-set* to create the id set - the content dependency tree by file IDs.

## 0.4.5

* generate-docs command:
  * Added the *use_cases*, *permissions*, *command_permissions* and *limitations*.
  * Added the *--insecure* argument to support running the script and integration command in Demisto.
  * Removed the *-t yml_type* argument, the file type will be inferred.
  * The *-o --output* argument is no longer mandatory, default value will be the input file directory.
* Added support for env var: *DEMISTO_SDK_SKIP_VERSION_CHECK*. When set version checks are skipped.
* Fixed an issue in which the CHANGELOG files did not match our scheme.
* Added a validator to verify that there are no hidden integration parameters.
* Fixed an issue where the *validate* command ran on test files.
* Removed the *env-dir* argument from the demisto-sdk.
* README files which are html files will now be skipped in the *validate* command.
* Added support for env var: *DEMISTO_README_VALIDATOR*. When not set the readme validation will not run.

## 0.4.4

* Added a validator for IncidentTypes (incidenttype-*.json).
* Fixed an issue where the -p flag in the *validate* command was not working.
* Added a validator for README.md files.
* Release notes validator will now run on: incident fields, indicator fields, incident types, dashboard and reputations.
* Fixed an issue where the validator of reputation(Indicator Type) did not check on the details field.
* Fixed an issue where the validator attempted validating non-existing files after deletions or name refactoring.
* Removed the *yml_type* argument in the *split-yml*, *extract-code* commands.
* Removed the *file_type* argument in the *generate-test-playbook* command.
* Fixed the *insecure* argument in *upload*.
* Added the *insecure* argument in *run-playbook*.
* Standardise the *-i --input*, *-o --output* to demisto-sdk commands.

## 0.4.3

* Fixed an issue where the incident and indicator field BC check failed.
* Support for linting and unit testing PowerShell integrations.

## 0.4.2

* Fixed an issue where validate failed on Windows.
* Added a validator to verify all branches are handled in conditional task in a playbook.
* Added a warning message when not running the latest sdk version.
* Added a validator to check that the root is connected to all tasks in the playbook.
* Added a validator for Dashboards (dashboard-*.json).
* Added a validator for Indicator Types (reputation-*.json).
* Added a BC validation for changing incident field type.
* Fixed an issue where init command would generate an invalid yml for scripts.
* Fixed an issue in misleading error message in v2 validation hook.
* Fixed an issue in v2 hook which now is set only on newly added scripts.
* Added more indicative message for errors in yaml files.
* Disabled pykwalify info log prints.

## 0.3.10

* Added a BC check for incident fields - changing from version is not allowed.
* Fixed an issue in create-content-artifacts where scripts in Packs in TestPlaybooks dir were copied with a wrong prefix.

## 0.3.9

* Added a validation that incident field can not be required.
* Added validation for fetch incident parameters.
* Added validation for feed integration parameters.
* Added to the *format* command the deletion of the *sourceplaybookid* field.
* Fixed an issue where *fieldMapping* in playbook did not pass the scheme validation.
* Fixed an issue where *create-content-artifacts* did not copy TestPlaybooks in Packs without prefix of *playbook-*.
* Added a validation the a playbook can not have a rolename set.
* Added to the image validator the new DBot default image.
* Added the fields: elasticcommonfields, quiet, quietmode to the Playbook schema.
* Fixed an issue where *validate* failed on integration commands without outputs.
* Added a new hook for naming of v2 integrations and scripts.

## 0.3.8

* Fixed an issue where *create-content-artifact* was not loading the data in the yml correctly.
* Fixed an issue where *unify* broke long lines in script section causing syntax errors

## 0.3.7

* Added *generate-docs* command to generate documentation file for integration, playbook or script.
* Fixed an issue where *unify* created a malformed integration yml.
* Fixed an issue where demisto-sdk **init** creates unit-test file with invalid import.

## 0.3.6

* Fixed an issue where demisto-sdk **validate** failed on modified scripts without error message.

## 0.3.5

* Fixed an issue with docker tag validation for integrations.
* Restructured repo source code.

## 0.3.4

* Saved failing unit tests as a file.
* Fixed an issue where "_test" file for scripts/integrations created using **init** would import the "HelloWorld" templates.
* Fixed an issue in demisto-sdk **validate** - was failing on backward compatiblity check
* Fixed an issue in demisto-sdk **secrets** - empty line in .secrets-ignore always made the secrets check to pass
* Added validation for docker image inside integrations and scripts.
* Added --use-git flag to **format** command to format all changed files.
* Fixed an issue where **validate** did not fail on dockerimage changes with bc check.
* Added new flag **--ignore-entropy** to demisto-sdk **secrets**, this will allow skip entropy secrets check.
* Added --outfile to **lint** to allow saving failed packages to a file.

## 0.3.3

* Added backwards compatibility break error message.
* Added schema for incident types.
* Added **additionalinfo** field to as an available field for integration configuration.
* Added pack parameter for **init**.
* Fixed an issue where error would appear if name parameter is not set in **init**.

## 0.3.2

* Fixed the handling of classifier files in **validate**.

## 0.3.1

* Fixed the handling of newly created reputation files in **validate**.
* Added an option to perform **validate** on a specific file.

## 0.3.0

* Added support for multi-package **lint** both with parallel and without.
* Added all parameter in **lint** to run on all packages and packs in content repository.
* Added **format** for:
  * Scripts
  * Playbooks
  * Integrations
* Improved user outputs for **secrets** command.
* Fixed an issue where **lint** would run pytest and pylint only on a single docker per integration.
* Added auto-complete functionality to demisto-sdk.
* Added git parameter in **lint** to run only on changed packages.
* Added the **run-playbook** command
* Added **run** command which runs a command in the Demisto playground.
* Added **upload** command which uploads an integration or a script to a Demisto instance.
* Fixed and issue where **validate** checked if release notes exist for new integrations and scripts.
* Added **generate-test-playbook** command which generates a basic test playbook for an integration or a script.
* **validate** now supports indicator fields.
* Fixed an issue with layouts scheme validation.
* Adding **init** command.
* Added **json-to-outputs** command which generates the yaml section for outputs from an API raw response.

## 0.2.6

* Fixed an issue with locating release notes for beta integrations in **validate**.

## 0.2.5

* Fixed an issue with locating release notes for beta integrations in **validate**.

## 0.2.4

* Adding image validation to Beta_Integration and Packs in **validate**.

## 0.2.3

* Adding Beta_Integration to the structure validation process.
* Fixing bug where **validate** did checks on TestPlaybooks.
* Added requirements parameter to **lint**.

## 0.2.2

* Fixing bug where **lint** did not return exit code 1 on failure.
* Fixing bug where **validate** did not print error message in case no release notes were give.

## 0.2.1

* **Validate** now checks that the id and name fields are identical in yml files.
* Fixed a bug where sdk did not return any exit code.

## 0.2.0

* Added Release Notes Validator.
* Fixed the Unifier selection of your python file to use as the code.
* **Validate** now supports Indicator fields.
* Fixed a bug where **validate** and **secrets** did not return exit code 1 on failure.
* **Validate** now runs on newly added scripts.

## 0.1.8

* Added support for `--version`.
* Fixed an issue in file_validator when calling `checked_type` method with script regex.

## 0.1.2

* Restructuring validation to support content packs.
* Added secrets validation.
* Added content bundle creation.
* Added lint and unit test run.

## 0.1.1

* Added new logic to the unifier.
* Added detailed README.
* Some small adjustments and fixes.

## 0.1.0

Capabilities:

* **Extract** components(code, image, description etc.) from a Demisto YAML file into a directory.
* **Unify** components(code, image, description etc.) to a single Demisto YAML file.
* **Validate** Demisto content files.<|MERGE_RESOLUTION|>--- conflicted
+++ resolved
@@ -1,14 +1,10 @@
 # Changelog
 ## Unreleased
-<<<<<<< HEAD
-* Fixed an issue where lock integration failed on FileNotFound.(PANW-internal only).
 * Added a validation that assures filename, id, and name have a correct suffix for modeling/parsing rules files.
-=======
 * Added new **validate** checks, preventing unwanted changes of the marketplaces (BC108,BC109), toversion (BC107)  and fromversion (BC106) fields.
->>>>>>> ec60eed4
-* Fixed an issue where lock integartions failed on FileNotFound.(PANW-internal only).
 * Removed the `timezone_offset` argument in the *modeling-rules test* command.
 * Fixed an issue where **lint** failed when importing functions from CommonServerUserPython.
+* Fixed an issue where lock integration failed on FileNotFound.(PANW-internal only).
 
 ## 1.16.0
 * Added a check to **is_docker_image_latest_tag** to only fail the validation on non-latest image tag when the current tag is older than 3 days.
