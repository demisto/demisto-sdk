# Changelog
<<<<<<< HEAD
## Unreleased
* Log files will now be saved by default to `$HOME/.demisto-sdk/logs`. This behavior can be overridden by the `--log-file-path` flag, or the `DEMISTO_SDK_LOG_FILE_PATH` environment variable.
=======
## 1.25.3
* Fixed false positives in **validate** in `GR103` validations [#3873](https://github.com/demisto/demisto-sdk/pull/3873)
* Add command `sdk-changelog` for creating a yml file to describe the development changes in the SDK [#3177](https://github.com/demisto/demisto-sdk/pull/3177)
* Locking the `CHANGELOG.md` file for changes when the PR is not a release process [#3177](https://github.com/demisto/demisto-sdk/pull/3177)
>>>>>>> 07bd37d4

## 1.25.2
* Fixed an issue in the **prepare-content** and the **upload** commands where the unified YAML/JSON file was parsed instead of the original file.
* Fixed an issue where **lint** command didn't work on detached heads.
* Added the *DockerHubClient* class to allow interaction with the dockerhub-api efficiency and easily.
* Added support to check the version of the modeling rule against the demisto version of the XSIAM tenant when running the **modeling-rule test** command, and skip incompatible modeling rules.
* Added support for JetBrains IDEs (PyCharm, IDEA, etc.) to the **setup-env** command, and added a new `--ide` flag.
* Internal: Fixed an issue where `nativeimage` tags were not uploaded to buckets.
* Fixed an issue where **lint -g** crashed when comparing changes against branches which are not `master`.
* Fixed an issue in **prepare-content** command where the `incident to alert` process was not triggered when the playbook is set to only XSIAM.
* Fixed an issue where **validate -g** command crashed when comparing changes against branches when in detached head state.
* Add support for tests to run on specified marketplaces.

## 1.25.1
* Added the `clean` flag to **setup-env** to delete temp files that were created by `lint` from the repo.
* Fixed an issue in **validate** where there is a specific value for marketplace in `isFetch` parameter.
* Fixed an issue where the build number was incorrectly shown in XSOAR marketplace when using the **upload** command on external repositories via GitLab Pipelines.
* Added support for `excluding_support_level` property in **pre-commit** command to exclude specific support level from running hooks.
* Added support for the `List` content-item to **prepare-content** and **split**.
* **Breaking change**: The **download** command will no longer download the content-item `List` in a unified file but instead will split the content-item `List` into two files (metadata and data).
* Fixed an issue in **generate-docs** where the description field was missing from an argument.
* Changed the log level of some **pre-commit** `DockerHook` messages from `info` to `debug`.

## 1.25.0
* Added support to detect automatically the playground-id when running cli commands in xsoar-6.
* Added support to return war-room entries when running cli commands.
* Added support to automatically detect the correct file model by file path when reading files.
* Fixed an issue where **run-playbook** command didn't work if the *url* argument was not provided.
* Fixed an issue where **validate** command failed on valid complex layout rules and triggers.
* Fixed an issue where *validate* command failed with release notes files for assets modeling rules folder.
* Added support for `skip` property in **pre-commit** hooks.
* **generate-unit-tests** command will require installation with `pip install demisto-sdk[generate-unit-tests]`.
* Added the *IN150* and *IN161* errors to *allowed ignore errors* list.
* Added support for `env`, `copy_files` property in **pre-commit** docker hooks.
* Added support to run specific hooks in **pre-commit**. Use with `demisto-sdk pre-commit <hook>`.
* **Breaking change**: Removed the command **run-unit-tests**. Use `demisto-sdk pre-commit pytest-in-docker` instead.
* **Breaking change**: Removed the `--unit-test` argument in **pre-commit**. To skip unit tests, run with `--no-docker` or with `skip=pytest-in-docker`,
* Fixed an issue where SDK commands were failing to execute correctly when supplied a path outside the Content repository.

## 1.24.0
* Fixed an issue where the error was not clear when trying to retrieve the server version.
* Fixed an issue in **prepare-content** where tags were added to metadata because of test scripts.
* Fixed an issue in **coverage-analyze** to exit gracefully in case that the .coverage file doesn't exist.
* Breaking change: **ValidateManager** was renamed to **OldValidateManager** and can now be found at the following [path](demisto_sdk/commands/validate/old_validate_manager.py).
* Fixed an issue where to_id_set_entity method failed on id extraction due to missing pack.
* Fixed an issue where **run-playbook** command did not work.
* Fixed an issue in **setup-env** command where the virtual environment failed to set up.
* Fixed an issue in **pre-commit** command where `False` properties were deleted.
* Added support for json5 file, allowing to write files and read files from specific git branches, local file system, or from any remote api .
* Fixed an issue in **upload** command where the `marketplace` field was not taken into consideration when uploading single content-items.
* Added support for *Assets Modeling Rule* new content item in all `demisto-sdk` commands.

## 1.23.0
* Added support for inputs sections and outputs sections in a playbook.
* Added a new service for file management, allowing to write files and read files from specific git branches, local file system, or from any remote api.
* Added a new flag `--docker/--no-docker` to demisto-sdk pre-commit, in order to enable the option to run the pre-commit command without docker hooks.
* Added support for xsoar, xsoar-saas and xsiam wrapper clients to ease the integration via their apis.
* Added the command demisto-sdk coverage-analyze to the pre-commit hooks.
* Updated merge_coverage_report to be a hook in the pre-commit.
* Updated the mode option to be free text. for more details see https://github.com/demisto/demisto-sdk/blob/master/demisto_sdk/commands/pre_commit/README.md#modes
* Added a new command **setup-env** to setup the environment for integrations and scripts in vs code IDE, XSOAR and XSIAM.
* Fixed an issue where the SDK failed to retrieve docker hub token when there were temporary connection errors.
* Internal: Added a welcome comment to contributions PRs.
* Fixed metadata dependencies dumping in **prepare-content** command.
* Fixed an issue where the TagParser didn't work properly on all edge cases.

## 1.22.0
* Added Docker Hook support to **pre-commit**; for details see https://github.com/demisto/demisto-sdk/blob/master/demisto_sdk/commands/pre_commit/README.md#docker-hooks
* Removed **-use-local-import** flag to **graph update** command.
* Perfomance improvements to **graph** commands.
* Adjust graph structure to accommodate anticipated changes in infrastructure for the **validate** command.
* Fixed an issue where the **lint** command with docker, would not give unique container names to different image runs.
* Added a new `display_name` field to `Pack` entity in graph.

## 1.21.0
* Added the argument `--commited-only` to **pre-commit** to skip collecting on staged files.
* Fixed an issue where the **pre-commit** command runs even in the case of deprecated or powershell integrations or scripts.
* Fixed an issue where **validate** falsely failed with error `PB101` and `PB123` due to condition names discrepancy
* Fixed an issue where the **modeling-rules test** command failed report and error when test data didn't exist.
* Changed the table print for **modeling-rules test** command.
* Updated the **prepare-content** to add contributor details to the `detaileddescription` field based on **supportlevelheader** key.
* Added a new validation (`IN162`) to ensure that each event collector under partner supported packs have the *xsoar* value for the **supportlevelheader** key in its yml.
* A rewrite for the **download** command, with many improvements and fixes, including:
  * Large optimizations: reducing the runtime and CPU usage by a significant amount when there's a considerable amount of custom content items on the server.
  * Improved error handling and messages, logs, and documentation (`demisto-sdk download --help`) for the command.
  * Fixed an issue where custom PowerShell-based integrations and automations would not download properly.
  * Fixed an issue where names of the following custom content items would not have their IDs replaced from UUIDs:
    * Classifiers
    * Dashboards
    * Indicator Types
    * Reports
    * Widgets
  * Fixed an issue where the download would fail when using the '-r' / '--regex' flag when there were multiple custom content items on the server matching the pattern, having the same name.
  * Fixed an issue where integrations / automations with a dot in their name would be saved with an incorrect file name (For example: `Test v1.1.py` would be named `Test v1.py`)
  * Fixed the **Link to Jira** Github flow to match the Jira-dc.

**Note:** Due to the optimization changes made to the **download** command, playbooks might be formatted a bit differently than before when downloaded from the server using the new version. The playbooks should however function and work the same.
* Fixed an issue where the **pre-commit** command, now correctly gathers the associated python file when a yml file is provided as input.
* Internal: Added a new GitHub action that will automatically assign the contribution TL and add the `Contribution` label in contributions PRs.

## 1.20.8
* Internal: Fixed an issue where the `tools.get_id` function would not find the ID for layout content items in some cases.
* Internal: Fixed an issue where the `tools.get_display_name` function would return incorrect values for "Indicator Type" content items.
* Changed the error code of the **validate** check for deprecated display names from `IN157` (duplicated a code used by a `nativeimage` check) to `IN160` (new code).
* Changed the error code of the **validate** check for invalid SIEM marketplace values from `IN151` (duplicated a code used by a check for empty command arguments) to `IN161` (new code).
* Added JUnit XML output support for **test-content** command.
* Updated the **run-unit-tests** command to not fail on JavaScript items, but skip them instead.
* Updated the `validate` pre-commit hook to run before the `run-unit-tests` hook. This will prevent `validate` from falling on errors about temporary files that are sometimes created when running unit-tests.
* Added the *auto-replace-uuids* flag to the **download** command. set this flag to False to avoid UUID replacements when downloading using download command.
* Added a new key **supportlevelheader** to the integration schema.
* **format** command will run without the content graph if graph creation fails.
* Updated the `GENERAL_DEFAULT_FROMVERSION` variable from **6.9.0** to **6.10.0**.
* Internal: Replaced the `tools._read_file` function with a more generic `tools.safe_read_unicode` function.
* Internal: Added `pathlib.Path` support to the `tools.get_yml_paths_in_dir` and `tools.get_child_directories` functions.
* Fixed an issue in the **test-modeling-rule** command, where possible exceptions were not caught.
* Added the *--delete_existing_dataset/-dd* flag to the **modeling-rules test** command to delete an existing dataset in the tenant.
* Added a new validation (`IN159`) which validates that reputation commands context outputs are spelled according to standards.
* Internal: Added a `loaded_data` parameter to `YmlSplitter` to allow passing preloaded YAML data.

## 1.20.7
* Fixed an issue where unified integrations / scripts with a period in their name would not split properly.
* Fixed an issue where the documentation was out of date with the current structure of **demisto-sdk** which does not support command auto-completion.
* Improved logging for **lint** and **prepare-content** commands.
* Internal: Added the `CI_SERVER_HOST`, `CI_PROJECT_ID` environment variables.

## 1.20.6
* Added the *--mode* argument to the **pre-commit** command, to run pre-commit with special mode (to run with different settings), supported mode are: 'nightly'.
* Modified the `validate` and `format` pre-commit hooks to run with the `--all` flag only when the `--mode=nightly` argument and `--all` flag were given.
* Modified the `ruff` pre-commit hook to run with `--config=nightly_ruff.toml` argument when running **pre-commit** command wite the `--mode=nightly` argument.
* Fixed an issue where deprecating parsing rules or modeling rules using **format** failed due to schema discrepancies.
* Fixed an issue where kebab-case arguments were not parsed correctly.
* Fixed an issue where **validate** falsely failed with error `RN115` on release notes with linefeed at the end of the file.
* Fixed an issue where **validate** falsely failed with error `DS108` on descriptions ending with new lines followed by square/curly brackets.
* Fixed an issue where **graph** commands would not clean their temporary files properly, causing successive commands to fail.
* Fixed an issue where an error log message changed the terminal color.

## 1.20.5
* Fixed an issue where **validate** falsely failed with error `DS108` on descriptions ending with brackets that contains a dot at the end of them.
* Fixed an issue where **modeling-rule test** command failed to properly render the comparison table when boolean value were printed.
* Fixed an issue were format added a dot at end of the description that already ends with question mark and exclamation mark.
* Fixed an issue where **upload** failed when trying to upload an indicator field.
* Updated the **update-content-graph** command to work with external repositories.
* Updated the **validate** command to work with external repositories when using the *--graph* flag.
* added support for `isfetchassets` flag in content graph

## 1.20.4
* Fixed an issue where using **prepare-content**, **upload**, **zip-packs** and **download** on machines with default encoding other than unicode caused errors.
* The **modeling-rules-test** will now ignore test data files containing the `test_data_config_ignore` key.
* Fixed an issue where **modeling-rules init-test-data** command failed on modeling rules that contain the text `call` even not as a separate word.
* Unlocked the dependency on `packaging`.

## 1.20.3
* Added the `FileType.VULTURE_WHITELIST` to the `FileType` enum for `.vulture_whitelist.py` files.
* Improved performance when reading `yml` files.
* Fixed an issue where **format** would add unnecessary period at the end of descriptions ending with brackets.
* Fixed an issue where **format** would not add a period at the end of descriptions, when running on in script files.
* Fixed an issue where running **validate -g** failed reading a `.pack-ignore` file that contained only newlines and spaces.
* Fixed an issue where **upload** failed when trying to upload a list content item.
* Fixed an issue where **download** would skip downloading list content items assigned to specific user roles with no roles.
* Demisto-SDK will now exit gracefully with an appropriate error message when *git* is not installed.
* Updated validation *RN116* to support the structure of **--force** flag in *update-release-notes* command.
* Fixed an issue where the release notes file was not added automatically to git when using the *update-release-notes* command.
* Fixed the structure in *update-release-notes* command when used with the **--force** flag. Now the header will display the pack display name.
* Fixed the support in **validate** for `svg` images to have their theme suffix.
* Modified **validate** to support only .svg files ending with *_dark* or *_light* suffixes.
* Fixed an issue where **modeling-rule test** command failed to properly compare types of fields.
* Fixed an issue where **validate** falsely failed with error `DS108` on descriptions ending with question mark and exclamation mark.
* Updated the **engineinfo** type in the script schema.
* Updated the **modeling-rules init & test** commands to support RULE section fields.
* Stability improvements for **graph create** and **graph update** commands.
* Fixed the *metadata* type in the XSIAM dashboard schema to *map*, with possible values: **lazy_load** and **cache_ttl**

## 1.20.2
* Updated the **pre-commit** command to run on all python versions in one run.
* Added the *--dry-run* flag to the **pre-commit** command, to create the config file without running the command.
* Fixed an issue where the **coverage-analyze** command was not parsing the logs correctly.
* Fixed an issue where **validate** falsly failed with error `DS108` on descriptions ending with a newline.
* Added formatting for script yml files when period is missing in the end of comment field, in the **format** command.
* Fixed an issue where **format** add a newline with a period when the description field missing a period.
* The content graph will now include the **python_version** field that each script/integration uses.
* Updated the **update-release-notes** command message structure when is run with **--force** flag.
* Added the **engineinfo** in to the script schema. This field specifies on which engine the script will run.
* Fixed an issue where **validate** falsely failed with error `DS108` on empty descriptions.
* Added support for lazy loading the of widgets in XSIAM dashboards.
* Added a **validate** check for correlation rules, making sure that `search_window` cannot be empty when `execution_mode` is set to `SCHEDULED`.
* Added the *metadata* key to the XSIAM dashboard schema. This field adds support for dynamic parameters in the dashboards.

## 1.20.1
* Added formatting for yml files when period is missing in the end of description field, in the **format** command.
* Fixed an issue where logging arguments were not in the standard kebab-case. The new arguments are: **console-log-threshold**, **file-log-threshold**, **log-file-path**.
* Added a new validation (`DS108`) to ensure that each description in the yml of script/integration ends with a dot.
* Fixed an issue where the **validate -g** failed reading a `.pack-ignore` file that was previously empty.
* Fixed an issue where the **update-release-notes** failed when changing the `.pack-ignore` file.
* Fixed an issue where the **GR103** validation output was malformed.
* Fixed an issue where the **upload** command failed for private repositories while trying to find the landing_page.json file.
* Added a log when a content item is missing from the repo, in **graph create** and **graph update**.
* Replaced logs with a progress bar in **graph create** and **graph update**.


## 1.20.0
* Fixed an issue where **update-release-notes** generated "available from Cortex XSOAR" instead of "from XSIAM" when run on XSIAM event collectors.
* Added support for controlling the sleep interval and retry count for **modeling-rules test** command.
* Added support for a new marketplace tag `xsoar_saas`.
* Fixed an issue where the **validate -g** failed on `BA102` in external repos even when ignored.
* Fixed an issue where the **validate -g** failed getting the content of `.pack-ignore` files when the external repository is not hosted in Github.
* Fixed an issue where the **validate -g** failed when updating an empty `.pack-ignore` file.
* Added support for yml hidden parameters for `xsoar_saas` marketplace, as part of the **prepare_content** command.
* Added support for custom documentation that will appear only in `xsoar_saas` marketplace, as part of the **prepare_content** command.
* Fixed an issue where the (`GR108`) validation did not fail in the validate command with the `-a` flag.
* Modified **prepare_content** command to be platform specific. For xsoar-saas and XSIAM regarding pack readme and integration description images in markdown files.
* Fixed an issue where the **lint** command was parsing % that may exist in the log data.

## 1.19.2
* Added a period at the end of lines produced by the **generate-docs** command that state the tested version of the product.
* Added the '--junit-path' flag to the **modeling-rules test** command, to allow saving the test results in a JUnit XML file.
* Update `RN112` validation's docs reference link.
* Added support to control the maximum file size and log rotation files count in the sdk logger.
* Fixed an issue with where passing the deprecated logging arguments to any command presented an incorrect recommendation for argument substitution.
* Fixed an issue where the documentation of logging arguments was incorrect.
* Fixed an issue in calculating content graph hash when creating or updating it.
* Fixed an issue where the coloring of the logging messages was not working properly when mixing both Console log and Parallel log handlers.
* Calling **graph create** or **graph update** now run the commands with default arguments, instead of showing the command help.
* Removed the use of chunks when calculating content relationships.
* Added the new environment variables **DEMISTO_DEFAULT_REMOTE** and **DEMISTO_DEFAULT_BRANCH**.
* Fixed an issue where the url regex in the **validate** command was wrong.
* Fixed an issue where **pre-commit** command failed when using global environment.
* Fixed an issue where **validate** would fail in external repos when trying to ignore `BA102`.
* Fixed an issue where **error-code** failed on some error codes.
* Fixes an issue in **format** command where the `-i` option included files in `.venv` directories.
* Updated the comment added to contribution PRs to old packs so it contains a link to the documentation of the **GitHub Codespaces** in xsoar.pan.dev.
* Updated GitPython version to 3.1.32.

## 1.19.1
* Fixed an issue where **unify** failed on integrations using an API a module, when not called from the content root.
* Improved **update-release-notes** logs when changes in dependent API modules are detected.
* Reverted changes released in version 1.19.0 in lint, lint will not fail on `demisto.results`, `return_outputs` and `LOG`.
* Updated the **generate-docs** command to use the content graph instead of the id_set file.
* **Validate** will now validate items which were edited in .pack-ignore.
* Added the '--all' input option for the **prepare-content** command, to support running on all content packs.
* Updated the '-i' input option of the **prepare-content** command to support multiple inputs as a comma-separated list.
* Enhanced the pack metadata properties when dumping pack zips in **prepare-content** command.

## 1.19.0
* Added the **graph** command group. The **create-content-graph** and **update-content-graph** commands were migrated to this command group, and named **graph create** and **graph update** respectively.
* Added the **graph get-relationships** command.
* The **graph create** command will now use a list of known content items from content-private, to avoid false-positives in validation `GR103`. Additionally, `GR103` was added to the **ALLOWED_IGNORE_ERRORS** list.
* The **modeling-rules test** command will now validate that the modeling rules schema mappings are aligned with the test-data mappings.
* Added the *--xsiam* flag to the **init** command in order to create XSIAM content.
* Fixed an issue where the `update-additional-dependencies` **pre-commit** step failed when not running in a content-like repo.
* Removed the format execution step from the `contribution_converter` since it can be executed separately during the contribution process.
* Added a new validation (`GR108`) to **validate**, that assures hidden packs do not have mandatory dependant packs.
* Added a new validation (`PA137`) to **validate**, ensuring the absence of non-ignorable errors in `.pack-ignore`.
* Running **validate** in a GitHub Action will now show errors as annotations, visible in the `Files Changed` tab of the pull request.
* **lint** will now fail on `demisto.results` and `return_outputs` usage, when a pack is `xsoar` or `partner` supported.
* **lint** will now fail on `LOG` usage in python files.
* Updated the **format** command to use the content graph instead of the id_set file.
* Updated **format** command not to fail on unexpected values that returns from the graph, and just add it to the log.
* Removed a redundant debug log on the `tools.get_file` function.

## 1.18.1
* Fixed an issue where the coloring directives where showing in log messages.
* Fixed an issue where **create-content-graph** was not executed upon changes in the parser infra files.
* Added support for `svg` integration images in content repo in **validate** command.
* Added a parameter `skip-packs-known-words` to the **doc-review** command, making sure that pack known words will not be added.

## 1.18.0
* Added the ability to ignore any validation in the **validate** command when running in an external (non-demisto/content) repo, by placing a `.private-repo-settings` file at its root.
* Calling **format** with the `-d` flag now removes test playbooks testing the deprecated content from conf.json.
* Improved the content graph performance when calculating content relationships.
* Improved determinism of SDK unit tests.
* **validate** will now run on all the pack content items when the pack supported marketplaces are modified.
* **pre-commit** no longer runs when there are no modified files (unless provided with input files).
* Added new validation that XSIAM integrations must have `marketplacev2` as the value of the marketplaces field.
* Added an ability to provide list of marketplace names as a credentials-type (type 9) param attribute.
* **doc-review** will run with the `--use-packs-known-words` true by default.
* Added the *deprecated* field to the pack object for the content-graph metadata.
* Calling **modeling-rules init-test-data** will now return the XDM fields output in alphabetical order.
* Added a new validation (`BA125`) to **validate**, assuring internal function names aren't used in customer-facing docs.
* Removed the Pipfile and Pipfile.lock from the templates in the **init** command.
* Disabled the option to create an integration with `Pipfile` and `Pipfile.lock` files, as they are deprecated.
* Added the Sourcery hook to **pre-commit**.
* Added a working directory to the `contribution_converter` in order to support working on a temporary directory.
* Added a waiting period when checking whether the dataset exists in the **modeling-rule test** command.
* Fixed an issue where the *DEMISTO_SDK_SKIP_VERSION_CHECK* was ignored when running on non CI environments.
* Fixed an issue where **validate** falsely detected backwards-compatibility issues, and prevented adding the `marketplaces` key to content items.
* Fixed an issue where the SDK would fail pulling docker images.
* Fixed an issue where **prepare-content** command would add the string `candidate` to scripts and integrations for the *nativeimage* key.
* Fixed an issue where in some cases the **split** command did not remove pack version note from the script.
* Fixed an issue where **validate** would not properly detect dependencies of core packs.
* Fixed an issue where **validate** failed on single-select types incident and indicator fields when given empty value as a select value option.
* Fixed an issue where errors in **validate** were logged as `info`.
* Fixed an issue where **validate** error messages were not logged when an integration param, or the default argument in reputation commands is not valid.
* Fixed an issue where the **format** command would change the value of the `unsearchable` key in fields.
* Fixed an issue where **lint** command failed to pull docker image in Gitlab environment.
* Fixed an issue in **doc-review** command where escape characters within Markdown files were detected as invalid words.
* Fixed an issue where **validate** failed on infrastructure test files.
* Fixed an issue in **update-content-graph** where the neo4j service was unaccessible for non-root users.

## 1.17.2
* Fixed an issue where **lint** and **validate** commands failed on integrations and scripts that use docker images that are not available in the Docker Hub but exist locally.
* Added documentation for the flag **override-existing** used in upload.
* Fixed an issue where **validate** failed on Incident Field items with a `template` value.
* Improved memory efficiency in **update-content-graph** and **create-content-graph** commands.
* Removed support for the `cve_id` name for the default-argument for **cve** reputation commands in **validate**. Now, only `cve` may be used for such commands.
* Fixed an issue where **zip_packs** failed uploading content.
* Added `tenant_timezone` handling to the **modeling-rules init** command, allowing usage with tenants in various timezones.
* Shortened the timeout when checking whether the dataset exists in **test-modeling-rule**.
* Cleaned up project dependencies.
* Added support for the **List** content item in **Xpanse** marketplace.
* Fixed an issue in **run-unit-tests** command when running Powershell tests.
* Fixed an issue where **lint** failed running when a docker container would not init properly.
* Fixed an issue where the *upload* command would upload a pack metadata with wrong display names.
* Performance enhancements when reading yaml files.
* Removed redundant errors and fields from `errors.py`.
* Updated **update-release-notes** to use graph instead of id_set.

## 1.17.1
* Added the `aliasTo` key to the Incident Field schema.
* Modified **validate** to not require fields whose value is always `False`.
* Modified **validate** to use the graph instead of id_set on changed *APIModules*.
* Fixed an issue where `register_module_line()` was not removed from python scripts when the script had no trailing newline.
* Fixed an issue where an integration containing a command without a description would fail to upload while using the **upload** command.
* Fixed an issue where attempting to individually upload `Preprocess Rule` files raised an unclear error message. Note: preprocess rules can not be individually uploaded, but only as part of a pack.
* Fixed an issue where the **upload** command would fail on Indicator Types.
* Fixed an issue where the **upload** command would return the wrong error message when connection credentials are invalid.
* Fixed an issue where the **upload** command would fail parsing input paths.
* added support for the `isfetcheventsandassets` flag in content graph.
* Fixed an issue where the **modeling-rules test** command failed to get the existence of result from dataset in cases where the results take time to load.
* Added an aliasTo key to the incident field schema.

## 1.17.0
* **validate** will only fail on docker related errors if the pack is supported by xsoar.
* Added a validation that assures filename, id, and name have a correct suffix for modeling/parsing rules files.
* Added new **validate** checks, preventing unwanted changes of the marketplaces (BC108,BC109), toversion (BC107)  and fromversion (BC106) fields.
* Removed the `timezone_offset` argument in the *modeling-rules test* command.
* Fixed an issue where **lint** failed when importing functions from CommonServerUserPython.
* The **format** command now will sync hidden parameters with master branch.
* Fixed an issue where lock integration failed on FileNotFound.(PANW-internal only).
* Fixed an issue where **lint** falsely warned of using `demisto.results`.
* Fixed an issue where **validate** always returned *XSIAM Dashboards* and *Correlation Rules* files as valid.
* Added `GR107` validation to **validate** using the graph validations to check that no deprecated items are used by non-deprecated content.
* Fixed an issue where the **modeling-rules test** command failed to get the existence of dataset in cases where the dataset takes more than 1 minute to get indexed.
* Fixed an issue in **lint** where the container used for linting had dependency conflicts with the image used by content, and caused inconsistent results.
* Fixed an issue where the **download** command failed when the playbook has different `name` and `id`.
* Moved the **pre-commmit** command template to the `demisto/content` repository, where it's easier to maintain.
* Fixed an issue where an internal method caused warning messages when reading md files.
* Added support for Pre Process Rules in the **upload** command.
* Fixed an issue where **upload** would not upload items whose `maketplaces` value was an empty list.
* Added a prettyName key to the incident field schema.
* Fixed an issue where **upload** command could not parse content items that are not unicode-encoded.

## 1.16.0
* Added a check to **is_docker_image_latest_tag** to only fail the validation on non-latest image tag when the current tag is older than 3 days.
* Fixed an issue where **upload** would not properly show the installed version in the UI.
* Fixed an issue where the `contribution_converter` failed replacing generated release notes with the contribution form release notes.
* Fixed an issue where an extra levelname was added to a logging message.
* Modified the `mypy` pre-commit hook to run in a virtual environment, rather than the local mypy version.
* Added support to run **validate** with `--git` flag on detached HEAD.
* Added a validation that the **validate** command will fail if the pack name is not prefixed on XSIAM dashboard images.
* Fixed the **generate-test-playbook** which failed on an unexpected keyword argument - 'console_log_threshold'.
* Fixed an issue where **prepare-content** would not properly parse the `fromVersion` and `toVersion` attributes of XSIAM-Dashbaord and XSIAM-Report content items.
* Fixed an issue where **validate** command did not fail on non-existent dependency ids of non-mandatory dependant content.
* Fixed pytest async io deprecation warning.
* Added the `--incident-id` argument (optional) to the **run** command.
* Fixed an issue in **run-unit-tests** and **update-content-graph** where running commands in a docker container was done with insufficient permissions.
* Added the `_time` field to the output compare table of the **modeling-rules test** command.
* Changed the endpoint **download** uses to get system content items.
* Fixed an issue where graph-related tasks failed when files were deleted from the repo.
* Added a **validate** check, and a **format** auto fix for the `fromversion` field in Correlation Rules and XSIAM Dashboards.
* Update the format used for dev-dependencies in pyproject.toml to match modern versions of Poetry.
* Added timestamps to logging messages when running in a CI build.

## 1.15.5
* **Breaking Change**: The default of the **upload** command `--zip` argument is `true`. To upload packs as custom content items use the `--no-zip` argument.
* Removed the `no-implicit-optional` hook from **pre-commit**.
* Removed the `markdownlint` hook from **pre-commit**.
* Fixed an issue in **run-unit-tests** to pass with warnings when no tests are collected.
* Fixed an issue in **run-unit-tests** with the coverage calculation.
* Fixed a notification about log file location appeared more than once.
* Updated the error message when code coverage is below the threshold in **coverage-analyze** to be printed in a more noticeable red color.
* Fixed an issue in **upload** that failed when a comma-separated list of paths is passed to the `--input` argument.
* Running **validate** with the `--graph` flag will now run the graph validations after all other validations.
* improved the generated release note for newly added XSIAM entities when running *update-release-notes* command.
* Fixed an issue where in some cases validation failed when mapping null values.
* Fixed an issue in **upload** command where the `--keep-zip` argument did not clean the working directory.
* Fixed an issue where an extra levelname was added to a logging message.
* Fixed an issue in **upload** where uploading packs to XSIAM failed due to version mismatch.

## 1.15.4
* Fixed an issue where *update-release-notes* and *doc-review* did not handle new content notes as expected.
* Fixed an issue in PEP484 (no-implicit-optional) hook to **pre-commit**.
* Fixed an issue in **upload** with `--input-config-file` where the content items weren't uploaded in the correct pack.
* Added support to disable the default logging colors with the **DEMISTO_SDK_LOG_NO_COLORS** environment variable.

## 1.15.3
* Added the `--init` flag to **download**.
* Added the `--keep-empty-folders` flag to **download**.
* Added `markdown-lint` to **pre-commit**
* Added the PEP484 (no-implicit-optional) hook to **pre-commit**.
* Fixed an issue where the content-graph parsing failed on mappers with undefined mapping.
* Fixed an issue in **validate** where `pack_metadata.json` files were not collected proplely in `--graph` option.
* Fixed an issue where *validate* reputation commands outputs were not checked for new content.
* Added *IN107* and *DB100* error codes to *ALLOWED_IGNORE_ERRORS* list.
* Added a validation that assures feed integrations implement the `integration_reliability` configuration parameter.
* Fixed an issue where the format command did not work as expected on pre-process rules files.
* Fixed an issue where **upload** command failed to upload when the XSOAR version is beta.
* Fixed an issue where **upload** command summary was inaccurate when uploading a `Pack` without the `-z` flag.
* Added pack name and pack version to **upload** command summary.
* Added support for modeling rules with multi datasets in ****modeling-rules test**** command.
* Fixed an issue where **validate** didn't recognize layouts with incident fields missing from `id_set.json` even when `--post-commit` was indicated.

## 1.15.2
* Fixed an issue where **format** added default arguments to reputation commands which already have one.
* Fixed an issue where **validate** fails when adding the *advance* field to the integration required fields.
* Updated the integration Traffic Light Protocol (TLP) color list schema in the **validate** command.
* Fixed an issue where **upload** would not read a repo configuration file properly.
* Fixed an issue where **upload** would not handle the `-x`/`--xsiam` flag properly.
* Fixed an issue where **format** failed to use input from the user, when asking about a `from_version`.
* Added the `-n`/`--assume_no` flag to **format**.

## 1.15.1
* Fixed an issue where **generate-docs** generated fields with double html escaping.
* Fixed an issue where **upload** failed when using the `-z` flag.

## 1.15.0
* **Breaking Change**: the **upload** command now only supports **XSOAR 6.5** or newer (and all XSIAM versions).
* **upload** now uses content models, and calls the `prepare` method of each model before uploading (unless uploading a zipped pack).
* Added a *playbook* modification to **prepare-content**, replacing `getIncident` calls with `getAlerts`, when uploading to XSIAM.
* Added a *playbook* modification to **prepare-content**, replacing `${incident.fieldname}` context accessors with `${alert.fieldname}` when uploading to XSIAM.
* Added a *playbook* modification to **prepare-content**, replacing `incident` to `alert` in task display names, when uploading to XSIAM.
* Added a *layout* modification to **prepare-content**, replacing `Related/Child/Linked Incidents` to `... Alerts` when uploading to XSIAM.
* Added a *script* modification to **prepare-content**, automatically replacing the word `incident` with `alert` when uploading to XSIAM.
* Added a validation that the **validate** command will fail if the `dockerimage` field in scripts/integrations uses any py3-native docker image.
* Updated the `ruff` version used in **pre-commit** to `0.0.269`.
* Fixed an issue in **create-content-graph** which caused missing detection of duplicated content items.
* Fixed an issue where **run-unit-tests** failed on python2 content items.
* Fixed an issue in **validate** where core packs validations were checked against the core packs defined on master branch, rather than on the current branch.
* Fixed an issue in **pre-commit** where `--input` flag was not filtered by the git files.
* Skip reset containers for XSOAR NG and XSIAM(PANW-internal only).
* Fixed an issue where **lint** failed fetching docker image details from a PANW GitLab CI environment. (PANW-internal only).

## 1.14.5
* Added logging in case the container fails to run in **run-unit-tests**.
* Disabled **pre-commit** multiprocessing for `validate` and `format`, as they use a service.
* **pre-commit** now calls `format` with `--assume-yes` and `--no-validate`.
* Fixed an issue where **pre-commit** ran multiple times when checking out build related files.

## 1.14.4
* Added integration configuration for *Cortex REST API* integration.
* Removed `Flake8` from **pre-commit**, as `ruff` covers its basic rules.
* Improved log readability by silencing non-critical `neo4j` (content graph infrastructure) logs.
* Fixed an issue where **run-unit-tests** failed on python2 content items.
* Fixed an issue where **modeling-rules test** did not properly handle query fields that pointed to a string.
* Fixed an issue when trying to fetch remote files when not under the content repo.
* Fixed a validation that the **modeling-rules test** command will fail if no test data file exist.
* Fixed an issue where **format** command failed while updating the `fromversion` entry.
* Added support for mapping uuid to names for Layout files in the **download** command.

## 1.14.3
* Fixed an issue where **run-unit-tests** failed running on items with `test_data`.
* Updated the demisto-py to v3.2.10 which now supports url decoding for the proxy authentication password.
* Fixed an issue where **generate-outputs** did not generate context paths for empty lists or dictionaries in the response.

## 1.14.2
* Added the `--staged-only` flag to **pre-commit**.
* Fixed an issue where **run-unit-tests** failed running on items with `test_data`.
* Fixed an issue where **pre-commit** ran on unchanged files.
* Add the ability to run **secrets** in **pre-commit** by passing a `--secrets` flag.
* Added support to override the log file with the **DEMISTO_SDK_LOG_FILE_PATH** environment variable.

## 1.14.1
* Fixed an issue where **update-release-notes** command failed when running on a pack that contains deprecated integrations without the `commands` section.
* Added toVersion and fromVersion to XSIAM content items schema.
* Fixed an issue where **validate** failed when attempting to map null values in a classifier and layout.
* Added search marketplace functionality to XSIAM client.
* Fixed an issue in **pre-commit** command where `MYPYPATH` was not set properly.
* Updated the integration category list in the **init** command.
* Fixed an issue where in some environments docker errors were not caught.
* Added a validation that the **validate** command will fail on README files if an image does not exist in the specified path.

## 1.14.0
* Added the `DEMISTO_SDK_GRAPH_FORCE_CREATE` environment variable. Use it to force the SDK to recreate the graph, rather than update it.
* Added support for code importing multi-level ApiModules to **lint**.
* Added a validation that the **modeling-rules test** command will fail if no test data file exist.
* Added support for the `<~XPANSE>` marketplace tag in release notes.
* Added support for marketplace tags in the **doc-review** command.
* Added **generate-unit-tests** documentation to the repo README.
* Added the `hiddenpassword` field to the integration schema, allowing **validate** to run on integrations with username-only inputs.
* Improved logs and error handling in the **modeling-rules test** command.
* Improved the warning message displayed for Contribution PRs editing outdated code.
* Improved the clarity of error messages for cases where yml files cannot be parsed as a dictionary.
* Updated the `XSIAMReport` schema.
* Standardized repo-wide logging. All logs are now created in one logger instance.
* **lint** now prevents unit-tests from accessing online resources in runtime.
* Updated the logs shown during lint when running in docker.
* Fixed an issue where **validate** showed errors twice.
* Fixed an issue where **validate** did not fail when xif files had wrong naming.
* Fixed an issue where **doc-review** required dot suffixes in release notes describing new content.
* Fixed an issue where **download** command failed when running on a beta integration.
* Fixed an issue where **update-release-notes** generated release notes for packs in their initial version (1.0.0).
* Fixed an issue with **update-content-graph** where `--use-git` parameter was ignored when using `--imported-path` parameter.
* Fixed an issue where **validate** failed on playbooks with valid inputs, since it did not collect the playbook inputs occurrences properly.

## 1.13.0
* Added the pack version to the code files when calling **unify**. The same value is removed when calling **split**.
* Added a message showing the output path when **prepare-content** is called.
* Contribution PRs that update outdated packs now display a warning message.
* Fixed an issue when kebab-case has a misspelling in one of the sub words, the suggestion might be confusing.
* Improved caching and stability for **lint**.
* Added support for *.xif* files in the **secrets** command.
* Fixed an issue where **validate** would fail when playbook inputs contain Transform Language (DT).
* Added a new **validate** check, making sure a first level header exist in release notes (RN116)
* Fixed an issue where **lint** would not properly handle multiple ApiModules imports.

## 1.12.0
* Added the **pre-commit** command, to improve code quality of XSOAR content.
* Added the **run-unit-tests** command, to run unit tests of given content items inside their respective docker images.
* Added support for filepath arguments in the **validate** and **format** commands.
* Added pre-commit hooks for `validate`, `format`, `run-unit-tests` and `update-docker-image` commands.
* Fixed an issue in the **download** command where layouts were overriden even without the `-f` option.
* Fixed an issue where Demisto-SDK did not detect layout ID when using the **download** command.
* Fixed an issue where the **lint** command ran on `native:dev` supported content when passing the `--docker-image all` flag, instead it will run on `native:candidate`.
* Added support for `native:candidate` as a docker image flag for **lint** command.
* Added a modification for layouts in **prepare-content**, replacing `Related Incidents`, `Linked Incidents` and `Child Incidents` with the suitable `... Alerts` name when uploading to XSIAM.
* Fixed an issue where logs and messages would not show when using the **download** command.
* Fixed an issue where the `server_min_version` field in metadata was an empty value when parsing packs without content items.
* Fixed an issue where running **openapi-codegen** resulted in false-positive error messages.
* Fixed an issue where **generate-python-to-yml** generated input arguments as required even though required=False was specified.
* Fixed an issue where **generate-python-to-yml** generated input arguments a default arguments when default=some_value was provided.
* Fixed a bug where **validate** returned error on playbook inputs with special characters.
* Fixed an issue where **validate** did not properly check `conf.json` when the latter is modified.
* Fixed an issue in the **upload** command, where a prompt was not showing on the console.
* Fixed an issue where running **lint** failed installing dependencies in containers.

## 1.11.0
* **Note: Demisto-SDK will soon stop supporting Python 3.8**
* Fixed an issue where using **download** on non-unicode content, merging them into existing files caused an error.
* Changed an internal setting to allow writing non-ascii content (unicode) using `YAMLHandler` and `JSONHandler`.
* Fixed an issue where an error message in **unify** was unclear for invalid input.
* Fixed an issue where running **validate** failed with **is_valid_integration_file_path_in_folder** on integrations that use API modules.
* Fixed an issue where **validate** failed with **is_valid_integration_file_path_in_folder** on integrations that use the `MSAPIModule`.
* Added **validate** check for the `modules` field in `pack_metadata.json` files.
* Changed **lint** to skip deprecated content, unless when using the `-i` flag.
* Fixed an issue where **update-release-notes** failed when a new *Parsing Rule* was added to a pack.
* Refactored the logging framework. Demisto-SDK logs will now be written to `.demist_sdk_debug.log` under the content path (when detected) or the current directory.
* Added `GR105` validation to **validate** command to check that no duplicate IDs are used.
* Added support for API Modules imported in API modules in the **unify** command.
* Added **validate** check, to make sure every Python file has a corresponding unit test file.

## 1.10.6
* Fixed an issue where running **validate** with the `-g` flag would skip some validations for old-formatted (unified) integration/script files.
* Deprecated integrations and scripts will not run anymore when providing the **--all-packs** to the **lint** command.
* Fixed an issue where a pack `serverMinVersion` would be calculated by the minimal fromVersion of its content items.
* Added the `--docker-image-target` flag to **lint** for testing native supported content with new images.

## 1.10.5
* Fixed an issue where running **run-test-playbook** would not use the `verify` parameter correctly. @ajoga
* Added a newline at the end of README files generated in **generate-docs**.
* Added the value `3` (out of bounds) to the `onChangeRepAlg` and `reputationCalc` fields under the `IncidentType` and `GenericType` schemas. **validate** will allow using it now.
* Fixed an issue where **doc-review** required dot suffixes in release notes describing new content.
* Fixed an issue where **validate** failed on Feed Integrations after adding the new *Collect/Connect* section field.
* Fixed an issue where using **postman-codegen** failed converting strings containing digits to kebab-case.
* Fixed an issue where the ***error-code*** command could not parse List[str] parameter.
* Updated validation *LO107* to support more section types in XSIAM layouts.

## 1.10.4
* Added support for running **lint** in multiple native-docker images.

## 1.10.3
* Fixed an issue where running **format** would fail after running npm install.
* Improved the graph validations in the **validate** command:
  - GR100 will now run on all content items of changed packs.
  - GR101 and GR102 will now catch invalid fromversion/toversion of files **using** the changed items.
  - GR103 errors will raise a warning when using the *-a* flag, but an error if using the *-i* or *g* flags.
* Fixed an issue where test-playbooks timed out.
* Fixed an issue where making a change in a module using an ApiModule would cause lint to run on the ApiModule unnecessarily.
* Fixed an issue where the `marketplace` field was not used when dumping pack zips.
* Fixed a typo in the README content generated with **update-release-notes** for updating integrations.
* Fixed an issue in **validate**, where using the `-gr` and `-i` flags did not run properly.
* Added the `sectionorder` field to integration scheme.
* Fixed an issue where in some occasions running of test-playbooks could receive session timeouts.
* Fixed an issue where **validate** command failed on core pack dependencies validation because of test dependencies.

## 1.10.2
* Added markdown lint formatting for README files in the **format** command.
* Fixed an issue where **lint** failed when using the `-cdam` flag with changed dependant api modules.
* Fixed an issue in the **upload** command, where `json`-based content items were not unified correctly when using the `--zip` argument.
* Added XPANSE core packs validations.

## 1.10.1
* Fixed an issue where **update-content-graph** failed to execute.

## 1.10.0
* **Breaking change**: Removed usage of `pipenv`, `isort` and `autopep8` in the **split** and **download** commands. Removed the `--no-pipenv` and `--no-code-formatting` flags. Please see https://xsoar.pan.dev/docs/tutorials/tut-setup-dev-remote for the recommended environment setup.
* Fixed an issue in **prepare-content** command where large code lines were broken.
* Fixed an issue where git-*renamed_files* were not retrieved properly.
* Fixed an issue where test dependencies were calculated in all level dependencies calculation.
* Added formatting and validation to XSIAM content types.
* Fixed an issue where several XSIAM content types were not validated when passing the `-a` flag.
* Added a UUID to name mapper for **download** it replaces UUIDs with names on all downloaded files.
* Updated the demisto-py to v3.2.6 which now supports basic proxy authentication.
* Improved the message shown when using **upload** and overwriting packs.
* Added support for the **Layout Rule** content type in the id-set and the content graph.
* Updated the default general `fromVersion` value on **format** to `6.8.0`
* Fixed an issue where **lint** sometimes failed when using the `-cdam` flag due to wrong file duplications filtering.
* Added the content graph to **validate**, use with the `--graph` flag.

## 1.9.0
* Fixed an issue where the Slack notifier was using a deprecated argument.
* Added the `--docker-image` argument to the **lint** command, which allows determining the docker image to run lint on. Possible options are: `'native:ga'`, `'native:maintenance'`, `'native:dev'`, `'all'`, a specific docker image (from Docker Hub) or, the default `'from-yml'`.
* Fixed an issue in **prepare-content** command where large code lines were broken.
* Added a logger warning to **get_demisto_version**, the task will now fail with a more informative message.
* Fixed an issue where the **upload** and **prepare-content** commands didn't add `fromServerVersion` and `toServerVersion` to layouts.
* Updated **lint** to use graph instead of id_set when running with `--check-dependent-api-module` flag.
* Added the marketplaces field to all schemas.
* Added the flag `--xsoar-only` to the **doc-review** command which enables reviewing documents that belong to XSOAR-supported Packs.
* Fixed an issue in **update-release-notes** command where an error occurred when executing the same command a second time.
* Fixed an issue where **validate** would not always ignore errors listed under `.pack-ignore`.
* Fixed an issue where running **validate** on a specific pack didn't test all the relevant entities.
* Fixed an issue where fields ending with `_x2` where not replaced in the appropriate Marketplace.

## 1.8.3
* Changed **validate** to allow hiding parameters of type 0, 4, 12 and 14 when replacing with type 9 (credentials) with the same name.
* Fixed an issue where **update-release-notes** fails to update *MicrosoftApiModule* dependent integrations.
* Fixed an issue where the **upload** command failed because `docker_native_image_config.json` file could not be found.
* Added a metadata file to the content graph zip, to be used in the **update-content-graph** command.
* Updated the **validate** and **update-release-notes** commands to unskip the *Triggers Recommendations* content type.


## 1.8.2
* Fixed an issue where demisto-py failed to upload content to XSIAM when `DEMISTO_USERNAME` environment variable is set.
* Fixed an issue where the **prepare-content** command output invalid automation name when used with the --*custom* argument.
* Fixed an issue where modeling rules with arbitrary whitespace characters were not parsed correctly.
* Added support for the **nativeImage** key for an integration/script in the **prepare-content** command.
* Added **validate** checks for integrations declared deprecated (display name, description) but missing the `deprecated` flag.
* Changed the **validate** command to fail on the IN145 error code only when the parameter with type 4 is not hidden.
* Fixed an issue where downloading content layouts with `detailsV2=None` resulted in an error.
* Fixed an issue where **xdrctemplate** was missing 'external' prefix.
* Fixed an issue in **prepare-content** command providing output path.
* Updated the **validate** and **update-release-notes** commands to skip the *Triggers Recommendations* content type.
* Added a new validation to the **validate** command to verify that the release notes headers are in the correct format.
* Changed the **validate** command to fail on the IN140 error code only when the skipped integration has no unit tests.
* Changed **validate** to allow hiding parameters of type 4 (secret) when replacing with type 9 (credentials) with the same name.
* Fixed an issue where the **update-release-notes** command didn't add release-notes properly to some *new* content items.
* Added validation that checks that the `nativeimage` key is not defined in script/integration yml.
* Added to the **format** command the ability to remove `nativeimage` key in case defined in script/integration yml.
* Enhanced the **update-content-graph** command to support `--use-git`, `--imported_path` and `--output-path` arguments.
* Fixed an issue where **doc-review** failed when reviewing command name in some cases.
* Fixed an issue where **download** didn't identify playbooks properly, and downloaded files with UUIDs instead of file/script names.

## 1.8.1
* Fixed an issue where **format** created duplicate configuration parameters.
* Added hidden properties to integration command argument and script argument.
* Added `--override-existing` to **upload** that skips the confirmation prompt for overriding existing content packs. @mattbibbydw
* Fixed an issue where **validate** failed in private repos when attempting to read from a nonexisting `approved_categories.json`.
* Fixed an issue where **validate** used absolute paths when getting remote `pack_metadata.json` files in private repos.
* Fixed an issue in **download**, where names of custom scripts were replaced with UUIDs in IncidentFields and Layouts.

## 1.8.0
* Updated the supported python versions, as `>=3.8,<3.11`, as some of the dependencies are not supported on `3.11` yet.
* Added a **validate** step for **Modeling Rules** testdata files.
* Added the **update-content-graph** command.
* Added the ability to limit the number of CPU cores with `DEMISTO_SDK_MAX_CPU_CORES` envirment variable.
* Added the **prepare-content** command.
* Added support for fromversion/toversion in XSIAM content items (correlation rules, XSIAM dashboards, XSIAM reports and triggers).
* Added a **validate** step checking types of attributes in the schema file of modeling rule.
* Added a **validate** step checking that the dataset name of a modeling rule shows in the xif and schema files.
* Added a **validate** step checking that a correlation rule file does not start with a hyphen.
* Added a **validate** step checking that xsiam content items follow naming conventions.
* Fixed an issue where SDK commands failed on the deprecated `packaging.version.LegacyVersion`, by locking the `packaging` version to `<22`.
* Fixed an issue where **update-release-notes** failed when changing only xif file in **Modeling Rules**.
* Fixed an issue where *is_valid_category* and *is_categories_field_match_standard* failed when running in a private repo.
* Fixed an issue where **validate** didn't fail on the MR103 validation error.
* Fixed the *--release-notes* option, to support the new CHANGELOG format.
* Fixed an issue where **validate** failed when only changing a modeling rules's xif file.
* Fixed an issue where **format** failed on indicator files with a `None` value under the `tabs` key.
* Fixed an issue where **validate** only printed errors for one change of context path, rather than print all.
* Fixed an issue where **download** did not suggest using a username/password when authenticating with XSOAR and using invalid arguments.
* Fixed an issue where **download** failed when listing or downloading content items that are not unicode-encoded.
* Added support for fromversion/toversion in XSIAM content items (correlation rules, XSIAM dashboards, XSIAM reports and triggers).
* Updated the supported python versions, as `>=3.8,<3.11`, as some of the dependencies are not supported on `3.11` yet.
* Added **prepare-content** command which will prepare the pack or content item for the platform.
* Patched an issue where deprecated `packaging.version.LegacyVersion`, locking packaging version to `<22`.

## 1.7.9
* Fixed an issue where an error message in **validate** would not include the suggested fix.
* Added a validation that enforces predefined categories on MP Packs & integration yml files, the validation also ensures that each pack has only one category.
* Fixed an issue where **update-release-notes** did not generate release notes for **XDRC Templates**.
* Fixed an issue where **upload** failed without explaining the reason.
* Improved implementation of the docker_helper module.
* Fixed an issue where **validate** did not check changed pack_metadata.json files when running using git.
* Added support for **xdrctemplate** to content graph.
* Fixed an issue where local copies of the newly-introduced `DemistoClassApiModule.py` were validated.
* Added new release notes templates for the addition and modification of playbooks, layouts and types in the **doc-review** command.
* Fixed an issue where the **doc-review** command failed on descriptions of new content items.
* Added the `Command XXX is deprecated. Use XXX instead.` release notes templates to **doc-review** command.
* Fixed an issue where the **update-release-notes** command didn't add the modeling-rules description for new modeling-rules files.

## 1.7.8
* Added the capability to run the MDX server in a docker container for environments without node.
* Fixed an issue where **generate-docs** with `-c` argument updated sections of the incorrect commands.
* Added IF113 error code to **ALLOWED_IGNORE_ERRORS**.
* Fixed an issue where **validate** failed on playbooks with non-string input values.
* Added the `DEMISTO_SDK_IGNORE_CONTENT_WARNING` environment variable, to allow suppressing warnings when commands are not run under a content repo folder.
* Fixed an issue where **validate** failed to recognize integration tests that were missing from config.json
* Added support for **xpanse** marketplace in **create-id-set** and **create-content-artifacts** commands.
* Fixed an issue where **split** failed on yml files.
* Added support for marketplace-specific tags.
* Fixed an issue where **download** would not run `isort`. @maxgubler
* Fixed an issue where XSIAM Dashboards and Reports images failed the build.
* Added support for **xpanse** marketplace to content graph.

## 1.7.7
* Fixed an issue where paybooks **generate-docs** didn't parse complex input values when no accessor field is given correctly.
* Fixed an issue in the **download** command, where an exception would be raised when downloading system playbooks.
* Fixed an issue where the **upload** failed on playbooks containing a value that starts with `=`.
* Fixed an issue where the **generate-unit-tests** failed to generate assertions, and generate unit tests when command names does not match method name.
* Fixed an issue where the **download** command did not honor the `--no-code-formatting` flag properly. @maxgubler
* Added a new check to **validate**, making sure playbook task values are passed as references.
* Fixed an issue where the **update-release-notes** deleted existing release notes, now appending to it instead.
* Fixed an issue where **validate** printed blank space in case of validation failed and ignored.
* Renamed 'Agent Config' to 'XDRC Templates'.
* Fixed an issue where the **zip-packs** command did not work with the CommonServerUserPython and CommonServerUserPowerShell package.

## 1.7.6

* Fixed parsing of initialization arguments of client classes in the **generate-unit-tests** command.
* Added support for AgentConfig content item in the **upload**, **create-id-set**, **find-dependecies**, **unify** and **create-content-artifacts** commands.
* Added support for XSIAM Report preview image.

## 1.7.5

* Fixed an issue where the **upload** command did not work with the CommonServerUserPython package.
* Fixed an issue in the **download** command, where some playbooks were downloaded as test playbooks.
* Added playbook modification capabilities in **TestSuite**.
* Added a new command **create-content-graph**.
* Fixed an issue in the **upload** command, where the temporary zip would not clean up properly.
* Improved content items parsing in the **create-content-graph** command.
* Added an error when the docker daemon is unavailable when running **lint**.
* Removed the validation of a subtype change for scripts in the **validate** command.
* Fixed an issue where names of XSIAM content items were not normalized properly.
* Fixed an issue where the **download** command was downloading playbooks with **script** (id) and not **scriptName**.
* Fixed an issue where script yml files were not properly identified by `find_type`.
* Removed nightly integrations filtering when deciding if a test should run.
* Added support for XSIAM Dashboard preview image.
* Added the `--no-code-formatting` flag to the **download** command, allowing to skip autopep8 and isort.
* Fixed an issue in the **update-release-notes** command, where generating release notes for modeling rules schema file caused exception.

## 1.7.4

* Fixed an issue where the **doc-review** command showed irrelevant messages.
* Fixed an issue in **validate**, where backward-compatibility failures prevented other validations from running.
* Fixed an issue in **validate**, where content-like files under infrastructure paths were not ignored.
* Fixed an issue in the AMI mapping, where server versions were missing.
* Change the way the normalize name is set for external files.
* Added dump function to XSIAM pack objects to dulicate the files.
* Fixed an issue where the `contribution_converter` did not support changes made to ApiModules.
* Added name normalization according to new convention to XSIAM content items
* Added playbook modification capabilities in **TestSuite**.
* Fixed an issue in create-content-artifacts where it will not get a normalize name for the item and it will try to duplicate the same file.

## 1.7.3

* Fixed an issue in the **format** command where fail when executed from environment without mdx server available.
* Added `Added a`, `Added an` to the list of allowed changelog prefixes.
* Added support for Indicator Types/Reputations in the **upload** command.
* Fixed an issue when running from a subdirectory of a content repo failed.
* Changing the way we are using XSIAM servers api-keys in **test-content** .
* Added a success message to **postman-codegen**.

## 1.7.2

* Fixed an issue in the **validate** command where incident fields were not found in mappers even when they exist
* Added an ability to provide list of marketplace names as a param attribute to **validate** and **upload**
* Added the file type to the error message when it is not supported.
* Fixed an issue where `contribution_converter` incorrectly mapped _Indicator Field_ objects to the _incidentfield_ directory in contribution zip files.
* Fixed a bug where **validate** returned error on empty inputs not used in playbooks.
* Added the `DEMISTO_SDK_CONTENT_PATH` environment variable, implicitly used in various commands.
* Added link to documentation for error messages regarding use cases and tags.

## 1.7.1

* Fixed an issue where *indicatorTypes* and *betaIntegrations* were not found in the id_set.
* Updated the default general `fromVersion` value on **format** to `6.5.0`
* Fixed an issue where the **validate** command did not fail when the integration yml file name was not the same as the folder containing it.
* Added an option to have **generate-docs** take a Playbooks folder path as input, and generate docs for all playbooks in it.
* Fixed an issue where the suggestion in case of `IF113` included uppercase letters for the `cliName` parameter.
* Added new validation to the **validate** command to fail and list all the file paths of files that are using a deprecated integration command / script / playbook.
* **validate** will no longer fail on playbooks calling subplaybooks that have a higher `fromVersion` value, if  calling the subplaybook has `skipifunavailable=True`.
* Fixed an issue where relative paths were not accessed correctly.
* Running any `demisto-sdk` command in a folder with a `.env` file will load it, temporarily overriding existing environment variables.
* Fixed an issue where **validate** did not properly detect deleted files.
* Added new validations to the **validate** command to verify that the schema file exists for a modeling rule and that the schema and rules keys are empty in the yml file.
* Fixed an issue where *find_type* didn't recognize exported incident types.
* Added a new validation to **validate**, making sure all inputs of a playbook are used.
* Added a new validation to **validate**, making sure all inputs used in a playbook declared in the input section.
* The **format** command will now replace the *fromServerVersion* field with *fromVersion*.

## 1.7.0

* Allowed JSON Handlers to accept kwargs, for custoimzing behavior.
* Fixed an issue where an incorrect error was shown when the `id` of a content item differed from its `name` attribute.
* Fixed an issue where the `preserve_quotes` in ruamel_handler received an incorrect value @icholy
* Fixed an issue where ignoring RM110 error code wasn't working and added a validation to **ALLOWED_IGNORE_ERRORS** to validate that all error codes are inserted in the right format.
* Fixed an issue where the contribution credit text was not added correctly to the pack README.
* Changed the contribution file implementation from markdown to a list of contributor names. The **create-content-artifact** will use this list to prepare the needed credit message.
* Added a new validation to the `XSOAR-linter` in the **lint** command for verifying that demisto.log is not used in the code.
* The **generate-docs** command will now auto-generate the Incident Mirroring section when implemented in an integration.
* Added support to automatically generate release notes for deprecated items in the **update-release-notes** command.
* Fixed an issue causing any command to crash when unable to detect local repository properties.
* Fixed an issue where running in a private gitlab repo caused a warning message to be shown multiple times.
* Added a new validation to the **validate** command to verify that markdown and python files do not contain words related to copyright section.
* Fixed an issue where **lint** crashed when provided an input file path (expecting a directory).

## 1.6.9

* Added a new validation that checks whether a pack should be deprecated.
* Added a new ability to the **format** command to deprecate a pack.
* Fixed an issue where the **validate** command sometimes returned a false negative in cases where there are several sub-playbooks with the same ID.
* Added a new validation to the **validate** command to verify that the docker in use is not deprecated.
* Added support for multiple ApiModules in the **unify** command
* Added a check to **validate** command, preventing use of relative urls in README files.
* Added environment variable **DEMISTO_SDK_MARKETPLACE** expected to affect *MarketplaceTagParser* *marketplace* value. The value will be automatically set when passing *marketplace* arg to the commands **unify**, **zip-packs**, **create-content-artifacts** and **upload**.
* Added slack notifier for build failures on the master branch.
* Added support for modeling and parsing rules in the **split** command.
* Added support for README files in **format** command.
* Added a **validate** check, making sure classifier id and name values match. Updated the classifier **format** to update the id accordingly.
* The **generate-docs** command will now auto-generate the playbook image link by default.
* Added the `--custom-image-link` argument to override.
* Added a new flag to **generate-docs** command, allowing to add a custom image link to a playbook README.
* Added a new validation to the **validate** command to verify that the package directory name is the same as the files contained in the that package.
* Added support in the **unify** command to unify a schema into its Modeling Rule.

## 1.6.8

* Fixed an issue where **validate** did not fail on invalid playbook entities' versions (i.e. subplaybooks or scripts with higher fromversion than their parent playbook).
* Added support for running lint via a remote docker ssh connection. Use `DOCKER_HOST` env variable to specify a remote docker connection, such as: `DOCKER_HOST=ssh://myuser@myhost.com`.
* Fixed an issue where the pack cache in *get_marketplaces* caused the function to return invalid values.
* Fixed an issue where running format on a pack with XSIAM entities would fail.
* Added the new `display_name` field to relevant entities in the **create-id-set** command.
* Added a new validation to the **validate** command to verify the existence of "Reliability" parameter if the integration have reputation command.
* Fixed a bug where terminating the **lint** command failed (`ctrl + c`).
* Removed the validation of a subtype change in integrations and scripts from **validate**.
* Fixed an issue where **download** did not behave as expected when prompting for a version update. Reported by @K-Yo
* Added support for adoption release notes.
* Fixed an issue where **merge-id-sets** failed when a key was missing in one id-set.json.
* Fixed a bug where some mypy messages were not parsed properly in **lint**.
* Added a validation to the **validate** command, failing when '`fromversion`' or '`toversion`' in a content entity are incorrect format.
* Added a validation to the **validate** command, checking if `fromversion` <= `toversion`.
* Fixed an issue where coverage reports used the wrong logging level, marking debug logs as errors.
* Added a new validation to the **validate** command, to check when the discouraged `http` prefixes are used when setting defaultvalue, rather than `https`.
* Added a check to the **lint** command for finding hard-coded usage of the http protocol.
* Locked the dependency on Docker.
* Removed a traceback line from the **init** command templates: BaseIntegration, BaseScript.
* Updated the token in **_add_pr_comment** method from the content-bot token to the xsoar-bot token.

## 1.6.7

* Added the `types-markdown` dependency, adding markdown capabilities to existing linters using the [Markdown](https://pypi.org/project/Markdown/) package.
* Added support in the **format** command to remove nonexistent incident/indicator fields from *layouts/mappers*
* Added the `Note: XXX` and `XXX now generally available.` release notes templates to **doc-review** command.
* Updated the logs shown during the docker build step.
* Removed a false warning about configuring the `GITLAB_TOKEN` environment variable when it's not needed.
* Removed duplicate identifiers for XSIAM integrations.
* Updated the *tags* and *use cases* in pack metadata validation to use the local files only.
* Fixed the error message in checkbox validation where the defaultvalue is wrong and added the name of the variable that should be fixed.
* Added types to `find_type_by_path` under tools.py.
* Fixed an issue where YAML files contained incorrect value type for `tests` key when running `format --deprecate`.
* Added a deprecation message to the `tests:` section of yaml files when running `format --deprecate`.
* Added use case for **validate** on *wizard* objects - set_playbook is mapped to all integrations.
* Added the 'integration-get-indicators' commands to be ignored by the **verify_yml_commands_match_readme** validation, the validation will no longer fail if these commands are not in the readme file.
* Added a new validation to the **validate** command to verify that if the phrase "breaking changes" is present in a pack release notes, a JSON file with the same name exists and contains the relevant breaking changes information.
* Improved logs when running test playbooks (in a build).
* Fixed an issue in **upload** did not include list-type content items. @nicolas-rdgs
* Reverted release notes to old format.

## 1.6.6

* Added debug print when excluding item from ID set due to missing dependency.
* Added a validation to the **validate** command, failing when non-ignorable errors are present in .pack-ignore.
* Fixed an issue where `mdx server` did not close when stopped in mid run.
* Fixed an issue where `-vvv` flag did not print logs on debug level.
* enhanced ***validate*** command to list all command names affected by a backward compatibility break, instead of only one.
* Added support for Wizard content item in the **format**, **validate**, **upload**, **create-id-set**, **find-dependecies** and **create-content-artifacts** commands.
* Added a new flag to the **validate** command, allowing to run specific validations.
* Added support in **unify** and **create-content-artifacts** for displaying different documentations (detailed description + readme) for content items, depending on the marketplace version.
* Fixed an issue in **upload** where list items were not uploaded.
* Added a new validation to **validate** command to verify that *cliName* and *id* keys of the incident field or the indicator field are matches.
* Added the flag '-x', '--xsiam' to **upload** command to upload XSIAM entities to XSIAM server.
* Fixed the integration field *isFetchEvents* to be in lowercase.
* Fixed an issue where **validate -i** run after **format -i** on an existing file in the repo instead of **validate -g**.
* Added the following commands: 'update-remote-data', 'get-modified-remote-data', 'update-remote-system' to be ignored by the **verify_yml_commands_match_readme** validation, the validation will no longer fail if these commands are not in the readme file.
* Updated the release note template to include a uniform format for all items.
* Added HelloWorldSlim template option for *--template* flag in **demisto-sdk init** command.
* Fixed an issue where the HelloWorldSlim template in **demisto-sdk init** command had an integration id that was conflicting with HelloWorld integration id.
* Updated the SDK to use demisto-py 3.1.6, allowing use of a proxy with an environment variable.
* Set the default logger level to `warning`, to avoid unwanted debug logs.
* The **format** command now validates that default value of checkbox parameters is a string 'true' or 'false'.
* Fixed an issue where `FileType.PLAYBOOK` would show instead of `Playbook` in readme error messages.
* Added a new validation to **validate** proper defaultvalue for checkbox fields.

## 1.6.5

* Fixed an issue in the **format** command where the `id` field was overwritten for existing JSON files.
* Fixed an issue where the **doc-review** command was successful even when the release-note is malformed.
* Added timestamps to the `demisto-sdk` logger.
* Added time measurements to **lint**.
* Added the flag '-d', '--dependency' to **find-dependencies** command to get the content items that cause the dependencies between two packs.
* Fixed an issue where **update-release-notes** used the *trigger_id* field instead of the *trigger_name* field.
* Fixed an issue where **doc-review** failed to recognize script names, in scripts using the old file structure.
* Fixed an issue where concurrent processes created by **lint** caused deadlocks when opening files.
* Fixed an issue in the **format** command where `_dev` or `_copy` suffixes weren't removed from the subscript names in playbooks and layouts.
* Fixed an issue where **validate** failed on nonexistent `README.md` files.
* Added support of XSIAM content items to the **validate** command.
* Report **lint** summary results and failed packages after reporting time measurements.

## 1.6.4

* Added the new **generate-yml-from-python** command.
* Added a code *type* indication for integration and script objects in the *ID Set*.
* Added the [Vulture](https://github.com/jendrikseipp/vulture) linter to the pre-commit hook.
* The `demisto-sdk` pack will now be distributed via PyPi with a **wheel** file.
* Fixed a bug where any edited json file that contained a forward slash (`/`) escaped.
* Added a new validation to **validate** command to verify that the metadata *currentVersion* is
the same as the last release note version.
* The **validate** command now checks if there're none-deprecated integration commands that are missing from the readme file.
* Fixed an issue where *dockerimage* changes in Scripts weren't recognized by the **update-release-notes** command.
* Fixed an issue where **update-xsoar-config-file** did not properly insert the marketplace packs list to the file.
* Added the pack name to the known words by default when running the **doc-review** command.
* Added support for new XSIAM entities in **create-id-set** command.
* Added support for new XSIAM entities in **create-content-artifacts** command.
* Added support for Parsing/Modeling Rule content item in the **unify** command.
* Added the integration name, the commands name and the script name to the known words by default when running the **doc-review** command.
* Added an argument '-c' '--custom' to the **unify** command, if True will append to the unified yml name/display/id the custom label provided
* Added support for sub words suggestion in kebab-case sentences when running the **doc-review** command.
* Added support for new XSIAM entities in **update-release-notes** command.
* Enhanced the message of alternative suggestion words shown when running **doc-review** command.
* Fixed an incorrect error message, in case `node` is not installed on the machine.
* Fixed an issue in the **lint** command where the *check-dependent-api-modules* argument was set to true by default.
* Added a new command **generate-unit-tests**.
* Added a new validation to **validate** all SIEM integration have the same suffix.
* Fixed the destination path of the unified parsing/modeling rules in **create-content-artifacts** command.
* Fixed an issue in the **validate** command, where we validated wrongfully the existence of readme file for the *ApiModules* pack.
* Fixed an issue in the **validate** command, where an error message that was displayed for scripts validation was incorrect.
* Fixed an issue in the **validate** and **format** commands where *None* arguments in integration commands caused the commands to fail unexpectedly.
* Added support for running tests on XSIAM machines in the **test-content** command.
* Fixed an issue where the **validate** command did not work properly when deleting non-content items.
* Added the flag '-d', '--dependency' to **find-dependencies** command to get the content items that cause the dependencies between two packs.

## 1.6.3

* **Breaking change**: Fixed a typo in the **validate** `--quiet-bc-validation` flag (was `--quite-bc-validation`). @upstart-swiss
* Dropped support for python 3.7: Demisto-SDK is now supported on Python 3.8 or newer.
* Added an argument to YAMLHandler, allowing to set a maximal width for YAML files. This fixes an issue where a wrong default was used.
* Added the detach mechanism to the **upload** command, If you set the --input-config-file flag, any files in the repo's SystemPacks folder will be detached.
* Added the reattach mechanism to the **upload** command, If you set the --input-config-file flag, any detached item in your XSOAR instance that isn't currently in the repo's SystemPacks folder will be re-attached.
* Fixed an issue in the **validate** command that did not work properly when using the *-g* flag.
* Enhanced the dependency message shown when running **lint**.
* Fixed an issue where **update-release-notes** didn't update the currentVersion in pack_metadata.
* Improved the logging in **test-content** for helping catch typos in external playbook configuration.

## 1.6.2

* Added dependency validation support for core marketplacev2 packs.
* Fixed an issue in **update-release-notes** where suggestion fix failed in validation.
* Fixed a bug where `.env` files didn't load. @nicolas-rdgs
* Fixed a bug where **validate** command failed when the *categories* field in the pack metadata was empty for non-integration packs.
* Added *system* and *item-type* arguments to the **download** command, used when downloading system items.
* Added a validation to **validate**, checking that each script, integration and playbook have a README file. This validation only runs when the command is called with either the `-i` or the `-g` flag.
* Fixed a regression issue with **doc-review**, where the `-g` flag did not work.
* Improved the detection of errors in **doc-review** command.
* The **validate** command now checks if a readme file is empty, only for packs that contain playbooks or were written by a partner.
* The **validate** command now makes sure common contextPath values (e.g. `DBotScore.Score`) have a non-empty description, and **format** populates them automatically.
* Fixed an issue where the **generate-outputs** command did not work properly when examples were provided.
* Fixed an issue in the **generate-outputs** command, where the outputs were not written to the specified output path.
* The **generate-outputs** command can now generate outputs from multiple calls to the same command (useful when different args provide different outputs).
* The **generate-outputs** command can now update a yaml file with new outputs, without deleting or overwriting existing ones.
* Fixed a bug where **doc-review** command failed on existing templates.
* Fixed a bug where **validate** command failed when the word demisto is in the repo README file.
* Added support for adding test-playbooks to the zip file result in *create-content-artifacts* command for marketplacev2.
* Fixed an issue in **find-dependencies** where using the argument *-o* without the argument *--all-packs-dependencies* did not print a proper warning.
* Added a **validate** check to prevent deletion of files whose deletion is not supported by the XSOAR marketplace.
* Removed the support in the *maintenance* option of the *-u* flag in the **update-release-notes** command.
* Added validation for forbidden words and phrases in the **doc-review** command.
* Added a retries mechanism to the **test-content** command to stabilize the build process.
* Added support for all `git` platforms to get remote files.
* Refactored the **format** command's effect on the *fromversion* field:
  * Fixed a bug where the *fromversion* field was removed when modifying a content item.
  * Updated the general default *fromversion* and the default *fromversion* of newly-introduced content items (e.g. `Lists`, `Jobs`).
  * Added an interactive mode functionality for all content types, to ask the user whether to set a default *fromversion*, if could not automatically determine its value. Use `-y` to assume 'yes' as an answer to all prompts and run non-interactively.

## 1.6.1

* Added the '--use-packs-known-words' argument to the **doc-review** command
* Added YAML_Loader to handle yaml files in a standard way across modules, replacing PYYAML.
* Fixed an issue when filtering items using the ID set in the **create-content-artifacts** command.
* Fixed an issue in the **generate-docs** command where tables were generated with an empty description column.
* Fixed an issue in the **split** command where splitting failed when using relative input/output paths.
* Added warning when inferred files are missing.
* Added to **validate** a validation for integration image dimensions, which should be 120x50px.
* Improved an error in the **validate** command to better differentiate between the case where a required fetch parameter is malformed or missing.

## 1.6.0

* Fixed an issue in the **create-id-set** command where similar items from different marketplaces were reported as duplicated.
* Fixed typo in demisto-sdk init
* Fixed an issue where the **lint** command did not handle all container exit codes.
* Add to **validate** a validation for pack name to make sure it is unchanged.
* Added a validation to the **validate** command that verifies that the version in the pack_metdata file is written in the correct format.
* Fixed an issue in the **format** command where missing *fromVersion* field in indicator fields caused an error.

## 1.5.9

* Added option to specify `External Playbook Configuration` to change inputs of Playbooks triggered as part of **test-content**
* Improved performance of the **lint** command.
* Improved performance of the **validate** command when checking README images.
* ***create-id-set*** command - the default value of the **marketplace** argument was changed from ‘xsoar’ to all packs existing in the content repository. When using the command, make sure to pass the relevant marketplace to use.

## 1.5.8

* Fixed an issue where the command **doc-review** along with the argument `--release-notes` failed on yml/json files with invalid schema.
* Fixed an issue where the **lint** command failed on packs using python 3.10

## 1.5.7

* Fixed an issue where reading remote yaml files failed.
* Fixed an issue in **validate** failed with no error message for lists (when no fromVersion field was found).
* Fixed an issue when running **validate** or **format** in a gitlab repository, and failing to determine its project id.
* Added an enhancement to **split**, handling an empty output argument.
* Added the ability to add classifiers and mappers to conf.json.
* Added the Alias field to the incident field schema.

## 1.5.6

* Added 'deprecated' release notes template.
* Fixed an issue where **run-test-playbook** command failed to get the task entries when the test playbook finished with errors.
* Fixed an issue in **validate** command when running with `no-conf-json` argument to ignore the `conf.json` file.
* Added error type text (`ERROR` or `WARNING`) to **validate** error prints.
* Fixed an issue where the **format** command on test playbook did not format the ID to be equal to the name of the test playbook.
* Enhanced the **update-release-notes** command to automatically commit release notes config file upon creation.
* The **validate** command will validate that an indicator field of type html has fromVersion of 6.1.0 and above.
* The **format** command will now add fromVersion 6.1.0 to indicator field of type html.
* Added support for beta integrations in the **format** command.
* Fixed an issue where the **postman-codegen** command failed when called with the `--config-out` flag.
* Removed the integration documentation from the detailed description while performing **split** command to the unified yml file.
* Removed the line which indicates the version of the product from the README.md file for new contributions.

## 1.5.5

* Fixed an issue in the **update-release-notes** command, which did not work when changes were made in multiple packs.
* Changed the **validate** command to fail on missing test-playbooks only if no unittests are found.
* Fixed `to_kebab_case`, it will now deal with strings that have hyphens, commas or periods in them, changing them to be hyphens in the new string.
* Fixed an issue in the **create-id-set** command, where the `source` value included the git token if it was specified in the remote url.
* Fixed an issue in the **merge-id-set** command, where merging fails because of duplicates but the packs are in the XSOAR repo but in different version control.
* Fixed missing `Lists` Content Item as valid `IDSetType`
* Added enhancement for **generate-docs**. It is possible to provide both file or a comma seperated list as `examples`. Also, it's possible to provide more than one example for a script or a command.
* Added feature in **format** to sync YML and JSON files to the `master` file structure.
* Added option to specify `Incident Type`, `Incoming Mapper` and `Classifier` when configuring instance in **test-content**
* added a new command **run-test-playbook** to run a test playbook in a given XSOAR instance.
* Fixed an issue in **format** when running on a modified YML, that the `id` value is not changed to its old `id` value.
* Enhancement for **split** command, replace `ApiModule` code block to `import` when splitting a YML.
* Fixed an issue where indicator types were missing from the pack's content, when uploading using **zip-packs**.
* The request data body format generated in the **postman-codegen** will use the python argument's name and not the raw data argument's name.
* Added the flag '--filter-by-id-set' to **create-content-artifacts** to create artifacts only for items in the given id_set.json.

## 1.5.4

* Fixed an issue with the **format** command when contributing via the UI
* The **format** command will now not remove the `defaultRows` key from incident, indicator and generic fields with `type: grid`.
* Fixed an issue with the **validate** command when a layoutscontainer did not have the `fromversion` field set.
* added a new command **update-xsoar-config-file** to handle your XSOAR Configuration File.
* Added `skipVerify` argument in **upload** command to skip pack signature verification.
* Fixed an issue when the **run** command  failed running when there’s more than one playground, by explicitly using the current user’s playground.
* Added support for Job content item in the **format**, **validate**, **upload**, **create-id-set**, **find-dependecies** and **create-content-artifacts** commands.
* Added a **source** field to the **id_set** entitles.
* Two entitles will not consider as duplicates if they share the same pack and the same source.
* Fixed a bug when duplicates were found in **find_dependencies**.
* Added function **get_current_repo** to `tools`.
* The **postman-codegen** will not have duplicates argument name. It will rename them to the minimum distinguished shared path for each of them.

## 1.5.3

* The **format** command will now set `unsearchable: True` for incident, indicator and generic fields.
* Fixed an issue where the **update-release-notes** command crashes with `--help` flag.
* Added validation to the **validate** command that verifies the `unsearchable` key in incident, indicator and generic fields is set to true.
* Removed a validation that DBotRole should be set for automation that requires elevated permissions to the `XSOAR-linter` in the **lint** command.
* Fixed an issue in **Validate** command where playbooks conditional tasks were mishandeled.
* Added a validation to prevent contributors from using the `fromlicense` key as a configuration parameter in an integration's YML
* Added a validation to ensure that the type for **API token** (and similar) parameters are configured correctly as a `credential` type in the integration configuration YML.
* Added an assertion that checks for duplicated requests' names when generating an integration from a postman collection.
* Added support for [.env files](https://pypi.org/project/python-dotenv/). You can now add a `.env` file to your repository with the logging information instead of setting a global environment variables.
* When running **lint** command with --keep-container flag, the docker images are committed.
* The **validate** command will not return missing test playbook error when given a script with dynamic-section tag.

## 1.5.2

* Added a validation to **update-release-notes** command to ensure that the `--version` flag argument is in the right format.
* added a new command **coverage-analyze** to generate and print coverage reports.
* Fixed an issue in **validate** in repositories which are not in GitHub or GitLab
* Added a validation that verifies that readme image absolute links do not contain the working branch name.
* Added support for List content item in the **format**, **validate**, **download**, **upload**, **create-id-set**, **find-dependecies** and **create-content-artifacts** commands.
* Added a validation to ensure reputation command's default argument is set as an array input.
* Added the `--fail-duplicates` flag for the **merge-id-set** command which will fail the command if duplicates are found.
* Added the `--fail-duplicates` flag for the **create-id-set** command which will fail the command if duplicates are found.

## 1.5.1

* Fixed an issue where **validate** command failed to recognized test playbooks for beta integrations as valid tests.
* Fixed an issue were the **validate** command was falsely recognizing image paths in readme files.
* Fixed an issue where the **upload** command error message upon upload failure pointed to wrong file rather than to the pack metadata.
* Added a validation that verifies that each script which appears in incident fields, layouts or layout containers exists in the id_set.json.
* Fixed an issue where the **postman code-gen** command generated double dots for context outputs when it was not needed.
* Fixed an issue where there **validate** command on release notes file crashed when author image was added or modified.
* Added input handling when running **find-dependencies**, replacing string manipulations.
* Fixed an issue where the **validate** command did not handle multiple playbooks with the same name in the id_set.
* Added support for GitLab repositories in **validate**

## 1.5.0

* Fixed an issue where **upload** command failed to upload packs not under content structure.
* Added support for **init** command to run from non-content repo.
* The **split-yml** has been renamed to **split** and now supports splitting Dashboards from unified Generic Modules.
* Fixed an issue where the skipped tests validation ran on the `ApiModules` pack in the **validate** command.
* The **init** command will now create the `Generic Object` entities directories.
* Fixed an issue where the **format** command failed to recognize changed files from git.
* Fixed an issue where the **json-to-outputs** command failed checking whether `0001-01-01T00:00:00` is of type `Date`
* Added to the **generate context** command to generate context paths for integrations from an example file.
* Fixed an issue where **validate** failed on release notes configuration files.
* Fixed an issue where the **validate** command failed on pack input if git detected changed files outside of `Packs` directory.
* Fixed an issue where **validate** command failed to recognize files inside validated pack when validation release notes, resulting in a false error message for missing entity in release note.
* Fixed an issue where the **download** command failed when downloading an invalid YML, instead of skipping it.

## 1.4.9

* Added validation that the support URL in partner contribution pack metadata does not lead to a GitHub repo.
* Enhanced ***generate-docs*** with default `additionalinformation` (description) for common parameters.
* Added to **validate** command a validation that a content item's id and name will not end with spaces.
* The **format** command will now remove trailing whitespaces from content items' id and name fields.
* Fixed an issue where **update-release-notes** could fail on files outside the user given pack.
* Fixed an issue where the **generate-test-playbook** command would not place the playbook in the proper folder.
* Added to **validate** command a validation that packs with `Iron Bank` uses the latest docker from Iron Bank.
* Added to **update-release-notes** command support for `Generic Object` entities.
* Fixed an issue where playbook `fromversion` mismatch validation failed even if `skipunavailable` was set to true.
* Added to the **create artifacts** command support for release notes configuration file.
* Added validation to **validate** for release notes config file.
* Added **isoversize** and **isautoswitchedtoquietmode** fields to the playbook schema.
* Added to the **update-release-notes** command `-bc` flag to generate template for breaking changes version.
* Fixed an issue where **validate** did not search description files correctly, leading to a wrong warning message.

## 1.4.8

* Fixed an issue where yml files with `!reference` failed to load properly.
* Fixed an issue when `View Integration Documentation` button was added twice during the download and re-upload.
* Fixed an issue when `(Partner Contribution)` was added twice to the display name during the download and re-upload.
* Added the following enhancements in the **generate-test-playbook** command:
  * Added the *--commands* argument to generate tasks for specific commands.
  * Added the *--examples* argument to get the command examples file path and generate tasks from the commands and arguments specified there.
  * Added the *--upload* flag to specify whether to upload the test playbook after the generation.
  * Fixed the output condition generation for outputs of type `Boolean`.

## 1.4.7

* Fixed an issue where an empty list for a command context didn't produce an indication other than an empty table.
* Fixed an issue where the **format** command has incorrectly recognized on which files to run when running using git.
* Fixed an issue where author image validations were not checked properly.
* Fixed an issue where new old-formatted scripts and integrations were not validated.
* Fixed an issue where the wording in the from version validation error for subplaybooks was incorrect.
* Fixed an issue where the **update-release-notes** command used the old docker image version instead of the new when detecting a docker change.
* Fixed an issue where the **generate-test-playbook** command used an incorrect argument name as default
* Fixed an issue where the **json-to-outputs** command used an incorrect argument name as default when using `-d`.
* Fixed an issue where validations failed while trying to validate non content files.
* Fixed an issue where README validations did not work post VS Code formatting.
* Fixed an issue where the description validations were inconsistent when running through an integration file or a description file.

## 1.4.6

* Fixed an issue where **validate** suggests, with no reason, running **format** on missing mandatory keys in yml file.
* Skipped existence of TestPlaybook check on community and contribution integrations.
* Fixed an issue where pre-commit didn't run on the demisto_sdk/commands folder.
* The **init** command will now change the script template name in the code to the given script name.
* Expanded the validations performed on beta integrations.
* Added support for PreProcessRules in the **format**, **validate**, **download**, and **create-content-artifacts** commands.
* Improved the error messages in **generate-docs**, if an example was not provided.
* Added to **validate** command a validation that a content entity or a pack name does not contain the words "partner" and "community".
* Fixed an issue where **update-release-notes** ignores *--text* flag while using *-f*
* Fixed the outputs validations in **validate** so enrichment commands will not be checked to have DBotScore outputs.
* Added a new validation to require the dockerimage key to exist in an integration and script yml files.
* Enhanced the **generate-test-playbook** command to use only integration tested on commands, rather than (possibly) other integrations implementing them.
* Expanded unify command to support GenericModules - Unifies a GenericModule object with its Dashboards.
* Added validators for generic objects:
  * Generic Field validator - verify that the 'fromVersion' field is above 6.5.0, 'group' field equals 4 and 'id' field starts with the prefix 'generic_'.
  * Generic Type validator - verify that the 'fromVersion' field is above 6.5.0
  * Generic Module validator - verify that the 'fromVersion' field is above 6.5.0
  * Generic Definition validator - verify that the 'fromVersion' field is above 6.5.0
* Expanded Format command to support Generic Objects - Fixes generic objects according to their validations.
* Fixed an issue where the **update-release-notes** command did not handle ApiModules properly.
* Added option to enter a dictionary or json of format `[{field_name:description}]` in the **json-to-outputs** command,
  with the `-d` flag.
* Improved the outputs for the **format** command.
* Fixed an issue where the validations performed after the **format** command were inconsistent with **validate**.
* Added to the **validate** command a validation for the author image.
* Updated the **create-content-artifacts** command to support generic modules, definitions, fields and types.
* Added an option to ignore errors for file paths and not only file name in .pack-ignore file.

## 1.4.5

* Enhanced the **postman-codegen** command to name all generated arguments with lower case.
* Fixed an issue where the **find-dependencies** command miscalculated the dependencies for playbooks that use generic commands.
* Fixed an issue where the **validate** command failed in external repositories in case the DEMISTO_SDK_GITHUB_TOKEN was not set.
* Fixed an issue where **openapi-codegen** corrupted the swagger file by overwriting configuration to swagger file.
* Updated the **upload** command to support uploading zipped packs to the marketplace.
* Added to the **postman-codegen** command support of path variables.
* Fixed an issue where **openapi-codegen** entered into an infinite loop on circular references in the swagger file.
* The **format** command will now set `fromVersion: 6.2.0` for widgets with 'metrics' data type.
* Updated the **find-dependencies** command to support generic modules, definitions, fields and types.
* Fixed an issue where **openapi-codegen** tried to extract reference example outputs, leading to an exception.
* Added an option to ignore secrets automatically when using the **init** command to create a pack.
* Added a tool that gives the ability to temporarily suppress console output.

## 1.4.4

* When formatting incident types with Auto-Extract rules and without mode field, the **format** command will now add the user selected mode.
* Added new validation that DBotRole is set for scripts that requires elevated permissions to the `XSOAR-linter` in the **lint** command.
* Added url escaping to markdown human readable section in generate docs to avoid autolinking.
* Added a validation that mapper's id and name are matching. Updated the format of mapper to include update_id too.
* Added a validation to ensure that image paths in the README files are valid.
* Fixed **find_type** function to correctly find test files, such as, test script and test playbook.
* Added scheme validations for the new Generic Object Types, Fields, and Modules.
* Renamed the flag *--input-old-version* to *--old-version* in the **generate-docs** command.
* Refactored the **update-release-notes** command:
  * Replaced the *--all* flag with *--use-git* or *-g*.
  * Added the *--force* flag to update the pack release notes without changes in the pack.
  * The **update-release-notes** command will now update all dependent integrations on ApiModule change, even if not specified.
  * If more than one pack has changed, the full list of updated packs will be printed at the end of **update-release-notes** command execution.
  * Fixed an issue where the **update-release-notes** command did not add docker image release notes entry for release notes file if a script was changed.
  * Fixed an issue where the **update-release-notes** command did not detect changed files that had the same name.
  * Fixed an issue in the **update-release-notes** command where the version support of JSON files was mishandled.
* Fixed an issue where **format** did not skip files in test and documentation directories.
* Updated the **create-id-set** command to support generic modules, definitions, fields and types.
* Changed the **convert** command to generate old layout fromversion to 5.0.0 instead of 4.1.0
* Enhanced the command **postman-codegen** with type hints for templates.

## 1.4.3

* Fixed an issue where **json-to-outputs** command returned an incorrect output when json is a list.
* Fixed an issue where if a pack README.md did not exist it could cause an error in the validation process.
* Fixed an issue where the *--name* was incorrectly required in the **init** command.
* Adding the option to run **validate** on a specific path while using git (*-i* & *-g*).
* The **format** command will now change UUIDs in .yml and .json files to their respective content entity name.
* Added a playbook validation to check if a task sub playbook exists in the id set in the **validate** command.
* Added the option to add new tags/usecases to the approved list and to the pack metadata on the same pull request.
* Fixed an issue in **test_content** where when different servers ran tests for the same integration, the server URL parameters were not set correctly.
* Added a validation in the **validate** command to ensure that the ***endpoint*** command is configured correctly in yml file.
* Added a warning when pack_metadata's description field is longer than 130 characters.
* Fixed an issue where a redundant print occurred on release notes validation.
* Added new validation in the **validate** command to ensure that the minimal fromVersion in a widget of type metrics will be 6.2.0.
* Added the *--release-notes* flag to demisto-sdk to get the current version release notes entries.

## 1.4.2

* Added to `pylint` summary an indication if a test was skipped.
* Added to the **init** command the option to specify fromversion.
* Fixed an issue where running **init** command without filling the metadata file.
* Added the *--docker-timeout* flag in the **lint** command to control the request timeout for the Docker client.
* Fixed an issue where **update-release-notes** command added only one docker image release notes entry for release notes file, and not for every entity whom docker image was updated.
* Added a validation to ensure that incident/indicator fields names starts with their pack name in the **validate** command. (Checked only for new files and only when using git *-g*)
* Updated the **find-dependencies** command to return the 'dependencies' according the layout type ('incident', 'indicator').
* Enhanced the "vX" display name validation for scripts and integrations in the **validate** command to check for every versioned script or integration, and not only v2.
* Added the *--fail-duplicates* flag for the **create-id-set** command which will fail the command if duplicates are found.
* Added to the **generate-docs** command automatic addition to git when a new readme file is created.

## 1.4.1

* When in private repo without `DEMSITO_SDK_GITHUB_TOKEN` configured, get_remote_file will take files from the local origin/master.
* Enhanced the **unify** command when giving input of a file and not a directory return a clear error message.
* Added a validation to ensure integrations are not skipped and at least one test playbook is not skipped for each integration or script.
* Added to the Content Tests support for `context_print_dt`, which queries the incident context and prints the result as a json.
* Added new validation for the `xsoar_config.json` file in the **validate** command.
* Added a version differences section to readme in **generate-docs** command.
* Added the *--docs-format* flag in the **integration-diff** command to get the output in README format.
* Added the *--input-old-version* and *--skip-breaking-changes* flags in the **generate-docs** command to get the details for the breaking section and to skip the breaking changes section.

## 1.4.0

* Enable passing a comma-separated list of paths for the `--input` option of the **lint** command.
* Added new validation of unimplemented test-module command in the code to the `XSOAR-linter` in the **lint** command.
* Fixed the **generate-docs** to handle integration authentication parameter.
* Added a validation to ensure that description and README do not contain the word 'Demisto'.
* Improved the deprecated message validation required from playbooks and scripts.
* Added the `--quite-bc-validation` flag for the **validate** command to run the backwards compatibility validation in quite mode (errors is treated like warnings).
* Fixed the **update release notes** command to display a name for old layouts.
* Added the ability to append to the pack README credit to contributors.
* Added identification for parameter differences in **integration-diff** command.
* Fixed **format** to use git as a default value.
* Updated the **upload** command to support reports.
* Fixed an issue where **generate-docs** command was displaying 'None' when credentials parameter display field configured was not configured.
* Fixed an issue where **download** did not return exit code 1 on failure.
* Updated the validation that incident fields' names do not contain the word incident will aplly to core packs only.
* Added a playbook validation to verify all conditional tasks have an 'else' path in **validate** command.
* Renamed the GitHub authentication token environment variable `GITHUB_TOKEN` to `DEMITO_SDK_GITHUB_TOKEN`.
* Added to the **update-release-notes** command automatic addition to git when new release notes file is created.
* Added validation to ensure that integrations, scripts, and playbooks do not contain the entity type in their names.
* Added the **convert** command to convert entities between XSOAR versions.
* Added the *--deprecate* flag in **format** command to deprecate integrations, scripts, and playbooks.
* Fixed an issue where ignoring errors did not work when running the **validate** command on specific files (-i).

## 1.3.9

* Added a validation verifying that the pack's README.md file is not equal to pack description.
* Fixed an issue where the **Assume yes** flag did not work properly for some entities in the **format** command.
* Improved the error messages for separators in folder and file names in the **validate** command.
* Removed the **DISABLE_SDK_VERSION_CHECK** environment variable. To disable new version checks, use the **DEMISTO_SDK_SKIP_VERSION_CHECK** envirnoment variable.
* Fixed an issue where the demisto-sdk version check failed due to a rate limit.
* Fixed an issue with playbooks scheme validation.

## 1.3.8

* Updated the **secrets** command to work on forked branches.

## 1.3.7

* Added a validation to ensure correct image and description file names.
* Fixed an issue where the **validate** command failed when 'display' field in credentials param in yml is empty but 'displaypassword' was provided.
* Added the **integration-diff** command to check differences between two versions of an integration and to return a report of missing and changed elements in the new version.
* Added a validation verifying that the pack's README.md file is not missing or empty for partner packs or packs contains use cases.
* Added a validation to ensure that the integration and script folder and file names will not contain separators (`_`, `-`, ``).
* When formatting new pack, the **format** command will set the *fromversion* key to 5.5.0 in the new files without fromversion.

## 1.3.6

* Added a validation that core packs are not dependent on non-core packs.
* Added a validation that a pack name follows XSOAR standards.
* Fixed an issue where in some cases the `get_remote_file` function failed due to an invalid path.
* Fixed an issue where running **update-release-notes** with updated integration logo, did not detect any file changes.
* Fixed an issue where the **create-id-set** command did not identify unified integrations correctly.
* Fixed an issue where the `CommonTypes` pack was not identified as a dependency for all feed integrations.
* Added support for running SDK commands in private repositories.
* Fixed an issue where running the **init** command did not set the correct category field in an integration .yml file for a newly created pack.
* When formatting new contributed pack, the **format** command will set the *fromversion* key to 6.0.0 in the relevant files.
* If the environment variable "DISABLE_SDK_VERSION_CHECK" is define, the demisto-sdk will no longer check for newer version when running a command.
* Added the `--use-pack-metadata` flag for the **find-dependencies** command to update the calculated dependencies using the the packs metadata files.
* Fixed an issue where **validate** failed on scripts in case the `outputs` field was set to `None`.
* Fixed an issue where **validate** was failing on editing existing release notes.
* Added a validation for README files verifying that the file doesn't contain template text copied from HelloWorld or HelloWorldPremium README.

## 1.3.5

* Added a validation that layoutscontainer's id and name are matching. Updated the format of layoutcontainer to include update_id too.
* Added a validation that commands' names and arguments in core packs, or scripts' arguments do not contain the word incident.
* Fixed issue where running the **generate-docs** command with -c flag ran all the commands and not just the commands specified by the flag.
* Fixed the error message of the **validate** command to not always suggest adding the *description* field.
* Fixed an issue where running **format** on feed integration generated invalid parameter structure.
* Fixed an issue where the **generate-docs** command did not add all the used scripts in a playbook to the README file.
* Fixed an issue where contrib/partner details might be added twice to the same file, when using unify and create-content-artifacts commands
* Fixed issue where running **validate** command on image-related integration did not return the correct outputs to json file.
* When formatting playbooks, the **format** command will now remove empty fields from SetIncident, SetIndicator, CreateNewIncident, CreateNewIndicator script arguments.
* Added an option to fill in the developer email when running the **init** command.

## 1.3.4

* Updated the **validate** command to check that the 'additionalinfo' field only contains the expected value for feed required parameters and not equal to it.
* Added a validation that community/partner details are not in the detailed description file.
* Added a validation that the Use Case tag in pack_metadata file is only used when the pack contains at least one PB, Incident Type or Layout.
* Added a validation that makes sure outputs in integrations are matching the README file when only README has changed.
* Added the *hidden* field to the integration schema.
* Fixed an issue where running **format** on a playbook whose `name` does not equal its `id` would cause other playbooks who use that playbook as a sub-playbook to fail.
* Added support for local custom command configuration file `.demisto-sdk-conf`.
* Updated the **format** command to include an update to the description file of an integration, to remove community/partner details.

## 1.3.3

* Fixed an issue where **lint** failed where *.Dockerfile* exists prior running the lint command.
* Added FeedHelloWorld template option for *--template* flag in **demisto-sdk init** command.
* Fixed issue where **update-release-notes** deleted release note file if command was called more than once.
* Fixed issue where **update-release-notes** added docker image release notes every time the command was called.
* Fixed an issue where running **update-release-notes** on a pack with newly created integration, had also added a docker image entry in the release notes.
* Fixed an issue where `XSOAR-linter` did not find *NotImplementedError* in main.
* Added validation for README files verifying their length (over 30 chars).
* When using *-g* flag in the **validate** command it will now ignore untracked files by default.
* Added the *--include-untracked* flag to the **validate** command to include files which are untracked by git in the validation process.
* Improved the `pykwalify` error outputs in the **validate** command.
* Added the *--print-pykwalify* flag to the **validate** command to print the unchanged output from `pykwalify`.

## 1.3.2

* Updated the format of the outputs when using the *--json-file* flag to create a JSON file output for the **validate** and **lint** commands.
* Added the **doc-review** command to check spelling in .md and .yml files as well as a basic release notes review.
* Added a validation that a pack's display name does not already exist in content repository.
* Fixed an issue where the **validate** command failed to detect duplicate params in an integration.
* Fixed an issue where the **validate** command failed to detect duplicate arguments in a command in an integration.

## 1.3.1

* Fixed an issue where the **validate** command failed to validate the release notes of beta integrations.
* Updated the **upload** command to support indicator fields.
* The **validate** and **update-release-notes** commands will now check changed files against `demisto/master` if it is configured locally.
* Fixed an issue where **validate** would incorrectly identify files as renamed.
* Added a validation that integration properties (such as feed, mappers, mirroring, etc) are not removed.
* Fixed an issue where **validate** failed when comparing branch against commit hash.
* Added the *--no-pipenv* flag to the **split-yml** command.
* Added a validation that incident fields and incident types are not removed from mappers.
* Fixed an issue where the *c
reate-id-set* flag in the *validate* command did not work while not using git.
* Added the *hiddenusername* field to the integration schema.
* Added a validation that images that are not integration images, do not ask for a new version or RN

## 1.3.0

* Do not collect optional dependencies on indicator types reputation commands.
* Fixed an issue where downloading indicator layoutscontainer objects failed.
* Added a validation that makes sure outputs in integrations are matching the README file.
* Fixed an issue where the *create-id-set* flag in the **validate** command did not work.
* Added a warning in case no id_set file is found when running the **validate** command.
* Fixed an issue where changed files were not recognised correctly on forked branches in the **validate** and the **update-release-notes** commands.
* Fixed an issue when files were classified incorrectly when running *update-release-notes*.
* Added a validation that integration and script file paths are compatible with our convention.
* Fixed an issue where id_set.json file was re created whenever running the generate-docs command.
* added the *--json-file* flag to create a JSON file output for the **validate** and **lint** commands.

## 1.2.19

* Fixed an issue where merge id_set was not updated to work with the new entity of Packs.
* Added a validation that the playbook's version matches the version of its sub-playbooks, scripts, and integrations.

## 1.2.18

* Changed the *skip-id-set-creation* flag to *create-id-set* in the **validate** command. Its default value will be False.
* Added support for the 'cve' reputation command in default arg validation.
* Filter out generic and reputation command from scripts and playbooks dependencies calculation.
* Added support for the incident fields in outgoing mappers in the ID set.
* Added a validation that the taskid field and the id field under the task field are both from uuid format and contain the same value.
* Updated the **format** command to generate uuid value for the taskid field and for the id under the task field in case they hold an invalid values.
* Exclude changes from doc_files directory on validation.
* Added a validation that an integration command has at most one default argument.
* Fixing an issue where pack metadata version bump was not enforced when modifying an old format (unified) file.
* Added validation that integration parameter's display names are capitalized and spaced using whitespaces and not underscores.
* Fixed an issue where beta integrations where not running deprecation validations.
* Allowed adding additional information to the deprecated description.
* Fixing an issue when escaping less and greater signs in integration params did not work as expected.

## 1.2.17

* Added a validation that the classifier of an integration exists.
* Added a validation that the mapper of an integration exists.
* Added a validation that the incident types of a classifier exist.
* Added a validation that the incident types of a mapper exist.
* Added support for *text* argument when running **demisto-sdk update-release-notes** on the ApiModules pack.
* Added a validation for the minimal version of an indicator field of type grid.
* Added new validation for incident and indicator fields in classifiers mappers and layouts exist in the content.
* Added cache for get_remote_file to reducing failures from accessing the remote repo.
* Fixed an issue in the **format** command where `_dev` or `_copy` suffixes weren't removed from the `id` of the given playbooks.
* Playbook dependencies from incident and indicator fields are now marked as optional.
* Mappers dependencies from incident types and incident fields are now marked as optional.
* Classifier dependencies from incident types are now marked as optional.
* Updated **demisto-sdk init** command to no longer create `created` field in pack_metadata file
* Updated **generate-docs** command to take the parameters names in setup section from display field and to use additionalinfo field when exist.
* Using the *verbose* argument in the **find-dependencies** command will now log to the console.
* Improved the deprecated message validation required from integrations.
* Fixed an issue in the **generate-docs** command where **Context Example** section was created when it was empty.

## 1.2.16

* Added allowed ignore errors to the *IDSetValidator*.
* Fixed an issue where an irrelevant id_set validation ran in the **validate** command when using the *--id-set* flag.
* Fixed an issue were **generate-docs** command has failed if a command did not exist in commands permissions file.
* Improved a **validate** command message for missing release notes of api module dependencies.

## 1.2.15

* Added the *ID101* to the allowed ignored errors.

## 1.2.14

* SDK repository is now mypy check_untyped_defs complaint.
* The lint command will now ignore the unsubscriptable-object (E1136) pylint error in dockers based on python 3.9 - this will be removed once a new pylint version is released.
* Added an option for **format** to run on a whole pack.
* Added new validation of unimplemented commands from yml in the code to `XSOAR-linter`.
* Fixed an issue where Auto-Extract fields were only checked for newly added incident types in the **validate** command.
* Added a new warning validation of direct access to args/params dicts to `XSOAR-linter`.

## 1.2.13

* Added new validation of indicators usage in CommandResults to `XSOAR-linter`.
* Running **demisto-sdk lint** will automatically run on changed files (same behavior as the -g flag).
* Removed supported version message from the documentation when running **generate_docs**.
* Added a print to indicate backwards compatibility is being checked in **validate** command.
* Added a percent print when running the **validate** command with the *-a* flag.
* Fixed a regression in the **upload** command where it was ignoring `DEMISTO_VERIFY_SSL` env var.
* Fixed an issue where the **upload** command would fail to upload beta integrations.
* Fixed an issue where the **validate** command did not create the *id_set.json* file when running with *-a* flag.
* Added price change validation in the **validate** command.
* Added validations that checks in read-me for empty sections or leftovers from the auto generated read-me that should be changed.
* Added new code validation for *NotImplementedError* to raise a warning in `XSOAR-linter`.
* Added validation for support types in the pack metadata file.
* Added support for *--template* flag in **demisto-sdk init** command.
* Fixed an issue with running **validate** on master branch where the changed files weren't compared to previous commit when using the *-g* flag.
* Fixed an issue where the `XSOAR-linter` ran *NotImplementedError* validation on scripts.
* Added support for Auto-Extract feature validation in incident types in the **validate** command.
* Fixed an issue in the **lint** command where the *-i* flag was ignored.
* Improved **merge-id-sets** command to support merge between two ID sets that contain the same pack.
* Fixed an issue in the **lint** command where flake8 ran twice.

## 1.2.12

* Bandit now reports also on medium severity issues.
* Fixed an issue with support for Docker Desktop on Mac version 2.5.0+.
* Added support for vulture and mypy linting when running without docker.
* Added support for *prev-ver* flag in **update-release-notes** command.
* Improved retry support when building docker images for linting.
* Added the option to create an ID set on a specific pack in **create-id-set** command.
* Added the *--skip-id-set-creation* flag to **validate** command in order to add the capability to run validate command without creating id_set validation.
* Fixed an issue where **validate** command checked docker image tag on ApiModules pack.
* Fixed an issue where **find-dependencies** did not calculate dashboards and reports dependencies.
* Added supported version message to the documentation and release notes files when running **generate_docs** and **update-release-notes** commands respectively.
* Added new code validations for *NotImplementedError* exception raise to `XSOAR-linter`.
* Command create-content-artifacts additional support for **Author_image.png** object.
* Fixed an issue where schemas were not enforced for incident fields, indicator fields and old layouts in the validate command.
* Added support for **update-release-notes** command to update release notes according to master branch.

## 1.2.11

* Fixed an issue where the ***generate-docs*** command reset the enumeration of line numbering after an MD table.
* Updated the **upload** command to support mappers.
* Fixed an issue where exceptions were no printed in the **format** while the *--verbose* flag is set.
* Fixed an issue where *--assume-yes* flag did not work in the **format** command when running on a playbook without a `fromversion` field.
* Fixed an issue where the **format** command would fail in case `conf.json` file was not found instead of skipping the update.
* Fixed an issue where integration with v2 were recognised by the `name` field instead of the `display` field in the **validate** command.
* Added a playbook validation to check if a task script exists in the id set in the **validate** command.
* Added new integration category `File Integrity Management` in the **validate** command.

## 1.2.10

* Added validation for approved content pack use-cases and tags.
* Added new code validations for *CommonServerPython* import to `XSOAR-linter`.
* Added *default value* and *predefined values* to argument description in **generate-docs** command.
* Added a new validation that checks if *get-mapping-fields* command exists if the integration schema has *{ismappable: true}* in **validate** command.
* Fixed an issue where the *--staged* flag recognised added files as modified in the **validate** command.
* Fixed an issue where a backwards compatibility warning was raised for all added files in the **validate** command.
* Fixed an issue where **validate** command failed when no tests were given for a partner supported pack.
* Updated the **download** command to support mappers.
* Fixed an issue where the ***format*** command added a duplicate parameter.
* For partner supported content packs, added support for a list of emails.
* Removed validation of README files from the ***validate*** command.
* Fixed an issue where the ***validate*** command required release notes for ApiModules pack.

## 1.2.9

* Fixed an issue in the **openapi_codegen** command where it created duplicate functions name from the swagger file.
* Fixed an issue in the **update-release-notes** command where the *update type* argument was not verified.
* Fixed an issue in the **validate** command where no error was raised in case a non-existing docker image was presented.
* Fixed an issue in the **format** command where format failed when trying to update invalid Docker image.
* The **format** command will now preserve the **isArray** argument in integration's reputation commands and will show a warning if it set to **false**.
* Fixed an issue in the **lint** command where *finally* clause was not supported in main function.
* Fixed an issue in the **validate** command where changing any entity ID was not validated.
* Fixed an issue in the **validate** command where *--staged* flag did not bring only changed files.
* Fixed the **update-release-notes** command to ignore changes in the metadata file.
* Fixed the **validate** command to ignore metadata changes when checking if a version bump is needed.

## 1.2.8

* Added a new validation that checks in playbooks for the usage of `DeleteContext` in **validate** command.
* Fixed an issue in the **upload** command where it would try to upload content entities with unsupported versions.
* Added a new validation that checks in playbooks for the usage of specific instance in **validate** command.
* Added the **--staged** flag to **validate** command to run on staged files only.

## 1.2.7

* Changed input parameters in **find-dependencies** command.
  * Use ***-i, --input*** instead of ***-p, --path***.
  * Use ***-idp, --id-set-path*** instead of ***-i, --id-set-path***.
* Fixed an issue in the **unify** command where it crashed on an integration without an image file.
* Fixed an issue in the **format** command where unnecessary files were not skipped.
* Fixed an issue in the **update-release-notes** command where the *text* argument was not respected in all cases.
* Fixed an issue in the **validate** command where a warning about detailed description was given for unified or deprecated integrations.
* Improved the error returned by the **validate** command when running on files using the old format.

## 1.2.6

* No longer require setting `DEMISTO_README_VALIDATION` env var to enable README mdx validation. Validation will now run automatically if all necessary node modules are available.
* Fixed an issue in the **validate** command where the `--skip-pack-dependencies` would not skip id-set creation.
* Fixed an issue in the **validate** command where validation would fail if supplied an integration with an empty `commands` key.
* Fixed an issue in the **validate** command where validation would fail due to a required version bump for packs which are not versioned.
* Will use env var `DEMISTO_VERIFY_SSL` to determine if to use a secure connection for commands interacting with the Server when `--insecure` is not passed. If working with a local Server without a trusted certificate, you can set env var `DEMISTO_VERIFY_SSL=no` to avoid using `--insecure` on each command.
* Unifier now adds a link to the integration documentation to the integration detailed description.
* Fixed an issue in the **secrets** command where ignored secrets were not skipped.

## 1.2.5

* Added support for special fields: *defaultclassifier*, *defaultmapperin*, *defaultmapperout* in **download** command.
* Added -y option **format** command to assume "yes" as answer to all prompts and run non-interactively
* Speed up improvements for `validate` of README files.
* Updated the **format** command to adhere to the defined content schema and sub-schemas, aligning its behavior with the **validate** command.
* Added support for canvasContextConnections files in **format** command.

## 1.2.4

* Updated detailed description for community integrations.

## 1.2.3

* Fixed an issue where running **validate** failed on playbook with task that adds tags to the evidence data.
* Added the *displaypassword* field to the integration schema.
* Added new code validations to `XSOAR-linter`.
  * As warnings messages:
    * `demisto.params()` should be used only inside main function.
    * `demisto.args()` should be used only inside main function.
    * Functions args should have type annotations.
* Added `fromversion` field validation to test playbooks and scripts in **validate** command.

## 1.2.2

* Add support for warning msgs in the report and summary to **lint** command.
* Fixed an issue where **json-to-outputs** determined bool values as int.
* Fixed an issue where **update-release-notes** was crushing on `--all` flag.
* Fixed an issue where running **validate**, **update-release-notes** outside of content repo crushed without a meaningful error message.
* Added support for layoutscontainer in **init** contribution flow.
* Added a validation for tlp_color param in feeds in **validate** command.
* Added a validation for removal of integration parameters in **validate** command.
* Fixed an issue where **update-release-notes** was failing with a wrong error message when no pack or input was given.
* Improved formatting output of the **generate-docs** command.
* Add support for env variable *DEMISTO_SDK_ID_SET_REFRESH_INTERVAL*. Set this env variable to the refresh interval in minutes. The id set will be regenerated only if the refresh interval has passed since the last generation. Useful when generating Script documentation, to avoid re-generating the id_set every run.
* Added new code validations to `XSOAR-linter`.
  * As error messages:
    * Longer than 10 seconds sleep statements for non long running integrations.
    * exit() usage.
    * quit() usage.
  * As warnings messages:
    * `demisto.log` should not be used.
    * main function existence.
    * `demito.results` should not be used.
    * `return_output` should not be used.
    * try-except statement in main function.
    * `return_error` usage in main function.
    * only once `return_error` usage.
* Fixed an issue where **lint** command printed logs twice.
* Fixed an issue where *suffix* did not work as expected in the **create-content-artifacts** command.
* Added support for *prev-ver* flag in **lint** and **secrets** commands.
* Added support for *text* flag to **update-release-notes** command to add the same text to all release notes.
* Fixed an issue where **validate** did not recognize added files if they were modified locally.
* Added a validation that checks the `fromversion` field exists and is set to 5.0.0 or above when working or comparing to a non-feature branch in **validate** command.
* Added a validation that checks the certification field in the pack_metadata file is valid in **validate** command.
* The **update-release-notes** command will now automatically add docker image update to the release notes.

## 1.2.1

* Added an additional linter `XSOAR-linter` to the **lint** command which custom validates py files. currently checks for:
  * `Sys.exit` usages with non zero value.
  * Any `Print` usages.
* Fixed an issue where renamed files were failing on *validate*.
* Fixed an issue where single changed files did not required release notes update.
* Fixed an issue where doc_images required release-notes and validations.
* Added handling of dependent packs when running **update-release-notes** on changed *APIModules*.
  * Added new argument *--id-set-path* for id_set.json path.
  * When changes to *APIModule* is detected and an id_set.json is available - the command will update the dependent pack as well.
* Added handling of dependent packs when running **validate** on changed *APIModules*.
  * Added new argument *--id-set-path* for id_set.json path.
  * When changes to *APIModule* is detected and an id_set.json is available - the command will validate that the dependent pack has release notes as well.
* Fixed an issue where the find_type function didn't recognize file types correctly.
* Fixed an issue where **update-release-notes** command did not work properly on Windows.
* Added support for indicator fields in **update-release-notes** command.
* Fixed an issue where files in test dirs where being validated.

## 1.2.0

* Fixed an issue where **format** did not update the test playbook from its pack.
* Fixed an issue where **validate** validated non integration images.
* Fixed an issue where **update-release-notes** did not identified old yml integrations and scripts.
* Added revision templates to the **update-release-notes** command.
* Fixed an issue where **update-release-notes** crashed when a file was renamed.
* Fixed an issue where **validate** failed on deleted files.
* Fixed an issue where **validate** validated all images instead of packs only.
* Fixed an issue where a warning was not printed in the **format** in case a non-supported file type is inputted.
* Fixed an issue where **validate** did not fail if no release notes were added when adding files to existing packs.
* Added handling of incorrect layout paths via the **format** command.
* Refactor **create-content-artifacts** command - Efficient artifacts creation and better logging.
* Fixed an issue where image and description files were not handled correctly by **validate** and **update-release-notes** commands.
* Fixed an issue where the **format** command didn't remove all extra fields in a file.
* Added an error in case an invalid id_set.json file is found while running the **validate** command.
* Added fetch params checks to the **validate** command.

## 1.1.11

* Added line number to secrets' path in **secrets** command report.
* Fixed an issue where **init** a community pack did not present the valid support URL.
* Fixed an issue where **init** offered a non relevant pack support type.
* Fixed an issue where **lint** did not pull docker images for powershell.
* Fixed an issue where **find-dependencies** did not find all the script dependencies.
* Fixed an issue where **find-dependencies** did not collect indicator fields as dependencies for playbooks.
* Updated the **validate** and the **secrets** commands to be less dependent on regex.
* Fixed an issue where **lint** did not run on circle when docker did not return ping.
* Updated the missing release notes error message (RN106) in the **Validate** command.
* Fixed an issue where **Validate** would return missing release notes when two packs with the same substring existed in the modified files.
* Fixed an issue where **update-release-notes** would add duplicate release notes when two packs with the same substring existed in the modified files.
* Fixed an issue where **update-release-notes** would fail to bump new versions if the feature branch was out of sync with the master branch.
* Fixed an issue where a non-descriptive error would be returned when giving the **update-release-notes** command a pack which can not be found.
* Added dependencies check for *widgets* in **find-dependencies** command.
* Added a `update-docker` flag to **format** command.
* Added a `json-to-outputs` flag to the **run** command.
* Added a verbose (`-v`) flag to **format** command.
* Fixed an issue where **download** added the prefix "playbook-" to the name of playbooks.

## 1.1.10

* Updated the **init** command. Relevant only when passing the *--contribution* argument.
  * Added the *--author* option.
  * The *support* field of the pack's metadata is set to *community*.
* Added a proper error message in the **Validate** command upon a missing description in the root of the yml.
* **Format** now works with a relative path.
* **Validate** now fails when all release notes have been excluded.
* Fixed issue where correct error message would not propagate for invalid images.
* Added the *--skip-pack-dependencies* flag to **validate** command to skip pack dependencies validation. Relevant when using the *-g* flag.
* Fixed an issue where **Validate** and **Format** commands failed integrations with `defaultvalue` field in fetch incidents related parameters.
* Fixed an issue in the **Validate** command in which unified YAML files were not ignored.
* Fixed an issue in **generate-docs** where scripts and playbooks inputs and outputs were not parsed correctly.
* Fixed an issue in the **openapi-codegen** command where missing reference fields in the swagger JSON caused errors.
* Fixed an issue in the **openapi-codegen** command where empty objects in the swagger JSON paths caused errors.
* **update-release-notes** command now accept path of the pack instead of pack name.
* Fixed an issue where **generate-docs** was inserting unnecessary escape characters.
* Fixed an issue in the **update-release-notes** command where changes to the pack_metadata were not detected.
* Fixed an issue where **validate** did not check for missing release notes in old format files.

## 1.1.9

* Fixed an issue where **update-release-notes** command failed on invalid file types.

## 1.1.8

* Fixed a regression where **upload** command failed on test playbooks.
* Added new *githubUser* field in pack metadata init command.
* Support beta integration in the commands **split-yml, extract-code, generate-test-playbook and generate-docs.**
* Fixed an issue where **find-dependencies** ignored *toversion* field in content items.
* Added support for *layoutscontainer*, *classifier_5_9_9*, *mapper*, *report*, and *widget* in the **Format** command.
* Fixed an issue where **Format** will set the `ID` field to be equal to the `name` field in modified playbooks.
* Fixed an issue where **Format** did not work for test playbooks.
* Improved **update-release-notes** command:
  * Write content description to release notes for new items.
  * Update format for file types without description: Connections, Incident Types, Indicator Types, Layouts, Incident Fields.
* Added a validation for feedTags param in feeds in **validate** command.
* Fixed readme validation issue in community support packs.
* Added the **openapi-codegen** command to generate integrations from OpenAPI specification files.
* Fixed an issue were release notes validations returned wrong results for *CommonScripts* pack.
* Added validation for image links in README files in **validate** command.
* Added a validation for default value of fetch param in feeds in **validate** command.
* Fixed an issue where the **Init** command failed on scripts.

## 1.1.7

* Fixed an issue where running the **format** command on feed integrations removed the `defaultvalue` fields.
* Playbook branch marked with *skipunavailable* is now set as an optional dependency in the **find-dependencies** command.
* The **feedReputation** parameter can now be hidden in a feed integration.
* Fixed an issue where running the **unify** command on JS package failed.
* Added the *--no-update* flag to the **find-dependencies** command.
* Added the following validations in **validate** command:
  * Validating that a pack does not depend on NonSupported / Deprecated packs.

## 1.1.6

* Added the *--description* option to the **init** command.
* Added the *--contribution* option to the **init** command which converts a contribution zip to proper pack format.
* Improved **validate** command performance time and outputs.
* Added the flag *--no-docker-checks* to **validate** command to skip docker checks.
* Added the flag *--print-ignored-files* to **validate** command to print ignored files report when the command is done.
* Added the following validations in **validate** command:
  * Validating that existing release notes are not modified.
  * Validating release notes are not added to new packs.
  * Validating that the "currentVersion" field was raised in the pack_metadata for modified packs.
  * Validating that the timestamp in the "created" field in the pack_metadata is in ISO format.
* Running `demisto-sdk validate` will run the **validate** command using git and only on committed files (same as using *-g --post-commit*).
* Fixed an issue where release notes were not checked correctly in **validate** command.
* Fixed an issue in the **create-id-set** command where optional playbook tasks were not taken into consideration.
* Added a prompt to the `demisto-sdk update-release-notes` command to prompt users to commit changes before running the release notes command.
* Added support to `layoutscontainer` in **validate** command.

## 1.1.5

* Fixed an issue in **find-dependencies** command.
* **lint** command now verifies flake8 on CommonServerPython script.

## 1.1.4

* Fixed an issue with the default output file name of the **unify** command when using "." as an output path.
* **Unify** command now adds contributor details to the display name and description.
* **Format** command now adds *isFetch* and *incidenttype* fields to integration yml.
* Removed the *feedIncremental* field from the integration schema.
* **Format** command now adds *feedBypassExclusionList*, *Fetch indicators*, *feedReputation*, *feedReliability*,
     *feedExpirationPolicy*, *feedExpirationInterval* and *feedFetchInterval* fields to integration yml.
* Fixed an issue in the playbooks schema.
* Fixed an issue where generated release notes were out of order.
* Improved pack dependencies detection.
* Fixed an issue where test playbooks were mishandled in **validate** command.

## 1.1.3

* Added a validation for invalid id fields in indicators types files in **validate** command.
* Added default behavior for **update-release-notes** command.
* Fixed an error where README files were failing release notes validation.
* Updated format of generated release notes to be more user friendly.
* Improved error messages for the **update-release-notes** command.
* Added support for `Connections`, `Dashboards`, `Widgets`, and `Indicator Types` to **update-release-notes** command.
* **Validate** now supports scripts under the *TestPlaybooks* directory.
* Fixed an issue where **validate** did not support powershell files.

## 1.1.2

* Added a validation for invalid playbookID fields in incidents types files in **validate** command.
* Added a code formatter for python files.
* Fixed an issue where new and old classifiers where mixed on validate command.
* Added *feedIncremental* field to the integration schema.
* Fixed error in the **upload** command where unified YMLs were not uploaded as expected if the given input was a pack.
* Fixed an issue where the **secrets** command failed due to a space character in the file name.
* Ignored RN validation for *NonSupported* pack.
* You can now ignore IF107, SC100, RP102 error codes in the **validate** command.
* Fixed an issue where the **download** command was crashing when received as input a JS integration or script.
* Fixed an issue where **validate** command checked docker image for JS integrations and scripts.
* **validate** command now checks scheme for reports and connections.
* Fixed an issue where **validate** command checked docker when running on all files.
* Fixed an issue where **validate** command did not fail when docker image was not on the latest numeric tag.
* Fixed an issue where beta integrations were not validated correctly in **validate** command.

## 1.1.1

* fixed and issue where file types were not recognized correctly in **validate** command.
* Added better outputs for validate command.

## 1.1.0

* Fixed an issue where changes to only non-validated files would fail validation.
* Fixed an issue in **validate** command where moved files were failing validation for new packs.
* Fixed an issue in **validate** command where added files were failing validation due to wrong file type detection.
* Added support for new classifiers and mappers in **validate** command.
* Removed support of old RN format validation.
* Updated **secrets** command output format.
* Added support for error ignore on deprecated files in **validate** command.
* Improved errors outputs in **validate** command.
* Added support for linting an entire pack.

## 1.0.9

* Fixed a bug where misleading error was presented when pack name was not found.
* **Update-release-notes** now detects added files for packs with versions.
* Readme files are now ignored by **update-release-notes** and validation of release notes.
* Empty release notes no longer cause an uncaught error during validation.

## 1.0.8

* Changed the output format of demisto-sdk secrets.
* Added a validation that checkbox items are not required in integrations.
* Added pack release notes generation and validation.
* Improved pack metadata validation.
* Fixed an issue in **validate** where renamed files caused an error

## 1.0.4

* Fix the **format** command to update the `id` field to be equal to `details` field in indicator-type files, and to `name` field in incident-type & dashboard files.
* Fixed a bug in the **validate** command for layout files that had `sortValues` fields.
* Fixed a bug in the **format** command where `playbookName` field was not always present in the file.
* Fixed a bug in the **format** command where indicatorField wasn't part of the SDK schemas.
* Fixed a bug in **upload** command where created unified docker45 yml files were not deleted.
* Added support for IndicatorTypes directory in packs (for `reputation` files, instead of Misc).
* Fixed parsing playbook condition names as string instead of boolean in **validate** command
* Improved image validation in YAML files.
* Removed validation for else path in playbook condition tasks.

## 1.0.3

* Fixed a bug in the **format** command where comments were being removed from YAML files.
* Added output fields: *file_path* and *kind* for layouts in the id-set.json created by **create-id-set** command.
* Fixed a bug in the **create-id-set** command Who returns Duplicate for Layouts with a different kind.
* Added formatting to **generate-docs** command results replacing all `<br>` tags with `<br/>`.
* Fixed a bug in the **download** command when custom content contained not supported content entity.
* Fixed a bug in **format** command in which boolean strings  (e.g. 'yes' or 'no') were converted to boolean values (e.g. 'True' or 'False').
* **format** command now removes *sourceplaybookid* field from playbook files.
* Fixed a bug in **generate-docs** command in which integration dependencies were not detected when generating documentation for a playbook.

## 1.0.1

* Fixed a bug in the **unify** command when output path was provided empty.
* Improved error message for integration with no tests configured.
* Improved the error message returned from the **validate** command when an integration is missing or contains malformed fetch incidents related parameters.
* Fixed a bug in the **create** command where a unified YML with a docker image for 4.5 was copied incorrectly.
* Missing release notes message are now showing the release notes file path to update.
* Fixed an issue in the **validate** command in which unified YAML files were not ignored.
* File format suggestions are now shown in the relevant file format (JSON or YAML).
* Changed Docker image validation to fail only on non-valid ones.
* Removed backward compatibility validation when Docker image is updated.

## 1.0.0

* Improved the *upload* command to support the upload of all the content entities within a pack.
* The *upload* command now supports the improved pack file structure.
* Added an interactive option to format integrations, scripts and playbooks with No TestPlaybooks configured.
* Added an interactive option to configure *conf.json* file with missing test playbooks for integrations, scripts and playbooks
* Added *download* command to download custom content from Demisto instance to the local content repository.
* Improved validation failure messages to include a command suggestion, wherever relevant, to fix the raised issue.
* Improved 'validate' help and documentation description
* validate - checks that scripts, playbooks, and integrations have the *tests* key.
* validate - checks that test playbooks are configured in `conf.json`.
* demisto-sdk lint - Copy dir better handling.
* demisto-sdk lint - Add error when package missing in docker image.
* Added *-a , --validate-all* option in *validate* to run all validation on all files.
* Added *-i , --input* option in *validate* to run validation on a specified pack/file.
* added *-i, --input* option in *secrets* to run on a specific file.
* Added an allowed hidden parameter: *longRunning* to the hidden integration parameters validation.
* Fixed an issue with **format** command when executing with an output path of a folder and not a file path.
* Bug fixes in generate-docs command given playbook as input.
* Fixed an issue with lint command in which flake8 was not running on unit test files.

## 0.5.2

* Added *-c, --command* option in *generate-docs* to generate a specific command from an integration.
* Fixed an issue when getting README/CHANGELOG files from git and loading them.
* Removed release notes validation for new content.
* Fixed secrets validations for files with the same name in a different directory.
* demisto-sdk lint - parallelization working with specifying the number of workers.
* demisto-sdk lint - logging levels output, 3 levels.
* demisto-sdk lint - JSON report, structured error reports in JSON format.
* demisto-sdk lint - XML JUnit report for unit-tests.
* demisto-sdk lint - new packages used to accelerate execution time.
* demisto-sdk secrets - command now respects the generic whitelist, and not only the pack secrets.

## 0.5.0

[PyPI History][1]

[1]: https://pypi.org/project/demisto-sdk/#history

## 0.4.9

* Fixed an issue in *generate-docs* where Playbooks and Scripts documentation failed.
* Added a graceful error message when executing the *run" command with a misspelled command.
* Added more informative errors upon failures of the *upload* command.
* format command:
  * Added format for json files: IncidentField, IncidentType, IndicatorField, IndicatorType, Layout, Dashboard.
  * Added the *-fv --from-version*, *-nv --no-validation* arguments.
  * Removed the *-t yml_type* argument, the file type will be inferred.
  * Removed the *-g use_git* argument, running format without arguments will run automatically on git diff.
* Fixed an issue in loading playbooks with '=' character.
* Fixed an issue in *validate* failed on deleted README files.

## 0.4.8

* Added the *max* field to the Playbook schema, allowing to define it in tasks loop.
* Fixed an issue in *validate* where Condition branches checks were case sensitive.

## 0.4.7

* Added the *slareminder* field to the Playbook schema.
* Added the *common_server*, *demisto_mock* arguments to the *init* command.
* Fixed an issue in *generate-docs* where the general section was not being generated correctly.
* Fixed an issue in *validate* where Incident type validation failed.

## 0.4.6

* Fixed an issue where the *validate* command did not identify CHANGELOG in packs.
* Added a new command, *id-set* to create the id set - the content dependency tree by file IDs.

## 0.4.5

* generate-docs command:
  * Added the *use_cases*, *permissions*, *command_permissions* and *limitations*.
  * Added the *--insecure* argument to support running the script and integration command in Demisto.
  * Removed the *-t yml_type* argument, the file type will be inferred.
  * The *-o --output* argument is no longer mandatory, default value will be the input file directory.
* Added support for env var: *DEMISTO_SDK_SKIP_VERSION_CHECK*. When set version checks are skipped.
* Fixed an issue in which the CHANGELOG files did not match our scheme.
* Added a validator to verify that there are no hidden integration parameters.
* Fixed an issue where the *validate* command ran on test files.
* Removed the *env-dir* argument from the demisto-sdk.
* README files which are html files will now be skipped in the *validate* command.
* Added support for env var: *DEMISTO_README_VALIDATOR*. When not set the readme validation will not run.

## 0.4.4

* Added a validator for IncidentTypes (incidenttype-*.json).
* Fixed an issue where the -p flag in the *validate* command was not working.
* Added a validator for README.md files.
* Release notes validator will now run on: incident fields, indicator fields, incident types, dashboard and reputations.
* Fixed an issue where the validator of reputation(Indicator Type) did not check on the details field.
* Fixed an issue where the validator attempted validating non-existing files after deletions or name refactoring.
* Removed the *yml_type* argument in the *split-yml*, *extract-code* commands.
* Removed the *file_type* argument in the *generate-test-playbook* command.
* Fixed the *insecure* argument in *upload*.
* Added the *insecure* argument in *run-playbook*.
* Standardise the *-i --input*, *-o --output* to demisto-sdk commands.

## 0.4.3

* Fixed an issue where the incident and indicator field BC check failed.
* Support for linting and unit testing PowerShell integrations.

## 0.4.2

* Fixed an issue where validate failed on Windows.
* Added a validator to verify all branches are handled in conditional task in a playbook.
* Added a warning message when not running the latest sdk version.
* Added a validator to check that the root is connected to all tasks in the playbook.
* Added a validator for Dashboards (dashboard-*.json).
* Added a validator for Indicator Types (reputation-*.json).
* Added a BC validation for changing incident field type.
* Fixed an issue where init command would generate an invalid yml for scripts.
* Fixed an issue in misleading error message in v2 validation hook.
* Fixed an issue in v2 hook which now is set only on newly added scripts.
* Added more indicative message for errors in yaml files.
* Disabled pykwalify info log prints.

## 0.3.10

* Added a BC check for incident fields - changing from version is not allowed.
* Fixed an issue in create-content-artifacts where scripts in Packs in TestPlaybooks dir were copied with a wrong prefix.

## 0.3.9

* Added a validation that incident field can not be required.
* Added validation for fetch incident parameters.
* Added validation for feed integration parameters.
* Added to the *format* command the deletion of the *sourceplaybookid* field.
* Fixed an issue where *fieldMapping* in playbook did not pass the scheme validation.
* Fixed an issue where *create-content-artifacts* did not copy TestPlaybooks in Packs without prefix of *playbook-*.
* Added a validation the a playbook can not have a rolename set.
* Added to the image validator the new DBot default image.
* Added the fields: elasticcommonfields, quiet, quietmode to the Playbook schema.
* Fixed an issue where *validate* failed on integration commands without outputs.
* Added a new hook for naming of v2 integrations and scripts.

## 0.3.8

* Fixed an issue where *create-content-artifact* was not loading the data in the yml correctly.
* Fixed an issue where *unify* broke long lines in script section causing syntax errors

## 0.3.7

* Added *generate-docs* command to generate documentation file for integration, playbook or script.
* Fixed an issue where *unify* created a malformed integration yml.
* Fixed an issue where demisto-sdk **init** creates unit-test file with invalid import.

## 0.3.6

* Fixed an issue where demisto-sdk **validate** failed on modified scripts without error message.

## 0.3.5

* Fixed an issue with docker tag validation for integrations.
* Restructured repo source code.

## 0.3.4

* Saved failing unit tests as a file.
* Fixed an issue where "_test" file for scripts/integrations created using **init** would import the "HelloWorld" templates.
* Fixed an issue in demisto-sdk **validate** - was failing on backward compatiblity check
* Fixed an issue in demisto-sdk **secrets** - empty line in .secrets-ignore always made the secrets check to pass
* Added validation for docker image inside integrations and scripts.
* Added --use-git flag to **format** command to format all changed files.
* Fixed an issue where **validate** did not fail on dockerimage changes with bc check.
* Added new flag **--ignore-entropy** to demisto-sdk **secrets**, this will allow skip entropy secrets check.
* Added --outfile to **lint** to allow saving failed packages to a file.

## 0.3.3

* Added backwards compatibility break error message.
* Added schema for incident types.
* Added **additionalinfo** field to as an available field for integration configuration.
* Added pack parameter for **init**.
* Fixed an issue where error would appear if name parameter is not set in **init**.

## 0.3.2

* Fixed the handling of classifier files in **validate**.

## 0.3.1

* Fixed the handling of newly created reputation files in **validate**.
* Added an option to perform **validate** on a specific file.

## 0.3.0

* Added support for multi-package **lint** both with parallel and without.
* Added all parameter in **lint** to run on all packages and packs in content repository.
* Added **format** for:
  * Scripts
  * Playbooks
  * Integrations
* Improved user outputs for **secrets** command.
* Fixed an issue where **lint** would run pytest and pylint only on a single docker per integration.
* Added auto-complete functionality to demisto-sdk.
* Added git parameter in **lint** to run only on changed packages.
* Added the **run-playbook** command
* Added **run** command which runs a command in the Demisto playground.
* Added **upload** command which uploads an integration or a script to a Demisto instance.
* Fixed and issue where **validate** checked if release notes exist for new integrations and scripts.
* Added **generate-test-playbook** command which generates a basic test playbook for an integration or a script.
* **validate** now supports indicator fields.
* Fixed an issue with layouts scheme validation.
* Adding **init** command.
* Added **json-to-outputs** command which generates the yaml section for outputs from an API raw response.

## 0.2.6

* Fixed an issue with locating release notes for beta integrations in **validate**.

## 0.2.5

* Fixed an issue with locating release notes for beta integrations in **validate**.

## 0.2.4

* Adding image validation to Beta_Integration and Packs in **validate**.

## 0.2.3

* Adding Beta_Integration to the structure validation process.
* Fixing bug where **validate** did checks on TestPlaybooks.
* Added requirements parameter to **lint**.

## 0.2.2

* Fixing bug where **lint** did not return exit code 1 on failure.
* Fixing bug where **validate** did not print error message in case no release notes were give.

## 0.2.1

* **Validate** now checks that the id and name fields are identical in yml files.
* Fixed a bug where sdk did not return any exit code.

## 0.2.0

* Added Release Notes Validator.
* Fixed the Unifier selection of your python file to use as the code.
* **Validate** now supports Indicator fields.
* Fixed a bug where **validate** and **secrets** did not return exit code 1 on failure.
* **Validate** now runs on newly added scripts.

## 0.1.8

* Added support for `--version`.
* Fixed an issue in file_validator when calling `checked_type` method with script regex.

## 0.1.2

* Restructuring validation to support content packs.
* Added secrets validation.
* Added content bundle creation.
* Added lint and unit test run.

## 0.1.1

* Added new logic to the unifier.
* Added detailed README.
* Some small adjustments and fixes.

## 0.1.0

Capabilities:

* **Extract** components(code, image, description etc.) from a Demisto YAML file into a directory.
* **Unify** components(code, image, description etc.) to a single Demisto YAML file.
* **Validate** Demisto content files.<|MERGE_RESOLUTION|>--- conflicted
+++ resolved
@@ -1,13 +1,8 @@
 # Changelog
-<<<<<<< HEAD
-## Unreleased
-* Log files will now be saved by default to `$HOME/.demisto-sdk/logs`. This behavior can be overridden by the `--log-file-path` flag, or the `DEMISTO_SDK_LOG_FILE_PATH` environment variable.
-=======
 ## 1.25.3
 * Fixed false positives in **validate** in `GR103` validations [#3873](https://github.com/demisto/demisto-sdk/pull/3873)
 * Add command `sdk-changelog` for creating a yml file to describe the development changes in the SDK [#3177](https://github.com/demisto/demisto-sdk/pull/3177)
 * Locking the `CHANGELOG.md` file for changes when the PR is not a release process [#3177](https://github.com/demisto/demisto-sdk/pull/3177)
->>>>>>> 07bd37d4
 
 ## 1.25.2
 * Fixed an issue in the **prepare-content** and the **upload** commands where the unified YAML/JSON file was parsed instead of the original file.
