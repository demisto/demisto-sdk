# Changelog
## Unreleased
<<<<<<< HEAD
* Added a **validate** step checking for misplaced files (i.e. directly under `Integrations`, or under mistyped folder name)
=======
* Fixed an issue where **validate** falsely failed with error `DS108` on descriptions ending with brackets that contains a dot at the end of them.
* Fixed an issue where running **validate -g** failed reading a `.pack-ignore` file that contained only newlines and spaces.
* Demisto-SDK will now exit gracefully with an appropriate error message when *git* is not installed.
* Updated validation *RN116* to support the structure of **--force** flag in *update-release-notes* command.
* Fixed an issue where the release notes file was not added automatically to git when using the *update-release-notes* command.
* Fixed the structure in *update-release-notes* command when used with the **--force** flag. Now the header will display the pack display name.
* Fixed the support in **validate** for `svg` images to have their theme suffix.
* Modified **validate** to support only .svg files ending with *_dark* or *_light* suffixes.
* Fixed an issue where **modeling-rule test** command failed to properly compare types of fields.
* Updated the **engineinfo** type in the script schema.
* Stability improvements for **graph create** and **graph update** commands.
* Fixed the *metadata* type in the XSIAM dashboard schema to *map*.


## 1.20.2
* Updated the **pre-commit** command to run on all python versions in one run.
* Added the *--dry-run* flag to the **pre-commit** command, to create the config file without running the command.
>>>>>>> 8ff68806
* Fixed an issue where the **coverage-analyze** command was not parsing the logs correctly.
* Fixed an issue where **validate** falsly failed with error `DS108` on descriptions ending with a newline.
* Added formatting for script yml files when period is missing in the end of comment field, in the **format** command.
* Fixed an issue where **format** add a newline with a period when the description field missing a period.
* The content graph will now include the **python_version** field that each script/integration uses.
* Updated the **update-release-notes** command message structure when is run with **--force** flag.
* Added the **engineinfo** in to the script schema. This field specifies on which engine the script will run.
* Fixed an issue where **validate** falsely failed with error `DS108` on empty descriptions.
* Added support for lazy loading the of widgets in XSIAM dashboards.
* Added a **validate** check for correlation rules, making sure that `search_window` cannot be empty when `execution_mode` is set to `SCHEDULED`.
* Added the *metadata* key to the XSIAM dashboard schema. This field adds support for dynamic parameters in the dashboards.

## 1.20.1
* Added formatting for yml files when period is missing in the end of description field, in the **format** command.
* Fixed an issue where logging arguments were not in the standard kebab-case. The new arguments are: **console-log-threshold**, **file-log-threshold**, **log-file-path**.
* Added a new validation (`DS108`) to ensure that each description in the yml of script/integration ends with a dot.
* Fixed an issue where the **validate -g** failed reading a `.pack-ignore` file that was previously empty.
* Fixed an issue where the **update-release-notes** failed when changing the `.pack-ignore` file.
* Fixed an issue where the **GR103** validation output was malformed.
* Fixed an issue where the **upload** command failed for private repositories while trying to find the landing_page.json file.
* Added a log when a content item is missing from the repo, in **graph create** and **graph update**.
* Replaced logs with a progress bar in **graph create** and **graph update**.


## 1.20.0
* Fixed an issue where **update-release-notes** generated "available from Cortex XSOAR" instead of "from XSIAM" when run on XSIAM event collectors.
* Added support for controlling the sleep interval and retry count for **modeling-rules test** command.
* Added support for a new marketplace tag `xsoar_saas`.
* Fixed an issue where the **validate -g** failed on `BA102` in external repos even when ignored.
* Fixed an issue where the **validate -g** failed getting the content of `.pack-ignore` files when the external repository is not hosted in Github.
* Fixed an issue where the **validate -g** failed when updating an empty `.pack-ignore` file.
* Added support for yml hidden parameters for `xsoar_saas` marketplace, as part of the **prepare_content** command.
* Added support for custom documentation that will appear only in `xsoar_saas` marketplace, as part of the **prepare_content** command.
* Fixed an issue where the (`GR108`) validation did not fail in the validate command with the `-a` flag.
* Modified **prepare_content** command to be platform specific. For xsoar-saas and XSIAM regarding pack readme and integration description images in markdown files.
* Fixed an issue where the **lint** command was parsing % that may exist in the log data.

## 1.19.2
* Added a period at the end of lines produced by the **generate-docs** command that state the tested version of the product.
* Added the '--junit-path' flag to the **modeling-rules test** command, to allow saving the test results in a JUnit XML file.
* Update `RN112` validation's docs reference link.
* Added support to control the maximum file size and log rotation files count in the sdk logger.
* Fixed an issue with where passing the deprecated logging arguments to any command presented an incorrect recommendation for argument substitution.
* Fixed an issue where the documentation of logging arguments was incorrect.
* Fixed an issue in calculating content graph hash when creating or updating it.
* Fixed an issue where the coloring of the logging messages was not working properly when mixing both Console log and Parallel log handlers.
* Calling **graph create** or **graph update** now run the commands with default arguments, instead of showing the command help.
* Removed the use of chunks when calculating content relationships.
* Added the new environment variables **DEMISTO_DEFAULT_REMOTE** and **DEMISTO_DEFAULT_BRANCH**.
* Fixed an issue where the url regex in the **validate** command was wrong.
* Fixed an issue where **pre-commit** command failed when using global environment.
* Fixed an issue where **validate** would fail in external repos when trying to ignore `BA102`.
* Fixed an issue where **error-code** failed on some error codes.
* Fixes an issue in **format** command where the `-i` option included files in `.venv` directories.
* Updated the comment added to contribution PRs to old packs so it contains a link to the documentation of the **GitHub Codespaces** in xsoar.pan.dev.
* Updated GitPython version to 3.1.32.

## 1.19.1
* Fixed an issue where **unify** failed on integrations using an API a module, when not called from the content root.
* Improved **update-release-notes** logs when changes in dependent API modules are detected.
* Reverted changes released in version 1.19.0 in lint, lint will not fail on `demisto.results`, `return_outputs` and `LOG`.
* Updated the **generate-docs** command to use the content graph instead of the id_set file.
* **Validate** will now validate items which were edited in .pack-ignore.
* Added the '--all' input option for the **prepare-content** command, to support running on all content packs.
* Updated the '-i' input option of the **prepare-content** command to support multiple inputs as a comma-separated list.
* Enhanced the pack metadata properties when dumping pack zips in **prepare-content** command.

## 1.19.0
* Added the **graph** command group. The **create-content-graph** and **update-content-graph** commands were migrated to this command group, and named **graph create** and **graph update** respectively.
* Added the **graph get-relationships** command.
* The **graph create** command will now use a list of known content items from content-private, to avoid false-positives in validation `GR103`. Additionally, `GR103` was added to the **ALLOWED_IGNORE_ERRORS** list.
* The **modeling-rules test** command will now validate that the modeling rules schema mappings are aligned with the test-data mappings.
* Added the *--xsiam* flag to the **init** command in order to create XSIAM content.
* Fixed an issue where the `update-additional-dependencies` **pre-commit** step failed when not running in a content-like repo.
* Removed the format execution step from the `contribution_converter` since it can be executed separately during the contribution process.
* Added a new validation (`GR108`) to **validate**, that assures hidden packs do not have mandatory dependant packs.
* Added a new validation (`PA137`) to **validate**, ensuring the absence of non-ignorable errors in `.pack-ignore`.
* Running **validate** in a GitHub Action will now show errors as annotations, visible in the `Files Changed` tab of the pull request.
* **lint** will now fail on `demisto.results` and `return_outputs` usage, when a pack is `xsoar` or `partner` supported.
* **lint** will now fail on `LOG` usage in python files.
* Updated the **format** command to use the content graph instead of the id_set file.
* Updated **format** command not to fail on unexpected values that returns from the graph, and just add it to the log.
* Removed a redundant debug log on the `tools.get_file` function.

## 1.18.1
* Fixed an issue where the coloring directives where showing in log messages.
* Fixed an issue where **create-content-graph** was not executed upon changes in the parser infra files.
* Added support for `svg` integration images in content repo in **validate** command.
* Added a parameter `skip-packs-known-words` to the **doc-review** command, making sure that pack known words will not be added.

## 1.18.0
* Added the ability to ignore any validation in the **validate** command when running in an external (non-demisto/content) repo, by placing a `.private-repo-settings` file at its root.
* Calling **format** with the `-d` flag now removes test playbooks testing the deprecated content from conf.json.
* Improved the content graph performance when calculating content relationships.
* Improved determinism of SDK unit tests.
* **validate** will now run on all the pack content items when the pack supported marketplaces are modified.
* **pre-commit** no longer runs when there are no modified files (unless provided with input files).
* Added new validation that XSIAM integrations must have `marketplacev2` as the value of the marketplaces field.
* Added an ability to provide list of marketplace names as a credentials-type (type 9) param attribute.
* **doc-review** will run with the `--use-packs-known-words` true by default.
* Added the *deprecated* field to the pack object for the content-graph metadata.
* Calling **modeling-rules init-test-data** will now return the XDM fields output in alphabetical order.
* Added a new validation (`BA125`) to **validate**, assuring internal function names aren't used in customer-facing docs.
* Removed the Pipfile and Pipfile.lock from the templates in the **init** command.
* Disabled the option to create an integration with `Pipfile` and `Pipfile.lock` files, as they are deprecated.
* Added the Sourcery hook to **pre-commit**.
* Added a working directory to the `contribution_converter` in order to support working on a temporary directory.
* Added a waiting period when checking whether the dataset exists in the **modeling-rule test** command.
* Fixed an issue where the *DEMISTO_SDK_SKIP_VERSION_CHECK* was ignored when running on non CI environments.
* Fixed an issue where **validate** falsely detected backwards-compatibility issues, and prevented adding the `marketplaces` key to content items.
* Fixed an issue where the SDK would fail pulling docker images.
* Fixed an issue where **prepare-content** command would add the string `candidate` to scripts and integrations for the *nativeimage* key.
* Fixed an issue where in some cases the **split** command did not remove pack version note from the script.
* Fixed an issue where **validate** would not properly detect dependencies of core packs.
* Fixed an issue where **validate** failed on single-select types incident and indicator fields when given empty value as a select value option.
* Fixed an issue where errors in **validate** were logged as `info`.
* Fixed an issue where **validate** error messages were not logged when an integration param, or the default argument in reputation commands is not valid.
* Fixed an issue where the **format** command would change the value of the `unsearchable` key in fields.
* Fixed an issue where **lint** command failed to pull docker image in Gitlab environment.
* Fixed an issue in **doc-review** command where escape characters within Markdown files were detected as invalid words.
* Fixed an issue where **validate** failed on infrastructure test files.
* Fixed an issue in **update-content-graph** where the neo4j service was unaccessible for non-root users.

## 1.17.2
* Fixed an issue where **lint** and **validate** commands failed on integrations and scripts that use docker images that are not available in the Docker Hub but exist locally.
* Added documentation for the flag **override-existing** used in upload.
* Fixed an issue where **validate** failed on Incident Field items with a `template` value.
* Improved memory efficiency in **update-content-graph** and **create-content-graph** commands.
* Removed support for the `cve_id` name for the default-argument for **cve** reputation commands in **validate**. Now, only `cve` may be used for such commands.
* Fixed an issue where **zip_packs** failed uploading content.
* Added `tenant_timezone` handling to the **modeling-rules init** command, allowing usage with tenants in various timezones.
* Shortened the timeout when checking whether the dataset exists in **test-modeling-rule**.
* Cleaned up project dependencies.
* Added support for the **List** content item in **Xpanse** marketplace.
* Fixed an issue in **run-unit-tests** command when running Powershell tests.
* Fixed an issue where **lint** failed running when a docker container would not init properly.
* Fixed an issue where the *upload* command would upload a pack metadata with wrong display names.
* Performance enhancements when reading yaml files.
* Removed redundant errors and fields from `errors.py`.
* Updated **update-release-notes** to use graph instead of id_set.

## 1.17.1
* Added the `aliasTo` key to the Incident Field schema.
* Modified **validate** to not require fields whose value is always `False`.
* Modified **validate** to use the graph instead of id_set on changed *APIModules*.
* Fixed an issue where `register_module_line()` was not removed from python scripts when the script had no trailing newline.
* Fixed an issue where an integration containing a command without a description would fail to upload while using the **upload** command.
* Fixed an issue where attempting to individually upload `Preprocess Rule` files raised an unclear error message. Note: preprocess rules can not be individually uploaded, but only as part of a pack.
* Fixed an issue where the **upload** command would fail on Indicator Types.
* Fixed an issue where the **upload** command would return the wrong error message when connection credentials are invalid.
* Fixed an issue where the **upload** command would fail parsing input paths.
* added support for the `isfetcheventsandassets` flag in content graph.
* Fixed an issue where the **modeling-rules test** command failed to get the existence of result from dataset in cases where the results take time to load.
* Added an aliasTo key to the incident field schema.

## 1.17.0
* **validate** will only fail on docker related errors if the pack is supported by xsoar.
* Added a validation that assures filename, id, and name have a correct suffix for modeling/parsing rules files.
* Added new **validate** checks, preventing unwanted changes of the marketplaces (BC108,BC109), toversion (BC107)  and fromversion (BC106) fields.
* Removed the `timezone_offset` argument in the *modeling-rules test* command.
* Fixed an issue where **lint** failed when importing functions from CommonServerUserPython.
* The **format** command now will sync hidden parameters with master branch.
* Fixed an issue where lock integration failed on FileNotFound.(PANW-internal only).
* Fixed an issue where **lint** falsely warned of using `demisto.results`.
* Fixed an issue where **validate** always returned *XSIAM Dashboards* and *Correlation Rules* files as valid.
* Added `GR107` validation to **validate** using the graph validations to check that no deprecated items are used by non-deprecated content.
* Fixed an issue where the **modeling-rules test** command failed to get the existence of dataset in cases where the dataset takes more than 1 minute to get indexed.
* Fixed an issue in **lint** where the container used for linting had dependency conflicts with the image used by content, and caused inconsistent results.
* Fixed an issue where the **download** command failed when the playbook has different `name` and `id`.
* Moved the **pre-commmit** command template to the `demisto/content` repository, where it's easier to maintain.
* Fixed an issue where an internal method caused warning messages when reading md files.
* Added support for Pre Process Rules in the **upload** command.
* Fixed an issue where **upload** would not upload items whose `maketplaces` value was an empty list.
* Added a prettyName key to the incident field schema.
* Fixed an issue where **upload** command could not parse content items that are not unicode-encoded.

## 1.16.0
* Added a check to **is_docker_image_latest_tag** to only fail the validation on non-latest image tag when the current tag is older than 3 days.
* Fixed an issue where **upload** would not properly show the installed version in the UI.
* Fixed an issue where the `contribution_converter` failed replacing generated release notes with the contribution form release notes.
* Fixed an issue where an extra levelname was added to a logging message.
* Modified the `mypy` pre-commit hook to run in a virtual environment, rather than the local mypy version.
* Added support to run **validate** with `--git` flag on detached HEAD.
* Added a validation that the **validate** command will fail if the pack name is not prefixed on XSIAM dashboard images.
* Fixed the **generate-test-playbook** which failed on an unexpected keyword argument - 'console_log_threshold'.
* Fixed an issue where **prepare-content** would not properly parse the `fromVersion` and `toVersion` attributes of XSIAM-Dashbaord and XSIAM-Report content items.
* Fixed an issue where **validate** command did not fail on non-existent dependency ids of non-mandatory dependant content.
* Fixed pytest async io deprecation warning.
* Added the `--incident-id` argument (optional) to the **run** command.
* Fixed an issue in **run-unit-tests** and **update-content-graph** where running commands in a docker container was done with insufficient permissions.
* Added the `_time` field to the output compare table of the **modeling-rules test** command.
* Changed the endpoint **download** uses to get system content items.
* Fixed an issue where graph-related tasks failed when files were deleted from the repo.
* Added a **validate** check, and a **format** auto fix for the `fromversion` field in Correlation Rules and XSIAM Dashboards.
* Update the format used for dev-dependencies in pyproject.toml to match modern versions of Poetry.
* Added timestamps to logging messages when running in a CI build.

## 1.15.5
* **Breaking Change**: The default of the **upload** command `--zip` argument is `true`. To upload packs as custom content items use the `--no-zip` argument.
* Removed the `no-implicit-optional` hook from **pre-commit**.
* Removed the `markdownlint` hook from **pre-commit**.
* Fixed an issue in **run-unit-tests** to pass with warnings when no tests are collected.
* Fixed an issue in **run-unit-tests** with the coverage calculation.
* Fixed a notification about log file location appeared more than once.
* Updated the error message when code coverage is below the threshold in **coverage-analyze** to be printed in a more noticeable red color.
* Fixed an issue in **upload** that failed when a comma-separated list of paths is passed to the `--input` argument.
* Running **validate** with the `--graph` flag will now run the graph validations after all other validations.
* improved the generated release note for newly added XSIAM entities when running *update-release-notes* command.
* Fixed an issue where in some cases validation failed when mapping null values.
* Fixed an issue in **upload** command where the `--keep-zip` argument did not clean the working directory.
* Fixed an issue where an extra levelname was added to a logging message.
* Fixed an issue in **upload** where uploading packs to XSIAM failed due to version mismatch.

## 1.15.4
* Fixed an issue where *update-release-notes* and *doc-review* did not handle new content notes as expected.
* Fixed an issue in PEP484 (no-implicit-optional) hook to **pre-commit**.
* Fixed an issue in **upload** with `--input-config-file` where the content items weren't uploaded in the correct pack.
* Added support to disable the default logging colors with the **DEMISTO_SDK_LOG_NO_COLORS** environment variable.

## 1.15.3
* Added the `--init` flag to **download**.
* Added the `--keep-empty-folders` flag to **download**.
* Added `markdown-lint` to **pre-commit**
* Added the PEP484 (no-implicit-optional) hook to **pre-commit**.
* Fixed an issue where the content-graph parsing failed on mappers with undefined mapping.
* Fixed an issue in **validate** where `pack_metadata.json` files were not collected proplely in `--graph` option.
* Fixed an issue where *validate* reputation commands outputs were not checked for new content.
* Added *IN107* and *DB100* error codes to *ALLOWED_IGNORE_ERRORS* list.
* Added a validation that assures feed integrations implement the `integration_reliability` configuration parameter.
* Fixed an issue where the format command did not work as expected on pre-process rules files.
* Fixed an issue where **upload** command failed to upload when the XSOAR version is beta.
* Fixed an issue where **upload** command summary was inaccurate when uploading a `Pack` without the `-z` flag.
* Added pack name and pack version to **upload** command summary.
* Added support for modeling rules with multi datasets in ****modeling-rules test**** command.
* Fixed an issue where **validate** didn't recognize layouts with incident fields missing from `id_set.json` even when `--post-commit` was indicated.

## 1.15.2
* Fixed an issue where **format** added default arguments to reputation commands which already have one.
* Fixed an issue where **validate** fails when adding the *advance* field to the integration required fields.
* Updated the integration Traffic Light Protocol (TLP) color list schema in the **validate** command.
* Fixed an issue where **upload** would not read a repo configuration file properly.
* Fixed an issue where **upload** would not handle the `-x`/`--xsiam` flag properly.
* Fixed an issue where **format** failed to use input from the user, when asking about a `from_version`.
* Added the `-n`/`--assume_no` flag to **format**.

## 1.15.1
* Fixed an issue where **generate-docs** generated fields with double html escaping.
* Fixed an issue where **upload** failed when using the `-z` flag.

## 1.15.0
* **Breaking Change**: the **upload** command now only supports **XSOAR 6.5** or newer (and all XSIAM versions).
* **upload** now uses content models, and calls the `prepare` method of each model before uploading (unless uploading a zipped pack).
* Added a *playbook* modification to **prepare-content**, replacing `getIncident` calls with `getAlerts`, when uploading to XSIAM.
* Added a *playbook* modification to **prepare-content**, replacing `${incident.fieldname}` context accessors with `${alert.fieldname}` when uploading to XSIAM.
* Added a *playbook* modification to **prepare-content**, replacing `incident` to `alert` in task display names, when uploading to XSIAM.
* Added a *layout* modification to **prepare-content**, replacing `Related/Child/Linked Incidents` to `... Alerts` when uploading to XSIAM.
* Added a *script* modification to **prepare-content**, automatically replacing the word `incident` with `alert` when uploading to XSIAM.
* Added a validation that the **validate** command will fail if the `dockerimage` field in scripts/integrations uses any py3-native docker image.
* Updated the `ruff` version used in **pre-commit** to `0.0.269`.
* Fixed an issue in **create-content-graph** which caused missing detection of duplicated content items.
* Fixed an issue where **run-unit-tests** failed on python2 content items.
* Fixed an issue in **validate** where core packs validations were checked against the core packs defined on master branch, rather than on the current branch.
* Fixed an issue in **pre-commit** where `--input` flag was not filtered by the git files.
* Skip reset containers for XSOAR NG and XSIAM(PANW-internal only).
* Fixed an issue where **lint** failed fetching docker image details from a PANW GitLab CI environment. (PANW-internal only).

## 1.14.5
* Added logging in case the container fails to run in **run-unit-tests**.
* Disabled **pre-commit** multiprocessing for `validate` and `format`, as they use a service.
* **pre-commit** now calls `format` with `--assume-yes` and `--no-validate`.
* Fixed an issue where **pre-commit** ran multiple times when checking out build related files.

## 1.14.4
* Added integration configuration for *Cortex REST API* integration.
* Removed `Flake8` from **pre-commit**, as `ruff` covers its basic rules.
* Improved log readability by silencing non-critical `neo4j` (content graph infrastructure) logs.
* Fixed an issue where **run-unit-tests** failed on python2 content items.
* Fixed an issue where **modeling-rules test** did not properly handle query fields that pointed to a string.
* Fixed an issue when trying to fetch remote files when not under the content repo.
* Fixed a validation that the **modeling-rules test** command will fail if no test data file exist.
* Fixed an issue where **format** command failed while updating the `fromversion` entry.
* Added support for mapping uuid to names for Layout files in the **download** command.

## 1.14.3
* Fixed an issue where **run-unit-tests** failed running on items with `test_data`.
* Updated the demisto-py to v3.2.10 which now supports url decoding for the proxy authentication password.
* Fixed an issue where **generate-outputs** did not generate context paths for empty lists or dictionaries in the response.

## 1.14.2
* Added the `--staged-only` flag to **pre-commit**.
* Fixed an issue where **run-unit-tests** failed running on items with `test_data`.
* Fixed an issue where **pre-commit** ran on unchanged files.
* Add the ability to run **secrets** in **pre-commit** by passing a `--secrets` flag.
* Added support to override the log file with the **DEMISTO_SDK_LOG_FILE_PATH** environment variable.

## 1.14.1
* Fixed an issue where **update-release-notes** command failed when running on a pack that contains deprecated integrations without the `commands` section.
* Added toVersion and fromVersion to XSIAM content items schema.
* Fixed an issue where **validate** failed when attempting to map null values in a classifier and layout.
* Added search marketplace functionality to XSIAM client.
* Fixed an issue in **pre-commit** command where `MYPYPATH` was not set properly.
* Updated the integration category list in the **init** command.
* Fixed an issue where in some environments docker errors were not caught.
* Added a validation that the **validate** command will fail on README files if an image does not exist in the specified path.

## 1.14.0
* Added the `DEMISTO_SDK_GRAPH_FORCE_CREATE` environment variable. Use it to force the SDK to recreate the graph, rather than update it.
* Added support for code importing multi-level ApiModules to **lint**.
* Added a validation that the **modeling-rules test** command will fail if no test data file exist.
* Added support for the `<~XPANSE>` marketplace tag in release notes.
* Added support for marketplace tags in the **doc-review** command.
* Added **generate-unit-tests** documentation to the repo README.
* Added the `hiddenpassword` field to the integration schema, allowing **validate** to run on integrations with username-only inputs.
* Improved logs and error handling in the **modeling-rules test** command.
* Improved the warning message displayed for Contribution PRs editing outdated code.
* Improved the clarity of error messages for cases where yml files cannot be parsed as a dictionary.
* Updated the `XSIAMReport` schema.
* Standardized repo-wide logging. All logs are now created in one logger instance.
* **lint** now prevents unit-tests from accessing online resources in runtime.
* Updated the logs shown during lint when running in docker.
* Fixed an issue where **validate** showed errors twice.
* Fixed an issue where **validate** did not fail when xif files had wrong naming.
* Fixed an issue where **doc-review** required dot suffixes in release notes describing new content.
* Fixed an issue where **download** command failed when running on a beta integration.
* Fixed an issue where **update-release-notes** generated release notes for packs in their initial version (1.0.0).
* Fixed an issue with **update-content-graph** where `--use-git` parameter was ignored when using `--imported-path` parameter.
* Fixed an issue where **validate** failed on playbooks with valid inputs, since it did not collect the playbook inputs occurrences properly.

## 1.13.0
* Added the pack version to the code files when calling **unify**. The same value is removed when calling **split**.
* Added a message showing the output path when **prepare-content** is called.
* Contribution PRs that update outdated packs now display a warning message.
* Fixed an issue when kebab-case has a misspelling in one of the sub words, the suggestion might be confusing.
* Improved caching and stability for **lint**.
* Added support for *.xif* files in the **secrets** command.
* Fixed an issue where **validate** would fail when playbook inputs contain Transform Language (DT).
* Added a new **validate** check, making sure a first level header exist in release notes (RN116)
* Fixed an issue where **lint** would not properly handle multiple ApiModules imports.

## 1.12.0
* Added the **pre-commit** command, to improve code quality of XSOAR content.
* Added the **run-unit-tests** command, to run unit tests of given content items inside their respective docker images.
* Added support for filepath arguments in the **validate** and **format** commands.
* Added pre-commit hooks for `validate`, `format`, `run-unit-tests` and `update-docker-image` commands.
* Fixed an issue in the **download** command where layouts were overriden even without the `-f` option.
* Fixed an issue where Demisto-SDK did not detect layout ID when using the **download** command.
* Fixed an issue where the **lint** command ran on `native:dev` supported content when passing the `--docker-image all` flag, instead it will run on `native:candidate`.
* Added support for `native:candidate` as a docker image flag for **lint** command.
* Added a modification for layouts in **prepare-content**, replacing `Related Incidents`, `Linked Incidents` and `Child Incidents` with the suitable `... Alerts` name when uploading to XSIAM.
* Fixed an issue where logs and messages would not show when using the **download** command.
* Fixed an issue where the `server_min_version` field in metadata was an empty value when parsing packs without content items.
* Fixed an issue where running **openapi-codegen** resulted in false-positive error messages.
* Fixed an issue where **generate-python-to-yml** generated input arguments as required even though required=False was specified.
* Fixed an issue where **generate-python-to-yml** generated input arguments a default arguments when default=some_value was provided.
* Fixed a bug where **validate** returned error on playbook inputs with special characters.
* Fixed an issue where **validate** did not properly check `conf.json` when the latter is modified.
* Fixed an issue in the **upload** command, where a prompt was not showing on the console.
* Fixed an issue where running **lint** failed installing dependencies in containers.

## 1.11.0
* **Note: Demisto-SDK will soon stop supporting Python 3.8**
* Fixed an issue where using **download** on non-unicode content, merging them into existing files caused an error.
* Changed an internal setting to allow writing non-ascii content (unicode) using `YAMLHandler` and `JSONHandler`.
* Fixed an issue where an error message in **unify** was unclear for invalid input.
* Fixed an issue where running **validate** failed with **is_valid_integration_file_path_in_folder** on integrations that use API modules.
* Fixed an issue where **validate** failed with **is_valid_integration_file_path_in_folder** on integrations that use the `MSAPIModule`.
* Added **validate** check for the `modules` field in `pack_metadata.json` files.
* Changed **lint** to skip deprecated content, unless when using the `-i` flag.
* Fixed an issue where **update-release-notes** failed when a new *Parsing Rule* was added to a pack.
* Refactored the logging framework. Demisto-SDK logs will now be written to `.demist_sdk_debug.log` under the content path (when detected) or the current directory.
* Added `GR105` validation to **validate** command to check that no duplicate IDs are used.
* Added support for API Modules imported in API modules in the **unify** command.
* Added **validate** check, to make sure every Python file has a corresponding unit test file.

## 1.10.6
* Fixed an issue where running **validate** with the `-g` flag would skip some validations for old-formatted (unified) integration/script files.
* Deprecated integrations and scripts will not run anymore when providing the **--all-packs** to the **lint** command.
* Fixed an issue where a pack `serverMinVersion` would be calculated by the minimal fromVersion of its content items.
* Added the `--docker-image-target` flag to **lint** for testing native supported content with new images.

## 1.10.5
* Fixed an issue where running **run-test-playbook** would not use the `verify` parameter correctly. @ajoga
* Added a newline at the end of README files generated in **generate-docs**.
* Added the value `3` (out of bounds) to the `onChangeRepAlg` and `reputationCalc` fields under the `IncidentType` and `GenericType` schemas. **validate** will allow using it now.
* Fixed an issue where **doc-review** required dot suffixes in release notes describing new content.
* Fixed an issue where **validate** failed on Feed Integrations after adding the new *Collect/Connect* section field.
* Fixed an issue where using **postman-codegen** failed converting strings containing digits to kebab-case.
* Fixed an issue where the ***error-code*** command could not parse List[str] parameter.
* Updated validation *LO107* to support more section types in XSIAM layouts.

## 1.10.4
* Added support for running **lint** in multiple native-docker images.

## 1.10.3
* Fixed an issue where running **format** would fail after running npm install.
* Improved the graph validations in the **validate** command:
  - GR100 will now run on all content items of changed packs.
  - GR101 and GR102 will now catch invalid fromversion/toversion of files **using** the changed items.
  - GR103 errors will raise a warning when using the *-a* flag, but an error if using the *-i* or *g* flags.
* Fixed an issue where test-playbooks timed out.
* Fixed an issue where making a change in a module using an ApiModule would cause lint to run on the ApiModule unnecessarily.
* Fixed an issue where the `marketplace` field was not used when dumping pack zips.
* Fixed a typo in the README content generated with **update-release-notes** for updating integrations.
* Fixed an issue in **validate**, where using the `-gr` and `-i` flags did not run properly.
* Added the `sectionorder` field to integration scheme.
* Fixed an issue where in some occasions running of test-playbooks could receive session timeouts.
* Fixed an issue where **validate** command failed on core pack dependencies validation because of test dependencies.

## 1.10.2
* Added markdown lint formatting for README files in the **format** command.
* Fixed an issue where **lint** failed when using the `-cdam` flag with changed dependant api modules.
* Fixed an issue in the **upload** command, where `json`-based content items were not unified correctly when using the `--zip` argument.
* Added XPANSE core packs validations.

## 1.10.1
* Fixed an issue where **update-content-graph** failed to execute.

## 1.10.0
* **Breaking change**: Removed usage of `pipenv`, `isort` and `autopep8` in the **split** and **download** commands. Removed the `--no-pipenv` and `--no-code-formatting` flags. Please see https://xsoar.pan.dev/docs/tutorials/tut-setup-dev-remote for the recommended environment setup.
* Fixed an issue in **prepare-content** command where large code lines were broken.
* Fixed an issue where git-*renamed_files* were not retrieved properly.
* Fixed an issue where test dependencies were calculated in all level dependencies calculation.
* Added formatting and validation to XSIAM content types.
* Fixed an issue where several XSIAM content types were not validated when passing the `-a` flag.
* Added a UUID to name mapper for **download** it replaces UUIDs with names on all downloaded files.
* Updated the demisto-py to v3.2.6 which now supports basic proxy authentication.
* Improved the message shown when using **upload** and overwriting packs.
* Added support for the **Layout Rule** content type in the id-set and the content graph.
* Updated the default general `fromVersion` value on **format** to `6.8.0`
* Fixed an issue where **lint** sometimes failed when using the `-cdam` flag due to wrong file duplications filtering.
* Added the content graph to **validate**, use with the `--graph` flag.

## 1.9.0
* Fixed an issue where the Slack notifier was using a deprecated argument.
* Added the `--docker-image` argument to the **lint** command, which allows determining the docker image to run lint on. Possible options are: `'native:ga'`, `'native:maintenance'`, `'native:dev'`, `'all'`, a specific docker image (from Docker Hub) or, the default `'from-yml'`.
* Fixed an issue in **prepare-content** command where large code lines were broken.
* Added a logger warning to **get_demisto_version**, the task will now fail with a more informative message.
* Fixed an issue where the **upload** and **prepare-content** commands didn't add `fromServerVersion` and `toServerVersion` to layouts.
* Updated **lint** to use graph instead of id_set when running with `--check-dependent-api-module` flag.
* Added the marketplaces field to all schemas.
* Added the flag `--xsoar-only` to the **doc-review** command which enables reviewing documents that belong to XSOAR-supported Packs.
* Fixed an issue in **update-release-notes** command where an error occurred when executing the same command a second time.
* Fixed an issue where **validate** would not always ignore errors listed under `.pack-ignore`.
* Fixed an issue where running **validate** on a specific pack didn't test all the relevant entities.
* Fixed an issue where fields ending with `_x2` where not replaced in the appropriate Marketplace.

## 1.8.3
* Changed **validate** to allow hiding parameters of type 0, 4, 12 and 14 when replacing with type 9 (credentials) with the same name.
* Fixed an issue where **update-release-notes** fails to update *MicrosoftApiModule* dependent integrations.
* Fixed an issue where the **upload** command failed because `docker_native_image_config.json` file could not be found.
* Added a metadata file to the content graph zip, to be used in the **update-content-graph** command.
* Updated the **validate** and **update-release-notes** commands to unskip the *Triggers Recommendations* content type.


## 1.8.2
* Fixed an issue where demisto-py failed to upload content to XSIAM when `DEMISTO_USERNAME` environment variable is set.
* Fixed an issue where the **prepare-content** command output invalid automation name when used with the --*custom* argument.
* Fixed an issue where modeling rules with arbitrary whitespace characters were not parsed correctly.
* Added support for the **nativeImage** key for an integration/script in the **prepare-content** command.
* Added **validate** checks for integrations declared deprecated (display name, description) but missing the `deprecated` flag.
* Changed the **validate** command to fail on the IN145 error code only when the parameter with type 4 is not hidden.
* Fixed an issue where downloading content layouts with `detailsV2=None` resulted in an error.
* Fixed an issue where **xdrctemplate** was missing 'external' prefix.
* Fixed an issue in **prepare-content** command providing output path.
* Updated the **validate** and **update-release-notes** commands to skip the *Triggers Recommendations* content type.
* Added a new validation to the **validate** command to verify that the release notes headers are in the correct format.
* Changed the **validate** command to fail on the IN140 error code only when the skipped integration has no unit tests.
* Changed **validate** to allow hiding parameters of type 4 (secret) when replacing with type 9 (credentials) with the same name.
* Fixed an issue where the **update-release-notes** command didn't add release-notes properly to some *new* content items.
* Added validation that checks that the `nativeimage` key is not defined in script/integration yml.
* Added to the **format** command the ability to remove `nativeimage` key in case defined in script/integration yml.
* Enhanced the **update-content-graph** command to support `--use-git`, `--imported_path` and `--output-path` arguments.
* Fixed an issue where **doc-review** failed when reviewing command name in some cases.
* Fixed an issue where **download** didn't identify playbooks properly, and downloaded files with UUIDs instead of file/script names.

## 1.8.1
* Fixed an issue where **format** created duplicate configuration parameters.
* Added hidden properties to integration command argument and script argument.
* Added `--override-existing` to **upload** that skips the confirmation prompt for overriding existing content packs. @mattbibbydw
* Fixed an issue where **validate** failed in private repos when attempting to read from a nonexisting `approved_categories.json`.
* Fixed an issue where **validate** used absolute paths when getting remote `pack_metadata.json` files in private repos.
* Fixed an issue in **download**, where names of custom scripts were replaced with UUIDs in IncidentFields and Layouts.

## 1.8.0
* Updated the supported python versions, as `>=3.8,<3.11`, as some of the dependencies are not supported on `3.11` yet.
* Added a **validate** step for **Modeling Rules** testdata files.
* Added the **update-content-graph** command.
* Added the ability to limit the number of CPU cores with `DEMISTO_SDK_MAX_CPU_CORES` envirment variable.
* Added the **prepare-content** command.
* Added support for fromversion/toversion in XSIAM content items (correlation rules, XSIAM dashboards, XSIAM reports and triggers).
* Added a **validate** step checking types of attributes in the schema file of modeling rule.
* Added a **validate** step checking that the dataset name of a modeling rule shows in the xif and schema files.
* Added a **validate** step checking that a correlation rule file does not start with a hyphen.
* Added a **validate** step checking that xsiam content items follow naming conventions.
* Fixed an issue where SDK commands failed on the deprecated `packaging.version.LegacyVersion`, by locking the `packaging` version to `<22`.
* Fixed an issue where **update-release-notes** failed when changing only xif file in **Modeling Rules**.
* Fixed an issue where *is_valid_category* and *is_categories_field_match_standard* failed when running in a private repo.
* Fixed an issue where **validate** didn't fail on the MR103 validation error.
* Fixed the *--release-notes* option, to support the new CHANGELOG format.
* Fixed an issue where **validate** failed when only changing a modeling rules's xif file.
* Fixed an issue where **format** failed on indicator files with a `None` value under the `tabs` key.
* Fixed an issue where **validate** only printed errors for one change of context path, rather than print all.
* Fixed an issue where **download** did not suggest using a username/password when authenticating with XSOAR and using invalid arguments.
* Fixed an issue where **download** failed when listing or downloading content items that are not unicode-encoded.
* Added support for fromversion/toversion in XSIAM content items (correlation rules, XSIAM dashboards, XSIAM reports and triggers).
* Updated the supported python versions, as `>=3.8,<3.11`, as some of the dependencies are not supported on `3.11` yet.
* Added **prepare-content** command which will prepare the pack or content item for the platform.
* Patched an issue where deprecated `packaging.version.LegacyVersion`, locking packaging version to `<22`.

## 1.7.9
* Fixed an issue where an error message in **validate** would not include the suggested fix.
* Added a validation that enforces predefined categories on MP Packs & integration yml files, the validation also ensures that each pack has only one category.
* Fixed an issue where **update-release-notes** did not generate release notes for **XDRC Templates**.
* Fixed an issue where **upload** failed without explaining the reason.
* Improved implementation of the docker_helper module.
* Fixed an issue where **validate** did not check changed pack_metadata.json files when running using git.
* Added support for **xdrctemplate** to content graph.
* Fixed an issue where local copies of the newly-introduced `DemistoClassApiModule.py` were validated.
* Added new release notes templates for the addition and modification of playbooks, layouts and types in the **doc-review** command.
* Fixed an issue where the **doc-review** command failed on descriptions of new content items.
* Added the `Command XXX is deprecated. Use XXX instead.` release notes templates to **doc-review** command.
* Fixed an issue where the **update-release-notes** command didn't add the modeling-rules description for new modeling-rules files.

## 1.7.8
* Added the capability to run the MDX server in a docker container for environments without node.
* Fixed an issue where **generate-docs** with `-c` argument updated sections of the incorrect commands.
* Added IF113 error code to **ALLOWED_IGNORE_ERRORS**.
* Fixed an issue where **validate** failed on playbooks with non-string input values.
* Added the `DEMISTO_SDK_IGNORE_CONTENT_WARNING` environment variable, to allow suppressing warnings when commands are not run under a content repo folder.
* Fixed an issue where **validate** failed to recognize integration tests that were missing from config.json
* Added support for **xpanse** marketplace in **create-id-set** and **create-content-artifacts** commands.
* Fixed an issue where **split** failed on yml files.
* Added support for marketplace-specific tags.
* Fixed an issue where **download** would not run `isort`. @maxgubler
* Fixed an issue where XSIAM Dashboards and Reports images failed the build.
* Added support for **xpanse** marketplace to content graph.

## 1.7.7
* Fixed an issue where paybooks **generate-docs** didn't parse complex input values when no accessor field is given correctly.
* Fixed an issue in the **download** command, where an exception would be raised when downloading system playbooks.
* Fixed an issue where the **upload** failed on playbooks containing a value that starts with `=`.
* Fixed an issue where the **generate-unit-tests** failed to generate assertions, and generate unit tests when command names does not match method name.
* Fixed an issue where the **download** command did not honor the `--no-code-formatting` flag properly. @maxgubler
* Added a new check to **validate**, making sure playbook task values are passed as references.
* Fixed an issue where the **update-release-notes** deleted existing release notes, now appending to it instead.
* Fixed an issue where **validate** printed blank space in case of validation failed and ignored.
* Renamed 'Agent Config' to 'XDRC Templates'.
* Fixed an issue where the **zip-packs** command did not work with the CommonServerUserPython and CommonServerUserPowerShell package.

## 1.7.6

* Fixed parsing of initialization arguments of client classes in the **generate-unit-tests** command.
* Added support for AgentConfig content item in the **upload**, **create-id-set**, **find-dependecies**, **unify** and **create-content-artifacts** commands.
* Added support for XSIAM Report preview image.

## 1.7.5

* Fixed an issue where the **upload** command did not work with the CommonServerUserPython package.
* Fixed an issue in the **download** command, where some playbooks were downloaded as test playbooks.
* Added playbook modification capabilities in **TestSuite**.
* Added a new command **create-content-graph**.
* Fixed an issue in the **upload** command, where the temporary zip would not clean up properly.
* Improved content items parsing in the **create-content-graph** command.
* Added an error when the docker daemon is unavailable when running **lint**.
* Removed the validation of a subtype change for scripts in the **validate** command.
* Fixed an issue where names of XSIAM content items were not normalized properly.
* Fixed an issue where the **download** command was downloading playbooks with **script** (id) and not **scriptName**.
* Fixed an issue where script yml files were not properly identified by `find_type`.
* Removed nightly integrations filtering when deciding if a test should run.
* Added support for XSIAM Dashboard preview image.
* Added the `--no-code-formatting` flag to the **download** command, allowing to skip autopep8 and isort.
* Fixed an issue in the **update-release-notes** command, where generating release notes for modeling rules schema file caused exception.

## 1.7.4

* Fixed an issue where the **doc-review** command showed irrelevant messages.
* Fixed an issue in **validate**, where backward-compatibility failures prevented other validations from running.
* Fixed an issue in **validate**, where content-like files under infrastructure paths were not ignored.
* Fixed an issue in the AMI mapping, where server versions were missing.
* Change the way the normalize name is set for external files.
* Added dump function to XSIAM pack objects to dulicate the files.
* Fixed an issue where the `contribution_converter` did not support changes made to ApiModules.
* Added name normalization according to new convention to XSIAM content items
* Added playbook modification capabilities in **TestSuite**.
* Fixed an issue in create-content-artifacts where it will not get a normalize name for the item and it will try to duplicate the same file.

## 1.7.3

* Fixed an issue in the **format** command where fail when executed from environment without mdx server available.
* Added `Added a`, `Added an` to the list of allowed changelog prefixes.
* Added support for Indicator Types/Reputations in the **upload** command.
* Fixed an issue when running from a subdirectory of a content repo failed.
* Changing the way we are using XSIAM servers api-keys in **test-content** .
* Added a success message to **postman-codegen**.

## 1.7.2

* Fixed an issue in the **validate** command where incident fields were not found in mappers even when they exist
* Added an ability to provide list of marketplace names as a param attribute to **validate** and **upload**
* Added the file type to the error message when it is not supported.
* Fixed an issue where `contribution_converter` incorrectly mapped _Indicator Field_ objects to the _incidentfield_ directory in contribution zip files.
* Fixed a bug where **validate** returned error on empty inputs not used in playbooks.
* Added the `DEMISTO_SDK_CONTENT_PATH` environment variable, implicitly used in various commands.
* Added link to documentation for error messages regarding use cases and tags.

## 1.7.1

* Fixed an issue where *indicatorTypes* and *betaIntegrations* were not found in the id_set.
* Updated the default general `fromVersion` value on **format** to `6.5.0`
* Fixed an issue where the **validate** command did not fail when the integration yml file name was not the same as the folder containing it.
* Added an option to have **generate-docs** take a Playbooks folder path as input, and generate docs for all playbooks in it.
* Fixed an issue where the suggestion in case of `IF113` included uppercase letters for the `cliName` parameter.
* Added new validation to the **validate** command to fail and list all the file paths of files that are using a deprecated integration command / script / playbook.
* **validate** will no longer fail on playbooks calling subplaybooks that have a higher `fromVersion` value, if  calling the subplaybook has `skipifunavailable=True`.
* Fixed an issue where relative paths were not accessed correctly.
* Running any `demisto-sdk` command in a folder with a `.env` file will load it, temporarily overriding existing environment variables.
* Fixed an issue where **validate** did not properly detect deleted files.
* Added new validations to the **validate** command to verify that the schema file exists for a modeling rule and that the schema and rules keys are empty in the yml file.
* Fixed an issue where *find_type* didn't recognize exported incident types.
* Added a new validation to **validate**, making sure all inputs of a playbook are used.
* Added a new validation to **validate**, making sure all inputs used in a playbook declared in the input section.
* The **format** command will now replace the *fromServerVersion* field with *fromVersion*.

## 1.7.0

* Allowed JSON Handlers to accept kwargs, for custoimzing behavior.
* Fixed an issue where an incorrect error was shown when the `id` of a content item differed from its `name` attribute.
* Fixed an issue where the `preserve_quotes` in ruamel_handler received an incorrect value @icholy
* Fixed an issue where ignoring RM110 error code wasn't working and added a validation to **ALLOWED_IGNORE_ERRORS** to validate that all error codes are inserted in the right format.
* Fixed an issue where the contribution credit text was not added correctly to the pack README.
* Changed the contribution file implementation from markdown to a list of contributor names. The **create-content-artifact** will use this list to prepare the needed credit message.
* Added a new validation to the `XSOAR-linter` in the **lint** command for verifying that demisto.log is not used in the code.
* The **generate-docs** command will now auto-generate the Incident Mirroring section when implemented in an integration.
* Added support to automatically generate release notes for deprecated items in the **update-release-notes** command.
* Fixed an issue causing any command to crash when unable to detect local repository properties.
* Fixed an issue where running in a private gitlab repo caused a warning message to be shown multiple times.
* Added a new validation to the **validate** command to verify that markdown and python files do not contain words related to copyright section.
* Fixed an issue where **lint** crashed when provided an input file path (expecting a directory).

## 1.6.9

* Added a new validation that checks whether a pack should be deprecated.
* Added a new ability to the **format** command to deprecate a pack.
* Fixed an issue where the **validate** command sometimes returned a false negative in cases where there are several sub-playbooks with the same ID.
* Added a new validation to the **validate** command to verify that the docker in use is not deprecated.
* Added support for multiple ApiModules in the **unify** command
* Added a check to **validate** command, preventing use of relative urls in README files.
* Added environment variable **DEMISTO_SDK_MARKETPLACE** expected to affect *MarketplaceTagParser* *marketplace* value. The value will be automatically set when passing *marketplace* arg to the commands **unify**, **zip-packs**, **create-content-artifacts** and **upload**.
* Added slack notifier for build failures on the master branch.
* Added support for modeling and parsing rules in the **split** command.
* Added support for README files in **format** command.
* Added a **validate** check, making sure classifier id and name values match. Updated the classifier **format** to update the id accordingly.
* The **generate-docs** command will now auto-generate the playbook image link by default.
* Added the `--custom-image-link` argument to override.
* Added a new flag to **generate-docs** command, allowing to add a custom image link to a playbook README.
* Added a new validation to the **validate** command to verify that the package directory name is the same as the files contained in the that package.
* Added support in the **unify** command to unify a schema into its Modeling Rule.

## 1.6.8

* Fixed an issue where **validate** did not fail on invalid playbook entities' versions (i.e. subplaybooks or scripts with higher fromversion than their parent playbook).
* Added support for running lint via a remote docker ssh connection. Use `DOCKER_HOST` env variable to specify a remote docker connection, such as: `DOCKER_HOST=ssh://myuser@myhost.com`.
* Fixed an issue where the pack cache in *get_marketplaces* caused the function to return invalid values.
* Fixed an issue where running format on a pack with XSIAM entities would fail.
* Added the new `display_name` field to relevant entities in the **create-id-set** command.
* Added a new validation to the **validate** command to verify the existence of "Reliability" parameter if the integration have reputation command.
* Fixed a bug where terminating the **lint** command failed (`ctrl + c`).
* Removed the validation of a subtype change in integrations and scripts from **validate**.
* Fixed an issue where **download** did not behave as expected when prompting for a version update. Reported by @K-Yo
* Added support for adoption release notes.
* Fixed an issue where **merge-id-sets** failed when a key was missing in one id-set.json.
* Fixed a bug where some mypy messages were not parsed properly in **lint**.
* Added a validation to the **validate** command, failing when '`fromversion`' or '`toversion`' in a content entity are incorrect format.
* Added a validation to the **validate** command, checking if `fromversion` <= `toversion`.
* Fixed an issue where coverage reports used the wrong logging level, marking debug logs as errors.
* Added a new validation to the **validate** command, to check when the discouraged `http` prefixes are used when setting defaultvalue, rather than `https`.
* Added a check to the **lint** command for finding hard-coded usage of the http protocol.
* Locked the dependency on Docker.
* Removed a traceback line from the **init** command templates: BaseIntegration, BaseScript.
* Updated the token in **_add_pr_comment** method from the content-bot token to the xsoar-bot token.

## 1.6.7

* Added the `types-markdown` dependency, adding markdown capabilities to existing linters using the [Markdown](https://pypi.org/project/Markdown/) package.
* Added support in the **format** command to remove nonexistent incident/indicator fields from *layouts/mappers*
* Added the `Note: XXX` and `XXX now generally available.` release notes templates to **doc-review** command.
* Updated the logs shown during the docker build step.
* Removed a false warning about configuring the `GITLAB_TOKEN` environment variable when it's not needed.
* Removed duplicate identifiers for XSIAM integrations.
* Updated the *tags* and *use cases* in pack metadata validation to use the local files only.
* Fixed the error message in checkbox validation where the defaultvalue is wrong and added the name of the variable that should be fixed.
* Added types to `find_type_by_path` under tools.py.
* Fixed an issue where YAML files contained incorrect value type for `tests` key when running `format --deprecate`.
* Added a deprecation message to the `tests:` section of yaml files when running `format --deprecate`.
* Added use case for **validate** on *wizard* objects - set_playbook is mapped to all integrations.
* Added the 'integration-get-indicators' commands to be ignored by the **verify_yml_commands_match_readme** validation, the validation will no longer fail if these commands are not in the readme file.
* Added a new validation to the **validate** command to verify that if the phrase "breaking changes" is present in a pack release notes, a JSON file with the same name exists and contains the relevant breaking changes information.
* Improved logs when running test playbooks (in a build).
* Fixed an issue in **upload** did not include list-type content items. @nicolas-rdgs
* Reverted release notes to old format.

## 1.6.6

* Added debug print when excluding item from ID set due to missing dependency.
* Added a validation to the **validate** command, failing when non-ignorable errors are present in .pack-ignore.
* Fixed an issue where `mdx server` did not close when stopped in mid run.
* Fixed an issue where `-vvv` flag did not print logs on debug level.
* enhanced ***validate*** command to list all command names affected by a backward compatibility break, instead of only one.
* Added support for Wizard content item in the **format**, **validate**, **upload**, **create-id-set**, **find-dependecies** and **create-content-artifacts** commands.
* Added a new flag to the **validate** command, allowing to run specific validations.
* Added support in **unify** and **create-content-artifacts** for displaying different documentations (detailed description + readme) for content items, depending on the marketplace version.
* Fixed an issue in **upload** where list items were not uploaded.
* Added a new validation to **validate** command to verify that *cliName* and *id* keys of the incident field or the indicator field are matches.
* Added the flag '-x', '--xsiam' to **upload** command to upload XSIAM entities to XSIAM server.
* Fixed the integration field *isFetchEvents* to be in lowercase.
* Fixed an issue where **validate -i** run after **format -i** on an existing file in the repo instead of **validate -g**.
* Added the following commands: 'update-remote-data', 'get-modified-remote-data', 'update-remote-system' to be ignored by the **verify_yml_commands_match_readme** validation, the validation will no longer fail if these commands are not in the readme file.
* Updated the release note template to include a uniform format for all items.
* Added HelloWorldSlim template option for *--template* flag in **demisto-sdk init** command.
* Fixed an issue where the HelloWorldSlim template in **demisto-sdk init** command had an integration id that was conflicting with HelloWorld integration id.
* Updated the SDK to use demisto-py 3.1.6, allowing use of a proxy with an environment variable.
* Set the default logger level to `warning`, to avoid unwanted debug logs.
* The **format** command now validates that default value of checkbox parameters is a string 'true' or 'false'.
* Fixed an issue where `FileType.PLAYBOOK` would show instead of `Playbook` in readme error messages.
* Added a new validation to **validate** proper defaultvalue for checkbox fields.

## 1.6.5

* Fixed an issue in the **format** command where the `id` field was overwritten for existing JSON files.
* Fixed an issue where the **doc-review** command was successful even when the release-note is malformed.
* Added timestamps to the `demisto-sdk` logger.
* Added time measurements to **lint**.
* Added the flag '-d', '--dependency' to **find-dependencies** command to get the content items that cause the dependencies between two packs.
* Fixed an issue where **update-release-notes** used the *trigger_id* field instead of the *trigger_name* field.
* Fixed an issue where **doc-review** failed to recognize script names, in scripts using the old file structure.
* Fixed an issue where concurrent processes created by **lint** caused deadlocks when opening files.
* Fixed an issue in the **format** command where `_dev` or `_copy` suffixes weren't removed from the subscript names in playbooks and layouts.
* Fixed an issue where **validate** failed on nonexistent `README.md` files.
* Added support of XSIAM content items to the **validate** command.
* Report **lint** summary results and failed packages after reporting time measurements.

## 1.6.4

* Added the new **generate-yml-from-python** command.
* Added a code *type* indication for integration and script objects in the *ID Set*.
* Added the [Vulture](https://github.com/jendrikseipp/vulture) linter to the pre-commit hook.
* The `demisto-sdk` pack will now be distributed via PyPi with a **wheel** file.
* Fixed a bug where any edited json file that contained a forward slash (`/`) escaped.
* Added a new validation to **validate** command to verify that the metadata *currentVersion* is
the same as the last release note version.
* The **validate** command now checks if there're none-deprecated integration commands that are missing from the readme file.
* Fixed an issue where *dockerimage* changes in Scripts weren't recognized by the **update-release-notes** command.
* Fixed an issue where **update-xsoar-config-file** did not properly insert the marketplace packs list to the file.
* Added the pack name to the known words by default when running the **doc-review** command.
* Added support for new XSIAM entities in **create-id-set** command.
* Added support for new XSIAM entities in **create-content-artifacts** command.
* Added support for Parsing/Modeling Rule content item in the **unify** command.
* Added the integration name, the commands name and the script name to the known words by default when running the **doc-review** command.
* Added an argument '-c' '--custom' to the **unify** command, if True will append to the unified yml name/display/id the custom label provided
* Added support for sub words suggestion in kebab-case sentences when running the **doc-review** command.
* Added support for new XSIAM entities in **update-release-notes** command.
* Enhanced the message of alternative suggestion words shown when running **doc-review** command.
* Fixed an incorrect error message, in case `node` is not installed on the machine.
* Fixed an issue in the **lint** command where the *check-dependent-api-modules* argument was set to true by default.
* Added a new command **generate-unit-tests**.
* Added a new validation to **validate** all SIEM integration have the same suffix.
* Fixed the destination path of the unified parsing/modeling rules in **create-content-artifacts** command.
* Fixed an issue in the **validate** command, where we validated wrongfully the existence of readme file for the *ApiModules* pack.
* Fixed an issue in the **validate** command, where an error message that was displayed for scripts validation was incorrect.
* Fixed an issue in the **validate** and **format** commands where *None* arguments in integration commands caused the commands to fail unexpectedly.
* Added support for running tests on XSIAM machines in the **test-content** command.
* Fixed an issue where the **validate** command did not work properly when deleting non-content items.
* Added the flag '-d', '--dependency' to **find-dependencies** command to get the content items that cause the dependencies between two packs.

## 1.6.3

* **Breaking change**: Fixed a typo in the **validate** `--quiet-bc-validation` flag (was `--quite-bc-validation`). @upstart-swiss
* Dropped support for python 3.7: Demisto-SDK is now supported on Python 3.8 or newer.
* Added an argument to YAMLHandler, allowing to set a maximal width for YAML files. This fixes an issue where a wrong default was used.
* Added the detach mechanism to the **upload** command, If you set the --input-config-file flag, any files in the repo's SystemPacks folder will be detached.
* Added the reattach mechanism to the **upload** command, If you set the --input-config-file flag, any detached item in your XSOAR instance that isn't currently in the repo's SystemPacks folder will be re-attached.
* Fixed an issue in the **validate** command that did not work properly when using the *-g* flag.
* Enhanced the dependency message shown when running **lint**.
* Fixed an issue where **update-release-notes** didn't update the currentVersion in pack_metadata.
* Improved the logging in **test-content** for helping catch typos in external playbook configuration.

## 1.6.2

* Added dependency validation support for core marketplacev2 packs.
* Fixed an issue in **update-release-notes** where suggestion fix failed in validation.
* Fixed a bug where `.env` files didn't load. @nicolas-rdgs
* Fixed a bug where **validate** command failed when the *categories* field in the pack metadata was empty for non-integration packs.
* Added *system* and *item-type* arguments to the **download** command, used when downloading system items.
* Added a validation to **validate**, checking that each script, integration and playbook have a README file. This validation only runs when the command is called with either the `-i` or the `-g` flag.
* Fixed a regression issue with **doc-review**, where the `-g` flag did not work.
* Improved the detection of errors in **doc-review** command.
* The **validate** command now checks if a readme file is empty, only for packs that contain playbooks or were written by a partner.
* The **validate** command now makes sure common contextPath values (e.g. `DBotScore.Score`) have a non-empty description, and **format** populates them automatically.
* Fixed an issue where the **generate-outputs** command did not work properly when examples were provided.
* Fixed an issue in the **generate-outputs** command, where the outputs were not written to the specified output path.
* The **generate-outputs** command can now generate outputs from multiple calls to the same command (useful when different args provide different outputs).
* The **generate-outputs** command can now update a yaml file with new outputs, without deleting or overwriting existing ones.
* Fixed a bug where **doc-review** command failed on existing templates.
* Fixed a bug where **validate** command failed when the word demisto is in the repo README file.
* Added support for adding test-playbooks to the zip file result in *create-content-artifacts* command for marketplacev2.
* Fixed an issue in **find-dependencies** where using the argument *-o* without the argument *--all-packs-dependencies* did not print a proper warning.
* Added a **validate** check to prevent deletion of files whose deletion is not supported by the XSOAR marketplace.
* Removed the support in the *maintenance* option of the *-u* flag in the **update-release-notes** command.
* Added validation for forbidden words and phrases in the **doc-review** command.
* Added a retries mechanism to the **test-content** command to stabilize the build process.
* Added support for all `git` platforms to get remote files.
* Refactored the **format** command's effect on the *fromversion* field:
  * Fixed a bug where the *fromversion* field was removed when modifying a content item.
  * Updated the general default *fromversion* and the default *fromversion* of newly-introduced content items (e.g. `Lists`, `Jobs`).
  * Added an interactive mode functionality for all content types, to ask the user whether to set a default *fromversion*, if could not automatically determine its value. Use `-y` to assume 'yes' as an answer to all prompts and run non-interactively.

## 1.6.1

* Added the '--use-packs-known-words' argument to the **doc-review** command
* Added YAML_Loader to handle yaml files in a standard way across modules, replacing PYYAML.
* Fixed an issue when filtering items using the ID set in the **create-content-artifacts** command.
* Fixed an issue in the **generate-docs** command where tables were generated with an empty description column.
* Fixed an issue in the **split** command where splitting failed when using relative input/output paths.
* Added warning when inferred files are missing.
* Added to **validate** a validation for integration image dimensions, which should be 120x50px.
* Improved an error in the **validate** command to better differentiate between the case where a required fetch parameter is malformed or missing.

## 1.6.0

* Fixed an issue in the **create-id-set** command where similar items from different marketplaces were reported as duplicated.
* Fixed typo in demisto-sdk init
* Fixed an issue where the **lint** command did not handle all container exit codes.
* Add to **validate** a validation for pack name to make sure it is unchanged.
* Added a validation to the **validate** command that verifies that the version in the pack_metdata file is written in the correct format.
* Fixed an issue in the **format** command where missing *fromVersion* field in indicator fields caused an error.

## 1.5.9

* Added option to specify `External Playbook Configuration` to change inputs of Playbooks triggered as part of **test-content**
* Improved performance of the **lint** command.
* Improved performance of the **validate** command when checking README images.
* ***create-id-set*** command - the default value of the **marketplace** argument was changed from ‘xsoar’ to all packs existing in the content repository. When using the command, make sure to pass the relevant marketplace to use.

## 1.5.8

* Fixed an issue where the command **doc-review** along with the argument `--release-notes` failed on yml/json files with invalid schema.
* Fixed an issue where the **lint** command failed on packs using python 3.10

## 1.5.7

* Fixed an issue where reading remote yaml files failed.
* Fixed an issue in **validate** failed with no error message for lists (when no fromVersion field was found).
* Fixed an issue when running **validate** or **format** in a gitlab repository, and failing to determine its project id.
* Added an enhancement to **split**, handling an empty output argument.
* Added the ability to add classifiers and mappers to conf.json.
* Added the Alias field to the incident field schema.

## 1.5.6

* Added 'deprecated' release notes template.
* Fixed an issue where **run-test-playbook** command failed to get the task entries when the test playbook finished with errors.
* Fixed an issue in **validate** command when running with `no-conf-json` argument to ignore the `conf.json` file.
* Added error type text (`ERROR` or `WARNING`) to **validate** error prints.
* Fixed an issue where the **format** command on test playbook did not format the ID to be equal to the name of the test playbook.
* Enhanced the **update-release-notes** command to automatically commit release notes config file upon creation.
* The **validate** command will validate that an indicator field of type html has fromVersion of 6.1.0 and above.
* The **format** command will now add fromVersion 6.1.0 to indicator field of type html.
* Added support for beta integrations in the **format** command.
* Fixed an issue where the **postman-codegen** command failed when called with the `--config-out` flag.
* Removed the integration documentation from the detailed description while performing **split** command to the unified yml file.
* Removed the line which indicates the version of the product from the README.md file for new contributions.

## 1.5.5

* Fixed an issue in the **update-release-notes** command, which did not work when changes were made in multiple packs.
* Changed the **validate** command to fail on missing test-playbooks only if no unittests are found.
* Fixed `to_kebab_case`, it will now deal with strings that have hyphens, commas or periods in them, changing them to be hyphens in the new string.
* Fixed an issue in the **create-id-set** command, where the `source` value included the git token if it was specified in the remote url.
* Fixed an issue in the **merge-id-set** command, where merging fails because of duplicates but the packs are in the XSOAR repo but in different version control.
* Fixed missing `Lists` Content Item as valid `IDSetType`
* Added enhancement for **generate-docs**. It is possible to provide both file or a comma seperated list as `examples`. Also, it's possible to provide more than one example for a script or a command.
* Added feature in **format** to sync YML and JSON files to the `master` file structure.
* Added option to specify `Incident Type`, `Incoming Mapper` and `Classifier` when configuring instance in **test-content**
* added a new command **run-test-playbook** to run a test playbook in a given XSOAR instance.
* Fixed an issue in **format** when running on a modified YML, that the `id` value is not changed to its old `id` value.
* Enhancement for **split** command, replace `ApiModule` code block to `import` when splitting a YML.
* Fixed an issue where indicator types were missing from the pack's content, when uploading using **zip-packs**.
* The request data body format generated in the **postman-codegen** will use the python argument's name and not the raw data argument's name.
* Added the flag '--filter-by-id-set' to **create-content-artifacts** to create artifacts only for items in the given id_set.json.

## 1.5.4

* Fixed an issue with the **format** command when contributing via the UI
* The **format** command will now not remove the `defaultRows` key from incident, indicator and generic fields with `type: grid`.
* Fixed an issue with the **validate** command when a layoutscontainer did not have the `fromversion` field set.
* added a new command **update-xsoar-config-file** to handle your XSOAR Configuration File.
* Added `skipVerify` argument in **upload** command to skip pack signature verification.
* Fixed an issue when the **run** command  failed running when there’s more than one playground, by explicitly using the current user’s playground.
* Added support for Job content item in the **format**, **validate**, **upload**, **create-id-set**, **find-dependecies** and **create-content-artifacts** commands.
* Added a **source** field to the **id_set** entitles.
* Two entitles will not consider as duplicates if they share the same pack and the same source.
* Fixed a bug when duplicates were found in **find_dependencies**.
* Added function **get_current_repo** to `tools`.
* The **postman-codegen** will not have duplicates argument name. It will rename them to the minimum distinguished shared path for each of them.

## 1.5.3

* The **format** command will now set `unsearchable: True` for incident, indicator and generic fields.
* Fixed an issue where the **update-release-notes** command crashes with `--help` flag.
* Added validation to the **validate** command that verifies the `unsearchable` key in incident, indicator and generic fields is set to true.
* Removed a validation that DBotRole should be set for automation that requires elevated permissions to the `XSOAR-linter` in the **lint** command.
* Fixed an issue in **Validate** command where playbooks conditional tasks were mishandeled.
* Added a validation to prevent contributors from using the `fromlicense` key as a configuration parameter in an integration's YML
* Added a validation to ensure that the type for **API token** (and similar) parameters are configured correctly as a `credential` type in the integration configuration YML.
* Added an assertion that checks for duplicated requests' names when generating an integration from a postman collection.
* Added support for [.env files](https://pypi.org/project/python-dotenv/). You can now add a `.env` file to your repository with the logging information instead of setting a global environment variables.
* When running **lint** command with --keep-container flag, the docker images are committed.
* The **validate** command will not return missing test playbook error when given a script with dynamic-section tag.

## 1.5.2

* Added a validation to **update-release-notes** command to ensure that the `--version` flag argument is in the right format.
* added a new command **coverage-analyze** to generate and print coverage reports.
* Fixed an issue in **validate** in repositories which are not in GitHub or GitLab
* Added a validation that verifies that readme image absolute links do not contain the working branch name.
* Added support for List content item in the **format**, **validate**, **download**, **upload**, **create-id-set**, **find-dependecies** and **create-content-artifacts** commands.
* Added a validation to ensure reputation command's default argument is set as an array input.
* Added the `--fail-duplicates` flag for the **merge-id-set** command which will fail the command if duplicates are found.
* Added the `--fail-duplicates` flag for the **create-id-set** command which will fail the command if duplicates are found.

## 1.5.1

* Fixed an issue where **validate** command failed to recognized test playbooks for beta integrations as valid tests.
* Fixed an issue were the **validate** command was falsely recognizing image paths in readme files.
* Fixed an issue where the **upload** command error message upon upload failure pointed to wrong file rather than to the pack metadata.
* Added a validation that verifies that each script which appears in incident fields, layouts or layout containers exists in the id_set.json.
* Fixed an issue where the **postman code-gen** command generated double dots for context outputs when it was not needed.
* Fixed an issue where there **validate** command on release notes file crashed when author image was added or modified.
* Added input handling when running **find-dependencies**, replacing string manipulations.
* Fixed an issue where the **validate** command did not handle multiple playbooks with the same name in the id_set.
* Added support for GitLab repositories in **validate**

## 1.5.0

* Fixed an issue where **upload** command failed to upload packs not under content structure.
* Added support for **init** command to run from non-content repo.
* The **split-yml** has been renamed to **split** and now supports splitting Dashboards from unified Generic Modules.
* Fixed an issue where the skipped tests validation ran on the `ApiModules` pack in the **validate** command.
* The **init** command will now create the `Generic Object` entities directories.
* Fixed an issue where the **format** command failed to recognize changed files from git.
* Fixed an issue where the **json-to-outputs** command failed checking whether `0001-01-01T00:00:00` is of type `Date`
* Added to the **generate context** command to generate context paths for integrations from an example file.
* Fixed an issue where **validate** failed on release notes configuration files.
* Fixed an issue where the **validate** command failed on pack input if git detected changed files outside of `Packs` directory.
* Fixed an issue where **validate** command failed to recognize files inside validated pack when validation release notes, resulting in a false error message for missing entity in release note.
* Fixed an issue where the **download** command failed when downloading an invalid YML, instead of skipping it.

## 1.4.9

* Added validation that the support URL in partner contribution pack metadata does not lead to a GitHub repo.
* Enhanced ***generate-docs*** with default `additionalinformation` (description) for common parameters.
* Added to **validate** command a validation that a content item's id and name will not end with spaces.
* The **format** command will now remove trailing whitespaces from content items' id and name fields.
* Fixed an issue where **update-release-notes** could fail on files outside the user given pack.
* Fixed an issue where the **generate-test-playbook** command would not place the playbook in the proper folder.
* Added to **validate** command a validation that packs with `Iron Bank` uses the latest docker from Iron Bank.
* Added to **update-release-notes** command support for `Generic Object` entities.
* Fixed an issue where playbook `fromversion` mismatch validation failed even if `skipunavailable` was set to true.
* Added to the **create artifacts** command support for release notes configuration file.
* Added validation to **validate** for release notes config file.
* Added **isoversize** and **isautoswitchedtoquietmode** fields to the playbook schema.
* Added to the **update-release-notes** command `-bc` flag to generate template for breaking changes version.
* Fixed an issue where **validate** did not search description files correctly, leading to a wrong warning message.

## 1.4.8

* Fixed an issue where yml files with `!reference` failed to load properly.
* Fixed an issue when `View Integration Documentation` button was added twice during the download and re-upload.
* Fixed an issue when `(Partner Contribution)` was added twice to the display name during the download and re-upload.
* Added the following enhancements in the **generate-test-playbook** command:
  * Added the *--commands* argument to generate tasks for specific commands.
  * Added the *--examples* argument to get the command examples file path and generate tasks from the commands and arguments specified there.
  * Added the *--upload* flag to specify whether to upload the test playbook after the generation.
  * Fixed the output condition generation for outputs of type `Boolean`.

## 1.4.7

* Fixed an issue where an empty list for a command context didn't produce an indication other than an empty table.
* Fixed an issue where the **format** command has incorrectly recognized on which files to run when running using git.
* Fixed an issue where author image validations were not checked properly.
* Fixed an issue where new old-formatted scripts and integrations were not validated.
* Fixed an issue where the wording in the from version validation error for subplaybooks was incorrect.
* Fixed an issue where the **update-release-notes** command used the old docker image version instead of the new when detecting a docker change.
* Fixed an issue where the **generate-test-playbook** command used an incorrect argument name as default
* Fixed an issue where the **json-to-outputs** command used an incorrect argument name as default when using `-d`.
* Fixed an issue where validations failed while trying to validate non content files.
* Fixed an issue where README validations did not work post VS Code formatting.
* Fixed an issue where the description validations were inconsistent when running through an integration file or a description file.

## 1.4.6

* Fixed an issue where **validate** suggests, with no reason, running **format** on missing mandatory keys in yml file.
* Skipped existence of TestPlaybook check on community and contribution integrations.
* Fixed an issue where pre-commit didn't run on the demisto_sdk/commands folder.
* The **init** command will now change the script template name in the code to the given script name.
* Expanded the validations performed on beta integrations.
* Added support for PreProcessRules in the **format**, **validate**, **download**, and **create-content-artifacts** commands.
* Improved the error messages in **generate-docs**, if an example was not provided.
* Added to **validate** command a validation that a content entity or a pack name does not contain the words "partner" and "community".
* Fixed an issue where **update-release-notes** ignores *--text* flag while using *-f*
* Fixed the outputs validations in **validate** so enrichment commands will not be checked to have DBotScore outputs.
* Added a new validation to require the dockerimage key to exist in an integration and script yml files.
* Enhanced the **generate-test-playbook** command to use only integration tested on commands, rather than (possibly) other integrations implementing them.
* Expanded unify command to support GenericModules - Unifies a GenericModule object with its Dashboards.
* Added validators for generic objects:
  * Generic Field validator - verify that the 'fromVersion' field is above 6.5.0, 'group' field equals 4 and 'id' field starts with the prefix 'generic_'.
  * Generic Type validator - verify that the 'fromVersion' field is above 6.5.0
  * Generic Module validator - verify that the 'fromVersion' field is above 6.5.0
  * Generic Definition validator - verify that the 'fromVersion' field is above 6.5.0
* Expanded Format command to support Generic Objects - Fixes generic objects according to their validations.
* Fixed an issue where the **update-release-notes** command did not handle ApiModules properly.
* Added option to enter a dictionary or json of format `[{field_name:description}]` in the **json-to-outputs** command,
  with the `-d` flag.
* Improved the outputs for the **format** command.
* Fixed an issue where the validations performed after the **format** command were inconsistent with **validate**.
* Added to the **validate** command a validation for the author image.
* Updated the **create-content-artifacts** command to support generic modules, definitions, fields and types.
* Added an option to ignore errors for file paths and not only file name in .pack-ignore file.

## 1.4.5

* Enhanced the **postman-codegen** command to name all generated arguments with lower case.
* Fixed an issue where the **find-dependencies** command miscalculated the dependencies for playbooks that use generic commands.
* Fixed an issue where the **validate** command failed in external repositories in case the DEMISTO_SDK_GITHUB_TOKEN was not set.
* Fixed an issue where **openapi-codegen** corrupted the swagger file by overwriting configuration to swagger file.
* Updated the **upload** command to support uploading zipped packs to the marketplace.
* Added to the **postman-codegen** command support of path variables.
* Fixed an issue where **openapi-codegen** entered into an infinite loop on circular references in the swagger file.
* The **format** command will now set `fromVersion: 6.2.0` for widgets with 'metrics' data type.
* Updated the **find-dependencies** command to support generic modules, definitions, fields and types.
* Fixed an issue where **openapi-codegen** tried to extract reference example outputs, leading to an exception.
* Added an option to ignore secrets automatically when using the **init** command to create a pack.
* Added a tool that gives the ability to temporarily suppress console output.

## 1.4.4

* When formatting incident types with Auto-Extract rules and without mode field, the **format** command will now add the user selected mode.
* Added new validation that DBotRole is set for scripts that requires elevated permissions to the `XSOAR-linter` in the **lint** command.
* Added url escaping to markdown human readable section in generate docs to avoid autolinking.
* Added a validation that mapper's id and name are matching. Updated the format of mapper to include update_id too.
* Added a validation to ensure that image paths in the README files are valid.
* Fixed **find_type** function to correctly find test files, such as, test script and test playbook.
* Added scheme validations for the new Generic Object Types, Fields, and Modules.
* Renamed the flag *--input-old-version* to *--old-version* in the **generate-docs** command.
* Refactored the **update-release-notes** command:
  * Replaced the *--all* flag with *--use-git* or *-g*.
  * Added the *--force* flag to update the pack release notes without changes in the pack.
  * The **update-release-notes** command will now update all dependent integrations on ApiModule change, even if not specified.
  * If more than one pack has changed, the full list of updated packs will be printed at the end of **update-release-notes** command execution.
  * Fixed an issue where the **update-release-notes** command did not add docker image release notes entry for release notes file if a script was changed.
  * Fixed an issue where the **update-release-notes** command did not detect changed files that had the same name.
  * Fixed an issue in the **update-release-notes** command where the version support of JSON files was mishandled.
* Fixed an issue where **format** did not skip files in test and documentation directories.
* Updated the **create-id-set** command to support generic modules, definitions, fields and types.
* Changed the **convert** command to generate old layout fromversion to 5.0.0 instead of 4.1.0
* Enhanced the command **postman-codegen** with type hints for templates.

## 1.4.3

* Fixed an issue where **json-to-outputs** command returned an incorrect output when json is a list.
* Fixed an issue where if a pack README.md did not exist it could cause an error in the validation process.
* Fixed an issue where the *--name* was incorrectly required in the **init** command.
* Adding the option to run **validate** on a specific path while using git (*-i* & *-g*).
* The **format** command will now change UUIDs in .yml and .json files to their respective content entity name.
* Added a playbook validation to check if a task sub playbook exists in the id set in the **validate** command.
* Added the option to add new tags/usecases to the approved list and to the pack metadata on the same pull request.
* Fixed an issue in **test_content** where when different servers ran tests for the same integration, the server URL parameters were not set correctly.
* Added a validation in the **validate** command to ensure that the ***endpoint*** command is configured correctly in yml file.
* Added a warning when pack_metadata's description field is longer than 130 characters.
* Fixed an issue where a redundant print occurred on release notes validation.
* Added new validation in the **validate** command to ensure that the minimal fromVersion in a widget of type metrics will be 6.2.0.
* Added the *--release-notes* flag to demisto-sdk to get the current version release notes entries.

## 1.4.2

* Added to `pylint` summary an indication if a test was skipped.
* Added to the **init** command the option to specify fromversion.
* Fixed an issue where running **init** command without filling the metadata file.
* Added the *--docker-timeout* flag in the **lint** command to control the request timeout for the Docker client.
* Fixed an issue where **update-release-notes** command added only one docker image release notes entry for release notes file, and not for every entity whom docker image was updated.
* Added a validation to ensure that incident/indicator fields names starts with their pack name in the **validate** command. (Checked only for new files and only when using git *-g*)
* Updated the **find-dependencies** command to return the 'dependencies' according the layout type ('incident', 'indicator').
* Enhanced the "vX" display name validation for scripts and integrations in the **validate** command to check for every versioned script or integration, and not only v2.
* Added the *--fail-duplicates* flag for the **create-id-set** command which will fail the command if duplicates are found.
* Added to the **generate-docs** command automatic addition to git when a new readme file is created.

## 1.4.1

* When in private repo without `DEMSITO_SDK_GITHUB_TOKEN` configured, get_remote_file will take files from the local origin/master.
* Enhanced the **unify** command when giving input of a file and not a directory return a clear error message.
* Added a validation to ensure integrations are not skipped and at least one test playbook is not skipped for each integration or script.
* Added to the Content Tests support for `context_print_dt`, which queries the incident context and prints the result as a json.
* Added new validation for the `xsoar_config.json` file in the **validate** command.
* Added a version differences section to readme in **generate-docs** command.
* Added the *--docs-format* flag in the **integration-diff** command to get the output in README format.
* Added the *--input-old-version* and *--skip-breaking-changes* flags in the **generate-docs** command to get the details for the breaking section and to skip the breaking changes section.

## 1.4.0

* Enable passing a comma-separated list of paths for the `--input` option of the **lint** command.
* Added new validation of unimplemented test-module command in the code to the `XSOAR-linter` in the **lint** command.
* Fixed the **generate-docs** to handle integration authentication parameter.
* Added a validation to ensure that description and README do not contain the word 'Demisto'.
* Improved the deprecated message validation required from playbooks and scripts.
* Added the `--quite-bc-validation` flag for the **validate** command to run the backwards compatibility validation in quite mode (errors is treated like warnings).
* Fixed the **update release notes** command to display a name for old layouts.
* Added the ability to append to the pack README credit to contributors.
* Added identification for parameter differences in **integration-diff** command.
* Fixed **format** to use git as a default value.
* Updated the **upload** command to support reports.
* Fixed an issue where **generate-docs** command was displaying 'None' when credentials parameter display field configured was not configured.
* Fixed an issue where **download** did not return exit code 1 on failure.
* Updated the validation that incident fields' names do not contain the word incident will aplly to core packs only.
* Added a playbook validation to verify all conditional tasks have an 'else' path in **validate** command.
* Renamed the GitHub authentication token environment variable `GITHUB_TOKEN` to `DEMITO_SDK_GITHUB_TOKEN`.
* Added to the **update-release-notes** command automatic addition to git when new release notes file is created.
* Added validation to ensure that integrations, scripts, and playbooks do not contain the entity type in their names.
* Added the **convert** command to convert entities between XSOAR versions.
* Added the *--deprecate* flag in **format** command to deprecate integrations, scripts, and playbooks.
* Fixed an issue where ignoring errors did not work when running the **validate** command on specific files (-i).

## 1.3.9

* Added a validation verifying that the pack's README.md file is not equal to pack description.
* Fixed an issue where the **Assume yes** flag did not work properly for some entities in the **format** command.
* Improved the error messages for separators in folder and file names in the **validate** command.
* Removed the **DISABLE_SDK_VERSION_CHECK** environment variable. To disable new version checks, use the **DEMISTO_SDK_SKIP_VERSION_CHECK** envirnoment variable.
* Fixed an issue where the demisto-sdk version check failed due to a rate limit.
* Fixed an issue with playbooks scheme validation.

## 1.3.8

* Updated the **secrets** command to work on forked branches.

## 1.3.7

* Added a validation to ensure correct image and description file names.
* Fixed an issue where the **validate** command failed when 'display' field in credentials param in yml is empty but 'displaypassword' was provided.
* Added the **integration-diff** command to check differences between two versions of an integration and to return a report of missing and changed elements in the new version.
* Added a validation verifying that the pack's README.md file is not missing or empty for partner packs or packs contains use cases.
* Added a validation to ensure that the integration and script folder and file names will not contain separators (`_`, `-`, ``).
* When formatting new pack, the **format** command will set the *fromversion* key to 5.5.0 in the new files without fromversion.

## 1.3.6

* Added a validation that core packs are not dependent on non-core packs.
* Added a validation that a pack name follows XSOAR standards.
* Fixed an issue where in some cases the `get_remote_file` function failed due to an invalid path.
* Fixed an issue where running **update-release-notes** with updated integration logo, did not detect any file changes.
* Fixed an issue where the **create-id-set** command did not identify unified integrations correctly.
* Fixed an issue where the `CommonTypes` pack was not identified as a dependency for all feed integrations.
* Added support for running SDK commands in private repositories.
* Fixed an issue where running the **init** command did not set the correct category field in an integration .yml file for a newly created pack.
* When formatting new contributed pack, the **format** command will set the *fromversion* key to 6.0.0 in the relevant files.
* If the environment variable "DISABLE_SDK_VERSION_CHECK" is define, the demisto-sdk will no longer check for newer version when running a command.
* Added the `--use-pack-metadata` flag for the **find-dependencies** command to update the calculated dependencies using the the packs metadata files.
* Fixed an issue where **validate** failed on scripts in case the `outputs` field was set to `None`.
* Fixed an issue where **validate** was failing on editing existing release notes.
* Added a validation for README files verifying that the file doesn't contain template text copied from HelloWorld or HelloWorldPremium README.

## 1.3.5

* Added a validation that layoutscontainer's id and name are matching. Updated the format of layoutcontainer to include update_id too.
* Added a validation that commands' names and arguments in core packs, or scripts' arguments do not contain the word incident.
* Fixed issue where running the **generate-docs** command with -c flag ran all the commands and not just the commands specified by the flag.
* Fixed the error message of the **validate** command to not always suggest adding the *description* field.
* Fixed an issue where running **format** on feed integration generated invalid parameter structure.
* Fixed an issue where the **generate-docs** command did not add all the used scripts in a playbook to the README file.
* Fixed an issue where contrib/partner details might be added twice to the same file, when using unify and create-content-artifacts commands
* Fixed issue where running **validate** command on image-related integration did not return the correct outputs to json file.
* When formatting playbooks, the **format** command will now remove empty fields from SetIncident, SetIndicator, CreateNewIncident, CreateNewIndicator script arguments.
* Added an option to fill in the developer email when running the **init** command.

## 1.3.4

* Updated the **validate** command to check that the 'additionalinfo' field only contains the expected value for feed required parameters and not equal to it.
* Added a validation that community/partner details are not in the detailed description file.
* Added a validation that the Use Case tag in pack_metadata file is only used when the pack contains at least one PB, Incident Type or Layout.
* Added a validation that makes sure outputs in integrations are matching the README file when only README has changed.
* Added the *hidden* field to the integration schema.
* Fixed an issue where running **format** on a playbook whose `name` does not equal its `id` would cause other playbooks who use that playbook as a sub-playbook to fail.
* Added support for local custom command configuration file `.demisto-sdk-conf`.
* Updated the **format** command to include an update to the description file of an integration, to remove community/partner details.

## 1.3.3

* Fixed an issue where **lint** failed where *.Dockerfile* exists prior running the lint command.
* Added FeedHelloWorld template option for *--template* flag in **demisto-sdk init** command.
* Fixed issue where **update-release-notes** deleted release note file if command was called more than once.
* Fixed issue where **update-release-notes** added docker image release notes every time the command was called.
* Fixed an issue where running **update-release-notes** on a pack with newly created integration, had also added a docker image entry in the release notes.
* Fixed an issue where `XSOAR-linter` did not find *NotImplementedError* in main.
* Added validation for README files verifying their length (over 30 chars).
* When using *-g* flag in the **validate** command it will now ignore untracked files by default.
* Added the *--include-untracked* flag to the **validate** command to include files which are untracked by git in the validation process.
* Improved the `pykwalify` error outputs in the **validate** command.
* Added the *--print-pykwalify* flag to the **validate** command to print the unchanged output from `pykwalify`.

## 1.3.2

* Updated the format of the outputs when using the *--json-file* flag to create a JSON file output for the **validate** and **lint** commands.
* Added the **doc-review** command to check spelling in .md and .yml files as well as a basic release notes review.
* Added a validation that a pack's display name does not already exist in content repository.
* Fixed an issue where the **validate** command failed to detect duplicate params in an integration.
* Fixed an issue where the **validate** command failed to detect duplicate arguments in a command in an integration.

## 1.3.1

* Fixed an issue where the **validate** command failed to validate the release notes of beta integrations.
* Updated the **upload** command to support indicator fields.
* The **validate** and **update-release-notes** commands will now check changed files against `demisto/master` if it is configured locally.
* Fixed an issue where **validate** would incorrectly identify files as renamed.
* Added a validation that integration properties (such as feed, mappers, mirroring, etc) are not removed.
* Fixed an issue where **validate** failed when comparing branch against commit hash.
* Added the *--no-pipenv* flag to the **split-yml** command.
* Added a validation that incident fields and incident types are not removed from mappers.
* Fixed an issue where the *c
reate-id-set* flag in the *validate* command did not work while not using git.
* Added the *hiddenusername* field to the integration schema.
* Added a validation that images that are not integration images, do not ask for a new version or RN

## 1.3.0

* Do not collect optional dependencies on indicator types reputation commands.
* Fixed an issue where downloading indicator layoutscontainer objects failed.
* Added a validation that makes sure outputs in integrations are matching the README file.
* Fixed an issue where the *create-id-set* flag in the **validate** command did not work.
* Added a warning in case no id_set file is found when running the **validate** command.
* Fixed an issue where changed files were not recognised correctly on forked branches in the **validate** and the **update-release-notes** commands.
* Fixed an issue when files were classified incorrectly when running *update-release-notes*.
* Added a validation that integration and script file paths are compatible with our convention.
* Fixed an issue where id_set.json file was re created whenever running the generate-docs command.
* added the *--json-file* flag to create a JSON file output for the **validate** and **lint** commands.

## 1.2.19

* Fixed an issue where merge id_set was not updated to work with the new entity of Packs.
* Added a validation that the playbook's version matches the version of its sub-playbooks, scripts, and integrations.

## 1.2.18

* Changed the *skip-id-set-creation* flag to *create-id-set* in the **validate** command. Its default value will be False.
* Added support for the 'cve' reputation command in default arg validation.
* Filter out generic and reputation command from scripts and playbooks dependencies calculation.
* Added support for the incident fields in outgoing mappers in the ID set.
* Added a validation that the taskid field and the id field under the task field are both from uuid format and contain the same value.
* Updated the **format** command to generate uuid value for the taskid field and for the id under the task field in case they hold an invalid values.
* Exclude changes from doc_files directory on validation.
* Added a validation that an integration command has at most one default argument.
* Fixing an issue where pack metadata version bump was not enforced when modifying an old format (unified) file.
* Added validation that integration parameter's display names are capitalized and spaced using whitespaces and not underscores.
* Fixed an issue where beta integrations where not running deprecation validations.
* Allowed adding additional information to the deprecated description.
* Fixing an issue when escaping less and greater signs in integration params did not work as expected.

## 1.2.17

* Added a validation that the classifier of an integration exists.
* Added a validation that the mapper of an integration exists.
* Added a validation that the incident types of a classifier exist.
* Added a validation that the incident types of a mapper exist.
* Added support for *text* argument when running **demisto-sdk update-release-notes** on the ApiModules pack.
* Added a validation for the minimal version of an indicator field of type grid.
* Added new validation for incident and indicator fields in classifiers mappers and layouts exist in the content.
* Added cache for get_remote_file to reducing failures from accessing the remote repo.
* Fixed an issue in the **format** command where `_dev` or `_copy` suffixes weren't removed from the `id` of the given playbooks.
* Playbook dependencies from incident and indicator fields are now marked as optional.
* Mappers dependencies from incident types and incident fields are now marked as optional.
* Classifier dependencies from incident types are now marked as optional.
* Updated **demisto-sdk init** command to no longer create `created` field in pack_metadata file
* Updated **generate-docs** command to take the parameters names in setup section from display field and to use additionalinfo field when exist.
* Using the *verbose* argument in the **find-dependencies** command will now log to the console.
* Improved the deprecated message validation required from integrations.
* Fixed an issue in the **generate-docs** command where **Context Example** section was created when it was empty.

## 1.2.16

* Added allowed ignore errors to the *IDSetValidator*.
* Fixed an issue where an irrelevant id_set validation ran in the **validate** command when using the *--id-set* flag.
* Fixed an issue were **generate-docs** command has failed if a command did not exist in commands permissions file.
* Improved a **validate** command message for missing release notes of api module dependencies.

## 1.2.15

* Added the *ID101* to the allowed ignored errors.

## 1.2.14

* SDK repository is now mypy check_untyped_defs complaint.
* The lint command will now ignore the unsubscriptable-object (E1136) pylint error in dockers based on python 3.9 - this will be removed once a new pylint version is released.
* Added an option for **format** to run on a whole pack.
* Added new validation of unimplemented commands from yml in the code to `XSOAR-linter`.
* Fixed an issue where Auto-Extract fields were only checked for newly added incident types in the **validate** command.
* Added a new warning validation of direct access to args/params dicts to `XSOAR-linter`.

## 1.2.13

* Added new validation of indicators usage in CommandResults to `XSOAR-linter`.
* Running **demisto-sdk lint** will automatically run on changed files (same behavior as the -g flag).
* Removed supported version message from the documentation when running **generate_docs**.
* Added a print to indicate backwards compatibility is being checked in **validate** command.
* Added a percent print when running the **validate** command with the *-a* flag.
* Fixed a regression in the **upload** command where it was ignoring `DEMISTO_VERIFY_SSL` env var.
* Fixed an issue where the **upload** command would fail to upload beta integrations.
* Fixed an issue where the **validate** command did not create the *id_set.json* file when running with *-a* flag.
* Added price change validation in the **validate** command.
* Added validations that checks in read-me for empty sections or leftovers from the auto generated read-me that should be changed.
* Added new code validation for *NotImplementedError* to raise a warning in `XSOAR-linter`.
* Added validation for support types in the pack metadata file.
* Added support for *--template* flag in **demisto-sdk init** command.
* Fixed an issue with running **validate** on master branch where the changed files weren't compared to previous commit when using the *-g* flag.
* Fixed an issue where the `XSOAR-linter` ran *NotImplementedError* validation on scripts.
* Added support for Auto-Extract feature validation in incident types in the **validate** command.
* Fixed an issue in the **lint** command where the *-i* flag was ignored.
* Improved **merge-id-sets** command to support merge between two ID sets that contain the same pack.
* Fixed an issue in the **lint** command where flake8 ran twice.

## 1.2.12

* Bandit now reports also on medium severity issues.
* Fixed an issue with support for Docker Desktop on Mac version 2.5.0+.
* Added support for vulture and mypy linting when running without docker.
* Added support for *prev-ver* flag in **update-release-notes** command.
* Improved retry support when building docker images for linting.
* Added the option to create an ID set on a specific pack in **create-id-set** command.
* Added the *--skip-id-set-creation* flag to **validate** command in order to add the capability to run validate command without creating id_set validation.
* Fixed an issue where **validate** command checked docker image tag on ApiModules pack.
* Fixed an issue where **find-dependencies** did not calculate dashboards and reports dependencies.
* Added supported version message to the documentation and release notes files when running **generate_docs** and **update-release-notes** commands respectively.
* Added new code validations for *NotImplementedError* exception raise to `XSOAR-linter`.
* Command create-content-artifacts additional support for **Author_image.png** object.
* Fixed an issue where schemas were not enforced for incident fields, indicator fields and old layouts in the validate command.
* Added support for **update-release-notes** command to update release notes according to master branch.

## 1.2.11

* Fixed an issue where the ***generate-docs*** command reset the enumeration of line numbering after an MD table.
* Updated the **upload** command to support mappers.
* Fixed an issue where exceptions were no printed in the **format** while the *--verbose* flag is set.
* Fixed an issue where *--assume-yes* flag did not work in the **format** command when running on a playbook without a `fromversion` field.
* Fixed an issue where the **format** command would fail in case `conf.json` file was not found instead of skipping the update.
* Fixed an issue where integration with v2 were recognised by the `name` field instead of the `display` field in the **validate** command.
* Added a playbook validation to check if a task script exists in the id set in the **validate** command.
* Added new integration category `File Integrity Management` in the **validate** command.

## 1.2.10

* Added validation for approved content pack use-cases and tags.
* Added new code validations for *CommonServerPython* import to `XSOAR-linter`.
* Added *default value* and *predefined values* to argument description in **generate-docs** command.
* Added a new validation that checks if *get-mapping-fields* command exists if the integration schema has *{ismappable: true}* in **validate** command.
* Fixed an issue where the *--staged* flag recognised added files as modified in the **validate** command.
* Fixed an issue where a backwards compatibility warning was raised for all added files in the **validate** command.
* Fixed an issue where **validate** command failed when no tests were given for a partner supported pack.
* Updated the **download** command to support mappers.
* Fixed an issue where the ***format*** command added a duplicate parameter.
* For partner supported content packs, added support for a list of emails.
* Removed validation of README files from the ***validate*** command.
* Fixed an issue where the ***validate*** command required release notes for ApiModules pack.

## 1.2.9

* Fixed an issue in the **openapi_codegen** command where it created duplicate functions name from the swagger file.
* Fixed an issue in the **update-release-notes** command where the *update type* argument was not verified.
* Fixed an issue in the **validate** command where no error was raised in case a non-existing docker image was presented.
* Fixed an issue in the **format** command where format failed when trying to update invalid Docker image.
* The **format** command will now preserve the **isArray** argument in integration's reputation commands and will show a warning if it set to **false**.
* Fixed an issue in the **lint** command where *finally* clause was not supported in main function.
* Fixed an issue in the **validate** command where changing any entity ID was not validated.
* Fixed an issue in the **validate** command where *--staged* flag did not bring only changed files.
* Fixed the **update-release-notes** command to ignore changes in the metadata file.
* Fixed the **validate** command to ignore metadata changes when checking if a version bump is needed.

## 1.2.8

* Added a new validation that checks in playbooks for the usage of `DeleteContext` in **validate** command.
* Fixed an issue in the **upload** command where it would try to upload content entities with unsupported versions.
* Added a new validation that checks in playbooks for the usage of specific instance in **validate** command.
* Added the **--staged** flag to **validate** command to run on staged files only.

## 1.2.7

* Changed input parameters in **find-dependencies** command.
  * Use ***-i, --input*** instead of ***-p, --path***.
  * Use ***-idp, --id-set-path*** instead of ***-i, --id-set-path***.
* Fixed an issue in the **unify** command where it crashed on an integration without an image file.
* Fixed an issue in the **format** command where unnecessary files were not skipped.
* Fixed an issue in the **update-release-notes** command where the *text* argument was not respected in all cases.
* Fixed an issue in the **validate** command where a warning about detailed description was given for unified or deprecated integrations.
* Improved the error returned by the **validate** command when running on files using the old format.

## 1.2.6

* No longer require setting `DEMISTO_README_VALIDATION` env var to enable README mdx validation. Validation will now run automatically if all necessary node modules are available.
* Fixed an issue in the **validate** command where the `--skip-pack-dependencies` would not skip id-set creation.
* Fixed an issue in the **validate** command where validation would fail if supplied an integration with an empty `commands` key.
* Fixed an issue in the **validate** command where validation would fail due to a required version bump for packs which are not versioned.
* Will use env var `DEMISTO_VERIFY_SSL` to determine if to use a secure connection for commands interacting with the Server when `--insecure` is not passed. If working with a local Server without a trusted certificate, you can set env var `DEMISTO_VERIFY_SSL=no` to avoid using `--insecure` on each command.
* Unifier now adds a link to the integration documentation to the integration detailed description.
* Fixed an issue in the **secrets** command where ignored secrets were not skipped.

## 1.2.5

* Added support for special fields: *defaultclassifier*, *defaultmapperin*, *defaultmapperout* in **download** command.
* Added -y option **format** command to assume "yes" as answer to all prompts and run non-interactively
* Speed up improvements for `validate` of README files.
* Updated the **format** command to adhere to the defined content schema and sub-schemas, aligning its behavior with the **validate** command.
* Added support for canvasContextConnections files in **format** command.

## 1.2.4

* Updated detailed description for community integrations.

## 1.2.3

* Fixed an issue where running **validate** failed on playbook with task that adds tags to the evidence data.
* Added the *displaypassword* field to the integration schema.
* Added new code validations to `XSOAR-linter`.
  * As warnings messages:
    * `demisto.params()` should be used only inside main function.
    * `demisto.args()` should be used only inside main function.
    * Functions args should have type annotations.
* Added `fromversion` field validation to test playbooks and scripts in **validate** command.

## 1.2.2

* Add support for warning msgs in the report and summary to **lint** command.
* Fixed an issue where **json-to-outputs** determined bool values as int.
* Fixed an issue where **update-release-notes** was crushing on `--all` flag.
* Fixed an issue where running **validate**, **update-release-notes** outside of content repo crushed without a meaningful error message.
* Added support for layoutscontainer in **init** contribution flow.
* Added a validation for tlp_color param in feeds in **validate** command.
* Added a validation for removal of integration parameters in **validate** command.
* Fixed an issue where **update-release-notes** was failing with a wrong error message when no pack or input was given.
* Improved formatting output of the **generate-docs** command.
* Add support for env variable *DEMISTO_SDK_ID_SET_REFRESH_INTERVAL*. Set this env variable to the refresh interval in minutes. The id set will be regenerated only if the refresh interval has passed since the last generation. Useful when generating Script documentation, to avoid re-generating the id_set every run.
* Added new code validations to `XSOAR-linter`.
  * As error messages:
    * Longer than 10 seconds sleep statements for non long running integrations.
    * exit() usage.
    * quit() usage.
  * As warnings messages:
    * `demisto.log` should not be used.
    * main function existence.
    * `demito.results` should not be used.
    * `return_output` should not be used.
    * try-except statement in main function.
    * `return_error` usage in main function.
    * only once `return_error` usage.
* Fixed an issue where **lint** command printed logs twice.
* Fixed an issue where *suffix* did not work as expected in the **create-content-artifacts** command.
* Added support for *prev-ver* flag in **lint** and **secrets** commands.
* Added support for *text* flag to **update-release-notes** command to add the same text to all release notes.
* Fixed an issue where **validate** did not recognize added files if they were modified locally.
* Added a validation that checks the `fromversion` field exists and is set to 5.0.0 or above when working or comparing to a non-feature branch in **validate** command.
* Added a validation that checks the certification field in the pack_metadata file is valid in **validate** command.
* The **update-release-notes** command will now automatically add docker image update to the release notes.

## 1.2.1

* Added an additional linter `XSOAR-linter` to the **lint** command which custom validates py files. currently checks for:
  * `Sys.exit` usages with non zero value.
  * Any `Print` usages.
* Fixed an issue where renamed files were failing on *validate*.
* Fixed an issue where single changed files did not required release notes update.
* Fixed an issue where doc_images required release-notes and validations.
* Added handling of dependent packs when running **update-release-notes** on changed *APIModules*.
  * Added new argument *--id-set-path* for id_set.json path.
  * When changes to *APIModule* is detected and an id_set.json is available - the command will update the dependent pack as well.
* Added handling of dependent packs when running **validate** on changed *APIModules*.
  * Added new argument *--id-set-path* for id_set.json path.
  * When changes to *APIModule* is detected and an id_set.json is available - the command will validate that the dependent pack has release notes as well.
* Fixed an issue where the find_type function didn't recognize file types correctly.
* Fixed an issue where **update-release-notes** command did not work properly on Windows.
* Added support for indicator fields in **update-release-notes** command.
* Fixed an issue where files in test dirs where being validated.

## 1.2.0

* Fixed an issue where **format** did not update the test playbook from its pack.
* Fixed an issue where **validate** validated non integration images.
* Fixed an issue where **update-release-notes** did not identified old yml integrations and scripts.
* Added revision templates to the **update-release-notes** command.
* Fixed an issue where **update-release-notes** crashed when a file was renamed.
* Fixed an issue where **validate** failed on deleted files.
* Fixed an issue where **validate** validated all images instead of packs only.
* Fixed an issue where a warning was not printed in the **format** in case a non-supported file type is inputted.
* Fixed an issue where **validate** did not fail if no release notes were added when adding files to existing packs.
* Added handling of incorrect layout paths via the **format** command.
* Refactor **create-content-artifacts** command - Efficient artifacts creation and better logging.
* Fixed an issue where image and description files were not handled correctly by **validate** and **update-release-notes** commands.
* Fixed an issue where the **format** command didn't remove all extra fields in a file.
* Added an error in case an invalid id_set.json file is found while running the **validate** command.
* Added fetch params checks to the **validate** command.

## 1.1.11

* Added line number to secrets' path in **secrets** command report.
* Fixed an issue where **init** a community pack did not present the valid support URL.
* Fixed an issue where **init** offered a non relevant pack support type.
* Fixed an issue where **lint** did not pull docker images for powershell.
* Fixed an issue where **find-dependencies** did not find all the script dependencies.
* Fixed an issue where **find-dependencies** did not collect indicator fields as dependencies for playbooks.
* Updated the **validate** and the **secrets** commands to be less dependent on regex.
* Fixed an issue where **lint** did not run on circle when docker did not return ping.
* Updated the missing release notes error message (RN106) in the **Validate** command.
* Fixed an issue where **Validate** would return missing release notes when two packs with the same substring existed in the modified files.
* Fixed an issue where **update-release-notes** would add duplicate release notes when two packs with the same substring existed in the modified files.
* Fixed an issue where **update-release-notes** would fail to bump new versions if the feature branch was out of sync with the master branch.
* Fixed an issue where a non-descriptive error would be returned when giving the **update-release-notes** command a pack which can not be found.
* Added dependencies check for *widgets* in **find-dependencies** command.
* Added a `update-docker` flag to **format** command.
* Added a `json-to-outputs` flag to the **run** command.
* Added a verbose (`-v`) flag to **format** command.
* Fixed an issue where **download** added the prefix "playbook-" to the name of playbooks.

## 1.1.10

* Updated the **init** command. Relevant only when passing the *--contribution* argument.
  * Added the *--author* option.
  * The *support* field of the pack's metadata is set to *community*.
* Added a proper error message in the **Validate** command upon a missing description in the root of the yml.
* **Format** now works with a relative path.
* **Validate** now fails when all release notes have been excluded.
* Fixed issue where correct error message would not propagate for invalid images.
* Added the *--skip-pack-dependencies* flag to **validate** command to skip pack dependencies validation. Relevant when using the *-g* flag.
* Fixed an issue where **Validate** and **Format** commands failed integrations with `defaultvalue` field in fetch incidents related parameters.
* Fixed an issue in the **Validate** command in which unified YAML files were not ignored.
* Fixed an issue in **generate-docs** where scripts and playbooks inputs and outputs were not parsed correctly.
* Fixed an issue in the **openapi-codegen** command where missing reference fields in the swagger JSON caused errors.
* Fixed an issue in the **openapi-codegen** command where empty objects in the swagger JSON paths caused errors.
* **update-release-notes** command now accept path of the pack instead of pack name.
* Fixed an issue where **generate-docs** was inserting unnecessary escape characters.
* Fixed an issue in the **update-release-notes** command where changes to the pack_metadata were not detected.
* Fixed an issue where **validate** did not check for missing release notes in old format files.

## 1.1.9

* Fixed an issue where **update-release-notes** command failed on invalid file types.

## 1.1.8

* Fixed a regression where **upload** command failed on test playbooks.
* Added new *githubUser* field in pack metadata init command.
* Support beta integration in the commands **split-yml, extract-code, generate-test-playbook and generate-docs.**
* Fixed an issue where **find-dependencies** ignored *toversion* field in content items.
* Added support for *layoutscontainer*, *classifier_5_9_9*, *mapper*, *report*, and *widget* in the **Format** command.
* Fixed an issue where **Format** will set the `ID` field to be equal to the `name` field in modified playbooks.
* Fixed an issue where **Format** did not work for test playbooks.
* Improved **update-release-notes** command:
  * Write content description to release notes for new items.
  * Update format for file types without description: Connections, Incident Types, Indicator Types, Layouts, Incident Fields.
* Added a validation for feedTags param in feeds in **validate** command.
* Fixed readme validation issue in community support packs.
* Added the **openapi-codegen** command to generate integrations from OpenAPI specification files.
* Fixed an issue were release notes validations returned wrong results for *CommonScripts* pack.
* Added validation for image links in README files in **validate** command.
* Added a validation for default value of fetch param in feeds in **validate** command.
* Fixed an issue where the **Init** command failed on scripts.

## 1.1.7

* Fixed an issue where running the **format** command on feed integrations removed the `defaultvalue` fields.
* Playbook branch marked with *skipunavailable* is now set as an optional dependency in the **find-dependencies** command.
* The **feedReputation** parameter can now be hidden in a feed integration.
* Fixed an issue where running the **unify** command on JS package failed.
* Added the *--no-update* flag to the **find-dependencies** command.
* Added the following validations in **validate** command:
  * Validating that a pack does not depend on NonSupported / Deprecated packs.

## 1.1.6

* Added the *--description* option to the **init** command.
* Added the *--contribution* option to the **init** command which converts a contribution zip to proper pack format.
* Improved **validate** command performance time and outputs.
* Added the flag *--no-docker-checks* to **validate** command to skip docker checks.
* Added the flag *--print-ignored-files* to **validate** command to print ignored files report when the command is done.
* Added the following validations in **validate** command:
  * Validating that existing release notes are not modified.
  * Validating release notes are not added to new packs.
  * Validating that the "currentVersion" field was raised in the pack_metadata for modified packs.
  * Validating that the timestamp in the "created" field in the pack_metadata is in ISO format.
* Running `demisto-sdk validate` will run the **validate** command using git and only on committed files (same as using *-g --post-commit*).
* Fixed an issue where release notes were not checked correctly in **validate** command.
* Fixed an issue in the **create-id-set** command where optional playbook tasks were not taken into consideration.
* Added a prompt to the `demisto-sdk update-release-notes` command to prompt users to commit changes before running the release notes command.
* Added support to `layoutscontainer` in **validate** command.

## 1.1.5

* Fixed an issue in **find-dependencies** command.
* **lint** command now verifies flake8 on CommonServerPython script.

## 1.1.4

* Fixed an issue with the default output file name of the **unify** command when using "." as an output path.
* **Unify** command now adds contributor details to the display name and description.
* **Format** command now adds *isFetch* and *incidenttype* fields to integration yml.
* Removed the *feedIncremental* field from the integration schema.
* **Format** command now adds *feedBypassExclusionList*, *Fetch indicators*, *feedReputation*, *feedReliability*,
     *feedExpirationPolicy*, *feedExpirationInterval* and *feedFetchInterval* fields to integration yml.
* Fixed an issue in the playbooks schema.
* Fixed an issue where generated release notes were out of order.
* Improved pack dependencies detection.
* Fixed an issue where test playbooks were mishandled in **validate** command.

## 1.1.3

* Added a validation for invalid id fields in indicators types files in **validate** command.
* Added default behavior for **update-release-notes** command.
* Fixed an error where README files were failing release notes validation.
* Updated format of generated release notes to be more user friendly.
* Improved error messages for the **update-release-notes** command.
* Added support for `Connections`, `Dashboards`, `Widgets`, and `Indicator Types` to **update-release-notes** command.
* **Validate** now supports scripts under the *TestPlaybooks* directory.
* Fixed an issue where **validate** did not support powershell files.

## 1.1.2

* Added a validation for invalid playbookID fields in incidents types files in **validate** command.
* Added a code formatter for python files.
* Fixed an issue where new and old classifiers where mixed on validate command.
* Added *feedIncremental* field to the integration schema.
* Fixed error in the **upload** command where unified YMLs were not uploaded as expected if the given input was a pack.
* Fixed an issue where the **secrets** command failed due to a space character in the file name.
* Ignored RN validation for *NonSupported* pack.
* You can now ignore IF107, SC100, RP102 error codes in the **validate** command.
* Fixed an issue where the **download** command was crashing when received as input a JS integration or script.
* Fixed an issue where **validate** command checked docker image for JS integrations and scripts.
* **validate** command now checks scheme for reports and connections.
* Fixed an issue where **validate** command checked docker when running on all files.
* Fixed an issue where **validate** command did not fail when docker image was not on the latest numeric tag.
* Fixed an issue where beta integrations were not validated correctly in **validate** command.

## 1.1.1

* fixed and issue where file types were not recognized correctly in **validate** command.
* Added better outputs for validate command.

## 1.1.0

* Fixed an issue where changes to only non-validated files would fail validation.
* Fixed an issue in **validate** command where moved files were failing validation for new packs.
* Fixed an issue in **validate** command where added files were failing validation due to wrong file type detection.
* Added support for new classifiers and mappers in **validate** command.
* Removed support of old RN format validation.
* Updated **secrets** command output format.
* Added support for error ignore on deprecated files in **validate** command.
* Improved errors outputs in **validate** command.
* Added support for linting an entire pack.

## 1.0.9

* Fixed a bug where misleading error was presented when pack name was not found.
* **Update-release-notes** now detects added files for packs with versions.
* Readme files are now ignored by **update-release-notes** and validation of release notes.
* Empty release notes no longer cause an uncaught error during validation.

## 1.0.8

* Changed the output format of demisto-sdk secrets.
* Added a validation that checkbox items are not required in integrations.
* Added pack release notes generation and validation.
* Improved pack metadata validation.
* Fixed an issue in **validate** where renamed files caused an error

## 1.0.4

* Fix the **format** command to update the `id` field to be equal to `details` field in indicator-type files, and to `name` field in incident-type & dashboard files.
* Fixed a bug in the **validate** command for layout files that had `sortValues` fields.
* Fixed a bug in the **format** command where `playbookName` field was not always present in the file.
* Fixed a bug in the **format** command where indicatorField wasn't part of the SDK schemas.
* Fixed a bug in **upload** command where created unified docker45 yml files were not deleted.
* Added support for IndicatorTypes directory in packs (for `reputation` files, instead of Misc).
* Fixed parsing playbook condition names as string instead of boolean in **validate** command
* Improved image validation in YAML files.
* Removed validation for else path in playbook condition tasks.

## 1.0.3

* Fixed a bug in the **format** command where comments were being removed from YAML files.
* Added output fields: *file_path* and *kind* for layouts in the id-set.json created by **create-id-set** command.
* Fixed a bug in the **create-id-set** command Who returns Duplicate for Layouts with a different kind.
* Added formatting to **generate-docs** command results replacing all `<br>` tags with `<br/>`.
* Fixed a bug in the **download** command when custom content contained not supported content entity.
* Fixed a bug in **format** command in which boolean strings  (e.g. 'yes' or 'no') were converted to boolean values (e.g. 'True' or 'False').
* **format** command now removes *sourceplaybookid* field from playbook files.
* Fixed a bug in **generate-docs** command in which integration dependencies were not detected when generating documentation for a playbook.

## 1.0.1

* Fixed a bug in the **unify** command when output path was provided empty.
* Improved error message for integration with no tests configured.
* Improved the error message returned from the **validate** command when an integration is missing or contains malformed fetch incidents related parameters.
* Fixed a bug in the **create** command where a unified YML with a docker image for 4.5 was copied incorrectly.
* Missing release notes message are now showing the release notes file path to update.
* Fixed an issue in the **validate** command in which unified YAML files were not ignored.
* File format suggestions are now shown in the relevant file format (JSON or YAML).
* Changed Docker image validation to fail only on non-valid ones.
* Removed backward compatibility validation when Docker image is updated.

## 1.0.0

* Improved the *upload* command to support the upload of all the content entities within a pack.
* The *upload* command now supports the improved pack file structure.
* Added an interactive option to format integrations, scripts and playbooks with No TestPlaybooks configured.
* Added an interactive option to configure *conf.json* file with missing test playbooks for integrations, scripts and playbooks
* Added *download* command to download custom content from Demisto instance to the local content repository.
* Improved validation failure messages to include a command suggestion, wherever relevant, to fix the raised issue.
* Improved 'validate' help and documentation description
* validate - checks that scripts, playbooks, and integrations have the *tests* key.
* validate - checks that test playbooks are configured in `conf.json`.
* demisto-sdk lint - Copy dir better handling.
* demisto-sdk lint - Add error when package missing in docker image.
* Added *-a , --validate-all* option in *validate* to run all validation on all files.
* Added *-i , --input* option in *validate* to run validation on a specified pack/file.
* added *-i, --input* option in *secrets* to run on a specific file.
* Added an allowed hidden parameter: *longRunning* to the hidden integration parameters validation.
* Fixed an issue with **format** command when executing with an output path of a folder and not a file path.
* Bug fixes in generate-docs command given playbook as input.
* Fixed an issue with lint command in which flake8 was not running on unit test files.

## 0.5.2

* Added *-c, --command* option in *generate-docs* to generate a specific command from an integration.
* Fixed an issue when getting README/CHANGELOG files from git and loading them.
* Removed release notes validation for new content.
* Fixed secrets validations for files with the same name in a different directory.
* demisto-sdk lint - parallelization working with specifying the number of workers.
* demisto-sdk lint - logging levels output, 3 levels.
* demisto-sdk lint - JSON report, structured error reports in JSON format.
* demisto-sdk lint - XML JUnit report for unit-tests.
* demisto-sdk lint - new packages used to accelerate execution time.
* demisto-sdk secrets - command now respects the generic whitelist, and not only the pack secrets.

## 0.5.0

[PyPI History][1]

[1]: https://pypi.org/project/demisto-sdk/#history

## 0.4.9

* Fixed an issue in *generate-docs* where Playbooks and Scripts documentation failed.
* Added a graceful error message when executing the *run" command with a misspelled command.
* Added more informative errors upon failures of the *upload* command.
* format command:
  * Added format for json files: IncidentField, IncidentType, IndicatorField, IndicatorType, Layout, Dashboard.
  * Added the *-fv --from-version*, *-nv --no-validation* arguments.
  * Removed the *-t yml_type* argument, the file type will be inferred.
  * Removed the *-g use_git* argument, running format without arguments will run automatically on git diff.
* Fixed an issue in loading playbooks with '=' character.
* Fixed an issue in *validate* failed on deleted README files.

## 0.4.8

* Added the *max* field to the Playbook schema, allowing to define it in tasks loop.
* Fixed an issue in *validate* where Condition branches checks were case sensitive.

## 0.4.7

* Added the *slareminder* field to the Playbook schema.
* Added the *common_server*, *demisto_mock* arguments to the *init* command.
* Fixed an issue in *generate-docs* where the general section was not being generated correctly.
* Fixed an issue in *validate* where Incident type validation failed.

## 0.4.6

* Fixed an issue where the *validate* command did not identify CHANGELOG in packs.
* Added a new command, *id-set* to create the id set - the content dependency tree by file IDs.

## 0.4.5

* generate-docs command:
  * Added the *use_cases*, *permissions*, *command_permissions* and *limitations*.
  * Added the *--insecure* argument to support running the script and integration command in Demisto.
  * Removed the *-t yml_type* argument, the file type will be inferred.
  * The *-o --output* argument is no longer mandatory, default value will be the input file directory.
* Added support for env var: *DEMISTO_SDK_SKIP_VERSION_CHECK*. When set version checks are skipped.
* Fixed an issue in which the CHANGELOG files did not match our scheme.
* Added a validator to verify that there are no hidden integration parameters.
* Fixed an issue where the *validate* command ran on test files.
* Removed the *env-dir* argument from the demisto-sdk.
* README files which are html files will now be skipped in the *validate* command.
* Added support for env var: *DEMISTO_README_VALIDATOR*. When not set the readme validation will not run.

## 0.4.4

* Added a validator for IncidentTypes (incidenttype-*.json).
* Fixed an issue where the -p flag in the *validate* command was not working.
* Added a validator for README.md files.
* Release notes validator will now run on: incident fields, indicator fields, incident types, dashboard and reputations.
* Fixed an issue where the validator of reputation(Indicator Type) did not check on the details field.
* Fixed an issue where the validator attempted validating non-existing files after deletions or name refactoring.
* Removed the *yml_type* argument in the *split-yml*, *extract-code* commands.
* Removed the *file_type* argument in the *generate-test-playbook* command.
* Fixed the *insecure* argument in *upload*.
* Added the *insecure* argument in *run-playbook*.
* Standardise the *-i --input*, *-o --output* to demisto-sdk commands.

## 0.4.3

* Fixed an issue where the incident and indicator field BC check failed.
* Support for linting and unit testing PowerShell integrations.

## 0.4.2

* Fixed an issue where validate failed on Windows.
* Added a validator to verify all branches are handled in conditional task in a playbook.
* Added a warning message when not running the latest sdk version.
* Added a validator to check that the root is connected to all tasks in the playbook.
* Added a validator for Dashboards (dashboard-*.json).
* Added a validator for Indicator Types (reputation-*.json).
* Added a BC validation for changing incident field type.
* Fixed an issue where init command would generate an invalid yml for scripts.
* Fixed an issue in misleading error message in v2 validation hook.
* Fixed an issue in v2 hook which now is set only on newly added scripts.
* Added more indicative message for errors in yaml files.
* Disabled pykwalify info log prints.

## 0.3.10

* Added a BC check for incident fields - changing from version is not allowed.
* Fixed an issue in create-content-artifacts where scripts in Packs in TestPlaybooks dir were copied with a wrong prefix.

## 0.3.9

* Added a validation that incident field can not be required.
* Added validation for fetch incident parameters.
* Added validation for feed integration parameters.
* Added to the *format* command the deletion of the *sourceplaybookid* field.
* Fixed an issue where *fieldMapping* in playbook did not pass the scheme validation.
* Fixed an issue where *create-content-artifacts* did not copy TestPlaybooks in Packs without prefix of *playbook-*.
* Added a validation the a playbook can not have a rolename set.
* Added to the image validator the new DBot default image.
* Added the fields: elasticcommonfields, quiet, quietmode to the Playbook schema.
* Fixed an issue where *validate* failed on integration commands without outputs.
* Added a new hook for naming of v2 integrations and scripts.

## 0.3.8

* Fixed an issue where *create-content-artifact* was not loading the data in the yml correctly.
* Fixed an issue where *unify* broke long lines in script section causing syntax errors

## 0.3.7

* Added *generate-docs* command to generate documentation file for integration, playbook or script.
* Fixed an issue where *unify* created a malformed integration yml.
* Fixed an issue where demisto-sdk **init** creates unit-test file with invalid import.

## 0.3.6

* Fixed an issue where demisto-sdk **validate** failed on modified scripts without error message.

## 0.3.5

* Fixed an issue with docker tag validation for integrations.
* Restructured repo source code.

## 0.3.4

* Saved failing unit tests as a file.
* Fixed an issue where "_test" file for scripts/integrations created using **init** would import the "HelloWorld" templates.
* Fixed an issue in demisto-sdk **validate** - was failing on backward compatiblity check
* Fixed an issue in demisto-sdk **secrets** - empty line in .secrets-ignore always made the secrets check to pass
* Added validation for docker image inside integrations and scripts.
* Added --use-git flag to **format** command to format all changed files.
* Fixed an issue where **validate** did not fail on dockerimage changes with bc check.
* Added new flag **--ignore-entropy** to demisto-sdk **secrets**, this will allow skip entropy secrets check.
* Added --outfile to **lint** to allow saving failed packages to a file.

## 0.3.3

* Added backwards compatibility break error message.
* Added schema for incident types.
* Added **additionalinfo** field to as an available field for integration configuration.
* Added pack parameter for **init**.
* Fixed an issue where error would appear if name parameter is not set in **init**.

## 0.3.2

* Fixed the handling of classifier files in **validate**.

## 0.3.1

* Fixed the handling of newly created reputation files in **validate**.
* Added an option to perform **validate** on a specific file.

## 0.3.0

* Added support for multi-package **lint** both with parallel and without.
* Added all parameter in **lint** to run on all packages and packs in content repository.
* Added **format** for:
  * Scripts
  * Playbooks
  * Integrations
* Improved user outputs for **secrets** command.
* Fixed an issue where **lint** would run pytest and pylint only on a single docker per integration.
* Added auto-complete functionality to demisto-sdk.
* Added git parameter in **lint** to run only on changed packages.
* Added the **run-playbook** command
* Added **run** command which runs a command in the Demisto playground.
* Added **upload** command which uploads an integration or a script to a Demisto instance.
* Fixed and issue where **validate** checked if release notes exist for new integrations and scripts.
* Added **generate-test-playbook** command which generates a basic test playbook for an integration or a script.
* **validate** now supports indicator fields.
* Fixed an issue with layouts scheme validation.
* Adding **init** command.
* Added **json-to-outputs** command which generates the yaml section for outputs from an API raw response.

## 0.2.6

* Fixed an issue with locating release notes for beta integrations in **validate**.

## 0.2.5

* Fixed an issue with locating release notes for beta integrations in **validate**.

## 0.2.4

* Adding image validation to Beta_Integration and Packs in **validate**.

## 0.2.3

* Adding Beta_Integration to the structure validation process.
* Fixing bug where **validate** did checks on TestPlaybooks.
* Added requirements parameter to **lint**.

## 0.2.2

* Fixing bug where **lint** did not return exit code 1 on failure.
* Fixing bug where **validate** did not print error message in case no release notes were give.

## 0.2.1

* **Validate** now checks that the id and name fields are identical in yml files.
* Fixed a bug where sdk did not return any exit code.

## 0.2.0

* Added Release Notes Validator.
* Fixed the Unifier selection of your python file to use as the code.
* **Validate** now supports Indicator fields.
* Fixed a bug where **validate** and **secrets** did not return exit code 1 on failure.
* **Validate** now runs on newly added scripts.

## 0.1.8

* Added support for `--version`.
* Fixed an issue in file_validator when calling `checked_type` method with script regex.

## 0.1.2

* Restructuring validation to support content packs.
* Added secrets validation.
* Added content bundle creation.
* Added lint and unit test run.

## 0.1.1

* Added new logic to the unifier.
* Added detailed README.
* Some small adjustments and fixes.

## 0.1.0

Capabilities:

* **Extract** components(code, image, description etc.) from a Demisto YAML file into a directory.
* **Unify** components(code, image, description etc.) to a single Demisto YAML file.
* **Validate** Demisto content files.<|MERGE_RESOLUTION|>--- conflicted
+++ resolved
@@ -1,8 +1,6 @@
 # Changelog
 ## Unreleased
-<<<<<<< HEAD
 * Added a **validate** step checking for misplaced files (i.e. directly under `Integrations`, or under mistyped folder name)
-=======
 * Fixed an issue where **validate** falsely failed with error `DS108` on descriptions ending with brackets that contains a dot at the end of them.
 * Fixed an issue where running **validate -g** failed reading a `.pack-ignore` file that contained only newlines and spaces.
 * Demisto-SDK will now exit gracefully with an appropriate error message when *git* is not installed.
@@ -20,7 +18,6 @@
 ## 1.20.2
 * Updated the **pre-commit** command to run on all python versions in one run.
 * Added the *--dry-run* flag to the **pre-commit** command, to create the config file without running the command.
->>>>>>> 8ff68806
 * Fixed an issue where the **coverage-analyze** command was not parsing the logs correctly.
 * Fixed an issue where **validate** falsly failed with error `DS108` on descriptions ending with a newline.
 * Added formatting for script yml files when period is missing in the end of comment field, in the **format** command.
