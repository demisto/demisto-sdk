# Changelog

# 1.4.3
* Fixed an issue where **json-to-outputs** command returned an incorrect output when json is a list.
* Fixed an issue where if a pack README.md did not exist it could cause an error in the validation process.
* Fixed an issue where the *--name* was incorrectly required in the **init** command.
* Adding the option to run **validate** on a specific path while using git (*-i* & *-g*).
* The **format** command will now change UUIDs in .yml and .json files to their respective content entity name.
* Added a playbook validation to check if a task sub playbook exists in the id set in the **validate** command.
* Added the option to add new tags/usecases to the approved list and to the pack metadata on the same pull request.
* Fixed an issue in **test_content** where when different servers ran tests for the same integration, the server URL parameters were not set correctly.
* Added a validation in the **validate** command to ensure that the ***endpoint*** command is configured correctly in yml file.
* Added a warning when pack_metadata's description field is longer than 130 characters.
* Fixed an issue where a redundant print occurred on release notes validation.
<<<<<<< HEAD
* When formatting incident types with Auto-Extract rules and without mode field, the **format** command will now add the user selected mode.
=======
* Added new validation in the **validate** command to ensure that the minimal fromVersion in a widget of type metrics will be 6.2.0.
* Added the *--release-notes* flag to demisto-sdk to get the current version release notes entries.
>>>>>>> c6ac865d

# 1.4.2
* Added to `pylint` summary an indication if a test was skipped.
* Added to the **init** command the option to specify fromversion.
* Fixed an issue where running **init** command without filling the metadata file.
* Added the *--docker-timeout* flag in the **lint** command to control the request timeout for the Docker client.
* Fixed an issue where **update-release-notes** command added only one docker image release notes entry for release notes file, and not for every entity whom docker image was updated.
* Added a validation to ensure that incident/indicator fields names starts with their pack name in the **validate** command. (Checked only for new files and only when using git *-g*)
* Updated the **find-dependencies** command to return the 'dependencies' according the layout type ('incident', 'indicator').
* Enhanced the "vX" display name validation for scripts and integrations in the **validate** command to check for every versioned script or integration, and not only v2.
* Added the *--fail-duplicates* flag for the **create-id-set** command which will fail the command if duplicates are found.
* Added to the **generate-docs** command automatic addition to git when a new readme file is created.

# 1.4.1
* When in private repo without `DEMSITO_SDK_GITHUB_TOKEN` configured, get_remote_file will take files from the local origin/master.
* Enhanced the **unify** command when giving input of a file and not a directory return a clear error message.
* Added a validation to ensure integrations are not skipped and at least one test playbook is not skipped for each integration or script.
* Added to the Content Tests support for `context_print_dt`, which queries the incident context and prints the result as a json.
* Added new validation for the `xsoar_config.json` file in the **validate** command.
* Added a version differences section to readme in **generate-docs** command.
* Added the *--docs-format* flag in the **integration-diff** command to get the output in README format.
* Added the *--input-old-version* and *--skip-breaking-changes* flags in the **generate-docs** command to get the details for the breaking section and to skip the breaking changes section.

# 1.4.0
* Enable passing a comma-separated list of paths for the `--input` option of the **lint** command.
* Added new validation of unimplemented test-module command in the code to the `XSOAR-linter` in the **lint** command.
* Fixed the **generate-docs** to handle integration authentication parameter.
* Added a validation to ensure that description and README do not contain the word 'Demisto'.
* Improved the deprecated message validation required from playbooks and scripts.
* Added the `--quite-bc-validation` flag for the **validate** command to run the backwards compatibility validation in quite mode (errors is treated like warnings).
* Fixed the **update release notes** command to display a name for old layouts.
* Added the ability to append to the pack README credit to contributors.
* Added identification for parameter differences in **integration-diff** command.
* Fixed **format** to use git as a default value.
* Updated the **upload** command to support reports.
* Fixed an issue where **generate-docs** command was displaying 'None' when credentials parameter display field configured was not configured.
* Fixed an issue where **download** did not return exit code 1 on failure.
* Updated the validation that incident fields' names do not contain the word incident will aplly to core packs only.
* Added a playbook validation to verify all conditional tasks have an 'else' path in **validate** command.
* Renamed the GitHub authentication token environment variable `GITHUB_TOKEN` to `DEMITO_SDK_GITHUB_TOKEN`.
* Added to the **update-release-notes** command automatic addition to git when new release notes file is created.
* Added validation to ensure that integrations, scripts, and playbooks do not contain the entity type in their names.
* Added the **convert** command to convert entities between XSOAR versions.
* Added the *--deprecate* flag in **format** command to deprecate integrations, scripts, and playbooks.
* Fixed an issue where ignoring errors did not work when running the **validate** command on specific files (-i).

# 1.3.9
* Added a validation verifying that the pack's README.md file is not equal to pack description.
* Fixed an issue where the **Assume yes** flag did not work properly for some entities in the **format** command.
* Improved the error messages for separators in folder and file names in the **validate** command.
* Removed the **DISABLE_SDK_VERSION_CHECK** environment variable. To disable new version checks, use the **DEMISTO_SDK_SKIP_VERSION_CHECK** envirnoment variable.
* Fixed an issue where the demisto-sdk version check failed due to a rate limit.
* Fixed an issue with playbooks scheme validation.

# 1.3.8
* Updated the **secrets** command to work on forked branches.

# 1.3.7
* Added a validation to ensure correct image and description file names.
* Fixed an issue where the **validate** command failed when 'display' field in credentials param in yml is empty but 'displaypassword' was provided.
* Added the **integration-diff** command to check differences between two versions of an integration and to return a report of missing and changed elements in the new version.
* Added a validation verifying that the pack's README.md file is not missing or empty for partner packs or packs contains use cases.
* Added a validation to ensure that the integration and script folder and file names will not contain separators (`_`, `-`, ` `).
* When formatting new pack, the **format** command will set the *fromversion* key to 5.5.0 in the new files without fromversion.

# 1.3.6
* Added a validation that core packs are not dependent on non-core packs.
* Added a validation that a pack name follows XSOAR standards.
* Fixed an issue where in some cases the `get_remote_file` function failed due to an invalid path.
* Fixed an issue where running **update-release-notes** with updated integration logo, did not detect any file changes.
* Fixed an issue where the **create-id-set** command did not identify unified integrations correctly.
* Fixed an issue where the `CommonTypes` pack was not identified as a dependency for all feed integrations.
* Added support for running SDK commands in private repositories.
* Fixed an issue where running the **init** command did not set the correct category field in an integration .yml file for a newly created pack.
* When formatting new contributed pack, the **format** command will set the *fromversion* key to 6.0.0 in the relevant files.
* If the environment variable "DISABLE_SDK_VERSION_CHECK" is define, the demisto-sdk will no longer check for newer version when running a command.
* Added the `--use-pack-metadata` flag for the **find-dependencies** command to update the calculated dependencies using the the packs metadata files.
* Fixed an issue where **validate** failed on scripts in case the `outputs` field was set to `None`.
* Fixed an issue where **validate** was failing on editing existing release notes.
* Added a validation for README files verifying that the file doesn't contain template text copied from HelloWorld or HelloWorldPremium README.

# 1.3.5
* Added a validation that layoutscontainer's id and name are matching. Updated the format of layoutcontainer to include update_id too.
* Added a validation that commands' names and arguments in core packs, or scripts' arguments do not contain the word incident.
* Fixed issue where running the **generate-docs** command with -c flag ran all the commands and not just the commands specified by the flag.
* Fixed the error message of the **validate** command to not always suggest adding the *description* field.
* Fixed an issue where running **format** on feed integration generated invalid parameter structure.
* Fixed an issue where the **generate-docs** command did not add all the used scripts in a playbook to the README file.
* Fixed an issue where contrib/partner details might be added twice to the same file, when using unify and create-content-artifacts commands
* Fixed issue where running **validate** command on image-related integration did not return the correct outputs to json file.
* When formatting playbooks, the **format** command will now remove empty fields from SetIncident, SetIndicator, CreateNewIncident, CreateNewIndicator script arguments.
* Added an option to fill in the developer email when running the **init** command.

# 1.3.4
* Updated the **validate** command to check that the 'additionalinfo' field only contains the expected value for feed required parameters and not equal to it.
* Added a validation that community/partner details are not in the detailed description file.
* Added a validation that the Use Case tag in pack_metadata file is only used when the pack contains at least one PB, Incident Type or Layout.
* Added a validation that makes sure outputs in integrations are matching the README file when only README has changed.
* Added the *hidden* field to the integration schema.
* Fixed an issue where running **format** on a playbook whose `name` does not equal its `id` would cause other playbooks who use that playbook as a sub-playbook to fail.
* Added support for local custom command configuration file `.demisto-sdk-conf`.
* Updated the **format** command to include an update to the description file of an integration, to remove community/partner details.

# 1.3.3
* Fixed an issue where **lint** failed where *.Dockerfile* exists prior running the lint command.
* Added FeedHelloWorld template option for *--template* flag in **demisto-sdk init** command.
* Fixed issue where **update-release-notes** deleted release note file if command was called more than once.
* Fixed issue where **update-release-notes** added docker image release notes every time the command was called.
* Fixed an issue where running **update-release-notes** on a pack with newly created integration, had also added a docker image entry in the release notes.
* Fixed an issue where `XSOAR-linter` did not find *NotImplementedError* in main.
* Added validation for README files verifying their length (over 30 chars).
* When using *-g* flag in the **validate** command it will now ignore untracked files by default.
* Added the *--include-untracked* flag to the **validate** command to include files which are untracked by git in the validation process.
* Improved the `pykwalify` error outputs in the **validate** command.
* Added the *--print-pykwalify* flag to the **validate** command to print the unchanged output from `pykwalify`.

# 1.3.2
* Updated the format of the outputs when using the *--json-file* flag to create a JSON file output for the **validate** and **lint** commands.
* Added the **doc-review** command to check spelling in .md and .yml files as well as a basic release notes review.
* Added a validation that a pack's display name does not already exist in content repository.
* Fixed an issue where the **validate** command failed to detect duplicate params in an integration.
* Fixed an issue where the **validate** command failed to detect duplicate arguments in a command in an integration.

# 1.3.1
* Fixed an issue where the **validate** command failed to validate the release notes of beta integrations.
* Updated the **upload** command to support indicator fields.
* The **validate** and **update-release-notes** commands will now check changed files against `demisto/master` if it is configured locally.
* Fixed an issue where **validate** would incorrectly identify files as renamed.
* Added a validation that integration properties (such as feed, mappers, mirroring, etc) are not removed.
* Fixed an issue where **validate** failed when comparing branch against commit hash.
* Added the *--no-pipenv* flag to the **split-yml** command.
* Added a validation that incident fields and incident types are not removed from mappers.
* Fixed an issue where the *c
reate-id-set* flag in the *validate* command did not work while not using git.
* Added the *hiddenusername* field to the integration schema.
* Added a validation that images that are not integration images, do not ask for a new version or RN

# 1.3.0
* Do not collect optional dependencies on indicator types reputation commands.
* Fixed an issue where downloading indicator layoutscontainer objects failed.
* Added a validation that makes sure outputs in integrations are matching the README file.
* Fixed an issue where the *create-id-set* flag in the **validate** command did not work.
* Added a warning in case no id_set file is found when running the **validate** command.
* Fixed an issue where changed files were not recognised correctly on forked branches in the **validate** and the **update-release-notes** commands.
* Fixed an issue when files were classified incorrectly when running *update-release-notes*.
* Added a validation that integration and script file paths are compatible with our convention.
* Fixed an issue where id_set.json file was re created whenever running the generate-docs command.
* added the *--json-file* flag to create a JSON file output for the **validate** and **lint** commands.

# 1.2.19
* Fixed an issue where merge id_set was not updated to work with the new entity of Packs.
* Added a validation that the playbook's version matches the version of its sub-playbooks, scripts, and integrations.

# 1.2.18
* Changed the *skip-id-set-creation* flag to *create-id-set* in the **validate** command. Its default value will be False.
* Added support for the 'cve' reputation command in default arg validation.
* Filter out generic and reputation command from scripts and playbooks dependencies calculation.
* Added support for the incident fields in outgoing mappers in the ID set.
* Added a validation that the taskid field and the id field under the task field are both from uuid format and contain the same value.
* Updated the **format** command to generate uuid value for the taskid field and for the id under the task field in case they hold an invalid values.
* Exclude changes from doc_files directory on validation.
* Added a validation that an integration command has at most one default argument.
* Fixing an issue where pack metadata version bump was not enforced when modifying an old format (unified) file.
* Added validation that integration parameter's display names are capitalized and spaced using whitespaces and not underscores.
* Fixed an issue where beta integrations where not running deprecation validations.
* Allowed adding additional information to the deprecated description.
* Fixing an issue when escaping less and greater signs in integration params did not work as expected.

# 1.2.17
* Added a validation that the classifier of an integration exists.
* Added a validation that the mapper of an integration exists.
* Added a validation that the incident types of a classifier exist.
* Added a validation that the incident types of a mapper exist.
* Added support for *text* argument when running **demisto-sdk update-release-notes** on the ApiModules pack.
* Added a validation for the minimal version of an indicator field of type grid.
* Added new validation for incident and indicator fields in classifiers mappers and layouts exist in the content.
* Added cache for get_remote_file to reducing failures from accessing the remote repo.
* Fixed an issue in the **format** command where `_dev` or `_copy` suffixes weren't removed from the `id` of the given playbooks.
* Playbook dependencies from incident and indicator fields are now marked as optional.
* Mappers dependencies from incident types and incident fields are now marked as optional.
* Classifier dependencies from incident types are now marked as optional.
* Updated **demisto-sdk init** command to no longer create `created` field in pack_metadata file
* Updated **generate-docs** command to take the parameters names in setup section from display field and to use additionalinfo field when exist.
* Using the *verbose* argument in the **find-dependencies** command will now log to the console.
* Improved the deprecated message validation required from integrations.
* Fixed an issue in the **generate-docs** command where **Context Example** section was created when it was empty.

# 1.2.16
* Added allowed ignore errors to the *IDSetValidator*.
* Fixed an issue where an irrelevant id_set validation ran in the **validate** command when using the *--id-set* flag.
* Fixed an issue were **generate-docs** command has failed if a command did not exist in commands permissions file.
* Improved a **validate** command message for missing release notes of api module dependencies.

# 1.2.15
* Added the *ID101* to the allowed ignored errors.

# 1.2.14
* SDK repository is now mypy check_untyped_defs complaint.
* The lint command will now ignore the unsubscriptable-object (E1136) pylint error in dockers based on python 3.9 - this will be removed once a new pylint version is released.
* Added an option for **format** to run on a whole pack.
* Added new validation of unimplemented commands from yml in the code to `XSOAR-linter`.
* Fixed an issue where Auto-Extract fields were only checked for newly added incident types in the **validate** command.
* Added a new warning validation of direct access to args/params dicts to `XSOAR-linter`.

# 1.2.13
* Added new validation of indicators usage in CommandResults to `XSOAR-linter`.
* Running **demisto-sdk lint** will automatically run on changed files (same behavior as the -g flag).
* Removed supported version message from the documentation when running **generate_docs**.
* Added a print to indicate backwards compatibility is being checked in **validate** command.
* Added a percent print when running the **validate** command with the *-a* flag.
* Fixed a regression in the **upload** command where it was ignoring `DEMISTO_VERIFY_SSL` env var.
* Fixed an issue where the **upload** command would fail to upload beta integrations.
* Fixed an issue where the **validate** command did not create the *id_set.json* file when running with *-a* flag.
* Added price change validation in the **validate** command.
* Added validations that checks in read-me for empty sections or leftovers from the auto generated read-me that should be changed.
* Added new code validation for *NotImplementedError* to raise a warning in `XSOAR-linter`.
* Added validation for support types in the pack metadata file.
* Added support for *--template* flag in **demisto-sdk init** command.
* Fixed an issue with running **validate** on master branch where the changed files weren't compared to previous commit when using the *-g* flag.
* Fixed an issue where the `XSOAR-linter` ran *NotImplementedError* validation on scripts.
* Added support for Auto-Extract feature validation in incident types in the **validate** command.
* Fixed an issue in the **lint** command where the *-i* flag was ignored.
* Improved **merge-id-sets** command to support merge between two ID sets that contain the same pack.
* Fixed an issue in the **lint** command where flake8 ran twice.

# 1.2.12
* Bandit now reports also on medium severity issues.
* Fixed an issue with support for Docker Desktop on Mac version 2.5.0+.
* Added support for vulture and mypy linting when running without docker.
* Added support for *prev-ver* flag in **update-release-notes** command.
* Improved retry support when building docker images for linting.
* Added the option to create an ID set on a specific pack in **create-id-set** command.
* Added the *--skip-id-set-creation* flag to **validate** command in order to add the capability to run validate command without creating id_set validation.
* Fixed an issue where **validate** command checked docker image tag on ApiModules pack.
* Fixed an issue where **find-dependencies** did not calculate dashboards and reports dependencies.
* Added supported version message to the documentation and release notes files when running **generate_docs** and **update-release-notes** commands respectively.
* Added new code validations for *NotImplementedError* exception raise to `XSOAR-linter`.
* Command create-content-artifacts additional support for **Author_image.png** object.
* Fixed an issue where schemas were not enforced for incident fields, indicator fields and old layouts in the validate command.
* Added support for **update-release-notes** command to update release notes according to master branch.

# 1.2.11
* Fixed an issue where the ***generate-docs*** command reset the enumeration of line numbering after an MD table.
* Updated the **upload** command to support mappers.
* Fixed an issue where exceptions were no printed in the **format** while the *--verbose* flag is set.
* Fixed an issue where *--assume-yes* flag did not work in the **format** command when running on a playbook without a `fromversion` field.
* Fixed an issue where the **format** command would fail in case `conf.json` file was not found instead of skipping the update.
* Fixed an issue where integration with v2 were recognised by the `name` field instead of the `display` field in the **validate** command.
* Added a playbook validation to check if a task script exists in the id set in the **validate** command.
* Added new integration category `File Integrity Management` in the **validate** command.

# 1.2.10
* Added validation for approved content pack use-cases and tags.
* Added new code validations for *CommonServerPython* import to `XSOAR-linter`.
* Added *default value* and *predefined values* to argument description in **generate-docs** command.
* Added a new validation that checks if *get-mapping-fields* command exists if the integration schema has *{ismappable: true}* in **validate** command.
* Fixed an issue where the *--staged* flag recognised added files as modified in the **validate** command.
* Fixed an issue where a backwards compatibility warning was raised for all added files in the **validate** command.
* Fixed an issue where **validate** command failed when no tests were given for a partner supported pack.
* Updated the **download** command to support mappers.
* Fixed an issue where the ***format*** command added a duplicate parameter.
* For partner supported content packs, added support for a list of emails.
* Removed validation of README files from the ***validate*** command.
* Fixed an issue where the ***validate*** command required release notes for ApiModules pack.

# 1.2.9
* Fixed an issue in the **openapi_codegen** command where it created duplicate functions name from the swagger file.
* Fixed an issue in the **update-release-notes** command where the *update type* argument was not verified.
* Fixed an issue in the **validate** command where no error was raised in case a non-existing docker image was presented.
* Fixed an issue in the **format** command where format failed when trying to update invalid Docker image.
* The **format** command will now preserve the **isArray** argument in integration's reputation commands and will show a warning if it set to **false**.
* Fixed an issue in the **lint** command where *finally* clause was not supported in main function.
* Fixed an issue in the **validate** command where changing any entity ID was not validated.
* Fixed an issue in the **validate** command where *--staged* flag did not bring only changed files.
* Fixed the **update-release-notes** command to ignore changes in the metadata file.
* Fixed the **validate** command to ignore metadata changes when checking if a version bump is needed.


# 1.2.8
* Added a new validation that checks in playbooks for the usage of `DeleteContext` in **validate** command.
* Fixed an issue in the **upload** command where it would try to upload content entities with unsupported versions.
* Added a new validation that checks in playbooks for the usage of specific instance in **validate** command.
* Added the **--staged** flag to **validate** command to run on staged files only.


# 1.2.7
* Changed input parameters in **find-dependencies** command.
   - Use ***-i, --input*** instead of ***-p, --path***.
   - Use ***-idp, --id-set-path*** instead of ***-i, --id-set-path***.
* Fixed an issue in the **unify** command where it crashed on an integration without an image file.
* Fixed an issue in the **format** command where unnecessary files were not skipped.
* Fixed an issue in the **update-release-notes** command where the *text* argument was not respected in all cases.
* Fixed an issue in the **validate** command where a warning about detailed description was given for unified or deprecated integrations.
* Improved the error returned by the **validate** command when running on files using the old format.

# 1.2.6
* No longer require setting `DEMISTO_README_VALIDATION` env var to enable README mdx validation. Validation will now run automatically if all necessary node modules are available.
* Fixed an issue in the **validate** command where the `--skip-pack-dependencies` would not skip id-set creation.
* Fixed an issue in the **validate** command where validation would fail if supplied an integration with an empty `commands` key.
* Fixed an issue in the **validate** command where validation would fail due to a required version bump for packs which are not versioned.
* Will use env var `DEMISTO_VERIFY_SSL` to determine if to use a secure connection for commands interacting with the Server when `--insecure` is not passed. If working with a local Server without a trusted certificate, you can set env var `DEMISTO_VERIFY_SSL=no` to avoid using `--insecure` on each command.
* Unifier now adds a link to the integration documentation to the integration detailed description.
* Fixed an issue in the **secrets** command where ignored secrets were not skipped.

# 1.2.5
* Added support for special fields: *defaultclassifier*, *defaultmapperin*, *defaultmapperout* in **download** command.
* Added -y option **format** command to assume "yes" as answer to all prompts and run non-interactively
* Speed up improvements for `validate` of README files.
* Updated the **format** command to adhere to the defined content schema and sub-schemas, aligning its behavior with the **validate** command.
* Added support for canvasContextConnections files in **format** command.

# 1.2.4
* Updated detailed description for community integrations.

# 1.2.3
* Fixed an issue where running **validate** failed on playbook with task that adds tags to the evidence data.
* Added the *displaypassword* field to the integration schema.
* Added new code validations to `XSOAR-linter`.
    * As warnings messages:
        * `demisto.params()` should be used only inside main function.
        * `demisto.args()` should be used only inside main function.
        * Functions args should have type annotations.
* Added `fromversion` field validation to test playbooks and scripts in **validate** command.

# 1.2.2
* Add support for warning msgs in the report and summary to **lint** command.
* Fixed an issue where **json-to-outputs** determined bool values as int.
* Fixed an issue where **update-release-notes** was crushing on `--all` flag.
* Fixed an issue where running **validate**, **update-release-notes** outside of content repo crushed without a meaningful error message.
* Added support for layoutscontainer in **init** contribution flow.
* Added a validation for tlp_color param in feeds in **validate** command.
* Added a validation for removal of integration parameters in **validate** command.
* Fixed an issue where **update-release-notes** was failing with a wrong error message when no pack or input was given.
* Improved formatting output of the **generate-docs** command.
* Add support for env variable *DEMISTO_SDK_ID_SET_REFRESH_INTERVAL*. Set this env variable to the refresh interval in minutes. The id set will be regenerated only if the refresh interval has passed since the last generation. Useful when generating Script documentation, to avoid re-generating the id_set every run.
* Added new code validations to `XSOAR-linter`.
    * As error messages:
        * Longer than 10 seconds sleep statements for non long running integrations.
        * exit() usage.
        * quit() usage.
    * As warnings messages:
        * `demisto.log` should not be used.
        * main function existence.
        * `demito.results` should not be used.
        * `return_output` should not be used.
        * try-except statement in main function.
        * `return_error` usage in main function.
        * only once `return_error` usage.
* Fixed an issue where **lint** command printed logs twice.
* Fixed an issue where *suffix* did not work as expected in the **create-content-artifacts** command.
* Added support for *prev-ver* flag in **lint** and **secrets** commands.
* Added support for *text* flag to **update-release-notes** command to add the same text to all release notes.
* Fixed an issue where **validate** did not recognize added files if they were modified locally.
* Added a validation that checks the `fromversion` field exists and is set to 5.0.0 or above when working or comparing to a non-feature branch in **validate** command.
* Added a validation that checks the certification field in the pack_metadata file is valid in **validate** command.
* The **update-release-notes** command will now automatically add docker image update to the release notes.

# 1.2.1
* Added an additional linter `XSOAR-linter` to the **lint** command which custom validates py files. currently checks for:
    * `Sys.exit` usages with non zero value.
    * Any `Print` usages.
* Fixed an issue where renamed files were failing on *validate*.
* Fixed an issue where single changed files did not required release notes update.
* Fixed an issue where doc_images required release-notes and validations.
* Added handling of dependent packs when running **update-release-notes** on changed *APIModules*.
    * Added new argument *--id-set-path* for id_set.json path.
    * When changes to *APIModule* is detected and an id_set.json is available - the command will update the dependent pack as well.
* Added handling of dependent packs when running **validate** on changed *APIModules*.
    * Added new argument *--id-set-path* for id_set.json path.
    * When changes to *APIModule* is detected and an id_set.json is available - the command will validate that the dependent pack has release notes as well.
* Fixed an issue where the find_type function didn't recognize file types correctly.
* Fixed an issue where **update-release-notes** command did not work properly on Windows.
* Added support for indicator fields in **update-release-notes** command.
* Fixed an issue where files in test dirs where being validated.


# 1.2.0
* Fixed an issue where **format** did not update the test playbook from its pack.
* Fixed an issue where **validate** validated non integration images.
* Fixed an issue where **update-release-notes** did not identified old yml integrations and scripts.
* Added revision templates to the **update-release-notes** command.
* Fixed an issue where **update-release-notes** crashed when a file was renamed.
* Fixed an issue where **validate** failed on deleted files.
* Fixed an issue where **validate** validated all images instead of packs only.
* Fixed an issue where a warning was not printed in the **format** in case a non-supported file type is inputted.
* Fixed an issue where **validate** did not fail if no release notes were added when adding files to existing packs.
* Added handling of incorrect layout paths via the **format** command.
* Refactor **create-content-artifacts** command - Efficient artifacts creation and better logging.
* Fixed an issue where image and description files were not handled correctly by **validate** and **update-release-notes** commands.
* Fixed an issue where the **format** command didn't remove all extra fields in a file.
* Added an error in case an invalid id_set.json file is found while running the **validate** command.
* Added fetch params checks to the **validate** command.

# 1.1.11
* Added line number to secrets' path in **secrets** command report.
* Fixed an issue where **init** a community pack did not present the valid support URL.
* Fixed an issue where **init** offered a non relevant pack support type.
* Fixed an issue where **lint** did not pull docker images for powershell.
* Fixed an issue where **find-dependencies** did not find all the script dependencies.
* Fixed an issue where **find-dependencies** did not collect indicator fields as dependencies for playbooks.
* Updated the **validate** and the **secrets** commands to be less dependent on regex.
* Fixed an issue where **lint** did not run on circle when docker did not return ping.
* Updated the missing release notes error message (RN106) in the **Validate** command.
* Fixed an issue where **Validate** would return missing release notes when two packs with the same substring existed in the modified files.
* Fixed an issue where **update-release-notes** would add duplicate release notes when two packs with the same substring existed in the modified files.
* Fixed an issue where **update-release-notes** would fail to bump new versions if the feature branch was out of sync with the master branch.
* Fixed an issue where a non-descriptive error would be returned when giving the **update-release-notes** command a pack which can not be found.
* Added dependencies check for *widgets* in **find-dependencies** command.
* Added a `update-docker` flag to **format** command.
* Added a `json-to-outputs` flag to the **run** command.
* Added a verbose (`-v`) flag to **format** command.
* Fixed an issue where **download** added the prefix "playbook-" to the name of playbooks.

# 1.1.10
* Updated the **init** command. Relevant only when passing the *--contribution* argument.
   * Added the *--author* option.
   * The *support* field of the pack's metadata is set to *community*.
* Added a proper error message in the **Validate** command upon a missing description in the root of the yml.
* **Format** now works with a relative path.
* **Validate** now fails when all release notes have been excluded.
* Fixed issue where correct error message would not propagate for invalid images.
* Added the *--skip-pack-dependencies* flag to **validate** command to skip pack dependencies validation. Relevant when using the *-g* flag.
* Fixed an issue where **Validate** and **Format** commands failed integrations with `defaultvalue` field in fetch incidents related parameters.
* Fixed an issue in the **Validate** command in which unified YAML files were not ignored.
* Fixed an issue in **generate-docs** where scripts and playbooks inputs and outputs were not parsed correctly.
* Fixed an issue in the **openapi-codegen** command where missing reference fields in the swagger JSON caused errors.
* Fixed an issue in the **openapi-codegen** command where empty objects in the swagger JSON paths caused errors.
* **update-release-notes** command now accept path of the pack instead of pack name.
* Fixed an issue where **generate-docs** was inserting unnecessary escape characters.
* Fixed an issue in the **update-release-notes** command where changes to the pack_metadata were not detected.
* Fixed an issue where **validate** did not check for missing release notes in old format files.

# 1.1.9
* Fixed an issue where **update-release-notes** command failed on invalid file types.

# 1.1.8
* Fixed a regression where **upload** command failed on test playbooks.
* Added new *githubUser* field in pack metadata init command.
* Support beta integration in the commands **split-yml, extract-code, generate-test-playbook and generate-docs.**
* Fixed an issue where **find-dependencies** ignored *toversion* field in content items.
* Added support for *layoutscontainer*, *classifier_5_9_9*, *mapper*, *report*, and *widget* in the **Format** command.
* Fixed an issue where **Format** will set the `ID` field to be equal to the `name` field in modified playbooks.
* Fixed an issue where **Format** did not work for test playbooks.
* Improved **update-release-notes** command:
    * Write content description to release notes for new items.
    * Update format for file types without description: Connections, Incident Types, Indicator Types, Layouts, Incident Fields.
* Added a validation for feedTags param in feeds in **validate** command.
* Fixed readme validation issue in community support packs.
* Added the **openapi-codegen** command to generate integrations from OpenAPI specification files.
* Fixed an issue were release notes validations returned wrong results for *CommonScripts* pack.
* Added validation for image links in README files in **validate** command.
* Added a validation for default value of fetch param in feeds in **validate** command.
* Fixed an issue where the **Init** command failed on scripts.

# 1.1.7
* Fixed an issue where running the **format** command on feed integrations removed the `defaultvalue` fields.
* Playbook branch marked with *skipunavailable* is now set as an optional dependency in the **find-dependencies** command.
* The **feedReputation** parameter can now be hidden in a feed integration.
* Fixed an issue where running the **unify** command on JS package failed.
* Added the *--no-update* flag to the **find-dependencies** command.
* Added the following validations in **validate** command:
   * Validating that a pack does not depend on NonSupported / Deprecated packs.

# 1.1.6
* Added the *--description* option to the **init** command.
* Added the *--contribution* option to the **init** command which converts a contribution zip to proper pack format.
* Improved **validate** command performance time and outputs.
* Added the flag *--no-docker-checks* to **validate** command to skip docker checks.
* Added the flag *--print-ignored-files* to **validate** command to print ignored files report when the command is done.
* Added the following validations in **validate** command:
   * Validating that existing release notes are not modified.
   * Validating release notes are not added to new packs.
   * Validating that the "currentVersion" field was raised in the pack_metadata for modified packs.
   * Validating that the timestamp in the "created" field in the pack_metadata is in ISO format.
* Running `demisto-sdk validate` will run the **validate** command using git and only on committed files (same as using *-g --post-commit*).
* Fixed an issue where release notes were not checked correctly in **validate** command.
* Fixed an issue in the **create-id-set** command where optional playbook tasks were not taken into consideration.
* Added a prompt to the `demisto-sdk update-release-notes` command to prompt users to commit changes before running the release notes command.
* Added support to `layoutscontainer` in **validate** command.

# 1.1.5
* Fixed an issue in **find-dependencies** command.
* **lint** command now verifies flake8 on CommonServerPython script.

# 1.1.4
* Fixed an issue with the default output file name of the **unify** command when using "." as an output path.
* **Unify** command now adds contributor details to the display name and description.
* **Format** command now adds *isFetch* and *incidenttype* fields to integration yml.
* Removed the *feedIncremental* field from the integration schema.
* **Format** command now adds *feedBypassExclusionList*, *Fetch indicators*, *feedReputation*, *feedReliability*,
     *feedExpirationPolicy*, *feedExpirationInterval* and *feedFetchInterval* fields to integration yml.
* Fixed an issue in the playbooks schema.
* Fixed an issue where generated release notes were out of order.
* Improved pack dependencies detection.
* Fixed an issue where test playbooks were mishandled in **validate** command.

# 1.1.3
* Added a validation for invalid id fields in indicators types files in **validate** command.
* Added default behavior for **update-release-notes** command.
* Fixed an error where README files were failing release notes validation.
* Updated format of generated release notes to be more user friendly.
* Improved error messages for the **update-release-notes** command.
* Added support for `Connections`, `Dashboards`, `Widgets`, and `Indicator Types` to **update-release-notes** command.
* **Validate** now supports scripts under the *TestPlaybooks* directory.
* Fixed an issue where **validate** did not support powershell files.

# 1.1.2
* Added a validation for invalid playbookID fields in incidents types files in **validate** command.
* Added a code formatter for python files.
* Fixed an issue where new and old classifiers where mixed on validate command.
* Added *feedIncremental* field to the integration schema.
* Fixed error in the **upload** command where unified YMLs were not uploaded as expected if the given input was a pack.
* Fixed an issue where the **secrets** command failed due to a space character in the file name.
* Ignored RN validation for *NonSupported* pack.
* You can now ignore IF107, SC100, RP102 error codes in the **validate** command.
* Fixed an issue where the **download** command was crashing when received as input a JS integration or script.
* Fixed an issue where **validate** command checked docker image for JS integrations and scripts.
* **validate** command now checks scheme for reports and connections.
* Fixed an issue where **validate** command checked docker when running on all files.
* Fixed an issue where **validate** command did not fail when docker image was not on the latest numeric tag.
* Fixed an issue where beta integrations were not validated correctly in **validate** command.

# 1.1.1
* fixed and issue where file types were not recognized correctly in **validate** command.
* Added better outputs for validate command.

# 1.1.0
* Fixed an issue where changes to only non-validated files would fail validation.
* Fixed an issue in **validate** command where moved files were failing validation for new packs.
* Fixed an issue in **validate** command where added files were failing validation due to wrong file type detection.
* Added support for new classifiers and mappers in **validate** command.
* Removed support of old RN format validation.
* Updated **secrets** command output format.
* Added support for error ignore on deprecated files in **validate** command.
* Improved errors outputs in **validate** command.
* Added support for linting an entire pack.

# 1.0.9
* Fixed a bug where misleading error was presented when pack name was not found.
* **Update-release-notes** now detects added files for packs with versions.
* Readme files are now ignored by **update-release-notes** and validation of release notes.
* Empty release notes no longer cause an uncaught error during validation.

# 1.0.8
* Changed the output format of demisto-sdk secrets.
* Added a validation that checkbox items are not required in integrations.
* Added pack release notes generation and validation.
* Improved pack metadata validation.
* Fixed an issue in **validate** where renamed files caused an error

# 1.0.4
* Fix the **format** command to update the `id` field to be equal to `details` field in indicator-type files, and to `name` field in incident-type & dashboard files.
* Fixed a bug in the **validate** command for layout files that had `sortValues` fields.
* Fixed a bug in the **format** command where `playbookName` field was not always present in the file.
* Fixed a bug in the **format** command where indicatorField wasn't part of the SDK schemas.
* Fixed a bug in **upload** command where created unified docker45 yml files were not deleted.
* Added support for IndicatorTypes directory in packs (for `reputation` files, instead of Misc).
* Fixed parsing playbook condition names as string instead of boolean in **validate** command
* Improved image validation in YAML files.
* Removed validation for else path in playbook condition tasks.

# 1.0.3
* Fixed a bug in the **format** command where comments were being removed from YAML files.
* Added output fields: _file_path_ and _kind_ for layouts in the id-set.json created by **create-id-set** command.
* Fixed a bug in the **create-id-set** command Who returns Duplicate for Layouts with a different kind.
* Added formatting to **generate-docs** command results replacing all `<br>` tags with `<br/>`.
* Fixed a bug in the **download** command when custom content contained not supported content entity.
* Fixed a bug in **format** command in which boolean strings  (e.g. 'yes' or 'no') were converted to boolean values (e.g. 'True' or 'False').
* **format** command now removes *sourceplaybookid* field from playbook files.
* Fixed a bug in **generate-docs** command in which integration dependencies were not detected when generating documentation for a playbook.


# 1.0.1
* Fixed a bug in the **unify** command when output path was provided empty.
* Improved error message for integration with no tests configured.
* Improved the error message returned from the **validate** command when an integration is missing or contains malformed fetch incidents related parameters.
* Fixed a bug in the **create** command where a unified YML with a docker image for 4.5 was copied incorrectly.
* Missing release notes message are now showing the release notes file path to update.
* Fixed an issue in the **validate** command in which unified YAML files were not ignored.
* File format suggestions are now shown in the relevant file format (JSON or YAML).
* Changed Docker image validation to fail only on non-valid ones.
* Removed backward compatibility validation when Docker image is updated.

# 1.0.0
* Improved the *upload* command to support the upload of all the content entities within a pack.
* The *upload* command now supports the improved pack file structure.
* Added an interactive option to format integrations, scripts and playbooks with No TestPlaybooks configured.
* Added an interactive option to configure *conf.json* file with missing test playbooks for integrations, scripts and playbooks
* Added *download* command to download custom content from Demisto instance to the local content repository.
* Improved validation failure messages to include a command suggestion, wherever relevant, to fix the raised issue.
* Improved 'validate' help and documentation description
* validate - checks that scripts, playbooks, and integrations have the *tests* key.
* validate - checks that test playbooks are configured in `conf.json`.
* demisto-sdk lint - Copy dir better handling.
* demisto-sdk lint - Add error when package missing in docker image.
* Added *-a , --validate-all* option in *validate* to run all validation on all files.
* Added *-i , --input* option in *validate* to run validation on a specified pack/file.
* added *-i, --input* option in *secrets* to run on a specific file.
* Added an allowed hidden parameter: *longRunning* to the hidden integration parameters validation.
* Fixed an issue with **format** command when executing with an output path of a folder and not a file path.
* Bug fixes in generate-docs command given playbook as input.
* Fixed an issue with lint command in which flake8 was not running on unit test files.

# 0.5.2
* Added *-c, --command* option in *generate-docs* to generate a specific command from an integration.
* Fixed an issue when getting README/CHANGELOG files from git and loading them.
* Removed release notes validation for new content.
* Fixed secrets validations for files with the same name in a different directory.
* demisto-sdk lint - parallelization working with specifying the number of workers.
* demisto-sdk lint - logging levels output, 3 levels.
* demisto-sdk lint - JSON report, structured error reports in JSON format.
* demisto-sdk lint - XML JUnit report for unit-tests.
* demisto-sdk lint - new packages used to accelerate execution time.
* demisto-sdk secrets - command now respects the generic whitelist, and not only the pack secrets.

# 0.5.0
[PyPI History][1]

[1]: https://pypi.org/project/demisto-sdk/#history
# 0.4.9
* Fixed an issue in *generate-docs* where Playbooks and Scripts documentation failed.
* Added a graceful error message when executing the *run" command with a misspelled command.
* Added more informative errors upon failures of the *upload* command.
* format command:
    * Added format for json files: IncidentField, IncidentType, IndicatorField, IndicatorType, Layout, Dashboard.
    * Added the *-fv --from-version*, *-nv --no-validation* arguments.
    * Removed the *-t yml_type* argument, the file type will be inferred.
    * Removed the *-g use_git* argument, running format without arguments will run automatically on git diff.
* Fixed an issue in loading playbooks with '=' character.
* Fixed an issue in *validate* failed on deleted README files.

# 0.4.8
* Added the *max* field to the Playbook schema, allowing to define it in tasks loop.
* Fixed an issue in *validate* where Condition branches checks were case sensitive.

# 0.4.7
* Added the *slareminder* field to the Playbook schema.
* Added the *common_server*, *demisto_mock* arguments to the *init* command.
* Fixed an issue in *generate-docs* where the general section was not being generated correctly.
* Fixed an issue in *validate* where Incident type validation failed.

# 0.4.6
* Fixed an issue where the *validate* command did not identify CHANGELOG in packs.
* Added a new command, *id-set* to create the id set - the content dependency tree by file IDs.

# 0.4.5
* generate-docs command:
    * Added the *use_cases*, *permissions*, *command_permissions* and *limitations*.
    * Added the *--insecure* argument to support running the script and integration command in Demisto.
    * Removed the *-t yml_type* argument, the file type will be inferred.
    * The *-o --output* argument is no longer mandatory, default value will be the input file directory.
* Added support for env var: *DEMISTO_SDK_SKIP_VERSION_CHECK*. When set version checks are skipped.
* Fixed an issue in which the CHANGELOG files did not match our scheme.
* Added a validator to verify that there are no hidden integration parameters.
* Fixed an issue where the *validate* command ran on test files.
* Removed the *env-dir* argument from the demisto-sdk.
* README files which are html files will now be skipped in the *validate* command.
* Added support for env var: *DEMISTO_README_VALIDATOR*. When not set the readme validation will not run.

# 0.4.4
* Added a validator for IncidentTypes (incidenttype-*.json).
* Fixed an issue where the -p flag in the *validate* command was not working.
* Added a validator for README.md files.
* Release notes validator will now run on: incident fields, indicator fields, incident types, dashboard and reputations.
* Fixed an issue where the validator of reputation(Indicator Type) did not check on the details field.
* Fixed an issue where the validator attempted validating non-existing files after deletions or name refactoring.
* Removed the *yml_type* argument in the *split-yml*, *extract-code* commands.
* Removed the *file_type* argument in the *generate-test-playbook* command.
* Fixed the *insecure* argument in *upload*.
* Added the *insecure* argument in *run-playbook*.
* Standardise the *-i --input*, *-o --output* to demisto-sdk commands.

# 0.4.3
* Fixed an issue where the incident and indicator field BC check failed.
* Support for linting and unit testing PowerShell integrations.

# 0.4.2
* Fixed an issue where validate failed on Windows.
* Added a validator to verify all branches are handled in conditional task in a playbook.
* Added a warning message when not running the latest sdk version.
* Added a validator to check that the root is connected to all tasks in the playbook.
* Added a validator for Dashboards (dashboard-*.json).
* Added a validator for Indicator Types (reputation-*.json).
* Added a BC validation for changing incident field type.
* Fixed an issue where init command would generate an invalid yml for scripts.
* Fixed an issue in misleading error message in v2 validation hook.
* Fixed an issue in v2 hook which now is set only on newly added scripts.
* Added more indicative message for errors in yaml files.
* Disabled pykwalify info log prints.

# 0.3.10
* Added a BC check for incident fields - changing from version is not allowed.
* Fixed an issue in create-content-artifacts where scripts in Packs in TestPlaybooks dir were copied with a wrong prefix.


# 0.3.9
* Added a validation that incident field can not be required.
* Added validation for fetch incident parameters.
* Added validation for feed integration parameters.
* Added to the *format* command the deletion of the *sourceplaybookid* field.
* Fixed an issue where *fieldMapping* in playbook did not pass the scheme validation.
* Fixed an issue where *create-content-artifacts* did not copy TestPlaybooks in Packs without prefix of *playbook-*.
* Added a validation the a playbook can not have a rolename set.
* Added to the image validator the new DBot default image.
* Added the fields: elasticcommonfields, quiet, quietmode to the Playbook schema.
* Fixed an issue where *validate* failed on integration commands without outputs.
* Added a new hook for naming of v2 integrations and scripts.


# 0.3.8
* Fixed an issue where *create-content-artifact* was not loading the data in the yml correctly.
* Fixed an issue where *unify* broke long lines in script section causing syntax errors


# 0.3.7
* Added *generate-docs* command to generate documentation file for integration, playbook or script.
* Fixed an issue where *unify* created a malformed integration yml.
* Fixed an issue where demisto-sdk **init** creates unit-test file with invalid import.


# 0.3.6
* Fixed an issue where demisto-sdk **validate** failed on modified scripts without error message.


# 0.3.5
* Fixed an issue with docker tag validation for integrations.
* Restructured repo source code.


# 0.3.4
* Saved failing unit tests as a file.
* Fixed an issue where "_test" file for scripts/integrations created using **init** would import the "HelloWorld" templates.
* Fixed an issue in demisto-sdk **validate** - was failing on backward compatiblity check
* Fixed an issue in demisto-sdk **secrets** - empty line in .secrets-ignore always made the secrets check to pass
* Added validation for docker image inside integrations and scripts.
* Added --use-git flag to **format** command to format all changed files.
* Fixed an issue where **validate** did not fail on dockerimage changes with bc check.
* Added new flag **--ignore-entropy** to demisto-sdk **secrets**, this will allow skip entropy secrets check.
* Added --outfile to **lint** to allow saving failed packages to a file.


# 0.3.3
* Added backwards compatibility break error message.
* Added schema for incident types.
* Added **additionalinfo** field to as an available field for integration configuration.
* Added pack parameter for **init**.
* Fixed an issue where error would appear if name parameter is not set in **init**.


# 0.3.2
* Fixed the handling of classifier files in **validate**.


# 0.3.1
* Fixed the handling of newly created reputation files in **validate**.
* Added an option to perform **validate** on a specific file.


# 0.3.0
* Added support for multi-package **lint** both with parallel and without.
* Added all parameter in **lint** to run on all packages and packs in content repository.
* Added **format** for:
    * Scripts
    * Playbooks
    * Integrations
* Improved user outputs for **secrets** command.
* Fixed an issue where **lint** would run pytest and pylint only on a single docker per integration.
* Added auto-complete functionality to demisto-sdk.
* Added git parameter in **lint** to run only on changed packages.
* Added the **run-playbook** command
* Added **run** command which runs a command in the Demisto playground.
* Added **upload** command which uploads an integration or a script to a Demisto instance.
* Fixed and issue where **validate** checked if release notes exist for new integrations and scripts.
* Added **generate-test-playbook** command which generates a basic test playbook for an integration or a script.
* **validate** now supports indicator fields.
* Fixed an issue with layouts scheme validation.
* Adding **init** command.
* Added **json-to-outputs** command which generates the yaml section for outputs from an API raw response.

# 0.2.6
* Fixed an issue with locating release notes for beta integrations in **validate**.

# 0.2.5
* Fixed an issue with locating release notes for beta integrations in **validate**.

# 0.2.4
* Adding image validation to Beta_Integration and Packs in **validate**.

# 0.2.3
* Adding Beta_Integration to the structure validation process.
* Fixing bug where **validate** did checks on TestPlaybooks.
* Added requirements parameter to **lint**.

# 0.2.2
* Fixing bug where **lint** did not return exit code 1 on failure.
* Fixing bug where **validate** did not print error message in case no release notes were give.

# 0.2.1
* **Validate** now checks that the id and name fields are identical in yml files.
* Fixed a bug where sdk did not return any exit code.

# 0.2.0
* Added Release Notes Validator.
* Fixed the Unifier selection of your python file to use as the code.
* **Validate** now supports Indicator fields.
* Fixed a bug where **validate** and **secrets** did not return exit code 1 on failure.
* **Validate** now runs on newly added scripts.

# 0.1.8
* Added support for `--version`.
* Fixed an issue in file_validator when calling `checked_type` method with script regex.

# 0.1.2
* Restructuring validation to support content packs.
* Added secrets validation.
* Added content bundle creation.
* Added lint and unit test run.

# 0.1.1
* Added new logic to the unifier.
* Added detailed README.
* Some small adjustments and fixes.

# 0.1.0
Capabilities:
* **Extract** components(code, image, description etc.) from a Demisto YAML file into a directory.
* **Unify** components(code, image, description etc.) to a single Demisto YAML file.
* **Validate** Demisto content files.<|MERGE_RESOLUTION|>--- conflicted
+++ resolved
@@ -12,12 +12,10 @@
 * Added a validation in the **validate** command to ensure that the ***endpoint*** command is configured correctly in yml file.
 * Added a warning when pack_metadata's description field is longer than 130 characters.
 * Fixed an issue where a redundant print occurred on release notes validation.
-<<<<<<< HEAD
-* When formatting incident types with Auto-Extract rules and without mode field, the **format** command will now add the user selected mode.
-=======
 * Added new validation in the **validate** command to ensure that the minimal fromVersion in a widget of type metrics will be 6.2.0.
 * Added the *--release-notes* flag to demisto-sdk to get the current version release notes entries.
->>>>>>> c6ac865d
+* When formatting incident types with Auto-Extract rules and without mode field, the **format** command will now add the user selected mode.
+
 
 # 1.4.2
 * Added to `pylint` summary an indication if a test was skipped.
