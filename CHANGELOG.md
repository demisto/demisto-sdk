--- conflicted
+++ resolved
@@ -9,11 +9,8 @@
 * Fixed an issue where the **validate** command did not create the *id_set.json* file when running with *-a* flag.
 * Added price change validation in the **validate** command.
 * Added validations that checks in read-me for empty sections or leftovers from the auto generated read-me that should be changed.
-<<<<<<< HEAD
 * Added new code validation for *NotImplementedError* to raise a warning in `XSOAR-linter`.
-=======
 * Added validation for support types in the pack metadata file.
->>>>>>> f407ffe9
 
 # 1.2.12
 * Bandit now reports also on medium severity issues.
