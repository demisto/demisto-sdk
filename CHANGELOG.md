# Changelog

## Unreleased
<<<<<<< HEAD
* Fixed an issue where **lint** failed when using the `-cdam` flag with changed dependant api modules due to partial file duplications filtering.
* Added integration configuration for *Cortex REST API* integration.
=======
* Fixed an issue in the **download** command where layouts were overriden even without the `-f` option.
* Fixed an issue where Demisto-SDK did not detect layout ID when using the **download** command.
* Fixed an issue where the **lint** command ran on `native:dev` supported content when passing the `--docker-image all` flag, instead it will run on `native:candidate`.
* Added support for `native:candidate` as a docker image flag for **lint** command.
* Fixed an issue where logs and messages would not show when using the **download** command.
* Fixed an issue where the `server_min_version` field in metadata was an empty value when parsing packs without content items.
* Fixed an issue where running **openapi-codegen** resulted in false-positive error messages.
* Fixed an issue where **generate-python-to-yml** generated input arguments as required even though required=False was specified.
* Fixed an issue where **generate-python-to-yml** generated input arguments a default arguments when default=some_value was provided.
* Fixed a bug where **validate** returned error on playbook inputs with special characters.
* Fixed an issue where **validate** did not properly check `conf.json` when the latter is modified.
* Fixed an issue in the **upload** command, where a prompt was not showing on the console.
* Added the **pre-commit** command, to improve code quality of XSOAR content.
* Added the **run-unit-tests** command, to run unit tests of given content items inside their respective docker images.
* Added support for filepath arguments in the **validate** and **format** commands.
* Added pre-commit hooks for `validate`, `format`, `run-unit-tests` and `update-docker-image` commands.
## 1.11.0
* **Note: Demisto-SDK will soon stop supporting Python 3.8**
* Fixed an issue where using **download** on non-unicode content, merging them into existing files caused an error.
* Changed an internal setting to allow writing non-ascii content (unicode) using `YAMLHandler` and `JSONHandler`.
* Fixed an issue where an error message in **unify** was unclear for invalid input.
* Fixed an issue where running **validate** failed with **is_valid_integration_file_path_in_folder** on integrations that use API modules.
* Fixed an issue where **validate** failed with **is_valid_integration_file_path_in_folder** on integrations that use the `MSAPIModule`.
* Added **validate** check for the `modules` field in `pack_metadata.json` files.
* Changed **lint** to skip deprecated content, unless when using the `-i` flag.
* Fixed an issue where **update-release-notes** failed when a new *Parsing Rule* was added to a pack.
* Refactored the logging framework. Demisto-SDK logs will now be written to `.demist_sdk_debug.log` under the content path (when detected) or the current directory.
* Added `GR105` validation to **validate** command to check that no duplicate IDs are used.
* Added support for API Modules imported in API modules in the **unify** command.
* Added **validate** check, to make sure every Python file has a corresponding unit test file.

## 1.10.6
* Fixed an issue where running **validate** with the `-g` flag would skip some validations for old-formatted (unified) integration/script files.
* Deprecated integrations and scripts will not run anymore when providing the **--all-packs** to the **lint** command.
* Fixed an issue where a pack `serverMinVersion` would be calculated by the minimal fromVersion of its content items.
* Added the `--docker-image-target` flag to **lint** for testing native supported content with new images.

## 1.10.5
* Fixed an issue where running **run-test-playbook** would not use the `verify` parameter correctly. @ajoga
* Added a newline at the end of README files generated in **generate-docs**.
* Added the value `3` (out of bounds) to the `onChangeRepAlg` and `reputationCalc` fields under the `IncidentType` and `GenericType` schemas. **validate** will allow using it now.
* Fixed an issue where **doc-review** required dot suffixes in release notes describing new content.
* Fixed an issue where **validate** failed on Feed Integrations after adding the new *Collect/Connect* section field.
* Fixed an issue where using **postman-codegen** failed converting strings containing digits to kebab-case.
* Fixed an issue where the ***error-code*** command could not parse List[str] parameter.
* Updated validation *LO107* to support more section types in XSIAM layouts.

## 1.10.4
* Added support for running **lint** in multiple native-docker images.

## 1.10.3
* Fixed an issue where running **format** would fail after running npm install.
* Improved the graph validations in the **validate** command:
  - GR100 will now run on all content items of changed packs.
  - GR101 and GR102 will now catch invalid fromversion/toversion of files **using** the changed items.
  - GR103 errors will raise a warning when using the *-a* flag, but an error if using the *-i* or *g* flags.
* Fixed an issue where test-playbooks timed out.
* Fixed an issue where making a change in a module using an ApiModule would cause lint to run on the ApiModule unnecessarily.
* Fixed an issue where the `marketplace` field was not used when dumping pack zips.
* Fixed a typo in the README content generated with **update-release-notes** for updating integrations.
* Fixed an issue in **validate**, where using the `-gr` and `-i` flags did not run properly.
* Added the `sectionorder` field to integration scheme.
* Fixed an issue where in some occasions running of test-playbooks could receive session timeouts.
* Fixed an issue where **validate** command failed on core pack dependencies validation because of test dependencies.

## 1.10.2
* Added markdown lint formatting for README files in the **format** command.
* Fixed an issue where **lint** failed when using the `-cdam` flag with changed dependant api modules.
* Fixed an issue in the **upload** command, where `json`-based content items were not unified correctly when using the `--zip` argument.
* Added XPANSE core packs validations.
>>>>>>> 85564aa7

## 1.10.1
* Fixed an issue where **update-content-graph** failed to execute.

## 1.10.0
* **Breaking change**: Removed usage of `pipenv`, `isort` and `autopep8` in the **split** and **download** commands. Removed the `--no-pipenv` and `--no-code-formatting` flags. Please see https://xsoar.pan.dev/docs/tutorials/tut-setup-dev-remote for the recommended environment setup.
* Fixed an issue in **prepare-content** command where large code lines were broken.
* Fixed an issue where git-*renamed_files* were not retrieved properly.
* Fixed an issue where test dependencies were calculated in all level dependencies calculation.
* Added formatting and validation to XSIAM content types.
* Fixed an issue where several XSIAM content types were not validated when passing the `-a` flag.
* Added a UUID to name mapper for **download** it replaces UUIDs with names on all downloaded files.
* Updated the demisto-py to v3.2.6 which now supports basic proxy authentication.
* Improved the message shown when using **upload** and overwriting packs.
* Added support for the **Layout Rule** content type in the id-set and the content graph.
* Updated the default general `fromVersion` value on **format** to `6.8.0`
* Fixed an issue where **lint** sometimes failed when using the `-cdam` flag due to wrong file duplications filtering.
* Added the content graph to **validate**, use with the `--graph` flag.

## 1.9.0
* Fixed an issue where the Slack notifier was using a deprecated argument.
* Added the `--docker-image` argument to the **lint** command, which allows determining the docker image to run lint on. Possible options are: `'native:ga'`, `'native:maintenance'`, `'native:dev'`, `'all'`, a specific docker image (from Docker Hub) or, the default `'from-yml'`.
* Fixed an issue in **prepare-content** command where large code lines were broken.
* Added a logger warning to **get_demisto_version**, the task will now fail with a more informative message.
* Fixed an issue where the **upload** and **prepare-content** commands didn't add `fromServerVersion` and `toServerVersion` to layouts.
* Updated **lint** to use graph instead of id_set when running with `--check-dependent-api-module` flag.
* Added the marketplaces field to all schemas.
* Added the flag `--xsoar-only` to the **doc-review** command which enables reviewing documents that belong to XSOAR-supported Packs.
* Fixed an issue in **update-release-notes** command where an error occurred when executing the same command a second time.
* Fixed an issue where **validate** would not always ignore errors listed under `.pack-ignore`.
* Fixed an issue where running **validate** on a specific pack didn't test all the relevant entities.
* Fixed an issue where fields ending with `_x2` where not replaced in the appropriate Marketplace.

## 1.8.3
* Changed **validate** to allow hiding parameters of type 0, 4, 12 and 14 when replacing with type 9 (credentials) with the same name.
* Fixed an issue where **update-release-notes** fails to update *MicrosoftApiModule* dependent integrations.
* Fixed an issue where the **upload** command failed because `docker_native_image_config.json` file could not be found.
* Added a metadata file to the content graph zip, to be used in the **update-content-graph** command.
* Updated the **validate** and **update-release-notes** commands to unskip the *Triggers Recommendations* content type.


## 1.8.2
* Fixed an issue where demisto-py failed to upload content to XSIAM when `DEMISTO_USERNAME` environment variable is set.
* Fixed an issue where the **prepare-content** command output invalid automation name when used with the --*custom* argument.
* Fixed an issue where modeling rules with arbitrary whitespace characters were not parsed correctly.
* Added support for the **nativeImage** key for an integration/script in the **prepare-content** command.
* Added **validate** checks for integrations declared deprecated (display name, description) but missing the `deprecated` flag.
* Changed the **validate** command to fail on the IN145 error code only when the parameter with type 4 is not hidden.
* Fixed an issue where downloading content layouts with `detailsV2=None` resulted in an error.
* Fixed an issue where **xdrctemplate** was missing 'external' prefix.
* Fixed an issue in **prepare-content** command providing output path.
* Updated the **validate** and **update-release-notes** commands to skip the *Triggers Recommendations* content type.
* Added a new validation to the **validate** command to verify that the release notes headers are in the correct format.
* Changed the **validate** command to fail on the IN140 error code only when the skipped integration has no unit tests.
* Changed **validate** to allow hiding parameters of type 4 (secret) when replacing with type 9 (credentials) with the same name.
* Fixed an issue where the **update-release-notes** command didn't add release-notes properly to some *new* content items.
* Added validation that checks that the `nativeimage` key is not defined in script/integration yml.
* Added to the **format** command the ability to remove `nativeimage` key in case defined in script/integration yml.
* Enhanced the **update-content-graph** command to support `--use-git`, `--imported_path` and `--output-path` arguments.
* Fixed an issue where **doc-review** failed when reviewing command name in some cases.
* Fixed an issue where **download** didn't identify playbooks properly, and downloaded files with UUIDs instead of file/script names.

## 1.8.1
* Fixed an issue where **format** created duplicate configuration parameters.
* Added hidden properties to integration command argument and script argument.
* Added `--override-existing` to **upload** that skips the confirmation prompt for overriding existing content packs. @mattbibbydw
* Fixed an issue where **validate** failed in private repos when attempting to read from a nonexisting `approved_categories.json`.
* Fixed an issue where **validate** used absolute paths when getting remote `pack_metadata.json` files in private repos.
* Fixed an issue in **download**, where names of custom scripts were replaced with UUIDs in IncidentFields and Layouts.

## 1.8.0
* Updated the supported python versions, as `>=3.8,<3.11`, as some of the dependencies are not supported on `3.11` yet.
* Added a **validate** step for **Modeling Rules** testdata files.
* Added the **update-content-graph** command.
* Added the ability to limit the number of CPU cores with `DEMISTO_SDK_MAX_CPU_CORES` envirment variable.
* Added the **prepare-content** command.
* Added support for fromversion/toversion in XSIAM content items (correlation rules, XSIAM dashboards, XSIAM reports and triggers).
* Added a **validate** step checking types of attributes in the schema file of modeling rule.
* Added a **validate** step checking that the dataset name of a modeling rule shows in the xif and schema files.
* Added a **validate** step checking that a correlation rule file does not start with a hyphen.
* Added a **validate** step checking that xsiam content items follow naming conventions.
* Fixed an issue where SDK commands failed on the deprecated `packaging.version.LegacyVersion`, by locking the `packaging` version to `<22`.
* Fixed an issue where **update-release-notes** failed when changing only xif file in **Modeling Rules**.
* Fixed an issue where *is_valid_category* and *is_categories_field_match_standard* failed when running in a private repo.
* Fixed an issue where **validate** didn't fail on the MR103 validation error.
* Fixed the *--release-notes* option, to support the new CHANGELOG format.
* Fixed an issue where **validate** failed when only changing a modeling rules's xif file.
* Fixed an issue where **format** failed on indicator files with a `None` value under the `tabs` key.
* Fixed an issue where **validate** only printed errors for one change of context path, rather than print all.
* Fixed an issue where **download** did not suggest using a username/password when authenticating with XSOAR and using invalid arguments.
* Fixed an issue where **download** failed when listing or downloading content items that are not unicode-encoded.
* Added support for fromversion/toversion in XSIAM content items (correlation rules, XSIAM dashboards, XSIAM reports and triggers).
* Updated the supported python versions, as `>=3.8,<3.11`, as some of the dependencies are not supported on `3.11` yet.
* Added **prepare-content** command which will prepare the pack or content item for the platform.
* Patched an issue where deprecated `packaging.version.LegacyVersion`, locking packaging version to `<22`.

## 1.7.9
* Fixed an issue where an error message in **validate** would not include the suggested fix.
* Added a validation that enforces predefined categories on MP Packs & integration yml files, the validation also ensures that each pack has only one category.
* Fixed an issue where **update-release-notes** did not generate release notes for **XDRC Templates**.
* Fixed an issue where **upload** failed without explaining the reason.
* Improved implementation of the docker_helper module.
* Fixed an issue where **validate** did not check changed pack_metadata.json files when running using git.
* Added support for **xdrctemplate** to content graph.
* Fixed an issue where local copies of the newly-introduced `DemistoClassApiModule.py` were validated.
* Added new release notes templates for the addition and modification of playbooks, layouts and types in the **doc-review** command.
* Fixed an issue where the **doc-review** command failed on descriptions of new content items.
* Added the `Command XXX is deprecated. Use XXX instead.` release notes templates to **doc-review** command.
* Fixed an issue where the **update-release-notes** command didn't add the modeling-rules description for new modeling-rules files.

## 1.7.8
* Added the capability to run the MDX server in a docker container for environments without node.
* Fixed an issue where **generate-docs** with `-c` argument updated sections of the incorrect commands.
* Added IF113 error code to **ALLOWED_IGNORE_ERRORS**.
* Fixed an issue where **validate** failed on playbooks with non-string input values.
* Added the `DEMISTO_SDK_IGNORE_CONTENT_WARNING` environment variable, to allow suppressing warnings when commands are not run under a content repo folder.
* Fixed an issue where **validate** failed to recognize integration tests that were missing from config.json
* Added support for **xpanse** marketplace in **create-id-set** and **create-content-artifacts** commands.
* Fixed an issue where **split** failed on yml files.
* Added support for marketplace-specific tags.
* Fixed an issue where **download** would not run `isort`. @maxgubler
* Fixed an issue where XSIAM Dashboards and Reports images failed the build.
* Added support for **xpanse** marketplace to content graph.

## 1.7.7
* Fixed an issue where paybooks **generate-docs** didn't parse complex input values when no accessor field is given correctly.
* Fixed an issue in the **download** command, where an exception would be raised when downloading system playbooks.
* Fixed an issue where the **upload** failed on playbooks containing a value that starts with `=`.
* Fixed an issue where the **generate-unit-tests** failed to generate assertions, and generate unit tests when command names does not match method name.
* Fixed an issue where the **download** command did not honor the `--no-code-formatting` flag properly. @maxgubler
* Added a new check to **validate**, making sure playbook task values are passed as references.
* Fixed an issue where the **update-release-notes** deleted existing release notes, now appending to it instead.
* Fixed an issue where **validate** printed blank space in case of validation failed and ignored.
* Renamed 'Agent Config' to 'XDRC Templates'.
* Fixed an issue where the **zip-packs** command did not work with the CommonServerUserPython and CommonServerUserPowerShell package.

## 1.7.6

* Fixed parsing of initialization arguments of client classes in the **generate-unit-tests** command.
* Added support for AgentConfig content item in the **upload**, **create-id-set**, **find-dependecies**, **unify** and **create-content-artifacts** commands.
* Added support for XSIAM Report preview image.

## 1.7.5

* Fixed an issue where the **upload** command did not work with the CommonServerUserPython package.
* Fixed an issue in the **download** command, where some playbooks were downloaded as test playbooks.
* Added playbook modification capabilities in **TestSuite**.
* Added a new command **create-content-graph**.
* Fixed an issue in the **upload** command, where the temporary zip would not clean up properly.
* Improved content items parsing in the **create-content-graph** command.
* Added an error when the docker daemon is unavailable when running **lint**.
* Removed the validation of a subtype change for scripts in the **validate** command.
* Fixed an issue where names of XSIAM content items were not normalized properly.
* Fixed an issue where the **download** command was downloading playbooks with **script** (id) and not **scriptName**.
* Fixed an issue where script yml files were not properly identified by `find_type`.
* Removed nightly integrations filtering when deciding if a test should run.
* Added support for XSIAM Dashboard preview image.
* Added the `--no-code-formatting` flag to the **download** command, allowing to skip autopep8 and isort.
* Fixed an issue in the **update-release-notes** command, where generating release notes for modeling rules schema file caused exception.

## 1.7.4

* Fixed an issue where the **doc-review** command showed irrelevant messages.
* Fixed an issue in **validate**, where backward-compatibility failures prevented other validations from running.
* Fixed an issue in **validate**, where content-like files under infrastructure paths were not ignored.
* Fixed an issue in the AMI mapping, where server versions were missing.
* Change the way the normalize name is set for external files.
* Added dump function to XSIAM pack objects to dulicate the files.
* Fixed an issue where the `contribution_converter` did not support changes made to ApiModules.
* Added name normalization according to new convention to XSIAM content items
* Added playbook modification capabilities in **TestSuite**.
* Fixed an issue in create-content-artifacts where it will not get a normalize name for the item and it will try to duplicate the same file.

## 1.7.3

* Fixed an issue in the **format** command where fail when executed from environment without mdx server available.
* Added `Added a`, `Added an` to the list of allowed changelog prefixes.
* Added support for Indicator Types/Reputations in the **upload** command.
* Fixed an issue when running from a subdirectory of a content repo failed.
* Changing the way we are using XSIAM servers api-keys in **test-content** .
* Added a success message to **postman-codegen**.

## 1.7.2

* Fixed an issue in the **validate** command where incident fields were not found in mappers even when they exist
* Added an ability to provide list of marketplace names as a param attribute to **validate** and **upload**
* Added the file type to the error message when it is not supported.
* Fixed an issue where `contribution_converter` incorrectly mapped _Indicator Field_ objects to the _incidentfield_ directory in contribution zip files.
* Fixed a bug where **validate** returned error on empty inputs not used in playbooks.
* Added the `DEMISTO_SDK_CONTENT_PATH` environment variable, implicitly used in various commands.
* Added link to documentation for error messages regarding use cases and tags.

## 1.7.1

* Fixed an issue where *indicatorTypes* and *betaIntegrations* were not found in the id_set.
* Updated the default general `fromVersion` value on **format** to `6.5.0`
* Fixed an issue where the **validate** command did not fail when the integration yml file name was not the same as the folder containing it.
* Added an option to have **generate-docs** take a Playbooks folder path as input, and generate docs for all playbooks in it.
* Fixed an issue where the suggestion in case of `IF113` included uppercase letters for the `cliName` parameter.
* Added new validation to the **validate** command to fail and list all the file paths of files that are using a deprecated integration command / script / playbook.
* **validate** will no longer fail on playbooks calling subplaybooks that have a higher `fromVersion` value, if  calling the subplaybook has `skipifunavailable=True`.
* Fixed an issue where relative paths were not accessed correctly.
* Running any `demisto-sdk` command in a folder with a `.env` file will load it, temporarily overriding existing environment variables.
* Fixed an issue where **validate** did not properly detect deleted files.
* Added new validations to the **validate** command to verify that the schema file exists for a modeling rule and that the schema and rules keys are empty in the yml file.
* Fixed an issue where *find_type* didn't recognize exported incident types.
* Added a new validation to **validate**, making sure all inputs of a playbook are used.
* Added a new validation to **validate**, making sure all inputs used in a playbook declared in the input section.
* The **format** command will now replace the *fromServerVersion* field with *fromVersion*.

## 1.7.0

* Allowed JSON Handlers to accept kwargs, for custoimzing behavior.
* Fixed an issue where an incorrect error was shown when the `id` of a content item differed from its `name` attribute.
* Fixed an issue where the `preserve_quotes` in ruamel_handler received an incorrect value @icholy
* Fixed an issue where ignoring RM110 error code wasn't working and added a validation to **ALLOWED_IGNORE_ERRORS** to validate that all error codes are inserted in the right format.
* Fixed an issue where the contribution credit text was not added correctly to the pack README.
* Changed the contribution file implementation from markdown to a list of contributor names. The **create-content-artifact** will use this list to prepare the needed credit message.
* Added a new validation to the `XSOAR-linter` in the **lint** command for verifying that demisto.log is not used in the code.
* The **generate-docs** command will now auto-generate the Incident Mirroring section when implemented in an integration.
* Added support to automatically generate release notes for deprecated items in the **update-release-notes** command.
* Fixed an issue causing any command to crash when unable to detect local repository properties.
* Fixed an issue where running in a private gitlab repo caused a warning message to be shown multiple times.
* Added a new validation to the **validate** command to verify that markdown and python files do not contain words related to copyright section.
* Fixed an issue where **lint** crashed when provided an input file path (expecting a directory).

## 1.6.9

* Added a new validation that checks whether a pack should be deprecated.
* Added a new ability to the **format** command to deprecate a pack.
* Fixed an issue where the **validate** command sometimes returned a false negative in cases where there are several sub-playbooks with the same ID.
* Added a new validation to the **validate** command to verify that the docker in use is not deprecated.
* Added support for multiple ApiModules in the **unify** command
* Added a check to **validate** command, preventing use of relative urls in README files.
* Added environment variable **DEMISTO_SDK_MARKETPLACE** expected to affect *MarketplaceTagParser* *marketplace* value. The value will be automatically set when passing *marketplace* arg to the commands **unify**, **zip-packs**, **create-content-artifacts** and **upload**.
* Added slack notifier for build failures on the master branch.
* Added support for modeling and parsing rules in the **split** command.
* Added support for README files in **format** command.
* Added a **validate** check, making sure classifier id and name values match. Updated the classifier **format** to update the id accordingly.
* The **generate-docs** command will now auto-generate the playbook image link by default.
* Added the `--custom-image-link` argument to override.
* Added a new flag to **generate-docs** command, allowing to add a custom image link to a playbook README.
* Added a new validation to the **validate** command to verify that the package directory name is the same as the files contained in the that package.
* Added support in the **unify** command to unify a schema into its Modeling Rule.

## 1.6.8

* Fixed an issue where **validate** did not fail on invalid playbook entities' versions (i.e. subplaybooks or scripts with higher fromversion than their parent playbook).
* Added support for running lint via a remote docker ssh connection. Use `DOCKER_HOST` env variable to specify a remote docker connection, such as: `DOCKER_HOST=ssh://myuser@myhost.com`.
* Fixed an issue where the pack cache in *get_marketplaces* caused the function to return invalid values.
* Fixed an issue where running format on a pack with XSIAM entities would fail.
* Added the new `display_name` field to relevant entities in the **create-id-set** command.
* Added a new validation to the **validate** command to verify the existence of "Reliability" parameter if the integration have reputation command.
* Fixed a bug where terminating the **lint** command failed (`ctrl + c`).
* Removed the validation of a subtype change in integrations and scripts from **validate**.
* Fixed an issue where **download** did not behave as expected when prompting for a version update. Reported by @K-Yo
* Added support for adoption release notes.
* Fixed an issue where **merge-id-sets** failed when a key was missing in one id-set.json.
* Fixed a bug where some mypy messages were not parsed properly in **lint**.
* Added a validation to the **validate** command, failing when '`fromversion`' or '`toversion`' in a content entity are incorrect format.
* Added a validation to the **validate** command, checking if `fromversion` <= `toversion`.
* Fixed an issue where coverage reports used the wrong logging level, marking debug logs as errors.
* Added a new validation to the **validate** command, to check when the discouraged `http` prefixes are used when setting defaultvalue, rather than `https`.
* Added a check to the **lint** command for finding hard-coded usage of the http protocol.
* Locked the dependency on Docker.
* Removed a traceback line from the **init** command templates: BaseIntegration, BaseScript.
* Updated the token in **_add_pr_comment** method from the content-bot token to the xsoar-bot token.

## 1.6.7

* Added the `types-markdown` dependency, adding markdown capabilities to existing linters using the [Markdown](https://pypi.org/project/Markdown/) package.
* Added support in the **format** command to remove nonexistent incident/indicator fields from *layouts/mappers*
* Added the `Note: XXX` and `XXX now generally available.` release notes templates to **doc-review** command.
* Updated the logs shown during the docker build step.
* Removed a false warning about configuring the `GITLAB_TOKEN` environment variable when it's not needed.
* Removed duplicate identifiers for XSIAM integrations.
* Updated the *tags* and *use cases* in pack metadata validation to use the local files only.
* Fixed the error message in checkbox validation where the defaultvalue is wrong and added the name of the variable that should be fixed.
* Added types to `find_type_by_path` under tools.py.
* Fixed an issue where YAML files contained incorrect value type for `tests` key when running `format --deprecate`.
* Added a deprecation message to the `tests:` section of yaml files when running `format --deprecate`.
* Added use case for **validate** on *wizard* objects - set_playbook is mapped to all integrations.
* Added the 'integration-get-indicators' commands to be ignored by the **verify_yml_commands_match_readme** validation, the validation will no longer fail if these commands are not in the readme file.
* Added a new validation to the **validate** command to verify that if the phrase "breaking changes" is present in a pack release notes, a JSON file with the same name exists and contains the relevant breaking changes information.
* Improved logs when running test playbooks (in a build).
* Fixed an issue in **upload** did not include list-type content items. @nicolas-rdgs
* Reverted release notes to old format.

## 1.6.6

* Added debug print when excluding item from ID set due to missing dependency.
* Added a validation to the **validate** command, failing when non-ignorable errors are present in .pack-ignore.
* Fixed an issue where `mdx server` did not close when stopped in mid run.
* Fixed an issue where `-vvv` flag did not print logs on debug level.
* enhanced ***validate*** command to list all command names affected by a backward compatibility break, instead of only one.
* Added support for Wizard content item in the **format**, **validate**, **upload**, **create-id-set**, **find-dependecies** and **create-content-artifacts** commands.
* Added a new flag to the **validate** command, allowing to run specific validations.
* Added support in **unify** and **create-content-artifacts** for displaying different documentations (detailed description + readme) for content items, depending on the marketplace version.
* Fixed an issue in **upload** where list items were not uploaded.
* Added a new validation to **validate** command to verify that *cliName* and *id* keys of the incident field or the indicator field are matches.
* Added the flag '-x', '--xsiam' to **upload** command to upload XSIAM entities to XSIAM server.
* Fixed the integration field *isFetchEvents* to be in lowercase.
* Fixed an issue where **validate -i** run after **format -i** on an existing file in the repo instead of **validate -g**.
* Added the following commands: 'update-remote-data', 'get-modified-remote-data', 'update-remote-system' to be ignored by the **verify_yml_commands_match_readme** validation, the validation will no longer fail if these commands are not in the readme file.
* Updated the release note template to include a uniform format for all items.
* Added HelloWorldSlim template option for *--template* flag in **demisto-sdk init** command.
* Fixed an issue where the HelloWorldSlim template in **demisto-sdk init** command had an integration id that was conflicting with HelloWorld integration id.
* Updated the SDK to use demisto-py 3.1.6, allowing use of a proxy with an environment variable.
* Set the default logger level to `warning`, to avoid unwanted debug logs.
* The **format** command now validates that default value of checkbox parameters is a string 'true' or 'false'.
* Fixed an issue where `FileType.PLAYBOOK` would show instead of `Playbook` in readme error messages.
* Added a new validation to **validate** proper defaultvalue for checkbox fields.

## 1.6.5

* Fixed an issue in the **format** command where the `id` field was overwritten for existing JSON files.
* Fixed an issue where the **doc-review** command was successful even when the release-note is malformed.
* Added timestamps to the `demisto-sdk` logger.
* Added time measurements to **lint**.
* Added the flag '-d', '--dependency' to **find-dependencies** command to get the content items that cause the dependencies between two packs.
* Fixed an issue where **update-release-notes** used the *trigger_id* field instead of the *trigger_name* field.
* Fixed an issue where **doc-review** failed to recognize script names, in scripts using the old file structure.
* Fixed an issue where concurrent processes created by **lint** caused deadlocks when opening files.
* Fixed an issue in the **format** command where `_dev` or `_copy` suffixes weren't removed from the subscript names in playbooks and layouts.
* Fixed an issue where **validate** failed on nonexistent `README.md` files.
* Added support of XSIAM content items to the **validate** command.
* Report **lint** summary results and failed packages after reporting time measurements.

## 1.6.4

* Added the new **generate-yml-from-python** command.
* Added a code *type* indication for integration and script objects in the *ID Set*.
* Added the [Vulture](https://github.com/jendrikseipp/vulture) linter to the pre-commit hook.
* The `demisto-sdk` pack will now be distributed via PyPi with a **wheel** file.
* Fixed a bug where any edited json file that contained a forward slash (`/`) escaped.
* Added a new validation to **validate** command to verify that the metadata *currentVersion* is
the same as the last release note version.
* The **validate** command now checks if there're none-deprecated integration commands that are missing from the readme file.
* Fixed an issue where *dockerimage* changes in Scripts weren't recognized by the **update-release-notes** command.
* Fixed an issue where **update-xsoar-config-file** did not properly insert the marketplace packs list to the file.
* Added the pack name to the known words by default when running the **doc-review** command.
* Added support for new XSIAM entities in **create-id-set** command.
* Added support for new XSIAM entities in **create-content-artifacts** command.
* Added support for Parsing/Modeling Rule content item in the **unify** command.
* Added the integration name, the commands name and the script name to the known words by default when running the **doc-review** command.
* Added an argument '-c' '--custom' to the **unify** command, if True will append to the unified yml name/display/id the custom label provided
* Added support for sub words suggestion in kebab-case sentences when running the **doc-review** command.
* Added support for new XSIAM entities in **update-release-notes** command.
* Enhanced the message of alternative suggestion words shown when running **doc-review** command.
* Fixed an incorrect error message, in case `node` is not installed on the machine.
* Fixed an issue in the **lint** command where the *check-dependent-api-modules* argument was set to true by default.
* Added a new command **generate-unit-tests**.
* Added a new validation to **validate** all SIEM integration have the same suffix.
* Fixed the destination path of the unified parsing/modeling rules in **create-content-artifacts** command.
* Fixed an issue in the **validate** command, where we validated wrongfully the existence of readme file for the *ApiModules* pack.
* Fixed an issue in the **validate** command, where an error message that was displayed for scripts validation was incorrect.
* Fixed an issue in the **validate** and **format** commands where *None* arguments in integration commands caused the commands to fail unexpectedly.
* Added support for running tests on XSIAM machines in the **test-content** command.
* Fixed an issue where the **validate** command did not work properly when deleting non-content items.
* Added the flag '-d', '--dependency' to **find-dependencies** command to get the content items that cause the dependencies between two packs.

## 1.6.3

* **Breaking change**: Fixed a typo in the **validate** `--quiet-bc-validation` flag (was `--quite-bc-validation`). @upstart-swiss
* Dropped support for python 3.7: Demisto-SDK is now supported on Python 3.8 or newer.
* Added an argument to YAMLHandler, allowing to set a maximal width for YAML files. This fixes an issue where a wrong default was used.
* Added the detach mechanism to the **upload** command, If you set the --input-config-file flag, any files in the repo's SystemPacks folder will be detached.
* Added the reattach mechanism to the **upload** command, If you set the --input-config-file flag, any detached item in your XSOAR instance that isn't currently in the repo's SystemPacks folder will be re-attached.
* Fixed an issue in the **validate** command that did not work properly when using the *-g* flag.
* Enhanced the dependency message shown when running **lint**.
* Fixed an issue where **update-release-notes** didn't update the currentVersion in pack_metadata.
* Improved the logging in **test-content** for helping catch typos in external playbook configuration.

## 1.6.2

* Added dependency validation support for core marketplacev2 packs.
* Fixed an issue in **update-release-notes** where suggestion fix failed in validation.
* Fixed a bug where `.env` files didn't load. @nicolas-rdgs
* Fixed a bug where **validate** command failed when the *categories* field in the pack metadata was empty for non-integration packs.
* Added *system* and *item-type* arguments to the **download** command, used when downloading system items.
* Added a validation to **validate**, checking that each script, integration and playbook have a README file. This validation only runs when the command is called with either the `-i` or the `-g` flag.
* Fixed a regression issue with **doc-review**, where the `-g` flag did not work.
* Improved the detection of errors in **doc-review** command.
* The **validate** command now checks if a readme file is empty, only for packs that contain playbooks or were written by a partner.
* The **validate** command now makes sure common contextPath values (e.g. `DBotScore.Score`) have a non-empty description, and **format** populates them automatically.
* Fixed an issue where the **generate-outputs** command did not work properly when examples were provided.
* Fixed an issue in the **generate-outputs** command, where the outputs were not written to the specified output path.
* The **generate-outputs** command can now generate outputs from multiple calls to the same command (useful when different args provide different outputs).
* The **generate-outputs** command can now update a yaml file with new outputs, without deleting or overwriting existing ones.
* Fixed a bug where **doc-review** command failed on existing templates.
* Fixed a bug where **validate** command failed when the word demisto is in the repo README file.
* Added support for adding test-playbooks to the zip file result in *create-content-artifacts* command for marketplacev2.
* Fixed an issue in **find-dependencies** where using the argument *-o* without the argument *--all-packs-dependencies* did not print a proper warning.
* Added a **validate** check to prevent deletion of files whose deletion is not supported by the XSOAR marketplace.
* Removed the support in the *maintenance* option of the *-u* flag in the **update-release-notes** command.
* Added validation for forbidden words and phrases in the **doc-review** command.
* Added a retries mechanism to the **test-content** command to stabilize the build process.
* Added support for all `git` platforms to get remote files.
* Refactored the **format** command's effect on the *fromversion* field:
  * Fixed a bug where the *fromversion* field was removed when modifying a content item.
  * Updated the general default *fromversion* and the default *fromversion* of newly-introduced content items (e.g. `Lists`, `Jobs`).
  * Added an interactive mode functionality for all content types, to ask the user whether to set a default *fromversion*, if could not automatically determine its value. Use `-y` to assume 'yes' as an answer to all prompts and run non-interactively.

## 1.6.1

* Added the '--use-packs-known-words' argument to the **doc-review** command
* Added YAML_Loader to handle yaml files in a standard way across modules, replacing PYYAML.
* Fixed an issue when filtering items using the ID set in the **create-content-artifacts** command.
* Fixed an issue in the **generate-docs** command where tables were generated with an empty description column.
* Fixed an issue in the **split** command where splitting failed when using relative input/output paths.
* Added warning when inferred files are missing.
* Added to **validate** a validation for integration image dimensions, which should be 120x50px.
* Improved an error in the **validate** command to better differentiate between the case where a required fetch parameter is malformed or missing.

## 1.6.0

* Fixed an issue in the **create-id-set** command where similar items from different marketplaces were reported as duplicated.
* Fixed typo in demisto-sdk init
* Fixed an issue where the **lint** command did not handle all container exit codes.
* Add to **validate** a validation for pack name to make sure it is unchanged.
* Added a validation to the **validate** command that verifies that the version in the pack_metdata file is written in the correct format.
* Fixed an issue in the **format** command where missing *fromVersion* field in indicator fields caused an error.

## 1.5.9

* Added option to specify `External Playbook Configuration` to change inputs of Playbooks triggered as part of **test-content**
* Improved performance of the **lint** command.
* Improved performance of the **validate** command when checking README images.
* ***create-id-set*** command - the default value of the **marketplace** argument was changed from ‘xsoar’ to all packs existing in the content repository. When using the command, make sure to pass the relevant marketplace to use.

## 1.5.8

* Fixed an issue where the command **doc-review** along with the argument `--release-notes` failed on yml/json files with invalid schema.
* Fixed an issue where the **lint** command failed on packs using python 3.10

## 1.5.7

* Fixed an issue where reading remote yaml files failed.
* Fixed an issue in **validate** failed with no error message for lists (when no fromVersion field was found).
* Fixed an issue when running **validate** or **format** in a gitlab repository, and failing to determine its project id.
* Added an enhancement to **split**, handling an empty output argument.
* Added the ability to add classifiers and mappers to conf.json.
* Added the Alias field to the incident field schema.

## 1.5.6

* Added 'deprecated' release notes template.
* Fixed an issue where **run-test-playbook** command failed to get the task entries when the test playbook finished with errors.
* Fixed an issue in **validate** command when running with `no-conf-json` argument to ignore the `conf.json` file.
* Added error type text (`ERROR` or `WARNING`) to **validate** error prints.
* Fixed an issue where the **format** command on test playbook did not format the ID to be equal to the name of the test playbook.
* Enhanced the **update-release-notes** command to automatically commit release notes config file upon creation.
* The **validate** command will validate that an indicator field of type html has fromVersion of 6.1.0 and above.
* The **format** command will now add fromVersion 6.1.0 to indicator field of type html.
* Added support for beta integrations in the **format** command.
* Fixed an issue where the **postman-codegen** command failed when called with the `--config-out` flag.
* Removed the integration documentation from the detailed description while performing **split** command to the unified yml file.
* Removed the line which indicates the version of the product from the README.md file for new contributions.

## 1.5.5

* Fixed an issue in the **update-release-notes** command, which did not work when changes were made in multiple packs.
* Changed the **validate** command to fail on missing test-playbooks only if no unittests are found.
* Fixed `to_kebab_case`, it will now deal with strings that have hyphens, commas or periods in them, changing them to be hyphens in the new string.
* Fixed an issue in the **create-id-set** command, where the `source` value included the git token if it was specified in the remote url.
* Fixed an issue in the **merge-id-set** command, where merging fails because of duplicates but the packs are in the XSOAR repo but in different version control.
* Fixed missing `Lists` Content Item as valid `IDSetType`
* Added enhancement for **generate-docs**. It is possible to provide both file or a comma seperated list as `examples`. Also, it's possible to provide more than one example for a script or a command.
* Added feature in **format** to sync YML and JSON files to the `master` file structure.
* Added option to specify `Incident Type`, `Incoming Mapper` and `Classifier` when configuring instance in **test-content**
* added a new command **run-test-playbook** to run a test playbook in a given XSOAR instance.
* Fixed an issue in **format** when running on a modified YML, that the `id` value is not changed to its old `id` value.
* Enhancement for **split** command, replace `ApiModule` code block to `import` when splitting a YML.
* Fixed an issue where indicator types were missing from the pack's content, when uploading using **zip-packs**.
* The request data body format generated in the **postman-codegen** will use the python argument's name and not the raw data argument's name.
* Added the flag '--filter-by-id-set' to **create-content-artifacts** to create artifacts only for items in the given id_set.json.

## 1.5.4

* Fixed an issue with the **format** command when contributing via the UI
* The **format** command will now not remove the `defaultRows` key from incident, indicator and generic fields with `type: grid`.
* Fixed an issue with the **validate** command when a layoutscontainer did not have the `fromversion` field set.
* added a new command **update-xsoar-config-file** to handle your XSOAR Configuration File.
* Added `skipVerify` argument in **upload** command to skip pack signature verification.
* Fixed an issue when the **run** command  failed running when there’s more than one playground, by explicitly using the current user’s playground.
* Added support for Job content item in the **format**, **validate**, **upload**, **create-id-set**, **find-dependecies** and **create-content-artifacts** commands.
* Added a **source** field to the **id_set** entitles.
* Two entitles will not consider as duplicates if they share the same pack and the same source.
* Fixed a bug when duplicates were found in **find_dependencies**.
* Added function **get_current_repo** to `tools`.
* The **postman-codegen** will not have duplicates argument name. It will rename them to the minimum distinguished shared path for each of them.

## 1.5.3

* The **format** command will now set `unsearchable: True` for incident, indicator and generic fields.
* Fixed an issue where the **update-release-notes** command crashes with `--help` flag.
* Added validation to the **validate** command that verifies the `unsearchable` key in incident, indicator and generic fields is set to true.
* Removed a validation that DBotRole should be set for automation that requires elevated permissions to the `XSOAR-linter` in the **lint** command.
* Fixed an issue in **Validate** command where playbooks conditional tasks were mishandeled.
* Added a validation to prevent contributors from using the `fromlicense` key as a configuration parameter in an integration's YML
* Added a validation to ensure that the type for **API token** (and similar) parameters are configured correctly as a `credential` type in the integration configuration YML.
* Added an assertion that checks for duplicated requests' names when generating an integration from a postman collection.
* Added support for [.env files](https://pypi.org/project/python-dotenv/). You can now add a `.env` file to your repository with the logging information instead of setting a global environment variables.
* When running **lint** command with --keep-container flag, the docker images are committed.
* The **validate** command will not return missing test playbook error when given a script with dynamic-section tag.

## 1.5.2

* Added a validation to **update-release-notes** command to ensure that the `--version` flag argument is in the right format.
* added a new command **coverage-analyze** to generate and print coverage reports.
* Fixed an issue in **validate** in repositories which are not in GitHub or GitLab
* Added a validation that verifies that readme image absolute links do not contain the working branch name.
* Added support for List content item in the **format**, **validate**, **download**, **upload**, **create-id-set**, **find-dependecies** and **create-content-artifacts** commands.
* Added a validation to ensure reputation command's default argument is set as an array input.
* Added the `--fail-duplicates` flag for the **merge-id-set** command which will fail the command if duplicates are found.
* Added the `--fail-duplicates` flag for the **create-id-set** command which will fail the command if duplicates are found.

## 1.5.1

* Fixed an issue where **validate** command failed to recognized test playbooks for beta integrations as valid tests.
* Fixed an issue were the **validate** command was falsely recognizing image paths in readme files.
* Fixed an issue where the **upload** command error message upon upload failure pointed to wrong file rather than to the pack metadata.
* Added a validation that verifies that each script which appears in incident fields, layouts or layout containers exists in the id_set.json.
* Fixed an issue where the **postman code-gen** command generated double dots for context outputs when it was not needed.
* Fixed an issue where there **validate** command on release notes file crashed when author image was added or modified.
* Added input handling when running **find-dependencies**, replacing string manipulations.
* Fixed an issue where the **validate** command did not handle multiple playbooks with the same name in the id_set.
* Added support for GitLab repositories in **validate**

## 1.5.0

* Fixed an issue where **upload** command failed to upload packs not under content structure.
* Added support for **init** command to run from non-content repo.
* The **split-yml** has been renamed to **split** and now supports splitting Dashboards from unified Generic Modules.
* Fixed an issue where the skipped tests validation ran on the `ApiModules` pack in the **validate** command.
* The **init** command will now create the `Generic Object` entities directories.
* Fixed an issue where the **format** command failed to recognize changed files from git.
* Fixed an issue where the **json-to-outputs** command failed checking whether `0001-01-01T00:00:00` is of type `Date`
* Added to the **generate context** command to generate context paths for integrations from an example file.
* Fixed an issue where **validate** failed on release notes configuration files.
* Fixed an issue where the **validate** command failed on pack input if git detected changed files outside of `Packs` directory.
* Fixed an issue where **validate** command failed to recognize files inside validated pack when validation release notes, resulting in a false error message for missing entity in release note.
* Fixed an issue where the **download** command failed when downloading an invalid YML, instead of skipping it.

## 1.4.9

* Added validation that the support URL in partner contribution pack metadata does not lead to a GitHub repo.
* Enhanced ***generate-docs*** with default `additionalinformation` (description) for common parameters.
* Added to **validate** command a validation that a content item's id and name will not end with spaces.
* The **format** command will now remove trailing whitespaces from content items' id and name fields.
* Fixed an issue where **update-release-notes** could fail on files outside the user given pack.
* Fixed an issue where the **generate-test-playbook** command would not place the playbook in the proper folder.
* Added to **validate** command a validation that packs with `Iron Bank` uses the latest docker from Iron Bank.
* Added to **update-release-notes** command support for `Generic Object` entities.
* Fixed an issue where playbook `fromversion` mismatch validation failed even if `skipunavailable` was set to true.
* Added to the **create artifacts** command support for release notes configuration file.
* Added validation to **validate** for release notes config file.
* Added **isoversize** and **isautoswitchedtoquietmode** fields to the playbook schema.
* Added to the **update-release-notes** command `-bc` flag to generate template for breaking changes version.
* Fixed an issue where **validate** did not search description files correctly, leading to a wrong warning message.

## 1.4.8

* Fixed an issue where yml files with `!reference` failed to load properly.
* Fixed an issue when `View Integration Documentation` button was added twice during the download and re-upload.
* Fixed an issue when `(Partner Contribution)` was added twice to the display name during the download and re-upload.
* Added the following enhancements in the **generate-test-playbook** command:
  * Added the *--commands* argument to generate tasks for specific commands.
  * Added the *--examples* argument to get the command examples file path and generate tasks from the commands and arguments specified there.
  * Added the *--upload* flag to specify whether to upload the test playbook after the generation.
  * Fixed the output condition generation for outputs of type `Boolean`.

## 1.4.7

* Fixed an issue where an empty list for a command context didn't produce an indication other than an empty table.
* Fixed an issue where the **format** command has incorrectly recognized on which files to run when running using git.
* Fixed an issue where author image validations were not checked properly.
* Fixed an issue where new old-formatted scripts and integrations were not validated.
* Fixed an issue where the wording in the from version validation error for subplaybooks was incorrect.
* Fixed an issue where the **update-release-notes** command used the old docker image version instead of the new when detecting a docker change.
* Fixed an issue where the **generate-test-playbook** command used an incorrect argument name as default
* Fixed an issue where the **json-to-outputs** command used an incorrect argument name as default when using `-d`.
* Fixed an issue where validations failed while trying to validate non content files.
* Fixed an issue where README validations did not work post VS Code formatting.
* Fixed an issue where the description validations were inconsistent when running through an integration file or a description file.

## 1.4.6

* Fixed an issue where **validate** suggests, with no reason, running **format** on missing mandatory keys in yml file.
* Skipped existence of TestPlaybook check on community and contribution integrations.
* Fixed an issue where pre-commit didn't run on the demisto_sdk/commands folder.
* The **init** command will now change the script template name in the code to the given script name.
* Expanded the validations performed on beta integrations.
* Added support for PreProcessRules in the **format**, **validate**, **download**, and **create-content-artifacts** commands.
* Improved the error messages in **generate-docs**, if an example was not provided.
* Added to **validate** command a validation that a content entity or a pack name does not contain the words "partner" and "community".
* Fixed an issue where **update-release-notes** ignores *--text* flag while using *-f*
* Fixed the outputs validations in **validate** so enrichment commands will not be checked to have DBotScore outputs.
* Added a new validation to require the dockerimage key to exist in an integration and script yml files.
* Enhanced the **generate-test-playbook** command to use only integration tested on commands, rather than (possibly) other integrations implementing them.
* Expanded unify command to support GenericModules - Unifies a GenericModule object with its Dashboards.
* Added validators for generic objects:
  * Generic Field validator - verify that the 'fromVersion' field is above 6.5.0, 'group' field equals 4 and 'id' field starts with the prefix 'generic_'.
  * Generic Type validator - verify that the 'fromVersion' field is above 6.5.0
  * Generic Module validator - verify that the 'fromVersion' field is above 6.5.0
  * Generic Definition validator - verify that the 'fromVersion' field is above 6.5.0
* Expanded Format command to support Generic Objects - Fixes generic objects according to their validations.
* Fixed an issue where the **update-release-notes** command did not handle ApiModules properly.
* Added option to enter a dictionary or json of format `[{field_name:description}]` in the **json-to-outputs** command,
  with the `-d` flag.
* Improved the outputs for the **format** command.
* Fixed an issue where the validations performed after the **format** command were inconsistent with **validate**.
* Added to the **validate** command a validation for the author image.
* Updated the **create-content-artifacts** command to support generic modules, definitions, fields and types.
* Added an option to ignore errors for file paths and not only file name in .pack-ignore file.

## 1.4.5

* Enhanced the **postman-codegen** command to name all generated arguments with lower case.
* Fixed an issue where the **find-dependencies** command miscalculated the dependencies for playbooks that use generic commands.
* Fixed an issue where the **validate** command failed in external repositories in case the DEMISTO_SDK_GITHUB_TOKEN was not set.
* Fixed an issue where **openapi-codegen** corrupted the swagger file by overwriting configuration to swagger file.
* Updated the **upload** command to support uploading zipped packs to the marketplace.
* Added to the **postman-codegen** command support of path variables.
* Fixed an issue where **openapi-codegen** entered into an infinite loop on circular references in the swagger file.
* The **format** command will now set `fromVersion: 6.2.0` for widgets with 'metrics' data type.
* Updated the **find-dependencies** command to support generic modules, definitions, fields and types.
* Fixed an issue where **openapi-codegen** tried to extract reference example outputs, leading to an exception.
* Added an option to ignore secrets automatically when using the **init** command to create a pack.
* Added a tool that gives the ability to temporarily suppress console output.

## 1.4.4

* When formatting incident types with Auto-Extract rules and without mode field, the **format** command will now add the user selected mode.
* Added new validation that DBotRole is set for scripts that requires elevated permissions to the `XSOAR-linter` in the **lint** command.
* Added url escaping to markdown human readable section in generate docs to avoid autolinking.
* Added a validation that mapper's id and name are matching. Updated the format of mapper to include update_id too.
* Added a validation to ensure that image paths in the README files are valid.
* Fixed **find_type** function to correctly find test files, such as, test script and test playbook.
* Added scheme validations for the new Generic Object Types, Fields, and Modules.
* Renamed the flag *--input-old-version* to *--old-version* in the **generate-docs** command.
* Refactored the **update-release-notes** command:
  * Replaced the *--all* flag with *--use-git* or *-g*.
  * Added the *--force* flag to update the pack release notes without changes in the pack.
  * The **update-release-notes** command will now update all dependent integrations on ApiModule change, even if not specified.
  * If more than one pack has changed, the full list of updated packs will be printed at the end of **update-release-notes** command execution.
  * Fixed an issue where the **update-release-notes** command did not add docker image release notes entry for release notes file if a script was changed.
  * Fixed an issue where the **update-release-notes** command did not detect changed files that had the same name.
  * Fixed an issue in the **update-release-notes** command where the version support of JSON files was mishandled.
* Fixed an issue where **format** did not skip files in test and documentation directories.
* Updated the **create-id-set** command to support generic modules, definitions, fields and types.
* Changed the **convert** command to generate old layout fromversion to 5.0.0 instead of 4.1.0
* Enhanced the command **postman-codegen** with type hints for templates.

## 1.4.3

* Fixed an issue where **json-to-outputs** command returned an incorrect output when json is a list.
* Fixed an issue where if a pack README.md did not exist it could cause an error in the validation process.
* Fixed an issue where the *--name* was incorrectly required in the **init** command.
* Adding the option to run **validate** on a specific path while using git (*-i* & *-g*).
* The **format** command will now change UUIDs in .yml and .json files to their respective content entity name.
* Added a playbook validation to check if a task sub playbook exists in the id set in the **validate** command.
* Added the option to add new tags/usecases to the approved list and to the pack metadata on the same pull request.
* Fixed an issue in **test_content** where when different servers ran tests for the same integration, the server URL parameters were not set correctly.
* Added a validation in the **validate** command to ensure that the ***endpoint*** command is configured correctly in yml file.
* Added a warning when pack_metadata's description field is longer than 130 characters.
* Fixed an issue where a redundant print occurred on release notes validation.
* Added new validation in the **validate** command to ensure that the minimal fromVersion in a widget of type metrics will be 6.2.0.
* Added the *--release-notes* flag to demisto-sdk to get the current version release notes entries.

## 1.4.2

* Added to `pylint` summary an indication if a test was skipped.
* Added to the **init** command the option to specify fromversion.
* Fixed an issue where running **init** command without filling the metadata file.
* Added the *--docker-timeout* flag in the **lint** command to control the request timeout for the Docker client.
* Fixed an issue where **update-release-notes** command added only one docker image release notes entry for release notes file, and not for every entity whom docker image was updated.
* Added a validation to ensure that incident/indicator fields names starts with their pack name in the **validate** command. (Checked only for new files and only when using git *-g*)
* Updated the **find-dependencies** command to return the 'dependencies' according the layout type ('incident', 'indicator').
* Enhanced the "vX" display name validation for scripts and integrations in the **validate** command to check for every versioned script or integration, and not only v2.
* Added the *--fail-duplicates* flag for the **create-id-set** command which will fail the command if duplicates are found.
* Added to the **generate-docs** command automatic addition to git when a new readme file is created.

## 1.4.1

* When in private repo without `DEMSITO_SDK_GITHUB_TOKEN` configured, get_remote_file will take files from the local origin/master.
* Enhanced the **unify** command when giving input of a file and not a directory return a clear error message.
* Added a validation to ensure integrations are not skipped and at least one test playbook is not skipped for each integration or script.
* Added to the Content Tests support for `context_print_dt`, which queries the incident context and prints the result as a json.
* Added new validation for the `xsoar_config.json` file in the **validate** command.
* Added a version differences section to readme in **generate-docs** command.
* Added the *--docs-format* flag in the **integration-diff** command to get the output in README format.
* Added the *--input-old-version* and *--skip-breaking-changes* flags in the **generate-docs** command to get the details for the breaking section and to skip the breaking changes section.

## 1.4.0

* Enable passing a comma-separated list of paths for the `--input` option of the **lint** command.
* Added new validation of unimplemented test-module command in the code to the `XSOAR-linter` in the **lint** command.
* Fixed the **generate-docs** to handle integration authentication parameter.
* Added a validation to ensure that description and README do not contain the word 'Demisto'.
* Improved the deprecated message validation required from playbooks and scripts.
* Added the `--quite-bc-validation` flag for the **validate** command to run the backwards compatibility validation in quite mode (errors is treated like warnings).
* Fixed the **update release notes** command to display a name for old layouts.
* Added the ability to append to the pack README credit to contributors.
* Added identification for parameter differences in **integration-diff** command.
* Fixed **format** to use git as a default value.
* Updated the **upload** command to support reports.
* Fixed an issue where **generate-docs** command was displaying 'None' when credentials parameter display field configured was not configured.
* Fixed an issue where **download** did not return exit code 1 on failure.
* Updated the validation that incident fields' names do not contain the word incident will aplly to core packs only.
* Added a playbook validation to verify all conditional tasks have an 'else' path in **validate** command.
* Renamed the GitHub authentication token environment variable `GITHUB_TOKEN` to `DEMITO_SDK_GITHUB_TOKEN`.
* Added to the **update-release-notes** command automatic addition to git when new release notes file is created.
* Added validation to ensure that integrations, scripts, and playbooks do not contain the entity type in their names.
* Added the **convert** command to convert entities between XSOAR versions.
* Added the *--deprecate* flag in **format** command to deprecate integrations, scripts, and playbooks.
* Fixed an issue where ignoring errors did not work when running the **validate** command on specific files (-i).

## 1.3.9

* Added a validation verifying that the pack's README.md file is not equal to pack description.
* Fixed an issue where the **Assume yes** flag did not work properly for some entities in the **format** command.
* Improved the error messages for separators in folder and file names in the **validate** command.
* Removed the **DISABLE_SDK_VERSION_CHECK** environment variable. To disable new version checks, use the **DEMISTO_SDK_SKIP_VERSION_CHECK** envirnoment variable.
* Fixed an issue where the demisto-sdk version check failed due to a rate limit.
* Fixed an issue with playbooks scheme validation.

## 1.3.8

* Updated the **secrets** command to work on forked branches.

## 1.3.7

* Added a validation to ensure correct image and description file names.
* Fixed an issue where the **validate** command failed when 'display' field in credentials param in yml is empty but 'displaypassword' was provided.
* Added the **integration-diff** command to check differences between two versions of an integration and to return a report of missing and changed elements in the new version.
* Added a validation verifying that the pack's README.md file is not missing or empty for partner packs or packs contains use cases.
* Added a validation to ensure that the integration and script folder and file names will not contain separators (`_`, `-`, ``).
* When formatting new pack, the **format** command will set the *fromversion* key to 5.5.0 in the new files without fromversion.

## 1.3.6

* Added a validation that core packs are not dependent on non-core packs.
* Added a validation that a pack name follows XSOAR standards.
* Fixed an issue where in some cases the `get_remote_file` function failed due to an invalid path.
* Fixed an issue where running **update-release-notes** with updated integration logo, did not detect any file changes.
* Fixed an issue where the **create-id-set** command did not identify unified integrations correctly.
* Fixed an issue where the `CommonTypes` pack was not identified as a dependency for all feed integrations.
* Added support for running SDK commands in private repositories.
* Fixed an issue where running the **init** command did not set the correct category field in an integration .yml file for a newly created pack.
* When formatting new contributed pack, the **format** command will set the *fromversion* key to 6.0.0 in the relevant files.
* If the environment variable "DISABLE_SDK_VERSION_CHECK" is define, the demisto-sdk will no longer check for newer version when running a command.
* Added the `--use-pack-metadata` flag for the **find-dependencies** command to update the calculated dependencies using the the packs metadata files.
* Fixed an issue where **validate** failed on scripts in case the `outputs` field was set to `None`.
* Fixed an issue where **validate** was failing on editing existing release notes.
* Added a validation for README files verifying that the file doesn't contain template text copied from HelloWorld or HelloWorldPremium README.

## 1.3.5

* Added a validation that layoutscontainer's id and name are matching. Updated the format of layoutcontainer to include update_id too.
* Added a validation that commands' names and arguments in core packs, or scripts' arguments do not contain the word incident.
* Fixed issue where running the **generate-docs** command with -c flag ran all the commands and not just the commands specified by the flag.
* Fixed the error message of the **validate** command to not always suggest adding the *description* field.
* Fixed an issue where running **format** on feed integration generated invalid parameter structure.
* Fixed an issue where the **generate-docs** command did not add all the used scripts in a playbook to the README file.
* Fixed an issue where contrib/partner details might be added twice to the same file, when using unify and create-content-artifacts commands
* Fixed issue where running **validate** command on image-related integration did not return the correct outputs to json file.
* When formatting playbooks, the **format** command will now remove empty fields from SetIncident, SetIndicator, CreateNewIncident, CreateNewIndicator script arguments.
* Added an option to fill in the developer email when running the **init** command.

## 1.3.4

* Updated the **validate** command to check that the 'additionalinfo' field only contains the expected value for feed required parameters and not equal to it.
* Added a validation that community/partner details are not in the detailed description file.
* Added a validation that the Use Case tag in pack_metadata file is only used when the pack contains at least one PB, Incident Type or Layout.
* Added a validation that makes sure outputs in integrations are matching the README file when only README has changed.
* Added the *hidden* field to the integration schema.
* Fixed an issue where running **format** on a playbook whose `name` does not equal its `id` would cause other playbooks who use that playbook as a sub-playbook to fail.
* Added support for local custom command configuration file `.demisto-sdk-conf`.
* Updated the **format** command to include an update to the description file of an integration, to remove community/partner details.

## 1.3.3

* Fixed an issue where **lint** failed where *.Dockerfile* exists prior running the lint command.
* Added FeedHelloWorld template option for *--template* flag in **demisto-sdk init** command.
* Fixed issue where **update-release-notes** deleted release note file if command was called more than once.
* Fixed issue where **update-release-notes** added docker image release notes every time the command was called.
* Fixed an issue where running **update-release-notes** on a pack with newly created integration, had also added a docker image entry in the release notes.
* Fixed an issue where `XSOAR-linter` did not find *NotImplementedError* in main.
* Added validation for README files verifying their length (over 30 chars).
* When using *-g* flag in the **validate** command it will now ignore untracked files by default.
* Added the *--include-untracked* flag to the **validate** command to include files which are untracked by git in the validation process.
* Improved the `pykwalify` error outputs in the **validate** command.
* Added the *--print-pykwalify* flag to the **validate** command to print the unchanged output from `pykwalify`.

## 1.3.2

* Updated the format of the outputs when using the *--json-file* flag to create a JSON file output for the **validate** and **lint** commands.
* Added the **doc-review** command to check spelling in .md and .yml files as well as a basic release notes review.
* Added a validation that a pack's display name does not already exist in content repository.
* Fixed an issue where the **validate** command failed to detect duplicate params in an integration.
* Fixed an issue where the **validate** command failed to detect duplicate arguments in a command in an integration.

## 1.3.1

* Fixed an issue where the **validate** command failed to validate the release notes of beta integrations.
* Updated the **upload** command to support indicator fields.
* The **validate** and **update-release-notes** commands will now check changed files against `demisto/master` if it is configured locally.
* Fixed an issue where **validate** would incorrectly identify files as renamed.
* Added a validation that integration properties (such as feed, mappers, mirroring, etc) are not removed.
* Fixed an issue where **validate** failed when comparing branch against commit hash.
* Added the *--no-pipenv* flag to the **split-yml** command.
* Added a validation that incident fields and incident types are not removed from mappers.
* Fixed an issue where the *c
reate-id-set* flag in the *validate* command did not work while not using git.
* Added the *hiddenusername* field to the integration schema.
* Added a validation that images that are not integration images, do not ask for a new version or RN

## 1.3.0

* Do not collect optional dependencies on indicator types reputation commands.
* Fixed an issue where downloading indicator layoutscontainer objects failed.
* Added a validation that makes sure outputs in integrations are matching the README file.
* Fixed an issue where the *create-id-set* flag in the **validate** command did not work.
* Added a warning in case no id_set file is found when running the **validate** command.
* Fixed an issue where changed files were not recognised correctly on forked branches in the **validate** and the **update-release-notes** commands.
* Fixed an issue when files were classified incorrectly when running *update-release-notes*.
* Added a validation that integration and script file paths are compatible with our convention.
* Fixed an issue where id_set.json file was re created whenever running the generate-docs command.
* added the *--json-file* flag to create a JSON file output for the **validate** and **lint** commands.

## 1.2.19

* Fixed an issue where merge id_set was not updated to work with the new entity of Packs.
* Added a validation that the playbook's version matches the version of its sub-playbooks, scripts, and integrations.

## 1.2.18

* Changed the *skip-id-set-creation* flag to *create-id-set* in the **validate** command. Its default value will be False.
* Added support for the 'cve' reputation command in default arg validation.
* Filter out generic and reputation command from scripts and playbooks dependencies calculation.
* Added support for the incident fields in outgoing mappers in the ID set.
* Added a validation that the taskid field and the id field under the task field are both from uuid format and contain the same value.
* Updated the **format** command to generate uuid value for the taskid field and for the id under the task field in case they hold an invalid values.
* Exclude changes from doc_files directory on validation.
* Added a validation that an integration command has at most one default argument.
* Fixing an issue where pack metadata version bump was not enforced when modifying an old format (unified) file.
* Added validation that integration parameter's display names are capitalized and spaced using whitespaces and not underscores.
* Fixed an issue where beta integrations where not running deprecation validations.
* Allowed adding additional information to the deprecated description.
* Fixing an issue when escaping less and greater signs in integration params did not work as expected.

## 1.2.17

* Added a validation that the classifier of an integration exists.
* Added a validation that the mapper of an integration exists.
* Added a validation that the incident types of a classifier exist.
* Added a validation that the incident types of a mapper exist.
* Added support for *text* argument when running **demisto-sdk update-release-notes** on the ApiModules pack.
* Added a validation for the minimal version of an indicator field of type grid.
* Added new validation for incident and indicator fields in classifiers mappers and layouts exist in the content.
* Added cache for get_remote_file to reducing failures from accessing the remote repo.
* Fixed an issue in the **format** command where `_dev` or `_copy` suffixes weren't removed from the `id` of the given playbooks.
* Playbook dependencies from incident and indicator fields are now marked as optional.
* Mappers dependencies from incident types and incident fields are now marked as optional.
* Classifier dependencies from incident types are now marked as optional.
* Updated **demisto-sdk init** command to no longer create `created` field in pack_metadata file
* Updated **generate-docs** command to take the parameters names in setup section from display field and to use additionalinfo field when exist.
* Using the *verbose* argument in the **find-dependencies** command will now log to the console.
* Improved the deprecated message validation required from integrations.
* Fixed an issue in the **generate-docs** command where **Context Example** section was created when it was empty.

## 1.2.16

* Added allowed ignore errors to the *IDSetValidator*.
* Fixed an issue where an irrelevant id_set validation ran in the **validate** command when using the *--id-set* flag.
* Fixed an issue were **generate-docs** command has failed if a command did not exist in commands permissions file.
* Improved a **validate** command message for missing release notes of api module dependencies.

## 1.2.15

* Added the *ID101* to the allowed ignored errors.

## 1.2.14

* SDK repository is now mypy check_untyped_defs complaint.
* The lint command will now ignore the unsubscriptable-object (E1136) pylint error in dockers based on python 3.9 - this will be removed once a new pylint version is released.
* Added an option for **format** to run on a whole pack.
* Added new validation of unimplemented commands from yml in the code to `XSOAR-linter`.
* Fixed an issue where Auto-Extract fields were only checked for newly added incident types in the **validate** command.
* Added a new warning validation of direct access to args/params dicts to `XSOAR-linter`.

## 1.2.13

* Added new validation of indicators usage in CommandResults to `XSOAR-linter`.
* Running **demisto-sdk lint** will automatically run on changed files (same behavior as the -g flag).
* Removed supported version message from the documentation when running **generate_docs**.
* Added a print to indicate backwards compatibility is being checked in **validate** command.
* Added a percent print when running the **validate** command with the *-a* flag.
* Fixed a regression in the **upload** command where it was ignoring `DEMISTO_VERIFY_SSL` env var.
* Fixed an issue where the **upload** command would fail to upload beta integrations.
* Fixed an issue where the **validate** command did not create the *id_set.json* file when running with *-a* flag.
* Added price change validation in the **validate** command.
* Added validations that checks in read-me for empty sections or leftovers from the auto generated read-me that should be changed.
* Added new code validation for *NotImplementedError* to raise a warning in `XSOAR-linter`.
* Added validation for support types in the pack metadata file.
* Added support for *--template* flag in **demisto-sdk init** command.
* Fixed an issue with running **validate** on master branch where the changed files weren't compared to previous commit when using the *-g* flag.
* Fixed an issue where the `XSOAR-linter` ran *NotImplementedError* validation on scripts.
* Added support for Auto-Extract feature validation in incident types in the **validate** command.
* Fixed an issue in the **lint** command where the *-i* flag was ignored.
* Improved **merge-id-sets** command to support merge between two ID sets that contain the same pack.
* Fixed an issue in the **lint** command where flake8 ran twice.

## 1.2.12

* Bandit now reports also on medium severity issues.
* Fixed an issue with support for Docker Desktop on Mac version 2.5.0+.
* Added support for vulture and mypy linting when running without docker.
* Added support for *prev-ver* flag in **update-release-notes** command.
* Improved retry support when building docker images for linting.
* Added the option to create an ID set on a specific pack in **create-id-set** command.
* Added the *--skip-id-set-creation* flag to **validate** command in order to add the capability to run validate command without creating id_set validation.
* Fixed an issue where **validate** command checked docker image tag on ApiModules pack.
* Fixed an issue where **find-dependencies** did not calculate dashboards and reports dependencies.
* Added supported version message to the documentation and release notes files when running **generate_docs** and **update-release-notes** commands respectively.
* Added new code validations for *NotImplementedError* exception raise to `XSOAR-linter`.
* Command create-content-artifacts additional support for **Author_image.png** object.
* Fixed an issue where schemas were not enforced for incident fields, indicator fields and old layouts in the validate command.
* Added support for **update-release-notes** command to update release notes according to master branch.

## 1.2.11

* Fixed an issue where the ***generate-docs*** command reset the enumeration of line numbering after an MD table.
* Updated the **upload** command to support mappers.
* Fixed an issue where exceptions were no printed in the **format** while the *--verbose* flag is set.
* Fixed an issue where *--assume-yes* flag did not work in the **format** command when running on a playbook without a `fromversion` field.
* Fixed an issue where the **format** command would fail in case `conf.json` file was not found instead of skipping the update.
* Fixed an issue where integration with v2 were recognised by the `name` field instead of the `display` field in the **validate** command.
* Added a playbook validation to check if a task script exists in the id set in the **validate** command.
* Added new integration category `File Integrity Management` in the **validate** command.

## 1.2.10

* Added validation for approved content pack use-cases and tags.
* Added new code validations for *CommonServerPython* import to `XSOAR-linter`.
* Added *default value* and *predefined values* to argument description in **generate-docs** command.
* Added a new validation that checks if *get-mapping-fields* command exists if the integration schema has *{ismappable: true}* in **validate** command.
* Fixed an issue where the *--staged* flag recognised added files as modified in the **validate** command.
* Fixed an issue where a backwards compatibility warning was raised for all added files in the **validate** command.
* Fixed an issue where **validate** command failed when no tests were given for a partner supported pack.
* Updated the **download** command to support mappers.
* Fixed an issue where the ***format*** command added a duplicate parameter.
* For partner supported content packs, added support for a list of emails.
* Removed validation of README files from the ***validate*** command.
* Fixed an issue where the ***validate*** command required release notes for ApiModules pack.

## 1.2.9

* Fixed an issue in the **openapi_codegen** command where it created duplicate functions name from the swagger file.
* Fixed an issue in the **update-release-notes** command where the *update type* argument was not verified.
* Fixed an issue in the **validate** command where no error was raised in case a non-existing docker image was presented.
* Fixed an issue in the **format** command where format failed when trying to update invalid Docker image.
* The **format** command will now preserve the **isArray** argument in integration's reputation commands and will show a warning if it set to **false**.
* Fixed an issue in the **lint** command where *finally* clause was not supported in main function.
* Fixed an issue in the **validate** command where changing any entity ID was not validated.
* Fixed an issue in the **validate** command where *--staged* flag did not bring only changed files.
* Fixed the **update-release-notes** command to ignore changes in the metadata file.
* Fixed the **validate** command to ignore metadata changes when checking if a version bump is needed.

## 1.2.8

* Added a new validation that checks in playbooks for the usage of `DeleteContext` in **validate** command.
* Fixed an issue in the **upload** command where it would try to upload content entities with unsupported versions.
* Added a new validation that checks in playbooks for the usage of specific instance in **validate** command.
* Added the **--staged** flag to **validate** command to run on staged files only.

## 1.2.7

* Changed input parameters in **find-dependencies** command.
  * Use ***-i, --input*** instead of ***-p, --path***.
  * Use ***-idp, --id-set-path*** instead of ***-i, --id-set-path***.
* Fixed an issue in the **unify** command where it crashed on an integration without an image file.
* Fixed an issue in the **format** command where unnecessary files were not skipped.
* Fixed an issue in the **update-release-notes** command where the *text* argument was not respected in all cases.
* Fixed an issue in the **validate** command where a warning about detailed description was given for unified or deprecated integrations.
* Improved the error returned by the **validate** command when running on files using the old format.

## 1.2.6

* No longer require setting `DEMISTO_README_VALIDATION` env var to enable README mdx validation. Validation will now run automatically if all necessary node modules are available.
* Fixed an issue in the **validate** command where the `--skip-pack-dependencies` would not skip id-set creation.
* Fixed an issue in the **validate** command where validation would fail if supplied an integration with an empty `commands` key.
* Fixed an issue in the **validate** command where validation would fail due to a required version bump for packs which are not versioned.
* Will use env var `DEMISTO_VERIFY_SSL` to determine if to use a secure connection for commands interacting with the Server when `--insecure` is not passed. If working with a local Server without a trusted certificate, you can set env var `DEMISTO_VERIFY_SSL=no` to avoid using `--insecure` on each command.
* Unifier now adds a link to the integration documentation to the integration detailed description.
* Fixed an issue in the **secrets** command where ignored secrets were not skipped.

## 1.2.5

* Added support for special fields: *defaultclassifier*, *defaultmapperin*, *defaultmapperout* in **download** command.
* Added -y option **format** command to assume "yes" as answer to all prompts and run non-interactively
* Speed up improvements for `validate` of README files.
* Updated the **format** command to adhere to the defined content schema and sub-schemas, aligning its behavior with the **validate** command.
* Added support for canvasContextConnections files in **format** command.

## 1.2.4

* Updated detailed description for community integrations.

## 1.2.3

* Fixed an issue where running **validate** failed on playbook with task that adds tags to the evidence data.
* Added the *displaypassword* field to the integration schema.
* Added new code validations to `XSOAR-linter`.
  * As warnings messages:
    * `demisto.params()` should be used only inside main function.
    * `demisto.args()` should be used only inside main function.
    * Functions args should have type annotations.
* Added `fromversion` field validation to test playbooks and scripts in **validate** command.

## 1.2.2

* Add support for warning msgs in the report and summary to **lint** command.
* Fixed an issue where **json-to-outputs** determined bool values as int.
* Fixed an issue where **update-release-notes** was crushing on `--all` flag.
* Fixed an issue where running **validate**, **update-release-notes** outside of content repo crushed without a meaningful error message.
* Added support for layoutscontainer in **init** contribution flow.
* Added a validation for tlp_color param in feeds in **validate** command.
* Added a validation for removal of integration parameters in **validate** command.
* Fixed an issue where **update-release-notes** was failing with a wrong error message when no pack or input was given.
* Improved formatting output of the **generate-docs** command.
* Add support for env variable *DEMISTO_SDK_ID_SET_REFRESH_INTERVAL*. Set this env variable to the refresh interval in minutes. The id set will be regenerated only if the refresh interval has passed since the last generation. Useful when generating Script documentation, to avoid re-generating the id_set every run.
* Added new code validations to `XSOAR-linter`.
  * As error messages:
    * Longer than 10 seconds sleep statements for non long running integrations.
    * exit() usage.
    * quit() usage.
  * As warnings messages:
    * `demisto.log` should not be used.
    * main function existence.
    * `demito.results` should not be used.
    * `return_output` should not be used.
    * try-except statement in main function.
    * `return_error` usage in main function.
    * only once `return_error` usage.
* Fixed an issue where **lint** command printed logs twice.
* Fixed an issue where *suffix* did not work as expected in the **create-content-artifacts** command.
* Added support for *prev-ver* flag in **lint** and **secrets** commands.
* Added support for *text* flag to **update-release-notes** command to add the same text to all release notes.
* Fixed an issue where **validate** did not recognize added files if they were modified locally.
* Added a validation that checks the `fromversion` field exists and is set to 5.0.0 or above when working or comparing to a non-feature branch in **validate** command.
* Added a validation that checks the certification field in the pack_metadata file is valid in **validate** command.
* The **update-release-notes** command will now automatically add docker image update to the release notes.

## 1.2.1

* Added an additional linter `XSOAR-linter` to the **lint** command which custom validates py files. currently checks for:
  * `Sys.exit` usages with non zero value.
  * Any `Print` usages.
* Fixed an issue where renamed files were failing on *validate*.
* Fixed an issue where single changed files did not required release notes update.
* Fixed an issue where doc_images required release-notes and validations.
* Added handling of dependent packs when running **update-release-notes** on changed *APIModules*.
  * Added new argument *--id-set-path* for id_set.json path.
  * When changes to *APIModule* is detected and an id_set.json is available - the command will update the dependent pack as well.
* Added handling of dependent packs when running **validate** on changed *APIModules*.
  * Added new argument *--id-set-path* for id_set.json path.
  * When changes to *APIModule* is detected and an id_set.json is available - the command will validate that the dependent pack has release notes as well.
* Fixed an issue where the find_type function didn't recognize file types correctly.
* Fixed an issue where **update-release-notes** command did not work properly on Windows.
* Added support for indicator fields in **update-release-notes** command.
* Fixed an issue where files in test dirs where being validated.

## 1.2.0

* Fixed an issue where **format** did not update the test playbook from its pack.
* Fixed an issue where **validate** validated non integration images.
* Fixed an issue where **update-release-notes** did not identified old yml integrations and scripts.
* Added revision templates to the **update-release-notes** command.
* Fixed an issue where **update-release-notes** crashed when a file was renamed.
* Fixed an issue where **validate** failed on deleted files.
* Fixed an issue where **validate** validated all images instead of packs only.
* Fixed an issue where a warning was not printed in the **format** in case a non-supported file type is inputted.
* Fixed an issue where **validate** did not fail if no release notes were added when adding files to existing packs.
* Added handling of incorrect layout paths via the **format** command.
* Refactor **create-content-artifacts** command - Efficient artifacts creation and better logging.
* Fixed an issue where image and description files were not handled correctly by **validate** and **update-release-notes** commands.
* Fixed an issue where the **format** command didn't remove all extra fields in a file.
* Added an error in case an invalid id_set.json file is found while running the **validate** command.
* Added fetch params checks to the **validate** command.

## 1.1.11

* Added line number to secrets' path in **secrets** command report.
* Fixed an issue where **init** a community pack did not present the valid support URL.
* Fixed an issue where **init** offered a non relevant pack support type.
* Fixed an issue where **lint** did not pull docker images for powershell.
* Fixed an issue where **find-dependencies** did not find all the script dependencies.
* Fixed an issue where **find-dependencies** did not collect indicator fields as dependencies for playbooks.
* Updated the **validate** and the **secrets** commands to be less dependent on regex.
* Fixed an issue where **lint** did not run on circle when docker did not return ping.
* Updated the missing release notes error message (RN106) in the **Validate** command.
* Fixed an issue where **Validate** would return missing release notes when two packs with the same substring existed in the modified files.
* Fixed an issue where **update-release-notes** would add duplicate release notes when two packs with the same substring existed in the modified files.
* Fixed an issue where **update-release-notes** would fail to bump new versions if the feature branch was out of sync with the master branch.
* Fixed an issue where a non-descriptive error would be returned when giving the **update-release-notes** command a pack which can not be found.
* Added dependencies check for *widgets* in **find-dependencies** command.
* Added a `update-docker` flag to **format** command.
* Added a `json-to-outputs` flag to the **run** command.
* Added a verbose (`-v`) flag to **format** command.
* Fixed an issue where **download** added the prefix "playbook-" to the name of playbooks.

## 1.1.10

* Updated the **init** command. Relevant only when passing the *--contribution* argument.
  * Added the *--author* option.
  * The *support* field of the pack's metadata is set to *community*.
* Added a proper error message in the **Validate** command upon a missing description in the root of the yml.
* **Format** now works with a relative path.
* **Validate** now fails when all release notes have been excluded.
* Fixed issue where correct error message would not propagate for invalid images.
* Added the *--skip-pack-dependencies* flag to **validate** command to skip pack dependencies validation. Relevant when using the *-g* flag.
* Fixed an issue where **Validate** and **Format** commands failed integrations with `defaultvalue` field in fetch incidents related parameters.
* Fixed an issue in the **Validate** command in which unified YAML files were not ignored.
* Fixed an issue in **generate-docs** where scripts and playbooks inputs and outputs were not parsed correctly.
* Fixed an issue in the **openapi-codegen** command where missing reference fields in the swagger JSON caused errors.
* Fixed an issue in the **openapi-codegen** command where empty objects in the swagger JSON paths caused errors.
* **update-release-notes** command now accept path of the pack instead of pack name.
* Fixed an issue where **generate-docs** was inserting unnecessary escape characters.
* Fixed an issue in the **update-release-notes** command where changes to the pack_metadata were not detected.
* Fixed an issue where **validate** did not check for missing release notes in old format files.

## 1.1.9

* Fixed an issue where **update-release-notes** command failed on invalid file types.

## 1.1.8

* Fixed a regression where **upload** command failed on test playbooks.
* Added new *githubUser* field in pack metadata init command.
* Support beta integration in the commands **split-yml, extract-code, generate-test-playbook and generate-docs.**
* Fixed an issue where **find-dependencies** ignored *toversion* field in content items.
* Added support for *layoutscontainer*, *classifier_5_9_9*, *mapper*, *report*, and *widget* in the **Format** command.
* Fixed an issue where **Format** will set the `ID` field to be equal to the `name` field in modified playbooks.
* Fixed an issue where **Format** did not work for test playbooks.
* Improved **update-release-notes** command:
  * Write content description to release notes for new items.
  * Update format for file types without description: Connections, Incident Types, Indicator Types, Layouts, Incident Fields.
* Added a validation for feedTags param in feeds in **validate** command.
* Fixed readme validation issue in community support packs.
* Added the **openapi-codegen** command to generate integrations from OpenAPI specification files.
* Fixed an issue were release notes validations returned wrong results for *CommonScripts* pack.
* Added validation for image links in README files in **validate** command.
* Added a validation for default value of fetch param in feeds in **validate** command.
* Fixed an issue where the **Init** command failed on scripts.

## 1.1.7

* Fixed an issue where running the **format** command on feed integrations removed the `defaultvalue` fields.
* Playbook branch marked with *skipunavailable* is now set as an optional dependency in the **find-dependencies** command.
* The **feedReputation** parameter can now be hidden in a feed integration.
* Fixed an issue where running the **unify** command on JS package failed.
* Added the *--no-update* flag to the **find-dependencies** command.
* Added the following validations in **validate** command:
  * Validating that a pack does not depend on NonSupported / Deprecated packs.

## 1.1.6

* Added the *--description* option to the **init** command.
* Added the *--contribution* option to the **init** command which converts a contribution zip to proper pack format.
* Improved **validate** command performance time and outputs.
* Added the flag *--no-docker-checks* to **validate** command to skip docker checks.
* Added the flag *--print-ignored-files* to **validate** command to print ignored files report when the command is done.
* Added the following validations in **validate** command:
  * Validating that existing release notes are not modified.
  * Validating release notes are not added to new packs.
  * Validating that the "currentVersion" field was raised in the pack_metadata for modified packs.
  * Validating that the timestamp in the "created" field in the pack_metadata is in ISO format.
* Running `demisto-sdk validate` will run the **validate** command using git and only on committed files (same as using *-g --post-commit*).
* Fixed an issue where release notes were not checked correctly in **validate** command.
* Fixed an issue in the **create-id-set** command where optional playbook tasks were not taken into consideration.
* Added a prompt to the `demisto-sdk update-release-notes` command to prompt users to commit changes before running the release notes command.
* Added support to `layoutscontainer` in **validate** command.

## 1.1.5

* Fixed an issue in **find-dependencies** command.
* **lint** command now verifies flake8 on CommonServerPython script.

## 1.1.4

* Fixed an issue with the default output file name of the **unify** command when using "." as an output path.
* **Unify** command now adds contributor details to the display name and description.
* **Format** command now adds *isFetch* and *incidenttype* fields to integration yml.
* Removed the *feedIncremental* field from the integration schema.
* **Format** command now adds *feedBypassExclusionList*, *Fetch indicators*, *feedReputation*, *feedReliability*,
     *feedExpirationPolicy*, *feedExpirationInterval* and *feedFetchInterval* fields to integration yml.
* Fixed an issue in the playbooks schema.
* Fixed an issue where generated release notes were out of order.
* Improved pack dependencies detection.
* Fixed an issue where test playbooks were mishandled in **validate** command.

## 1.1.3

* Added a validation for invalid id fields in indicators types files in **validate** command.
* Added default behavior for **update-release-notes** command.
* Fixed an error where README files were failing release notes validation.
* Updated format of generated release notes to be more user friendly.
* Improved error messages for the **update-release-notes** command.
* Added support for `Connections`, `Dashboards`, `Widgets`, and `Indicator Types` to **update-release-notes** command.
* **Validate** now supports scripts under the *TestPlaybooks* directory.
* Fixed an issue where **validate** did not support powershell files.

## 1.1.2

* Added a validation for invalid playbookID fields in incidents types files in **validate** command.
* Added a code formatter for python files.
* Fixed an issue where new and old classifiers where mixed on validate command.
* Added *feedIncremental* field to the integration schema.
* Fixed error in the **upload** command where unified YMLs were not uploaded as expected if the given input was a pack.
* Fixed an issue where the **secrets** command failed due to a space character in the file name.
* Ignored RN validation for *NonSupported* pack.
* You can now ignore IF107, SC100, RP102 error codes in the **validate** command.
* Fixed an issue where the **download** command was crashing when received as input a JS integration or script.
* Fixed an issue where **validate** command checked docker image for JS integrations and scripts.
* **validate** command now checks scheme for reports and connections.
* Fixed an issue where **validate** command checked docker when running on all files.
* Fixed an issue where **validate** command did not fail when docker image was not on the latest numeric tag.
* Fixed an issue where beta integrations were not validated correctly in **validate** command.

## 1.1.1

* fixed and issue where file types were not recognized correctly in **validate** command.
* Added better outputs for validate command.

## 1.1.0

* Fixed an issue where changes to only non-validated files would fail validation.
* Fixed an issue in **validate** command where moved files were failing validation for new packs.
* Fixed an issue in **validate** command where added files were failing validation due to wrong file type detection.
* Added support for new classifiers and mappers in **validate** command.
* Removed support of old RN format validation.
* Updated **secrets** command output format.
* Added support for error ignore on deprecated files in **validate** command.
* Improved errors outputs in **validate** command.
* Added support for linting an entire pack.

## 1.0.9

* Fixed a bug where misleading error was presented when pack name was not found.
* **Update-release-notes** now detects added files for packs with versions.
* Readme files are now ignored by **update-release-notes** and validation of release notes.
* Empty release notes no longer cause an uncaught error during validation.

## 1.0.8

* Changed the output format of demisto-sdk secrets.
* Added a validation that checkbox items are not required in integrations.
* Added pack release notes generation and validation.
* Improved pack metadata validation.
* Fixed an issue in **validate** where renamed files caused an error

## 1.0.4

* Fix the **format** command to update the `id` field to be equal to `details` field in indicator-type files, and to `name` field in incident-type & dashboard files.
* Fixed a bug in the **validate** command for layout files that had `sortValues` fields.
* Fixed a bug in the **format** command where `playbookName` field was not always present in the file.
* Fixed a bug in the **format** command where indicatorField wasn't part of the SDK schemas.
* Fixed a bug in **upload** command where created unified docker45 yml files were not deleted.
* Added support for IndicatorTypes directory in packs (for `reputation` files, instead of Misc).
* Fixed parsing playbook condition names as string instead of boolean in **validate** command
* Improved image validation in YAML files.
* Removed validation for else path in playbook condition tasks.

## 1.0.3

* Fixed a bug in the **format** command where comments were being removed from YAML files.
* Added output fields: *file_path* and *kind* for layouts in the id-set.json created by **create-id-set** command.
* Fixed a bug in the **create-id-set** command Who returns Duplicate for Layouts with a different kind.
* Added formatting to **generate-docs** command results replacing all `<br>` tags with `<br/>`.
* Fixed a bug in the **download** command when custom content contained not supported content entity.
* Fixed a bug in **format** command in which boolean strings  (e.g. 'yes' or 'no') were converted to boolean values (e.g. 'True' or 'False').
* **format** command now removes *sourceplaybookid* field from playbook files.
* Fixed a bug in **generate-docs** command in which integration dependencies were not detected when generating documentation for a playbook.

## 1.0.1

* Fixed a bug in the **unify** command when output path was provided empty.
* Improved error message for integration with no tests configured.
* Improved the error message returned from the **validate** command when an integration is missing or contains malformed fetch incidents related parameters.
* Fixed a bug in the **create** command where a unified YML with a docker image for 4.5 was copied incorrectly.
* Missing release notes message are now showing the release notes file path to update.
* Fixed an issue in the **validate** command in which unified YAML files were not ignored.
* File format suggestions are now shown in the relevant file format (JSON or YAML).
* Changed Docker image validation to fail only on non-valid ones.
* Removed backward compatibility validation when Docker image is updated.

## 1.0.0

* Improved the *upload* command to support the upload of all the content entities within a pack.
* The *upload* command now supports the improved pack file structure.
* Added an interactive option to format integrations, scripts and playbooks with No TestPlaybooks configured.
* Added an interactive option to configure *conf.json* file with missing test playbooks for integrations, scripts and playbooks
* Added *download* command to download custom content from Demisto instance to the local content repository.
* Improved validation failure messages to include a command suggestion, wherever relevant, to fix the raised issue.
* Improved 'validate' help and documentation description
* validate - checks that scripts, playbooks, and integrations have the *tests* key.
* validate - checks that test playbooks are configured in `conf.json`.
* demisto-sdk lint - Copy dir better handling.
* demisto-sdk lint - Add error when package missing in docker image.
* Added *-a , --validate-all* option in *validate* to run all validation on all files.
* Added *-i , --input* option in *validate* to run validation on a specified pack/file.
* added *-i, --input* option in *secrets* to run on a specific file.
* Added an allowed hidden parameter: *longRunning* to the hidden integration parameters validation.
* Fixed an issue with **format** command when executing with an output path of a folder and not a file path.
* Bug fixes in generate-docs command given playbook as input.
* Fixed an issue with lint command in which flake8 was not running on unit test files.

## 0.5.2

* Added *-c, --command* option in *generate-docs* to generate a specific command from an integration.
* Fixed an issue when getting README/CHANGELOG files from git and loading them.
* Removed release notes validation for new content.
* Fixed secrets validations for files with the same name in a different directory.
* demisto-sdk lint - parallelization working with specifying the number of workers.
* demisto-sdk lint - logging levels output, 3 levels.
* demisto-sdk lint - JSON report, structured error reports in JSON format.
* demisto-sdk lint - XML JUnit report for unit-tests.
* demisto-sdk lint - new packages used to accelerate execution time.
* demisto-sdk secrets - command now respects the generic whitelist, and not only the pack secrets.

## 0.5.0

[PyPI History][1]

[1]: https://pypi.org/project/demisto-sdk/#history

## 0.4.9

* Fixed an issue in *generate-docs* where Playbooks and Scripts documentation failed.
* Added a graceful error message when executing the *run" command with a misspelled command.
* Added more informative errors upon failures of the *upload* command.
* format command:
  * Added format for json files: IncidentField, IncidentType, IndicatorField, IndicatorType, Layout, Dashboard.
  * Added the *-fv --from-version*, *-nv --no-validation* arguments.
  * Removed the *-t yml_type* argument, the file type will be inferred.
  * Removed the *-g use_git* argument, running format without arguments will run automatically on git diff.
* Fixed an issue in loading playbooks with '=' character.
* Fixed an issue in *validate* failed on deleted README files.

## 0.4.8

* Added the *max* field to the Playbook schema, allowing to define it in tasks loop.
* Fixed an issue in *validate* where Condition branches checks were case sensitive.

## 0.4.7

* Added the *slareminder* field to the Playbook schema.
* Added the *common_server*, *demisto_mock* arguments to the *init* command.
* Fixed an issue in *generate-docs* where the general section was not being generated correctly.
* Fixed an issue in *validate* where Incident type validation failed.

## 0.4.6

* Fixed an issue where the *validate* command did not identify CHANGELOG in packs.
* Added a new command, *id-set* to create the id set - the content dependency tree by file IDs.

## 0.4.5

* generate-docs command:
  * Added the *use_cases*, *permissions*, *command_permissions* and *limitations*.
  * Added the *--insecure* argument to support running the script and integration command in Demisto.
  * Removed the *-t yml_type* argument, the file type will be inferred.
  * The *-o --output* argument is no longer mandatory, default value will be the input file directory.
* Added support for env var: *DEMISTO_SDK_SKIP_VERSION_CHECK*. When set version checks are skipped.
* Fixed an issue in which the CHANGELOG files did not match our scheme.
* Added a validator to verify that there are no hidden integration parameters.
* Fixed an issue where the *validate* command ran on test files.
* Removed the *env-dir* argument from the demisto-sdk.
* README files which are html files will now be skipped in the *validate* command.
* Added support for env var: *DEMISTO_README_VALIDATOR*. When not set the readme validation will not run.

## 0.4.4

* Added a validator for IncidentTypes (incidenttype-*.json).
* Fixed an issue where the -p flag in the *validate* command was not working.
* Added a validator for README.md files.
* Release notes validator will now run on: incident fields, indicator fields, incident types, dashboard and reputations.
* Fixed an issue where the validator of reputation(Indicator Type) did not check on the details field.
* Fixed an issue where the validator attempted validating non-existing files after deletions or name refactoring.
* Removed the *yml_type* argument in the *split-yml*, *extract-code* commands.
* Removed the *file_type* argument in the *generate-test-playbook* command.
* Fixed the *insecure* argument in *upload*.
* Added the *insecure* argument in *run-playbook*.
* Standardise the *-i --input*, *-o --output* to demisto-sdk commands.

## 0.4.3

* Fixed an issue where the incident and indicator field BC check failed.
* Support for linting and unit testing PowerShell integrations.

## 0.4.2

* Fixed an issue where validate failed on Windows.
* Added a validator to verify all branches are handled in conditional task in a playbook.
* Added a warning message when not running the latest sdk version.
* Added a validator to check that the root is connected to all tasks in the playbook.
* Added a validator for Dashboards (dashboard-*.json).
* Added a validator for Indicator Types (reputation-*.json).
* Added a BC validation for changing incident field type.
* Fixed an issue where init command would generate an invalid yml for scripts.
* Fixed an issue in misleading error message in v2 validation hook.
* Fixed an issue in v2 hook which now is set only on newly added scripts.
* Added more indicative message for errors in yaml files.
* Disabled pykwalify info log prints.

## 0.3.10

* Added a BC check for incident fields - changing from version is not allowed.
* Fixed an issue in create-content-artifacts where scripts in Packs in TestPlaybooks dir were copied with a wrong prefix.

## 0.3.9

* Added a validation that incident field can not be required.
* Added validation for fetch incident parameters.
* Added validation for feed integration parameters.
* Added to the *format* command the deletion of the *sourceplaybookid* field.
* Fixed an issue where *fieldMapping* in playbook did not pass the scheme validation.
* Fixed an issue where *create-content-artifacts* did not copy TestPlaybooks in Packs without prefix of *playbook-*.
* Added a validation the a playbook can not have a rolename set.
* Added to the image validator the new DBot default image.
* Added the fields: elasticcommonfields, quiet, quietmode to the Playbook schema.
* Fixed an issue where *validate* failed on integration commands without outputs.
* Added a new hook for naming of v2 integrations and scripts.

## 0.3.8

* Fixed an issue where *create-content-artifact* was not loading the data in the yml correctly.
* Fixed an issue where *unify* broke long lines in script section causing syntax errors

## 0.3.7

* Added *generate-docs* command to generate documentation file for integration, playbook or script.
* Fixed an issue where *unify* created a malformed integration yml.
* Fixed an issue where demisto-sdk **init** creates unit-test file with invalid import.

## 0.3.6

* Fixed an issue where demisto-sdk **validate** failed on modified scripts without error message.

## 0.3.5

* Fixed an issue with docker tag validation for integrations.
* Restructured repo source code.

## 0.3.4

* Saved failing unit tests as a file.
* Fixed an issue where "_test" file for scripts/integrations created using **init** would import the "HelloWorld" templates.
* Fixed an issue in demisto-sdk **validate** - was failing on backward compatiblity check
* Fixed an issue in demisto-sdk **secrets** - empty line in .secrets-ignore always made the secrets check to pass
* Added validation for docker image inside integrations and scripts.
* Added --use-git flag to **format** command to format all changed files.
* Fixed an issue where **validate** did not fail on dockerimage changes with bc check.
* Added new flag **--ignore-entropy** to demisto-sdk **secrets**, this will allow skip entropy secrets check.
* Added --outfile to **lint** to allow saving failed packages to a file.

## 0.3.3

* Added backwards compatibility break error message.
* Added schema for incident types.
* Added **additionalinfo** field to as an available field for integration configuration.
* Added pack parameter for **init**.
* Fixed an issue where error would appear if name parameter is not set in **init**.

## 0.3.2

* Fixed the handling of classifier files in **validate**.

## 0.3.1

* Fixed the handling of newly created reputation files in **validate**.
* Added an option to perform **validate** on a specific file.

## 0.3.0

* Added support for multi-package **lint** both with parallel and without.
* Added all parameter in **lint** to run on all packages and packs in content repository.
* Added **format** for:
  * Scripts
  * Playbooks
  * Integrations
* Improved user outputs for **secrets** command.
* Fixed an issue where **lint** would run pytest and pylint only on a single docker per integration.
* Added auto-complete functionality to demisto-sdk.
* Added git parameter in **lint** to run only on changed packages.
* Added the **run-playbook** command
* Added **run** command which runs a command in the Demisto playground.
* Added **upload** command which uploads an integration or a script to a Demisto instance.
* Fixed and issue where **validate** checked if release notes exist for new integrations and scripts.
* Added **generate-test-playbook** command which generates a basic test playbook for an integration or a script.
* **validate** now supports indicator fields.
* Fixed an issue with layouts scheme validation.
* Adding **init** command.
* Added **json-to-outputs** command which generates the yaml section for outputs from an API raw response.

## 0.2.6

* Fixed an issue with locating release notes for beta integrations in **validate**.

## 0.2.5

* Fixed an issue with locating release notes for beta integrations in **validate**.

## 0.2.4

* Adding image validation to Beta_Integration and Packs in **validate**.

## 0.2.3

* Adding Beta_Integration to the structure validation process.
* Fixing bug where **validate** did checks on TestPlaybooks.
* Added requirements parameter to **lint**.

## 0.2.2

* Fixing bug where **lint** did not return exit code 1 on failure.
* Fixing bug where **validate** did not print error message in case no release notes were give.

## 0.2.1

* **Validate** now checks that the id and name fields are identical in yml files.
* Fixed a bug where sdk did not return any exit code.

## 0.2.0

* Added Release Notes Validator.
* Fixed the Unifier selection of your python file to use as the code.
* **Validate** now supports Indicator fields.
* Fixed a bug where **validate** and **secrets** did not return exit code 1 on failure.
* **Validate** now runs on newly added scripts.

## 0.1.8

* Added support for `--version`.
* Fixed an issue in file_validator when calling `checked_type` method with script regex.

## 0.1.2

* Restructuring validation to support content packs.
* Added secrets validation.
* Added content bundle creation.
* Added lint and unit test run.

## 0.1.1

* Added new logic to the unifier.
* Added detailed README.
* Some small adjustments and fixes.

## 0.1.0

Capabilities:

* **Extract** components(code, image, description etc.) from a Demisto YAML file into a directory.
* **Unify** components(code, image, description etc.) to a single Demisto YAML file.
* **Validate** Demisto content files.<|MERGE_RESOLUTION|>--- conflicted
+++ resolved
@@ -1,10 +1,6 @@
 # Changelog
 
 ## Unreleased
-<<<<<<< HEAD
-* Fixed an issue where **lint** failed when using the `-cdam` flag with changed dependant api modules due to partial file duplications filtering.
-* Added integration configuration for *Cortex REST API* integration.
-=======
 * Fixed an issue in the **download** command where layouts were overriden even without the `-f` option.
 * Fixed an issue where Demisto-SDK did not detect layout ID when using the **download** command.
 * Fixed an issue where the **lint** command ran on `native:dev` supported content when passing the `--docker-image all` flag, instead it will run on `native:candidate`.
@@ -21,6 +17,7 @@
 * Added the **run-unit-tests** command, to run unit tests of given content items inside their respective docker images.
 * Added support for filepath arguments in the **validate** and **format** commands.
 * Added pre-commit hooks for `validate`, `format`, `run-unit-tests` and `update-docker-image` commands.
+* Added integration configuration for *Cortex REST API* integration.
 ## 1.11.0
 * **Note: Demisto-SDK will soon stop supporting Python 3.8**
 * Fixed an issue where using **download** on non-unicode content, merging them into existing files caused an error.
@@ -75,7 +72,6 @@
 * Fixed an issue where **lint** failed when using the `-cdam` flag with changed dependant api modules.
 * Fixed an issue in the **upload** command, where `json`-based content items were not unified correctly when using the `--zip` argument.
 * Added XPANSE core packs validations.
->>>>>>> 85564aa7
 
 ## 1.10.1
 * Fixed an issue where **update-content-graph** failed to execute.
