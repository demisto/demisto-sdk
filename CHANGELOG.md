# Changelog

* Fixed an issue in **update-release-notes** where suggestion fix failed in validation.
* Fixed a bug where `.env` files didn't load. @nicolas-rdgs
* Fixed a bug where **validate** command failed when the *categories* field in the pack metadata was empty for non-integration packs.
* Added *system* and *item-type* arguments to the **download** command, used when downloading system items.
* Added a validation to **validate**, checking that each script, integration and playbook have a README file. This validation only runs when the command is called with either the `-i` or the `-g` flag.
* Fixed a regression issue with **doc-review**, where  the `-g` flag did not work
* Improved the detection of errors in **doc-review** command.
* The **validate** command now checks if a readme file is empty, only for packs that contain playbooks or were written by a partner
* The **validate** command now makes sure common contextPath values (e.g. `DBotScore.Score`) have a non-empty description, and **format** populates them automatically.
* Fixed a bug where **doc-review** command failed on existing templates.
* Fixed a bug where **validate** command failed when the word demisto is in the repo README file.
* Added support for adding test-playbooks to the zip file result in *create-content-artifacts* command for marketplacev2.
* Fixed an issue in **find-dependencies** where using the argument *-o* without the argument *--all-packs-dependencies* did not print a proper warning.
<<<<<<< HEAD
* Removed support for the flag *maintenance* in the command **update-release-notes**.
* Added a validation for banned templets in the **doc-review** command.
=======
* Added a **validate** check to prevent deletion of files whose deletion is not supported by the XSOAR marketplace.

>>>>>>> b5af12e8
# 1.6.1
* Added the '--use-packs-known-words' argument to the **doc-review** command
* Added YAML_Loader to handle yaml files in a standard way across modules, replacing PYYAML.
* Fixed an issue when filtering items using the ID set in the **create-content-artifacts** command.
* Fixed an issue in the **generate-docs** command where tables were generated with an empty description column.
* Fixed an issue in the **split** command where splitting failed when using relative input/output paths.
* Added warning when inferred files are missing.
* Added to **validate** a validation for integration image dimensions, which should be 120x50px.
* Improved an error in the **validate** command to better differentiate between the case where a required fetch parameter is malformed or missing.

# 1.6.0
* Fixed an issue in the **create-id-set** command where similar items from different marketplaces were reported as duplicated.
* Fixed typo in demisto-sdk init
* Fixed an issue where the **lint** command did not handle all container exit codes.
* Add to **validate** a validation for pack name to make sure it is unchanged.
* Added a validation to the **validate** command that verifies that the version in the pack_metdata file is written in the correct format.
* Fixed an issue in the **format** command where missing *fromVersion* field in indicator fields caused an error.

# 1.5.9
* Added option to specify `External Playbook Configuration` to change inputs of Playbooks triggered as part of **test-content**
* Improved performance of the **lint** command.
* Improved performance of the **validate** command when checking README images.
* ***create-id-set*** command - the default value of the **marketplace** argument was changed from ‘xsoar’ to all packs existing in the content repository. When using the command, make sure to pass the relevant marketplace to use.

# 1.5.8
* Fixed an issue where the command **doc-review** along with the argument `--release-notes` failed on yml/json files with invalid schema.
* Fixed an issue where the **lint** command failed on packs using python 3.10

# 1.5.7
* Fixed an issue where reading remote yaml files failed.
* Fixed an issue in **validate** failed with no error message for lists (when no fromVersion field was found).
* Fixed an issue when running **validate** or **format** in a gitlab repository, and failing to determine its project id.
* Added an enhancement to **split**, handling an empty output argument.
* Added the ability to add classifiers and mappers to conf.json.
* Added the Alias field to the incident field schema.

# 1.5.6
* Added 'deprecated' release notes template.
* Fixed an issue where **run-test-playbook** command failed to get the task entries when the test playbook finished with errors.
* Fixed an issue in **validate** command when running with `no-conf-json` argument to ignore the `conf.json` file.
* Added error type text (`ERROR` or `WARNING`) to **validate** error prints.
* Fixed an issue where the **format** command on test playbook did not format the ID to be equal to the name of the test playbook.
* Enhanced the **update-release-notes** command to automatically commit release notes config file upon creation.
* The **validate** command will validate that an indicator field of type html has fromVersion of 6.1.0 and above.
* The **format** command will now add fromVersion 6.1.0 to indicator field of type html.
* Added support for beta integrations in the **format** command.
* Fixed an issue where the **postman-codegen** command failed when called with the `--config-out` flag.
* Removed the integration documentation from the detailed description while performing **split** command to the unified yml file.
* Removed the line which indicates the version of the product from the README.md file for new contributions.

# 1.5.5
* Fixed an issue in the **update-release-notes** command, which did not work when changes were made in multiple packs.
* Changed the **validate** command to fail on missing test-playbooks only if no unittests are found.
* Fixed `to_kebab_case`, it will now deal with strings that have hyphens, commas or periods in them, changing them to be hyphens in the new string.
* Fixed an issue in the **create-id-set** command, where the `source` value included the git token if it was specified in the remote url.
* Fixed an issue in the **merge-id-set** command, where merging fails because of duplicates but the packs are in the XSOAR repo but in different version control.
* Fixed missing `Lists` Content Item as valid `IDSetType`
* Added enhancement for **generate-docs**. It is possible to provide both file or a comma seperated list as `examples`. Also, it's possible to provide more than one example for a script or a command.
* Added feature in **format** to sync YML and JSON files to the `master` file structure.
* Added option to specify `Incident Type`, `Incoming Mapper` and `Classifier` when configuring instance in **test-content**
* added a new command **run-test-playbook** to run a test playbook in a given XSOAR instance.
* Fixed an issue in **format** when running on a modified YML, that the `id` value is not changed to its old `id` value.
* Enhancement for **split** command, replace `ApiModule` code block to `import` when splitting a YML.
* Fixed an issue where indicator types were missing from the pack's content, when uploading using **zip-packs**.
* The request data body format generated in the **postman-codegen** will use the python argument's name and not the raw data argument's name.
* Added the flag '--filter-by-id-set' to **create-content-artifacts** to create artifacts only for items in the given id_set.json.

# 1.5.4
* Fixed an issue with the **format** command when contributing via the UI
* The **format** command will now not remove the `defaultRows` key from incident, indicator and generic fields with `type: grid`.
* Fixed an issue with the **validate** command when a layoutscontainer did not have the `fromversion` field set.
* added a new command **update-xsoar-config-file** to handle your XSOAR Configuration File.
* Added `skipVerify` argument in **upload** command to skip pack signature verification.
* Fixed an issue when the **run** command  failed running when there’s more than one playground, by explicitly using the current user’s playground.
* Added support for Job content item in the **format**, **validate**, **upload**, **create-id-set**, **find-dependecies** and **create-content-artifacts** commands.
* Added a **source** field to the **id_set** entitles.
* Two entitles will not consider as duplicates if they share the same pack and the same source.
* Fixed a bug when duplicates were found in **find_dependencies**.
* Added function **get_current_repo** to `tools`.
* The **postman-codegen** will not have duplicates argument name. It will rename them to the minimum distinguished shared path for each of them.

# 1.5.3
* The **format** command will now set `unsearchable: True` for incident, indicator and generic fields.
* Fixed an issue where the **update-release-notes** command crashes with `--help` flag.
* Added validation to the **validate** command that verifies the `unsearchable` key in incident, indicator and generic fields is set to true.
* Removed a validation that DBotRole should be set for automation that requires elevated permissions to the `XSOAR-linter` in the **lint** command.
* Fixed an issue in **Validate** command where playbooks conditional tasks were mishandeled.
* Added a validation to prevent contributors from using the `fromlicense` key as a configuration parameter in an integration's YML
* Added a validation to ensure that the type for **API token** (and similar) parameters are configured correctly as a `credential` type in the integration configuration YML.
* Added an assertion that checks for duplicated requests' names when generating an integration from a postman collection.
* Added support for [.env files](https://pypi.org/project/python-dotenv/). You can now add a `.env` file to your repository with the logging information instead of setting a global environment variables.
* When running **lint** command with --keep-container flag, the docker images are committed.
* The **validate** command will not return missing test playbook error when given a script with dynamic-section tag.

# 1.5.2
* Added a validation to **update-release-notes** command to ensure that the `--version` flag argument is in the right format.
* added a new command **coverage-analyze** to generate and print coverage reports.
* Fixed an issue in **validate** in repositories which are not in GitHub or GitLab
* Added a validation that verifies that readme image absolute links do not contain the working branch name.
* Added support for List content item in the **format**, **validate**, **download**, **upload**, **create-id-set**, **find-dependecies** and **create-content-artifacts** commands.
* Added a validation to ensure reputation command's default argument is set as an array input.
* Added the `--fail-duplicates` flag for the **merge-id-set** command which will fail the command if duplicates are found.
* Added the `--fail-duplicates` flag for the **create-id-set** command which will fail the command if duplicates are found.

# 1.5.1
* Fixed an issue where **validate** command failed to recognized test playbooks for beta integrations as valid tests.
* Fixed an issue were the **validate** command was falsely recognizing image paths in readme files.
* Fixed an issue where the **upload** command error message upon upload failure pointed to wrong file rather than to the pack metadata.
* Added a validation that verifies that each script which appears in incident fields, layouts or layout containers exists in the id_set.json.
* Fixed an issue where the **postman code-gen** command generated double dots for context outputs when it was not needed.
* Fixed an issue where there **validate** command on release notes file crashed when author image was added or modified.
* Added input handling when running **find-dependencies**, replacing string manipulations.
* Fixed an issue where the **validate** command did not handle multiple playbooks with the same name in the id_set.
* Added support for GitLab repositories in **validate**

# 1.5.0
* Fixed an issue where **upload** command failed to upload packs not under content structure.
* Added support for **init** command to run from non-content repo.
* The **split-yml** has been renamed to **split** and now supports splitting Dashboards from unified Generic Modules.
* Fixed an issue where the skipped tests validation ran on the `ApiModules` pack in the **validate** command.
* The **init** command will now create the `Generic Object` entities directories.
* Fixed an issue where the **format** command failed to recognize changed files from git.
* Fixed an issue where the **json-to-outputs** command failed checking whether `0001-01-01T00:00:00` is of type `Date`
* Added to the **generate context** command to generate context paths for integrations from an example file.
* Fixed an issue where **validate** failed on release notes configuration files.
* Fixed an issue where the **validate** command failed on pack input if git detected changed files outside of `Packs` directory.
* Fixed an issue where **validate** command failed to recognize files inside validated pack when validation release notes, resulting in a false error message for missing entity in release note.
* Fixed an issue where the **download** command failed when downloading an invalid YML, instead of skipping it.

# 1.4.9
* Added validation that the support URL in partner contribution pack metadata does not lead to a GitHub repo.
* Enhanced ***generate-docs*** with default `additionalinformation` (description) for common parameters.
* Added to **validate** command a validation that a content item's id and name will not end with spaces.
* The **format** command will now remove trailing whitespaces from content items' id and name fields.
* Fixed an issue where **update-release-notes** could fail on files outside the user given pack.
* Fixed an issue where the **generate-test-playbook** command would not place the playbook in the proper folder.
* Added to **validate** command a validation that packs with `Iron Bank` uses the latest docker from Iron Bank.
* Added to **update-release-notes** command support for `Generic Object` entities.
* Fixed an issue where playbook `fromversion` mismatch validation failed even if `skipunavailable` was set to true.
* Added to the **create artifacts** command support for release notes configuration file.
* Added validation to **validate** for release notes config file.
* Added **isoversize** and **isautoswitchedtoquietmode** fields to the playbook schema.
* Added to the **update-release-notes** command `-bc` flag to generate template for breaking changes version.
* Fixed an issue where **validate** did not search description files correctly, leading to a wrong warning message.

# 1.4.8
* Fixed an issue where yml files with `!reference` failed to load properly.
* Fixed an issue when `View Integration Documentation` button was added twice during the download and re-upload.
* Fixed an issue when `(Partner Contribution)` was added twice to the display name during the download and re-upload.
* Added the following enhancements in the **generate-test-playbook** command:
    * Added the *--commands* argument to generate tasks for specific commands.
    * Added the *--examples* argument to get the command examples file path and generate tasks from the commands and arguments specified there.
    * Added the *--upload* flag to specify whether to upload the test playbook after the generation.
    * Fixed the output condition generation for outputs of type `Boolean`.

# 1.4.7
* Fixed an issue where an empty list for a command context didn't produce an indication other than an empty table.
* Fixed an issue where the **format** command has incorrectly recognized on which files to run when running using git.
* Fixed an issue where author image validations were not checked properly.
* Fixed an issue where new old-formatted scripts and integrations were not validated.
* Fixed an issue where the wording in the from version validation error for subplaybooks was incorrect.
* Fixed an issue where the **update-release-notes** command used the old docker image version instead of the new when detecting a docker change.
* Fixed an issue where the **generate-test-playbook** command used an incorrect argument name as default
* Fixed an issue where the **json-to-outputs** command used an incorrect argument name as default when using `-d`.
* Fixed an issue where validations failed while trying to validate non content files.
* Fixed an issue where README validations did not work post VS Code formatting.
* Fixed an issue where the description validations were inconsistent when running through an integration file or a description file.

# 1.4.6
* Fixed an issue where **validate** suggests, with no reason, running **format** on missing mandatory keys in yml file.
* Skipped existence of TestPlaybook check on community and contribution integrations.
* Fixed an issue where pre-commit didn't run on the demisto_sdk/commands folder.
* The **init** command will now change the script template name in the code to the given script name.
* Expanded the validations performed on beta integrations.
* Added support for PreProcessRules in the **format**, **validate**, **download**, and **create-content-artifacts** commands.
* Improved the error messages in **generate-docs**, if an example was not provided.
* Added to **validate** command a validation that a content entity or a pack name does not contain the words "partner" and "community".
* Fixed an issue where **update-release-notes** ignores *--text* flag while using *-f*
* Fixed the outputs validations in **validate** so enrichment commands will not be checked to have DBotScore outputs.
* Added a new validation to require the dockerimage key to exist in an integration and script yml files.
* Enhanced the **generate-test-playbook** command to use only integration tested on commands, rather than (possibly) other integrations implementing them.
* Expanded unify command to support GenericModules - Unifies a GenericModule object with its Dashboards.
* Added validators for generic objects:
  - Generic Field validator - verify that the 'fromVersion' field is above 6.5.0, 'group' field equals 4 and 'id' field starts with the prefix 'generic_'.
  - Generic Type validator - verify that the 'fromVersion' field is above 6.5.0
  - Generic Module validator - verify that the 'fromVersion' field is above 6.5.0
  - Generic Definition validator - verify that the 'fromVersion' field is above 6.5.0
 * Expanded Format command to support Generic Objects - Fixes generic objects according to their validations.
* Fixed an issue where the **update-release-notes** command did not handle ApiModules properly.
* Added option to enter a dictionary or json of format `[{field_name:description}]` in the **json-to-outputs** command,
  with the `-d` flag.
* Improved the outputs for the **format** command.
* Fixed an issue where the validations performed after the **format** command were inconsistent with **validate**.
* Added to the **validate** command a validation for the author image.
* Updated the **create-content-artifacts** command to support generic modules, definitions, fields and types.
* Added an option to ignore errors for file paths and not only file name in .pack-ignore file.

# 1.4.5
* Enhanced the **postman-codegen** command to name all generated arguments with lower case.
* Fixed an issue where the **find-dependencies** command miscalculated the dependencies for playbooks that use generic commands.
* Fixed an issue where the **validate** command failed in external repositories in case the DEMISTO_SDK_GITHUB_TOKEN was not set.
* Fixed an issue where **openapi-codegen** corrupted the swagger file by overwriting configuration to swagger file.
* Updated the **upload** command to support uploading zipped packs to the marketplace.
* Added to the **postman-codegen** command support of path variables.
* Fixed an issue where **openapi-codegen** entered into an infinite loop on circular references in the swagger file.
* The **format** command will now set `fromVersion: 6.2.0` for widgets with 'metrics' data type.
* Updated the **find-dependencies** command to support generic modules, definitions, fields and types.
* Fixed an issue where **openapi-codegen** tried to extract reference example outputs, leading to an exception.
* Added an option to ignore secrets automatically when using the **init** command to create a pack.
* Added a tool that gives the ability to temporarily suppress console output.

# 1.4.4
* When formatting incident types with Auto-Extract rules and without mode field, the **format** command will now add the user selected mode.
* Added new validation that DBotRole is set for scripts that requires elevated permissions to the `XSOAR-linter` in the **lint** command.
* Added url escaping to markdown human readable section in generate docs to avoid autolinking.
* Added a validation that mapper's id and name are matching. Updated the format of mapper to include update_id too.
* Added a validation to ensure that image paths in the README files are valid.
* Fixed **find_type** function to correctly find test files, such as, test script and test playbook.
* Added scheme validations for the new Generic Object Types, Fields, and Modules.
* Renamed the flag *--input-old-version* to *--old-version* in the **generate-docs** command.
* Refactored the **update-release-notes** command:
  - Replaced the *--all* flag with *--use-git* or *-g*.
  - Added the *--force* flag to update the pack release notes without changes in the pack.
  - The **update-release-notes** command will now update all dependent integrations on ApiModule change, even if not specified.
  - If more than one pack has changed, the full list of updated packs will be printed at the end of **update-release-notes** command execution.
  - Fixed an issue where the **update-release-notes** command did not add docker image release notes entry for release notes file if a script was changed.
  - Fixed an issue where the **update-release-notes** command did not detect changed files that had the same name.
  - Fixed an issue in the **update-release-notes** command where the version support of JSON files was mishandled.
* Fixed an issue where **format** did not skip files in test and documentation directories.
* Updated the **create-id-set** command to support generic modules, definitions, fields and types.
* Changed the **convert** command to generate old layout fromversion to 5.0.0 instead of 4.1.0
* Enhanced the command **postman-codegen** with type hints for templates.

# 1.4.3
* Fixed an issue where **json-to-outputs** command returned an incorrect output when json is a list.
* Fixed an issue where if a pack README.md did not exist it could cause an error in the validation process.
* Fixed an issue where the *--name* was incorrectly required in the **init** command.
* Adding the option to run **validate** on a specific path while using git (*-i* & *-g*).
* The **format** command will now change UUIDs in .yml and .json files to their respective content entity name.
* Added a playbook validation to check if a task sub playbook exists in the id set in the **validate** command.
* Added the option to add new tags/usecases to the approved list and to the pack metadata on the same pull request.
* Fixed an issue in **test_content** where when different servers ran tests for the same integration, the server URL parameters were not set correctly.
* Added a validation in the **validate** command to ensure that the ***endpoint*** command is configured correctly in yml file.
* Added a warning when pack_metadata's description field is longer than 130 characters.
* Fixed an issue where a redundant print occurred on release notes validation.
* Added new validation in the **validate** command to ensure that the minimal fromVersion in a widget of type metrics will be 6.2.0.
* Added the *--release-notes* flag to demisto-sdk to get the current version release notes entries.

# 1.4.2
* Added to `pylint` summary an indication if a test was skipped.
* Added to the **init** command the option to specify fromversion.
* Fixed an issue where running **init** command without filling the metadata file.
* Added the *--docker-timeout* flag in the **lint** command to control the request timeout for the Docker client.
* Fixed an issue where **update-release-notes** command added only one docker image release notes entry for release notes file, and not for every entity whom docker image was updated.
* Added a validation to ensure that incident/indicator fields names starts with their pack name in the **validate** command. (Checked only for new files and only when using git *-g*)
* Updated the **find-dependencies** command to return the 'dependencies' according the layout type ('incident', 'indicator').
* Enhanced the "vX" display name validation for scripts and integrations in the **validate** command to check for every versioned script or integration, and not only v2.
* Added the *--fail-duplicates* flag for the **create-id-set** command which will fail the command if duplicates are found.
* Added to the **generate-docs** command automatic addition to git when a new readme file is created.

# 1.4.1
* When in private repo without `DEMSITO_SDK_GITHUB_TOKEN` configured, get_remote_file will take files from the local origin/master.
* Enhanced the **unify** command when giving input of a file and not a directory return a clear error message.
* Added a validation to ensure integrations are not skipped and at least one test playbook is not skipped for each integration or script.
* Added to the Content Tests support for `context_print_dt`, which queries the incident context and prints the result as a json.
* Added new validation for the `xsoar_config.json` file in the **validate** command.
* Added a version differences section to readme in **generate-docs** command.
* Added the *--docs-format* flag in the **integration-diff** command to get the output in README format.
* Added the *--input-old-version* and *--skip-breaking-changes* flags in the **generate-docs** command to get the details for the breaking section and to skip the breaking changes section.

# 1.4.0
* Enable passing a comma-separated list of paths for the `--input` option of the **lint** command.
* Added new validation of unimplemented test-module command in the code to the `XSOAR-linter` in the **lint** command.
* Fixed the **generate-docs** to handle integration authentication parameter.
* Added a validation to ensure that description and README do not contain the word 'Demisto'.
* Improved the deprecated message validation required from playbooks and scripts.
* Added the `--quite-bc-validation` flag for the **validate** command to run the backwards compatibility validation in quite mode (errors is treated like warnings).
* Fixed the **update release notes** command to display a name for old layouts.
* Added the ability to append to the pack README credit to contributors.
* Added identification for parameter differences in **integration-diff** command.
* Fixed **format** to use git as a default value.
* Updated the **upload** command to support reports.
* Fixed an issue where **generate-docs** command was displaying 'None' when credentials parameter display field configured was not configured.
* Fixed an issue where **download** did not return exit code 1 on failure.
* Updated the validation that incident fields' names do not contain the word incident will aplly to core packs only.
* Added a playbook validation to verify all conditional tasks have an 'else' path in **validate** command.
* Renamed the GitHub authentication token environment variable `GITHUB_TOKEN` to `DEMITO_SDK_GITHUB_TOKEN`.
* Added to the **update-release-notes** command automatic addition to git when new release notes file is created.
* Added validation to ensure that integrations, scripts, and playbooks do not contain the entity type in their names.
* Added the **convert** command to convert entities between XSOAR versions.
* Added the *--deprecate* flag in **format** command to deprecate integrations, scripts, and playbooks.
* Fixed an issue where ignoring errors did not work when running the **validate** command on specific files (-i).

# 1.3.9
* Added a validation verifying that the pack's README.md file is not equal to pack description.
* Fixed an issue where the **Assume yes** flag did not work properly for some entities in the **format** command.
* Improved the error messages for separators in folder and file names in the **validate** command.
* Removed the **DISABLE_SDK_VERSION_CHECK** environment variable. To disable new version checks, use the **DEMISTO_SDK_SKIP_VERSION_CHECK** envirnoment variable.
* Fixed an issue where the demisto-sdk version check failed due to a rate limit.
* Fixed an issue with playbooks scheme validation.

# 1.3.8
* Updated the **secrets** command to work on forked branches.

# 1.3.7
* Added a validation to ensure correct image and description file names.
* Fixed an issue where the **validate** command failed when 'display' field in credentials param in yml is empty but 'displaypassword' was provided.
* Added the **integration-diff** command to check differences between two versions of an integration and to return a report of missing and changed elements in the new version.
* Added a validation verifying that the pack's README.md file is not missing or empty for partner packs or packs contains use cases.
* Added a validation to ensure that the integration and script folder and file names will not contain separators (`_`, `-`, ` `).
* When formatting new pack, the **format** command will set the *fromversion* key to 5.5.0 in the new files without fromversion.

# 1.3.6
* Added a validation that core packs are not dependent on non-core packs.
* Added a validation that a pack name follows XSOAR standards.
* Fixed an issue where in some cases the `get_remote_file` function failed due to an invalid path.
* Fixed an issue where running **update-release-notes** with updated integration logo, did not detect any file changes.
* Fixed an issue where the **create-id-set** command did not identify unified integrations correctly.
* Fixed an issue where the `CommonTypes` pack was not identified as a dependency for all feed integrations.
* Added support for running SDK commands in private repositories.
* Fixed an issue where running the **init** command did not set the correct category field in an integration .yml file for a newly created pack.
* When formatting new contributed pack, the **format** command will set the *fromversion* key to 6.0.0 in the relevant files.
* If the environment variable "DISABLE_SDK_VERSION_CHECK" is define, the demisto-sdk will no longer check for newer version when running a command.
* Added the `--use-pack-metadata` flag for the **find-dependencies** command to update the calculated dependencies using the the packs metadata files.
* Fixed an issue where **validate** failed on scripts in case the `outputs` field was set to `None`.
* Fixed an issue where **validate** was failing on editing existing release notes.
* Added a validation for README files verifying that the file doesn't contain template text copied from HelloWorld or HelloWorldPremium README.

# 1.3.5
* Added a validation that layoutscontainer's id and name are matching. Updated the format of layoutcontainer to include update_id too.
* Added a validation that commands' names and arguments in core packs, or scripts' arguments do not contain the word incident.
* Fixed issue where running the **generate-docs** command with -c flag ran all the commands and not just the commands specified by the flag.
* Fixed the error message of the **validate** command to not always suggest adding the *description* field.
* Fixed an issue where running **format** on feed integration generated invalid parameter structure.
* Fixed an issue where the **generate-docs** command did not add all the used scripts in a playbook to the README file.
* Fixed an issue where contrib/partner details might be added twice to the same file, when using unify and create-content-artifacts commands
* Fixed issue where running **validate** command on image-related integration did not return the correct outputs to json file.
* When formatting playbooks, the **format** command will now remove empty fields from SetIncident, SetIndicator, CreateNewIncident, CreateNewIndicator script arguments.
* Added an option to fill in the developer email when running the **init** command.

# 1.3.4
* Updated the **validate** command to check that the 'additionalinfo' field only contains the expected value for feed required parameters and not equal to it.
* Added a validation that community/partner details are not in the detailed description file.
* Added a validation that the Use Case tag in pack_metadata file is only used when the pack contains at least one PB, Incident Type or Layout.
* Added a validation that makes sure outputs in integrations are matching the README file when only README has changed.
* Added the *hidden* field to the integration schema.
* Fixed an issue where running **format** on a playbook whose `name` does not equal its `id` would cause other playbooks who use that playbook as a sub-playbook to fail.
* Added support for local custom command configuration file `.demisto-sdk-conf`.
* Updated the **format** command to include an update to the description file of an integration, to remove community/partner details.

# 1.3.3
* Fixed an issue where **lint** failed where *.Dockerfile* exists prior running the lint command.
* Added FeedHelloWorld template option for *--template* flag in **demisto-sdk init** command.
* Fixed issue where **update-release-notes** deleted release note file if command was called more than once.
* Fixed issue where **update-release-notes** added docker image release notes every time the command was called.
* Fixed an issue where running **update-release-notes** on a pack with newly created integration, had also added a docker image entry in the release notes.
* Fixed an issue where `XSOAR-linter` did not find *NotImplementedError* in main.
* Added validation for README files verifying their length (over 30 chars).
* When using *-g* flag in the **validate** command it will now ignore untracked files by default.
* Added the *--include-untracked* flag to the **validate** command to include files which are untracked by git in the validation process.
* Improved the `pykwalify` error outputs in the **validate** command.
* Added the *--print-pykwalify* flag to the **validate** command to print the unchanged output from `pykwalify`.

# 1.3.2
* Updated the format of the outputs when using the *--json-file* flag to create a JSON file output for the **validate** and **lint** commands.
* Added the **doc-review** command to check spelling in .md and .yml files as well as a basic release notes review.
* Added a validation that a pack's display name does not already exist in content repository.
* Fixed an issue where the **validate** command failed to detect duplicate params in an integration.
* Fixed an issue where the **validate** command failed to detect duplicate arguments in a command in an integration.

# 1.3.1
* Fixed an issue where the **validate** command failed to validate the release notes of beta integrations.
* Updated the **upload** command to support indicator fields.
* The **validate** and **update-release-notes** commands will now check changed files against `demisto/master` if it is configured locally.
* Fixed an issue where **validate** would incorrectly identify files as renamed.
* Added a validation that integration properties (such as feed, mappers, mirroring, etc) are not removed.
* Fixed an issue where **validate** failed when comparing branch against commit hash.
* Added the *--no-pipenv* flag to the **split-yml** command.
* Added a validation that incident fields and incident types are not removed from mappers.
* Fixed an issue where the *c
reate-id-set* flag in the *validate* command did not work while not using git.
* Added the *hiddenusername* field to the integration schema.
* Added a validation that images that are not integration images, do not ask for a new version or RN

# 1.3.0
* Do not collect optional dependencies on indicator types reputation commands.
* Fixed an issue where downloading indicator layoutscontainer objects failed.
* Added a validation that makes sure outputs in integrations are matching the README file.
* Fixed an issue where the *create-id-set* flag in the **validate** command did not work.
* Added a warning in case no id_set file is found when running the **validate** command.
* Fixed an issue where changed files were not recognised correctly on forked branches in the **validate** and the **update-release-notes** commands.
* Fixed an issue when files were classified incorrectly when running *update-release-notes*.
* Added a validation that integration and script file paths are compatible with our convention.
* Fixed an issue where id_set.json file was re created whenever running the generate-docs command.
* added the *--json-file* flag to create a JSON file output for the **validate** and **lint** commands.

# 1.2.19
* Fixed an issue where merge id_set was not updated to work with the new entity of Packs.
* Added a validation that the playbook's version matches the version of its sub-playbooks, scripts, and integrations.

# 1.2.18
* Changed the *skip-id-set-creation* flag to *create-id-set* in the **validate** command. Its default value will be False.
* Added support for the 'cve' reputation command in default arg validation.
* Filter out generic and reputation command from scripts and playbooks dependencies calculation.
* Added support for the incident fields in outgoing mappers in the ID set.
* Added a validation that the taskid field and the id field under the task field are both from uuid format and contain the same value.
* Updated the **format** command to generate uuid value for the taskid field and for the id under the task field in case they hold an invalid values.
* Exclude changes from doc_files directory on validation.
* Added a validation that an integration command has at most one default argument.
* Fixing an issue where pack metadata version bump was not enforced when modifying an old format (unified) file.
* Added validation that integration parameter's display names are capitalized and spaced using whitespaces and not underscores.
* Fixed an issue where beta integrations where not running deprecation validations.
* Allowed adding additional information to the deprecated description.
* Fixing an issue when escaping less and greater signs in integration params did not work as expected.

# 1.2.17
* Added a validation that the classifier of an integration exists.
* Added a validation that the mapper of an integration exists.
* Added a validation that the incident types of a classifier exist.
* Added a validation that the incident types of a mapper exist.
* Added support for *text* argument when running **demisto-sdk update-release-notes** on the ApiModules pack.
* Added a validation for the minimal version of an indicator field of type grid.
* Added new validation for incident and indicator fields in classifiers mappers and layouts exist in the content.
* Added cache for get_remote_file to reducing failures from accessing the remote repo.
* Fixed an issue in the **format** command where `_dev` or `_copy` suffixes weren't removed from the `id` of the given playbooks.
* Playbook dependencies from incident and indicator fields are now marked as optional.
* Mappers dependencies from incident types and incident fields are now marked as optional.
* Classifier dependencies from incident types are now marked as optional.
* Updated **demisto-sdk init** command to no longer create `created` field in pack_metadata file
* Updated **generate-docs** command to take the parameters names in setup section from display field and to use additionalinfo field when exist.
* Using the *verbose* argument in the **find-dependencies** command will now log to the console.
* Improved the deprecated message validation required from integrations.
* Fixed an issue in the **generate-docs** command where **Context Example** section was created when it was empty.

# 1.2.16
* Added allowed ignore errors to the *IDSetValidator*.
* Fixed an issue where an irrelevant id_set validation ran in the **validate** command when using the *--id-set* flag.
* Fixed an issue were **generate-docs** command has failed if a command did not exist in commands permissions file.
* Improved a **validate** command message for missing release notes of api module dependencies.

# 1.2.15
* Added the *ID101* to the allowed ignored errors.

# 1.2.14
* SDK repository is now mypy check_untyped_defs complaint.
* The lint command will now ignore the unsubscriptable-object (E1136) pylint error in dockers based on python 3.9 - this will be removed once a new pylint version is released.
* Added an option for **format** to run on a whole pack.
* Added new validation of unimplemented commands from yml in the code to `XSOAR-linter`.
* Fixed an issue where Auto-Extract fields were only checked for newly added incident types in the **validate** command.
* Added a new warning validation of direct access to args/params dicts to `XSOAR-linter`.

# 1.2.13
* Added new validation of indicators usage in CommandResults to `XSOAR-linter`.
* Running **demisto-sdk lint** will automatically run on changed files (same behavior as the -g flag).
* Removed supported version message from the documentation when running **generate_docs**.
* Added a print to indicate backwards compatibility is being checked in **validate** command.
* Added a percent print when running the **validate** command with the *-a* flag.
* Fixed a regression in the **upload** command where it was ignoring `DEMISTO_VERIFY_SSL` env var.
* Fixed an issue where the **upload** command would fail to upload beta integrations.
* Fixed an issue where the **validate** command did not create the *id_set.json* file when running with *-a* flag.
* Added price change validation in the **validate** command.
* Added validations that checks in read-me for empty sections or leftovers from the auto generated read-me that should be changed.
* Added new code validation for *NotImplementedError* to raise a warning in `XSOAR-linter`.
* Added validation for support types in the pack metadata file.
* Added support for *--template* flag in **demisto-sdk init** command.
* Fixed an issue with running **validate** on master branch where the changed files weren't compared to previous commit when using the *-g* flag.
* Fixed an issue where the `XSOAR-linter` ran *NotImplementedError* validation on scripts.
* Added support for Auto-Extract feature validation in incident types in the **validate** command.
* Fixed an issue in the **lint** command where the *-i* flag was ignored.
* Improved **merge-id-sets** command to support merge between two ID sets that contain the same pack.
* Fixed an issue in the **lint** command where flake8 ran twice.

# 1.2.12
* Bandit now reports also on medium severity issues.
* Fixed an issue with support for Docker Desktop on Mac version 2.5.0+.
* Added support for vulture and mypy linting when running without docker.
* Added support for *prev-ver* flag in **update-release-notes** command.
* Improved retry support when building docker images for linting.
* Added the option to create an ID set on a specific pack in **create-id-set** command.
* Added the *--skip-id-set-creation* flag to **validate** command in order to add the capability to run validate command without creating id_set validation.
* Fixed an issue where **validate** command checked docker image tag on ApiModules pack.
* Fixed an issue where **find-dependencies** did not calculate dashboards and reports dependencies.
* Added supported version message to the documentation and release notes files when running **generate_docs** and **update-release-notes** commands respectively.
* Added new code validations for *NotImplementedError* exception raise to `XSOAR-linter`.
* Command create-content-artifacts additional support for **Author_image.png** object.
* Fixed an issue where schemas were not enforced for incident fields, indicator fields and old layouts in the validate command.
* Added support for **update-release-notes** command to update release notes according to master branch.

# 1.2.11
* Fixed an issue where the ***generate-docs*** command reset the enumeration of line numbering after an MD table.
* Updated the **upload** command to support mappers.
* Fixed an issue where exceptions were no printed in the **format** while the *--verbose* flag is set.
* Fixed an issue where *--assume-yes* flag did not work in the **format** command when running on a playbook without a `fromversion` field.
* Fixed an issue where the **format** command would fail in case `conf.json` file was not found instead of skipping the update.
* Fixed an issue where integration with v2 were recognised by the `name` field instead of the `display` field in the **validate** command.
* Added a playbook validation to check if a task script exists in the id set in the **validate** command.
* Added new integration category `File Integrity Management` in the **validate** command.

# 1.2.10
* Added validation for approved content pack use-cases and tags.
* Added new code validations for *CommonServerPython* import to `XSOAR-linter`.
* Added *default value* and *predefined values* to argument description in **generate-docs** command.
* Added a new validation that checks if *get-mapping-fields* command exists if the integration schema has *{ismappable: true}* in **validate** command.
* Fixed an issue where the *--staged* flag recognised added files as modified in the **validate** command.
* Fixed an issue where a backwards compatibility warning was raised for all added files in the **validate** command.
* Fixed an issue where **validate** command failed when no tests were given for a partner supported pack.
* Updated the **download** command to support mappers.
* Fixed an issue where the ***format*** command added a duplicate parameter.
* For partner supported content packs, added support for a list of emails.
* Removed validation of README files from the ***validate*** command.
* Fixed an issue where the ***validate*** command required release notes for ApiModules pack.

# 1.2.9
* Fixed an issue in the **openapi_codegen** command where it created duplicate functions name from the swagger file.
* Fixed an issue in the **update-release-notes** command where the *update type* argument was not verified.
* Fixed an issue in the **validate** command where no error was raised in case a non-existing docker image was presented.
* Fixed an issue in the **format** command where format failed when trying to update invalid Docker image.
* The **format** command will now preserve the **isArray** argument in integration's reputation commands and will show a warning if it set to **false**.
* Fixed an issue in the **lint** command where *finally* clause was not supported in main function.
* Fixed an issue in the **validate** command where changing any entity ID was not validated.
* Fixed an issue in the **validate** command where *--staged* flag did not bring only changed files.
* Fixed the **update-release-notes** command to ignore changes in the metadata file.
* Fixed the **validate** command to ignore metadata changes when checking if a version bump is needed.


# 1.2.8
* Added a new validation that checks in playbooks for the usage of `DeleteContext` in **validate** command.
* Fixed an issue in the **upload** command where it would try to upload content entities with unsupported versions.
* Added a new validation that checks in playbooks for the usage of specific instance in **validate** command.
* Added the **--staged** flag to **validate** command to run on staged files only.


# 1.2.7
* Changed input parameters in **find-dependencies** command.
   - Use ***-i, --input*** instead of ***-p, --path***.
   - Use ***-idp, --id-set-path*** instead of ***-i, --id-set-path***.
* Fixed an issue in the **unify** command where it crashed on an integration without an image file.
* Fixed an issue in the **format** command where unnecessary files were not skipped.
* Fixed an issue in the **update-release-notes** command where the *text* argument was not respected in all cases.
* Fixed an issue in the **validate** command where a warning about detailed description was given for unified or deprecated integrations.
* Improved the error returned by the **validate** command when running on files using the old format.

# 1.2.6
* No longer require setting `DEMISTO_README_VALIDATION` env var to enable README mdx validation. Validation will now run automatically if all necessary node modules are available.
* Fixed an issue in the **validate** command where the `--skip-pack-dependencies` would not skip id-set creation.
* Fixed an issue in the **validate** command where validation would fail if supplied an integration with an empty `commands` key.
* Fixed an issue in the **validate** command where validation would fail due to a required version bump for packs which are not versioned.
* Will use env var `DEMISTO_VERIFY_SSL` to determine if to use a secure connection for commands interacting with the Server when `--insecure` is not passed. If working with a local Server without a trusted certificate, you can set env var `DEMISTO_VERIFY_SSL=no` to avoid using `--insecure` on each command.
* Unifier now adds a link to the integration documentation to the integration detailed description.
* Fixed an issue in the **secrets** command where ignored secrets were not skipped.

# 1.2.5
* Added support for special fields: *defaultclassifier*, *defaultmapperin*, *defaultmapperout* in **download** command.
* Added -y option **format** command to assume "yes" as answer to all prompts and run non-interactively
* Speed up improvements for `validate` of README files.
* Updated the **format** command to adhere to the defined content schema and sub-schemas, aligning its behavior with the **validate** command.
* Added support for canvasContextConnections files in **format** command.

# 1.2.4
* Updated detailed description for community integrations.

# 1.2.3
* Fixed an issue where running **validate** failed on playbook with task that adds tags to the evidence data.
* Added the *displaypassword* field to the integration schema.
* Added new code validations to `XSOAR-linter`.
    * As warnings messages:
        * `demisto.params()` should be used only inside main function.
        * `demisto.args()` should be used only inside main function.
        * Functions args should have type annotations.
* Added `fromversion` field validation to test playbooks and scripts in **validate** command.

# 1.2.2
* Add support for warning msgs in the report and summary to **lint** command.
* Fixed an issue where **json-to-outputs** determined bool values as int.
* Fixed an issue where **update-release-notes** was crushing on `--all` flag.
* Fixed an issue where running **validate**, **update-release-notes** outside of content repo crushed without a meaningful error message.
* Added support for layoutscontainer in **init** contribution flow.
* Added a validation for tlp_color param in feeds in **validate** command.
* Added a validation for removal of integration parameters in **validate** command.
* Fixed an issue where **update-release-notes** was failing with a wrong error message when no pack or input was given.
* Improved formatting output of the **generate-docs** command.
* Add support for env variable *DEMISTO_SDK_ID_SET_REFRESH_INTERVAL*. Set this env variable to the refresh interval in minutes. The id set will be regenerated only if the refresh interval has passed since the last generation. Useful when generating Script documentation, to avoid re-generating the id_set every run.
* Added new code validations to `XSOAR-linter`.
    * As error messages:
        * Longer than 10 seconds sleep statements for non long running integrations.
        * exit() usage.
        * quit() usage.
    * As warnings messages:
        * `demisto.log` should not be used.
        * main function existence.
        * `demito.results` should not be used.
        * `return_output` should not be used.
        * try-except statement in main function.
        * `return_error` usage in main function.
        * only once `return_error` usage.
* Fixed an issue where **lint** command printed logs twice.
* Fixed an issue where *suffix* did not work as expected in the **create-content-artifacts** command.
* Added support for *prev-ver* flag in **lint** and **secrets** commands.
* Added support for *text* flag to **update-release-notes** command to add the same text to all release notes.
* Fixed an issue where **validate** did not recognize added files if they were modified locally.
* Added a validation that checks the `fromversion` field exists and is set to 5.0.0 or above when working or comparing to a non-feature branch in **validate** command.
* Added a validation that checks the certification field in the pack_metadata file is valid in **validate** command.
* The **update-release-notes** command will now automatically add docker image update to the release notes.

# 1.2.1
* Added an additional linter `XSOAR-linter` to the **lint** command which custom validates py files. currently checks for:
    * `Sys.exit` usages with non zero value.
    * Any `Print` usages.
* Fixed an issue where renamed files were failing on *validate*.
* Fixed an issue where single changed files did not required release notes update.
* Fixed an issue where doc_images required release-notes and validations.
* Added handling of dependent packs when running **update-release-notes** on changed *APIModules*.
    * Added new argument *--id-set-path* for id_set.json path.
    * When changes to *APIModule* is detected and an id_set.json is available - the command will update the dependent pack as well.
* Added handling of dependent packs when running **validate** on changed *APIModules*.
    * Added new argument *--id-set-path* for id_set.json path.
    * When changes to *APIModule* is detected and an id_set.json is available - the command will validate that the dependent pack has release notes as well.
* Fixed an issue where the find_type function didn't recognize file types correctly.
* Fixed an issue where **update-release-notes** command did not work properly on Windows.
* Added support for indicator fields in **update-release-notes** command.
* Fixed an issue where files in test dirs where being validated.


# 1.2.0
* Fixed an issue where **format** did not update the test playbook from its pack.
* Fixed an issue where **validate** validated non integration images.
* Fixed an issue where **update-release-notes** did not identified old yml integrations and scripts.
* Added revision templates to the **update-release-notes** command.
* Fixed an issue where **update-release-notes** crashed when a file was renamed.
* Fixed an issue where **validate** failed on deleted files.
* Fixed an issue where **validate** validated all images instead of packs only.
* Fixed an issue where a warning was not printed in the **format** in case a non-supported file type is inputted.
* Fixed an issue where **validate** did not fail if no release notes were added when adding files to existing packs.
* Added handling of incorrect layout paths via the **format** command.
* Refactor **create-content-artifacts** command - Efficient artifacts creation and better logging.
* Fixed an issue where image and description files were not handled correctly by **validate** and **update-release-notes** commands.
* Fixed an issue where the **format** command didn't remove all extra fields in a file.
* Added an error in case an invalid id_set.json file is found while running the **validate** command.
* Added fetch params checks to the **validate** command.

# 1.1.11
* Added line number to secrets' path in **secrets** command report.
* Fixed an issue where **init** a community pack did not present the valid support URL.
* Fixed an issue where **init** offered a non relevant pack support type.
* Fixed an issue where **lint** did not pull docker images for powershell.
* Fixed an issue where **find-dependencies** did not find all the script dependencies.
* Fixed an issue where **find-dependencies** did not collect indicator fields as dependencies for playbooks.
* Updated the **validate** and the **secrets** commands to be less dependent on regex.
* Fixed an issue where **lint** did not run on circle when docker did not return ping.
* Updated the missing release notes error message (RN106) in the **Validate** command.
* Fixed an issue where **Validate** would return missing release notes when two packs with the same substring existed in the modified files.
* Fixed an issue where **update-release-notes** would add duplicate release notes when two packs with the same substring existed in the modified files.
* Fixed an issue where **update-release-notes** would fail to bump new versions if the feature branch was out of sync with the master branch.
* Fixed an issue where a non-descriptive error would be returned when giving the **update-release-notes** command a pack which can not be found.
* Added dependencies check for *widgets* in **find-dependencies** command.
* Added a `update-docker` flag to **format** command.
* Added a `json-to-outputs` flag to the **run** command.
* Added a verbose (`-v`) flag to **format** command.
* Fixed an issue where **download** added the prefix "playbook-" to the name of playbooks.

# 1.1.10
* Updated the **init** command. Relevant only when passing the *--contribution* argument.
   * Added the *--author* option.
   * The *support* field of the pack's metadata is set to *community*.
* Added a proper error message in the **Validate** command upon a missing description in the root of the yml.
* **Format** now works with a relative path.
* **Validate** now fails when all release notes have been excluded.
* Fixed issue where correct error message would not propagate for invalid images.
* Added the *--skip-pack-dependencies* flag to **validate** command to skip pack dependencies validation. Relevant when using the *-g* flag.
* Fixed an issue where **Validate** and **Format** commands failed integrations with `defaultvalue` field in fetch incidents related parameters.
* Fixed an issue in the **Validate** command in which unified YAML files were not ignored.
* Fixed an issue in **generate-docs** where scripts and playbooks inputs and outputs were not parsed correctly.
* Fixed an issue in the **openapi-codegen** command where missing reference fields in the swagger JSON caused errors.
* Fixed an issue in the **openapi-codegen** command where empty objects in the swagger JSON paths caused errors.
* **update-release-notes** command now accept path of the pack instead of pack name.
* Fixed an issue where **generate-docs** was inserting unnecessary escape characters.
* Fixed an issue in the **update-release-notes** command where changes to the pack_metadata were not detected.
* Fixed an issue where **validate** did not check for missing release notes in old format files.

# 1.1.9
* Fixed an issue where **update-release-notes** command failed on invalid file types.

# 1.1.8
* Fixed a regression where **upload** command failed on test playbooks.
* Added new *githubUser* field in pack metadata init command.
* Support beta integration in the commands **split-yml, extract-code, generate-test-playbook and generate-docs.**
* Fixed an issue where **find-dependencies** ignored *toversion* field in content items.
* Added support for *layoutscontainer*, *classifier_5_9_9*, *mapper*, *report*, and *widget* in the **Format** command.
* Fixed an issue where **Format** will set the `ID` field to be equal to the `name` field in modified playbooks.
* Fixed an issue where **Format** did not work for test playbooks.
* Improved **update-release-notes** command:
    * Write content description to release notes for new items.
    * Update format for file types without description: Connections, Incident Types, Indicator Types, Layouts, Incident Fields.
* Added a validation for feedTags param in feeds in **validate** command.
* Fixed readme validation issue in community support packs.
* Added the **openapi-codegen** command to generate integrations from OpenAPI specification files.
* Fixed an issue were release notes validations returned wrong results for *CommonScripts* pack.
* Added validation for image links in README files in **validate** command.
* Added a validation for default value of fetch param in feeds in **validate** command.
* Fixed an issue where the **Init** command failed on scripts.

# 1.1.7
* Fixed an issue where running the **format** command on feed integrations removed the `defaultvalue` fields.
* Playbook branch marked with *skipunavailable* is now set as an optional dependency in the **find-dependencies** command.
* The **feedReputation** parameter can now be hidden in a feed integration.
* Fixed an issue where running the **unify** command on JS package failed.
* Added the *--no-update* flag to the **find-dependencies** command.
* Added the following validations in **validate** command:
   * Validating that a pack does not depend on NonSupported / Deprecated packs.

# 1.1.6
* Added the *--description* option to the **init** command.
* Added the *--contribution* option to the **init** command which converts a contribution zip to proper pack format.
* Improved **validate** command performance time and outputs.
* Added the flag *--no-docker-checks* to **validate** command to skip docker checks.
* Added the flag *--print-ignored-files* to **validate** command to print ignored files report when the command is done.
* Added the following validations in **validate** command:
   * Validating that existing release notes are not modified.
   * Validating release notes are not added to new packs.
   * Validating that the "currentVersion" field was raised in the pack_metadata for modified packs.
   * Validating that the timestamp in the "created" field in the pack_metadata is in ISO format.
* Running `demisto-sdk validate` will run the **validate** command using git and only on committed files (same as using *-g --post-commit*).
* Fixed an issue where release notes were not checked correctly in **validate** command.
* Fixed an issue in the **create-id-set** command where optional playbook tasks were not taken into consideration.
* Added a prompt to the `demisto-sdk update-release-notes` command to prompt users to commit changes before running the release notes command.
* Added support to `layoutscontainer` in **validate** command.

# 1.1.5
* Fixed an issue in **find-dependencies** command.
* **lint** command now verifies flake8 on CommonServerPython script.

# 1.1.4
* Fixed an issue with the default output file name of the **unify** command when using "." as an output path.
* **Unify** command now adds contributor details to the display name and description.
* **Format** command now adds *isFetch* and *incidenttype* fields to integration yml.
* Removed the *feedIncremental* field from the integration schema.
* **Format** command now adds *feedBypassExclusionList*, *Fetch indicators*, *feedReputation*, *feedReliability*,
     *feedExpirationPolicy*, *feedExpirationInterval* and *feedFetchInterval* fields to integration yml.
* Fixed an issue in the playbooks schema.
* Fixed an issue where generated release notes were out of order.
* Improved pack dependencies detection.
* Fixed an issue where test playbooks were mishandled in **validate** command.

# 1.1.3
* Added a validation for invalid id fields in indicators types files in **validate** command.
* Added default behavior for **update-release-notes** command.
* Fixed an error where README files were failing release notes validation.
* Updated format of generated release notes to be more user friendly.
* Improved error messages for the **update-release-notes** command.
* Added support for `Connections`, `Dashboards`, `Widgets`, and `Indicator Types` to **update-release-notes** command.
* **Validate** now supports scripts under the *TestPlaybooks* directory.
* Fixed an issue where **validate** did not support powershell files.

# 1.1.2
* Added a validation for invalid playbookID fields in incidents types files in **validate** command.
* Added a code formatter for python files.
* Fixed an issue where new and old classifiers where mixed on validate command.
* Added *feedIncremental* field to the integration schema.
* Fixed error in the **upload** command where unified YMLs were not uploaded as expected if the given input was a pack.
* Fixed an issue where the **secrets** command failed due to a space character in the file name.
* Ignored RN validation for *NonSupported* pack.
* You can now ignore IF107, SC100, RP102 error codes in the **validate** command.
* Fixed an issue where the **download** command was crashing when received as input a JS integration or script.
* Fixed an issue where **validate** command checked docker image for JS integrations and scripts.
* **validate** command now checks scheme for reports and connections.
* Fixed an issue where **validate** command checked docker when running on all files.
* Fixed an issue where **validate** command did not fail when docker image was not on the latest numeric tag.
* Fixed an issue where beta integrations were not validated correctly in **validate** command.

# 1.1.1
* fixed and issue where file types were not recognized correctly in **validate** command.
* Added better outputs for validate command.

# 1.1.0
* Fixed an issue where changes to only non-validated files would fail validation.
* Fixed an issue in **validate** command where moved files were failing validation for new packs.
* Fixed an issue in **validate** command where added files were failing validation due to wrong file type detection.
* Added support for new classifiers and mappers in **validate** command.
* Removed support of old RN format validation.
* Updated **secrets** command output format.
* Added support for error ignore on deprecated files in **validate** command.
* Improved errors outputs in **validate** command.
* Added support for linting an entire pack.

# 1.0.9
* Fixed a bug where misleading error was presented when pack name was not found.
* **Update-release-notes** now detects added files for packs with versions.
* Readme files are now ignored by **update-release-notes** and validation of release notes.
* Empty release notes no longer cause an uncaught error during validation.

# 1.0.8
* Changed the output format of demisto-sdk secrets.
* Added a validation that checkbox items are not required in integrations.
* Added pack release notes generation and validation.
* Improved pack metadata validation.
* Fixed an issue in **validate** where renamed files caused an error

# 1.0.4
* Fix the **format** command to update the `id` field to be equal to `details` field in indicator-type files, and to `name` field in incident-type & dashboard files.
* Fixed a bug in the **validate** command for layout files that had `sortValues` fields.
* Fixed a bug in the **format** command where `playbookName` field was not always present in the file.
* Fixed a bug in the **format** command where indicatorField wasn't part of the SDK schemas.
* Fixed a bug in **upload** command where created unified docker45 yml files were not deleted.
* Added support for IndicatorTypes directory in packs (for `reputation` files, instead of Misc).
* Fixed parsing playbook condition names as string instead of boolean in **validate** command
* Improved image validation in YAML files.
* Removed validation for else path in playbook condition tasks.

# 1.0.3
* Fixed a bug in the **format** command where comments were being removed from YAML files.
* Added output fields: _file_path_ and _kind_ for layouts in the id-set.json created by **create-id-set** command.
* Fixed a bug in the **create-id-set** command Who returns Duplicate for Layouts with a different kind.
* Added formatting to **generate-docs** command results replacing all `<br>` tags with `<br/>`.
* Fixed a bug in the **download** command when custom content contained not supported content entity.
* Fixed a bug in **format** command in which boolean strings  (e.g. 'yes' or 'no') were converted to boolean values (e.g. 'True' or 'False').
* **format** command now removes *sourceplaybookid* field from playbook files.
* Fixed a bug in **generate-docs** command in which integration dependencies were not detected when generating documentation for a playbook.


# 1.0.1
* Fixed a bug in the **unify** command when output path was provided empty.
* Improved error message for integration with no tests configured.
* Improved the error message returned from the **validate** command when an integration is missing or contains malformed fetch incidents related parameters.
* Fixed a bug in the **create** command where a unified YML with a docker image for 4.5 was copied incorrectly.
* Missing release notes message are now showing the release notes file path to update.
* Fixed an issue in the **validate** command in which unified YAML files were not ignored.
* File format suggestions are now shown in the relevant file format (JSON or YAML).
* Changed Docker image validation to fail only on non-valid ones.
* Removed backward compatibility validation when Docker image is updated.

# 1.0.0
* Improved the *upload* command to support the upload of all the content entities within a pack.
* The *upload* command now supports the improved pack file structure.
* Added an interactive option to format integrations, scripts and playbooks with No TestPlaybooks configured.
* Added an interactive option to configure *conf.json* file with missing test playbooks for integrations, scripts and playbooks
* Added *download* command to download custom content from Demisto instance to the local content repository.
* Improved validation failure messages to include a command suggestion, wherever relevant, to fix the raised issue.
* Improved 'validate' help and documentation description
* validate - checks that scripts, playbooks, and integrations have the *tests* key.
* validate - checks that test playbooks are configured in `conf.json`.
* demisto-sdk lint - Copy dir better handling.
* demisto-sdk lint - Add error when package missing in docker image.
* Added *-a , --validate-all* option in *validate* to run all validation on all files.
* Added *-i , --input* option in *validate* to run validation on a specified pack/file.
* added *-i, --input* option in *secrets* to run on a specific file.
* Added an allowed hidden parameter: *longRunning* to the hidden integration parameters validation.
* Fixed an issue with **format** command when executing with an output path of a folder and not a file path.
* Bug fixes in generate-docs command given playbook as input.
* Fixed an issue with lint command in which flake8 was not running on unit test files.

# 0.5.2
* Added *-c, --command* option in *generate-docs* to generate a specific command from an integration.
* Fixed an issue when getting README/CHANGELOG files from git and loading them.
* Removed release notes validation for new content.
* Fixed secrets validations for files with the same name in a different directory.
* demisto-sdk lint - parallelization working with specifying the number of workers.
* demisto-sdk lint - logging levels output, 3 levels.
* demisto-sdk lint - JSON report, structured error reports in JSON format.
* demisto-sdk lint - XML JUnit report for unit-tests.
* demisto-sdk lint - new packages used to accelerate execution time.
* demisto-sdk secrets - command now respects the generic whitelist, and not only the pack secrets.

# 0.5.0
[PyPI History][1]

[1]: https://pypi.org/project/demisto-sdk/#history
# 0.4.9
* Fixed an issue in *generate-docs* where Playbooks and Scripts documentation failed.
* Added a graceful error message when executing the *run" command with a misspelled command.
* Added more informative errors upon failures of the *upload* command.
* format command:
    * Added format for json files: IncidentField, IncidentType, IndicatorField, IndicatorType, Layout, Dashboard.
    * Added the *-fv --from-version*, *-nv --no-validation* arguments.
    * Removed the *-t yml_type* argument, the file type will be inferred.
    * Removed the *-g use_git* argument, running format without arguments will run automatically on git diff.
* Fixed an issue in loading playbooks with '=' character.
* Fixed an issue in *validate* failed on deleted README files.

# 0.4.8
* Added the *max* field to the Playbook schema, allowing to define it in tasks loop.
* Fixed an issue in *validate* where Condition branches checks were case sensitive.

# 0.4.7
* Added the *slareminder* field to the Playbook schema.
* Added the *common_server*, *demisto_mock* arguments to the *init* command.
* Fixed an issue in *generate-docs* where the general section was not being generated correctly.
* Fixed an issue in *validate* where Incident type validation failed.

# 0.4.6
* Fixed an issue where the *validate* command did not identify CHANGELOG in packs.
* Added a new command, *id-set* to create the id set - the content dependency tree by file IDs.

# 0.4.5
* generate-docs command:
    * Added the *use_cases*, *permissions*, *command_permissions* and *limitations*.
    * Added the *--insecure* argument to support running the script and integration command in Demisto.
    * Removed the *-t yml_type* argument, the file type will be inferred.
    * The *-o --output* argument is no longer mandatory, default value will be the input file directory.
* Added support for env var: *DEMISTO_SDK_SKIP_VERSION_CHECK*. When set version checks are skipped.
* Fixed an issue in which the CHANGELOG files did not match our scheme.
* Added a validator to verify that there are no hidden integration parameters.
* Fixed an issue where the *validate* command ran on test files.
* Removed the *env-dir* argument from the demisto-sdk.
* README files which are html files will now be skipped in the *validate* command.
* Added support for env var: *DEMISTO_README_VALIDATOR*. When not set the readme validation will not run.

# 0.4.4
* Added a validator for IncidentTypes (incidenttype-*.json).
* Fixed an issue where the -p flag in the *validate* command was not working.
* Added a validator for README.md files.
* Release notes validator will now run on: incident fields, indicator fields, incident types, dashboard and reputations.
* Fixed an issue where the validator of reputation(Indicator Type) did not check on the details field.
* Fixed an issue where the validator attempted validating non-existing files after deletions or name refactoring.
* Removed the *yml_type* argument in the *split-yml*, *extract-code* commands.
* Removed the *file_type* argument in the *generate-test-playbook* command.
* Fixed the *insecure* argument in *upload*.
* Added the *insecure* argument in *run-playbook*.
* Standardise the *-i --input*, *-o --output* to demisto-sdk commands.

# 0.4.3
* Fixed an issue where the incident and indicator field BC check failed.
* Support for linting and unit testing PowerShell integrations.

# 0.4.2
* Fixed an issue where validate failed on Windows.
* Added a validator to verify all branches are handled in conditional task in a playbook.
* Added a warning message when not running the latest sdk version.
* Added a validator to check that the root is connected to all tasks in the playbook.
* Added a validator for Dashboards (dashboard-*.json).
* Added a validator for Indicator Types (reputation-*.json).
* Added a BC validation for changing incident field type.
* Fixed an issue where init command would generate an invalid yml for scripts.
* Fixed an issue in misleading error message in v2 validation hook.
* Fixed an issue in v2 hook which now is set only on newly added scripts.
* Added more indicative message for errors in yaml files.
* Disabled pykwalify info log prints.

# 0.3.10
* Added a BC check for incident fields - changing from version is not allowed.
* Fixed an issue in create-content-artifacts where scripts in Packs in TestPlaybooks dir were copied with a wrong prefix.


# 0.3.9
* Added a validation that incident field can not be required.
* Added validation for fetch incident parameters.
* Added validation for feed integration parameters.
* Added to the *format* command the deletion of the *sourceplaybookid* field.
* Fixed an issue where *fieldMapping* in playbook did not pass the scheme validation.
* Fixed an issue where *create-content-artifacts* did not copy TestPlaybooks in Packs without prefix of *playbook-*.
* Added a validation the a playbook can not have a rolename set.
* Added to the image validator the new DBot default image.
* Added the fields: elasticcommonfields, quiet, quietmode to the Playbook schema.
* Fixed an issue where *validate* failed on integration commands without outputs.
* Added a new hook for naming of v2 integrations and scripts.


# 0.3.8
* Fixed an issue where *create-content-artifact* was not loading the data in the yml correctly.
* Fixed an issue where *unify* broke long lines in script section causing syntax errors


# 0.3.7
* Added *generate-docs* command to generate documentation file for integration, playbook or script.
* Fixed an issue where *unify* created a malformed integration yml.
* Fixed an issue where demisto-sdk **init** creates unit-test file with invalid import.


# 0.3.6
* Fixed an issue where demisto-sdk **validate** failed on modified scripts without error message.


# 0.3.5
* Fixed an issue with docker tag validation for integrations.
* Restructured repo source code.


# 0.3.4
* Saved failing unit tests as a file.
* Fixed an issue where "_test" file for scripts/integrations created using **init** would import the "HelloWorld" templates.
* Fixed an issue in demisto-sdk **validate** - was failing on backward compatiblity check
* Fixed an issue in demisto-sdk **secrets** - empty line in .secrets-ignore always made the secrets check to pass
* Added validation for docker image inside integrations and scripts.
* Added --use-git flag to **format** command to format all changed files.
* Fixed an issue where **validate** did not fail on dockerimage changes with bc check.
* Added new flag **--ignore-entropy** to demisto-sdk **secrets**, this will allow skip entropy secrets check.
* Added --outfile to **lint** to allow saving failed packages to a file.


# 0.3.3
* Added backwards compatibility break error message.
* Added schema for incident types.
* Added **additionalinfo** field to as an available field for integration configuration.
* Added pack parameter for **init**.
* Fixed an issue where error would appear if name parameter is not set in **init**.


# 0.3.2
* Fixed the handling of classifier files in **validate**.


# 0.3.1
* Fixed the handling of newly created reputation files in **validate**.
* Added an option to perform **validate** on a specific file.


# 0.3.0
* Added support for multi-package **lint** both with parallel and without.
* Added all parameter in **lint** to run on all packages and packs in content repository.
* Added **format** for:
    * Scripts
    * Playbooks
    * Integrations
* Improved user outputs for **secrets** command.
* Fixed an issue where **lint** would run pytest and pylint only on a single docker per integration.
* Added auto-complete functionality to demisto-sdk.
* Added git parameter in **lint** to run only on changed packages.
* Added the **run-playbook** command
* Added **run** command which runs a command in the Demisto playground.
* Added **upload** command which uploads an integration or a script to a Demisto instance.
* Fixed and issue where **validate** checked if release notes exist for new integrations and scripts.
* Added **generate-test-playbook** command which generates a basic test playbook for an integration or a script.
* **validate** now supports indicator fields.
* Fixed an issue with layouts scheme validation.
* Adding **init** command.
* Added **json-to-outputs** command which generates the yaml section for outputs from an API raw response.

# 0.2.6
* Fixed an issue with locating release notes for beta integrations in **validate**.

# 0.2.5
* Fixed an issue with locating release notes for beta integrations in **validate**.

# 0.2.4
* Adding image validation to Beta_Integration and Packs in **validate**.

# 0.2.3
* Adding Beta_Integration to the structure validation process.
* Fixing bug where **validate** did checks on TestPlaybooks.
* Added requirements parameter to **lint**.

# 0.2.2
* Fixing bug where **lint** did not return exit code 1 on failure.
* Fixing bug where **validate** did not print error message in case no release notes were give.

# 0.2.1
* **Validate** now checks that the id and name fields are identical in yml files.
* Fixed a bug where sdk did not return any exit code.

# 0.2.0
* Added Release Notes Validator.
* Fixed the Unifier selection of your python file to use as the code.
* **Validate** now supports Indicator fields.
* Fixed a bug where **validate** and **secrets** did not return exit code 1 on failure.
* **Validate** now runs on newly added scripts.

# 0.1.8
* Added support for `--version`.
* Fixed an issue in file_validator when calling `checked_type` method with script regex.

# 0.1.2
* Restructuring validation to support content packs.
* Added secrets validation.
* Added content bundle creation.
* Added lint and unit test run.

# 0.1.1
* Added new logic to the unifier.
* Added detailed README.
* Some small adjustments and fixes.

# 0.1.0
Capabilities:
* **Extract** components(code, image, description etc.) from a Demisto YAML file into a directory.
* **Unify** components(code, image, description etc.) to a single Demisto YAML file.
* **Validate** Demisto content files.<|MERGE_RESOLUTION|>--- conflicted
+++ resolved
@@ -13,13 +13,10 @@
 * Fixed a bug where **validate** command failed when the word demisto is in the repo README file.
 * Added support for adding test-playbooks to the zip file result in *create-content-artifacts* command for marketplacev2.
 * Fixed an issue in **find-dependencies** where using the argument *-o* without the argument *--all-packs-dependencies* did not print a proper warning.
-<<<<<<< HEAD
+* Added a **validate** check to prevent deletion of files whose deletion is not supported by the XSOAR marketplace.
 * Removed support for the flag *maintenance* in the command **update-release-notes**.
 * Added a validation for banned templets in the **doc-review** command.
-=======
-* Added a **validate** check to prevent deletion of files whose deletion is not supported by the XSOAR marketplace.
-
->>>>>>> b5af12e8
+
 # 1.6.1
 * Added the '--use-packs-known-words' argument to the **doc-review** command
 * Added YAML_Loader to handle yaml files in a standard way across modules, replacing PYYAML.
