--- conflicted
+++ resolved
@@ -1,18 +1,15 @@
 # Changelog
-* Added validation for approved content pack use-cases and tags.
+* Added validation for approved content pack usecases and tags.
 * Added new code validations for *CommonServerPython* import to `XSOAR-linter`.
 * Added *default value* and *predefined values* to argument description in **generate-docs** command.
-<<<<<<< HEAD
-* Added a new validation that checks if *get-mapping-fields* command exists if the intgeration schema has *{ismappable: true}* in **validate** command.
-* For partner supported content packs, added support for a list of emails.
-=======
 * Added a new validation that checks if *get-mapping-fields* command exists if the integration schema has *{ismappable: true}* in **validate** command.
 * Fixed an issue where the *--staged* flag recognised added files as modified in the **validate** command.
 * Fixed an issue where a backwards compatibility warning was raised for all added files in the **validate** command.
 * Fixed an issue where **validate** command failed when no tests were given for a partner supported pack.
 * Updated the **download** command to support mappers.
 * Fixed an issue where the ***format*** command added a duplicate parameter.
->>>>>>> 01e49b5f
+* Added a new validation that checks if *get-mapping-fields* command exists if the intgeration schema has *{ismappable: true}* in **validate** command.
+* For partner supported content packs, added support for a list of emails.
 
 # v1.2.9
 * Fixed an issue in the **openapi_codegen** command where it created duplicate functions name from the swagger file.
