--- conflicted
+++ resolved
@@ -1,10 +1,8 @@
 # Changelog
 ## Unreleased
-<<<<<<< HEAD
 * Fixed an issue where `register_module_line()` was not removed from python scripts when the script had no trailing newline.
-=======
 * Fixed an issue where attempting to individually upload `Preprocess Rule` files raised an unclear error message. Note: preprocess rules can not be individually uploaded, but only as part of a pack.
->>>>>>> 93cfbb29
+
 
 ## 1.17.0
 * **validate** will only fail on docker related errors if the pack is supported by xsoar.
