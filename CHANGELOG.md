--- conflicted
+++ resolved
@@ -1,12 +1,9 @@
 # Changelog
-<<<<<<< HEAD
+* When formatting incident types with Auto-Extract rules and without mode field, the **format** command will now add the user selected mode.
 * Added new validation that DBotRole is set for scripts that requires elevated permissions to the `XSOAR-linter` in the **lint** command.
-=======
-* When formatting incident types with Auto-Extract rules and without mode field, the **format** command will now add the user selected mode.
 
 # 1.4.3
 * Fixed an issue where **json-to-outputs** command returned an incorrect output when json is a list.
->>>>>>> cb017cf7
 * Fixed an issue where if a pack README.md did not exist it could cause an error in the validation process.
 * Fixed an issue where the *--name* was incorrectly required in the **init** command.
 * Adding the option to run **validate** on a specific path while using git (*-i* & *-g*).
