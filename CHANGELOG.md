--- conflicted
+++ resolved
@@ -8,13 +8,10 @@
 * Fixed an issue where **validate** validated all images instead of packs only.
 * Fixed an issue where a warning was not printed in the **format** in case a non-supported file type is inputted.
 * Fixed an issue where **validate** did not fail if no release notes were added when adding files to existing packs.
-<<<<<<< HEAD
-* Fixed an issue where **validate** did not recognize added files if they were modified locally.
-=======
 * Added handling of incorrect layout paths via the **format** command.
 * Refactor **create-content-artifacts** command - Efficient artifacts creation and better logging.
 * Fixed an issue where image and description files were not handled correctly by **validate** and **update-release-notes** commands.
->>>>>>> 06d7a720
+* Fixed an issue where **validate** did not recognize added files if they were modified locally.
 
 # 1.1.11
 * Added line number to secrets' path in **secrets** command report.
