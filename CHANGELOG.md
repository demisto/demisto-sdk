--- conflicted
+++ resolved
@@ -1,11 +1,8 @@
 # Changelog
 
 ## Unreleased
-<<<<<<< HEAD
 * Deprecated integrations and scripts will not run anymore when providing the **--all-packs** to the **lint** command.
-=======
 * Fixed an issue where a pack `serverMinVersion` is calculated by its content items to be the minimum fromVersion.
->>>>>>> c77e9dd3
 
 ## 1.10.5
 * Fixed an issue where running **run-test-playbook** would not use the `verify` parameter correctly. @ajoga
