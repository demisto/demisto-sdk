--- conflicted
+++ resolved
@@ -1,5 +1,5 @@
 # Changelog
-
+* Added a validation for tlp_color param in feeds in **validate** command.
 
 # 1.2.1
 * Added an additional linter `XSOAR-linter` to the **lint** command which custom validates py files. currently checks for:
@@ -8,9 +8,6 @@
 * Fixed an issue where renamed files were failing on *validate*.
 * Fixed an issue where single changed files did not required release notes update.
 * Fixed an issue where doc_images required release-notes and validations.
-<<<<<<< HEAD
-* Added a validation for tlp_color param in feeds in **validate** command.
-=======
 * Added handling of dependent packs when running **update-release-notes** on changed *APIModules*.
     * Added new argument *--id-set-path* for id_set.json path.
     * When changes to *APIModule* is detected and an id_set.json is available - the command will update the dependent pack as well.
@@ -22,7 +19,6 @@
 * Added support for indicator fields in **update-release-notes** command.
 * Fixed an issue where files in test dirs where being validated.
 
->>>>>>> b5212531
 
 # 1.2.0
 * Fixed an issue where **format** did not update the test playbook from its pack.
