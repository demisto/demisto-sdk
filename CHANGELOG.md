--- conflicted
+++ resolved
@@ -1,11 +1,8 @@
 # Changelog
 ## Unreleased
 * Fixed an issue where modeling rules with arbitrary whitespace characters were not parsed correctly.
-<<<<<<< HEAD
+* Added support for the **nativeImage** key for an integration/script in the **prepare-content** command.
 * Added a new validation to the **validate** command to verify that the release notes headers are in the correct format.
-=======
-* Added support for the **nativeImage** key for an integration/script in the **prepare-content** command.
->>>>>>> 4bc61870
 
 ## 1.8.1
 * Fixed an issue where **format** created duplicate configuration parameters.
