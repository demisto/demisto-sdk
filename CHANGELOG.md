# Changelog
<<<<<<< HEAD
* Fixed error in **upload** command where unified YMLs were not uploaded as expected if the given input was a pack.
=======
* Fixed an issue where new and old classifiers where mixed on validate command.
* Added *feedIncremental* field to the integration schema.
>>>>>>> 512c5717

#### 1.1.1
* fixed and issue where file types were not recognized correctly in **validate** command.
* Added better outputs for validate command.

#### 1.1.0
* Fixed an issue where changes to only non-validated files would fail validation.
* Fixed an issue in **validate** command where moved files were failing validation for new packs.
* Fixed an issue in **validate** command where added files were failing validation due to wrong file type detection.
* Added support for new classifiers and mappers in **validate** command.
* Removed support of old RN format validation.
* Updated **secrets** command output format.
* Added support for error ignore on deprecated files in **validate** command.
* Improved errors outputs in **validate** command.
* Added support for linting an entire pack.

#### 1.0.9
* Fixed a bug where misleading error was presented when pack name was not found.
* **Update-release-notes** now detects added files for packs with versions.
* Readme files are now ignored by **update-release-notes** and validation of release notes.
* Empty release notes no longer cause an uncaught error during validation.

#### 1.0.8
* Changed the output format of demisto-sdk secrets.
* Added a validation that checkbox items are not required in integrations.
* Added pack release notes generation and validation.
* Improved pack metadata validation.
* Fixed an issue in **validate** where renamed files caused an error

#### 1.0.4
* Fix the **format** command to update the `id` field to be equal to `details` field in indicator-type files, and to `name` field in incident-type & dashboard files.
* Fixed a bug in the **validate** command for layout files that had `sortValues` fields.
* Fixed a bug in the **format** command where `playbookName` field was not always present in the file.
* Fixed a bug in the **format** command where indicatorField wasn't part of the SDK schemas.
* Fixed a bug in **upload** command where created unified docker45 yml files were not deleted.
* Added support for IndicatorTypes directory in packs (for `reputation` files, instead of Misc).
* Fixed parsing playbook condition names as string instead of boolean in **validate** command
* Improved image validation in YAML files.
* Removed validation for else path in playbook condition tasks.

#### 1.0.3
* Fixed a bug in the **format** command where comments were being removed from YAML files.
* Added output fields: _file_path_ and _kind_ for layouts in the id-set.json created by **create-id-set** command.
* Fixed a bug in the **create-id-set** command Who returns Duplicate for Layouts with a different kind.
* Added formatting to **generate-docs** command results replacing all `<br>` tags with `<br/>`.
* Fixed a bug in the **download** command when custom content contained not supported content entity.
* Fixed a bug in **format** command in which boolean strings  (e.g. 'yes' or 'no') were converted to boolean values (e.g. 'True' or 'False').
* **format** command now removes *sourceplaybookid* field from playbook files.
* Fixed a bug in **generate-docs** command in which integration dependencies were not detected when generating documentation for a playbook.


#### 1.0.1
* Fixed a bug in the **unify** command when output path was provided empty.
* Improved error message for integration with no tests configured.
* Improved the error message returned from the **validate** command when an integration is missing or contains malformed fetch incidents related parameters.
* Fixed a bug in the **create** command where a unified YML with a docker image for 4.5 was copied incorrectly.
* Missing release notes message are now showing the release notes file path to update.
* Fixed an issue in the **validate** command in which unified YAML files were not ignored.
* File format suggestions are now shown in the relevant file format (JSON or YAML).
* Changed Docker image validation to fail only on non-valid ones.
* Removed backward compatibility validation when Docker image is updated.

#### 1.0.0
* Improved the *upload* command to support the upload of all the content entities within a pack.
* The *upload* command now supports the improved pack file structure.
* Added an interactive option to format integrations, scripts and playbooks with No TestPlaybooks configured.
* Added an interactive option to configure *conf.json* file with missing test playbooks for integrations, scripts and playbooks
* Added *download* command to download custom content from Demisto instance to the local content repository.
* Improved validation failure messages to include a command suggestion, wherever relevant, to fix the raised issue.
* Improved 'validate' help and documentation description
* validate - checks that scripts, playbooks, and integrations have the *tests* key.
* validate - checks that test playbooks are configured in `conf.json`.
* demisto-sdk lint - Copy dir better handling.
* demisto-sdk lint - Add error when package missing in docker image.
* Added *-a , --validate-all* option in *validate* to run all validation on all files.
* Added *-i , --input* option in *validate* to run validation on a specified pack/file.
* added *-i, --input* option in *secrets* to run on a specific file.
* Added an allowed hidden parameter: *longRunning* to the hidden integration parameters validation.
* Fixed an issue with **format** command when executing with an output path of a folder and not a file path.
* Bug fixes in generate-docs command given playbook as input.
* Fixed an issue with lint command in which flake8 was not running on unit test files.

#### 0.5.2
* Added *-c, --command* option in *generate-docs* to generate a specific command from an integration.
* Fixed an issue when getting README/CHANGELOG files from git and loading them.
* Removed release notes validation for new content.
* Fixed secrets validations for files with the same name in a different directory.
* demisto-sdk lint - parallelization working with specifying the number of workers.
* demisto-sdk lint - logging levels output, 3 levels.
* demisto-sdk lint - JSON report, structured error reports in JSON format.
* demisto-sdk lint - XML JUnit report for unit-tests.
* demisto-sdk lint - new packages used to accelerate execution time.
* demisto-sdk secrets - command now respects the generic whitelist, and not only the pack secrets.

#### 0.5.0
[PyPI History][1]

[1]: https://pypi.org/project/demisto-sdk/#history
### 0.4.9
* Fixed an issue in *generate-docs* where Playbooks and Scripts documentation failed.
* Added a graceful error message when executing the *run" command with a misspelled command.
* Added more informative errors upon failures of the *upload* command.
* format command:
    * Added format for json files: IncidentField, IncidentType, IndicatorField, IndicatorType, Layout, Dashboard.
    * Added the *-fv --from-version*, *-nv --no-validation* arguments.
    * Removed the *-t yml_type* argument, the file type will be inferred.
    * Removed the *-g use_git* argument, running format without arguments will run automatically on git diff.
* Fixed an issue in loading playbooks with '=' character.
* Fixed an issue in *validate* failed on deleted README files.

### 0.4.8
* Added the *max* field to the Playbook schema, allowing to define it in tasks loop.
* Fixed an issue in *validate* where Condition branches checks were case sensitive.

### 0.4.7
* Added the *slareminder* field to the Playbook schema.
* Added the *common_server*, *demisto_mock* arguments to the *init* command.
* Fixed an issue in *generate-docs* where the general section was not being generated correctly.
* Fixed an issue in *validate* where Incident type validation failed.

### 0.4.6
* Fixed an issue where the *validate* command did not identify CHANGELOG in packs.
* Added a new command, *id-set* to create the id set - the content dependency tree by file IDs.

### 0.4.5
* generate-docs command:
    * Added the *use_cases*, *permissions*, *command_permissions* and *limitations*.
    * Added the *--insecure* argument to support running the script and integration command in Demisto.
    * Removed the *-t yml_type* argument, the file type will be inferred.
    * The *-o --output* argument is no longer mandatory, default value will be the input file directory.
* Added support for env var: *DEMISTO_SDK_SKIP_VERSION_CHECK*. When set version checks are skipped.
* Fixed an issue in which the CHANGELOG files did not match our scheme.
* Added a validator to verify that there are no hidden integration parameters.
* Fixed an issue where the *validate* command ran on test files.
* Removed the *env-dir* argument from the demisto-sdk.
* README files which are html files will now be skipped in the *validate* command.
* Added support for env var: *DEMISTO_README_VALIDATOR*. When not set the readme validation will not run.

### 0.4.4
* Added a validator for IncidentTypes (incidenttype-*.json).
* Fixed an issue where the -p flag in the *validate* command was not working.
* Added a validator for README.md files.
* Release notes validator will now run on: incident fields, indicator fields, incident types, dashboard and reputations.
* Fixed an issue where the validator of reputation(Indicator Type) did not check on the details field.
* Fixed an issue where the validator attempted validating non-existing files after deletions or name refactoring.
* Removed the *yml_type* argument in the *split-yml*, *extract-code* commands.
* Removed the *file_type* argument in the *generate-test-playbook* command.
* Fixed the *insecure* argument in *upload*.
* Added the *insecure* argument in *run-playbook*.
* Standardise the *-i --input*, *-o --output* to demisto-sdk commands.

### 0.4.3
* Fixed an issue where the incident and indicator field BC check failed.
* Support for linting and unit testing PowerShell integrations.

### 0.4.2
* Fixed an issue where validate failed on Windows.
* Added a validator to verify all branches are handled in conditional task in a playbook.
* Added a warning message when not running the latest sdk version.
* Added a validator to check that the root is connected to all tasks in the playbook.
* Added a validator for Dashboards (dashboard-*.json).
* Added a validator for Indicator Types (reputation-*.json).
* Added a BC validation for changing incident field type.
* Fixed an issue where init command would generate an invalid yml for scripts.
* Fixed an issue in misleading error message in v2 validation hook.
* Fixed an issue in v2 hook which now is set only on newly added scripts.
* Added more indicative message for errors in yaml files.
* Disabled pykwalify info log prints.

### 0.3.10
* Added a BC check for incident fields - changing from version is not allowed.
* Fixed an issue in create-content-artifacts where scripts in Packs in TestPlaybooks dir were copied with a wrong prefix.


### 0.3.9
* Added a validation that incident field can not be required.
* Added validation for fetch incident parameters.
* Added validation for feed integration parameters.
* Added to the *format* command the deletion of the *sourceplaybookid* field.
* Fixed an issue where *fieldMapping* in playbook did not pass the scheme validation.
* Fixed an issue where *create-content-artifacts* did not copy TestPlaybooks in Packs without prefix of *playbook-*.
* Added a validation the a playbook can not have a rolename set.
* Added to the image validator the new DBot default image.
* Added the fields: elasticcommonfields, quiet, quietmode to the Playbook schema.
* Fixed an issue where *validate* failed on integration commands without outputs.
* Added a new hook for naming of v2 integrations and scripts.


### 0.3.8
* Fixed an issue where *create-content-artifact* was not loading the data in the yml correctly.
* Fixed an issue where *unify* broke long lines in script section causing syntax errors


### 0.3.7
* Added *generate-docs* command to generate documentation file for integration, playbook or script.
* Fixed an issue where *unify* created a malformed integration yml.
* Fixed an issue where demisto-sdk **init** creates unit-test file with invalid import.


### 0.3.6
* Fixed an issue where demisto-sdk **validate** failed on modified scripts without error message.


### 0.3.5
* Fixed an issue with docker tag validation for integrations.
* Restructured repo source code.


### 0.3.4
* Saved failing unit tests as a file.
* Fixed an issue where "_test" file for scripts/integrations created using **init** would import the "HelloWorld" templates.
* Fixed an issue in demisto-sdk **validate** - was failing on backward compatiblity check
* Fixed an issue in demisto-sdk **secrets** - empty line in .secrets-ignore always made the secrets check to pass
* Added validation for docker image inside integrations and scripts.
* Added --use-git flag to **format** command to format all changed files.
* Fixed an issue where **validate** did not fail on dockerimage changes with bc check.
* Added new flag **--ignore-entropy** to demisto-sdk **secrets**, this will allow skip entropy secrets check.
* Added --outfile to **lint** to allow saving failed packages to a file.


### 0.3.3
* Added backwards compatibility break error message.
* Added schema for incident types.
* Added **additionalinfo** field to as an available field for integration configuration.
* Added pack parameter for **init**.
* Fixed an issue where error would appear if name parameter is not set in **init**.


### 0.3.2
* Fixed the handling of classifier files in **validate**.


### 0.3.1
* Fixed the handling of newly created reputation files in **validate**.
* Added an option to perform **validate** on a specific file.


### 0.3.0
* Added support for multi-package **lint** both with parallel and without.
* Added all parameter in **lint** to run on all packages and packs in content repository.
* Added **format** for:
    * Scripts
    * Playbooks
    * Integrations
* Improved user outputs for **secrets** command.
* Fixed an issue where **lint** would run pytest and pylint only on a single docker per integration.
* Added auto-complete functionality to demisto-sdk.
* Added git parameter in **lint** to run only on changed packages.
* Added the **run-playbook** command
* Added **run** command which runs a command in the Demisto playground.
* Added **upload** command which uploads an integration or a script to a Demisto instance.
* Fixed and issue where **validate** checked if release notes exist for new integrations and scripts.
* Added **generate-test-playbook** command which generates a basic test playbook for an integration or a script.
* **validate** now supports indicator fields.
* Fixed an issue with layouts scheme validation.
* Adding **init** command.
* Added **json-to-outputs** command which generates the yaml section for outputs from an API raw response.

### 0.2.6

* Fixed an issue with locating release notes for beta integrations in **validate**.

### 0.2.5

* Fixed an issue with locating release notes for beta integrations in **validate**.

### 0.2.4

* Adding image validation to Beta_Integration and Packs in **validate**.

### 0.2.3

* Adding Beta_Integration to the structure validation process.
* Fixing bug where **validate** did checks on TestPlaybooks.
* Added requirements parameter to **lint**.

### 0.2.2

* Fixing bug where **lint** did not return exit code 1 on failure.
* Fixing bug where **validate** did not print error message in case no release notes were give.

### 0.2.1

* **Validate** now checks that the id and name fields are identical in yml files.
* Fixed a bug where sdk did not return any exit code.

### 0.2.0

* Added Release Notes Validator.
* Fixed the Unifier selection of your python file to use as the code.
* **Validate** now supports Indicator fields.
* Fixed a bug where **validate** and **secrets** did not return exit code 1 on failure.
* **Validate** now runs on newly added scripts.

### 0.1.8

* Added support for `--version`.
* Fixed an issue in file_validator when calling `checked_type` method with script regex.

### 0.1.2
* Restructuring validation to support content packs.
* Added secrets validation.
* Added content bundle creation.
* Added lint and unit test run.

### 0.1.1

* Added new logic to the unifier.
* Added detailed README.
* Some small adjustments and fixes.

### 0.1.0

Capabilities:
* **Extract** components(code, image, description etc.) from a Demisto YAML file into a directory.
* **Unify** components(code, image, description etc.) to a single Demisto YAML file.
* **Validate** Demisto content files.<|MERGE_RESOLUTION|>--- conflicted
+++ resolved
@@ -1,10 +1,7 @@
 # Changelog
-<<<<<<< HEAD
-* Fixed error in **upload** command where unified YMLs were not uploaded as expected if the given input was a pack.
-=======
 * Fixed an issue where new and old classifiers where mixed on validate command.
 * Added *feedIncremental* field to the integration schema.
->>>>>>> 512c5717
+* Fixed error in **upload** command where unified YMLs were not uploaded as expected if the given input was a pack.
 
 #### 1.1.1
 * fixed and issue where file types were not recognized correctly in **validate** command.
