# Changelog
## Unreleased
* Fixed an issue where the *DEMISTO_SDK_SKIP_VERSION_CHECK* was ignored when running on non CI environments.
* Added the ability to ignore any validation in the **validate** command when running in an external (non-demisto/content) repo, by placing a `.private-repo-settings` file at its root.
* Fixed an issue where **validate** falsely detected backwards-compatibility issues, and prevented adding the `marketplaces` key to content items.
* Calling **format** with the `-d` flag now removes test playbooks testing the deprecated content from conf.json.
* Fixed an issue where the SDK would fail pulling docker images.
* Fixed an issue where in some cases the **split** command did not remove pack version note from the script.
* Improved the content graph performance when calculating content relationships.
* Fixed an issue where **validate** would not properly detect dependencies of core packs.
* Removed usages of Random in unit tests to ensure the tests are deterministic.
* **validate** will now run on all the pack content items when the pack supported marketplaces are modified.
<<<<<<< HEAD
* Code improvements, replacing deprecated `LooseVersion` class to the `Version` class.
* Fixed an issue where **pre-commit** running when there was no change to the files
=======
* **pre-commit** no longer runs when there are no modified files (unless provided with input files).
* **lint** will now fail on `demisto.results` and `return_outputs` usage, when a pack is `xsoar` or `partner` supported.
* **lint** will now fail on `LOG` usage in python files.
>>>>>>> 3f790c2f
* Fixed an issue where errors in **validate** were logged as `info`.
* Fixed an issue where **validate** error messages were not logged when an integration param, or the default argument in reputation commands is not valid.
* Added new validation that XSIAM integrations must have `marketplacev2` as the value of the marketplaces field.
* Fixed an issue where the **format** command would change the value of the `unsearchable` key in fields.
* Added an ability to provide list of marketplace names as a credentials-type (type 9) param attribute.
* **doc-review** will run with the `--use-packs-known-words` default to true.
* Calling **modeling-rules init-test-data** will now return the XDM fields output in alphabetical order.

## 1.17.2
* Fixed an issue where **lint** and **validate** commands failed on integrations and scripts that use docker images that are not available in the Docker Hub but exist locally.
* Added documentation for the flag **override-existing** used in upload.
* Fixed an issue where **validate** failed on Incident Field items with a `template` value.
* Improved memory efficiency in **update-content-graph** and **create-content-graph** commands.
* Removed support for the `cve_id` name for the default-argument for **cve** reputation commands in **validate**. Now, only `cve` may be used for such commands.
* Fixed an issue where **zip_packs** failed uploading content.
* Added `tenant_timezone` handling to the **modeling-rules init** command, allowing usage with tenants in various timezones.
* Shortened the timeout when checking whether the dataset exists in **test-modeling-rule**.
* Cleaned up project dependencies.
* Added support for the **List** content item in **Xpanse** marketplace.
* Fixed an issue in **run-unit-tests** command when running Powershell tests.
* Fixed an issue where **lint** failed running when a docker container would not init properly.
* Fixed an issue where the *upload* command would upload a pack metadata with wrong display names.
* Performance enhancements when reading yaml files.
* Removed redundant errors and fields from `errors.py`.
* Updated **update-release-notes** to use graph instead of id_set.

## 1.17.1
* Added the `aliasTo` key to the Incident Field schema.
* Modified **validate** to not require fields whose value is always `False`.
* Modified **validate** to use the graph instead of id_set on changed *APIModules*.
* Fixed an issue where `register_module_line()` was not removed from python scripts when the script had no trailing newline.
* Fixed an issue where an integration containing a command without a description would fail to upload while using the **upload** command.
* Fixed an issue where attempting to individually upload `Preprocess Rule` files raised an unclear error message. Note: preprocess rules can not be individually uploaded, but only as part of a pack.
* Fixed an issue where the **upload** command would fail on Indicator Types.
* Fixed an issue where the **upload** command would return the wrong error message when connection credentials are invalid.
* Fixed an issue where the **upload** command would fail parsing input paths.
* added support for the `isfetcheventsandassets` flag in content graph.
* Fixed an issue where the **modeling-rules test** command failed to get the existence of result from dataset in cases where the results take time to load.
* Added an aliasTo key to the incident field schema.

## 1.17.0
* **validate** will only fail on docker related errors if the pack is supported by xsoar.
* Added a validation that assures filename, id, and name have a correct suffix for modeling/parsing rules files.
* Added new **validate** checks, preventing unwanted changes of the marketplaces (BC108,BC109), toversion (BC107)  and fromversion (BC106) fields.
* Removed the `timezone_offset` argument in the *modeling-rules test* command.
* Fixed an issue where **lint** failed when importing functions from CommonServerUserPython.
* The **format** command now will sync hidden parameters with master branch.
* Fixed an issue where lock integration failed on FileNotFound.(PANW-internal only).
* Fixed an issue where **lint** falsely warned of using `demisto.results`.
* Fixed an issue where **validate** always returned *XSIAM Dashboards* and *Correlation Rules* files as valid.
* Added `GR107` validation to **validate** using the graph validations to check that no deprecated items are used by non-deprecated content.
* Fixed an issue where the **modeling-rules test** command failed to get the existence of dataset in cases where the dataset takes more than 1 minute to get indexed.
* Fixed an issue in **lint** where the container used for linting had dependency conflicts with the image used by content, and caused inconsistent results.
* Fixed an issue where the **download** command failed when the playbook has different `name` and `id`.
* Moved the **pre-commmit** command template to the `demisto/content` repository, where it's easier to maintain.
* Fixed an issue where an internal method caused warning messages when reading md files.
* Added support for Pre Process Rules in the **upload** command.
* Fixed an issue where **upload** would not upload items whose `maketplaces` value was an empty list.
* Added a prettyName key to the incident field schema.
* Fixed an issue where **upload** command could not parse content items that are not unicode-encoded.

## 1.16.0
* Added a check to **is_docker_image_latest_tag** to only fail the validation on non-latest image tag when the current tag is older than 3 days.
* Fixed an issue where **upload** would not properly show the installed version in the UI.
* Fixed an issue where the `contribution_converter` failed replacing generated release notes with the contribution form release notes.
* Fixed an issue where an extra levelname was added to a logging message.
* Modified the `mypy` pre-commit hook to run in a virtual environment, rather than the local mypy version.
* Added support to run **validate** with `--git` flag on detached HEAD.
* Added a validation that the **validate** command will fail if the pack name is not prefixed on XSIAM dashboard images.
* Fixed the **generate-test-playbook** which failed on an unexpected keyword argument - 'console_log_threshold'.
* Fixed an issue where **prepare-content** would not properly parse the `fromVersion` and `toVersion` attributes of XSIAM-Dashbaord and XSIAM-Report content items.
* Fixed an issue where **validate** command did not fail on non-existent dependency ids of non-mandatory dependant content.
* Fixed pytest async io deprecation warning.
* Added the `--incident-id` argument (optional) to the **run** command.
* Fixed an issue in **run-unit-tests** and **update-content-graph** where running commands in a docker container was done with insufficient permissions.
* Added the `_time` field to the output compare table of the **modeling-rules test** command.
* Changed the endpoint **download** uses to get system content items.
* Fixed an issue where graph-related tasks failed when files were deleted from the repo.
* Added a **validate** check, and a **format** auto fix for the `fromversion` field in Correlation Rules and XSIAM Dashboards.
* Update the format used for dev-dependencies in pyproject.toml to match modern versions of Poetry.
* Added timestamps to logging messages when running in a CI build.

## 1.15.5
* **Breaking Change**: The default of the **upload** command `--zip` argument is `true`. To upload packs as custom content items use the `--no-zip` argument.
* Removed the `no-implicit-optional` hook from **pre-commit**.
* Removed the `markdownlint` hook from **pre-commit**.
* Fixed an issue in **run-unit-tests** to pass with warnings when no tests are collected.
* Fixed an issue in **run-unit-tests** with the coverage calculation.
* Fixed a notification about log file location appeared more than once.
* Updated the error message when code coverage is below the threshold in **coverage-analyze** to be printed in a more noticeable red color.
* Fixed an issue in **upload** that failed when a comma-separated list of paths is passed to the `--input` argument.
* Running **validate** with the `--graph` flag will now run the graph validations after all other validations.
* improved the generated release note for newly added XSIAM entities when running *update-release-notes* command.
* Fixed an issue where in some cases validation failed when mapping null values.
* Fixed an issue in **upload** command where the `--keep-zip` argument did not clean the working directory.
* Fixed an issue where an extra levelname was added to a logging message.
* Fixed an issue in **upload** where uploading packs to XSIAM failed due to version mismatch.

## 1.15.4
* Fixed an issue where *update-release-notes* and *doc-review* did not handle new content notes as expected.
* Fixed an issue in PEP484 (no-implicit-optional) hook to **pre-commit**.
* Fixed an issue in **upload** with `--input-config-file` where the content items weren't uploaded in the correct pack.
* Added support to disable the default logging colors with the **DEMISTO_SDK_LOG_NO_COLORS** environment variable.

## 1.15.3
* Added the `--init` flag to **download**.
* Added the `--keep-empty-folders` flag to **download**.
* Added `markdown-lint` to **pre-commit**
* Added the PEP484 (no-implicit-optional) hook to **pre-commit**.
* Fixed an issue where the content-graph parsing failed on mappers with undefined mapping.
* Fixed an issue in **validate** where `pack_metadata.json` files were not collected proplely in `--graph` option.
* Fixed an issue where *validate* reputation commands outputs were not checked for new content.
* Added *IN107* and *DB100* error codes to *ALLOWED_IGNORE_ERRORS* list.
* Added a validation that assures feed integrations implement the `integration_reliability` configuration parameter.
* Fixed an issue where the format command did not work as expected on pre-process rules files.
* Fixed an issue where **upload** command failed to upload when the XSOAR version is beta.
* Fixed an issue where **upload** command summary was inaccurate when uploading a `Pack` without the `-z` flag.
* Added pack name and pack version to **upload** command summary.
* Added support for modeling rules with multi datasets in ****modeling-rules test**** command.
* Fixed an issue where **validate** didn't recognize layouts with incident fields missing from `id_set.json` even when `--post-commit` was indicated.

## 1.15.2
* Fixed an issue where **format** added default arguments to reputation commands which already have one.
* Fixed an issue where **validate** fails when adding the *advance* field to the integration required fields.
* Updated the integration Traffic Light Protocol (TLP) color list schema in the **validate** command.
* Fixed an issue where **upload** would not read a repo configuration file properly.
* Fixed an issue where **upload** would not handle the `-x`/`--xsiam` flag properly.
* Fixed an issue where **format** failed to use input from the user, when asking about a `from_version`.
* Added the `-n`/`--assume_no` flag to **format**.

## 1.15.1
* Fixed an issue where **generate-docs** generated fields with double html escaping.
* Fixed an issue where **upload** failed when using the `-z` flag.

## 1.15.0
* **Breaking Change**: the **upload** command now only supports **XSOAR 6.5** or newer (and all XSIAM versions).
* **upload** now uses content models, and calls the `prepare` method of each model before uploading (unless uploading a zipped pack).
* Added a *playbook* modification to **prepare-content**, replacing `getIncident` calls with `getAlerts`, when uploading to XSIAM.
* Added a *playbook* modification to **prepare-content**, replacing `${incident.fieldname}` context accessors with `${alert.fieldname}` when uploading to XSIAM.
* Added a *playbook* modification to **prepare-content**, replacing `incident` to `alert` in task display names, when uploading to XSIAM.
* Added a *layout* modification to **prepare-content**, replacing `Related/Child/Linked Incidents` to `... Alerts` when uploading to XSIAM.
* Added a *script* modification to **prepare-content**, automatically replacing the word `incident` with `alert` when uploading to XSIAM.
* Added a validation that the **validate** command will fail if the `dockerimage` field in scripts/integrations uses any py3-native docker image.
* Updated the `ruff` version used in **pre-commit** to `0.0.269`.
* Fixed an issue in **create-content-graph** which caused missing detection of duplicated content items.
* Fixed an issue where **run-unit-tests** failed on python2 content items.
* Fixed an issue in **validate** where core packs validations were checked against the core packs defined on master branch, rather than on the current branch.
* Fixed an issue in **pre-commit** where `--input` flag was not filtered by the git files.
* Skip reset containers for XSOAR NG and XSIAM(PANW-internal only).
* Fixed an issue where **lint** failed fetching docker image details from a PANW GitLab CI environment. (PANW-internal only).

## 1.14.5
* Added logging in case the container fails to run in **run-unit-tests**.
* Disabled **pre-commit** multiprocessing for `validate` and `format`, as they use a service.
* **pre-commit** now calls `format` with `--assume-yes` and `--no-validate`.
* Fixed an issue where **pre-commit** ran multiple times when checking out build related files.

## 1.14.4
* Added integration configuration for *Cortex REST API* integration.
* Removed `Flake8` from **pre-commit**, as `ruff` covers its basic rules.
* Improved log readability by silencing non-critical `neo4j` (content graph infrastructure) logs.
* Fixed an issue where **run-unit-tests** failed on python2 content items.
* Fixed an issue where **modeling-rules test** did not properly handle query fields that pointed to a string.
* Fixed an issue when trying to fetch remote files when not under the content repo.
* Fixed a validation that the **modeling-rules test** command will fail if no test data file exist.
* Fixed an issue where **format** command failed while updating the `fromversion` entry.
* Added support for mapping uuid to names for Layout files in the **download** command.

## 1.14.3
* Fixed an issue where **run-unit-tests** failed running on items with `test_data`.
* Updated the demisto-py to v3.2.10 which now supports url decoding for the proxy authentication password.
* Fixed an issue where **generate-outputs** did not generate context paths for empty lists or dictionaries in the response.

## 1.14.2
* Added the `--staged-only` flag to **pre-commit**.
* Fixed an issue where **run-unit-tests** failed running on items with `test_data`.
* Fixed an issue where **pre-commit** ran on unchanged files.
* Add the ability to run **secrets** in **pre-commit** by passing a `--secrets` flag.
* Added support to override the log file with the **DEMISTO_SDK_LOG_FILE_PATH** environment variable.

## 1.14.1
* Fixed an issue where **update-release-notes** command failed when running on a pack that contains deprecated integrations without the `commands` section.
* Added toVersion and fromVersion to XSIAM content items schema.
* Fixed an issue where **validate** failed when attempting to map null values in a classifier and layout.
* Added search marketplace functionality to XSIAM client.
* Fixed an issue in **pre-commit** command where `MYPYPATH` was not set properly.
* Updated the integration category list in the **init** command.
* Fixed an issue where in some environments docker errors were not caught.
* Added a validation that the **validate** command will fail on README files if an image does not exist in the specified path.

## 1.14.0
* Added the `DEMISTO_SDK_GRAPH_FORCE_CREATE` environment variable. Use it to force the SDK to recreate the graph, rather than update it.
* Added support for code importing multi-level ApiModules to **lint**.
* Added a validation that the **modeling-rules test** command will fail if no test data file exist.
* Added support for the `<~XPANSE>` marketplace tag in release notes.
* Added support for marketplace tags in the **doc-review** command.
* Added **generate-unit-tests** documentation to the repo README.
* Added the `hiddenpassword` field to the integration schema, allowing **validate** to run on integrations with username-only inputs.
* Improved logs and error handling in the **modeling-rules test** command.
* Improved the warning message displayed for Contribution PRs editing outdated code.
* Improved the clarity of error messages for cases where yml files cannot be parsed as a dictionary.
* Updated the `XSIAMReport` schema.
* Standardized repo-wide logging. All logs are now created in one logger instance.
* **lint** now prevents unit-tests from accessing online resources in runtime.
* Updated the logs shown during lint when running in docker.
* Fixed an issue where **validate** showed errors twice.
* Fixed an issue where **validate** did not fail when xif files had wrong naming.
* Fixed an issue where **doc-review** required dot suffixes in release notes describing new content.
* Fixed an issue where **download** command failed when running on a beta integration.
* Fixed an issue where **update-release-notes** generated release notes for packs in their initial version (1.0.0).
* Fixed an issue with **update-content-graph** where `--use-git` parameter was ignored when using `--imported-path` parameter.
* Fixed an issue where **validate** failed on playbooks with valid inputs, since it did not collect the playbook inputs occurrences properly.

## 1.13.0
* Added the pack version to the code files when calling **unify**. The same value is removed when calling **split**.
* Added a message showing the output path when **prepare-content** is called.
* Contribution PRs that update outdated packs now display a warning message.
* Fixed an issue when kebab-case has a misspelling in one of the sub words, the suggestion might be confusing.
* Improved caching and stability for **lint**.
* Added support for *.xif* files in the **secrets** command.
* Fixed an issue where **validate** would fail when playbook inputs contain Transform Language (DT).
* Added a new **validate** check, making sure a first level header exist in release notes (RN116)
* Fixed an issue where **lint** would not properly handle multiple ApiModules imports.

## 1.12.0
* Added the **pre-commit** command, to improve code quality of XSOAR content.
* Added the **run-unit-tests** command, to run unit tests of given content items inside their respective docker images.
* Added support for filepath arguments in the **validate** and **format** commands.
* Added pre-commit hooks for `validate`, `format`, `run-unit-tests` and `update-docker-image` commands.
* Fixed an issue in the **download** command where layouts were overriden even without the `-f` option.
* Fixed an issue where Demisto-SDK did not detect layout ID when using the **download** command.
* Fixed an issue where the **lint** command ran on `native:dev` supported content when passing the `--docker-image all` flag, instead it will run on `native:candidate`.
* Added support for `native:candidate` as a docker image flag for **lint** command.
* Added a modification for layouts in **prepare-content**, replacing `Related Incidents`, `Linked Incidents` and `Child Incidents` with the suitable `... Alerts` name when uploading to XSIAM.
* Fixed an issue where logs and messages would not show when using the **download** command.
* Fixed an issue where the `server_min_version` field in metadata was an empty value when parsing packs without content items.
* Fixed an issue where running **openapi-codegen** resulted in false-positive error messages.
* Fixed an issue where **generate-python-to-yml** generated input arguments as required even though required=False was specified.
* Fixed an issue where **generate-python-to-yml** generated input arguments a default arguments when default=some_value was provided.
* Fixed a bug where **validate** returned error on playbook inputs with special characters.
* Fixed an issue where **validate** did not properly check `conf.json` when the latter is modified.
* Fixed an issue in the **upload** command, where a prompt was not showing on the console.
* Fixed an issue where running **lint** failed installing dependencies in containers.

## 1.11.0
* **Note: Demisto-SDK will soon stop supporting Python 3.8**
* Fixed an issue where using **download** on non-unicode content, merging them into existing files caused an error.
* Changed an internal setting to allow writing non-ascii content (unicode) using `YAMLHandler` and `JSONHandler`.
* Fixed an issue where an error message in **unify** was unclear for invalid input.
* Fixed an issue where running **validate** failed with **is_valid_integration_file_path_in_folder** on integrations that use API modules.
* Fixed an issue where **validate** failed with **is_valid_integration_file_path_in_folder** on integrations that use the `MSAPIModule`.
* Added **validate** check for the `modules` field in `pack_metadata.json` files.
* Changed **lint** to skip deprecated content, unless when using the `-i` flag.
* Fixed an issue where **update-release-notes** failed when a new *Parsing Rule* was added to a pack.
* Refactored the logging framework. Demisto-SDK logs will now be written to `.demist_sdk_debug.log` under the content path (when detected) or the current directory.
* Added `GR105` validation to **validate** command to check that no duplicate IDs are used.
* Added support for API Modules imported in API modules in the **unify** command.
* Added **validate** check, to make sure every Python file has a corresponding unit test file.

## 1.10.6
* Fixed an issue where running **validate** with the `-g` flag would skip some validations for old-formatted (unified) integration/script files.
* Deprecated integrations and scripts will not run anymore when providing the **--all-packs** to the **lint** command.
* Fixed an issue where a pack `serverMinVersion` would be calculated by the minimal fromVersion of its content items.
* Added the `--docker-image-target` flag to **lint** for testing native supported content with new images.

## 1.10.5
* Fixed an issue where running **run-test-playbook** would not use the `verify` parameter correctly. @ajoga
* Added a newline at the end of README files generated in **generate-docs**.
* Added the value `3` (out of bounds) to the `onChangeRepAlg` and `reputationCalc` fields under the `IncidentType` and `GenericType` schemas. **validate** will allow using it now.
* Fixed an issue where **doc-review** required dot suffixes in release notes describing new content.
* Fixed an issue where **validate** failed on Feed Integrations after adding the new *Collect/Connect* section field.
* Fixed an issue where using **postman-codegen** failed converting strings containing digits to kebab-case.
* Fixed an issue where the ***error-code*** command could not parse List[str] parameter.
* Updated validation *LO107* to support more section types in XSIAM layouts.

## 1.10.4
* Added support for running **lint** in multiple native-docker images.

## 1.10.3
* Fixed an issue where running **format** would fail after running npm install.
* Improved the graph validations in the **validate** command:
  - GR100 will now run on all content items of changed packs.
  - GR101 and GR102 will now catch invalid fromversion/toversion of files **using** the changed items.
  - GR103 errors will raise a warning when using the *-a* flag, but an error if using the *-i* or *g* flags.
* Fixed an issue where test-playbooks timed out.
* Fixed an issue where making a change in a module using an ApiModule would cause lint to run on the ApiModule unnecessarily.
* Fixed an issue where the `marketplace` field was not used when dumping pack zips.
* Fixed a typo in the README content generated with **update-release-notes** for updating integrations.
* Fixed an issue in **validate**, where using the `-gr` and `-i` flags did not run properly.
* Added the `sectionorder` field to integration scheme.
* Fixed an issue where in some occasions running of test-playbooks could receive session timeouts.
* Fixed an issue where **validate** command failed on core pack dependencies validation because of test dependencies.

## 1.10.2
* Added markdown lint formatting for README files in the **format** command.
* Fixed an issue where **lint** failed when using the `-cdam` flag with changed dependant api modules.
* Fixed an issue in the **upload** command, where `json`-based content items were not unified correctly when using the `--zip` argument.
* Added XPANSE core packs validations.

## 1.10.1
* Fixed an issue where **update-content-graph** failed to execute.

## 1.10.0
* **Breaking change**: Removed usage of `pipenv`, `isort` and `autopep8` in the **split** and **download** commands. Removed the `--no-pipenv` and `--no-code-formatting` flags. Please see https://xsoar.pan.dev/docs/tutorials/tut-setup-dev-remote for the recommended environment setup.
* Fixed an issue in **prepare-content** command where large code lines were broken.
* Fixed an issue where git-*renamed_files* were not retrieved properly.
* Fixed an issue where test dependencies were calculated in all level dependencies calculation.
* Added formatting and validation to XSIAM content types.
* Fixed an issue where several XSIAM content types were not validated when passing the `-a` flag.
* Added a UUID to name mapper for **download** it replaces UUIDs with names on all downloaded files.
* Updated the demisto-py to v3.2.6 which now supports basic proxy authentication.
* Improved the message shown when using **upload** and overwriting packs.
* Added support for the **Layout Rule** content type in the id-set and the content graph.
* Updated the default general `fromVersion` value on **format** to `6.8.0`
* Fixed an issue where **lint** sometimes failed when using the `-cdam` flag due to wrong file duplications filtering.
* Added the content graph to **validate**, use with the `--graph` flag.

## 1.9.0
* Fixed an issue where the Slack notifier was using a deprecated argument.
* Added the `--docker-image` argument to the **lint** command, which allows determining the docker image to run lint on. Possible options are: `'native:ga'`, `'native:maintenance'`, `'native:dev'`, `'all'`, a specific docker image (from Docker Hub) or, the default `'from-yml'`.
* Fixed an issue in **prepare-content** command where large code lines were broken.
* Added a logger warning to **get_demisto_version**, the task will now fail with a more informative message.
* Fixed an issue where the **upload** and **prepare-content** commands didn't add `fromServerVersion` and `toServerVersion` to layouts.
* Updated **lint** to use graph instead of id_set when running with `--check-dependent-api-module` flag.
* Added the marketplaces field to all schemas.
* Added the flag `--xsoar-only` to the **doc-review** command which enables reviewing documents that belong to XSOAR-supported Packs.
* Fixed an issue in **update-release-notes** command where an error occurred when executing the same command a second time.
* Fixed an issue where **validate** would not always ignore errors listed under `.pack-ignore`.
* Fixed an issue where running **validate** on a specific pack didn't test all the relevant entities.
* Fixed an issue where fields ending with `_x2` where not replaced in the appropriate Marketplace.

## 1.8.3
* Changed **validate** to allow hiding parameters of type 0, 4, 12 and 14 when replacing with type 9 (credentials) with the same name.
* Fixed an issue where **update-release-notes** fails to update *MicrosoftApiModule* dependent integrations.
* Fixed an issue where the **upload** command failed because `docker_native_image_config.json` file could not be found.
* Added a metadata file to the content graph zip, to be used in the **update-content-graph** command.
* Updated the **validate** and **update-release-notes** commands to unskip the *Triggers Recommendations* content type.


## 1.8.2
* Fixed an issue where demisto-py failed to upload content to XSIAM when `DEMISTO_USERNAME` environment variable is set.
* Fixed an issue where the **prepare-content** command output invalid automation name when used with the --*custom* argument.
* Fixed an issue where modeling rules with arbitrary whitespace characters were not parsed correctly.
* Added support for the **nativeImage** key for an integration/script in the **prepare-content** command.
* Added **validate** checks for integrations declared deprecated (display name, description) but missing the `deprecated` flag.
* Changed the **validate** command to fail on the IN145 error code only when the parameter with type 4 is not hidden.
* Fixed an issue where downloading content layouts with `detailsV2=None` resulted in an error.
* Fixed an issue where **xdrctemplate** was missing 'external' prefix.
* Fixed an issue in **prepare-content** command providing output path.
* Updated the **validate** and **update-release-notes** commands to skip the *Triggers Recommendations* content type.
* Added a new validation to the **validate** command to verify that the release notes headers are in the correct format.
* Changed the **validate** command to fail on the IN140 error code only when the skipped integration has no unit tests.
* Changed **validate** to allow hiding parameters of type 4 (secret) when replacing with type 9 (credentials) with the same name.
* Fixed an issue where the **update-release-notes** command didn't add release-notes properly to some *new* content items.
* Added validation that checks that the `nativeimage` key is not defined in script/integration yml.
* Added to the **format** command the ability to remove `nativeimage` key in case defined in script/integration yml.
* Enhanced the **update-content-graph** command to support `--use-git`, `--imported_path` and `--output-path` arguments.
* Fixed an issue where **doc-review** failed when reviewing command name in some cases.
* Fixed an issue where **download** didn't identify playbooks properly, and downloaded files with UUIDs instead of file/script names.

## 1.8.1
* Fixed an issue where **format** created duplicate configuration parameters.
* Added hidden properties to integration command argument and script argument.
* Added `--override-existing` to **upload** that skips the confirmation prompt for overriding existing content packs. @mattbibbydw
* Fixed an issue where **validate** failed in private repos when attempting to read from a nonexisting `approved_categories.json`.
* Fixed an issue where **validate** used absolute paths when getting remote `pack_metadata.json` files in private repos.
* Fixed an issue in **download**, where names of custom scripts were replaced with UUIDs in IncidentFields and Layouts.

## 1.8.0
* Updated the supported python versions, as `>=3.8,<3.11`, as some of the dependencies are not supported on `3.11` yet.
* Added a **validate** step for **Modeling Rules** testdata files.
* Added the **update-content-graph** command.
* Added the ability to limit the number of CPU cores with `DEMISTO_SDK_MAX_CPU_CORES` envirment variable.
* Added the **prepare-content** command.
* Added support for fromversion/toversion in XSIAM content items (correlation rules, XSIAM dashboards, XSIAM reports and triggers).
* Added a **validate** step checking types of attributes in the schema file of modeling rule.
* Added a **validate** step checking that the dataset name of a modeling rule shows in the xif and schema files.
* Added a **validate** step checking that a correlation rule file does not start with a hyphen.
* Added a **validate** step checking that xsiam content items follow naming conventions.
* Fixed an issue where SDK commands failed on the deprecated `packaging.version.LegacyVersion`, by locking the `packaging` version to `<22`.
* Fixed an issue where **update-release-notes** failed when changing only xif file in **Modeling Rules**.
* Fixed an issue where *is_valid_category* and *is_categories_field_match_standard* failed when running in a private repo.
* Fixed an issue where **validate** didn't fail on the MR103 validation error.
* Fixed the *--release-notes* option, to support the new CHANGELOG format.
* Fixed an issue where **validate** failed when only changing a modeling rules's xif file.
* Fixed an issue where **format** failed on indicator files with a `None` value under the `tabs` key.
* Fixed an issue where **validate** only printed errors for one change of context path, rather than print all.
* Fixed an issue where **download** did not suggest using a username/password when authenticating with XSOAR and using invalid arguments.
* Fixed an issue where **download** failed when listing or downloading content items that are not unicode-encoded.
* Added support for fromversion/toversion in XSIAM content items (correlation rules, XSIAM dashboards, XSIAM reports and triggers).
* Updated the supported python versions, as `>=3.8,<3.11`, as some of the dependencies are not supported on `3.11` yet.
* Added **prepare-content** command which will prepare the pack or content item for the platform.
* Patched an issue where deprecated `packaging.version.LegacyVersion`, locking packaging version to `<22`.

## 1.7.9
* Fixed an issue where an error message in **validate** would not include the suggested fix.
* Added a validation that enforces predefined categories on MP Packs & integration yml files, the validation also ensures that each pack has only one category.
* Fixed an issue where **update-release-notes** did not generate release notes for **XDRC Templates**.
* Fixed an issue where **upload** failed without explaining the reason.
* Improved implementation of the docker_helper module.
* Fixed an issue where **validate** did not check changed pack_metadata.json files when running using git.
* Added support for **xdrctemplate** to content graph.
* Fixed an issue where local copies of the newly-introduced `DemistoClassApiModule.py` were validated.
* Added new release notes templates for the addition and modification of playbooks, layouts and types in the **doc-review** command.
* Fixed an issue where the **doc-review** command failed on descriptions of new content items.
* Added the `Command XXX is deprecated. Use XXX instead.` release notes templates to **doc-review** command.
* Fixed an issue where the **update-release-notes** command didn't add the modeling-rules description for new modeling-rules files.

## 1.7.8
* Added the capability to run the MDX server in a docker container for environments without node.
* Fixed an issue where **generate-docs** with `-c` argument updated sections of the incorrect commands.
* Added IF113 error code to **ALLOWED_IGNORE_ERRORS**.
* Fixed an issue where **validate** failed on playbooks with non-string input values.
* Added the `DEMISTO_SDK_IGNORE_CONTENT_WARNING` environment variable, to allow suppressing warnings when commands are not run under a content repo folder.
* Fixed an issue where **validate** failed to recognize integration tests that were missing from config.json
* Added support for **xpanse** marketplace in **create-id-set** and **create-content-artifacts** commands.
* Fixed an issue where **split** failed on yml files.
* Added support for marketplace-specific tags.
* Fixed an issue where **download** would not run `isort`. @maxgubler
* Fixed an issue where XSIAM Dashboards and Reports images failed the build.
* Added support for **xpanse** marketplace to content graph.

## 1.7.7
* Fixed an issue where paybooks **generate-docs** didn't parse complex input values when no accessor field is given correctly.
* Fixed an issue in the **download** command, where an exception would be raised when downloading system playbooks.
* Fixed an issue where the **upload** failed on playbooks containing a value that starts with `=`.
* Fixed an issue where the **generate-unit-tests** failed to generate assertions, and generate unit tests when command names does not match method name.
* Fixed an issue where the **download** command did not honor the `--no-code-formatting` flag properly. @maxgubler
* Added a new check to **validate**, making sure playbook task values are passed as references.
* Fixed an issue where the **update-release-notes** deleted existing release notes, now appending to it instead.
* Fixed an issue where **validate** printed blank space in case of validation failed and ignored.
* Renamed 'Agent Config' to 'XDRC Templates'.
* Fixed an issue where the **zip-packs** command did not work with the CommonServerUserPython and CommonServerUserPowerShell package.

## 1.7.6

* Fixed parsing of initialization arguments of client classes in the **generate-unit-tests** command.
* Added support for AgentConfig content item in the **upload**, **create-id-set**, **find-dependecies**, **unify** and **create-content-artifacts** commands.
* Added support for XSIAM Report preview image.

## 1.7.5

* Fixed an issue where the **upload** command did not work with the CommonServerUserPython package.
* Fixed an issue in the **download** command, where some playbooks were downloaded as test playbooks.
* Added playbook modification capabilities in **TestSuite**.
* Added a new command **create-content-graph**.
* Fixed an issue in the **upload** command, where the temporary zip would not clean up properly.
* Improved content items parsing in the **create-content-graph** command.
* Added an error when the docker daemon is unavailable when running **lint**.
* Removed the validation of a subtype change for scripts in the **validate** command.
* Fixed an issue where names of XSIAM content items were not normalized properly.
* Fixed an issue where the **download** command was downloading playbooks with **script** (id) and not **scriptName**.
* Fixed an issue where script yml files were not properly identified by `find_type`.
* Removed nightly integrations filtering when deciding if a test should run.
* Added support for XSIAM Dashboard preview image.
* Added the `--no-code-formatting` flag to the **download** command, allowing to skip autopep8 and isort.
* Fixed an issue in the **update-release-notes** command, where generating release notes for modeling rules schema file caused exception.

## 1.7.4

* Fixed an issue where the **doc-review** command showed irrelevant messages.
* Fixed an issue in **validate**, where backward-compatibility failures prevented other validations from running.
* Fixed an issue in **validate**, where content-like files under infrastructure paths were not ignored.
* Fixed an issue in the AMI mapping, where server versions were missing.
* Change the way the normalize name is set for external files.
* Added dump function to XSIAM pack objects to dulicate the files.
* Fixed an issue where the `contribution_converter` did not support changes made to ApiModules.
* Added name normalization according to new convention to XSIAM content items
* Added playbook modification capabilities in **TestSuite**.
* Fixed an issue in create-content-artifacts where it will not get a normalize name for the item and it will try to duplicate the same file.

## 1.7.3

* Fixed an issue in the **format** command where fail when executed from environment without mdx server available.
* Added `Added a`, `Added an` to the list of allowed changelog prefixes.
* Added support for Indicator Types/Reputations in the **upload** command.
* Fixed an issue when running from a subdirectory of a content repo failed.
* Changing the way we are using XSIAM servers api-keys in **test-content** .
* Added a success message to **postman-codegen**.

## 1.7.2

* Fixed an issue in the **validate** command where incident fields were not found in mappers even when they exist
* Added an ability to provide list of marketplace names as a param attribute to **validate** and **upload**
* Added the file type to the error message when it is not supported.
* Fixed an issue where `contribution_converter` incorrectly mapped _Indicator Field_ objects to the _incidentfield_ directory in contribution zip files.
* Fixed a bug where **validate** returned error on empty inputs not used in playbooks.
* Added the `DEMISTO_SDK_CONTENT_PATH` environment variable, implicitly used in various commands.
* Added link to documentation for error messages regarding use cases and tags.

## 1.7.1

* Fixed an issue where *indicatorTypes* and *betaIntegrations* were not found in the id_set.
* Updated the default general `fromVersion` value on **format** to `6.5.0`
* Fixed an issue where the **validate** command did not fail when the integration yml file name was not the same as the folder containing it.
* Added an option to have **generate-docs** take a Playbooks folder path as input, and generate docs for all playbooks in it.
* Fixed an issue where the suggestion in case of `IF113` included uppercase letters for the `cliName` parameter.
* Added new validation to the **validate** command to fail and list all the file paths of files that are using a deprecated integration command / script / playbook.
* **validate** will no longer fail on playbooks calling subplaybooks that have a higher `fromVersion` value, if  calling the subplaybook has `skipifunavailable=True`.
* Fixed an issue where relative paths were not accessed correctly.
* Running any `demisto-sdk` command in a folder with a `.env` file will load it, temporarily overriding existing environment variables.
* Fixed an issue where **validate** did not properly detect deleted files.
* Added new validations to the **validate** command to verify that the schema file exists for a modeling rule and that the schema and rules keys are empty in the yml file.
* Fixed an issue where *find_type* didn't recognize exported incident types.
* Added a new validation to **validate**, making sure all inputs of a playbook are used.
* Added a new validation to **validate**, making sure all inputs used in a playbook declared in the input section.
* The **format** command will now replace the *fromServerVersion* field with *fromVersion*.

## 1.7.0

* Allowed JSON Handlers to accept kwargs, for custoimzing behavior.
* Fixed an issue where an incorrect error was shown when the `id` of a content item differed from its `name` attribute.
* Fixed an issue where the `preserve_quotes` in ruamel_handler received an incorrect value @icholy
* Fixed an issue where ignoring RM110 error code wasn't working and added a validation to **ALLOWED_IGNORE_ERRORS** to validate that all error codes are inserted in the right format.
* Fixed an issue where the contribution credit text was not added correctly to the pack README.
* Changed the contribution file implementation from markdown to a list of contributor names. The **create-content-artifact** will use this list to prepare the needed credit message.
* Added a new validation to the `XSOAR-linter` in the **lint** command for verifying that demisto.log is not used in the code.
* The **generate-docs** command will now auto-generate the Incident Mirroring section when implemented in an integration.
* Added support to automatically generate release notes for deprecated items in the **update-release-notes** command.
* Fixed an issue causing any command to crash when unable to detect local repository properties.
* Fixed an issue where running in a private gitlab repo caused a warning message to be shown multiple times.
* Added a new validation to the **validate** command to verify that markdown and python files do not contain words related to copyright section.
* Fixed an issue where **lint** crashed when provided an input file path (expecting a directory).

## 1.6.9

* Added a new validation that checks whether a pack should be deprecated.
* Added a new ability to the **format** command to deprecate a pack.
* Fixed an issue where the **validate** command sometimes returned a false negative in cases where there are several sub-playbooks with the same ID.
* Added a new validation to the **validate** command to verify that the docker in use is not deprecated.
* Added support for multiple ApiModules in the **unify** command
* Added a check to **validate** command, preventing use of relative urls in README files.
* Added environment variable **DEMISTO_SDK_MARKETPLACE** expected to affect *MarketplaceTagParser* *marketplace* value. The value will be automatically set when passing *marketplace* arg to the commands **unify**, **zip-packs**, **create-content-artifacts** and **upload**.
* Added slack notifier for build failures on the master branch.
* Added support for modeling and parsing rules in the **split** command.
* Added support for README files in **format** command.
* Added a **validate** check, making sure classifier id and name values match. Updated the classifier **format** to update the id accordingly.
* The **generate-docs** command will now auto-generate the playbook image link by default.
* Added the `--custom-image-link` argument to override.
* Added a new flag to **generate-docs** command, allowing to add a custom image link to a playbook README.
* Added a new validation to the **validate** command to verify that the package directory name is the same as the files contained in the that package.
* Added support in the **unify** command to unify a schema into its Modeling Rule.

## 1.6.8

* Fixed an issue where **validate** did not fail on invalid playbook entities' versions (i.e. subplaybooks or scripts with higher fromversion than their parent playbook).
* Added support for running lint via a remote docker ssh connection. Use `DOCKER_HOST` env variable to specify a remote docker connection, such as: `DOCKER_HOST=ssh://myuser@myhost.com`.
* Fixed an issue where the pack cache in *get_marketplaces* caused the function to return invalid values.
* Fixed an issue where running format on a pack with XSIAM entities would fail.
* Added the new `display_name` field to relevant entities in the **create-id-set** command.
* Added a new validation to the **validate** command to verify the existence of "Reliability" parameter if the integration have reputation command.
* Fixed a bug where terminating the **lint** command failed (`ctrl + c`).
* Removed the validation of a subtype change in integrations and scripts from **validate**.
* Fixed an issue where **download** did not behave as expected when prompting for a version update. Reported by @K-Yo
* Added support for adoption release notes.
* Fixed an issue where **merge-id-sets** failed when a key was missing in one id-set.json.
* Fixed a bug where some mypy messages were not parsed properly in **lint**.
* Added a validation to the **validate** command, failing when '`fromversion`' or '`toversion`' in a content entity are incorrect format.
* Added a validation to the **validate** command, checking if `fromversion` <= `toversion`.
* Fixed an issue where coverage reports used the wrong logging level, marking debug logs as errors.
* Added a new validation to the **validate** command, to check when the discouraged `http` prefixes are used when setting defaultvalue, rather than `https`.
* Added a check to the **lint** command for finding hard-coded usage of the http protocol.
* Locked the dependency on Docker.
* Removed a traceback line from the **init** command templates: BaseIntegration, BaseScript.
* Updated the token in **_add_pr_comment** method from the content-bot token to the xsoar-bot token.

## 1.6.7

* Added the `types-markdown` dependency, adding markdown capabilities to existing linters using the [Markdown](https://pypi.org/project/Markdown/) package.
* Added support in the **format** command to remove nonexistent incident/indicator fields from *layouts/mappers*
* Added the `Note: XXX` and `XXX now generally available.` release notes templates to **doc-review** command.
* Updated the logs shown during the docker build step.
* Removed a false warning about configuring the `GITLAB_TOKEN` environment variable when it's not needed.
* Removed duplicate identifiers for XSIAM integrations.
* Updated the *tags* and *use cases* in pack metadata validation to use the local files only.
* Fixed the error message in checkbox validation where the defaultvalue is wrong and added the name of the variable that should be fixed.
* Added types to `find_type_by_path` under tools.py.
* Fixed an issue where YAML files contained incorrect value type for `tests` key when running `format --deprecate`.
* Added a deprecation message to the `tests:` section of yaml files when running `format --deprecate`.
* Added use case for **validate** on *wizard* objects - set_playbook is mapped to all integrations.
* Added the 'integration-get-indicators' commands to be ignored by the **verify_yml_commands_match_readme** validation, the validation will no longer fail if these commands are not in the readme file.
* Added a new validation to the **validate** command to verify that if the phrase "breaking changes" is present in a pack release notes, a JSON file with the same name exists and contains the relevant breaking changes information.
* Improved logs when running test playbooks (in a build).
* Fixed an issue in **upload** did not include list-type content items. @nicolas-rdgs
* Reverted release notes to old format.

## 1.6.6

* Added debug print when excluding item from ID set due to missing dependency.
* Added a validation to the **validate** command, failing when non-ignorable errors are present in .pack-ignore.
* Fixed an issue where `mdx server` did not close when stopped in mid run.
* Fixed an issue where `-vvv` flag did not print logs on debug level.
* enhanced ***validate*** command to list all command names affected by a backward compatibility break, instead of only one.
* Added support for Wizard content item in the **format**, **validate**, **upload**, **create-id-set**, **find-dependecies** and **create-content-artifacts** commands.
* Added a new flag to the **validate** command, allowing to run specific validations.
* Added support in **unify** and **create-content-artifacts** for displaying different documentations (detailed description + readme) for content items, depending on the marketplace version.
* Fixed an issue in **upload** where list items were not uploaded.
* Added a new validation to **validate** command to verify that *cliName* and *id* keys of the incident field or the indicator field are matches.
* Added the flag '-x', '--xsiam' to **upload** command to upload XSIAM entities to XSIAM server.
* Fixed the integration field *isFetchEvents* to be in lowercase.
* Fixed an issue where **validate -i** run after **format -i** on an existing file in the repo instead of **validate -g**.
* Added the following commands: 'update-remote-data', 'get-modified-remote-data', 'update-remote-system' to be ignored by the **verify_yml_commands_match_readme** validation, the validation will no longer fail if these commands are not in the readme file.
* Updated the release note template to include a uniform format for all items.
* Added HelloWorldSlim template option for *--template* flag in **demisto-sdk init** command.
* Fixed an issue where the HelloWorldSlim template in **demisto-sdk init** command had an integration id that was conflicting with HelloWorld integration id.
* Updated the SDK to use demisto-py 3.1.6, allowing use of a proxy with an environment variable.
* Set the default logger level to `warning`, to avoid unwanted debug logs.
* The **format** command now validates that default value of checkbox parameters is a string 'true' or 'false'.
* Fixed an issue where `FileType.PLAYBOOK` would show instead of `Playbook` in readme error messages.
* Added a new validation to **validate** proper defaultvalue for checkbox fields.

## 1.6.5

* Fixed an issue in the **format** command where the `id` field was overwritten for existing JSON files.
* Fixed an issue where the **doc-review** command was successful even when the release-note is malformed.
* Added timestamps to the `demisto-sdk` logger.
* Added time measurements to **lint**.
* Added the flag '-d', '--dependency' to **find-dependencies** command to get the content items that cause the dependencies between two packs.
* Fixed an issue where **update-release-notes** used the *trigger_id* field instead of the *trigger_name* field.
* Fixed an issue where **doc-review** failed to recognize script names, in scripts using the old file structure.
* Fixed an issue where concurrent processes created by **lint** caused deadlocks when opening files.
* Fixed an issue in the **format** command where `_dev` or `_copy` suffixes weren't removed from the subscript names in playbooks and layouts.
* Fixed an issue where **validate** failed on nonexistent `README.md` files.
* Added support of XSIAM content items to the **validate** command.
* Report **lint** summary results and failed packages after reporting time measurements.

## 1.6.4

* Added the new **generate-yml-from-python** command.
* Added a code *type* indication for integration and script objects in the *ID Set*.
* Added the [Vulture](https://github.com/jendrikseipp/vulture) linter to the pre-commit hook.
* The `demisto-sdk` pack will now be distributed via PyPi with a **wheel** file.
* Fixed a bug where any edited json file that contained a forward slash (`/`) escaped.
* Added a new validation to **validate** command to verify that the metadata *currentVersion* is
the same as the last release note version.
* The **validate** command now checks if there're none-deprecated integration commands that are missing from the readme file.
* Fixed an issue where *dockerimage* changes in Scripts weren't recognized by the **update-release-notes** command.
* Fixed an issue where **update-xsoar-config-file** did not properly insert the marketplace packs list to the file.
* Added the pack name to the known words by default when running the **doc-review** command.
* Added support for new XSIAM entities in **create-id-set** command.
* Added support for new XSIAM entities in **create-content-artifacts** command.
* Added support for Parsing/Modeling Rule content item in the **unify** command.
* Added the integration name, the commands name and the script name to the known words by default when running the **doc-review** command.
* Added an argument '-c' '--custom' to the **unify** command, if True will append to the unified yml name/display/id the custom label provided
* Added support for sub words suggestion in kebab-case sentences when running the **doc-review** command.
* Added support for new XSIAM entities in **update-release-notes** command.
* Enhanced the message of alternative suggestion words shown when running **doc-review** command.
* Fixed an incorrect error message, in case `node` is not installed on the machine.
* Fixed an issue in the **lint** command where the *check-dependent-api-modules* argument was set to true by default.
* Added a new command **generate-unit-tests**.
* Added a new validation to **validate** all SIEM integration have the same suffix.
* Fixed the destination path of the unified parsing/modeling rules in **create-content-artifacts** command.
* Fixed an issue in the **validate** command, where we validated wrongfully the existence of readme file for the *ApiModules* pack.
* Fixed an issue in the **validate** command, where an error message that was displayed for scripts validation was incorrect.
* Fixed an issue in the **validate** and **format** commands where *None* arguments in integration commands caused the commands to fail unexpectedly.
* Added support for running tests on XSIAM machines in the **test-content** command.
* Fixed an issue where the **validate** command did not work properly when deleting non-content items.
* Added the flag '-d', '--dependency' to **find-dependencies** command to get the content items that cause the dependencies between two packs.

## 1.6.3

* **Breaking change**: Fixed a typo in the **validate** `--quiet-bc-validation` flag (was `--quite-bc-validation`). @upstart-swiss
* Dropped support for python 3.7: Demisto-SDK is now supported on Python 3.8 or newer.
* Added an argument to YAMLHandler, allowing to set a maximal width for YAML files. This fixes an issue where a wrong default was used.
* Added the detach mechanism to the **upload** command, If you set the --input-config-file flag, any files in the repo's SystemPacks folder will be detached.
* Added the reattach mechanism to the **upload** command, If you set the --input-config-file flag, any detached item in your XSOAR instance that isn't currently in the repo's SystemPacks folder will be re-attached.
* Fixed an issue in the **validate** command that did not work properly when using the *-g* flag.
* Enhanced the dependency message shown when running **lint**.
* Fixed an issue where **update-release-notes** didn't update the currentVersion in pack_metadata.
* Improved the logging in **test-content** for helping catch typos in external playbook configuration.

## 1.6.2

* Added dependency validation support for core marketplacev2 packs.
* Fixed an issue in **update-release-notes** where suggestion fix failed in validation.
* Fixed a bug where `.env` files didn't load. @nicolas-rdgs
* Fixed a bug where **validate** command failed when the *categories* field in the pack metadata was empty for non-integration packs.
* Added *system* and *item-type* arguments to the **download** command, used when downloading system items.
* Added a validation to **validate**, checking that each script, integration and playbook have a README file. This validation only runs when the command is called with either the `-i` or the `-g` flag.
* Fixed a regression issue with **doc-review**, where the `-g` flag did not work.
* Improved the detection of errors in **doc-review** command.
* The **validate** command now checks if a readme file is empty, only for packs that contain playbooks or were written by a partner.
* The **validate** command now makes sure common contextPath values (e.g. `DBotScore.Score`) have a non-empty description, and **format** populates them automatically.
* Fixed an issue where the **generate-outputs** command did not work properly when examples were provided.
* Fixed an issue in the **generate-outputs** command, where the outputs were not written to the specified output path.
* The **generate-outputs** command can now generate outputs from multiple calls to the same command (useful when different args provide different outputs).
* The **generate-outputs** command can now update a yaml file with new outputs, without deleting or overwriting existing ones.
* Fixed a bug where **doc-review** command failed on existing templates.
* Fixed a bug where **validate** command failed when the word demisto is in the repo README file.
* Added support for adding test-playbooks to the zip file result in *create-content-artifacts* command for marketplacev2.
* Fixed an issue in **find-dependencies** where using the argument *-o* without the argument *--all-packs-dependencies* did not print a proper warning.
* Added a **validate** check to prevent deletion of files whose deletion is not supported by the XSOAR marketplace.
* Removed the support in the *maintenance* option of the *-u* flag in the **update-release-notes** command.
* Added validation for forbidden words and phrases in the **doc-review** command.
* Added a retries mechanism to the **test-content** command to stabilize the build process.
* Added support for all `git` platforms to get remote files.
* Refactored the **format** command's effect on the *fromversion* field:
  * Fixed a bug where the *fromversion* field was removed when modifying a content item.
  * Updated the general default *fromversion* and the default *fromversion* of newly-introduced content items (e.g. `Lists`, `Jobs`).
  * Added an interactive mode functionality for all content types, to ask the user whether to set a default *fromversion*, if could not automatically determine its value. Use `-y` to assume 'yes' as an answer to all prompts and run non-interactively.

## 1.6.1

* Added the '--use-packs-known-words' argument to the **doc-review** command
* Added YAML_Loader to handle yaml files in a standard way across modules, replacing PYYAML.
* Fixed an issue when filtering items using the ID set in the **create-content-artifacts** command.
* Fixed an issue in the **generate-docs** command where tables were generated with an empty description column.
* Fixed an issue in the **split** command where splitting failed when using relative input/output paths.
* Added warning when inferred files are missing.
* Added to **validate** a validation for integration image dimensions, which should be 120x50px.
* Improved an error in the **validate** command to better differentiate between the case where a required fetch parameter is malformed or missing.

## 1.6.0

* Fixed an issue in the **create-id-set** command where similar items from different marketplaces were reported as duplicated.
* Fixed typo in demisto-sdk init
* Fixed an issue where the **lint** command did not handle all container exit codes.
* Add to **validate** a validation for pack name to make sure it is unchanged.
* Added a validation to the **validate** command that verifies that the version in the pack_metdata file is written in the correct format.
* Fixed an issue in the **format** command where missing *fromVersion* field in indicator fields caused an error.

## 1.5.9

* Added option to specify `External Playbook Configuration` to change inputs of Playbooks triggered as part of **test-content**
* Improved performance of the **lint** command.
* Improved performance of the **validate** command when checking README images.
* ***create-id-set*** command - the default value of the **marketplace** argument was changed from ‘xsoar’ to all packs existing in the content repository. When using the command, make sure to pass the relevant marketplace to use.

## 1.5.8

* Fixed an issue where the command **doc-review** along with the argument `--release-notes` failed on yml/json files with invalid schema.
* Fixed an issue where the **lint** command failed on packs using python 3.10

## 1.5.7

* Fixed an issue where reading remote yaml files failed.
* Fixed an issue in **validate** failed with no error message for lists (when no fromVersion field was found).
* Fixed an issue when running **validate** or **format** in a gitlab repository, and failing to determine its project id.
* Added an enhancement to **split**, handling an empty output argument.
* Added the ability to add classifiers and mappers to conf.json.
* Added the Alias field to the incident field schema.

## 1.5.6

* Added 'deprecated' release notes template.
* Fixed an issue where **run-test-playbook** command failed to get the task entries when the test playbook finished with errors.
* Fixed an issue in **validate** command when running with `no-conf-json` argument to ignore the `conf.json` file.
* Added error type text (`ERROR` or `WARNING`) to **validate** error prints.
* Fixed an issue where the **format** command on test playbook did not format the ID to be equal to the name of the test playbook.
* Enhanced the **update-release-notes** command to automatically commit release notes config file upon creation.
* The **validate** command will validate that an indicator field of type html has fromVersion of 6.1.0 and above.
* The **format** command will now add fromVersion 6.1.0 to indicator field of type html.
* Added support for beta integrations in the **format** command.
* Fixed an issue where the **postman-codegen** command failed when called with the `--config-out` flag.
* Removed the integration documentation from the detailed description while performing **split** command to the unified yml file.
* Removed the line which indicates the version of the product from the README.md file for new contributions.

## 1.5.5

* Fixed an issue in the **update-release-notes** command, which did not work when changes were made in multiple packs.
* Changed the **validate** command to fail on missing test-playbooks only if no unittests are found.
* Fixed `to_kebab_case`, it will now deal with strings that have hyphens, commas or periods in them, changing them to be hyphens in the new string.
* Fixed an issue in the **create-id-set** command, where the `source` value included the git token if it was specified in the remote url.
* Fixed an issue in the **merge-id-set** command, where merging fails because of duplicates but the packs are in the XSOAR repo but in different version control.
* Fixed missing `Lists` Content Item as valid `IDSetType`
* Added enhancement for **generate-docs**. It is possible to provide both file or a comma seperated list as `examples`. Also, it's possible to provide more than one example for a script or a command.
* Added feature in **format** to sync YML and JSON files to the `master` file structure.
* Added option to specify `Incident Type`, `Incoming Mapper` and `Classifier` when configuring instance in **test-content**
* added a new command **run-test-playbook** to run a test playbook in a given XSOAR instance.
* Fixed an issue in **format** when running on a modified YML, that the `id` value is not changed to its old `id` value.
* Enhancement for **split** command, replace `ApiModule` code block to `import` when splitting a YML.
* Fixed an issue where indicator types were missing from the pack's content, when uploading using **zip-packs**.
* The request data body format generated in the **postman-codegen** will use the python argument's name and not the raw data argument's name.
* Added the flag '--filter-by-id-set' to **create-content-artifacts** to create artifacts only for items in the given id_set.json.

## 1.5.4

* Fixed an issue with the **format** command when contributing via the UI
* The **format** command will now not remove the `defaultRows` key from incident, indicator and generic fields with `type: grid`.
* Fixed an issue with the **validate** command when a layoutscontainer did not have the `fromversion` field set.
* added a new command **update-xsoar-config-file** to handle your XSOAR Configuration File.
* Added `skipVerify` argument in **upload** command to skip pack signature verification.
* Fixed an issue when the **run** command  failed running when there’s more than one playground, by explicitly using the current user’s playground.
* Added support for Job content item in the **format**, **validate**, **upload**, **create-id-set**, **find-dependecies** and **create-content-artifacts** commands.
* Added a **source** field to the **id_set** entitles.
* Two entitles will not consider as duplicates if they share the same pack and the same source.
* Fixed a bug when duplicates were found in **find_dependencies**.
* Added function **get_current_repo** to `tools`.
* The **postman-codegen** will not have duplicates argument name. It will rename them to the minimum distinguished shared path for each of them.

## 1.5.3

* The **format** command will now set `unsearchable: True` for incident, indicator and generic fields.
* Fixed an issue where the **update-release-notes** command crashes with `--help` flag.
* Added validation to the **validate** command that verifies the `unsearchable` key in incident, indicator and generic fields is set to true.
* Removed a validation that DBotRole should be set for automation that requires elevated permissions to the `XSOAR-linter` in the **lint** command.
* Fixed an issue in **Validate** command where playbooks conditional tasks were mishandeled.
* Added a validation to prevent contributors from using the `fromlicense` key as a configuration parameter in an integration's YML
* Added a validation to ensure that the type for **API token** (and similar) parameters are configured correctly as a `credential` type in the integration configuration YML.
* Added an assertion that checks for duplicated requests' names when generating an integration from a postman collection.
* Added support for [.env files](https://pypi.org/project/python-dotenv/). You can now add a `.env` file to your repository with the logging information instead of setting a global environment variables.
* When running **lint** command with --keep-container flag, the docker images are committed.
* The **validate** command will not return missing test playbook error when given a script with dynamic-section tag.

## 1.5.2

* Added a validation to **update-release-notes** command to ensure that the `--version` flag argument is in the right format.
* added a new command **coverage-analyze** to generate and print coverage reports.
* Fixed an issue in **validate** in repositories which are not in GitHub or GitLab
* Added a validation that verifies that readme image absolute links do not contain the working branch name.
* Added support for List content item in the **format**, **validate**, **download**, **upload**, **create-id-set**, **find-dependecies** and **create-content-artifacts** commands.
* Added a validation to ensure reputation command's default argument is set as an array input.
* Added the `--fail-duplicates` flag for the **merge-id-set** command which will fail the command if duplicates are found.
* Added the `--fail-duplicates` flag for the **create-id-set** command which will fail the command if duplicates are found.

## 1.5.1

* Fixed an issue where **validate** command failed to recognized test playbooks for beta integrations as valid tests.
* Fixed an issue were the **validate** command was falsely recognizing image paths in readme files.
* Fixed an issue where the **upload** command error message upon upload failure pointed to wrong file rather than to the pack metadata.
* Added a validation that verifies that each script which appears in incident fields, layouts or layout containers exists in the id_set.json.
* Fixed an issue where the **postman code-gen** command generated double dots for context outputs when it was not needed.
* Fixed an issue where there **validate** command on release notes file crashed when author image was added or modified.
* Added input handling when running **find-dependencies**, replacing string manipulations.
* Fixed an issue where the **validate** command did not handle multiple playbooks with the same name in the id_set.
* Added support for GitLab repositories in **validate**

## 1.5.0

* Fixed an issue where **upload** command failed to upload packs not under content structure.
* Added support for **init** command to run from non-content repo.
* The **split-yml** has been renamed to **split** and now supports splitting Dashboards from unified Generic Modules.
* Fixed an issue where the skipped tests validation ran on the `ApiModules` pack in the **validate** command.
* The **init** command will now create the `Generic Object` entities directories.
* Fixed an issue where the **format** command failed to recognize changed files from git.
* Fixed an issue where the **json-to-outputs** command failed checking whether `0001-01-01T00:00:00` is of type `Date`
* Added to the **generate context** command to generate context paths for integrations from an example file.
* Fixed an issue where **validate** failed on release notes configuration files.
* Fixed an issue where the **validate** command failed on pack input if git detected changed files outside of `Packs` directory.
* Fixed an issue where **validate** command failed to recognize files inside validated pack when validation release notes, resulting in a false error message for missing entity in release note.
* Fixed an issue where the **download** command failed when downloading an invalid YML, instead of skipping it.

## 1.4.9

* Added validation that the support URL in partner contribution pack metadata does not lead to a GitHub repo.
* Enhanced ***generate-docs*** with default `additionalinformation` (description) for common parameters.
* Added to **validate** command a validation that a content item's id and name will not end with spaces.
* The **format** command will now remove trailing whitespaces from content items' id and name fields.
* Fixed an issue where **update-release-notes** could fail on files outside the user given pack.
* Fixed an issue where the **generate-test-playbook** command would not place the playbook in the proper folder.
* Added to **validate** command a validation that packs with `Iron Bank` uses the latest docker from Iron Bank.
* Added to **update-release-notes** command support for `Generic Object` entities.
* Fixed an issue where playbook `fromversion` mismatch validation failed even if `skipunavailable` was set to true.
* Added to the **create artifacts** command support for release notes configuration file.
* Added validation to **validate** for release notes config file.
* Added **isoversize** and **isautoswitchedtoquietmode** fields to the playbook schema.
* Added to the **update-release-notes** command `-bc` flag to generate template for breaking changes version.
* Fixed an issue where **validate** did not search description files correctly, leading to a wrong warning message.

## 1.4.8

* Fixed an issue where yml files with `!reference` failed to load properly.
* Fixed an issue when `View Integration Documentation` button was added twice during the download and re-upload.
* Fixed an issue when `(Partner Contribution)` was added twice to the display name during the download and re-upload.
* Added the following enhancements in the **generate-test-playbook** command:
  * Added the *--commands* argument to generate tasks for specific commands.
  * Added the *--examples* argument to get the command examples file path and generate tasks from the commands and arguments specified there.
  * Added the *--upload* flag to specify whether to upload the test playbook after the generation.
  * Fixed the output condition generation for outputs of type `Boolean`.

## 1.4.7

* Fixed an issue where an empty list for a command context didn't produce an indication other than an empty table.
* Fixed an issue where the **format** command has incorrectly recognized on which files to run when running using git.
* Fixed an issue where author image validations were not checked properly.
* Fixed an issue where new old-formatted scripts and integrations were not validated.
* Fixed an issue where the wording in the from version validation error for subplaybooks was incorrect.
* Fixed an issue where the **update-release-notes** command used the old docker image version instead of the new when detecting a docker change.
* Fixed an issue where the **generate-test-playbook** command used an incorrect argument name as default
* Fixed an issue where the **json-to-outputs** command used an incorrect argument name as default when using `-d`.
* Fixed an issue where validations failed while trying to validate non content files.
* Fixed an issue where README validations did not work post VS Code formatting.
* Fixed an issue where the description validations were inconsistent when running through an integration file or a description file.

## 1.4.6

* Fixed an issue where **validate** suggests, with no reason, running **format** on missing mandatory keys in yml file.
* Skipped existence of TestPlaybook check on community and contribution integrations.
* Fixed an issue where pre-commit didn't run on the demisto_sdk/commands folder.
* The **init** command will now change the script template name in the code to the given script name.
* Expanded the validations performed on beta integrations.
* Added support for PreProcessRules in the **format**, **validate**, **download**, and **create-content-artifacts** commands.
* Improved the error messages in **generate-docs**, if an example was not provided.
* Added to **validate** command a validation that a content entity or a pack name does not contain the words "partner" and "community".
* Fixed an issue where **update-release-notes** ignores *--text* flag while using *-f*
* Fixed the outputs validations in **validate** so enrichment commands will not be checked to have DBotScore outputs.
* Added a new validation to require the dockerimage key to exist in an integration and script yml files.
* Enhanced the **generate-test-playbook** command to use only integration tested on commands, rather than (possibly) other integrations implementing them.
* Expanded unify command to support GenericModules - Unifies a GenericModule object with its Dashboards.
* Added validators for generic objects:
  * Generic Field validator - verify that the 'fromVersion' field is above 6.5.0, 'group' field equals 4 and 'id' field starts with the prefix 'generic_'.
  * Generic Type validator - verify that the 'fromVersion' field is above 6.5.0
  * Generic Module validator - verify that the 'fromVersion' field is above 6.5.0
  * Generic Definition validator - verify that the 'fromVersion' field is above 6.5.0
* Expanded Format command to support Generic Objects - Fixes generic objects according to their validations.
* Fixed an issue where the **update-release-notes** command did not handle ApiModules properly.
* Added option to enter a dictionary or json of format `[{field_name:description}]` in the **json-to-outputs** command,
  with the `-d` flag.
* Improved the outputs for the **format** command.
* Fixed an issue where the validations performed after the **format** command were inconsistent with **validate**.
* Added to the **validate** command a validation for the author image.
* Updated the **create-content-artifacts** command to support generic modules, definitions, fields and types.
* Added an option to ignore errors for file paths and not only file name in .pack-ignore file.

## 1.4.5

* Enhanced the **postman-codegen** command to name all generated arguments with lower case.
* Fixed an issue where the **find-dependencies** command miscalculated the dependencies for playbooks that use generic commands.
* Fixed an issue where the **validate** command failed in external repositories in case the DEMISTO_SDK_GITHUB_TOKEN was not set.
* Fixed an issue where **openapi-codegen** corrupted the swagger file by overwriting configuration to swagger file.
* Updated the **upload** command to support uploading zipped packs to the marketplace.
* Added to the **postman-codegen** command support of path variables.
* Fixed an issue where **openapi-codegen** entered into an infinite loop on circular references in the swagger file.
* The **format** command will now set `fromVersion: 6.2.0` for widgets with 'metrics' data type.
* Updated the **find-dependencies** command to support generic modules, definitions, fields and types.
* Fixed an issue where **openapi-codegen** tried to extract reference example outputs, leading to an exception.
* Added an option to ignore secrets automatically when using the **init** command to create a pack.
* Added a tool that gives the ability to temporarily suppress console output.

## 1.4.4

* When formatting incident types with Auto-Extract rules and without mode field, the **format** command will now add the user selected mode.
* Added new validation that DBotRole is set for scripts that requires elevated permissions to the `XSOAR-linter` in the **lint** command.
* Added url escaping to markdown human readable section in generate docs to avoid autolinking.
* Added a validation that mapper's id and name are matching. Updated the format of mapper to include update_id too.
* Added a validation to ensure that image paths in the README files are valid.
* Fixed **find_type** function to correctly find test files, such as, test script and test playbook.
* Added scheme validations for the new Generic Object Types, Fields, and Modules.
* Renamed the flag *--input-old-version* to *--old-version* in the **generate-docs** command.
* Refactored the **update-release-notes** command:
  * Replaced the *--all* flag with *--use-git* or *-g*.
  * Added the *--force* flag to update the pack release notes without changes in the pack.
  * The **update-release-notes** command will now update all dependent integrations on ApiModule change, even if not specified.
  * If more than one pack has changed, the full list of updated packs will be printed at the end of **update-release-notes** command execution.
  * Fixed an issue where the **update-release-notes** command did not add docker image release notes entry for release notes file if a script was changed.
  * Fixed an issue where the **update-release-notes** command did not detect changed files that had the same name.
  * Fixed an issue in the **update-release-notes** command where the version support of JSON files was mishandled.
* Fixed an issue where **format** did not skip files in test and documentation directories.
* Updated the **create-id-set** command to support generic modules, definitions, fields and types.
* Changed the **convert** command to generate old layout fromversion to 5.0.0 instead of 4.1.0
* Enhanced the command **postman-codegen** with type hints for templates.

## 1.4.3

* Fixed an issue where **json-to-outputs** command returned an incorrect output when json is a list.
* Fixed an issue where if a pack README.md did not exist it could cause an error in the validation process.
* Fixed an issue where the *--name* was incorrectly required in the **init** command.
* Adding the option to run **validate** on a specific path while using git (*-i* & *-g*).
* The **format** command will now change UUIDs in .yml and .json files to their respective content entity name.
* Added a playbook validation to check if a task sub playbook exists in the id set in the **validate** command.
* Added the option to add new tags/usecases to the approved list and to the pack metadata on the same pull request.
* Fixed an issue in **test_content** where when different servers ran tests for the same integration, the server URL parameters were not set correctly.
* Added a validation in the **validate** command to ensure that the ***endpoint*** command is configured correctly in yml file.
* Added a warning when pack_metadata's description field is longer than 130 characters.
* Fixed an issue where a redundant print occurred on release notes validation.
* Added new validation in the **validate** command to ensure that the minimal fromVersion in a widget of type metrics will be 6.2.0.
* Added the *--release-notes* flag to demisto-sdk to get the current version release notes entries.

## 1.4.2

* Added to `pylint` summary an indication if a test was skipped.
* Added to the **init** command the option to specify fromversion.
* Fixed an issue where running **init** command without filling the metadata file.
* Added the *--docker-timeout* flag in the **lint** command to control the request timeout for the Docker client.
* Fixed an issue where **update-release-notes** command added only one docker image release notes entry for release notes file, and not for every entity whom docker image was updated.
* Added a validation to ensure that incident/indicator fields names starts with their pack name in the **validate** command. (Checked only for new files and only when using git *-g*)
* Updated the **find-dependencies** command to return the 'dependencies' according the layout type ('incident', 'indicator').
* Enhanced the "vX" display name validation for scripts and integrations in the **validate** command to check for every versioned script or integration, and not only v2.
* Added the *--fail-duplicates* flag for the **create-id-set** command which will fail the command if duplicates are found.
* Added to the **generate-docs** command automatic addition to git when a new readme file is created.

## 1.4.1

* When in private repo without `DEMSITO_SDK_GITHUB_TOKEN` configured, get_remote_file will take files from the local origin/master.
* Enhanced the **unify** command when giving input of a file and not a directory return a clear error message.
* Added a validation to ensure integrations are not skipped and at least one test playbook is not skipped for each integration or script.
* Added to the Content Tests support for `context_print_dt`, which queries the incident context and prints the result as a json.
* Added new validation for the `xsoar_config.json` file in the **validate** command.
* Added a version differences section to readme in **generate-docs** command.
* Added the *--docs-format* flag in the **integration-diff** command to get the output in README format.
* Added the *--input-old-version* and *--skip-breaking-changes* flags in the **generate-docs** command to get the details for the breaking section and to skip the breaking changes section.

## 1.4.0

* Enable passing a comma-separated list of paths for the `--input` option of the **lint** command.
* Added new validation of unimplemented test-module command in the code to the `XSOAR-linter` in the **lint** command.
* Fixed the **generate-docs** to handle integration authentication parameter.
* Added a validation to ensure that description and README do not contain the word 'Demisto'.
* Improved the deprecated message validation required from playbooks and scripts.
* Added the `--quite-bc-validation` flag for the **validate** command to run the backwards compatibility validation in quite mode (errors is treated like warnings).
* Fixed the **update release notes** command to display a name for old layouts.
* Added the ability to append to the pack README credit to contributors.
* Added identification for parameter differences in **integration-diff** command.
* Fixed **format** to use git as a default value.
* Updated the **upload** command to support reports.
* Fixed an issue where **generate-docs** command was displaying 'None' when credentials parameter display field configured was not configured.
* Fixed an issue where **download** did not return exit code 1 on failure.
* Updated the validation that incident fields' names do not contain the word incident will aplly to core packs only.
* Added a playbook validation to verify all conditional tasks have an 'else' path in **validate** command.
* Renamed the GitHub authentication token environment variable `GITHUB_TOKEN` to `DEMITO_SDK_GITHUB_TOKEN`.
* Added to the **update-release-notes** command automatic addition to git when new release notes file is created.
* Added validation to ensure that integrations, scripts, and playbooks do not contain the entity type in their names.
* Added the **convert** command to convert entities between XSOAR versions.
* Added the *--deprecate* flag in **format** command to deprecate integrations, scripts, and playbooks.
* Fixed an issue where ignoring errors did not work when running the **validate** command on specific files (-i).

## 1.3.9

* Added a validation verifying that the pack's README.md file is not equal to pack description.
* Fixed an issue where the **Assume yes** flag did not work properly for some entities in the **format** command.
* Improved the error messages for separators in folder and file names in the **validate** command.
* Removed the **DISABLE_SDK_VERSION_CHECK** environment variable. To disable new version checks, use the **DEMISTO_SDK_SKIP_VERSION_CHECK** envirnoment variable.
* Fixed an issue where the demisto-sdk version check failed due to a rate limit.
* Fixed an issue with playbooks scheme validation.

## 1.3.8

* Updated the **secrets** command to work on forked branches.

## 1.3.7

* Added a validation to ensure correct image and description file names.
* Fixed an issue where the **validate** command failed when 'display' field in credentials param in yml is empty but 'displaypassword' was provided.
* Added the **integration-diff** command to check differences between two versions of an integration and to return a report of missing and changed elements in the new version.
* Added a validation verifying that the pack's README.md file is not missing or empty for partner packs or packs contains use cases.
* Added a validation to ensure that the integration and script folder and file names will not contain separators (`_`, `-`, ``).
* When formatting new pack, the **format** command will set the *fromversion* key to 5.5.0 in the new files without fromversion.

## 1.3.6

* Added a validation that core packs are not dependent on non-core packs.
* Added a validation that a pack name follows XSOAR standards.
* Fixed an issue where in some cases the `get_remote_file` function failed due to an invalid path.
* Fixed an issue where running **update-release-notes** with updated integration logo, did not detect any file changes.
* Fixed an issue where the **create-id-set** command did not identify unified integrations correctly.
* Fixed an issue where the `CommonTypes` pack was not identified as a dependency for all feed integrations.
* Added support for running SDK commands in private repositories.
* Fixed an issue where running the **init** command did not set the correct category field in an integration .yml file for a newly created pack.
* When formatting new contributed pack, the **format** command will set the *fromversion* key to 6.0.0 in the relevant files.
* If the environment variable "DISABLE_SDK_VERSION_CHECK" is define, the demisto-sdk will no longer check for newer version when running a command.
* Added the `--use-pack-metadata` flag for the **find-dependencies** command to update the calculated dependencies using the the packs metadata files.
* Fixed an issue where **validate** failed on scripts in case the `outputs` field was set to `None`.
* Fixed an issue where **validate** was failing on editing existing release notes.
* Added a validation for README files verifying that the file doesn't contain template text copied from HelloWorld or HelloWorldPremium README.

## 1.3.5

* Added a validation that layoutscontainer's id and name are matching. Updated the format of layoutcontainer to include update_id too.
* Added a validation that commands' names and arguments in core packs, or scripts' arguments do not contain the word incident.
* Fixed issue where running the **generate-docs** command with -c flag ran all the commands and not just the commands specified by the flag.
* Fixed the error message of the **validate** command to not always suggest adding the *description* field.
* Fixed an issue where running **format** on feed integration generated invalid parameter structure.
* Fixed an issue where the **generate-docs** command did not add all the used scripts in a playbook to the README file.
* Fixed an issue where contrib/partner details might be added twice to the same file, when using unify and create-content-artifacts commands
* Fixed issue where running **validate** command on image-related integration did not return the correct outputs to json file.
* When formatting playbooks, the **format** command will now remove empty fields from SetIncident, SetIndicator, CreateNewIncident, CreateNewIndicator script arguments.
* Added an option to fill in the developer email when running the **init** command.

## 1.3.4

* Updated the **validate** command to check that the 'additionalinfo' field only contains the expected value for feed required parameters and not equal to it.
* Added a validation that community/partner details are not in the detailed description file.
* Added a validation that the Use Case tag in pack_metadata file is only used when the pack contains at least one PB, Incident Type or Layout.
* Added a validation that makes sure outputs in integrations are matching the README file when only README has changed.
* Added the *hidden* field to the integration schema.
* Fixed an issue where running **format** on a playbook whose `name` does not equal its `id` would cause other playbooks who use that playbook as a sub-playbook to fail.
* Added support for local custom command configuration file `.demisto-sdk-conf`.
* Updated the **format** command to include an update to the description file of an integration, to remove community/partner details.

## 1.3.3

* Fixed an issue where **lint** failed where *.Dockerfile* exists prior running the lint command.
* Added FeedHelloWorld template option for *--template* flag in **demisto-sdk init** command.
* Fixed issue where **update-release-notes** deleted release note file if command was called more than once.
* Fixed issue where **update-release-notes** added docker image release notes every time the command was called.
* Fixed an issue where running **update-release-notes** on a pack with newly created integration, had also added a docker image entry in the release notes.
* Fixed an issue where `XSOAR-linter` did not find *NotImplementedError* in main.
* Added validation for README files verifying their length (over 30 chars).
* When using *-g* flag in the **validate** command it will now ignore untracked files by default.
* Added the *--include-untracked* flag to the **validate** command to include files which are untracked by git in the validation process.
* Improved the `pykwalify` error outputs in the **validate** command.
* Added the *--print-pykwalify* flag to the **validate** command to print the unchanged output from `pykwalify`.

## 1.3.2

* Updated the format of the outputs when using the *--json-file* flag to create a JSON file output for the **validate** and **lint** commands.
* Added the **doc-review** command to check spelling in .md and .yml files as well as a basic release notes review.
* Added a validation that a pack's display name does not already exist in content repository.
* Fixed an issue where the **validate** command failed to detect duplicate params in an integration.
* Fixed an issue where the **validate** command failed to detect duplicate arguments in a command in an integration.

## 1.3.1

* Fixed an issue where the **validate** command failed to validate the release notes of beta integrations.
* Updated the **upload** command to support indicator fields.
* The **validate** and **update-release-notes** commands will now check changed files against `demisto/master` if it is configured locally.
* Fixed an issue where **validate** would incorrectly identify files as renamed.
* Added a validation that integration properties (such as feed, mappers, mirroring, etc) are not removed.
* Fixed an issue where **validate** failed when comparing branch against commit hash.
* Added the *--no-pipenv* flag to the **split-yml** command.
* Added a validation that incident fields and incident types are not removed from mappers.
* Fixed an issue where the *c
reate-id-set* flag in the *validate* command did not work while not using git.
* Added the *hiddenusername* field to the integration schema.
* Added a validation that images that are not integration images, do not ask for a new version or RN

## 1.3.0

* Do not collect optional dependencies on indicator types reputation commands.
* Fixed an issue where downloading indicator layoutscontainer objects failed.
* Added a validation that makes sure outputs in integrations are matching the README file.
* Fixed an issue where the *create-id-set* flag in the **validate** command did not work.
* Added a warning in case no id_set file is found when running the **validate** command.
* Fixed an issue where changed files were not recognised correctly on forked branches in the **validate** and the **update-release-notes** commands.
* Fixed an issue when files were classified incorrectly when running *update-release-notes*.
* Added a validation that integration and script file paths are compatible with our convention.
* Fixed an issue where id_set.json file was re created whenever running the generate-docs command.
* added the *--json-file* flag to create a JSON file output for the **validate** and **lint** commands.

## 1.2.19

* Fixed an issue where merge id_set was not updated to work with the new entity of Packs.
* Added a validation that the playbook's version matches the version of its sub-playbooks, scripts, and integrations.

## 1.2.18

* Changed the *skip-id-set-creation* flag to *create-id-set* in the **validate** command. Its default value will be False.
* Added support for the 'cve' reputation command in default arg validation.
* Filter out generic and reputation command from scripts and playbooks dependencies calculation.
* Added support for the incident fields in outgoing mappers in the ID set.
* Added a validation that the taskid field and the id field under the task field are both from uuid format and contain the same value.
* Updated the **format** command to generate uuid value for the taskid field and for the id under the task field in case they hold an invalid values.
* Exclude changes from doc_files directory on validation.
* Added a validation that an integration command has at most one default argument.
* Fixing an issue where pack metadata version bump was not enforced when modifying an old format (unified) file.
* Added validation that integration parameter's display names are capitalized and spaced using whitespaces and not underscores.
* Fixed an issue where beta integrations where not running deprecation validations.
* Allowed adding additional information to the deprecated description.
* Fixing an issue when escaping less and greater signs in integration params did not work as expected.

## 1.2.17

* Added a validation that the classifier of an integration exists.
* Added a validation that the mapper of an integration exists.
* Added a validation that the incident types of a classifier exist.
* Added a validation that the incident types of a mapper exist.
* Added support for *text* argument when running **demisto-sdk update-release-notes** on the ApiModules pack.
* Added a validation for the minimal version of an indicator field of type grid.
* Added new validation for incident and indicator fields in classifiers mappers and layouts exist in the content.
* Added cache for get_remote_file to reducing failures from accessing the remote repo.
* Fixed an issue in the **format** command where `_dev` or `_copy` suffixes weren't removed from the `id` of the given playbooks.
* Playbook dependencies from incident and indicator fields are now marked as optional.
* Mappers dependencies from incident types and incident fields are now marked as optional.
* Classifier dependencies from incident types are now marked as optional.
* Updated **demisto-sdk init** command to no longer create `created` field in pack_metadata file
* Updated **generate-docs** command to take the parameters names in setup section from display field and to use additionalinfo field when exist.
* Using the *verbose* argument in the **find-dependencies** command will now log to the console.
* Improved the deprecated message validation required from integrations.
* Fixed an issue in the **generate-docs** command where **Context Example** section was created when it was empty.

## 1.2.16

* Added allowed ignore errors to the *IDSetValidator*.
* Fixed an issue where an irrelevant id_set validation ran in the **validate** command when using the *--id-set* flag.
* Fixed an issue were **generate-docs** command has failed if a command did not exist in commands permissions file.
* Improved a **validate** command message for missing release notes of api module dependencies.

## 1.2.15

* Added the *ID101* to the allowed ignored errors.

## 1.2.14

* SDK repository is now mypy check_untyped_defs complaint.
* The lint command will now ignore the unsubscriptable-object (E1136) pylint error in dockers based on python 3.9 - this will be removed once a new pylint version is released.
* Added an option for **format** to run on a whole pack.
* Added new validation of unimplemented commands from yml in the code to `XSOAR-linter`.
* Fixed an issue where Auto-Extract fields were only checked for newly added incident types in the **validate** command.
* Added a new warning validation of direct access to args/params dicts to `XSOAR-linter`.

## 1.2.13

* Added new validation of indicators usage in CommandResults to `XSOAR-linter`.
* Running **demisto-sdk lint** will automatically run on changed files (same behavior as the -g flag).
* Removed supported version message from the documentation when running **generate_docs**.
* Added a print to indicate backwards compatibility is being checked in **validate** command.
* Added a percent print when running the **validate** command with the *-a* flag.
* Fixed a regression in the **upload** command where it was ignoring `DEMISTO_VERIFY_SSL` env var.
* Fixed an issue where the **upload** command would fail to upload beta integrations.
* Fixed an issue where the **validate** command did not create the *id_set.json* file when running with *-a* flag.
* Added price change validation in the **validate** command.
* Added validations that checks in read-me for empty sections or leftovers from the auto generated read-me that should be changed.
* Added new code validation for *NotImplementedError* to raise a warning in `XSOAR-linter`.
* Added validation for support types in the pack metadata file.
* Added support for *--template* flag in **demisto-sdk init** command.
* Fixed an issue with running **validate** on master branch where the changed files weren't compared to previous commit when using the *-g* flag.
* Fixed an issue where the `XSOAR-linter` ran *NotImplementedError* validation on scripts.
* Added support for Auto-Extract feature validation in incident types in the **validate** command.
* Fixed an issue in the **lint** command where the *-i* flag was ignored.
* Improved **merge-id-sets** command to support merge between two ID sets that contain the same pack.
* Fixed an issue in the **lint** command where flake8 ran twice.

## 1.2.12

* Bandit now reports also on medium severity issues.
* Fixed an issue with support for Docker Desktop on Mac version 2.5.0+.
* Added support for vulture and mypy linting when running without docker.
* Added support for *prev-ver* flag in **update-release-notes** command.
* Improved retry support when building docker images for linting.
* Added the option to create an ID set on a specific pack in **create-id-set** command.
* Added the *--skip-id-set-creation* flag to **validate** command in order to add the capability to run validate command without creating id_set validation.
* Fixed an issue where **validate** command checked docker image tag on ApiModules pack.
* Fixed an issue where **find-dependencies** did not calculate dashboards and reports dependencies.
* Added supported version message to the documentation and release notes files when running **generate_docs** and **update-release-notes** commands respectively.
* Added new code validations for *NotImplementedError* exception raise to `XSOAR-linter`.
* Command create-content-artifacts additional support for **Author_image.png** object.
* Fixed an issue where schemas were not enforced for incident fields, indicator fields and old layouts in the validate command.
* Added support for **update-release-notes** command to update release notes according to master branch.

## 1.2.11

* Fixed an issue where the ***generate-docs*** command reset the enumeration of line numbering after an MD table.
* Updated the **upload** command to support mappers.
* Fixed an issue where exceptions were no printed in the **format** while the *--verbose* flag is set.
* Fixed an issue where *--assume-yes* flag did not work in the **format** command when running on a playbook without a `fromversion` field.
* Fixed an issue where the **format** command would fail in case `conf.json` file was not found instead of skipping the update.
* Fixed an issue where integration with v2 were recognised by the `name` field instead of the `display` field in the **validate** command.
* Added a playbook validation to check if a task script exists in the id set in the **validate** command.
* Added new integration category `File Integrity Management` in the **validate** command.

## 1.2.10

* Added validation for approved content pack use-cases and tags.
* Added new code validations for *CommonServerPython* import to `XSOAR-linter`.
* Added *default value* and *predefined values* to argument description in **generate-docs** command.
* Added a new validation that checks if *get-mapping-fields* command exists if the integration schema has *{ismappable: true}* in **validate** command.
* Fixed an issue where the *--staged* flag recognised added files as modified in the **validate** command.
* Fixed an issue where a backwards compatibility warning was raised for all added files in the **validate** command.
* Fixed an issue where **validate** command failed when no tests were given for a partner supported pack.
* Updated the **download** command to support mappers.
* Fixed an issue where the ***format*** command added a duplicate parameter.
* For partner supported content packs, added support for a list of emails.
* Removed validation of README files from the ***validate*** command.
* Fixed an issue where the ***validate*** command required release notes for ApiModules pack.

## 1.2.9

* Fixed an issue in the **openapi_codegen** command where it created duplicate functions name from the swagger file.
* Fixed an issue in the **update-release-notes** command where the *update type* argument was not verified.
* Fixed an issue in the **validate** command where no error was raised in case a non-existing docker image was presented.
* Fixed an issue in the **format** command where format failed when trying to update invalid Docker image.
* The **format** command will now preserve the **isArray** argument in integration's reputation commands and will show a warning if it set to **false**.
* Fixed an issue in the **lint** command where *finally* clause was not supported in main function.
* Fixed an issue in the **validate** command where changing any entity ID was not validated.
* Fixed an issue in the **validate** command where *--staged* flag did not bring only changed files.
* Fixed the **update-release-notes** command to ignore changes in the metadata file.
* Fixed the **validate** command to ignore metadata changes when checking if a version bump is needed.

## 1.2.8

* Added a new validation that checks in playbooks for the usage of `DeleteContext` in **validate** command.
* Fixed an issue in the **upload** command where it would try to upload content entities with unsupported versions.
* Added a new validation that checks in playbooks for the usage of specific instance in **validate** command.
* Added the **--staged** flag to **validate** command to run on staged files only.

## 1.2.7

* Changed input parameters in **find-dependencies** command.
  * Use ***-i, --input*** instead of ***-p, --path***.
  * Use ***-idp, --id-set-path*** instead of ***-i, --id-set-path***.
* Fixed an issue in the **unify** command where it crashed on an integration without an image file.
* Fixed an issue in the **format** command where unnecessary files were not skipped.
* Fixed an issue in the **update-release-notes** command where the *text* argument was not respected in all cases.
* Fixed an issue in the **validate** command where a warning about detailed description was given for unified or deprecated integrations.
* Improved the error returned by the **validate** command when running on files using the old format.

## 1.2.6

* No longer require setting `DEMISTO_README_VALIDATION` env var to enable README mdx validation. Validation will now run automatically if all necessary node modules are available.
* Fixed an issue in the **validate** command where the `--skip-pack-dependencies` would not skip id-set creation.
* Fixed an issue in the **validate** command where validation would fail if supplied an integration with an empty `commands` key.
* Fixed an issue in the **validate** command where validation would fail due to a required version bump for packs which are not versioned.
* Will use env var `DEMISTO_VERIFY_SSL` to determine if to use a secure connection for commands interacting with the Server when `--insecure` is not passed. If working with a local Server without a trusted certificate, you can set env var `DEMISTO_VERIFY_SSL=no` to avoid using `--insecure` on each command.
* Unifier now adds a link to the integration documentation to the integration detailed description.
* Fixed an issue in the **secrets** command where ignored secrets were not skipped.

## 1.2.5

* Added support for special fields: *defaultclassifier*, *defaultmapperin*, *defaultmapperout* in **download** command.
* Added -y option **format** command to assume "yes" as answer to all prompts and run non-interactively
* Speed up improvements for `validate` of README files.
* Updated the **format** command to adhere to the defined content schema and sub-schemas, aligning its behavior with the **validate** command.
* Added support for canvasContextConnections files in **format** command.

## 1.2.4

* Updated detailed description for community integrations.

## 1.2.3

* Fixed an issue where running **validate** failed on playbook with task that adds tags to the evidence data.
* Added the *displaypassword* field to the integration schema.
* Added new code validations to `XSOAR-linter`.
  * As warnings messages:
    * `demisto.params()` should be used only inside main function.
    * `demisto.args()` should be used only inside main function.
    * Functions args should have type annotations.
* Added `fromversion` field validation to test playbooks and scripts in **validate** command.

## 1.2.2

* Add support for warning msgs in the report and summary to **lint** command.
* Fixed an issue where **json-to-outputs** determined bool values as int.
* Fixed an issue where **update-release-notes** was crushing on `--all` flag.
* Fixed an issue where running **validate**, **update-release-notes** outside of content repo crushed without a meaningful error message.
* Added support for layoutscontainer in **init** contribution flow.
* Added a validation for tlp_color param in feeds in **validate** command.
* Added a validation for removal of integration parameters in **validate** command.
* Fixed an issue where **update-release-notes** was failing with a wrong error message when no pack or input was given.
* Improved formatting output of the **generate-docs** command.
* Add support for env variable *DEMISTO_SDK_ID_SET_REFRESH_INTERVAL*. Set this env variable to the refresh interval in minutes. The id set will be regenerated only if the refresh interval has passed since the last generation. Useful when generating Script documentation, to avoid re-generating the id_set every run.
* Added new code validations to `XSOAR-linter`.
  * As error messages:
    * Longer than 10 seconds sleep statements for non long running integrations.
    * exit() usage.
    * quit() usage.
  * As warnings messages:
    * `demisto.log` should not be used.
    * main function existence.
    * `demito.results` should not be used.
    * `return_output` should not be used.
    * try-except statement in main function.
    * `return_error` usage in main function.
    * only once `return_error` usage.
* Fixed an issue where **lint** command printed logs twice.
* Fixed an issue where *suffix* did not work as expected in the **create-content-artifacts** command.
* Added support for *prev-ver* flag in **lint** and **secrets** commands.
* Added support for *text* flag to **update-release-notes** command to add the same text to all release notes.
* Fixed an issue where **validate** did not recognize added files if they were modified locally.
* Added a validation that checks the `fromversion` field exists and is set to 5.0.0 or above when working or comparing to a non-feature branch in **validate** command.
* Added a validation that checks the certification field in the pack_metadata file is valid in **validate** command.
* The **update-release-notes** command will now automatically add docker image update to the release notes.

## 1.2.1

* Added an additional linter `XSOAR-linter` to the **lint** command which custom validates py files. currently checks for:
  * `Sys.exit` usages with non zero value.
  * Any `Print` usages.
* Fixed an issue where renamed files were failing on *validate*.
* Fixed an issue where single changed files did not required release notes update.
* Fixed an issue where doc_images required release-notes and validations.
* Added handling of dependent packs when running **update-release-notes** on changed *APIModules*.
  * Added new argument *--id-set-path* for id_set.json path.
  * When changes to *APIModule* is detected and an id_set.json is available - the command will update the dependent pack as well.
* Added handling of dependent packs when running **validate** on changed *APIModules*.
  * Added new argument *--id-set-path* for id_set.json path.
  * When changes to *APIModule* is detected and an id_set.json is available - the command will validate that the dependent pack has release notes as well.
* Fixed an issue where the find_type function didn't recognize file types correctly.
* Fixed an issue where **update-release-notes** command did not work properly on Windows.
* Added support for indicator fields in **update-release-notes** command.
* Fixed an issue where files in test dirs where being validated.

## 1.2.0

* Fixed an issue where **format** did not update the test playbook from its pack.
* Fixed an issue where **validate** validated non integration images.
* Fixed an issue where **update-release-notes** did not identified old yml integrations and scripts.
* Added revision templates to the **update-release-notes** command.
* Fixed an issue where **update-release-notes** crashed when a file was renamed.
* Fixed an issue where **validate** failed on deleted files.
* Fixed an issue where **validate** validated all images instead of packs only.
* Fixed an issue where a warning was not printed in the **format** in case a non-supported file type is inputted.
* Fixed an issue where **validate** did not fail if no release notes were added when adding files to existing packs.
* Added handling of incorrect layout paths via the **format** command.
* Refactor **create-content-artifacts** command - Efficient artifacts creation and better logging.
* Fixed an issue where image and description files were not handled correctly by **validate** and **update-release-notes** commands.
* Fixed an issue where the **format** command didn't remove all extra fields in a file.
* Added an error in case an invalid id_set.json file is found while running the **validate** command.
* Added fetch params checks to the **validate** command.

## 1.1.11

* Added line number to secrets' path in **secrets** command report.
* Fixed an issue where **init** a community pack did not present the valid support URL.
* Fixed an issue where **init** offered a non relevant pack support type.
* Fixed an issue where **lint** did not pull docker images for powershell.
* Fixed an issue where **find-dependencies** did not find all the script dependencies.
* Fixed an issue where **find-dependencies** did not collect indicator fields as dependencies for playbooks.
* Updated the **validate** and the **secrets** commands to be less dependent on regex.
* Fixed an issue where **lint** did not run on circle when docker did not return ping.
* Updated the missing release notes error message (RN106) in the **Validate** command.
* Fixed an issue where **Validate** would return missing release notes when two packs with the same substring existed in the modified files.
* Fixed an issue where **update-release-notes** would add duplicate release notes when two packs with the same substring existed in the modified files.
* Fixed an issue where **update-release-notes** would fail to bump new versions if the feature branch was out of sync with the master branch.
* Fixed an issue where a non-descriptive error would be returned when giving the **update-release-notes** command a pack which can not be found.
* Added dependencies check for *widgets* in **find-dependencies** command.
* Added a `update-docker` flag to **format** command.
* Added a `json-to-outputs` flag to the **run** command.
* Added a verbose (`-v`) flag to **format** command.
* Fixed an issue where **download** added the prefix "playbook-" to the name of playbooks.

## 1.1.10

* Updated the **init** command. Relevant only when passing the *--contribution* argument.
  * Added the *--author* option.
  * The *support* field of the pack's metadata is set to *community*.
* Added a proper error message in the **Validate** command upon a missing description in the root of the yml.
* **Format** now works with a relative path.
* **Validate** now fails when all release notes have been excluded.
* Fixed issue where correct error message would not propagate for invalid images.
* Added the *--skip-pack-dependencies* flag to **validate** command to skip pack dependencies validation. Relevant when using the *-g* flag.
* Fixed an issue where **Validate** and **Format** commands failed integrations with `defaultvalue` field in fetch incidents related parameters.
* Fixed an issue in the **Validate** command in which unified YAML files were not ignored.
* Fixed an issue in **generate-docs** where scripts and playbooks inputs and outputs were not parsed correctly.
* Fixed an issue in the **openapi-codegen** command where missing reference fields in the swagger JSON caused errors.
* Fixed an issue in the **openapi-codegen** command where empty objects in the swagger JSON paths caused errors.
* **update-release-notes** command now accept path of the pack instead of pack name.
* Fixed an issue where **generate-docs** was inserting unnecessary escape characters.
* Fixed an issue in the **update-release-notes** command where changes to the pack_metadata were not detected.
* Fixed an issue where **validate** did not check for missing release notes in old format files.

## 1.1.9

* Fixed an issue where **update-release-notes** command failed on invalid file types.

## 1.1.8

* Fixed a regression where **upload** command failed on test playbooks.
* Added new *githubUser* field in pack metadata init command.
* Support beta integration in the commands **split-yml, extract-code, generate-test-playbook and generate-docs.**
* Fixed an issue where **find-dependencies** ignored *toversion* field in content items.
* Added support for *layoutscontainer*, *classifier_5_9_9*, *mapper*, *report*, and *widget* in the **Format** command.
* Fixed an issue where **Format** will set the `ID` field to be equal to the `name` field in modified playbooks.
* Fixed an issue where **Format** did not work for test playbooks.
* Improved **update-release-notes** command:
  * Write content description to release notes for new items.
  * Update format for file types without description: Connections, Incident Types, Indicator Types, Layouts, Incident Fields.
* Added a validation for feedTags param in feeds in **validate** command.
* Fixed readme validation issue in community support packs.
* Added the **openapi-codegen** command to generate integrations from OpenAPI specification files.
* Fixed an issue were release notes validations returned wrong results for *CommonScripts* pack.
* Added validation for image links in README files in **validate** command.
* Added a validation for default value of fetch param in feeds in **validate** command.
* Fixed an issue where the **Init** command failed on scripts.

## 1.1.7

* Fixed an issue where running the **format** command on feed integrations removed the `defaultvalue` fields.
* Playbook branch marked with *skipunavailable* is now set as an optional dependency in the **find-dependencies** command.
* The **feedReputation** parameter can now be hidden in a feed integration.
* Fixed an issue where running the **unify** command on JS package failed.
* Added the *--no-update* flag to the **find-dependencies** command.
* Added the following validations in **validate** command:
  * Validating that a pack does not depend on NonSupported / Deprecated packs.

## 1.1.6

* Added the *--description* option to the **init** command.
* Added the *--contribution* option to the **init** command which converts a contribution zip to proper pack format.
* Improved **validate** command performance time and outputs.
* Added the flag *--no-docker-checks* to **validate** command to skip docker checks.
* Added the flag *--print-ignored-files* to **validate** command to print ignored files report when the command is done.
* Added the following validations in **validate** command:
  * Validating that existing release notes are not modified.
  * Validating release notes are not added to new packs.
  * Validating that the "currentVersion" field was raised in the pack_metadata for modified packs.
  * Validating that the timestamp in the "created" field in the pack_metadata is in ISO format.
* Running `demisto-sdk validate` will run the **validate** command using git and only on committed files (same as using *-g --post-commit*).
* Fixed an issue where release notes were not checked correctly in **validate** command.
* Fixed an issue in the **create-id-set** command where optional playbook tasks were not taken into consideration.
* Added a prompt to the `demisto-sdk update-release-notes` command to prompt users to commit changes before running the release notes command.
* Added support to `layoutscontainer` in **validate** command.

## 1.1.5

* Fixed an issue in **find-dependencies** command.
* **lint** command now verifies flake8 on CommonServerPython script.

## 1.1.4

* Fixed an issue with the default output file name of the **unify** command when using "." as an output path.
* **Unify** command now adds contributor details to the display name and description.
* **Format** command now adds *isFetch* and *incidenttype* fields to integration yml.
* Removed the *feedIncremental* field from the integration schema.
* **Format** command now adds *feedBypassExclusionList*, *Fetch indicators*, *feedReputation*, *feedReliability*,
     *feedExpirationPolicy*, *feedExpirationInterval* and *feedFetchInterval* fields to integration yml.
* Fixed an issue in the playbooks schema.
* Fixed an issue where generated release notes were out of order.
* Improved pack dependencies detection.
* Fixed an issue where test playbooks were mishandled in **validate** command.

## 1.1.3

* Added a validation for invalid id fields in indicators types files in **validate** command.
* Added default behavior for **update-release-notes** command.
* Fixed an error where README files were failing release notes validation.
* Updated format of generated release notes to be more user friendly.
* Improved error messages for the **update-release-notes** command.
* Added support for `Connections`, `Dashboards`, `Widgets`, and `Indicator Types` to **update-release-notes** command.
* **Validate** now supports scripts under the *TestPlaybooks* directory.
* Fixed an issue where **validate** did not support powershell files.

## 1.1.2

* Added a validation for invalid playbookID fields in incidents types files in **validate** command.
* Added a code formatter for python files.
* Fixed an issue where new and old classifiers where mixed on validate command.
* Added *feedIncremental* field to the integration schema.
* Fixed error in the **upload** command where unified YMLs were not uploaded as expected if the given input was a pack.
* Fixed an issue where the **secrets** command failed due to a space character in the file name.
* Ignored RN validation for *NonSupported* pack.
* You can now ignore IF107, SC100, RP102 error codes in the **validate** command.
* Fixed an issue where the **download** command was crashing when received as input a JS integration or script.
* Fixed an issue where **validate** command checked docker image for JS integrations and scripts.
* **validate** command now checks scheme for reports and connections.
* Fixed an issue where **validate** command checked docker when running on all files.
* Fixed an issue where **validate** command did not fail when docker image was not on the latest numeric tag.
* Fixed an issue where beta integrations were not validated correctly in **validate** command.

## 1.1.1

* fixed and issue where file types were not recognized correctly in **validate** command.
* Added better outputs for validate command.

## 1.1.0

* Fixed an issue where changes to only non-validated files would fail validation.
* Fixed an issue in **validate** command where moved files were failing validation for new packs.
* Fixed an issue in **validate** command where added files were failing validation due to wrong file type detection.
* Added support for new classifiers and mappers in **validate** command.
* Removed support of old RN format validation.
* Updated **secrets** command output format.
* Added support for error ignore on deprecated files in **validate** command.
* Improved errors outputs in **validate** command.
* Added support for linting an entire pack.

## 1.0.9

* Fixed a bug where misleading error was presented when pack name was not found.
* **Update-release-notes** now detects added files for packs with versions.
* Readme files are now ignored by **update-release-notes** and validation of release notes.
* Empty release notes no longer cause an uncaught error during validation.

## 1.0.8

* Changed the output format of demisto-sdk secrets.
* Added a validation that checkbox items are not required in integrations.
* Added pack release notes generation and validation.
* Improved pack metadata validation.
* Fixed an issue in **validate** where renamed files caused an error

## 1.0.4

* Fix the **format** command to update the `id` field to be equal to `details` field in indicator-type files, and to `name` field in incident-type & dashboard files.
* Fixed a bug in the **validate** command for layout files that had `sortValues` fields.
* Fixed a bug in the **format** command where `playbookName` field was not always present in the file.
* Fixed a bug in the **format** command where indicatorField wasn't part of the SDK schemas.
* Fixed a bug in **upload** command where created unified docker45 yml files were not deleted.
* Added support for IndicatorTypes directory in packs (for `reputation` files, instead of Misc).
* Fixed parsing playbook condition names as string instead of boolean in **validate** command
* Improved image validation in YAML files.
* Removed validation for else path in playbook condition tasks.

## 1.0.3

* Fixed a bug in the **format** command where comments were being removed from YAML files.
* Added output fields: *file_path* and *kind* for layouts in the id-set.json created by **create-id-set** command.
* Fixed a bug in the **create-id-set** command Who returns Duplicate for Layouts with a different kind.
* Added formatting to **generate-docs** command results replacing all `<br>` tags with `<br/>`.
* Fixed a bug in the **download** command when custom content contained not supported content entity.
* Fixed a bug in **format** command in which boolean strings  (e.g. 'yes' or 'no') were converted to boolean values (e.g. 'True' or 'False').
* **format** command now removes *sourceplaybookid* field from playbook files.
* Fixed a bug in **generate-docs** command in which integration dependencies were not detected when generating documentation for a playbook.

## 1.0.1

* Fixed a bug in the **unify** command when output path was provided empty.
* Improved error message for integration with no tests configured.
* Improved the error message returned from the **validate** command when an integration is missing or contains malformed fetch incidents related parameters.
* Fixed a bug in the **create** command where a unified YML with a docker image for 4.5 was copied incorrectly.
* Missing release notes message are now showing the release notes file path to update.
* Fixed an issue in the **validate** command in which unified YAML files were not ignored.
* File format suggestions are now shown in the relevant file format (JSON or YAML).
* Changed Docker image validation to fail only on non-valid ones.
* Removed backward compatibility validation when Docker image is updated.

## 1.0.0

* Improved the *upload* command to support the upload of all the content entities within a pack.
* The *upload* command now supports the improved pack file structure.
* Added an interactive option to format integrations, scripts and playbooks with No TestPlaybooks configured.
* Added an interactive option to configure *conf.json* file with missing test playbooks for integrations, scripts and playbooks
* Added *download* command to download custom content from Demisto instance to the local content repository.
* Improved validation failure messages to include a command suggestion, wherever relevant, to fix the raised issue.
* Improved 'validate' help and documentation description
* validate - checks that scripts, playbooks, and integrations have the *tests* key.
* validate - checks that test playbooks are configured in `conf.json`.
* demisto-sdk lint - Copy dir better handling.
* demisto-sdk lint - Add error when package missing in docker image.
* Added *-a , --validate-all* option in *validate* to run all validation on all files.
* Added *-i , --input* option in *validate* to run validation on a specified pack/file.
* added *-i, --input* option in *secrets* to run on a specific file.
* Added an allowed hidden parameter: *longRunning* to the hidden integration parameters validation.
* Fixed an issue with **format** command when executing with an output path of a folder and not a file path.
* Bug fixes in generate-docs command given playbook as input.
* Fixed an issue with lint command in which flake8 was not running on unit test files.

## 0.5.2

* Added *-c, --command* option in *generate-docs* to generate a specific command from an integration.
* Fixed an issue when getting README/CHANGELOG files from git and loading them.
* Removed release notes validation for new content.
* Fixed secrets validations for files with the same name in a different directory.
* demisto-sdk lint - parallelization working with specifying the number of workers.
* demisto-sdk lint - logging levels output, 3 levels.
* demisto-sdk lint - JSON report, structured error reports in JSON format.
* demisto-sdk lint - XML JUnit report for unit-tests.
* demisto-sdk lint - new packages used to accelerate execution time.
* demisto-sdk secrets - command now respects the generic whitelist, and not only the pack secrets.

## 0.5.0

[PyPI History][1]

[1]: https://pypi.org/project/demisto-sdk/#history

## 0.4.9

* Fixed an issue in *generate-docs* where Playbooks and Scripts documentation failed.
* Added a graceful error message when executing the *run" command with a misspelled command.
* Added more informative errors upon failures of the *upload* command.
* format command:
  * Added format for json files: IncidentField, IncidentType, IndicatorField, IndicatorType, Layout, Dashboard.
  * Added the *-fv --from-version*, *-nv --no-validation* arguments.
  * Removed the *-t yml_type* argument, the file type will be inferred.
  * Removed the *-g use_git* argument, running format without arguments will run automatically on git diff.
* Fixed an issue in loading playbooks with '=' character.
* Fixed an issue in *validate* failed on deleted README files.

## 0.4.8

* Added the *max* field to the Playbook schema, allowing to define it in tasks loop.
* Fixed an issue in *validate* where Condition branches checks were case sensitive.

## 0.4.7

* Added the *slareminder* field to the Playbook schema.
* Added the *common_server*, *demisto_mock* arguments to the *init* command.
* Fixed an issue in *generate-docs* where the general section was not being generated correctly.
* Fixed an issue in *validate* where Incident type validation failed.

## 0.4.6

* Fixed an issue where the *validate* command did not identify CHANGELOG in packs.
* Added a new command, *id-set* to create the id set - the content dependency tree by file IDs.

## 0.4.5

* generate-docs command:
  * Added the *use_cases*, *permissions*, *command_permissions* and *limitations*.
  * Added the *--insecure* argument to support running the script and integration command in Demisto.
  * Removed the *-t yml_type* argument, the file type will be inferred.
  * The *-o --output* argument is no longer mandatory, default value will be the input file directory.
* Added support for env var: *DEMISTO_SDK_SKIP_VERSION_CHECK*. When set version checks are skipped.
* Fixed an issue in which the CHANGELOG files did not match our scheme.
* Added a validator to verify that there are no hidden integration parameters.
* Fixed an issue where the *validate* command ran on test files.
* Removed the *env-dir* argument from the demisto-sdk.
* README files which are html files will now be skipped in the *validate* command.
* Added support for env var: *DEMISTO_README_VALIDATOR*. When not set the readme validation will not run.

## 0.4.4

* Added a validator for IncidentTypes (incidenttype-*.json).
* Fixed an issue where the -p flag in the *validate* command was not working.
* Added a validator for README.md files.
* Release notes validator will now run on: incident fields, indicator fields, incident types, dashboard and reputations.
* Fixed an issue where the validator of reputation(Indicator Type) did not check on the details field.
* Fixed an issue where the validator attempted validating non-existing files after deletions or name refactoring.
* Removed the *yml_type* argument in the *split-yml*, *extract-code* commands.
* Removed the *file_type* argument in the *generate-test-playbook* command.
* Fixed the *insecure* argument in *upload*.
* Added the *insecure* argument in *run-playbook*.
* Standardise the *-i --input*, *-o --output* to demisto-sdk commands.

## 0.4.3

* Fixed an issue where the incident and indicator field BC check failed.
* Support for linting and unit testing PowerShell integrations.

## 0.4.2

* Fixed an issue where validate failed on Windows.
* Added a validator to verify all branches are handled in conditional task in a playbook.
* Added a warning message when not running the latest sdk version.
* Added a validator to check that the root is connected to all tasks in the playbook.
* Added a validator for Dashboards (dashboard-*.json).
* Added a validator for Indicator Types (reputation-*.json).
* Added a BC validation for changing incident field type.
* Fixed an issue where init command would generate an invalid yml for scripts.
* Fixed an issue in misleading error message in v2 validation hook.
* Fixed an issue in v2 hook which now is set only on newly added scripts.
* Added more indicative message for errors in yaml files.
* Disabled pykwalify info log prints.

## 0.3.10

* Added a BC check for incident fields - changing from version is not allowed.
* Fixed an issue in create-content-artifacts where scripts in Packs in TestPlaybooks dir were copied with a wrong prefix.

## 0.3.9

* Added a validation that incident field can not be required.
* Added validation for fetch incident parameters.
* Added validation for feed integration parameters.
* Added to the *format* command the deletion of the *sourceplaybookid* field.
* Fixed an issue where *fieldMapping* in playbook did not pass the scheme validation.
* Fixed an issue where *create-content-artifacts* did not copy TestPlaybooks in Packs without prefix of *playbook-*.
* Added a validation the a playbook can not have a rolename set.
* Added to the image validator the new DBot default image.
* Added the fields: elasticcommonfields, quiet, quietmode to the Playbook schema.
* Fixed an issue where *validate* failed on integration commands without outputs.
* Added a new hook for naming of v2 integrations and scripts.

## 0.3.8

* Fixed an issue where *create-content-artifact* was not loading the data in the yml correctly.
* Fixed an issue where *unify* broke long lines in script section causing syntax errors

## 0.3.7

* Added *generate-docs* command to generate documentation file for integration, playbook or script.
* Fixed an issue where *unify* created a malformed integration yml.
* Fixed an issue where demisto-sdk **init** creates unit-test file with invalid import.

## 0.3.6

* Fixed an issue where demisto-sdk **validate** failed on modified scripts without error message.

## 0.3.5

* Fixed an issue with docker tag validation for integrations.
* Restructured repo source code.

## 0.3.4

* Saved failing unit tests as a file.
* Fixed an issue where "_test" file for scripts/integrations created using **init** would import the "HelloWorld" templates.
* Fixed an issue in demisto-sdk **validate** - was failing on backward compatiblity check
* Fixed an issue in demisto-sdk **secrets** - empty line in .secrets-ignore always made the secrets check to pass
* Added validation for docker image inside integrations and scripts.
* Added --use-git flag to **format** command to format all changed files.
* Fixed an issue where **validate** did not fail on dockerimage changes with bc check.
* Added new flag **--ignore-entropy** to demisto-sdk **secrets**, this will allow skip entropy secrets check.
* Added --outfile to **lint** to allow saving failed packages to a file.

## 0.3.3

* Added backwards compatibility break error message.
* Added schema for incident types.
* Added **additionalinfo** field to as an available field for integration configuration.
* Added pack parameter for **init**.
* Fixed an issue where error would appear if name parameter is not set in **init**.

## 0.3.2

* Fixed the handling of classifier files in **validate**.

## 0.3.1

* Fixed the handling of newly created reputation files in **validate**.
* Added an option to perform **validate** on a specific file.

## 0.3.0

* Added support for multi-package **lint** both with parallel and without.
* Added all parameter in **lint** to run on all packages and packs in content repository.
* Added **format** for:
  * Scripts
  * Playbooks
  * Integrations
* Improved user outputs for **secrets** command.
* Fixed an issue where **lint** would run pytest and pylint only on a single docker per integration.
* Added auto-complete functionality to demisto-sdk.
* Added git parameter in **lint** to run only on changed packages.
* Added the **run-playbook** command
* Added **run** command which runs a command in the Demisto playground.
* Added **upload** command which uploads an integration or a script to a Demisto instance.
* Fixed and issue where **validate** checked if release notes exist for new integrations and scripts.
* Added **generate-test-playbook** command which generates a basic test playbook for an integration or a script.
* **validate** now supports indicator fields.
* Fixed an issue with layouts scheme validation.
* Adding **init** command.
* Added **json-to-outputs** command which generates the yaml section for outputs from an API raw response.

## 0.2.6

* Fixed an issue with locating release notes for beta integrations in **validate**.

## 0.2.5

* Fixed an issue with locating release notes for beta integrations in **validate**.

## 0.2.4

* Adding image validation to Beta_Integration and Packs in **validate**.

## 0.2.3

* Adding Beta_Integration to the structure validation process.
* Fixing bug where **validate** did checks on TestPlaybooks.
* Added requirements parameter to **lint**.

## 0.2.2

* Fixing bug where **lint** did not return exit code 1 on failure.
* Fixing bug where **validate** did not print error message in case no release notes were give.

## 0.2.1

* **Validate** now checks that the id and name fields are identical in yml files.
* Fixed a bug where sdk did not return any exit code.

## 0.2.0

* Added Release Notes Validator.
* Fixed the Unifier selection of your python file to use as the code.
* **Validate** now supports Indicator fields.
* Fixed a bug where **validate** and **secrets** did not return exit code 1 on failure.
* **Validate** now runs on newly added scripts.

## 0.1.8

* Added support for `--version`.
* Fixed an issue in file_validator when calling `checked_type` method with script regex.

## 0.1.2

* Restructuring validation to support content packs.
* Added secrets validation.
* Added content bundle creation.
* Added lint and unit test run.

## 0.1.1

* Added new logic to the unifier.
* Added detailed README.
* Some small adjustments and fixes.

## 0.1.0

Capabilities:

* **Extract** components(code, image, description etc.) from a Demisto YAML file into a directory.
* **Unify** components(code, image, description etc.) to a single Demisto YAML file.
* **Validate** Demisto content files.<|MERGE_RESOLUTION|>--- conflicted
+++ resolved
@@ -10,14 +10,10 @@
 * Fixed an issue where **validate** would not properly detect dependencies of core packs.
 * Removed usages of Random in unit tests to ensure the tests are deterministic.
 * **validate** will now run on all the pack content items when the pack supported marketplaces are modified.
-<<<<<<< HEAD
 * Code improvements, replacing deprecated `LooseVersion` class to the `Version` class.
-* Fixed an issue where **pre-commit** running when there was no change to the files
-=======
 * **pre-commit** no longer runs when there are no modified files (unless provided with input files).
 * **lint** will now fail on `demisto.results` and `return_outputs` usage, when a pack is `xsoar` or `partner` supported.
 * **lint** will now fail on `LOG` usage in python files.
->>>>>>> 3f790c2f
 * Fixed an issue where errors in **validate** were logged as `info`.
 * Fixed an issue where **validate** error messages were not logged when an integration param, or the default argument in reputation commands is not valid.
 * Added new validation that XSIAM integrations must have `marketplacev2` as the value of the marketplaces field.
