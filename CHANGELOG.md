--- conflicted
+++ resolved
@@ -7,12 +7,9 @@
 * Fixed an issue where **zip_packs** failed uploading content.
 * Added `tenant_timezone` handling to the **modeling-rules init** command, allowing usage with tenants in various timezones.
 * Shortened the timeout when checking whether the dataset exists in **test-modeling-rule**.
-<<<<<<< HEAD
-* Fixed an issue where the *upload* command would upload a pack metadata with wrong display names.
-=======
 * Added support for the **List** content item in **Xpanse** marketplace.
 * Fixed an issue in **run-unit-tests** command when running Powershell tests.
->>>>>>> a1906125
+* Fixed an issue where the *upload* command would upload a pack metadata with wrong display names.
 
 ## 1.17.1
 * Added the `aliasTo` key to the Incident Field schema.
