--- conflicted
+++ resolved
@@ -2,11 +2,8 @@
 * Updated the **validate** and the **secrets** commands to be less dependent on regex.
 * Fixed an issue where **lint** did not run on circle when docker did not return ping.
 * Updated the missing release notes error message (RN106) in the **Validate** command.
-<<<<<<< HEAD
+* Fixed an issue where a non-descriptive error would be returned when giving the **update-release-notes** command a pack which can not be found.
 * Added dependencies check for *widgets* in **find-dependencies** command.
-=======
-* Fixed an issue where a non-descriptive error would be returned when giving the **update-release-notes** command a pack which can not be found.
->>>>>>> 57638338
 
 # 1.1.10
 * Updated the **init** command. Relevant only when passing the *--contribution* argument.
