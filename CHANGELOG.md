--- conflicted
+++ resolved
@@ -1,12 +1,7 @@
 # Changelog
-<<<<<<< HEAD
-- Fixed an issue when filtering items using the ID set in the **create-content-artifacts** command.
 * Added the '--use-packs-known-words' argument to the **doc-review** command
-
-=======
 * Removed PYYAML library (using only ruamel instead).
 * Fixed an issue when filtering items using the ID set in the **create-content-artifacts** command.
->>>>>>> 11476a56
 
 # 1.6.0
 * Fixed an issue in the **create-id-set** command where similar items from different marketplaces were reported as duplicated.
