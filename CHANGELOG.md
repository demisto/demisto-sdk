--- conflicted
+++ resolved
@@ -4,10 +4,9 @@
 
 [1]: https://pypi.org/project/demisto-sdk/#history
 
-<<<<<<< HEAD
 ### 0.1.9
 * Improved user outputs for `unifier`, `secrets` and `extract` commands.
-=======
+
 ### 0.2.1
 
 * **Validate** now checks that the id and name fields are identical in yml files.
@@ -20,7 +19,6 @@
 * **Validate** now supports Indicator fields.
 * Fixed a bug where **validate** and **secrets** did not return exit code 1 on failure.
 * **Validate** now runs on newly added scripts.
->>>>>>> 4f1760dc
 
 ### 0.1.8
 
