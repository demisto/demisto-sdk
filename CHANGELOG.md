--- conflicted
+++ resolved
@@ -43,10 +43,7 @@
 * Added support for running tests on XSIAM machines in the **test-content** command.
 * Fixed an issue where the **validate** command did not work properly when deleting non-content items.
 * Added the flag '-d', '--dependency' to **find-dependencies** command to get the content items that cause the dependencies between two packs.
-<<<<<<< HEAD
 * Added a new validation to **validate** proper defaultvalue for checkbox fields.
-=======
->>>>>>> 6f18fb58
 
 ## 1.6.3
 
