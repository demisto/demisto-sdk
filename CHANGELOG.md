# Changelog

## Unreleased
<<<<<<< HEAD
* Fixed an issue in **validate**, where using the `-gr` and `-i` flags did not run properly.
* Fixed an issue where **lint** failed when using the `-cdam` flag with changed dependant api modules due to partial file duplications filtering.
=======
* Fixed an issue where in some occasions running of test-playbooks could receive session timeouts.
* Fixed an issue where making a change in a module using an ApiModule would cause lint to run on the ApiModule unnecessarily.
* Fixed an issue where the `marketplace` field was not used when dumping pack zips.

## 1.10.2
* Added markdown lint formatting for README files in the **format** command.
* Fixed an issue where **lint** failed when using the `-cdam` flag with changed dependant api modules.
* Fixed an issue in the **upload** command, where `json`-based content items were not unified correctly when using the `--zip` argument.
* Added XPANSE core packs validations.
* Added the `sectionorder` field to the integration scheme.
>>>>>>> 3001f6a9

## 1.10.1
* Fixed an issue where **update-content-graph** failed to execute.

## 1.10.0
* **Breaking change**: Removed usage of `pipenv`, `isort` and `autopep8` in the **split** and **download** commands. Removed the `--no-pipenv` and `--no-code-formatting` flags. Please see https://xsoar.pan.dev/docs/tutorials/tut-setup-dev-remote for the recommended environment setup.
* Fixed an issue in **prepare-content** command where large code lines were broken.
* Fixed an issue where git-*renamed_files* were not retrieved properly.
* Fixed an issue where test dependencies were calculated in all level dependencies calculation.
* Added formatting and validation to XSIAM content types.
* Fixed an issue where several XSIAM content types were not validated when passing the `-a` flag.
* Added a UUID to name mapper for **download** it replaces UUIDs with names on all downloaded files.
* Updated the demisto-py to v3.2.6 which now supports basic proxy authentication.
* Improved the message shown when using **upload** and overwriting packs.
* Added support for the **Layout Rule** content type in the id-set and the content graph.
* Updated the default general `fromVersion` value on **format** to `6.8.0`
* Fixed an issue where **lint** sometimes failed when using the `-cdam` flag due to wrong file duplications filtering.
* Added the content graph to **validate**, use with the `--graph` flag.


## 1.9.0
* Fixed an issue where the Slack notifier was using a deprecated argument.
* Added the `--docker-image` argument to the **lint** command, which allows determining the docker image to run lint on. Possible options are: `'native:ga'`, `'native:maintenance'`, `'native:dev'`, `'all'`, a specific docker image (from Docker Hub) or, the default `'from-yml'`.
* Fixed an issue in **prepare-content** command where large code lines were broken.
* Added a logger warning to **get_demisto_version**, the task will now fail with a more informative message.
* Fixed an issue where the **upload** and **prepare-content** commands didn't add `fromServerVersion` and `toServerVersion` to layouts.
* Updated **lint** to use graph instead of id_set when running with `--check-dependent-api-module` flag.
* Added the marketplaces field to all schemas.
* Added the flag `--xsoar-only` to the **doc-review** command which enables reviewing documents that belong to XSOAR-supported Packs.
* Fixed an issue in **update-release-notes** command where an error occurred when executing the same command a second time.
* Fixed an issue where **validate** would not always ignore errors listed under `.pack-ignore`.
* Fixed an issue where running **validate** on a specific pack didn't test all the relevant entities.
* Fixed an issue where fields ending with `_x2` where not replaced in the appropriate Marketplace.

## 1.8.3
* Changed **validate** to allow hiding parameters of type 0, 4, 12 and 14 when replacing with type 9 (credentials) with the same name.
* Fixed an issue where **update-release-notes** fails to update *MicrosoftApiModule* dependent integrations.
* Fixed an issue where the **upload** command failed because `docker_native_image_config.json` file could not be found.
* Added a metadata file to the content graph zip, to be used in the **update-content-graph** command.
* Updated the **validate** and **update-release-notes** commands to unskip the *Triggers Recommendations* content type.


## 1.8.2
* Fixed an issue where demisto-py failed to upload content to XSIAM when `DEMISTO_USERNAME` environment variable is set.
* Fixed an issue where the **prepare-content** command output invalid automation name when used with the --*custom* argument.
* Fixed an issue where modeling rules with arbitrary whitespace characters were not parsed correctly.
* Added support for the **nativeImage** key for an integration/script in the **prepare-content** command.
* Added **validate** checks for integrations declared deprecated (display name, description) but missing the `deprecated` flag.
* Changed the **validate** command to fail on the IN145 error code only when the parameter with type 4 is not hidden.
* Fixed an issue where downloading content layouts with `detailsV2=None` resulted in an error.
* Fixed an issue where **xdrctemplate** was missing 'external' prefix.
* Fixed an issue in **prepare-content** command providing output path.
* Updated the **validate** and **update-release-notes** commands to skip the *Triggers Recommendations* content type.
* Added a new validation to the **validate** command to verify that the release notes headers are in the correct format.
* Changed the **validate** command to fail on the IN140 error code only when the skipped integration has no unit tests.
* Changed **validate** to allow hiding parameters of type 4 (secret) when replacing with type 9 (credentials) with the same name.
* Fixed an issue where the **update-release-notes** command didn't add release-notes properly to some *new* content items.
* Added validation that checks that the `nativeimage` key is not defined in script/integration yml.
* Added to the **format** command the ability to remove `nativeimage` key in case defined in script/integration yml.
* Enhanced the **update-content-graph** command to support `--use-git`, `--imported_path` and `--output-path` arguments.
* Fixed an issue where **doc-review** failed when reviewing command name in some cases.
* Fixed an issue where **download** didn't identify playbooks properly, and downloaded files with UUIDs instead of file/script names.

## 1.8.1
* Fixed an issue where **format** created duplicate configuration parameters.
* Added hidden properties to integration command argument and script argument.
* Added `--override-existing` to **upload** that skips the confirmation prompt for overriding existing content packs. @mattbibbydw
* Fixed an issue where **validate** failed in private repos when attempting to read from a nonexisting `approved_categories.json`.
* Fixed an issue where **validate** used absolute paths when getting remote `pack_metadata.json` files in private repos.
* Fixed an issue in **download**, where names of custom scripts were replaced with UUIDs in IncidentFields and Layouts.

## 1.8.0
* Updated the supported python versions, as `>=3.8,<3.11`, as some of the dependencies are not supported on `3.11` yet.
* Added a **validate** step for **Modeling Rules** testdata files.
* Added the **update-content-graph** command.
* Added the ability to limit the number of CPU cores with `DEMISTO_SDK_MAX_CPU_CORES` envirment variable.
* Added the **prepare-content** command.
* Added support for fromversion/toversion in XSIAM content items (correlation rules, XSIAM dashboards, XSIAM reports and triggers).
* Added a **validate** step checking types of attributes in the schema file of modeling rule.
* Added a **validate** step checking that the dataset name of a modeling rule shows in the xif and schema files.
* Added a **validate** step checking that a correlation rule file does not start with a hyphen.
* Added a **validate** step checking that xsiam content items follow naming conventions.
* Fixed an issue where SDK commands failed on the deprecated `packaging.version.LegacyVersion`, by locking the `packaging` version to `<22`.
* Fixed an issue where **update-release-notes** failed when changing only xif file in **Modeling Rules**.
* Fixed an issue where *is_valid_category* and *is_categories_field_match_standard* failed when running in a private repo.
* Fixed an issue where **validate** didn't fail on the MR103 validation error.
* Fixed the *--release-notes* option, to support the new CHANGELOG format.
* Fixed an issue where **validate** failed when only changing a modeling rules's xif file.
* Fixed an issue where **format** failed on indicator files with a `None` value under the `tabs` key.
* Fixed an issue where **validate** only printed errors for one change of context path, rather than print all.
* Fixed an issue where **download** did not suggest using a username/password when authenticating with XSOAR and using invalid arguments.
* Fixed an issue where **download** failed when listing or downloading content items that are not unicode-encoded.
* Added support for fromversion/toversion in XSIAM content items (correlation rules, XSIAM dashboards, XSIAM reports and triggers).
* Updated the supported python versions, as `>=3.8,<3.11`, as some of the dependencies are not supported on `3.11` yet.
* Added **prepare-content** command which will prepare the pack or content item for the platform.
* Patched an issue where deprecated `packaging.version.LegacyVersion`, locking packaging version to `<22`.

## 1.7.9
* Fixed an issue where an error message in **validate** would not include the suggested fix.
* Added a validation that enforces predefined categories on MP Packs & integration yml files, the validation also ensures that each pack has only one category.
* Fixed an issue where **update-release-notes** did not generate release notes for **XDRC Templates**.
* Fixed an issue where **upload** failed without explaining the reason.
* Improved implementation of the docker_helper module.
* Fixed an issue where **validate** did not check changed pack_metadata.json files when running using git.
* Added support for **xdrctemplate** to content graph.
* Fixed an issue where local copies of the newly-introduced `DemistoClassApiModule.py` were validated.
* Added new release notes templates for the addition and modification of playbooks, layouts and types in the **doc-review** command.
* Fixed an issue where the **doc-review** command failed on descriptions of new content items.
* Added the `Command XXX is deprecated. Use XXX instead.` release notes templates to **doc-review** command.
* Fixed an issue where the **update-release-notes** command didn't add the modeling-rules description for new modeling-rules files.

## 1.7.8
* Added the capability to run the MDX server in a docker container for environments without node.
* Fixed an issue where **generate-docs** with `-c` argument updated sections of the incorrect commands.
* Added IF113 error code to **ALLOWED_IGNORE_ERRORS**.
* Fixed an issue where **validate** failed on playbooks with non-string input values.
* Added the `DEMISTO_SDK_IGNORE_CONTENT_WARNING` environment variable, to allow suppressing warnings when commands are not run under a content repo folder.
* Fixed an issue where **validate** failed to recognize integration tests that were missing from config.json
* Added support for **xpanse** marketplace in **create-id-set** and **create-content-artifacts** commands.
* Fixed an issue where **split** failed on yml files.
* Added support for marketplace-specific tags.
* Fixed an issue where **download** would not run `isort`. @maxgubler
* Fixed an issue where XSIAM Dashboards and Reports images failed the build.
* Added support for **xpanse** marketplace to content graph.

## 1.7.7
* Fixed an issue where paybooks **generate-docs** didn't parse complex input values when no accessor field is given correctly.
* Fixed an issue in the **download** command, where an exception would be raised when downloading system playbooks.
* Fixed an issue where the **upload** failed on playbooks containing a value that starts with `=`.
* Fixed an issue where the **generate-unit-tests** failed to generate assertions, and generate unit tests when command names does not match method name.
* Fixed an issue where the **download** command did not honor the `--no-code-formatting` flag properly. @maxgubler
* Added a new check to **validate**, making sure playbook task values are passed as references.
* Fixed an issue where the **update-release-notes** deleted existing release notes, now appending to it instead.
* Fixed an issue where **validate** printed blank space in case of validation failed and ignored.
* Renamed 'Agent Config' to 'XDRC Templates'.
* Fixed an issue where the **zip-packs** command did not work with the CommonServerUserPython and CommonServerUserPowerShell package.

## 1.7.6

* Fixed parsing of initialization arguments of client classes in the **generate-unit-tests** command.
* Added support for AgentConfig content item in the **upload**, **create-id-set**, **find-dependecies**, **unify** and **create-content-artifacts** commands.
* Added support for XSIAM Report preview image.

## 1.7.5

* Fixed an issue where the **upload** command did not work with the CommonServerUserPython package.
* Fixed an issue in the **download** command, where some playbooks were downloaded as test playbooks.
* Added playbook modification capabilities in **TestSuite**.
* Added a new command **create-content-graph**.
* Fixed an issue in the **upload** command, where the temporary zip would not clean up properly.
* Improved content items parsing in the **create-content-graph** command.
* Added an error when the docker daemon is unavailable when running **lint**.
* Removed the validation of a subtype change for scripts in the **validate** command.
* Fixed an issue where names of XSIAM content items were not normalized properly.
* Fixed an issue where the **download** command was downloading playbooks with **script** (id) and not **scriptName**.
* Fixed an issue where script yml files were not properly identified by `find_type`.
* Removed nightly integrations filtering when deciding if a test should run.
* Added support for XSIAM Dashboard preview image.
* Added the `--no-code-formatting` flag to the **download** command, allowing to skip autopep8 and isort.
* Fixed an issue in the **update-release-notes** command, where generating release notes for modeling rules schema file caused exception.

## 1.7.4

* Fixed an issue where the **doc-review** command showed irrelevant messages.
* Fixed an issue in **validate**, where backward-compatibility failures prevented other validations from running.
* Fixed an issue in **validate**, where content-like files under infrastructure paths were not ignored.
* Fixed an issue in the AMI mapping, where server versions were missing.
* Change the way the normalize name is set for external files.
* Added dump function to XSIAM pack objects to dulicate the files.
* Fixed an issue where the `contribution_converter` did not support changes made to ApiModules.
* Added name normalization according to new convention to XSIAM content items
* Added playbook modification capabilities in **TestSuite**.
* Fixed an issue in create-content-artifacts where it will not get a normalize name for the item and it will try to duplicate the same file.

## 1.7.3

* Fixed an issue in the **format** command where fail when executed from environment without mdx server available.
* Added `Added a`, `Added an` to the list of allowed changelog prefixes.
* Added support for Indicator Types/Reputations in the **upload** command.
* Fixed an issue when running from a subdirectory of a content repo failed.
* Changing the way we are using XSIAM servers api-keys in **test-content** .
* Added a success message to **postman-codegen**.

## 1.7.2

* Fixed an issue in the **validate** command where incident fields were not found in mappers even when they exist
* Added an ability to provide list of marketplace names as a param attribute to **validate** and **upload**
* Added the file type to the error message when it is not supported.
* Fixed an issue where `contribution_converter` incorrectly mapped _Indicator Field_ objects to the _incidentfield_ directory in contribution zip files.
* Fixed a bug where **validate** returned error on empty inputs not used in playbooks.
* Added the `DEMISTO_SDK_CONTENT_PATH` environment variable, implicitly used in various commands.
* Added link to documentation for error messages regarding use cases and tags.

## 1.7.1

* Fixed an issue where *indicatorTypes* and *betaIntegrations* were not found in the id_set.
* Updated the default general `fromVersion` value on **format** to `6.5.0`
* Fixed an issue where the **validate** command did not fail when the integration yml file name was not the same as the folder containing it.
* Added an option to have **generate-docs** take a Playbooks folder path as input, and generate docs for all playbooks in it.
* Fixed an issue where the suggestion in case of `IF113` included uppercase letters for the `cliName` parameter.
* Added new validation to the **validate** command to fail and list all the file paths of files that are using a deprecated integration command / script / playbook.
* **validate** will no longer fail on playbooks calling subplaybooks that have a higher `fromVersion` value, if  calling the subplaybook has `skipifunavailable=True`.
* Fixed an issue where relative paths were not accessed correctly.
* Running any `demisto-sdk` command in a folder with a `.env` file will load it, temporarily overriding existing environment variables.
* Fixed an issue where **validate** did not properly detect deleted files.
* Added new validations to the **validate** command to verify that the schema file exists for a modeling rule and that the schema and rules keys are empty in the yml file.
* Fixed an issue where *find_type* didn't recognize exported incident types.
* Added a new validation to **validate**, making sure all inputs of a playbook are used.
* Added a new validation to **validate**, making sure all inputs used in a playbook declared in the input section.
* The **format** command will now replace the *fromServerVersion* field with *fromVersion*.

## 1.7.0

* Allowed JSON Handlers to accept kwargs, for custoimzing behavior.
* Fixed an issue where an incorrect error was shown when the `id` of a content item differed from its `name` attribute.
* Fixed an issue where the `preserve_quotes` in ruamel_handler received an incorrect value @icholy
* Fixed an issue where ignoring RM110 error code wasn't working and added a validation to **ALLOWED_IGNORE_ERRORS** to validate that all error codes are inserted in the right format.
* Fixed an issue where the contribution credit text was not added correctly to the pack README.
* Changed the contribution file implementation from markdown to a list of contributor names. The **create-content-artifact** will use this list to prepare the needed credit message.
* Added a new validation to the `XSOAR-linter` in the **lint** command for verifying that demisto.log is not used in the code.
* The **generate-docs** command will now auto-generate the Incident Mirroring section when implemented in an integration.
* Added support to automatically generate release notes for deprecated items in the **update-release-notes** command.
* Fixed an issue causing any command to crash when unable to detect local repository properties.
* Fixed an issue where running in a private gitlab repo caused a warning message to be shown multiple times.
* Added a new validation to the **validate** command to verify that markdown and python files do not contain words related to copyright section.
* Fixed an issue where **lint** crashed when provided an input file path (expecting a directory).

## 1.6.9

* Added a new validation that checks whether a pack should be deprecated.
* Added a new ability to the **format** command to deprecate a pack.
* Fixed an issue where the **validate** command sometimes returned a false negative in cases where there are several sub-playbooks with the same ID.
* Added a new validation to the **validate** command to verify that the docker in use is not deprecated.
* Added support for multiple ApiModules in the **unify** command
* Added a check to **validate** command, preventing use of relative urls in README files.
* Added environment variable **DEMISTO_SDK_MARKETPLACE** expected to affect *MarketplaceTagParser* *marketplace* value. The value will be automatically set when passing *marketplace* arg to the commands **unify**, **zip-packs**, **create-content-artifacts** and **upload**.
* Added slack notifier for build failures on the master branch.
* Added support for modeling and parsing rules in the **split** command.
* Added support for README files in **format** command.
* Added a **validate** check, making sure classifier id and name values match. Updated the classifier **format** to update the id accordingly.
* The **generate-docs** command will now auto-generate the playbook image link by default.
* Added the `--custom-image-link` argument to override.
* Added a new flag to **generate-docs** command, allowing to add a custom image link to a playbook README.
* Added a new validation to the **validate** command to verify that the package directory name is the same as the files contained in the that package.
* Added support in the **unify** command to unify a schema into its Modeling Rule.

## 1.6.8

* Fixed an issue where **validate** did not fail on invalid playbook entities' versions (i.e. subplaybooks or scripts with higher fromversion than their parent playbook).
* Added support for running lint via a remote docker ssh connection. Use `DOCKER_HOST` env variable to specify a remote docker connection, such as: `DOCKER_HOST=ssh://myuser@myhost.com`.
* Fixed an issue where the pack cache in *get_marketplaces* caused the function to return invalid values.
* Fixed an issue where running format on a pack with XSIAM entities would fail.
* Added the new `display_name` field to relevant entities in the **create-id-set** command.
* Added a new validation to the **validate** command to verify the existence of "Reliability" parameter if the integration have reputation command.
* Fixed a bug where terminating the **lint** command failed (`ctrl + c`).
* Removed the validation of a subtype change in integrations and scripts from **validate**.
* Fixed an issue where **download** did not behave as expected when prompting for a version update. Reported by @K-Yo
* Added support for adoption release notes.
* Fixed an issue where **merge-id-sets** failed when a key was missing in one id-set.json.
* Fixed a bug where some mypy messages were not parsed properly in **lint**.
* Added a validation to the **validate** command, failing when '`fromversion`' or '`toversion`' in a content entity are incorrect format.
* Added a validation to the **validate** command, checking if `fromversion` <= `toversion`.
* Fixed an issue where coverage reports used the wrong logging level, marking debug logs as errors.
* Added a new validation to the **validate** command, to check when the discouraged `http` prefixes are used when setting defaultvalue, rather than `https`.
* Added a check to the **lint** command for finding hard-coded usage of the http protocol.
* Locked the dependency on Docker.
* Removed a traceback line from the **init** command templates: BaseIntegration, BaseScript.
* Updated the token in **_add_pr_comment** method from the content-bot token to the xsoar-bot token.

## 1.6.7

* Added the `types-markdown` dependency, adding markdown capabilities to existing linters using the [Markdown](https://pypi.org/project/Markdown/) package.
* Added support in the **format** command to remove nonexistent incident/indicator fields from *layouts/mappers*
* Added the `Note: XXX` and `XXX now generally available.` release notes templates to **doc-review** command.
* Updated the logs shown during the docker build step.
* Removed a false warning about configuring the `GITLAB_TOKEN` environment variable when it's not needed.
* Removed duplicate identifiers for XSIAM integrations.
* Updated the *tags* and *use cases* in pack metadata validation to use the local files only.
* Fixed the error message in checkbox validation where the defaultvalue is wrong and added the name of the variable that should be fixed.
* Added types to `find_type_by_path` under tools.py.
* Fixed an issue where YAML files contained incorrect value type for `tests` key when running `format --deprecate`.
* Added a deprecation message to the `tests:` section of yaml files when running `format --deprecate`.
* Added use case for **validate** on *wizard* objects - set_playbook is mapped to all integrations.
* Added the 'integration-get-indicators' commands to be ignored by the **verify_yml_commands_match_readme** validation, the validation will no longer fail if these commands are not in the readme file.
* Added a new validation to the **validate** command to verify that if the phrase "breaking changes" is present in a pack release notes, a JSON file with the same name exists and contains the relevant breaking changes information.
* Improved logs when running test playbooks (in a build).
* Fixed an issue in **upload** did not include list-type content items. @nicolas-rdgs
* Reverted release notes to old format.

## 1.6.6

* Added debug print when excluding item from ID set due to missing dependency.
* Added a validation to the **validate** command, failing when non-ignorable errors are present in .pack-ignore.
* Fixed an issue where `mdx server` did not close when stopped in mid run.
* Fixed an issue where `-vvv` flag did not print logs on debug level.
* enhanced ***validate*** command to list all command names affected by a backward compatibility break, instead of only one.
* Added support for Wizard content item in the **format**, **validate**, **upload**, **create-id-set**, **find-dependecies** and **create-content-artifacts** commands.
* Added a new flag to the **validate** command, allowing to run specific validations.
* Added support in **unify** and **create-content-artifacts** for displaying different documentations (detailed description + readme) for content items, depending on the marketplace version.
* Fixed an issue in **upload** where list items were not uploaded.
* Added a new validation to **validate** command to verify that *cliName* and *id* keys of the incident field or the indicator field are matches.
* Added the flag '-x', '--xsiam' to **upload** command to upload XSIAM entities to XSIAM server.
* Fixed the integration field *isFetchEvents* to be in lowercase.
* Fixed an issue where **validate -i** run after **format -i** on an existing file in the repo instead of **validate -g**.
* Added the following commands: 'update-remote-data', 'get-modified-remote-data', 'update-remote-system' to be ignored by the **verify_yml_commands_match_readme** validation, the validation will no longer fail if these commands are not in the readme file.
* Updated the release note template to include a uniform format for all items.
* Added HelloWorldSlim template option for *--template* flag in **demisto-sdk init** command.
* Fixed an issue where the HelloWorldSlim template in **demisto-sdk init** command had an integration id that was conflicting with HelloWorld integration id.
* Updated the SDK to use demisto-py 3.1.6, allowing use of a proxy with an environment variable.
* Set the default logger level to `warning`, to avoid unwanted debug logs.
* The **format** command now validates that default value of checkbox parameters is a string 'true' or 'false'.
* Fixed an issue where `FileType.PLAYBOOK` would show instead of `Playbook` in readme error messages.
* Added a new validation to **validate** proper defaultvalue for checkbox fields.

## 1.6.5

* Fixed an issue in the **format** command where the `id` field was overwritten for existing JSON files.
* Fixed an issue where the **doc-review** command was successful even when the release-note is malformed.
* Added timestamps to the `demisto-sdk` logger.
* Added time measurements to **lint**.
* Added the flag '-d', '--dependency' to **find-dependencies** command to get the content items that cause the dependencies between two packs.
* Fixed an issue where **update-release-notes** used the *trigger_id* field instead of the *trigger_name* field.
* Fixed an issue where **doc-review** failed to recognize script names, in scripts using the old file structure.
* Fixed an issue where concurrent processes created by **lint** caused deadlocks when opening files.
* Fixed an issue in the **format** command where `_dev` or `_copy` suffixes weren't removed from the subscript names in playbooks and layouts.
* Fixed an issue where **validate** failed on nonexistent `README.md` files.
* Added support of XSIAM content items to the **validate** command.
* Report **lint** summary results and failed packages after reporting time measurements.

## 1.6.4

* Added the new **generate-yml-from-python** command.
* Added a code *type* indication for integration and script objects in the *ID Set*.
* Added the [Vulture](https://github.com/jendrikseipp/vulture) linter to the pre-commit hook.
* The `demisto-sdk` pack will now be distributed via PyPi with a **wheel** file.
* Fixed a bug where any edited json file that contained a forward slash (`/`) escaped.
* Added a new validation to **validate** command to verify that the metadata *currentVersion* is
the same as the last release note version.
* The **validate** command now checks if there're none-deprecated integration commands that are missing from the readme file.
* Fixed an issue where *dockerimage* changes in Scripts weren't recognized by the **update-release-notes** command.
* Fixed an issue where **update-xsoar-config-file** did not properly insert the marketplace packs list to the file.
* Added the pack name to the known words by default when running the **doc-review** command.
* Added support for new XSIAM entities in **create-id-set** command.
* Added support for new XSIAM entities in **create-content-artifacts** command.
* Added support for Parsing/Modeling Rule content item in the **unify** command.
* Added the integration name, the commands name and the script name to the known words by default when running the **doc-review** command.
* Added an argument '-c' '--custom' to the **unify** command, if True will append to the unified yml name/display/id the custom label provided
* Added support for sub words suggestion in kebab-case sentences when running the **doc-review** command.
* Added support for new XSIAM entities in **update-release-notes** command.
* Enhanced the message of alternative suggestion words shown when running **doc-review** command.
* Fixed an incorrect error message, in case `node` is not installed on the machine.
* Fixed an issue in the **lint** command where the *check-dependent-api-modules* argument was set to true by default.
* Added a new command **generate-unit-tests**.
* Added a new validation to **validate** all SIEM integration have the same suffix.
* Fixed the destination path of the unified parsing/modeling rules in **create-content-artifacts** command.
* Fixed an issue in the **validate** command, where we validated wrongfully the existence of readme file for the *ApiModules* pack.
* Fixed an issue in the **validate** command, where an error message that was displayed for scripts validation was incorrect.
* Fixed an issue in the **validate** and **format** commands where *None* arguments in integration commands caused the commands to fail unexpectedly.
* Added support for running tests on XSIAM machines in the **test-content** command.
* Fixed an issue where the **validate** command did not work properly when deleting non-content items.
* Added the flag '-d', '--dependency' to **find-dependencies** command to get the content items that cause the dependencies between two packs.

## 1.6.3

* **Breaking change**: Fixed a typo in the **validate** `--quiet-bc-validation` flag (was `--quite-bc-validation`). @upstart-swiss
* Dropped support for python 3.7: Demisto-SDK is now supported on Python 3.8 or newer.
* Added an argument to YAMLHandler, allowing to set a maximal width for YAML files. This fixes an issue where a wrong default was used.
* Added the detach mechanism to the **upload** command, If you set the --input-config-file flag, any files in the repo's SystemPacks folder will be detached.
* Added the reattach mechanism to the **upload** command, If you set the --input-config-file flag, any detached item in your XSOAR instance that isn't currently in the repo's SystemPacks folder will be re-attached.
* Fixed an issue in the **validate** command that did not work properly when using the *-g* flag.
* Enhanced the dependency message shown when running **lint**.
* Fixed an issue where **update-release-notes** didn't update the currentVersion in pack_metadata.
* Improved the logging in **test-content** for helping catch typos in external playbook configuration.

## 1.6.2

* Added dependency validation support for core marketplacev2 packs.
* Fixed an issue in **update-release-notes** where suggestion fix failed in validation.
* Fixed a bug where `.env` files didn't load. @nicolas-rdgs
* Fixed a bug where **validate** command failed when the *categories* field in the pack metadata was empty for non-integration packs.
* Added *system* and *item-type* arguments to the **download** command, used when downloading system items.
* Added a validation to **validate**, checking that each script, integration and playbook have a README file. This validation only runs when the command is called with either the `-i` or the `-g` flag.
* Fixed a regression issue with **doc-review**, where the `-g` flag did not work.
* Improved the detection of errors in **doc-review** command.
* The **validate** command now checks if a readme file is empty, only for packs that contain playbooks or were written by a partner.
* The **validate** command now makes sure common contextPath values (e.g. `DBotScore.Score`) have a non-empty description, and **format** populates them automatically.
* Fixed an issue where the **generate-outputs** command did not work properly when examples were provided.
* Fixed an issue in the **generate-outputs** command, where the outputs were not written to the specified output path.
* The **generate-outputs** command can now generate outputs from multiple calls to the same command (useful when different args provide different outputs).
* The **generate-outputs** command can now update a yaml file with new outputs, without deleting or overwriting existing ones.
* Fixed a bug where **doc-review** command failed on existing templates.
* Fixed a bug where **validate** command failed when the word demisto is in the repo README file.
* Added support for adding test-playbooks to the zip file result in *create-content-artifacts* command for marketplacev2.
* Fixed an issue in **find-dependencies** where using the argument *-o* without the argument *--all-packs-dependencies* did not print a proper warning.
* Added a **validate** check to prevent deletion of files whose deletion is not supported by the XSOAR marketplace.
* Removed the support in the *maintenance* option of the *-u* flag in the **update-release-notes** command.
* Added validation for forbidden words and phrases in the **doc-review** command.
* Added a retries mechanism to the **test-content** command to stabilize the build process.
* Added support for all `git` platforms to get remote files.
* Refactored the **format** command's effect on the *fromversion* field:
  * Fixed a bug where the *fromversion* field was removed when modifying a content item.
  * Updated the general default *fromversion* and the default *fromversion* of newly-introduced content items (e.g. `Lists`, `Jobs`).
  * Added an interactive mode functionality for all content types, to ask the user whether to set a default *fromversion*, if could not automatically determine its value. Use `-y` to assume 'yes' as an answer to all prompts and run non-interactively.

## 1.6.1

* Added the '--use-packs-known-words' argument to the **doc-review** command
* Added YAML_Loader to handle yaml files in a standard way across modules, replacing PYYAML.
* Fixed an issue when filtering items using the ID set in the **create-content-artifacts** command.
* Fixed an issue in the **generate-docs** command where tables were generated with an empty description column.
* Fixed an issue in the **split** command where splitting failed when using relative input/output paths.
* Added warning when inferred files are missing.
* Added to **validate** a validation for integration image dimensions, which should be 120x50px.
* Improved an error in the **validate** command to better differentiate between the case where a required fetch parameter is malformed or missing.

## 1.6.0

* Fixed an issue in the **create-id-set** command where similar items from different marketplaces were reported as duplicated.
* Fixed typo in demisto-sdk init
* Fixed an issue where the **lint** command did not handle all container exit codes.
* Add to **validate** a validation for pack name to make sure it is unchanged.
* Added a validation to the **validate** command that verifies that the version in the pack_metdata file is written in the correct format.
* Fixed an issue in the **format** command where missing *fromVersion* field in indicator fields caused an error.

## 1.5.9

* Added option to specify `External Playbook Configuration` to change inputs of Playbooks triggered as part of **test-content**
* Improved performance of the **lint** command.
* Improved performance of the **validate** command when checking README images.
* ***create-id-set*** command - the default value of the **marketplace** argument was changed from ‘xsoar’ to all packs existing in the content repository. When using the command, make sure to pass the relevant marketplace to use.

## 1.5.8

* Fixed an issue where the command **doc-review** along with the argument `--release-notes` failed on yml/json files with invalid schema.
* Fixed an issue where the **lint** command failed on packs using python 3.10

## 1.5.7

* Fixed an issue where reading remote yaml files failed.
* Fixed an issue in **validate** failed with no error message for lists (when no fromVersion field was found).
* Fixed an issue when running **validate** or **format** in a gitlab repository, and failing to determine its project id.
* Added an enhancement to **split**, handling an empty output argument.
* Added the ability to add classifiers and mappers to conf.json.
* Added the Alias field to the incident field schema.

## 1.5.6

* Added 'deprecated' release notes template.
* Fixed an issue where **run-test-playbook** command failed to get the task entries when the test playbook finished with errors.
* Fixed an issue in **validate** command when running with `no-conf-json` argument to ignore the `conf.json` file.
* Added error type text (`ERROR` or `WARNING`) to **validate** error prints.
* Fixed an issue where the **format** command on test playbook did not format the ID to be equal to the name of the test playbook.
* Enhanced the **update-release-notes** command to automatically commit release notes config file upon creation.
* The **validate** command will validate that an indicator field of type html has fromVersion of 6.1.0 and above.
* The **format** command will now add fromVersion 6.1.0 to indicator field of type html.
* Added support for beta integrations in the **format** command.
* Fixed an issue where the **postman-codegen** command failed when called with the `--config-out` flag.
* Removed the integration documentation from the detailed description while performing **split** command to the unified yml file.
* Removed the line which indicates the version of the product from the README.md file for new contributions.

## 1.5.5

* Fixed an issue in the **update-release-notes** command, which did not work when changes were made in multiple packs.
* Changed the **validate** command to fail on missing test-playbooks only if no unittests are found.
* Fixed `to_kebab_case`, it will now deal with strings that have hyphens, commas or periods in them, changing them to be hyphens in the new string.
* Fixed an issue in the **create-id-set** command, where the `source` value included the git token if it was specified in the remote url.
* Fixed an issue in the **merge-id-set** command, where merging fails because of duplicates but the packs are in the XSOAR repo but in different version control.
* Fixed missing `Lists` Content Item as valid `IDSetType`
* Added enhancement for **generate-docs**. It is possible to provide both file or a comma seperated list as `examples`. Also, it's possible to provide more than one example for a script or a command.
* Added feature in **format** to sync YML and JSON files to the `master` file structure.
* Added option to specify `Incident Type`, `Incoming Mapper` and `Classifier` when configuring instance in **test-content**
* added a new command **run-test-playbook** to run a test playbook in a given XSOAR instance.
* Fixed an issue in **format** when running on a modified YML, that the `id` value is not changed to its old `id` value.
* Enhancement for **split** command, replace `ApiModule` code block to `import` when splitting a YML.
* Fixed an issue where indicator types were missing from the pack's content, when uploading using **zip-packs**.
* The request data body format generated in the **postman-codegen** will use the python argument's name and not the raw data argument's name.
* Added the flag '--filter-by-id-set' to **create-content-artifacts** to create artifacts only for items in the given id_set.json.

## 1.5.4

* Fixed an issue with the **format** command when contributing via the UI
* The **format** command will now not remove the `defaultRows` key from incident, indicator and generic fields with `type: grid`.
* Fixed an issue with the **validate** command when a layoutscontainer did not have the `fromversion` field set.
* added a new command **update-xsoar-config-file** to handle your XSOAR Configuration File.
* Added `skipVerify` argument in **upload** command to skip pack signature verification.
* Fixed an issue when the **run** command  failed running when there’s more than one playground, by explicitly using the current user’s playground.
* Added support for Job content item in the **format**, **validate**, **upload**, **create-id-set**, **find-dependecies** and **create-content-artifacts** commands.
* Added a **source** field to the **id_set** entitles.
* Two entitles will not consider as duplicates if they share the same pack and the same source.
* Fixed a bug when duplicates were found in **find_dependencies**.
* Added function **get_current_repo** to `tools`.
* The **postman-codegen** will not have duplicates argument name. It will rename them to the minimum distinguished shared path for each of them.

## 1.5.3

* The **format** command will now set `unsearchable: True` for incident, indicator and generic fields.
* Fixed an issue where the **update-release-notes** command crashes with `--help` flag.
* Added validation to the **validate** command that verifies the `unsearchable` key in incident, indicator and generic fields is set to true.
* Removed a validation that DBotRole should be set for automation that requires elevated permissions to the `XSOAR-linter` in the **lint** command.
* Fixed an issue in **Validate** command where playbooks conditional tasks were mishandeled.
* Added a validation to prevent contributors from using the `fromlicense` key as a configuration parameter in an integration's YML
* Added a validation to ensure that the type for **API token** (and similar) parameters are configured correctly as a `credential` type in the integration configuration YML.
* Added an assertion that checks for duplicated requests' names when generating an integration from a postman collection.
* Added support for [.env files](https://pypi.org/project/python-dotenv/). You can now add a `.env` file to your repository with the logging information instead of setting a global environment variables.
* When running **lint** command with --keep-container flag, the docker images are committed.
* The **validate** command will not return missing test playbook error when given a script with dynamic-section tag.

## 1.5.2

* Added a validation to **update-release-notes** command to ensure that the `--version` flag argument is in the right format.
* added a new command **coverage-analyze** to generate and print coverage reports.
* Fixed an issue in **validate** in repositories which are not in GitHub or GitLab
* Added a validation that verifies that readme image absolute links do not contain the working branch name.
* Added support for List content item in the **format**, **validate**, **download**, **upload**, **create-id-set**, **find-dependecies** and **create-content-artifacts** commands.
* Added a validation to ensure reputation command's default argument is set as an array input.
* Added the `--fail-duplicates` flag for the **merge-id-set** command which will fail the command if duplicates are found.
* Added the `--fail-duplicates` flag for the **create-id-set** command which will fail the command if duplicates are found.

## 1.5.1

* Fixed an issue where **validate** command failed to recognized test playbooks for beta integrations as valid tests.
* Fixed an issue were the **validate** command was falsely recognizing image paths in readme files.
* Fixed an issue where the **upload** command error message upon upload failure pointed to wrong file rather than to the pack metadata.
* Added a validation that verifies that each script which appears in incident fields, layouts or layout containers exists in the id_set.json.
* Fixed an issue where the **postman code-gen** command generated double dots for context outputs when it was not needed.
* Fixed an issue where there **validate** command on release notes file crashed when author image was added or modified.
* Added input handling when running **find-dependencies**, replacing string manipulations.
* Fixed an issue where the **validate** command did not handle multiple playbooks with the same name in the id_set.
* Added support for GitLab repositories in **validate**

## 1.5.0

* Fixed an issue where **upload** command failed to upload packs not under content structure.
* Added support for **init** command to run from non-content repo.
* The **split-yml** has been renamed to **split** and now supports splitting Dashboards from unified Generic Modules.
* Fixed an issue where the skipped tests validation ran on the `ApiModules` pack in the **validate** command.
* The **init** command will now create the `Generic Object` entities directories.
* Fixed an issue where the **format** command failed to recognize changed files from git.
* Fixed an issue where the **json-to-outputs** command failed checking whether `0001-01-01T00:00:00` is of type `Date`
* Added to the **generate context** command to generate context paths for integrations from an example file.
* Fixed an issue where **validate** failed on release notes configuration files.
* Fixed an issue where the **validate** command failed on pack input if git detected changed files outside of `Packs` directory.
* Fixed an issue where **validate** command failed to recognize files inside validated pack when validation release notes, resulting in a false error message for missing entity in release note.
* Fixed an issue where the **download** command failed when downloading an invalid YML, instead of skipping it.

## 1.4.9

* Added validation that the support URL in partner contribution pack metadata does not lead to a GitHub repo.
* Enhanced ***generate-docs*** with default `additionalinformation` (description) for common parameters.
* Added to **validate** command a validation that a content item's id and name will not end with spaces.
* The **format** command will now remove trailing whitespaces from content items' id and name fields.
* Fixed an issue where **update-release-notes** could fail on files outside the user given pack.
* Fixed an issue where the **generate-test-playbook** command would not place the playbook in the proper folder.
* Added to **validate** command a validation that packs with `Iron Bank` uses the latest docker from Iron Bank.
* Added to **update-release-notes** command support for `Generic Object` entities.
* Fixed an issue where playbook `fromversion` mismatch validation failed even if `skipunavailable` was set to true.
* Added to the **create artifacts** command support for release notes configuration file.
* Added validation to **validate** for release notes config file.
* Added **isoversize** and **isautoswitchedtoquietmode** fields to the playbook schema.
* Added to the **update-release-notes** command `-bc` flag to generate template for breaking changes version.
* Fixed an issue where **validate** did not search description files correctly, leading to a wrong warning message.

## 1.4.8

* Fixed an issue where yml files with `!reference` failed to load properly.
* Fixed an issue when `View Integration Documentation` button was added twice during the download and re-upload.
* Fixed an issue when `(Partner Contribution)` was added twice to the display name during the download and re-upload.
* Added the following enhancements in the **generate-test-playbook** command:
  * Added the *--commands* argument to generate tasks for specific commands.
  * Added the *--examples* argument to get the command examples file path and generate tasks from the commands and arguments specified there.
  * Added the *--upload* flag to specify whether to upload the test playbook after the generation.
  * Fixed the output condition generation for outputs of type `Boolean`.

## 1.4.7

* Fixed an issue where an empty list for a command context didn't produce an indication other than an empty table.
* Fixed an issue where the **format** command has incorrectly recognized on which files to run when running using git.
* Fixed an issue where author image validations were not checked properly.
* Fixed an issue where new old-formatted scripts and integrations were not validated.
* Fixed an issue where the wording in the from version validation error for subplaybooks was incorrect.
* Fixed an issue where the **update-release-notes** command used the old docker image version instead of the new when detecting a docker change.
* Fixed an issue where the **generate-test-playbook** command used an incorrect argument name as default
* Fixed an issue where the **json-to-outputs** command used an incorrect argument name as default when using `-d`.
* Fixed an issue where validations failed while trying to validate non content files.
* Fixed an issue where README validations did not work post VS Code formatting.
* Fixed an issue where the description validations were inconsistent when running through an integration file or a description file.

## 1.4.6

* Fixed an issue where **validate** suggests, with no reason, running **format** on missing mandatory keys in yml file.
* Skipped existence of TestPlaybook check on community and contribution integrations.
* Fixed an issue where pre-commit didn't run on the demisto_sdk/commands folder.
* The **init** command will now change the script template name in the code to the given script name.
* Expanded the validations performed on beta integrations.
* Added support for PreProcessRules in the **format**, **validate**, **download**, and **create-content-artifacts** commands.
* Improved the error messages in **generate-docs**, if an example was not provided.
* Added to **validate** command a validation that a content entity or a pack name does not contain the words "partner" and "community".
* Fixed an issue where **update-release-notes** ignores *--text* flag while using *-f*
* Fixed the outputs validations in **validate** so enrichment commands will not be checked to have DBotScore outputs.
* Added a new validation to require the dockerimage key to exist in an integration and script yml files.
* Enhanced the **generate-test-playbook** command to use only integration tested on commands, rather than (possibly) other integrations implementing them.
* Expanded unify command to support GenericModules - Unifies a GenericModule object with its Dashboards.
* Added validators for generic objects:
  * Generic Field validator - verify that the 'fromVersion' field is above 6.5.0, 'group' field equals 4 and 'id' field starts with the prefix 'generic_'.
  * Generic Type validator - verify that the 'fromVersion' field is above 6.5.0
  * Generic Module validator - verify that the 'fromVersion' field is above 6.5.0
  * Generic Definition validator - verify that the 'fromVersion' field is above 6.5.0
* Expanded Format command to support Generic Objects - Fixes generic objects according to their validations.
* Fixed an issue where the **update-release-notes** command did not handle ApiModules properly.
* Added option to enter a dictionary or json of format `[{field_name:description}]` in the **json-to-outputs** command,
  with the `-d` flag.
* Improved the outputs for the **format** command.
* Fixed an issue where the validations performed after the **format** command were inconsistent with **validate**.
* Added to the **validate** command a validation for the author image.
* Updated the **create-content-artifacts** command to support generic modules, definitions, fields and types.
* Added an option to ignore errors for file paths and not only file name in .pack-ignore file.

## 1.4.5

* Enhanced the **postman-codegen** command to name all generated arguments with lower case.
* Fixed an issue where the **find-dependencies** command miscalculated the dependencies for playbooks that use generic commands.
* Fixed an issue where the **validate** command failed in external repositories in case the DEMISTO_SDK_GITHUB_TOKEN was not set.
* Fixed an issue where **openapi-codegen** corrupted the swagger file by overwriting configuration to swagger file.
* Updated the **upload** command to support uploading zipped packs to the marketplace.
* Added to the **postman-codegen** command support of path variables.
* Fixed an issue where **openapi-codegen** entered into an infinite loop on circular references in the swagger file.
* The **format** command will now set `fromVersion: 6.2.0` for widgets with 'metrics' data type.
* Updated the **find-dependencies** command to support generic modules, definitions, fields and types.
* Fixed an issue where **openapi-codegen** tried to extract reference example outputs, leading to an exception.
* Added an option to ignore secrets automatically when using the **init** command to create a pack.
* Added a tool that gives the ability to temporarily suppress console output.

## 1.4.4

* When formatting incident types with Auto-Extract rules and without mode field, the **format** command will now add the user selected mode.
* Added new validation that DBotRole is set for scripts that requires elevated permissions to the `XSOAR-linter` in the **lint** command.
* Added url escaping to markdown human readable section in generate docs to avoid autolinking.
* Added a validation that mapper's id and name are matching. Updated the format of mapper to include update_id too.
* Added a validation to ensure that image paths in the README files are valid.
* Fixed **find_type** function to correctly find test files, such as, test script and test playbook.
* Added scheme validations for the new Generic Object Types, Fields, and Modules.
* Renamed the flag *--input-old-version* to *--old-version* in the **generate-docs** command.
* Refactored the **update-release-notes** command:
  * Replaced the *--all* flag with *--use-git* or *-g*.
  * Added the *--force* flag to update the pack release notes without changes in the pack.
  * The **update-release-notes** command will now update all dependent integrations on ApiModule change, even if not specified.
  * If more than one pack has changed, the full list of updated packs will be printed at the end of **update-release-notes** command execution.
  * Fixed an issue where the **update-release-notes** command did not add docker image release notes entry for release notes file if a script was changed.
  * Fixed an issue where the **update-release-notes** command did not detect changed files that had the same name.
  * Fixed an issue in the **update-release-notes** command where the version support of JSON files was mishandled.
* Fixed an issue where **format** did not skip files in test and documentation directories.
* Updated the **create-id-set** command to support generic modules, definitions, fields and types.
* Changed the **convert** command to generate old layout fromversion to 5.0.0 instead of 4.1.0
* Enhanced the command **postman-codegen** with type hints for templates.

## 1.4.3

* Fixed an issue where **json-to-outputs** command returned an incorrect output when json is a list.
* Fixed an issue where if a pack README.md did not exist it could cause an error in the validation process.
* Fixed an issue where the *--name* was incorrectly required in the **init** command.
* Adding the option to run **validate** on a specific path while using git (*-i* & *-g*).
* The **format** command will now change UUIDs in .yml and .json files to their respective content entity name.
* Added a playbook validation to check if a task sub playbook exists in the id set in the **validate** command.
* Added the option to add new tags/usecases to the approved list and to the pack metadata on the same pull request.
* Fixed an issue in **test_content** where when different servers ran tests for the same integration, the server URL parameters were not set correctly.
* Added a validation in the **validate** command to ensure that the ***endpoint*** command is configured correctly in yml file.
* Added a warning when pack_metadata's description field is longer than 130 characters.
* Fixed an issue where a redundant print occurred on release notes validation.
* Added new validation in the **validate** command to ensure that the minimal fromVersion in a widget of type metrics will be 6.2.0.
* Added the *--release-notes* flag to demisto-sdk to get the current version release notes entries.

## 1.4.2

* Added to `pylint` summary an indication if a test was skipped.
* Added to the **init** command the option to specify fromversion.
* Fixed an issue where running **init** command without filling the metadata file.
* Added the *--docker-timeout* flag in the **lint** command to control the request timeout for the Docker client.
* Fixed an issue where **update-release-notes** command added only one docker image release notes entry for release notes file, and not for every entity whom docker image was updated.
* Added a validation to ensure that incident/indicator fields names starts with their pack name in the **validate** command. (Checked only for new files and only when using git *-g*)
* Updated the **find-dependencies** command to return the 'dependencies' according the layout type ('incident', 'indicator').
* Enhanced the "vX" display name validation for scripts and integrations in the **validate** command to check for every versioned script or integration, and not only v2.
* Added the *--fail-duplicates* flag for the **create-id-set** command which will fail the command if duplicates are found.
* Added to the **generate-docs** command automatic addition to git when a new readme file is created.

## 1.4.1

* When in private repo without `DEMSITO_SDK_GITHUB_TOKEN` configured, get_remote_file will take files from the local origin/master.
* Enhanced the **unify** command when giving input of a file and not a directory return a clear error message.
* Added a validation to ensure integrations are not skipped and at least one test playbook is not skipped for each integration or script.
* Added to the Content Tests support for `context_print_dt`, which queries the incident context and prints the result as a json.
* Added new validation for the `xsoar_config.json` file in the **validate** command.
* Added a version differences section to readme in **generate-docs** command.
* Added the *--docs-format* flag in the **integration-diff** command to get the output in README format.
* Added the *--input-old-version* and *--skip-breaking-changes* flags in the **generate-docs** command to get the details for the breaking section and to skip the breaking changes section.

## 1.4.0

* Enable passing a comma-separated list of paths for the `--input` option of the **lint** command.
* Added new validation of unimplemented test-module command in the code to the `XSOAR-linter` in the **lint** command.
* Fixed the **generate-docs** to handle integration authentication parameter.
* Added a validation to ensure that description and README do not contain the word 'Demisto'.
* Improved the deprecated message validation required from playbooks and scripts.
* Added the `--quite-bc-validation` flag for the **validate** command to run the backwards compatibility validation in quite mode (errors is treated like warnings).
* Fixed the **update release notes** command to display a name for old layouts.
* Added the ability to append to the pack README credit to contributors.
* Added identification for parameter differences in **integration-diff** command.
* Fixed **format** to use git as a default value.
* Updated the **upload** command to support reports.
* Fixed an issue where **generate-docs** command was displaying 'None' when credentials parameter display field configured was not configured.
* Fixed an issue where **download** did not return exit code 1 on failure.
* Updated the validation that incident fields' names do not contain the word incident will aplly to core packs only.
* Added a playbook validation to verify all conditional tasks have an 'else' path in **validate** command.
* Renamed the GitHub authentication token environment variable `GITHUB_TOKEN` to `DEMITO_SDK_GITHUB_TOKEN`.
* Added to the **update-release-notes** command automatic addition to git when new release notes file is created.
* Added validation to ensure that integrations, scripts, and playbooks do not contain the entity type in their names.
* Added the **convert** command to convert entities between XSOAR versions.
* Added the *--deprecate* flag in **format** command to deprecate integrations, scripts, and playbooks.
* Fixed an issue where ignoring errors did not work when running the **validate** command on specific files (-i).

## 1.3.9

* Added a validation verifying that the pack's README.md file is not equal to pack description.
* Fixed an issue where the **Assume yes** flag did not work properly for some entities in the **format** command.
* Improved the error messages for separators in folder and file names in the **validate** command.
* Removed the **DISABLE_SDK_VERSION_CHECK** environment variable. To disable new version checks, use the **DEMISTO_SDK_SKIP_VERSION_CHECK** envirnoment variable.
* Fixed an issue where the demisto-sdk version check failed due to a rate limit.
* Fixed an issue with playbooks scheme validation.

## 1.3.8

* Updated the **secrets** command to work on forked branches.

## 1.3.7

* Added a validation to ensure correct image and description file names.
* Fixed an issue where the **validate** command failed when 'display' field in credentials param in yml is empty but 'displaypassword' was provided.
* Added the **integration-diff** command to check differences between two versions of an integration and to return a report of missing and changed elements in the new version.
* Added a validation verifying that the pack's README.md file is not missing or empty for partner packs or packs contains use cases.
* Added a validation to ensure that the integration and script folder and file names will not contain separators (`_`, `-`, ``).
* When formatting new pack, the **format** command will set the *fromversion* key to 5.5.0 in the new files without fromversion.

## 1.3.6

* Added a validation that core packs are not dependent on non-core packs.
* Added a validation that a pack name follows XSOAR standards.
* Fixed an issue where in some cases the `get_remote_file` function failed due to an invalid path.
* Fixed an issue where running **update-release-notes** with updated integration logo, did not detect any file changes.
* Fixed an issue where the **create-id-set** command did not identify unified integrations correctly.
* Fixed an issue where the `CommonTypes` pack was not identified as a dependency for all feed integrations.
* Added support for running SDK commands in private repositories.
* Fixed an issue where running the **init** command did not set the correct category field in an integration .yml file for a newly created pack.
* When formatting new contributed pack, the **format** command will set the *fromversion* key to 6.0.0 in the relevant files.
* If the environment variable "DISABLE_SDK_VERSION_CHECK" is define, the demisto-sdk will no longer check for newer version when running a command.
* Added the `--use-pack-metadata` flag for the **find-dependencies** command to update the calculated dependencies using the the packs metadata files.
* Fixed an issue where **validate** failed on scripts in case the `outputs` field was set to `None`.
* Fixed an issue where **validate** was failing on editing existing release notes.
* Added a validation for README files verifying that the file doesn't contain template text copied from HelloWorld or HelloWorldPremium README.

## 1.3.5

* Added a validation that layoutscontainer's id and name are matching. Updated the format of layoutcontainer to include update_id too.
* Added a validation that commands' names and arguments in core packs, or scripts' arguments do not contain the word incident.
* Fixed issue where running the **generate-docs** command with -c flag ran all the commands and not just the commands specified by the flag.
* Fixed the error message of the **validate** command to not always suggest adding the *description* field.
* Fixed an issue where running **format** on feed integration generated invalid parameter structure.
* Fixed an issue where the **generate-docs** command did not add all the used scripts in a playbook to the README file.
* Fixed an issue where contrib/partner details might be added twice to the same file, when using unify and create-content-artifacts commands
* Fixed issue where running **validate** command on image-related integration did not return the correct outputs to json file.
* When formatting playbooks, the **format** command will now remove empty fields from SetIncident, SetIndicator, CreateNewIncident, CreateNewIndicator script arguments.
* Added an option to fill in the developer email when running the **init** command.

## 1.3.4

* Updated the **validate** command to check that the 'additionalinfo' field only contains the expected value for feed required parameters and not equal to it.
* Added a validation that community/partner details are not in the detailed description file.
* Added a validation that the Use Case tag in pack_metadata file is only used when the pack contains at least one PB, Incident Type or Layout.
* Added a validation that makes sure outputs in integrations are matching the README file when only README has changed.
* Added the *hidden* field to the integration schema.
* Fixed an issue where running **format** on a playbook whose `name` does not equal its `id` would cause other playbooks who use that playbook as a sub-playbook to fail.
* Added support for local custom command configuration file `.demisto-sdk-conf`.
* Updated the **format** command to include an update to the description file of an integration, to remove community/partner details.

## 1.3.3

* Fixed an issue where **lint** failed where *.Dockerfile* exists prior running the lint command.
* Added FeedHelloWorld template option for *--template* flag in **demisto-sdk init** command.
* Fixed issue where **update-release-notes** deleted release note file if command was called more than once.
* Fixed issue where **update-release-notes** added docker image release notes every time the command was called.
* Fixed an issue where running **update-release-notes** on a pack with newly created integration, had also added a docker image entry in the release notes.
* Fixed an issue where `XSOAR-linter` did not find *NotImplementedError* in main.
* Added validation for README files verifying their length (over 30 chars).
* When using *-g* flag in the **validate** command it will now ignore untracked files by default.
* Added the *--include-untracked* flag to the **validate** command to include files which are untracked by git in the validation process.
* Improved the `pykwalify` error outputs in the **validate** command.
* Added the *--print-pykwalify* flag to the **validate** command to print the unchanged output from `pykwalify`.

## 1.3.2

* Updated the format of the outputs when using the *--json-file* flag to create a JSON file output for the **validate** and **lint** commands.
* Added the **doc-review** command to check spelling in .md and .yml files as well as a basic release notes review.
* Added a validation that a pack's display name does not already exist in content repository.
* Fixed an issue where the **validate** command failed to detect duplicate params in an integration.
* Fixed an issue where the **validate** command failed to detect duplicate arguments in a command in an integration.

## 1.3.1

* Fixed an issue where the **validate** command failed to validate the release notes of beta integrations.
* Updated the **upload** command to support indicator fields.
* The **validate** and **update-release-notes** commands will now check changed files against `demisto/master` if it is configured locally.
* Fixed an issue where **validate** would incorrectly identify files as renamed.
* Added a validation that integration properties (such as feed, mappers, mirroring, etc) are not removed.
* Fixed an issue where **validate** failed when comparing branch against commit hash.
* Added the *--no-pipenv* flag to the **split-yml** command.
* Added a validation that incident fields and incident types are not removed from mappers.
* Fixed an issue where the *c
reate-id-set* flag in the *validate* command did not work while not using git.
* Added the *hiddenusername* field to the integration schema.
* Added a validation that images that are not integration images, do not ask for a new version or RN

## 1.3.0

* Do not collect optional dependencies on indicator types reputation commands.
* Fixed an issue where downloading indicator layoutscontainer objects failed.
* Added a validation that makes sure outputs in integrations are matching the README file.
* Fixed an issue where the *create-id-set* flag in the **validate** command did not work.
* Added a warning in case no id_set file is found when running the **validate** command.
* Fixed an issue where changed files were not recognised correctly on forked branches in the **validate** and the **update-release-notes** commands.
* Fixed an issue when files were classified incorrectly when running *update-release-notes*.
* Added a validation that integration and script file paths are compatible with our convention.
* Fixed an issue where id_set.json file was re created whenever running the generate-docs command.
* added the *--json-file* flag to create a JSON file output for the **validate** and **lint** commands.

## 1.2.19

* Fixed an issue where merge id_set was not updated to work with the new entity of Packs.
* Added a validation that the playbook's version matches the version of its sub-playbooks, scripts, and integrations.

## 1.2.18

* Changed the *skip-id-set-creation* flag to *create-id-set* in the **validate** command. Its default value will be False.
* Added support for the 'cve' reputation command in default arg validation.
* Filter out generic and reputation command from scripts and playbooks dependencies calculation.
* Added support for the incident fields in outgoing mappers in the ID set.
* Added a validation that the taskid field and the id field under the task field are both from uuid format and contain the same value.
* Updated the **format** command to generate uuid value for the taskid field and for the id under the task field in case they hold an invalid values.
* Exclude changes from doc_files directory on validation.
* Added a validation that an integration command has at most one default argument.
* Fixing an issue where pack metadata version bump was not enforced when modifying an old format (unified) file.
* Added validation that integration parameter's display names are capitalized and spaced using whitespaces and not underscores.
* Fixed an issue where beta integrations where not running deprecation validations.
* Allowed adding additional information to the deprecated description.
* Fixing an issue when escaping less and greater signs in integration params did not work as expected.

## 1.2.17

* Added a validation that the classifier of an integration exists.
* Added a validation that the mapper of an integration exists.
* Added a validation that the incident types of a classifier exist.
* Added a validation that the incident types of a mapper exist.
* Added support for *text* argument when running **demisto-sdk update-release-notes** on the ApiModules pack.
* Added a validation for the minimal version of an indicator field of type grid.
* Added new validation for incident and indicator fields in classifiers mappers and layouts exist in the content.
* Added cache for get_remote_file to reducing failures from accessing the remote repo.
* Fixed an issue in the **format** command where `_dev` or `_copy` suffixes weren't removed from the `id` of the given playbooks.
* Playbook dependencies from incident and indicator fields are now marked as optional.
* Mappers dependencies from incident types and incident fields are now marked as optional.
* Classifier dependencies from incident types are now marked as optional.
* Updated **demisto-sdk init** command to no longer create `created` field in pack_metadata file
* Updated **generate-docs** command to take the parameters names in setup section from display field and to use additionalinfo field when exist.
* Using the *verbose* argument in the **find-dependencies** command will now log to the console.
* Improved the deprecated message validation required from integrations.
* Fixed an issue in the **generate-docs** command where **Context Example** section was created when it was empty.

## 1.2.16

* Added allowed ignore errors to the *IDSetValidator*.
* Fixed an issue where an irrelevant id_set validation ran in the **validate** command when using the *--id-set* flag.
* Fixed an issue were **generate-docs** command has failed if a command did not exist in commands permissions file.
* Improved a **validate** command message for missing release notes of api module dependencies.

## 1.2.15

* Added the *ID101* to the allowed ignored errors.

## 1.2.14

* SDK repository is now mypy check_untyped_defs complaint.
* The lint command will now ignore the unsubscriptable-object (E1136) pylint error in dockers based on python 3.9 - this will be removed once a new pylint version is released.
* Added an option for **format** to run on a whole pack.
* Added new validation of unimplemented commands from yml in the code to `XSOAR-linter`.
* Fixed an issue where Auto-Extract fields were only checked for newly added incident types in the **validate** command.
* Added a new warning validation of direct access to args/params dicts to `XSOAR-linter`.

## 1.2.13

* Added new validation of indicators usage in CommandResults to `XSOAR-linter`.
* Running **demisto-sdk lint** will automatically run on changed files (same behavior as the -g flag).
* Removed supported version message from the documentation when running **generate_docs**.
* Added a print to indicate backwards compatibility is being checked in **validate** command.
* Added a percent print when running the **validate** command with the *-a* flag.
* Fixed a regression in the **upload** command where it was ignoring `DEMISTO_VERIFY_SSL` env var.
* Fixed an issue where the **upload** command would fail to upload beta integrations.
* Fixed an issue where the **validate** command did not create the *id_set.json* file when running with *-a* flag.
* Added price change validation in the **validate** command.
* Added validations that checks in read-me for empty sections or leftovers from the auto generated read-me that should be changed.
* Added new code validation for *NotImplementedError* to raise a warning in `XSOAR-linter`.
* Added validation for support types in the pack metadata file.
* Added support for *--template* flag in **demisto-sdk init** command.
* Fixed an issue with running **validate** on master branch where the changed files weren't compared to previous commit when using the *-g* flag.
* Fixed an issue where the `XSOAR-linter` ran *NotImplementedError* validation on scripts.
* Added support for Auto-Extract feature validation in incident types in the **validate** command.
* Fixed an issue in the **lint** command where the *-i* flag was ignored.
* Improved **merge-id-sets** command to support merge between two ID sets that contain the same pack.
* Fixed an issue in the **lint** command where flake8 ran twice.

## 1.2.12

* Bandit now reports also on medium severity issues.
* Fixed an issue with support for Docker Desktop on Mac version 2.5.0+.
* Added support for vulture and mypy linting when running without docker.
* Added support for *prev-ver* flag in **update-release-notes** command.
* Improved retry support when building docker images for linting.
* Added the option to create an ID set on a specific pack in **create-id-set** command.
* Added the *--skip-id-set-creation* flag to **validate** command in order to add the capability to run validate command without creating id_set validation.
* Fixed an issue where **validate** command checked docker image tag on ApiModules pack.
* Fixed an issue where **find-dependencies** did not calculate dashboards and reports dependencies.
* Added supported version message to the documentation and release notes files when running **generate_docs** and **update-release-notes** commands respectively.
* Added new code validations for *NotImplementedError* exception raise to `XSOAR-linter`.
* Command create-content-artifacts additional support for **Author_image.png** object.
* Fixed an issue where schemas were not enforced for incident fields, indicator fields and old layouts in the validate command.
* Added support for **update-release-notes** command to update release notes according to master branch.

## 1.2.11

* Fixed an issue where the ***generate-docs*** command reset the enumeration of line numbering after an MD table.
* Updated the **upload** command to support mappers.
* Fixed an issue where exceptions were no printed in the **format** while the *--verbose* flag is set.
* Fixed an issue where *--assume-yes* flag did not work in the **format** command when running on a playbook without a `fromversion` field.
* Fixed an issue where the **format** command would fail in case `conf.json` file was not found instead of skipping the update.
* Fixed an issue where integration with v2 were recognised by the `name` field instead of the `display` field in the **validate** command.
* Added a playbook validation to check if a task script exists in the id set in the **validate** command.
* Added new integration category `File Integrity Management` in the **validate** command.

## 1.2.10

* Added validation for approved content pack use-cases and tags.
* Added new code validations for *CommonServerPython* import to `XSOAR-linter`.
* Added *default value* and *predefined values* to argument description in **generate-docs** command.
* Added a new validation that checks if *get-mapping-fields* command exists if the integration schema has *{ismappable: true}* in **validate** command.
* Fixed an issue where the *--staged* flag recognised added files as modified in the **validate** command.
* Fixed an issue where a backwards compatibility warning was raised for all added files in the **validate** command.
* Fixed an issue where **validate** command failed when no tests were given for a partner supported pack.
* Updated the **download** command to support mappers.
* Fixed an issue where the ***format*** command added a duplicate parameter.
* For partner supported content packs, added support for a list of emails.
* Removed validation of README files from the ***validate*** command.
* Fixed an issue where the ***validate*** command required release notes for ApiModules pack.

## 1.2.9

* Fixed an issue in the **openapi_codegen** command where it created duplicate functions name from the swagger file.
* Fixed an issue in the **update-release-notes** command where the *update type* argument was not verified.
* Fixed an issue in the **validate** command where no error was raised in case a non-existing docker image was presented.
* Fixed an issue in the **format** command where format failed when trying to update invalid Docker image.
* The **format** command will now preserve the **isArray** argument in integration's reputation commands and will show a warning if it set to **false**.
* Fixed an issue in the **lint** command where *finally* clause was not supported in main function.
* Fixed an issue in the **validate** command where changing any entity ID was not validated.
* Fixed an issue in the **validate** command where *--staged* flag did not bring only changed files.
* Fixed the **update-release-notes** command to ignore changes in the metadata file.
* Fixed the **validate** command to ignore metadata changes when checking if a version bump is needed.

## 1.2.8

* Added a new validation that checks in playbooks for the usage of `DeleteContext` in **validate** command.
* Fixed an issue in the **upload** command where it would try to upload content entities with unsupported versions.
* Added a new validation that checks in playbooks for the usage of specific instance in **validate** command.
* Added the **--staged** flag to **validate** command to run on staged files only.

## 1.2.7

* Changed input parameters in **find-dependencies** command.
  * Use ***-i, --input*** instead of ***-p, --path***.
  * Use ***-idp, --id-set-path*** instead of ***-i, --id-set-path***.
* Fixed an issue in the **unify** command where it crashed on an integration without an image file.
* Fixed an issue in the **format** command where unnecessary files were not skipped.
* Fixed an issue in the **update-release-notes** command where the *text* argument was not respected in all cases.
* Fixed an issue in the **validate** command where a warning about detailed description was given for unified or deprecated integrations.
* Improved the error returned by the **validate** command when running on files using the old format.

## 1.2.6

* No longer require setting `DEMISTO_README_VALIDATION` env var to enable README mdx validation. Validation will now run automatically if all necessary node modules are available.
* Fixed an issue in the **validate** command where the `--skip-pack-dependencies` would not skip id-set creation.
* Fixed an issue in the **validate** command where validation would fail if supplied an integration with an empty `commands` key.
* Fixed an issue in the **validate** command where validation would fail due to a required version bump for packs which are not versioned.
* Will use env var `DEMISTO_VERIFY_SSL` to determine if to use a secure connection for commands interacting with the Server when `--insecure` is not passed. If working with a local Server without a trusted certificate, you can set env var `DEMISTO_VERIFY_SSL=no` to avoid using `--insecure` on each command.
* Unifier now adds a link to the integration documentation to the integration detailed description.
* Fixed an issue in the **secrets** command where ignored secrets were not skipped.

## 1.2.5

* Added support for special fields: *defaultclassifier*, *defaultmapperin*, *defaultmapperout* in **download** command.
* Added -y option **format** command to assume "yes" as answer to all prompts and run non-interactively
* Speed up improvements for `validate` of README files.
* Updated the **format** command to adhere to the defined content schema and sub-schemas, aligning its behavior with the **validate** command.
* Added support for canvasContextConnections files in **format** command.

## 1.2.4

* Updated detailed description for community integrations.

## 1.2.3

* Fixed an issue where running **validate** failed on playbook with task that adds tags to the evidence data.
* Added the *displaypassword* field to the integration schema.
* Added new code validations to `XSOAR-linter`.
  * As warnings messages:
    * `demisto.params()` should be used only inside main function.
    * `demisto.args()` should be used only inside main function.
    * Functions args should have type annotations.
* Added `fromversion` field validation to test playbooks and scripts in **validate** command.

## 1.2.2

* Add support for warning msgs in the report and summary to **lint** command.
* Fixed an issue where **json-to-outputs** determined bool values as int.
* Fixed an issue where **update-release-notes** was crushing on `--all` flag.
* Fixed an issue where running **validate**, **update-release-notes** outside of content repo crushed without a meaningful error message.
* Added support for layoutscontainer in **init** contribution flow.
* Added a validation for tlp_color param in feeds in **validate** command.
* Added a validation for removal of integration parameters in **validate** command.
* Fixed an issue where **update-release-notes** was failing with a wrong error message when no pack or input was given.
* Improved formatting output of the **generate-docs** command.
* Add support for env variable *DEMISTO_SDK_ID_SET_REFRESH_INTERVAL*. Set this env variable to the refresh interval in minutes. The id set will be regenerated only if the refresh interval has passed since the last generation. Useful when generating Script documentation, to avoid re-generating the id_set every run.
* Added new code validations to `XSOAR-linter`.
  * As error messages:
    * Longer than 10 seconds sleep statements for non long running integrations.
    * exit() usage.
    * quit() usage.
  * As warnings messages:
    * `demisto.log` should not be used.
    * main function existence.
    * `demito.results` should not be used.
    * `return_output` should not be used.
    * try-except statement in main function.
    * `return_error` usage in main function.
    * only once `return_error` usage.
* Fixed an issue where **lint** command printed logs twice.
* Fixed an issue where *suffix* did not work as expected in the **create-content-artifacts** command.
* Added support for *prev-ver* flag in **lint** and **secrets** commands.
* Added support for *text* flag to **update-release-notes** command to add the same text to all release notes.
* Fixed an issue where **validate** did not recognize added files if they were modified locally.
* Added a validation that checks the `fromversion` field exists and is set to 5.0.0 or above when working or comparing to a non-feature branch in **validate** command.
* Added a validation that checks the certification field in the pack_metadata file is valid in **validate** command.
* The **update-release-notes** command will now automatically add docker image update to the release notes.

## 1.2.1

* Added an additional linter `XSOAR-linter` to the **lint** command which custom validates py files. currently checks for:
  * `Sys.exit` usages with non zero value.
  * Any `Print` usages.
* Fixed an issue where renamed files were failing on *validate*.
* Fixed an issue where single changed files did not required release notes update.
* Fixed an issue where doc_images required release-notes and validations.
* Added handling of dependent packs when running **update-release-notes** on changed *APIModules*.
  * Added new argument *--id-set-path* for id_set.json path.
  * When changes to *APIModule* is detected and an id_set.json is available - the command will update the dependent pack as well.
* Added handling of dependent packs when running **validate** on changed *APIModules*.
  * Added new argument *--id-set-path* for id_set.json path.
  * When changes to *APIModule* is detected and an id_set.json is available - the command will validate that the dependent pack has release notes as well.
* Fixed an issue where the find_type function didn't recognize file types correctly.
* Fixed an issue where **update-release-notes** command did not work properly on Windows.
* Added support for indicator fields in **update-release-notes** command.
* Fixed an issue where files in test dirs where being validated.

## 1.2.0

* Fixed an issue where **format** did not update the test playbook from its pack.
* Fixed an issue where **validate** validated non integration images.
* Fixed an issue where **update-release-notes** did not identified old yml integrations and scripts.
* Added revision templates to the **update-release-notes** command.
* Fixed an issue where **update-release-notes** crashed when a file was renamed.
* Fixed an issue where **validate** failed on deleted files.
* Fixed an issue where **validate** validated all images instead of packs only.
* Fixed an issue where a warning was not printed in the **format** in case a non-supported file type is inputted.
* Fixed an issue where **validate** did not fail if no release notes were added when adding files to existing packs.
* Added handling of incorrect layout paths via the **format** command.
* Refactor **create-content-artifacts** command - Efficient artifacts creation and better logging.
* Fixed an issue where image and description files were not handled correctly by **validate** and **update-release-notes** commands.
* Fixed an issue where the **format** command didn't remove all extra fields in a file.
* Added an error in case an invalid id_set.json file is found while running the **validate** command.
* Added fetch params checks to the **validate** command.

## 1.1.11

* Added line number to secrets' path in **secrets** command report.
* Fixed an issue where **init** a community pack did not present the valid support URL.
* Fixed an issue where **init** offered a non relevant pack support type.
* Fixed an issue where **lint** did not pull docker images for powershell.
* Fixed an issue where **find-dependencies** did not find all the script dependencies.
* Fixed an issue where **find-dependencies** did not collect indicator fields as dependencies for playbooks.
* Updated the **validate** and the **secrets** commands to be less dependent on regex.
* Fixed an issue where **lint** did not run on circle when docker did not return ping.
* Updated the missing release notes error message (RN106) in the **Validate** command.
* Fixed an issue where **Validate** would return missing release notes when two packs with the same substring existed in the modified files.
* Fixed an issue where **update-release-notes** would add duplicate release notes when two packs with the same substring existed in the modified files.
* Fixed an issue where **update-release-notes** would fail to bump new versions if the feature branch was out of sync with the master branch.
* Fixed an issue where a non-descriptive error would be returned when giving the **update-release-notes** command a pack which can not be found.
* Added dependencies check for *widgets* in **find-dependencies** command.
* Added a `update-docker` flag to **format** command.
* Added a `json-to-outputs` flag to the **run** command.
* Added a verbose (`-v`) flag to **format** command.
* Fixed an issue where **download** added the prefix "playbook-" to the name of playbooks.

## 1.1.10

* Updated the **init** command. Relevant only when passing the *--contribution* argument.
  * Added the *--author* option.
  * The *support* field of the pack's metadata is set to *community*.
* Added a proper error message in the **Validate** command upon a missing description in the root of the yml.
* **Format** now works with a relative path.
* **Validate** now fails when all release notes have been excluded.
* Fixed issue where correct error message would not propagate for invalid images.
* Added the *--skip-pack-dependencies* flag to **validate** command to skip pack dependencies validation. Relevant when using the *-g* flag.
* Fixed an issue where **Validate** and **Format** commands failed integrations with `defaultvalue` field in fetch incidents related parameters.
* Fixed an issue in the **Validate** command in which unified YAML files were not ignored.
* Fixed an issue in **generate-docs** where scripts and playbooks inputs and outputs were not parsed correctly.
* Fixed an issue in the **openapi-codegen** command where missing reference fields in the swagger JSON caused errors.
* Fixed an issue in the **openapi-codegen** command where empty objects in the swagger JSON paths caused errors.
* **update-release-notes** command now accept path of the pack instead of pack name.
* Fixed an issue where **generate-docs** was inserting unnecessary escape characters.
* Fixed an issue in the **update-release-notes** command where changes to the pack_metadata were not detected.
* Fixed an issue where **validate** did not check for missing release notes in old format files.

## 1.1.9

* Fixed an issue where **update-release-notes** command failed on invalid file types.

## 1.1.8

* Fixed a regression where **upload** command failed on test playbooks.
* Added new *githubUser* field in pack metadata init command.
* Support beta integration in the commands **split-yml, extract-code, generate-test-playbook and generate-docs.**
* Fixed an issue where **find-dependencies** ignored *toversion* field in content items.
* Added support for *layoutscontainer*, *classifier_5_9_9*, *mapper*, *report*, and *widget* in the **Format** command.
* Fixed an issue where **Format** will set the `ID` field to be equal to the `name` field in modified playbooks.
* Fixed an issue where **Format** did not work for test playbooks.
* Improved **update-release-notes** command:
  * Write content description to release notes for new items.
  * Update format for file types without description: Connections, Incident Types, Indicator Types, Layouts, Incident Fields.
* Added a validation for feedTags param in feeds in **validate** command.
* Fixed readme validation issue in community support packs.
* Added the **openapi-codegen** command to generate integrations from OpenAPI specification files.
* Fixed an issue were release notes validations returned wrong results for *CommonScripts* pack.
* Added validation for image links in README files in **validate** command.
* Added a validation for default value of fetch param in feeds in **validate** command.
* Fixed an issue where the **Init** command failed on scripts.

## 1.1.7

* Fixed an issue where running the **format** command on feed integrations removed the `defaultvalue` fields.
* Playbook branch marked with *skipunavailable* is now set as an optional dependency in the **find-dependencies** command.
* The **feedReputation** parameter can now be hidden in a feed integration.
* Fixed an issue where running the **unify** command on JS package failed.
* Added the *--no-update* flag to the **find-dependencies** command.
* Added the following validations in **validate** command:
  * Validating that a pack does not depend on NonSupported / Deprecated packs.

## 1.1.6

* Added the *--description* option to the **init** command.
* Added the *--contribution* option to the **init** command which converts a contribution zip to proper pack format.
* Improved **validate** command performance time and outputs.
* Added the flag *--no-docker-checks* to **validate** command to skip docker checks.
* Added the flag *--print-ignored-files* to **validate** command to print ignored files report when the command is done.
* Added the following validations in **validate** command:
  * Validating that existing release notes are not modified.
  * Validating release notes are not added to new packs.
  * Validating that the "currentVersion" field was raised in the pack_metadata for modified packs.
  * Validating that the timestamp in the "created" field in the pack_metadata is in ISO format.
* Running `demisto-sdk validate` will run the **validate** command using git and only on committed files (same as using *-g --post-commit*).
* Fixed an issue where release notes were not checked correctly in **validate** command.
* Fixed an issue in the **create-id-set** command where optional playbook tasks were not taken into consideration.
* Added a prompt to the `demisto-sdk update-release-notes` command to prompt users to commit changes before running the release notes command.
* Added support to `layoutscontainer` in **validate** command.

## 1.1.5

* Fixed an issue in **find-dependencies** command.
* **lint** command now verifies flake8 on CommonServerPython script.

## 1.1.4

* Fixed an issue with the default output file name of the **unify** command when using "." as an output path.
* **Unify** command now adds contributor details to the display name and description.
* **Format** command now adds *isFetch* and *incidenttype* fields to integration yml.
* Removed the *feedIncremental* field from the integration schema.
* **Format** command now adds *feedBypassExclusionList*, *Fetch indicators*, *feedReputation*, *feedReliability*,
     *feedExpirationPolicy*, *feedExpirationInterval* and *feedFetchInterval* fields to integration yml.
* Fixed an issue in the playbooks schema.
* Fixed an issue where generated release notes were out of order.
* Improved pack dependencies detection.
* Fixed an issue where test playbooks were mishandled in **validate** command.

## 1.1.3

* Added a validation for invalid id fields in indicators types files in **validate** command.
* Added default behavior for **update-release-notes** command.
* Fixed an error where README files were failing release notes validation.
* Updated format of generated release notes to be more user friendly.
* Improved error messages for the **update-release-notes** command.
* Added support for `Connections`, `Dashboards`, `Widgets`, and `Indicator Types` to **update-release-notes** command.
* **Validate** now supports scripts under the *TestPlaybooks* directory.
* Fixed an issue where **validate** did not support powershell files.

## 1.1.2

* Added a validation for invalid playbookID fields in incidents types files in **validate** command.
* Added a code formatter for python files.
* Fixed an issue where new and old classifiers where mixed on validate command.
* Added *feedIncremental* field to the integration schema.
* Fixed error in the **upload** command where unified YMLs were not uploaded as expected if the given input was a pack.
* Fixed an issue where the **secrets** command failed due to a space character in the file name.
* Ignored RN validation for *NonSupported* pack.
* You can now ignore IF107, SC100, RP102 error codes in the **validate** command.
* Fixed an issue where the **download** command was crashing when received as input a JS integration or script.
* Fixed an issue where **validate** command checked docker image for JS integrations and scripts.
* **validate** command now checks scheme for reports and connections.
* Fixed an issue where **validate** command checked docker when running on all files.
* Fixed an issue where **validate** command did not fail when docker image was not on the latest numeric tag.
* Fixed an issue where beta integrations were not validated correctly in **validate** command.

## 1.1.1

* fixed and issue where file types were not recognized correctly in **validate** command.
* Added better outputs for validate command.

## 1.1.0

* Fixed an issue where changes to only non-validated files would fail validation.
* Fixed an issue in **validate** command where moved files were failing validation for new packs.
* Fixed an issue in **validate** command where added files were failing validation due to wrong file type detection.
* Added support for new classifiers and mappers in **validate** command.
* Removed support of old RN format validation.
* Updated **secrets** command output format.
* Added support for error ignore on deprecated files in **validate** command.
* Improved errors outputs in **validate** command.
* Added support for linting an entire pack.

## 1.0.9

* Fixed a bug where misleading error was presented when pack name was not found.
* **Update-release-notes** now detects added files for packs with versions.
* Readme files are now ignored by **update-release-notes** and validation of release notes.
* Empty release notes no longer cause an uncaught error during validation.

## 1.0.8

* Changed the output format of demisto-sdk secrets.
* Added a validation that checkbox items are not required in integrations.
* Added pack release notes generation and validation.
* Improved pack metadata validation.
* Fixed an issue in **validate** where renamed files caused an error

## 1.0.4

* Fix the **format** command to update the `id` field to be equal to `details` field in indicator-type files, and to `name` field in incident-type & dashboard files.
* Fixed a bug in the **validate** command for layout files that had `sortValues` fields.
* Fixed a bug in the **format** command where `playbookName` field was not always present in the file.
* Fixed a bug in the **format** command where indicatorField wasn't part of the SDK schemas.
* Fixed a bug in **upload** command where created unified docker45 yml files were not deleted.
* Added support for IndicatorTypes directory in packs (for `reputation` files, instead of Misc).
* Fixed parsing playbook condition names as string instead of boolean in **validate** command
* Improved image validation in YAML files.
* Removed validation for else path in playbook condition tasks.

## 1.0.3

* Fixed a bug in the **format** command where comments were being removed from YAML files.
* Added output fields: *file_path* and *kind* for layouts in the id-set.json created by **create-id-set** command.
* Fixed a bug in the **create-id-set** command Who returns Duplicate for Layouts with a different kind.
* Added formatting to **generate-docs** command results replacing all `<br>` tags with `<br/>`.
* Fixed a bug in the **download** command when custom content contained not supported content entity.
* Fixed a bug in **format** command in which boolean strings  (e.g. 'yes' or 'no') were converted to boolean values (e.g. 'True' or 'False').
* **format** command now removes *sourceplaybookid* field from playbook files.
* Fixed a bug in **generate-docs** command in which integration dependencies were not detected when generating documentation for a playbook.

## 1.0.1

* Fixed a bug in the **unify** command when output path was provided empty.
* Improved error message for integration with no tests configured.
* Improved the error message returned from the **validate** command when an integration is missing or contains malformed fetch incidents related parameters.
* Fixed a bug in the **create** command where a unified YML with a docker image for 4.5 was copied incorrectly.
* Missing release notes message are now showing the release notes file path to update.
* Fixed an issue in the **validate** command in which unified YAML files were not ignored.
* File format suggestions are now shown in the relevant file format (JSON or YAML).
* Changed Docker image validation to fail only on non-valid ones.
* Removed backward compatibility validation when Docker image is updated.

## 1.0.0

* Improved the *upload* command to support the upload of all the content entities within a pack.
* The *upload* command now supports the improved pack file structure.
* Added an interactive option to format integrations, scripts and playbooks with No TestPlaybooks configured.
* Added an interactive option to configure *conf.json* file with missing test playbooks for integrations, scripts and playbooks
* Added *download* command to download custom content from Demisto instance to the local content repository.
* Improved validation failure messages to include a command suggestion, wherever relevant, to fix the raised issue.
* Improved 'validate' help and documentation description
* validate - checks that scripts, playbooks, and integrations have the *tests* key.
* validate - checks that test playbooks are configured in `conf.json`.
* demisto-sdk lint - Copy dir better handling.
* demisto-sdk lint - Add error when package missing in docker image.
* Added *-a , --validate-all* option in *validate* to run all validation on all files.
* Added *-i , --input* option in *validate* to run validation on a specified pack/file.
* added *-i, --input* option in *secrets* to run on a specific file.
* Added an allowed hidden parameter: *longRunning* to the hidden integration parameters validation.
* Fixed an issue with **format** command when executing with an output path of a folder and not a file path.
* Bug fixes in generate-docs command given playbook as input.
* Fixed an issue with lint command in which flake8 was not running on unit test files.

## 0.5.2

* Added *-c, --command* option in *generate-docs* to generate a specific command from an integration.
* Fixed an issue when getting README/CHANGELOG files from git and loading them.
* Removed release notes validation for new content.
* Fixed secrets validations for files with the same name in a different directory.
* demisto-sdk lint - parallelization working with specifying the number of workers.
* demisto-sdk lint - logging levels output, 3 levels.
* demisto-sdk lint - JSON report, structured error reports in JSON format.
* demisto-sdk lint - XML JUnit report for unit-tests.
* demisto-sdk lint - new packages used to accelerate execution time.
* demisto-sdk secrets - command now respects the generic whitelist, and not only the pack secrets.

## 0.5.0

[PyPI History][1]

[1]: https://pypi.org/project/demisto-sdk/#history

## 0.4.9

* Fixed an issue in *generate-docs* where Playbooks and Scripts documentation failed.
* Added a graceful error message when executing the *run" command with a misspelled command.
* Added more informative errors upon failures of the *upload* command.
* format command:
  * Added format for json files: IncidentField, IncidentType, IndicatorField, IndicatorType, Layout, Dashboard.
  * Added the *-fv --from-version*, *-nv --no-validation* arguments.
  * Removed the *-t yml_type* argument, the file type will be inferred.
  * Removed the *-g use_git* argument, running format without arguments will run automatically on git diff.
* Fixed an issue in loading playbooks with '=' character.
* Fixed an issue in *validate* failed on deleted README files.

## 0.4.8

* Added the *max* field to the Playbook schema, allowing to define it in tasks loop.
* Fixed an issue in *validate* where Condition branches checks were case sensitive.

## 0.4.7

* Added the *slareminder* field to the Playbook schema.
* Added the *common_server*, *demisto_mock* arguments to the *init* command.
* Fixed an issue in *generate-docs* where the general section was not being generated correctly.
* Fixed an issue in *validate* where Incident type validation failed.

## 0.4.6

* Fixed an issue where the *validate* command did not identify CHANGELOG in packs.
* Added a new command, *id-set* to create the id set - the content dependency tree by file IDs.

## 0.4.5

* generate-docs command:
  * Added the *use_cases*, *permissions*, *command_permissions* and *limitations*.
  * Added the *--insecure* argument to support running the script and integration command in Demisto.
  * Removed the *-t yml_type* argument, the file type will be inferred.
  * The *-o --output* argument is no longer mandatory, default value will be the input file directory.
* Added support for env var: *DEMISTO_SDK_SKIP_VERSION_CHECK*. When set version checks are skipped.
* Fixed an issue in which the CHANGELOG files did not match our scheme.
* Added a validator to verify that there are no hidden integration parameters.
* Fixed an issue where the *validate* command ran on test files.
* Removed the *env-dir* argument from the demisto-sdk.
* README files which are html files will now be skipped in the *validate* command.
* Added support for env var: *DEMISTO_README_VALIDATOR*. When not set the readme validation will not run.

## 0.4.4

* Added a validator for IncidentTypes (incidenttype-*.json).
* Fixed an issue where the -p flag in the *validate* command was not working.
* Added a validator for README.md files.
* Release notes validator will now run on: incident fields, indicator fields, incident types, dashboard and reputations.
* Fixed an issue where the validator of reputation(Indicator Type) did not check on the details field.
* Fixed an issue where the validator attempted validating non-existing files after deletions or name refactoring.
* Removed the *yml_type* argument in the *split-yml*, *extract-code* commands.
* Removed the *file_type* argument in the *generate-test-playbook* command.
* Fixed the *insecure* argument in *upload*.
* Added the *insecure* argument in *run-playbook*.
* Standardise the *-i --input*, *-o --output* to demisto-sdk commands.

## 0.4.3

* Fixed an issue where the incident and indicator field BC check failed.
* Support for linting and unit testing PowerShell integrations.

## 0.4.2

* Fixed an issue where validate failed on Windows.
* Added a validator to verify all branches are handled in conditional task in a playbook.
* Added a warning message when not running the latest sdk version.
* Added a validator to check that the root is connected to all tasks in the playbook.
* Added a validator for Dashboards (dashboard-*.json).
* Added a validator for Indicator Types (reputation-*.json).
* Added a BC validation for changing incident field type.
* Fixed an issue where init command would generate an invalid yml for scripts.
* Fixed an issue in misleading error message in v2 validation hook.
* Fixed an issue in v2 hook which now is set only on newly added scripts.
* Added more indicative message for errors in yaml files.
* Disabled pykwalify info log prints.

## 0.3.10

* Added a BC check for incident fields - changing from version is not allowed.
* Fixed an issue in create-content-artifacts where scripts in Packs in TestPlaybooks dir were copied with a wrong prefix.

## 0.3.9

* Added a validation that incident field can not be required.
* Added validation for fetch incident parameters.
* Added validation for feed integration parameters.
* Added to the *format* command the deletion of the *sourceplaybookid* field.
* Fixed an issue where *fieldMapping* in playbook did not pass the scheme validation.
* Fixed an issue where *create-content-artifacts* did not copy TestPlaybooks in Packs without prefix of *playbook-*.
* Added a validation the a playbook can not have a rolename set.
* Added to the image validator the new DBot default image.
* Added the fields: elasticcommonfields, quiet, quietmode to the Playbook schema.
* Fixed an issue where *validate* failed on integration commands without outputs.
* Added a new hook for naming of v2 integrations and scripts.

## 0.3.8

* Fixed an issue where *create-content-artifact* was not loading the data in the yml correctly.
* Fixed an issue where *unify* broke long lines in script section causing syntax errors

## 0.3.7

* Added *generate-docs* command to generate documentation file for integration, playbook or script.
* Fixed an issue where *unify* created a malformed integration yml.
* Fixed an issue where demisto-sdk **init** creates unit-test file with invalid import.

## 0.3.6

* Fixed an issue where demisto-sdk **validate** failed on modified scripts without error message.

## 0.3.5

* Fixed an issue with docker tag validation for integrations.
* Restructured repo source code.

## 0.3.4

* Saved failing unit tests as a file.
* Fixed an issue where "_test" file for scripts/integrations created using **init** would import the "HelloWorld" templates.
* Fixed an issue in demisto-sdk **validate** - was failing on backward compatiblity check
* Fixed an issue in demisto-sdk **secrets** - empty line in .secrets-ignore always made the secrets check to pass
* Added validation for docker image inside integrations and scripts.
* Added --use-git flag to **format** command to format all changed files.
* Fixed an issue where **validate** did not fail on dockerimage changes with bc check.
* Added new flag **--ignore-entropy** to demisto-sdk **secrets**, this will allow skip entropy secrets check.
* Added --outfile to **lint** to allow saving failed packages to a file.

## 0.3.3

* Added backwards compatibility break error message.
* Added schema for incident types.
* Added **additionalinfo** field to as an available field for integration configuration.
* Added pack parameter for **init**.
* Fixed an issue where error would appear if name parameter is not set in **init**.

## 0.3.2

* Fixed the handling of classifier files in **validate**.

## 0.3.1

* Fixed the handling of newly created reputation files in **validate**.
* Added an option to perform **validate** on a specific file.

## 0.3.0

* Added support for multi-package **lint** both with parallel and without.
* Added all parameter in **lint** to run on all packages and packs in content repository.
* Added **format** for:
  * Scripts
  * Playbooks
  * Integrations
* Improved user outputs for **secrets** command.
* Fixed an issue where **lint** would run pytest and pylint only on a single docker per integration.
* Added auto-complete functionality to demisto-sdk.
* Added git parameter in **lint** to run only on changed packages.
* Added the **run-playbook** command
* Added **run** command which runs a command in the Demisto playground.
* Added **upload** command which uploads an integration or a script to a Demisto instance.
* Fixed and issue where **validate** checked if release notes exist for new integrations and scripts.
* Added **generate-test-playbook** command which generates a basic test playbook for an integration or a script.
* **validate** now supports indicator fields.
* Fixed an issue with layouts scheme validation.
* Adding **init** command.
* Added **json-to-outputs** command which generates the yaml section for outputs from an API raw response.

## 0.2.6

* Fixed an issue with locating release notes for beta integrations in **validate**.

## 0.2.5

* Fixed an issue with locating release notes for beta integrations in **validate**.

## 0.2.4

* Adding image validation to Beta_Integration and Packs in **validate**.

## 0.2.3

* Adding Beta_Integration to the structure validation process.
* Fixing bug where **validate** did checks on TestPlaybooks.
* Added requirements parameter to **lint**.

## 0.2.2

* Fixing bug where **lint** did not return exit code 1 on failure.
* Fixing bug where **validate** did not print error message in case no release notes were give.

## 0.2.1

* **Validate** now checks that the id and name fields are identical in yml files.
* Fixed a bug where sdk did not return any exit code.

## 0.2.0

* Added Release Notes Validator.
* Fixed the Unifier selection of your python file to use as the code.
* **Validate** now supports Indicator fields.
* Fixed a bug where **validate** and **secrets** did not return exit code 1 on failure.
* **Validate** now runs on newly added scripts.

## 0.1.8

* Added support for `--version`.
* Fixed an issue in file_validator when calling `checked_type` method with script regex.

## 0.1.2

* Restructuring validation to support content packs.
* Added secrets validation.
* Added content bundle creation.
* Added lint and unit test run.

## 0.1.1

* Added new logic to the unifier.
* Added detailed README.
* Some small adjustments and fixes.

## 0.1.0

Capabilities:

* **Extract** components(code, image, description etc.) from a Demisto YAML file into a directory.
* **Unify** components(code, image, description etc.) to a single Demisto YAML file.
* **Validate** Demisto content files.<|MERGE_RESOLUTION|>--- conflicted
+++ resolved
@@ -1,13 +1,10 @@
 # Changelog
 
 ## Unreleased
-<<<<<<< HEAD
-* Fixed an issue in **validate**, where using the `-gr` and `-i` flags did not run properly.
-* Fixed an issue where **lint** failed when using the `-cdam` flag with changed dependant api modules due to partial file duplications filtering.
-=======
 * Fixed an issue where in some occasions running of test-playbooks could receive session timeouts.
 * Fixed an issue where making a change in a module using an ApiModule would cause lint to run on the ApiModule unnecessarily.
 * Fixed an issue where the `marketplace` field was not used when dumping pack zips.
+* Fixed an issue in **validate**, where using the `-gr` and `-i` flags did not run properly.
 
 ## 1.10.2
 * Added markdown lint formatting for README files in the **format** command.
@@ -15,7 +12,6 @@
 * Fixed an issue in the **upload** command, where `json`-based content items were not unified correctly when using the `--zip` argument.
 * Added XPANSE core packs validations.
 * Added the `sectionorder` field to the integration scheme.
->>>>>>> 3001f6a9
 
 ## 1.10.1
 * Fixed an issue where **update-content-graph** failed to execute.
