--- conflicted
+++ resolved
@@ -10,9 +10,6 @@
 * Fixed the outputs validations in **validate** so enrichment commands will not be checked to have DBotScore outputs.
 * Added a new validation to require the dockerimage key to exist in an integration and script yml files.
 * Enhanced the **generate-test-playbook** command to use only integration tested on commands, rather than (possibly) other integrations implementing them.
-<<<<<<< HEAD
-* Added to the **validate** command a validation for the author image.
-=======
 * Expanded unify command to support GenericModules - Unifies a GenericModule object with its Dashboards.
 * Added validators for generic objects:
   - Generic Field validator - verify that the 'fromVersion' field is above 6.5.0, 'group' field equals 4 and 'id' field starts with the prefix 'generic_'.
@@ -25,7 +22,7 @@
   with the `-d` flag.
 * Improved the outputs for the **format** command.
 * Fixed an issue where the validations performed after the **format** command were inconsistent with **validate**.
->>>>>>> eaf46453
+* Added to the **validate** command a validation for the author image.
 
 # 1.4.5
 * Enhanced the **postman-codegen** command to name all generated arguments with lower case.
