# Changelog
<<<<<<< HEAD
* Added a validation that a pack name follows XSOAR standards.
=======
* Added a validation that core packs are not dependent on non-core packs.
>>>>>>> 667d7bf2
* Fixed an issue where in some cases the `get_remote_file` function failed due to an invalid path.
* Fixed an issue where running **update-release-notes** with updated integration logo, did not detect any file changes.
* Fixed an issue where the **create-id-set** command did not identify unified integrations correctly.
* Fixed an issue where the `CommonTypes` pack was not identified as a dependency for all feed integrations.
* Added support for running SDK commands in private repositories.

# 1.3.5
* Added a validation that layoutscontainer's id and name are matching. Updated the format of layoutcontainer to include update_id too.
* Added a validation that commands' names and arguments in core packs, or scripts' arguments do not contain the word incident.
* Fixed issue where running the **generate-docs** command with -c flag ran all the commands and not just the commands specified by the flag.
* Fixed the error message of the **validate** command to not always suggest adding the *description* field.
* Fixed an issue where running **format** on feed integration generated invalid parameter structure.
* Fixed an issue where the **generate-docs** command did not add all the used scripts in a playbook to the README file.
* Fixed an issue where contrib/partner details might be added twice to the same file, when using unify and create-content-artifacts commands
* Fixed issue where running **validate** command on image-related integration did not return the correct outputs to json file.
* When formatting playbooks, the **format** command will now remove empty fields from SetIncident, SetIndicator, CreateNewIncident, CreateNewIndicator script arguments.
* Added an option to fill in the developer email when running the **init** command.

# 1.3.4
* Updated the **validate** command to check that the 'additionalinfo' field only contains the expected value for feed required parameters and not equal to it.
* Added a validation that community/partner details are not in the detailed description file.
* Added a validation that the Use Case tag in pack_metadata file is only used when the pack contains at least one PB, Incident Type or Layout.
* Added a validation that makes sure outputs in integrations are matching the README file when only README has changed.
* Added the *hidden* field to the integration schema.
* Fixed an issue where running **format** on a playbook whose `name` does not equal its `id` would cause other playbooks who use that playbook as a sub-playbook to fail.
* Added support for local custom command configuration file `.demisto-sdk-conf`.
* Updated the **format** command to include an update to the description file of an integration, to remove community/partner details.

# 1.3.3
* Fixed an issue where **lint** failed where *.Dockerfile* exists prior running the lint command.
* Added FeedHelloWorld template option for *--template* flag in **demisto-sdk init** command.
* Fixed issue where **update-release-notes** deleted release note file if command was called more than once.
* Fixed issue where **update-release-notes** added docker image release notes every time the command was called.
* Fixed an issue where running **update-release-notes** on a pack with newly created integration, had also added a docker image entry in the release notes.
* Fixed an issue where `XSOAR-linter` did not find *NotImplementedError* in main.
* Added validation for README files verifying their length (over 30 chars).
* When using *-g* flag in the **validate** command it will now ignore untracked files by default.
* Added the *--include-untracked* flag to the **validate** command to include files which are untracked by git in the validation process.
* Improved the `pykwalify` error outputs in the **validate** command.
* Added the *--print-pykwalify* flag to the **validate** command to print the unchanged output from `pykwalify`.
* Fixed an issue where **validate** was failing on editing existing release notes.

# 1.3.2
* Updated the format of the outputs when using the *--json-file* flag to create a JSON file output for the **validate** and **lint** commands.
* Added the **doc-review** command to check spelling in .md and .yml files as well as a basic release notes review.
* Added a validation that a pack's display name does not already exist in content repository.
* Fixed an issue where the **validate** command failed to detect duplicate params in an integration.
* Fixed an issue where the **validate** command failed to detect duplicate arguments in a command in an integration.

# 1.3.1
* Fixed an issue where the **validate** command failed to validate the release notes of beta integrations.
* Updated the **upload** command to support indicator fields.
* The **validate** and **update-release-notes** commands will now check changed files against `demisto/master` if it is configured locally.
* Fixed an issue where **validate** would incorrectly identify files as renamed.
* Added a validation that integration properties (such as feed, mappers, mirroring, etc) are not removed.
* Fixed an issue where **validate** failed when comparing branch against commit hash.
* Added the *--no-pipenv* flag to the **split-yml** command.
* Added a validation that incident fields and incident types are not removed from mappers.
* Fixed an issue where the *create-id-set* flag in the *validate* command did not work while not using git.
* Added the *hiddenusername* field to the integration schema.
* Added a validation that images that are not integration images, do not ask for a new version or RN

# 1.3.0
* Do not collect optional dependencies on indicator types reputation commands.
* Fixed an issue where downloading indicator layoutscontainer objects failed.
* Added a validation that makes sure outputs in integrations are matching the README file.
* Fixed an issue where the *create-id-set* flag in the **validate** command did not work.
* Added a warning in case no id_set file is found when running the **validate** command.
* Fixed an issue where changed files were not recognised correctly on forked branches in the **validate** and the **update-release-notes** commands.
* Fixed an issue when files were classified incorrectly when running *update-release-notes*.
* Added a validation that integration and script file paths are compatible with our convention.
* Fixed an issue where id_set.json file was re created whenever running the generate-docs command.
* added the *--json-file* flag to create a JSON file output for the **validate** and **lint** commands.

# 1.2.19
* Fixed an issue where merge id_set was not updated to work with the new entity of Packs.
* Added a validation that the playbook's version matches the version of its sub-playbooks, scripts, and integrations.

# 1.2.18
* Changed the *skip-id-set-creation* flag to *create-id-set* in the **validate** command. Its default value will be False.
* Added support for the 'cve' reputation command in default arg validation.
* Filter out generic and reputation command from scripts and playbooks dependencies calculation.
* Added support for the incident fields in outgoing mappers in the ID set.
* Added a validation that the taskid field and the id field under the task field are both from uuid format and contain the same value.
* Updated the **format** command to generate uuid value for the taskid field and for the id under the task field in case they hold an invalid values.
* Exclude changes from doc_files directory on validation.
* Added a validation that an integration command has at most one default argument.
* Fixing an issue where pack metadata version bump was not enforced when modifying an old format (unified) file.
* Added validation that integration parameter's display names are capitalized and spaced using whitespaces and not underscores.
* Fixed an issue where beta integrations where not running deprecation validations.
* Allowed adding additional information to the deprecated description.
* Fixing an issue when escaping less and greater signs in integration params did not work as expected.

# 1.2.17
* Added a validation that the classifier of an integration exists.
* Added a validation that the mapper of an integration exists.
* Added a validation that the incident types of a classifier exist.
* Added a validation that the incident types of a mapper exist.
* Added support for *text* argument when running **demisto-sdk update-release-notes** on the ApiModules pack.
* Added a validation for the minimal version of an indicator field of type grid.
* Added new validation for incident and indicator fields in classifiers mappers and layouts exist in the content.
* Added cache for get_remote_file to reducing failures from accessing the remote repo.
* Fixed an issue in the **format** command where `_dev` or `_copy` suffixes weren't removed from the `id` of the given playbooks.
* Playbook dependencies from incident and indicator fields are now marked as optional.
* Mappers dependencies from incident types and incident fields are now marked as optional.
* Classifier dependencies from incident types are now marked as optional.
* Updated **demisto-sdk init** command to no longer create `created` field in pack_metadata file
* Updated **generate-docs** command to take the parameters names in setup section from display field and to use additionalinfo field when exist.
* Using the *verbose* argument in the **find-dependencies** command will now log to the console.
* Improved the deprecated message validation required from integrations.
* Fixed an issue in the **generate-docs** command where **Context Example** section was created when it was empty.

# 1.2.16
* Added allowed ignore errors to the *IDSetValidator*.
* Fixed an issue where an irrelevant id_set validation ran in the **validate** command when using the *--id-set* flag.
* Fixed an issue were **generate-docs** command has failed if a command did not exist in commands permissions file.
* Improved a **validate** command message for missing release notes of api module dependencies.

# 1.2.15
* Added the *ID101* to the allowed ignored errors.

# 1.2.14
* SDK repository is now mypy check_untyped_defs complaint.
* The lint command will now ignore the unsubscriptable-object (E1136) pylint error in dockers based on python 3.9 - this will be removed once a new pylint version is released.
* Added an option for **format** to run on a whole pack.
* Added new validation of unimplemented commands from yml in the code to `XSOAR-linter`.
* Fixed an issue where Auto-Extract fields were only checked for newly added incident types in the **validate** command.
* Added a new warning validation of direct access to args/params dicts to `XSOAR-linter`.

# 1.2.13
* Added new validation of indicators usage in CommandResults to `XSOAR-linter`.
* Running **demisto-sdk lint** will automatically run on changed files (same behavior as the -g flag).
* Removed supported version message from the documentation when running **generate_docs**.
* Added a print to indicate backwards compatibility is being checked in **validate** command.
* Added a percent print when running the **validate** command with the *-a* flag.
* Fixed a regression in the **upload** command where it was ignoring `DEMISTO_VERIFY_SSL` env var.
* Fixed an issue where the **upload** command would fail to upload beta integrations.
* Fixed an issue where the **validate** command did not create the *id_set.json* file when running with *-a* flag.
* Added price change validation in the **validate** command.
* Added validations that checks in read-me for empty sections or leftovers from the auto generated read-me that should be changed.
* Added new code validation for *NotImplementedError* to raise a warning in `XSOAR-linter`.
* Added validation for support types in the pack metadata file.
* Added support for *--template* flag in **demisto-sdk init** command.
* Fixed an issue with running **validate** on master branch where the changed files weren't compared to previous commit when using the *-g* flag.
* Fixed an issue where the `XSOAR-linter` ran *NotImplementedError* validation on scripts.
* Added support for Auto-Extract feature validation in incident types in the **validate** command.
* Fixed an issue in the **lint** command where the *-i* flag was ignored.
* Improved **merge-id-sets** command to support merge between two ID sets that contain the same pack.
* Fixed an issue in the **lint** command where flake8 ran twice.

# 1.2.12
* Bandit now reports also on medium severity issues.
* Fixed an issue with support for Docker Desktop on Mac version 2.5.0+.
* Added support for vulture and mypy linting when running without docker.
* Added support for *prev-ver* flag in **update-release-notes** command.
* Improved retry support when building docker images for linting.
* Added the option to create an ID set on a specific pack in **create-id-set** command.
* Added the *--skip-id-set-creation* flag to **validate** command in order to add the capability to run validate command without creating id_set validation.
* Fixed an issue where **validate** command checked docker image tag on ApiModules pack.
* Fixed an issue where **find-dependencies** did not calculate dashboards and reports dependencies.
* Added supported version message to the documentation and release notes files when running **generate_docs** and **update-release-notes** commands respectively.
* Added new code validations for *NotImplementedError* exception raise to `XSOAR-linter`.
* Command create-content-artifacts additional support for **Author_image.png** object.
* Fixed an issue where schemas were not enforced for incident fields, indicator fields and old layouts in the validate command.
* Added support for **update-release-notes** command to update release notes according to master branch.

# 1.2.11
* Fixed an issue where the ***generate-docs*** command reset the enumeration of line numbering after an MD table.
* Updated the **upload** command to support mappers.
* Fixed an issue where exceptions were no printed in the **format** while the *--verbose* flag is set.
* Fixed an issue where *--assume-yes* flag did not work in the **format** command when running on a playbook without a `fromversion` field.
* Fixed an issue where the **format** command would fail in case `conf.json` file was not found instead of skipping the update.
* Fixed an issue where integration with v2 were recognised by the `name` field instead of the `display` field in the **validate** command.
* Added a playbook validation to check if a task script exists in the id set in the **validate** command.
* Added new integration category `File Integrity Management` in the **validate** command.

# 1.2.10
* Added validation for approved content pack use-cases and tags.
* Added new code validations for *CommonServerPython* import to `XSOAR-linter`.
* Added *default value* and *predefined values* to argument description in **generate-docs** command.
* Added a new validation that checks if *get-mapping-fields* command exists if the integration schema has *{ismappable: true}* in **validate** command.
* Fixed an issue where the *--staged* flag recognised added files as modified in the **validate** command.
* Fixed an issue where a backwards compatibility warning was raised for all added files in the **validate** command.
* Fixed an issue where **validate** command failed when no tests were given for a partner supported pack.
* Updated the **download** command to support mappers.
* Fixed an issue where the ***format*** command added a duplicate parameter.
* For partner supported content packs, added support for a list of emails.
* Removed validation of README files from the ***validate*** command.
* Fixed an issue where the ***validate*** command required release notes for ApiModules pack.

# 1.2.9
* Fixed an issue in the **openapi_codegen** command where it created duplicate functions name from the swagger file.
* Fixed an issue in the **update-release-notes** command where the *update type* argument was not verified.
* Fixed an issue in the **validate** command where no error was raised in case a non-existing docker image was presented.
* Fixed an issue in the **format** command where format failed when trying to update invalid Docker image.
* The **format** command will now preserve the **isArray** argument in integration's reputation commands and will show a warning if it set to **false**.
* Fixed an issue in the **lint** command where *finally* clause was not supported in main function.
* Fixed an issue in the **validate** command where changing any entity ID was not validated.
* Fixed an issue in the **validate** command where *--staged* flag did not bring only changed files.
* Fixed the **update-release-notes** command to ignore changes in the metadata file.
* Fixed the **validate** command to ignore metadata changes when checking if a version bump is needed.


# 1.2.8
* Added a new validation that checks in playbooks for the usage of `DeleteContext` in **validate** command.
* Fixed an issue in the **upload** command where it would try to upload content entities with unsupported versions.
* Added a new validation that checks in playbooks for the usage of specific instance in **validate** command.
* Added the **--staged** flag to **validate** command to run on staged files only.


# 1.2.7
* Changed input parameters in **find-dependencies** command.
   - Use ***-i, --input*** instead of ***-p, --path***.
   - Use ***-idp, --id-set-path*** instead of ***-i, --id-set-path***.
* Fixed an issue in the **unify** command where it crashed on an integration without an image file.
* Fixed an issue in the **format** command where unnecessary files were not skipped.
* Fixed an issue in the **update-release-notes** command where the *text* argument was not respected in all cases.
* Fixed an issue in the **validate** command where a warning about detailed description was given for unified or deprecated integrations.
* Improved the error returned by the **validate** command when running on files using the old format.

# 1.2.6
* No longer require setting `DEMISTO_README_VALIDATION` env var to enable README mdx validation. Validation will now run automatically if all necessary node modules are available.
* Fixed an issue in the **validate** command where the `--skip-pack-dependencies` would not skip id-set creation.
* Fixed an issue in the **validate** command where validation would fail if supplied an integration with an empty `commands` key.
* Fixed an issue in the **validate** command where validation would fail due to a required version bump for packs which are not versioned.
* Will use env var `DEMISTO_VERIFY_SSL` to determine if to use a secure connection for commands interacting with the Server when `--insecure` is not passed. If working with a local Server without a trusted certificate, you can set env var `DEMISTO_VERIFY_SSL=no` to avoid using `--insecure` on each command.
* Unifier now adds a link to the integration documentation to the integration detailed description.
* Fixed an issue in the **secrets** command where ignored secrets were not skipped.

# 1.2.5
* Added support for special fields: *defaultclassifier*, *defaultmapperin*, *defaultmapperout* in **download** command.
* Added -y option **format** command to assume "yes" as answer to all prompts and run non-interactively
* Speed up improvements for `validate` of README files.
* Updated the **format** command to adhere to the defined content schema and sub-schemas, aligning its behavior with the **validate** command.
* Added support for canvasContextConnections files in **format** command.

# 1.2.4
* Updated detailed description for community integrations.

# 1.2.3
* Fixed an issue where running **validate** failed on playbook with task that adds tags to the evidence data.
* Added the *displaypassword* field to the integration schema.
* Added new code validations to `XSOAR-linter`.
    * As warnings messages:
        * `demisto.params()` should be used only inside main function.
        * `demisto.args()` should be used only inside main function.
        * Functions args should have type annotations.
* Added `fromversion` field validation to test playbooks and scripts in **validate** command.

# 1.2.2
* Add support for warning msgs in the report and summary to **lint** command.
* Fixed an issue where **json-to-outputs** determined bool values as int.
* Fixed an issue where **update-release-notes** was crushing on `--all` flag.
* Fixed an issue where running **validate**, **update-release-notes** outside of content repo crushed without a meaningful error message.
* Added support for layoutscontainer in **init** contribution flow.
* Added a validation for tlp_color param in feeds in **validate** command.
* Added a validation for removal of integration parameters in **validate** command.
* Fixed an issue where **update-release-notes** was failing with a wrong error message when no pack or input was given.
* Improved formatting output of the **generate-docs** command.
* Add support for env variable *DEMISTO_SDK_ID_SET_REFRESH_INTERVAL*. Set this env variable to the refresh interval in minutes. The id set will be regenerated only if the refresh interval has passed since the last generation. Useful when generating Script documentation, to avoid re-generating the id_set every run.
* Added new code validations to `XSOAR-linter`.
    * As error messages:
        * Longer than 10 seconds sleep statements for non long running integrations.
        * exit() usage.
        * quit() usage.
    * As warnings messages:
        * `demisto.log` should not be used.
        * main function existence.
        * `demito.results` should not be used.
        * `return_output` should not be used.
        * try-except statement in main function.
        * `return_error` usage in main function.
        * only once `return_error` usage.
* Fixed an issue where **lint** command printed logs twice.
* Fixed an issue where *suffix* did not work as expected in the **create-content-artifacts** command.
* Added support for *prev-ver* flag in **lint** and **secrets** commands.
* Added support for *text* flag to **update-release-notes** command to add the same text to all release notes.
* Fixed an issue where **validate** did not recognize added files if they were modified locally.
* Added a validation that checks the `fromversion` field exists and is set to 5.0.0 or above when working or comparing to a non-feature branch in **validate** command.
* Added a validation that checks the certification field in the pack_metadata file is valid in **validate** command.
* The **update-release-notes** command will now automatically add docker image update to the release notes.

# 1.2.1
* Added an additional linter `XSOAR-linter` to the **lint** command which custom validates py files. currently checks for:
    * `Sys.exit` usages with non zero value.
    * Any `Print` usages.
* Fixed an issue where renamed files were failing on *validate*.
* Fixed an issue where single changed files did not required release notes update.
* Fixed an issue where doc_images required release-notes and validations.
* Added handling of dependent packs when running **update-release-notes** on changed *APIModules*.
    * Added new argument *--id-set-path* for id_set.json path.
    * When changes to *APIModule* is detected and an id_set.json is available - the command will update the dependent pack as well.
* Added handling of dependent packs when running **validate** on changed *APIModules*.
    * Added new argument *--id-set-path* for id_set.json path.
    * When changes to *APIModule* is detected and an id_set.json is available - the command will validate that the dependent pack has release notes as well.
* Fixed an issue where the find_type function didn't recognize file types correctly.
* Fixed an issue where **update-release-notes** command did not work properly on Windows.
* Added support for indicator fields in **update-release-notes** command.
* Fixed an issue where files in test dirs where being validated.


# 1.2.0
* Fixed an issue where **format** did not update the test playbook from its pack.
* Fixed an issue where **validate** validated non integration images.
* Fixed an issue where **update-release-notes** did not identified old yml integrations and scripts.
* Added revision templates to the **update-release-notes** command.
* Fixed an issue where **update-release-notes** crashed when a file was renamed.
* Fixed an issue where **validate** failed on deleted files.
* Fixed an issue where **validate** validated all images instead of packs only.
* Fixed an issue where a warning was not printed in the **format** in case a non-supported file type is inputted.
* Fixed an issue where **validate** did not fail if no release notes were added when adding files to existing packs.
* Added handling of incorrect layout paths via the **format** command.
* Refactor **create-content-artifacts** command - Efficient artifacts creation and better logging.
* Fixed an issue where image and description files were not handled correctly by **validate** and **update-release-notes** commands.
* Fixed an issue where the **format** command didn't remove all extra fields in a file.
* Added an error in case an invalid id_set.json file is found while running the **validate** command.
* Added fetch params checks to the **validate** command.

# 1.1.11
* Added line number to secrets' path in **secrets** command report.
* Fixed an issue where **init** a community pack did not present the valid support URL.
* Fixed an issue where **init** offered a non relevant pack support type.
* Fixed an issue where **lint** did not pull docker images for powershell.
* Fixed an issue where **find-dependencies** did not find all the script dependencies.
* Fixed an issue where **find-dependencies** did not collect indicator fields as dependencies for playbooks.
* Updated the **validate** and the **secrets** commands to be less dependent on regex.
* Fixed an issue where **lint** did not run on circle when docker did not return ping.
* Updated the missing release notes error message (RN106) in the **Validate** command.
* Fixed an issue where **Validate** would return missing release notes when two packs with the same substring existed in the modified files.
* Fixed an issue where **update-release-notes** would add duplicate release notes when two packs with the same substring existed in the modified files.
* Fixed an issue where **update-release-notes** would fail to bump new versions if the feature branch was out of sync with the master branch.
* Fixed an issue where a non-descriptive error would be returned when giving the **update-release-notes** command a pack which can not be found.
* Added dependencies check for *widgets* in **find-dependencies** command.
* Added a `update-docker` flag to **format** command.
* Added a `json-to-outputs` flag to the **run** command.
* Added a verbose (`-v`) flag to **format** command.
* Fixed an issue where **download** added the prefix "playbook-" to the name of playbooks.

# 1.1.10
* Updated the **init** command. Relevant only when passing the *--contribution* argument.
   * Added the *--author* option.
   * The *support* field of the pack's metadata is set to *community*.
* Added a proper error message in the **Validate** command upon a missing description in the root of the yml.
* **Format** now works with a relative path.
* **Validate** now fails when all release notes have been excluded.
* Fixed issue where correct error message would not propagate for invalid images.
* Added the *--skip-pack-dependencies* flag to **validate** command to skip pack dependencies validation. Relevant when using the *-g* flag.
* Fixed an issue where **Validate** and **Format** commands failed integrations with `defaultvalue` field in fetch incidents related parameters.
* Fixed an issue in the **Validate** command in which unified YAML files were not ignored.
* Fixed an issue in **generate-docs** where scripts and playbooks inputs and outputs were not parsed correctly.
* Fixed an issue in the **openapi-codegen** command where missing reference fields in the swagger JSON caused errors.
* Fixed an issue in the **openapi-codegen** command where empty objects in the swagger JSON paths caused errors.
* **update-release-notes** command now accept path of the pack instead of pack name.
* Fixed an issue where **generate-docs** was inserting unnecessary escape characters.
* Fixed an issue in the **update-release-notes** command where changes to the pack_metadata were not detected.
* Fixed an issue where **validate** did not check for missing release notes in old format files.

# 1.1.9
* Fixed an issue where **update-release-notes** command failed on invalid file types.

# 1.1.8
* Fixed a regression where **upload** command failed on test playbooks.
* Added new *githubUser* field in pack metadata init command.
* Support beta integration in the commands **split-yml, extract-code, generate-test-playbook and generate-docs.**
* Fixed an issue where **find-dependencies** ignored *toversion* field in content items.
* Added support for *layoutscontainer*, *classifier_5_9_9*, *mapper*, *report*, and *widget* in the **Format** command.
* Fixed an issue where **Format** will set the `ID` field to be equal to the `name` field in modified playbooks.
* Fixed an issue where **Format** did not work for test playbooks.
* Improved **update-release-notes** command:
    * Write content description to release notes for new items.
    * Update format for file types without description: Connections, Incident Types, Indicator Types, Layouts, Incident Fields.
* Added a validation for feedTags param in feeds in **validate** command.
* Fixed readme validation issue in community support packs.
* Added the **openapi-codegen** command to generate integrations from OpenAPI specification files.
* Fixed an issue were release notes validations returned wrong results for *CommonScripts* pack.
* Added validation for image links in README files in **validate** command.
* Added a validation for default value of fetch param in feeds in **validate** command.
* Fixed an issue where the **Init** command failed on scripts.

# 1.1.7
* Fixed an issue where running the **format** command on feed integrations removed the `defaultvalue` fields.
* Playbook branch marked with *skipunavailable* is now set as an optional dependency in the **find-dependencies** command.
* The **feedReputation** parameter can now be hidden in a feed integration.
* Fixed an issue where running the **unify** command on JS package failed.
* Added the *--no-update* flag to the **find-dependencies** command.
* Added the following validations in **validate** command:
   * Validating that a pack does not depend on NonSupported / Deprecated packs.

# 1.1.6
* Added the *--description* option to the **init** command.
* Added the *--contribution* option to the **init** command which converts a contribution zip to proper pack format.
* Improved **validate** command performance time and outputs.
* Added the flag *--no-docker-checks* to **validate** command to skip docker checks.
* Added the flag *--print-ignored-files* to **validate** command to print ignored files report when the command is done.
* Added the following validations in **validate** command:
   * Validating that existing release notes are not modified.
   * Validating release notes are not added to new packs.
   * Validating that the "currentVersion" field was raised in the pack_metadata for modified packs.
   * Validating that the timestamp in the "created" field in the pack_metadata is in ISO format.
* Running `demisto-sdk validate` will run the **validate** command using git and only on committed files (same as using *-g --post-commit*).
* Fixed an issue where release notes were not checked correctly in **validate** command.
* Fixed an issue in the **create-id-set** command where optional playbook tasks were not taken into consideration.
* Added a prompt to the `demisto-sdk update-release-notes` command to prompt users to commit changes before running the release notes command.
* Added support to `layoutscontainer` in **validate** command.

# 1.1.5
* Fixed an issue in **find-dependencies** command.
* **lint** command now verifies flake8 on CommonServerPython script.

# 1.1.4
* Fixed an issue with the default output file name of the **unify** command when using "." as an output path.
* **Unify** command now adds contributor details to the display name and description.
* **Format** command now adds *isFetch* and *incidenttype* fields to integration yml.
* Removed the *feedIncremental* field from the integration schema.
* **Format** command now adds *feedBypassExclusionList*, *Fetch indicators*, *feedReputation*, *feedReliability*,
     *feedExpirationPolicy*, *feedExpirationInterval* and *feedFetchInterval* fields to integration yml.
* Fixed an issue in the playbooks schema.
* Fixed an issue where generated release notes were out of order.
* Improved pack dependencies detection.
* Fixed an issue where test playbooks were mishandled in **validate** command.

# 1.1.3
* Added a validation for invalid id fields in indicators types files in **validate** command.
* Added default behavior for **update-release-notes** command.
* Fixed an error where README files were failing release notes validation.
* Updated format of generated release notes to be more user friendly.
* Improved error messages for the **update-release-notes** command.
* Added support for `Connections`, `Dashboards`, `Widgets`, and `Indicator Types` to **update-release-notes** command.
* **Validate** now supports scripts under the *TestPlaybooks* directory.
* Fixed an issue where **validate** did not support powershell files.

# 1.1.2
* Added a validation for invalid playbookID fields in incidents types files in **validate** command.
* Added a code formatter for python files.
* Fixed an issue where new and old classifiers where mixed on validate command.
* Added *feedIncremental* field to the integration schema.
* Fixed error in the **upload** command where unified YMLs were not uploaded as expected if the given input was a pack.
* Fixed an issue where the **secrets** command failed due to a space character in the file name.
* Ignored RN validation for *NonSupported* pack.
* You can now ignore IF107, SC100, RP102 error codes in the **validate** command.
* Fixed an issue where the **download** command was crashing when received as input a JS integration or script.
* Fixed an issue where **validate** command checked docker image for JS integrations and scripts.
* **validate** command now checks scheme for reports and connections.
* Fixed an issue where **validate** command checked docker when running on all files.
* Fixed an issue where **validate** command did not fail when docker image was not on the latest numeric tag.
* Fixed an issue where beta integrations were not validated correctly in **validate** command.

# 1.1.1
* fixed and issue where file types were not recognized correctly in **validate** command.
* Added better outputs for validate command.

# 1.1.0
* Fixed an issue where changes to only non-validated files would fail validation.
* Fixed an issue in **validate** command where moved files were failing validation for new packs.
* Fixed an issue in **validate** command where added files were failing validation due to wrong file type detection.
* Added support for new classifiers and mappers in **validate** command.
* Removed support of old RN format validation.
* Updated **secrets** command output format.
* Added support for error ignore on deprecated files in **validate** command.
* Improved errors outputs in **validate** command.
* Added support for linting an entire pack.

# 1.0.9
* Fixed a bug where misleading error was presented when pack name was not found.
* **Update-release-notes** now detects added files for packs with versions.
* Readme files are now ignored by **update-release-notes** and validation of release notes.
* Empty release notes no longer cause an uncaught error during validation.

# 1.0.8
* Changed the output format of demisto-sdk secrets.
* Added a validation that checkbox items are not required in integrations.
* Added pack release notes generation and validation.
* Improved pack metadata validation.
* Fixed an issue in **validate** where renamed files caused an error

# 1.0.4
* Fix the **format** command to update the `id` field to be equal to `details` field in indicator-type files, and to `name` field in incident-type & dashboard files.
* Fixed a bug in the **validate** command for layout files that had `sortValues` fields.
* Fixed a bug in the **format** command where `playbookName` field was not always present in the file.
* Fixed a bug in the **format** command where indicatorField wasn't part of the SDK schemas.
* Fixed a bug in **upload** command where created unified docker45 yml files were not deleted.
* Added support for IndicatorTypes directory in packs (for `reputation` files, instead of Misc).
* Fixed parsing playbook condition names as string instead of boolean in **validate** command
* Improved image validation in YAML files.
* Removed validation for else path in playbook condition tasks.

# 1.0.3
* Fixed a bug in the **format** command where comments were being removed from YAML files.
* Added output fields: _file_path_ and _kind_ for layouts in the id-set.json created by **create-id-set** command.
* Fixed a bug in the **create-id-set** command Who returns Duplicate for Layouts with a different kind.
* Added formatting to **generate-docs** command results replacing all `<br>` tags with `<br/>`.
* Fixed a bug in the **download** command when custom content contained not supported content entity.
* Fixed a bug in **format** command in which boolean strings  (e.g. 'yes' or 'no') were converted to boolean values (e.g. 'True' or 'False').
* **format** command now removes *sourceplaybookid* field from playbook files.
* Fixed a bug in **generate-docs** command in which integration dependencies were not detected when generating documentation for a playbook.


# 1.0.1
* Fixed a bug in the **unify** command when output path was provided empty.
* Improved error message for integration with no tests configured.
* Improved the error message returned from the **validate** command when an integration is missing or contains malformed fetch incidents related parameters.
* Fixed a bug in the **create** command where a unified YML with a docker image for 4.5 was copied incorrectly.
* Missing release notes message are now showing the release notes file path to update.
* Fixed an issue in the **validate** command in which unified YAML files were not ignored.
* File format suggestions are now shown in the relevant file format (JSON or YAML).
* Changed Docker image validation to fail only on non-valid ones.
* Removed backward compatibility validation when Docker image is updated.

# 1.0.0
* Improved the *upload* command to support the upload of all the content entities within a pack.
* The *upload* command now supports the improved pack file structure.
* Added an interactive option to format integrations, scripts and playbooks with No TestPlaybooks configured.
* Added an interactive option to configure *conf.json* file with missing test playbooks for integrations, scripts and playbooks
* Added *download* command to download custom content from Demisto instance to the local content repository.
* Improved validation failure messages to include a command suggestion, wherever relevant, to fix the raised issue.
* Improved 'validate' help and documentation description
* validate - checks that scripts, playbooks, and integrations have the *tests* key.
* validate - checks that test playbooks are configured in `conf.json`.
* demisto-sdk lint - Copy dir better handling.
* demisto-sdk lint - Add error when package missing in docker image.
* Added *-a , --validate-all* option in *validate* to run all validation on all files.
* Added *-i , --input* option in *validate* to run validation on a specified pack/file.
* added *-i, --input* option in *secrets* to run on a specific file.
* Added an allowed hidden parameter: *longRunning* to the hidden integration parameters validation.
* Fixed an issue with **format** command when executing with an output path of a folder and not a file path.
* Bug fixes in generate-docs command given playbook as input.
* Fixed an issue with lint command in which flake8 was not running on unit test files.

# 0.5.2
* Added *-c, --command* option in *generate-docs* to generate a specific command from an integration.
* Fixed an issue when getting README/CHANGELOG files from git and loading them.
* Removed release notes validation for new content.
* Fixed secrets validations for files with the same name in a different directory.
* demisto-sdk lint - parallelization working with specifying the number of workers.
* demisto-sdk lint - logging levels output, 3 levels.
* demisto-sdk lint - JSON report, structured error reports in JSON format.
* demisto-sdk lint - XML JUnit report for unit-tests.
* demisto-sdk lint - new packages used to accelerate execution time.
* demisto-sdk secrets - command now respects the generic whitelist, and not only the pack secrets.

# 0.5.0
[PyPI History][1]

[1]: https://pypi.org/project/demisto-sdk/#history
# 0.4.9
* Fixed an issue in *generate-docs* where Playbooks and Scripts documentation failed.
* Added a graceful error message when executing the *run" command with a misspelled command.
* Added more informative errors upon failures of the *upload* command.
* format command:
    * Added format for json files: IncidentField, IncidentType, IndicatorField, IndicatorType, Layout, Dashboard.
    * Added the *-fv --from-version*, *-nv --no-validation* arguments.
    * Removed the *-t yml_type* argument, the file type will be inferred.
    * Removed the *-g use_git* argument, running format without arguments will run automatically on git diff.
* Fixed an issue in loading playbooks with '=' character.
* Fixed an issue in *validate* failed on deleted README files.

# 0.4.8
* Added the *max* field to the Playbook schema, allowing to define it in tasks loop.
* Fixed an issue in *validate* where Condition branches checks were case sensitive.

# 0.4.7
* Added the *slareminder* field to the Playbook schema.
* Added the *common_server*, *demisto_mock* arguments to the *init* command.
* Fixed an issue in *generate-docs* where the general section was not being generated correctly.
* Fixed an issue in *validate* where Incident type validation failed.

# 0.4.6
* Fixed an issue where the *validate* command did not identify CHANGELOG in packs.
* Added a new command, *id-set* to create the id set - the content dependency tree by file IDs.

# 0.4.5
* generate-docs command:
    * Added the *use_cases*, *permissions*, *command_permissions* and *limitations*.
    * Added the *--insecure* argument to support running the script and integration command in Demisto.
    * Removed the *-t yml_type* argument, the file type will be inferred.
    * The *-o --output* argument is no longer mandatory, default value will be the input file directory.
* Added support for env var: *DEMISTO_SDK_SKIP_VERSION_CHECK*. When set version checks are skipped.
* Fixed an issue in which the CHANGELOG files did not match our scheme.
* Added a validator to verify that there are no hidden integration parameters.
* Fixed an issue where the *validate* command ran on test files.
* Removed the *env-dir* argument from the demisto-sdk.
* README files which are html files will now be skipped in the *validate* command.
* Added support for env var: *DEMISTO_README_VALIDATOR*. When not set the readme validation will not run.

# 0.4.4
* Added a validator for IncidentTypes (incidenttype-*.json).
* Fixed an issue where the -p flag in the *validate* command was not working.
* Added a validator for README.md files.
* Release notes validator will now run on: incident fields, indicator fields, incident types, dashboard and reputations.
* Fixed an issue where the validator of reputation(Indicator Type) did not check on the details field.
* Fixed an issue where the validator attempted validating non-existing files after deletions or name refactoring.
* Removed the *yml_type* argument in the *split-yml*, *extract-code* commands.
* Removed the *file_type* argument in the *generate-test-playbook* command.
* Fixed the *insecure* argument in *upload*.
* Added the *insecure* argument in *run-playbook*.
* Standardise the *-i --input*, *-o --output* to demisto-sdk commands.

# 0.4.3
* Fixed an issue where the incident and indicator field BC check failed.
* Support for linting and unit testing PowerShell integrations.

# 0.4.2
* Fixed an issue where validate failed on Windows.
* Added a validator to verify all branches are handled in conditional task in a playbook.
* Added a warning message when not running the latest sdk version.
* Added a validator to check that the root is connected to all tasks in the playbook.
* Added a validator for Dashboards (dashboard-*.json).
* Added a validator for Indicator Types (reputation-*.json).
* Added a BC validation for changing incident field type.
* Fixed an issue where init command would generate an invalid yml for scripts.
* Fixed an issue in misleading error message in v2 validation hook.
* Fixed an issue in v2 hook which now is set only on newly added scripts.
* Added more indicative message for errors in yaml files.
* Disabled pykwalify info log prints.

# 0.3.10
* Added a BC check for incident fields - changing from version is not allowed.
* Fixed an issue in create-content-artifacts where scripts in Packs in TestPlaybooks dir were copied with a wrong prefix.


# 0.3.9
* Added a validation that incident field can not be required.
* Added validation for fetch incident parameters.
* Added validation for feed integration parameters.
* Added to the *format* command the deletion of the *sourceplaybookid* field.
* Fixed an issue where *fieldMapping* in playbook did not pass the scheme validation.
* Fixed an issue where *create-content-artifacts* did not copy TestPlaybooks in Packs without prefix of *playbook-*.
* Added a validation the a playbook can not have a rolename set.
* Added to the image validator the new DBot default image.
* Added the fields: elasticcommonfields, quiet, quietmode to the Playbook schema.
* Fixed an issue where *validate* failed on integration commands without outputs.
* Added a new hook for naming of v2 integrations and scripts.


# 0.3.8
* Fixed an issue where *create-content-artifact* was not loading the data in the yml correctly.
* Fixed an issue where *unify* broke long lines in script section causing syntax errors


# 0.3.7
* Added *generate-docs* command to generate documentation file for integration, playbook or script.
* Fixed an issue where *unify* created a malformed integration yml.
* Fixed an issue where demisto-sdk **init** creates unit-test file with invalid import.


# 0.3.6
* Fixed an issue where demisto-sdk **validate** failed on modified scripts without error message.


# 0.3.5
* Fixed an issue with docker tag validation for integrations.
* Restructured repo source code.


# 0.3.4
* Saved failing unit tests as a file.
* Fixed an issue where "_test" file for scripts/integrations created using **init** would import the "HelloWorld" templates.
* Fixed an issue in demisto-sdk **validate** - was failing on backward compatiblity check
* Fixed an issue in demisto-sdk **secrets** - empty line in .secrets-ignore always made the secrets check to pass
* Added validation for docker image inside integrations and scripts.
* Added --use-git flag to **format** command to format all changed files.
* Fixed an issue where **validate** did not fail on dockerimage changes with bc check.
* Added new flag **--ignore-entropy** to demisto-sdk **secrets**, this will allow skip entropy secrets check.
* Added --outfile to **lint** to allow saving failed packages to a file.


# 0.3.3
* Added backwards compatibility break error message.
* Added schema for incident types.
* Added **additionalinfo** field to as an available field for integration configuration.
* Added pack parameter for **init**.
* Fixed an issue where error would appear if name parameter is not set in **init**.


# 0.3.2
* Fixed the handling of classifier files in **validate**.


# 0.3.1
* Fixed the handling of newly created reputation files in **validate**.
* Added an option to perform **validate** on a specific file.


# 0.3.0
* Added support for multi-package **lint** both with parallel and without.
* Added all parameter in **lint** to run on all packages and packs in content repository.
* Added **format** for:
    * Scripts
    * Playbooks
    * Integrations
* Improved user outputs for **secrets** command.
* Fixed an issue where **lint** would run pytest and pylint only on a single docker per integration.
* Added auto-complete functionality to demisto-sdk.
* Added git parameter in **lint** to run only on changed packages.
* Added the **run-playbook** command
* Added **run** command which runs a command in the Demisto playground.
* Added **upload** command which uploads an integration or a script to a Demisto instance.
* Fixed and issue where **validate** checked if release notes exist for new integrations and scripts.
* Added **generate-test-playbook** command which generates a basic test playbook for an integration or a script.
* **validate** now supports indicator fields.
* Fixed an issue with layouts scheme validation.
* Adding **init** command.
* Added **json-to-outputs** command which generates the yaml section for outputs from an API raw response.

# 0.2.6

* Fixed an issue with locating release notes for beta integrations in **validate**.

# 0.2.5

* Fixed an issue with locating release notes for beta integrations in **validate**.

# 0.2.4

* Adding image validation to Beta_Integration and Packs in **validate**.

# 0.2.3

* Adding Beta_Integration to the structure validation process.
* Fixing bug where **validate** did checks on TestPlaybooks.
* Added requirements parameter to **lint**.

# 0.2.2

* Fixing bug where **lint** did not return exit code 1 on failure.
* Fixing bug where **validate** did not print error message in case no release notes were give.

# 0.2.1

* **Validate** now checks that the id and name fields are identical in yml files.
* Fixed a bug where sdk did not return any exit code.

# 0.2.0

* Added Release Notes Validator.
* Fixed the Unifier selection of your python file to use as the code.
* **Validate** now supports Indicator fields.
* Fixed a bug where **validate** and **secrets** did not return exit code 1 on failure.
* **Validate** now runs on newly added scripts.

# 0.1.8

* Added support for `--version`.
* Fixed an issue in file_validator when calling `checked_type` method with script regex.

# 0.1.2
* Restructuring validation to support content packs.
* Added secrets validation.
* Added content bundle creation.
* Added lint and unit test run.

# 0.1.1

* Added new logic to the unifier.
* Added detailed README.
* Some small adjustments and fixes.

# 0.1.0

Capabilities:
* **Extract** components(code, image, description etc.) from a Demisto YAML file into a directory.
* **Unify** components(code, image, description etc.) to a single Demisto YAML file.
* **Validate** Demisto content files.<|MERGE_RESOLUTION|>--- conflicted
+++ resolved
@@ -1,9 +1,6 @@
 # Changelog
-<<<<<<< HEAD
+* Added a validation that core packs are not dependent on non-core packs.
 * Added a validation that a pack name follows XSOAR standards.
-=======
-* Added a validation that core packs are not dependent on non-core packs.
->>>>>>> 667d7bf2
 * Fixed an issue where in some cases the `get_remote_file` function failed due to an invalid path.
 * Fixed an issue where running **update-release-notes** with updated integration logo, did not detect any file changes.
 * Fixed an issue where the **create-id-set** command did not identify unified integrations correctly.
