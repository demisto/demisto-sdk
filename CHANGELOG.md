# Changelog
## Unreleased

## 1.19.1
* Fixed an issue where **unify** failed on integrations using an API a module, when not called from the content root.
* Improved **update-release-notes** logs when changes in dependent API modules are detected.
* Reverted changes released in version 1.19.0 in lint, lint will not fail on `demisto.results`, `return_outputs` and `LOG`.
* Updated the **generate-docs** command to use the content graph instead of the id_set file.
<<<<<<< HEAD
* Added a validation to ensure there's a '.' in the end of each description field in integration and script yml files.
=======
* Added the '--all' input option for the **prepare-content** command, to support running on all content packs.
* Updated the '-i' input option of the **prepare-content** command to support multiple inputs as a comma-separated list.
>>>>>>> ae7fa766

## 1.19.0
* Added the **graph** command group. The **create-content-graph** and **update-content-graph** commands were migrated to this command group, and named **graph create** and **graph update** respectively.
* Added the **graph get-relationships** command.
* The **graph create** command will now use a list of known content items from content-private, to avoid false-positives in validation `GR103`. Additionally, `GR103` was added to the **ALLOWED_IGNORE_ERRORS** list.
* The **modeling-rules test** command will now validate that the modeling rules schema mappings are aligned with the test-data mappings.
* Added the *--xsiam* flag to the **init** command in order to create XSIAM content.
* Fixed an issue where the `update-additional-dependencies` **pre-commit** step failed when not running in a content-like repo.
* Removed the format execution step from the `contribution_converter` since it can be executed separately during the contribution process.
* Added a new validation (`GR108`) to **validate**, that assures hidden packs do not have mandatory dependant packs.
* Added a new validation (`PA137`) to **validate**, ensuring the absence of non-ignorable errors in `.pack-ignore`.
* Running **validate** in a GitHub Action will now show errors as annotations, visible in the `Files Changed` tab of the pull request.
* **lint** will now fail on `demisto.results` and `return_outputs` usage, when a pack is `xsoar` or `partner` supported.
* **lint** will now fail on `LOG` usage in python files.
* Updated the **format** command to use the content graph instead of the id_set file.
* Updated **format** command not to fail on unexpected values that returns from the graph, and just add it to the log.
* Removed a redundant debug log on the `tools.get_file` function.

## 1.18.1
* Fixed an issue where the coloring directives where showing in log messages.
* Fixed an issue where **create-content-graph** was not executed upon changes in the parser infra files.
* Added support for `svg` integration images in content repo in **validate** command.
* Added a parameter `skip-packs-known-words` to the **doc-review** command, making sure that pack known words will not be added.

## 1.18.0
* Added the ability to ignore any validation in the **validate** command when running in an external (non-demisto/content) repo, by placing a `.private-repo-settings` file at its root.
* Calling **format** with the `-d` flag now removes test playbooks testing the deprecated content from conf.json.
* Improved the content graph performance when calculating content relationships.
* Improved determinism of SDK unit tests.
* **validate** will now run on all the pack content items when the pack supported marketplaces are modified.
* **pre-commit** no longer runs when there are no modified files (unless provided with input files).
* Added new validation that XSIAM integrations must have `marketplacev2` as the value of the marketplaces field.
* Added an ability to provide list of marketplace names as a credentials-type (type 9) param attribute.
* **doc-review** will run with the `--use-packs-known-words` true by default.
* Added the *deprecated* field to the pack object for the content-graph metadata.
* Calling **modeling-rules init-test-data** will now return the XDM fields output in alphabetical order.
* Added a new validation (`BA125`) to **validate**, assuring internal function names aren't used in customer-facing docs.
* Removed the Pipfile and Pipfile.lock from the templates in the **init** command.
* Disabled the option to create an integration with `Pipfile` and `Pipfile.lock` files, as they are deprecated.
* Added the Sourcery hook to **pre-commit**.
* Added a working directory to the `contribution_converter` in order to support working on a temporary directory.
* Added a waiting period when checking whether the dataset exists in the **modeling-rule test** command.
* Fixed an issue where the *DEMISTO_SDK_SKIP_VERSION_CHECK* was ignored when running on non CI environments.
* Fixed an issue where **validate** falsely detected backwards-compatibility issues, and prevented adding the `marketplaces` key to content items.
* Fixed an issue where the SDK would fail pulling docker images.
* Fixed an issue where **prepare-content** command would add the string `candidate` to scripts and integrations for the *nativeimage* key.
* Fixed an issue where in some cases the **split** command did not remove pack version note from the script.
* Fixed an issue where **validate** would not properly detect dependencies of core packs.
* Fixed an issue where **validate** failed on single-select types incident and indicator fields when given empty value as a select value option.
* Fixed an issue where errors in **validate** were logged as `info`.
* Fixed an issue where **validate** error messages were not logged when an integration param, or the default argument in reputation commands is not valid.
* Fixed an issue where the **format** command would change the value of the `unsearchable` key in fields.
* Fixed an issue where **lint** command failed to pull docker image in Gitlab environment.
* Fixed an issue in **doc-review** command where escape characters within Markdown files were detected as invalid words.
* Fixed an issue where **validate** failed on infrastructure test files.
* Fixed an issue in **update-content-graph** where the neo4j service was unaccessible for non-root users.

## 1.17.2
* Fixed an issue where **lint** and **validate** commands failed on integrations and scripts that use docker images that are not available in the Docker Hub but exist locally.
* Added documentation for the flag **override-existing** used in upload.
* Fixed an issue where **validate** failed on Incident Field items with a `template` value.
* Improved memory efficiency in **update-content-graph** and **create-content-graph** commands.
* Removed support for the `cve_id` name for the default-argument for **cve** reputation commands in **validate**. Now, only `cve` may be used for such commands.
* Fixed an issue where **zip_packs** failed uploading content.
* Added `tenant_timezone` handling to the **modeling-rules init** command, allowing usage with tenants in various timezones.
* Shortened the timeout when checking whether the dataset exists in **test-modeling-rule**.
* Cleaned up project dependencies.
* Added support for the **List** content item in **Xpanse** marketplace.
* Fixed an issue in **run-unit-tests** command when running Powershell tests.
* Fixed an issue where **lint** failed running when a docker container would not init properly.
* Fixed an issue where the *upload* command would upload a pack metadata with wrong display names.
* Performance enhancements when reading yaml files.
* Removed redundant errors and fields from `errors.py`.
* Updated **update-release-notes** to use graph instead of id_set.

## 1.17.1
* Added the `aliasTo` key to the Incident Field schema.
* Modified **validate** to not require fields whose value is always `False`.
* Modified **validate** to use the graph instead of id_set on changed *APIModules*.
* Fixed an issue where `register_module_line()` was not removed from python scripts when the script had no trailing newline.
* Fixed an issue where an integration containing a command without a description would fail to upload while using the **upload** command.
* Fixed an issue where attempting to individually upload `Preprocess Rule` files raised an unclear error message. Note: preprocess rules can not be individually uploaded, but only as part of a pack.
* Fixed an issue where the **upload** command would fail on Indicator Types.
* Fixed an issue where the **upload** command would return the wrong error message when connection credentials are invalid.
* Fixed an issue where the **upload** command would fail parsing input paths.
* added support for the `isfetcheventsandassets` flag in content graph.
* Fixed an issue where the **modeling-rules test** command failed to get the existence of result from dataset in cases where the results take time to load.
* Added an aliasTo key to the incident field schema.

## 1.17.0
* **validate** will only fail on docker related errors if the pack is supported by xsoar.
* Added a validation that assures filename, id, and name have a correct suffix for modeling/parsing rules files.
* Added new **validate** checks, preventing unwanted changes of the marketplaces (BC108,BC109), toversion (BC107)  and fromversion (BC106) fields.
* Removed the `timezone_offset` argument in the *modeling-rules test* command.
* Fixed an issue where **lint** failed when importing functions from CommonServerUserPython.
* The **format** command now will sync hidden parameters with master branch.
* Fixed an issue where lock integration failed on FileNotFound.(PANW-internal only).
* Fixed an issue where **lint** falsely warned of using `demisto.results`.
* Fixed an issue where **validate** always returned *XSIAM Dashboards* and *Correlation Rules* files as valid.
* Added `GR107` validation to **validate** using the graph validations to check that no deprecated items are used by non-deprecated content.
* Fixed an issue where the **modeling-rules test** command failed to get the existence of dataset in cases where the dataset takes more than 1 minute to get indexed.
* Fixed an issue in **lint** where the container used for linting had dependency conflicts with the image used by content, and caused inconsistent results.
* Fixed an issue where the **download** command failed when the playbook has different `name` and `id`.
* Moved the **pre-commmit** command template to the `demisto/content` repository, where it's easier to maintain.
* Fixed an issue where an internal method caused warning messages when reading md files.
* Added support for Pre Process Rules in the **upload** command.
* Fixed an issue where **upload** would not upload items whose `maketplaces` value was an empty list.
* Added a prettyName key to the incident field schema.
* Fixed an issue where **upload** command could not parse content items that are not unicode-encoded.

## 1.16.0
* Added a check to **is_docker_image_latest_tag** to only fail the validation on non-latest image tag when the current tag is older than 3 days.
* Fixed an issue where **upload** would not properly show the installed version in the UI.
* Fixed an issue where the `contribution_converter` failed replacing generated release notes with the contribution form release notes.
* Fixed an issue where an extra levelname was added to a logging message.
* Modified the `mypy` pre-commit hook to run in a virtual environment, rather than the local mypy version.
* Added support to run **validate** with `--git` flag on detached HEAD.
* Added a validation that the **validate** command will fail if the pack name is not prefixed on XSIAM dashboard images.
* Fixed the **generate-test-playbook** which failed on an unexpected keyword argument - 'console_log_threshold'.
* Fixed an issue where **prepare-content** would not properly parse the `fromVersion` and `toVersion` attributes of XSIAM-Dashbaord and XSIAM-Report content items.
* Fixed an issue where **validate** command did not fail on non-existent dependency ids of non-mandatory dependant content.
* Fixed pytest async io deprecation warning.
* Added the `--incident-id` argument (optional) to the **run** command.
* Fixed an issue in **run-unit-tests** and **update-content-graph** where running commands in a docker container was done with insufficient permissions.
* Added the `_time` field to the output compare table of the **modeling-rules test** command.
* Changed the endpoint **download** uses to get system content items.
* Fixed an issue where graph-related tasks failed when files were deleted from the repo.
* Added a **validate** check, and a **format** auto fix for the `fromversion` field in Correlation Rules and XSIAM Dashboards.
* Update the format used for dev-dependencies in pyproject.toml to match modern versions of Poetry.
* Added timestamps to logging messages when running in a CI build.

## 1.15.5
* **Breaking Change**: The default of the **upload** command `--zip` argument is `true`. To upload packs as custom content items use the `--no-zip` argument.
* Removed the `no-implicit-optional` hook from **pre-commit**.
* Removed the `markdownlint` hook from **pre-commit**.
* Fixed an issue in **run-unit-tests** to pass with warnings when no tests are collected.
* Fixed an issue in **run-unit-tests** with the coverage calculation.
* Fixed a notification about log file location appeared more than once.
* Updated the error message when code coverage is below the threshold in **coverage-analyze** to be printed in a more noticeable red color.
* Fixed an issue in **upload** that failed when a comma-separated list of paths is passed to the `--input` argument.
* Running **validate** with the `--graph` flag will now run the graph validations after all other validations.
* improved the generated release note for newly added XSIAM entities when running *update-release-notes* command.
* Fixed an issue where in some cases validation failed when mapping null values.
* Fixed an issue in **upload** command where the `--keep-zip` argument did not clean the working directory.
* Fixed an issue where an extra levelname was added to a logging message.
* Fixed an issue in **upload** where uploading packs to XSIAM failed due to version mismatch.

## 1.15.4
* Fixed an issue where *update-release-notes* and *doc-review* did not handle new content notes as expected.
* Fixed an issue in PEP484 (no-implicit-optional) hook to **pre-commit**.
* Fixed an issue in **upload** with `--input-config-file` where the content items weren't uploaded in the correct pack.
* Added support to disable the default logging colors with the **DEMISTO_SDK_LOG_NO_COLORS** environment variable.

## 1.15.3
* Added the `--init` flag to **download**.
* Added the `--keep-empty-folders` flag to **download**.
* Added `markdown-lint` to **pre-commit**
* Added the PEP484 (no-implicit-optional) hook to **pre-commit**.
* Fixed an issue where the content-graph parsing failed on mappers with undefined mapping.
* Fixed an issue in **validate** where `pack_metadata.json` files were not collected proplely in `--graph` option.
* Fixed an issue where *validate* reputation commands outputs were not checked for new content.
* Added *IN107* and *DB100* error codes to *ALLOWED_IGNORE_ERRORS* list.
* Added a validation that assures feed integrations implement the `integration_reliability` configuration parameter.
* Fixed an issue where the format command did not work as expected on pre-process rules files.
* Fixed an issue where **upload** command failed to upload when the XSOAR version is beta.
* Fixed an issue where **upload** command summary was inaccurate when uploading a `Pack` without the `-z` flag.
* Added pack name and pack version to **upload** command summary.
* Added support for modeling rules with multi datasets in ****modeling-rules test**** command.
* Fixed an issue where **validate** didn't recognize layouts with incident fields missing from `id_set.json` even when `--post-commit` was indicated.

## 1.15.2
* Fixed an issue where **format** added default arguments to reputation commands which already have one.
* Fixed an issue where **validate** fails when adding the *advance* field to the integration required fields.
* Updated the integration Traffic Light Protocol (TLP) color list schema in the **validate** command.
* Fixed an issue where **upload** would not read a repo configuration file properly.
* Fixed an issue where **upload** would not handle the `-x`/`--xsiam` flag properly.
* Fixed an issue where **format** failed to use input from the user, when asking about a `from_version`.
* Added the `-n`/`--assume_no` flag to **format**.

## 1.15.1
* Fixed an issue where **generate-docs** generated fields with double html escaping.
* Fixed an issue where **upload** failed when using the `-z` flag.

## 1.15.0
* **Breaking Change**: the **upload** command now only supports **XSOAR 6.5** or newer (and all XSIAM versions).
* **upload** now uses content models, and calls the `prepare` method of each model before uploading (unless uploading a zipped pack).
* Added a *playbook* modification to **prepare-content**, replacing `getIncident` calls with `getAlerts`, when uploading to XSIAM.
* Added a *playbook* modification to **prepare-content**, replacing `${incident.fieldname}` context accessors with `${alert.fieldname}` when uploading to XSIAM.
* Added a *playbook* modification to **prepare-content**, replacing `incident` to `alert` in task display names, when uploading to XSIAM.
* Added a *layout* modification to **prepare-content**, replacing `Related/Child/Linked Incidents` to `... Alerts` when uploading to XSIAM.
* Added a *script* modification to **prepare-content**, automatically replacing the word `incident` with `alert` when uploading to XSIAM.
* Added a validation that the **validate** command will fail if the `dockerimage` field in scripts/integrations uses any py3-native docker image.
* Updated the `ruff` version used in **pre-commit** to `0.0.269`.
* Fixed an issue in **create-content-graph** which caused missing detection of duplicated content items.
* Fixed an issue where **run-unit-tests** failed on python2 content items.
* Fixed an issue in **validate** where core packs validations were checked against the core packs defined on master branch, rather than on the current branch.
* Fixed an issue in **pre-commit** where `--input` flag was not filtered by the git files.
* Skip reset containers for XSOAR NG and XSIAM(PANW-internal only).
* Fixed an issue where **lint** failed fetching docker image details from a PANW GitLab CI environment. (PANW-internal only).

## 1.14.5
* Added logging in case the container fails to run in **run-unit-tests**.
* Disabled **pre-commit** multiprocessing for `validate` and `format`, as they use a service.
* **pre-commit** now calls `format` with `--assume-yes` and `--no-validate`.
* Fixed an issue where **pre-commit** ran multiple times when checking out build related files.

## 1.14.4
* Added integration configuration for *Cortex REST API* integration.
* Removed `Flake8` from **pre-commit**, as `ruff` covers its basic rules.
* Improved log readability by silencing non-critical `neo4j` (content graph infrastructure) logs.
* Fixed an issue where **run-unit-tests** failed on python2 content items.
* Fixed an issue where **modeling-rules test** did not properly handle query fields that pointed to a string.
* Fixed an issue when trying to fetch remote files when not under the content repo.
* Fixed a validation that the **modeling-rules test** command will fail if no test data file exist.
* Fixed an issue where **format** command failed while updating the `fromversion` entry.
* Added support for mapping uuid to names for Layout files in the **download** command.

## 1.14.3
* Fixed an issue where **run-unit-tests** failed running on items with `test_data`.
* Updated the demisto-py to v3.2.10 which now supports url decoding for the proxy authentication password.
* Fixed an issue where **generate-outputs** did not generate context paths for empty lists or dictionaries in the response.

## 1.14.2
* Added the `--staged-only` flag to **pre-commit**.
* Fixed an issue where **run-unit-tests** failed running on items with `test_data`.
* Fixed an issue where **pre-commit** ran on unchanged files.
* Add the ability to run **secrets** in **pre-commit** by passing a `--secrets` flag.
* Added support to override the log file with the **DEMISTO_SDK_LOG_FILE_PATH** environment variable.

## 1.14.1
* Fixed an issue where **update-release-notes** command failed when running on a pack that contains deprecated integrations without the `commands` section.
* Added toVersion and fromVersion to XSIAM content items schema.
* Fixed an issue where **validate** failed when attempting to map null values in a classifier and layout.
* Added search marketplace functionality to XSIAM client.
* Fixed an issue in **pre-commit** command where `MYPYPATH` was not set properly.
* Updated the integration category list in the **init** command.
* Fixed an issue where in some environments docker errors were not caught.
* Added a validation that the **validate** command will fail on README files if an image does not exist in the specified path.

## 1.14.0
* Added the `DEMISTO_SDK_GRAPH_FORCE_CREATE` environment variable. Use it to force the SDK to recreate the graph, rather than update it.
* Added support for code importing multi-level ApiModules to **lint**.
* Added a validation that the **modeling-rules test** command will fail if no test data file exist.
* Added support for the `<~XPANSE>` marketplace tag in release notes.
* Added support for marketplace tags in the **doc-review** command.
* Added **generate-unit-tests** documentation to the repo README.
* Added the `hiddenpassword` field to the integration schema, allowing **validate** to run on integrations with username-only inputs.
* Improved logs and error handling in the **modeling-rules test** command.
* Improved the warning message displayed for Contribution PRs editing outdated code.
* Improved the clarity of error messages for cases where yml files cannot be parsed as a dictionary.
* Updated the `XSIAMReport` schema.
* Standardized repo-wide logging. All logs are now created in one logger instance.
* **lint** now prevents unit-tests from accessing online resources in runtime.
* Updated the logs shown during lint when running in docker.
* Fixed an issue where **validate** showed errors twice.
* Fixed an issue where **validate** did not fail when xif files had wrong naming.
* Fixed an issue where **doc-review** required dot suffixes in release notes describing new content.
* Fixed an issue where **download** command failed when running on a beta integration.
* Fixed an issue where **update-release-notes** generated release notes for packs in their initial version (1.0.0).
* Fixed an issue with **update-content-graph** where `--use-git` parameter was ignored when using `--imported-path` parameter.
* Fixed an issue where **validate** failed on playbooks with valid inputs, since it did not collect the playbook inputs occurrences properly.

## 1.13.0
* Added the pack version to the code files when calling **unify**. The same value is removed when calling **split**.
* Added a message showing the output path when **prepare-content** is called.
* Contribution PRs that update outdated packs now display a warning message.
* Fixed an issue when kebab-case has a misspelling in one of the sub words, the suggestion might be confusing.
* Improved caching and stability for **lint**.
* Added support for *.xif* files in the **secrets** command.
* Fixed an issue where **validate** would fail when playbook inputs contain Transform Language (DT).
* Added a new **validate** check, making sure a first level header exist in release notes (RN116)
* Fixed an issue where **lint** would not properly handle multiple ApiModules imports.

## 1.12.0
* Added the **pre-commit** command, to improve code quality of XSOAR content.
* Added the **run-unit-tests** command, to run unit tests of given content items inside their respective docker images.
* Added support for filepath arguments in the **validate** and **format** commands.
* Added pre-commit hooks for `validate`, `format`, `run-unit-tests` and `update-docker-image` commands.
* Fixed an issue in the **download** command where layouts were overriden even without the `-f` option.
* Fixed an issue where Demisto-SDK did not detect layout ID when using the **download** command.
* Fixed an issue where the **lint** command ran on `native:dev` supported content when passing the `--docker-image all` flag, instead it will run on `native:candidate`.
* Added support for `native:candidate` as a docker image flag for **lint** command.
* Added a modification for layouts in **prepare-content**, replacing `Related Incidents`, `Linked Incidents` and `Child Incidents` with the suitable `... Alerts` name when uploading to XSIAM.
* Fixed an issue where logs and messages would not show when using the **download** command.
* Fixed an issue where the `server_min_version` field in metadata was an empty value when parsing packs without content items.
* Fixed an issue where running **openapi-codegen** resulted in false-positive error messages.
* Fixed an issue where **generate-python-to-yml** generated input arguments as required even though required=False was specified.
* Fixed an issue where **generate-python-to-yml** generated input arguments a default arguments when default=some_value was provided.
* Fixed a bug where **validate** returned error on playbook inputs with special characters.
* Fixed an issue where **validate** did not properly check `conf.json` when the latter is modified.
* Fixed an issue in the **upload** command, where a prompt was not showing on the console.
* Fixed an issue where running **lint** failed installing dependencies in containers.

## 1.11.0
* **Note: Demisto-SDK will soon stop supporting Python 3.8**
* Fixed an issue where using **download** on non-unicode content, merging them into existing files caused an error.
* Changed an internal setting to allow writing non-ascii content (unicode) using `YAMLHandler` and `JSONHandler`.
* Fixed an issue where an error message in **unify** was unclear for invalid input.
* Fixed an issue where running **validate** failed with **is_valid_integration_file_path_in_folder** on integrations that use API modules.
* Fixed an issue where **validate** failed with **is_valid_integration_file_path_in_folder** on integrations that use the `MSAPIModule`.
* Added **validate** check for the `modules` field in `pack_metadata.json` files.
* Changed **lint** to skip deprecated content, unless when using the `-i` flag.
* Fixed an issue where **update-release-notes** failed when a new *Parsing Rule* was added to a pack.
* Refactored the logging framework. Demisto-SDK logs will now be written to `.demist_sdk_debug.log` under the content path (when detected) or the current directory.
* Added `GR105` validation to **validate** command to check that no duplicate IDs are used.
* Added support for API Modules imported in API modules in the **unify** command.
* Added **validate** check, to make sure every Python file has a corresponding unit test file.

## 1.10.6
* Fixed an issue where running **validate** with the `-g` flag would skip some validations for old-formatted (unified) integration/script files.
* Deprecated integrations and scripts will not run anymore when providing the **--all-packs** to the **lint** command.
* Fixed an issue where a pack `serverMinVersion` would be calculated by the minimal fromVersion of its content items.
* Added the `--docker-image-target` flag to **lint** for testing native supported content with new images.

## 1.10.5
* Fixed an issue where running **run-test-playbook** would not use the `verify` parameter correctly. @ajoga
* Added a newline at the end of README files generated in **generate-docs**.
* Added the value `3` (out of bounds) to the `onChangeRepAlg` and `reputationCalc` fields under the `IncidentType` and `GenericType` schemas. **validate** will allow using it now.
* Fixed an issue where **doc-review** required dot suffixes in release notes describing new content.
* Fixed an issue where **validate** failed on Feed Integrations after adding the new *Collect/Connect* section field.
* Fixed an issue where using **postman-codegen** failed converting strings containing digits to kebab-case.
* Fixed an issue where the ***error-code*** command could not parse List[str] parameter.
* Updated validation *LO107* to support more section types in XSIAM layouts.

## 1.10.4
* Added support for running **lint** in multiple native-docker images.

## 1.10.3
* Fixed an issue where running **format** would fail after running npm install.
* Improved the graph validations in the **validate** command:
  - GR100 will now run on all content items of changed packs.
  - GR101 and GR102 will now catch invalid fromversion/toversion of files **using** the changed items.
  - GR103 errors will raise a warning when using the *-a* flag, but an error if using the *-i* or *g* flags.
* Fixed an issue where test-playbooks timed out.
* Fixed an issue where making a change in a module using an ApiModule would cause lint to run on the ApiModule unnecessarily.
* Fixed an issue where the `marketplace` field was not used when dumping pack zips.
* Fixed a typo in the README content generated with **update-release-notes** for updating integrations.
* Fixed an issue in **validate**, where using the `-gr` and `-i` flags did not run properly.
* Added the `sectionorder` field to integration scheme.
* Fixed an issue where in some occasions running of test-playbooks could receive session timeouts.
* Fixed an issue where **validate** command failed on core pack dependencies validation because of test dependencies.

## 1.10.2
* Added markdown lint formatting for README files in the **format** command.
* Fixed an issue where **lint** failed when using the `-cdam` flag with changed dependant api modules.
* Fixed an issue in the **upload** command, where `json`-based content items were not unified correctly when using the `--zip` argument.
* Added XPANSE core packs validations.

## 1.10.1
* Fixed an issue where **update-content-graph** failed to execute.

## 1.10.0
* **Breaking change**: Removed usage of `pipenv`, `isort` and `autopep8` in the **split** and **download** commands. Removed the `--no-pipenv` and `--no-code-formatting` flags. Please see https://xsoar.pan.dev/docs/tutorials/tut-setup-dev-remote for the recommended environment setup.
* Fixed an issue in **prepare-content** command where large code lines were broken.
* Fixed an issue where git-*renamed_files* were not retrieved properly.
* Fixed an issue where test dependencies were calculated in all level dependencies calculation.
* Added formatting and validation to XSIAM content types.
* Fixed an issue where several XSIAM content types were not validated when passing the `-a` flag.
* Added a UUID to name mapper for **download** it replaces UUIDs with names on all downloaded files.
* Updated the demisto-py to v3.2.6 which now supports basic proxy authentication.
* Improved the message shown when using **upload** and overwriting packs.
* Added support for the **Layout Rule** content type in the id-set and the content graph.
* Updated the default general `fromVersion` value on **format** to `6.8.0`
* Fixed an issue where **lint** sometimes failed when using the `-cdam` flag due to wrong file duplications filtering.
* Added the content graph to **validate**, use with the `--graph` flag.

## 1.9.0
* Fixed an issue where the Slack notifier was using a deprecated argument.
* Added the `--docker-image` argument to the **lint** command, which allows determining the docker image to run lint on. Possible options are: `'native:ga'`, `'native:maintenance'`, `'native:dev'`, `'all'`, a specific docker image (from Docker Hub) or, the default `'from-yml'`.
* Fixed an issue in **prepare-content** command where large code lines were broken.
* Added a logger warning to **get_demisto_version**, the task will now fail with a more informative message.
* Fixed an issue where the **upload** and **prepare-content** commands didn't add `fromServerVersion` and `toServerVersion` to layouts.
* Updated **lint** to use graph instead of id_set when running with `--check-dependent-api-module` flag.
* Added the marketplaces field to all schemas.
* Added the flag `--xsoar-only` to the **doc-review** command which enables reviewing documents that belong to XSOAR-supported Packs.
* Fixed an issue in **update-release-notes** command where an error occurred when executing the same command a second time.
* Fixed an issue where **validate** would not always ignore errors listed under `.pack-ignore`.
* Fixed an issue where running **validate** on a specific pack didn't test all the relevant entities.
* Fixed an issue where fields ending with `_x2` where not replaced in the appropriate Marketplace.

## 1.8.3
* Changed **validate** to allow hiding parameters of type 0, 4, 12 and 14 when replacing with type 9 (credentials) with the same name.
* Fixed an issue where **update-release-notes** fails to update *MicrosoftApiModule* dependent integrations.
* Fixed an issue where the **upload** command failed because `docker_native_image_config.json` file could not be found.
* Added a metadata file to the content graph zip, to be used in the **update-content-graph** command.
* Updated the **validate** and **update-release-notes** commands to unskip the *Triggers Recommendations* content type.


## 1.8.2
* Fixed an issue where demisto-py failed to upload content to XSIAM when `DEMISTO_USERNAME` environment variable is set.
* Fixed an issue where the **prepare-content** command output invalid automation name when used with the --*custom* argument.
* Fixed an issue where modeling rules with arbitrary whitespace characters were not parsed correctly.
* Added support for the **nativeImage** key for an integration/script in the **prepare-content** command.
* Added **validate** checks for integrations declared deprecated (display name, description) but missing the `deprecated` flag.
* Changed the **validate** command to fail on the IN145 error code only when the parameter with type 4 is not hidden.
* Fixed an issue where downloading content layouts with `detailsV2=None` resulted in an error.
* Fixed an issue where **xdrctemplate** was missing 'external' prefix.
* Fixed an issue in **prepare-content** command providing output path.
* Updated the **validate** and **update-release-notes** commands to skip the *Triggers Recommendations* content type.
* Added a new validation to the **validate** command to verify that the release notes headers are in the correct format.
* Changed the **validate** command to fail on the IN140 error code only when the skipped integration has no unit tests.
* Changed **validate** to allow hiding parameters of type 4 (secret) when replacing with type 9 (credentials) with the same name.
* Fixed an issue where the **update-release-notes** command didn't add release-notes properly to some *new* content items.
* Added validation that checks that the `nativeimage` key is not defined in script/integration yml.
* Added to the **format** command the ability to remove `nativeimage` key in case defined in script/integration yml.
* Enhanced the **update-content-graph** command to support `--use-git`, `--imported_path` and `--output-path` arguments.
* Fixed an issue where **doc-review** failed when reviewing command name in some cases.
* Fixed an issue where **download** didn't identify playbooks properly, and downloaded files with UUIDs instead of file/script names.

## 1.8.1
* Fixed an issue where **format** created duplicate configuration parameters.
* Added hidden properties to integration command argument and script argument.
* Added `--override-existing` to **upload** that skips the confirmation prompt for overriding existing content packs. @mattbibbydw
* Fixed an issue where **validate** failed in private repos when attempting to read from a nonexisting `approved_categories.json`.
* Fixed an issue where **validate** used absolute paths when getting remote `pack_metadata.json` files in private repos.
* Fixed an issue in **download**, where names of custom scripts were replaced with UUIDs in IncidentFields and Layouts.

## 1.8.0
* Updated the supported python versions, as `>=3.8,<3.11`, as some of the dependencies are not supported on `3.11` yet.
* Added a **validate** step for **Modeling Rules** testdata files.
* Added the **update-content-graph** command.
* Added the ability to limit the number of CPU cores with `DEMISTO_SDK_MAX_CPU_CORES` envirment variable.
* Added the **prepare-content** command.
* Added support for fromversion/toversion in XSIAM content items (correlation rules, XSIAM dashboards, XSIAM reports and triggers).
* Added a **validate** step checking types of attributes in the schema file of modeling rule.
* Added a **validate** step checking that the dataset name of a modeling rule shows in the xif and schema files.
* Added a **validate** step checking that a correlation rule file does not start with a hyphen.
* Added a **validate** step checking that xsiam content items follow naming conventions.
* Fixed an issue where SDK commands failed on the deprecated `packaging.version.LegacyVersion`, by locking the `packaging` version to `<22`.
* Fixed an issue where **update-release-notes** failed when changing only xif file in **Modeling Rules**.
* Fixed an issue where *is_valid_category* and *is_categories_field_match_standard* failed when running in a private repo.
* Fixed an issue where **validate** didn't fail on the MR103 validation error.
* Fixed the *--release-notes* option, to support the new CHANGELOG format.
* Fixed an issue where **validate** failed when only changing a modeling rules's xif file.
* Fixed an issue where **format** failed on indicator files with a `None` value under the `tabs` key.
* Fixed an issue where **validate** only printed errors for one change of context path, rather than print all.
* Fixed an issue where **download** did not suggest using a username/password when authenticating with XSOAR and using invalid arguments.
* Fixed an issue where **download** failed when listing or downloading content items that are not unicode-encoded.
* Added support for fromversion/toversion in XSIAM content items (correlation rules, XSIAM dashboards, XSIAM reports and triggers).
* Updated the supported python versions, as `>=3.8,<3.11`, as some of the dependencies are not supported on `3.11` yet.
* Added **prepare-content** command which will prepare the pack or content item for the platform.
* Patched an issue where deprecated `packaging.version.LegacyVersion`, locking packaging version to `<22`.

## 1.7.9
* Fixed an issue where an error message in **validate** would not include the suggested fix.
* Added a validation that enforces predefined categories on MP Packs & integration yml files, the validation also ensures that each pack has only one category.
* Fixed an issue where **update-release-notes** did not generate release notes for **XDRC Templates**.
* Fixed an issue where **upload** failed without explaining the reason.
* Improved implementation of the docker_helper module.
* Fixed an issue where **validate** did not check changed pack_metadata.json files when running using git.
* Added support for **xdrctemplate** to content graph.
* Fixed an issue where local copies of the newly-introduced `DemistoClassApiModule.py` were validated.
* Added new release notes templates for the addition and modification of playbooks, layouts and types in the **doc-review** command.
* Fixed an issue where the **doc-review** command failed on descriptions of new content items.
* Added the `Command XXX is deprecated. Use XXX instead.` release notes templates to **doc-review** command.
* Fixed an issue where the **update-release-notes** command didn't add the modeling-rules description for new modeling-rules files.

## 1.7.8
* Added the capability to run the MDX server in a docker container for environments without node.
* Fixed an issue where **generate-docs** with `-c` argument updated sections of the incorrect commands.
* Added IF113 error code to **ALLOWED_IGNORE_ERRORS**.
* Fixed an issue where **validate** failed on playbooks with non-string input values.
* Added the `DEMISTO_SDK_IGNORE_CONTENT_WARNING` environment variable, to allow suppressing warnings when commands are not run under a content repo folder.
* Fixed an issue where **validate** failed to recognize integration tests that were missing from config.json
* Added support for **xpanse** marketplace in **create-id-set** and **create-content-artifacts** commands.
* Fixed an issue where **split** failed on yml files.
* Added support for marketplace-specific tags.
* Fixed an issue where **download** would not run `isort`. @maxgubler
* Fixed an issue where XSIAM Dashboards and Reports images failed the build.
* Added support for **xpanse** marketplace to content graph.

## 1.7.7
* Fixed an issue where paybooks **generate-docs** didn't parse complex input values when no accessor field is given correctly.
* Fixed an issue in the **download** command, where an exception would be raised when downloading system playbooks.
* Fixed an issue where the **upload** failed on playbooks containing a value that starts with `=`.
* Fixed an issue where the **generate-unit-tests** failed to generate assertions, and generate unit tests when command names does not match method name.
* Fixed an issue where the **download** command did not honor the `--no-code-formatting` flag properly. @maxgubler
* Added a new check to **validate**, making sure playbook task values are passed as references.
* Fixed an issue where the **update-release-notes** deleted existing release notes, now appending to it instead.
* Fixed an issue where **validate** printed blank space in case of validation failed and ignored.
* Renamed 'Agent Config' to 'XDRC Templates'.
* Fixed an issue where the **zip-packs** command did not work with the CommonServerUserPython and CommonServerUserPowerShell package.

## 1.7.6

* Fixed parsing of initialization arguments of client classes in the **generate-unit-tests** command.
* Added support for AgentConfig content item in the **upload**, **create-id-set**, **find-dependecies**, **unify** and **create-content-artifacts** commands.
* Added support for XSIAM Report preview image.

## 1.7.5

* Fixed an issue where the **upload** command did not work with the CommonServerUserPython package.
* Fixed an issue in the **download** command, where some playbooks were downloaded as test playbooks.
* Added playbook modification capabilities in **TestSuite**.
* Added a new command **create-content-graph**.
* Fixed an issue in the **upload** command, where the temporary zip would not clean up properly.
* Improved content items parsing in the **create-content-graph** command.
* Added an error when the docker daemon is unavailable when running **lint**.
* Removed the validation of a subtype change for scripts in the **validate** command.
* Fixed an issue where names of XSIAM content items were not normalized properly.
* Fixed an issue where the **download** command was downloading playbooks with **script** (id) and not **scriptName**.
* Fixed an issue where script yml files were not properly identified by `find_type`.
* Removed nightly integrations filtering when deciding if a test should run.
* Added support for XSIAM Dashboard preview image.
* Added the `--no-code-formatting` flag to the **download** command, allowing to skip autopep8 and isort.
* Fixed an issue in the **update-release-notes** command, where generating release notes for modeling rules schema file caused exception.

## 1.7.4

* Fixed an issue where the **doc-review** command showed irrelevant messages.
* Fixed an issue in **validate**, where backward-compatibility failures prevented other validations from running.
* Fixed an issue in **validate**, where content-like files under infrastructure paths were not ignored.
* Fixed an issue in the AMI mapping, where server versions were missing.
* Change the way the normalize name is set for external files.
* Added dump function to XSIAM pack objects to dulicate the files.
* Fixed an issue where the `contribution_converter` did not support changes made to ApiModules.
* Added name normalization according to new convention to XSIAM content items
* Added playbook modification capabilities in **TestSuite**.
* Fixed an issue in create-content-artifacts where it will not get a normalize name for the item and it will try to duplicate the same file.

## 1.7.3

* Fixed an issue in the **format** command where fail when executed from environment without mdx server available.
* Added `Added a`, `Added an` to the list of allowed changelog prefixes.
* Added support for Indicator Types/Reputations in the **upload** command.
* Fixed an issue when running from a subdirectory of a content repo failed.
* Changing the way we are using XSIAM servers api-keys in **test-content** .
* Added a success message to **postman-codegen**.

## 1.7.2

* Fixed an issue in the **validate** command where incident fields were not found in mappers even when they exist
* Added an ability to provide list of marketplace names as a param attribute to **validate** and **upload**
* Added the file type to the error message when it is not supported.
* Fixed an issue where `contribution_converter` incorrectly mapped _Indicator Field_ objects to the _incidentfield_ directory in contribution zip files.
* Fixed a bug where **validate** returned error on empty inputs not used in playbooks.
* Added the `DEMISTO_SDK_CONTENT_PATH` environment variable, implicitly used in various commands.
* Added link to documentation for error messages regarding use cases and tags.

## 1.7.1

* Fixed an issue where *indicatorTypes* and *betaIntegrations* were not found in the id_set.
* Updated the default general `fromVersion` value on **format** to `6.5.0`
* Fixed an issue where the **validate** command did not fail when the integration yml file name was not the same as the folder containing it.
* Added an option to have **generate-docs** take a Playbooks folder path as input, and generate docs for all playbooks in it.
* Fixed an issue where the suggestion in case of `IF113` included uppercase letters for the `cliName` parameter.
* Added new validation to the **validate** command to fail and list all the file paths of files that are using a deprecated integration command / script / playbook.
* **validate** will no longer fail on playbooks calling subplaybooks that have a higher `fromVersion` value, if  calling the subplaybook has `skipifunavailable=True`.
* Fixed an issue where relative paths were not accessed correctly.
* Running any `demisto-sdk` command in a folder with a `.env` file will load it, temporarily overriding existing environment variables.
* Fixed an issue where **validate** did not properly detect deleted files.
* Added new validations to the **validate** command to verify that the schema file exists for a modeling rule and that the schema and rules keys are empty in the yml file.
* Fixed an issue where *find_type* didn't recognize exported incident types.
* Added a new validation to **validate**, making sure all inputs of a playbook are used.
* Added a new validation to **validate**, making sure all inputs used in a playbook declared in the input section.
* The **format** command will now replace the *fromServerVersion* field with *fromVersion*.

## 1.7.0

* Allowed JSON Handlers to accept kwargs, for custoimzing behavior.
* Fixed an issue where an incorrect error was shown when the `id` of a content item differed from its `name` attribute.
* Fixed an issue where the `preserve_quotes` in ruamel_handler received an incorrect value @icholy
* Fixed an issue where ignoring RM110 error code wasn't working and added a validation to **ALLOWED_IGNORE_ERRORS** to validate that all error codes are inserted in the right format.
* Fixed an issue where the contribution credit text was not added correctly to the pack README.
* Changed the contribution file implementation from markdown to a list of contributor names. The **create-content-artifact** will use this list to prepare the needed credit message.
* Added a new validation to the `XSOAR-linter` in the **lint** command for verifying that demisto.log is not used in the code.
* The **generate-docs** command will now auto-generate the Incident Mirroring section when implemented in an integration.
* Added support to automatically generate release notes for deprecated items in the **update-release-notes** command.
* Fixed an issue causing any command to crash when unable to detect local repository properties.
* Fixed an issue where running in a private gitlab repo caused a warning message to be shown multiple times.
* Added a new validation to the **validate** command to verify that markdown and python files do not contain words related to copyright section.
* Fixed an issue where **lint** crashed when provided an input file path (expecting a directory).

## 1.6.9

* Added a new validation that checks whether a pack should be deprecated.
* Added a new ability to the **format** command to deprecate a pack.
* Fixed an issue where the **validate** command sometimes returned a false negative in cases where there are several sub-playbooks with the same ID.
* Added a new validation to the **validate** command to verify that the docker in use is not deprecated.
* Added support for multiple ApiModules in the **unify** command
* Added a check to **validate** command, preventing use of relative urls in README files.
* Added environment variable **DEMISTO_SDK_MARKETPLACE** expected to affect *MarketplaceTagParser* *marketplace* value. The value will be automatically set when passing *marketplace* arg to the commands **unify**, **zip-packs**, **create-content-artifacts** and **upload**.
* Added slack notifier for build failures on the master branch.
* Added support for modeling and parsing rules in the **split** command.
* Added support for README files in **format** command.
* Added a **validate** check, making sure classifier id and name values match. Updated the classifier **format** to update the id accordingly.
* The **generate-docs** command will now auto-generate the playbook image link by default.
* Added the `--custom-image-link` argument to override.
* Added a new flag to **generate-docs** command, allowing to add a custom image link to a playbook README.
* Added a new validation to the **validate** command to verify that the package directory name is the same as the files contained in the that package.
* Added support in the **unify** command to unify a schema into its Modeling Rule.

## 1.6.8

* Fixed an issue where **validate** did not fail on invalid playbook entities' versions (i.e. subplaybooks or scripts with higher fromversion than their parent playbook).
* Added support for running lint via a remote docker ssh connection. Use `DOCKER_HOST` env variable to specify a remote docker connection, such as: `DOCKER_HOST=ssh://myuser@myhost.com`.
* Fixed an issue where the pack cache in *get_marketplaces* caused the function to return invalid values.
* Fixed an issue where running format on a pack with XSIAM entities would fail.
* Added the new `display_name` field to relevant entities in the **create-id-set** command.
* Added a new validation to the **validate** command to verify the existence of "Reliability" parameter if the integration have reputation command.
* Fixed a bug where terminating the **lint** command failed (`ctrl + c`).
* Removed the validation of a subtype change in integrations and scripts from **validate**.
* Fixed an issue where **download** did not behave as expected when prompting for a version update. Reported by @K-Yo
* Added support for adoption release notes.
* Fixed an issue where **merge-id-sets** failed when a key was missing in one id-set.json.
* Fixed a bug where some mypy messages were not parsed properly in **lint**.
* Added a validation to the **validate** command, failing when '`fromversion`' or '`toversion`' in a content entity are incorrect format.
* Added a validation to the **validate** command, checking if `fromversion` <= `toversion`.
* Fixed an issue where coverage reports used the wrong logging level, marking debug logs as errors.
* Added a new validation to the **validate** command, to check when the discouraged `http` prefixes are used when setting defaultvalue, rather than `https`.
* Added a check to the **lint** command for finding hard-coded usage of the http protocol.
* Locked the dependency on Docker.
* Removed a traceback line from the **init** command templates: BaseIntegration, BaseScript.
* Updated the token in **_add_pr_comment** method from the content-bot token to the xsoar-bot token.

## 1.6.7

* Added the `types-markdown` dependency, adding markdown capabilities to existing linters using the [Markdown](https://pypi.org/project/Markdown/) package.
* Added support in the **format** command to remove nonexistent incident/indicator fields from *layouts/mappers*
* Added the `Note: XXX` and `XXX now generally available.` release notes templates to **doc-review** command.
* Updated the logs shown during the docker build step.
* Removed a false warning about configuring the `GITLAB_TOKEN` environment variable when it's not needed.
* Removed duplicate identifiers for XSIAM integrations.
* Updated the *tags* and *use cases* in pack metadata validation to use the local files only.
* Fixed the error message in checkbox validation where the defaultvalue is wrong and added the name of the variable that should be fixed.
* Added types to `find_type_by_path` under tools.py.
* Fixed an issue where YAML files contained incorrect value type for `tests` key when running `format --deprecate`.
* Added a deprecation message to the `tests:` section of yaml files when running `format --deprecate`.
* Added use case for **validate** on *wizard* objects - set_playbook is mapped to all integrations.
* Added the 'integration-get-indicators' commands to be ignored by the **verify_yml_commands_match_readme** validation, the validation will no longer fail if these commands are not in the readme file.
* Added a new validation to the **validate** command to verify that if the phrase "breaking changes" is present in a pack release notes, a JSON file with the same name exists and contains the relevant breaking changes information.
* Improved logs when running test playbooks (in a build).
* Fixed an issue in **upload** did not include list-type content items. @nicolas-rdgs
* Reverted release notes to old format.

## 1.6.6

* Added debug print when excluding item from ID set due to missing dependency.
* Added a validation to the **validate** command, failing when non-ignorable errors are present in .pack-ignore.
* Fixed an issue where `mdx server` did not close when stopped in mid run.
* Fixed an issue where `-vvv` flag did not print logs on debug level.
* enhanced ***validate*** command to list all command names affected by a backward compatibility break, instead of only one.
* Added support for Wizard content item in the **format**, **validate**, **upload**, **create-id-set**, **find-dependecies** and **create-content-artifacts** commands.
* Added a new flag to the **validate** command, allowing to run specific validations.
* Added support in **unify** and **create-content-artifacts** for displaying different documentations (detailed description + readme) for content items, depending on the marketplace version.
* Fixed an issue in **upload** where list items were not uploaded.
* Added a new validation to **validate** command to verify that *cliName* and *id* keys of the incident field or the indicator field are matches.
* Added the flag '-x', '--xsiam' to **upload** command to upload XSIAM entities to XSIAM server.
* Fixed the integration field *isFetchEvents* to be in lowercase.
* Fixed an issue where **validate -i** run after **format -i** on an existing file in the repo instead of **validate -g**.
* Added the following commands: 'update-remote-data', 'get-modified-remote-data', 'update-remote-system' to be ignored by the **verify_yml_commands_match_readme** validation, the validation will no longer fail if these commands are not in the readme file.
* Updated the release note template to include a uniform format for all items.
* Added HelloWorldSlim template option for *--template* flag in **demisto-sdk init** command.
* Fixed an issue where the HelloWorldSlim template in **demisto-sdk init** command had an integration id that was conflicting with HelloWorld integration id.
* Updated the SDK to use demisto-py 3.1.6, allowing use of a proxy with an environment variable.
* Set the default logger level to `warning`, to avoid unwanted debug logs.
* The **format** command now validates that default value of checkbox parameters is a string 'true' or 'false'.
* Fixed an issue where `FileType.PLAYBOOK` would show instead of `Playbook` in readme error messages.
* Added a new validation to **validate** proper defaultvalue for checkbox fields.

## 1.6.5

* Fixed an issue in the **format** command where the `id` field was overwritten for existing JSON files.
* Fixed an issue where the **doc-review** command was successful even when the release-note is malformed.
* Added timestamps to the `demisto-sdk` logger.
* Added time measurements to **lint**.
* Added the flag '-d', '--dependency' to **find-dependencies** command to get the content items that cause the dependencies between two packs.
* Fixed an issue where **update-release-notes** used the *trigger_id* field instead of the *trigger_name* field.
* Fixed an issue where **doc-review** failed to recognize script names, in scripts using the old file structure.
* Fixed an issue where concurrent processes created by **lint** caused deadlocks when opening files.
* Fixed an issue in the **format** command where `_dev` or `_copy` suffixes weren't removed from the subscript names in playbooks and layouts.
* Fixed an issue where **validate** failed on nonexistent `README.md` files.
* Added support of XSIAM content items to the **validate** command.
* Report **lint** summary results and failed packages after reporting time measurements.

## 1.6.4

* Added the new **generate-yml-from-python** command.
* Added a code *type* indication for integration and script objects in the *ID Set*.
* Added the [Vulture](https://github.com/jendrikseipp/vulture) linter to the pre-commit hook.
* The `demisto-sdk` pack will now be distributed via PyPi with a **wheel** file.
* Fixed a bug where any edited json file that contained a forward slash (`/`) escaped.
* Added a new validation to **validate** command to verify that the metadata *currentVersion* is
the same as the last release note version.
* The **validate** command now checks if there're none-deprecated integration commands that are missing from the readme file.
* Fixed an issue where *dockerimage* changes in Scripts weren't recognized by the **update-release-notes** command.
* Fixed an issue where **update-xsoar-config-file** did not properly insert the marketplace packs list to the file.
* Added the pack name to the known words by default when running the **doc-review** command.
* Added support for new XSIAM entities in **create-id-set** command.
* Added support for new XSIAM entities in **create-content-artifacts** command.
* Added support for Parsing/Modeling Rule content item in the **unify** command.
* Added the integration name, the commands name and the script name to the known words by default when running the **doc-review** command.
* Added an argument '-c' '--custom' to the **unify** command, if True will append to the unified yml name/display/id the custom label provided
* Added support for sub words suggestion in kebab-case sentences when running the **doc-review** command.
* Added support for new XSIAM entities in **update-release-notes** command.
* Enhanced the message of alternative suggestion words shown when running **doc-review** command.
* Fixed an incorrect error message, in case `node` is not installed on the machine.
* Fixed an issue in the **lint** command where the *check-dependent-api-modules* argument was set to true by default.
* Added a new command **generate-unit-tests**.
* Added a new validation to **validate** all SIEM integration have the same suffix.
* Fixed the destination path of the unified parsing/modeling rules in **create-content-artifacts** command.
* Fixed an issue in the **validate** command, where we validated wrongfully the existence of readme file for the *ApiModules* pack.
* Fixed an issue in the **validate** command, where an error message that was displayed for scripts validation was incorrect.
* Fixed an issue in the **validate** and **format** commands where *None* arguments in integration commands caused the commands to fail unexpectedly.
* Added support for running tests on XSIAM machines in the **test-content** command.
* Fixed an issue where the **validate** command did not work properly when deleting non-content items.
* Added the flag '-d', '--dependency' to **find-dependencies** command to get the content items that cause the dependencies between two packs.

## 1.6.3

* **Breaking change**: Fixed a typo in the **validate** `--quiet-bc-validation` flag (was `--quite-bc-validation`). @upstart-swiss
* Dropped support for python 3.7: Demisto-SDK is now supported on Python 3.8 or newer.
* Added an argument to YAMLHandler, allowing to set a maximal width for YAML files. This fixes an issue where a wrong default was used.
* Added the detach mechanism to the **upload** command, If you set the --input-config-file flag, any files in the repo's SystemPacks folder will be detached.
* Added the reattach mechanism to the **upload** command, If you set the --input-config-file flag, any detached item in your XSOAR instance that isn't currently in the repo's SystemPacks folder will be re-attached.
* Fixed an issue in the **validate** command that did not work properly when using the *-g* flag.
* Enhanced the dependency message shown when running **lint**.
* Fixed an issue where **update-release-notes** didn't update the currentVersion in pack_metadata.
* Improved the logging in **test-content** for helping catch typos in external playbook configuration.

## 1.6.2

* Added dependency validation support for core marketplacev2 packs.
* Fixed an issue in **update-release-notes** where suggestion fix failed in validation.
* Fixed a bug where `.env` files didn't load. @nicolas-rdgs
* Fixed a bug where **validate** command failed when the *categories* field in the pack metadata was empty for non-integration packs.
* Added *system* and *item-type* arguments to the **download** command, used when downloading system items.
* Added a validation to **validate**, checking that each script, integration and playbook have a README file. This validation only runs when the command is called with either the `-i` or the `-g` flag.
* Fixed a regression issue with **doc-review**, where the `-g` flag did not work.
* Improved the detection of errors in **doc-review** command.
* The **validate** command now checks if a readme file is empty, only for packs that contain playbooks or were written by a partner.
* The **validate** command now makes sure common contextPath values (e.g. `DBotScore.Score`) have a non-empty description, and **format** populates them automatically.
* Fixed an issue where the **generate-outputs** command did not work properly when examples were provided.
* Fixed an issue in the **generate-outputs** command, where the outputs were not written to the specified output path.
* The **generate-outputs** command can now generate outputs from multiple calls to the same command (useful when different args provide different outputs).
* The **generate-outputs** command can now update a yaml file with new outputs, without deleting or overwriting existing ones.
* Fixed a bug where **doc-review** command failed on existing templates.
* Fixed a bug where **validate** command failed when the word demisto is in the repo README file.
* Added support for adding test-playbooks to the zip file result in *create-content-artifacts* command for marketplacev2.
* Fixed an issue in **find-dependencies** where using the argument *-o* without the argument *--all-packs-dependencies* did not print a proper warning.
* Added a **validate** check to prevent deletion of files whose deletion is not supported by the XSOAR marketplace.
* Removed the support in the *maintenance* option of the *-u* flag in the **update-release-notes** command.
* Added validation for forbidden words and phrases in the **doc-review** command.
* Added a retries mechanism to the **test-content** command to stabilize the build process.
* Added support for all `git` platforms to get remote files.
* Refactored the **format** command's effect on the *fromversion* field:
  * Fixed a bug where the *fromversion* field was removed when modifying a content item.
  * Updated the general default *fromversion* and the default *fromversion* of newly-introduced content items (e.g. `Lists`, `Jobs`).
  * Added an interactive mode functionality for all content types, to ask the user whether to set a default *fromversion*, if could not automatically determine its value. Use `-y` to assume 'yes' as an answer to all prompts and run non-interactively.

## 1.6.1

* Added the '--use-packs-known-words' argument to the **doc-review** command
* Added YAML_Loader to handle yaml files in a standard way across modules, replacing PYYAML.
* Fixed an issue when filtering items using the ID set in the **create-content-artifacts** command.
* Fixed an issue in the **generate-docs** command where tables were generated with an empty description column.
* Fixed an issue in the **split** command where splitting failed when using relative input/output paths.
* Added warning when inferred files are missing.
* Added to **validate** a validation for integration image dimensions, which should be 120x50px.
* Improved an error in the **validate** command to better differentiate between the case where a required fetch parameter is malformed or missing.

## 1.6.0

* Fixed an issue in the **create-id-set** command where similar items from different marketplaces were reported as duplicated.
* Fixed typo in demisto-sdk init
* Fixed an issue where the **lint** command did not handle all container exit codes.
* Add to **validate** a validation for pack name to make sure it is unchanged.
* Added a validation to the **validate** command that verifies that the version in the pack_metdata file is written in the correct format.
* Fixed an issue in the **format** command where missing *fromVersion* field in indicator fields caused an error.

## 1.5.9

* Added option to specify `External Playbook Configuration` to change inputs of Playbooks triggered as part of **test-content**
* Improved performance of the **lint** command.
* Improved performance of the **validate** command when checking README images.
* ***create-id-set*** command - the default value of the **marketplace** argument was changed from ‘xsoar’ to all packs existing in the content repository. When using the command, make sure to pass the relevant marketplace to use.

## 1.5.8

* Fixed an issue where the command **doc-review** along with the argument `--release-notes` failed on yml/json files with invalid schema.
* Fixed an issue where the **lint** command failed on packs using python 3.10

## 1.5.7

* Fixed an issue where reading remote yaml files failed.
* Fixed an issue in **validate** failed with no error message for lists (when no fromVersion field was found).
* Fixed an issue when running **validate** or **format** in a gitlab repository, and failing to determine its project id.
* Added an enhancement to **split**, handling an empty output argument.
* Added the ability to add classifiers and mappers to conf.json.
* Added the Alias field to the incident field schema.

## 1.5.6

* Added 'deprecated' release notes template.
* Fixed an issue where **run-test-playbook** command failed to get the task entries when the test playbook finished with errors.
* Fixed an issue in **validate** command when running with `no-conf-json` argument to ignore the `conf.json` file.
* Added error type text (`ERROR` or `WARNING`) to **validate** error prints.
* Fixed an issue where the **format** command on test playbook did not format the ID to be equal to the name of the test playbook.
* Enhanced the **update-release-notes** command to automatically commit release notes config file upon creation.
* The **validate** command will validate that an indicator field of type html has fromVersion of 6.1.0 and above.
* The **format** command will now add fromVersion 6.1.0 to indicator field of type html.
* Added support for beta integrations in the **format** command.
* Fixed an issue where the **postman-codegen** command failed when called with the `--config-out` flag.
* Removed the integration documentation from the detailed description while performing **split** command to the unified yml file.
* Removed the line which indicates the version of the product from the README.md file for new contributions.

## 1.5.5

* Fixed an issue in the **update-release-notes** command, which did not work when changes were made in multiple packs.
* Changed the **validate** command to fail on missing test-playbooks only if no unittests are found.
* Fixed `to_kebab_case`, it will now deal with strings that have hyphens, commas or periods in them, changing them to be hyphens in the new string.
* Fixed an issue in the **create-id-set** command, where the `source` value included the git token if it was specified in the remote url.
* Fixed an issue in the **merge-id-set** command, where merging fails because of duplicates but the packs are in the XSOAR repo but in different version control.
* Fixed missing `Lists` Content Item as valid `IDSetType`
* Added enhancement for **generate-docs**. It is possible to provide both file or a comma seperated list as `examples`. Also, it's possible to provide more than one example for a script or a command.
* Added feature in **format** to sync YML and JSON files to the `master` file structure.
* Added option to specify `Incident Type`, `Incoming Mapper` and `Classifier` when configuring instance in **test-content**
* added a new command **run-test-playbook** to run a test playbook in a given XSOAR instance.
* Fixed an issue in **format** when running on a modified YML, that the `id` value is not changed to its old `id` value.
* Enhancement for **split** command, replace `ApiModule` code block to `import` when splitting a YML.
* Fixed an issue where indicator types were missing from the pack's content, when uploading using **zip-packs**.
* The request data body format generated in the **postman-codegen** will use the python argument's name and not the raw data argument's name.
* Added the flag '--filter-by-id-set' to **create-content-artifacts** to create artifacts only for items in the given id_set.json.

## 1.5.4

* Fixed an issue with the **format** command when contributing via the UI
* The **format** command will now not remove the `defaultRows` key from incident, indicator and generic fields with `type: grid`.
* Fixed an issue with the **validate** command when a layoutscontainer did not have the `fromversion` field set.
* added a new command **update-xsoar-config-file** to handle your XSOAR Configuration File.
* Added `skipVerify` argument in **upload** command to skip pack signature verification.
* Fixed an issue when the **run** command  failed running when there’s more than one playground, by explicitly using the current user’s playground.
* Added support for Job content item in the **format**, **validate**, **upload**, **create-id-set**, **find-dependecies** and **create-content-artifacts** commands.
* Added a **source** field to the **id_set** entitles.
* Two entitles will not consider as duplicates if they share the same pack and the same source.
* Fixed a bug when duplicates were found in **find_dependencies**.
* Added function **get_current_repo** to `tools`.
* The **postman-codegen** will not have duplicates argument name. It will rename them to the minimum distinguished shared path for each of them.

## 1.5.3

* The **format** command will now set `unsearchable: True` for incident, indicator and generic fields.
* Fixed an issue where the **update-release-notes** command crashes with `--help` flag.
* Added validation to the **validate** command that verifies the `unsearchable` key in incident, indicator and generic fields is set to true.
* Removed a validation that DBotRole should be set for automation that requires elevated permissions to the `XSOAR-linter` in the **lint** command.
* Fixed an issue in **Validate** command where playbooks conditional tasks were mishandeled.
* Added a validation to prevent contributors from using the `fromlicense` key as a configuration parameter in an integration's YML
* Added a validation to ensure that the type for **API token** (and similar) parameters are configured correctly as a `credential` type in the integration configuration YML.
* Added an assertion that checks for duplicated requests' names when generating an integration from a postman collection.
* Added support for [.env files](https://pypi.org/project/python-dotenv/). You can now add a `.env` file to your repository with the logging information instead of setting a global environment variables.
* When running **lint** command with --keep-container flag, the docker images are committed.
* The **validate** command will not return missing test playbook error when given a script with dynamic-section tag.

## 1.5.2

* Added a validation to **update-release-notes** command to ensure that the `--version` flag argument is in the right format.
* added a new command **coverage-analyze** to generate and print coverage reports.
* Fixed an issue in **validate** in repositories which are not in GitHub or GitLab
* Added a validation that verifies that readme image absolute links do not contain the working branch name.
* Added support for List content item in the **format**, **validate**, **download**, **upload**, **create-id-set**, **find-dependecies** and **create-content-artifacts** commands.
* Added a validation to ensure reputation command's default argument is set as an array input.
* Added the `--fail-duplicates` flag for the **merge-id-set** command which will fail the command if duplicates are found.
* Added the `--fail-duplicates` flag for the **create-id-set** command which will fail the command if duplicates are found.

## 1.5.1

* Fixed an issue where **validate** command failed to recognized test playbooks for beta integrations as valid tests.
* Fixed an issue were the **validate** command was falsely recognizing image paths in readme files.
* Fixed an issue where the **upload** command error message upon upload failure pointed to wrong file rather than to the pack metadata.
* Added a validation that verifies that each script which appears in incident fields, layouts or layout containers exists in the id_set.json.
* Fixed an issue where the **postman code-gen** command generated double dots for context outputs when it was not needed.
* Fixed an issue where there **validate** command on release notes file crashed when author image was added or modified.
* Added input handling when running **find-dependencies**, replacing string manipulations.
* Fixed an issue where the **validate** command did not handle multiple playbooks with the same name in the id_set.
* Added support for GitLab repositories in **validate**

## 1.5.0

* Fixed an issue where **upload** command failed to upload packs not under content structure.
* Added support for **init** command to run from non-content repo.
* The **split-yml** has been renamed to **split** and now supports splitting Dashboards from unified Generic Modules.
* Fixed an issue where the skipped tests validation ran on the `ApiModules` pack in the **validate** command.
* The **init** command will now create the `Generic Object` entities directories.
* Fixed an issue where the **format** command failed to recognize changed files from git.
* Fixed an issue where the **json-to-outputs** command failed checking whether `0001-01-01T00:00:00` is of type `Date`
* Added to the **generate context** command to generate context paths for integrations from an example file.
* Fixed an issue where **validate** failed on release notes configuration files.
* Fixed an issue where the **validate** command failed on pack input if git detected changed files outside of `Packs` directory.
* Fixed an issue where **validate** command failed to recognize files inside validated pack when validation release notes, resulting in a false error message for missing entity in release note.
* Fixed an issue where the **download** command failed when downloading an invalid YML, instead of skipping it.

## 1.4.9

* Added validation that the support URL in partner contribution pack metadata does not lead to a GitHub repo.
* Enhanced ***generate-docs*** with default `additionalinformation` (description) for common parameters.
* Added to **validate** command a validation that a content item's id and name will not end with spaces.
* The **format** command will now remove trailing whitespaces from content items' id and name fields.
* Fixed an issue where **update-release-notes** could fail on files outside the user given pack.
* Fixed an issue where the **generate-test-playbook** command would not place the playbook in the proper folder.
* Added to **validate** command a validation that packs with `Iron Bank` uses the latest docker from Iron Bank.
* Added to **update-release-notes** command support for `Generic Object` entities.
* Fixed an issue where playbook `fromversion` mismatch validation failed even if `skipunavailable` was set to true.
* Added to the **create artifacts** command support for release notes configuration file.
* Added validation to **validate** for release notes config file.
* Added **isoversize** and **isautoswitchedtoquietmode** fields to the playbook schema.
* Added to the **update-release-notes** command `-bc` flag to generate template for breaking changes version.
* Fixed an issue where **validate** did not search description files correctly, leading to a wrong warning message.

## 1.4.8

* Fixed an issue where yml files with `!reference` failed to load properly.
* Fixed an issue when `View Integration Documentation` button was added twice during the download and re-upload.
* Fixed an issue when `(Partner Contribution)` was added twice to the display name during the download and re-upload.
* Added the following enhancements in the **generate-test-playbook** command:
  * Added the *--commands* argument to generate tasks for specific commands.
  * Added the *--examples* argument to get the command examples file path and generate tasks from the commands and arguments specified there.
  * Added the *--upload* flag to specify whether to upload the test playbook after the generation.
  * Fixed the output condition generation for outputs of type `Boolean`.

## 1.4.7

* Fixed an issue where an empty list for a command context didn't produce an indication other than an empty table.
* Fixed an issue where the **format** command has incorrectly recognized on which files to run when running using git.
* Fixed an issue where author image validations were not checked properly.
* Fixed an issue where new old-formatted scripts and integrations were not validated.
* Fixed an issue where the wording in the from version validation error for subplaybooks was incorrect.
* Fixed an issue where the **update-release-notes** command used the old docker image version instead of the new when detecting a docker change.
* Fixed an issue where the **generate-test-playbook** command used an incorrect argument name as default
* Fixed an issue where the **json-to-outputs** command used an incorrect argument name as default when using `-d`.
* Fixed an issue where validations failed while trying to validate non content files.
* Fixed an issue where README validations did not work post VS Code formatting.
* Fixed an issue where the description validations were inconsistent when running through an integration file or a description file.

## 1.4.6

* Fixed an issue where **validate** suggests, with no reason, running **format** on missing mandatory keys in yml file.
* Skipped existence of TestPlaybook check on community and contribution integrations.
* Fixed an issue where pre-commit didn't run on the demisto_sdk/commands folder.
* The **init** command will now change the script template name in the code to the given script name.
* Expanded the validations performed on beta integrations.
* Added support for PreProcessRules in the **format**, **validate**, **download**, and **create-content-artifacts** commands.
* Improved the error messages in **generate-docs**, if an example was not provided.
* Added to **validate** command a validation that a content entity or a pack name does not contain the words "partner" and "community".
* Fixed an issue where **update-release-notes** ignores *--text* flag while using *-f*
* Fixed the outputs validations in **validate** so enrichment commands will not be checked to have DBotScore outputs.
* Added a new validation to require the dockerimage key to exist in an integration and script yml files.
* Enhanced the **generate-test-playbook** command to use only integration tested on commands, rather than (possibly) other integrations implementing them.
* Expanded unify command to support GenericModules - Unifies a GenericModule object with its Dashboards.
* Added validators for generic objects:
  * Generic Field validator - verify that the 'fromVersion' field is above 6.5.0, 'group' field equals 4 and 'id' field starts with the prefix 'generic_'.
  * Generic Type validator - verify that the 'fromVersion' field is above 6.5.0
  * Generic Module validator - verify that the 'fromVersion' field is above 6.5.0
  * Generic Definition validator - verify that the 'fromVersion' field is above 6.5.0
* Expanded Format command to support Generic Objects - Fixes generic objects according to their validations.
* Fixed an issue where the **update-release-notes** command did not handle ApiModules properly.
* Added option to enter a dictionary or json of format `[{field_name:description}]` in the **json-to-outputs** command,
  with the `-d` flag.
* Improved the outputs for the **format** command.
* Fixed an issue where the validations performed after the **format** command were inconsistent with **validate**.
* Added to the **validate** command a validation for the author image.
* Updated the **create-content-artifacts** command to support generic modules, definitions, fields and types.
* Added an option to ignore errors for file paths and not only file name in .pack-ignore file.

## 1.4.5

* Enhanced the **postman-codegen** command to name all generated arguments with lower case.
* Fixed an issue where the **find-dependencies** command miscalculated the dependencies for playbooks that use generic commands.
* Fixed an issue where the **validate** command failed in external repositories in case the DEMISTO_SDK_GITHUB_TOKEN was not set.
* Fixed an issue where **openapi-codegen** corrupted the swagger file by overwriting configuration to swagger file.
* Updated the **upload** command to support uploading zipped packs to the marketplace.
* Added to the **postman-codegen** command support of path variables.
* Fixed an issue where **openapi-codegen** entered into an infinite loop on circular references in the swagger file.
* The **format** command will now set `fromVersion: 6.2.0` for widgets with 'metrics' data type.
* Updated the **find-dependencies** command to support generic modules, definitions, fields and types.
* Fixed an issue where **openapi-codegen** tried to extract reference example outputs, leading to an exception.
* Added an option to ignore secrets automatically when using the **init** command to create a pack.
* Added a tool that gives the ability to temporarily suppress console output.

## 1.4.4

* When formatting incident types with Auto-Extract rules and without mode field, the **format** command will now add the user selected mode.
* Added new validation that DBotRole is set for scripts that requires elevated permissions to the `XSOAR-linter` in the **lint** command.
* Added url escaping to markdown human readable section in generate docs to avoid autolinking.
* Added a validation that mapper's id and name are matching. Updated the format of mapper to include update_id too.
* Added a validation to ensure that image paths in the README files are valid.
* Fixed **find_type** function to correctly find test files, such as, test script and test playbook.
* Added scheme validations for the new Generic Object Types, Fields, and Modules.
* Renamed the flag *--input-old-version* to *--old-version* in the **generate-docs** command.
* Refactored the **update-release-notes** command:
  * Replaced the *--all* flag with *--use-git* or *-g*.
  * Added the *--force* flag to update the pack release notes without changes in the pack.
  * The **update-release-notes** command will now update all dependent integrations on ApiModule change, even if not specified.
  * If more than one pack has changed, the full list of updated packs will be printed at the end of **update-release-notes** command execution.
  * Fixed an issue where the **update-release-notes** command did not add docker image release notes entry for release notes file if a script was changed.
  * Fixed an issue where the **update-release-notes** command did not detect changed files that had the same name.
  * Fixed an issue in the **update-release-notes** command where the version support of JSON files was mishandled.
* Fixed an issue where **format** did not skip files in test and documentation directories.
* Updated the **create-id-set** command to support generic modules, definitions, fields and types.
* Changed the **convert** command to generate old layout fromversion to 5.0.0 instead of 4.1.0
* Enhanced the command **postman-codegen** with type hints for templates.

## 1.4.3

* Fixed an issue where **json-to-outputs** command returned an incorrect output when json is a list.
* Fixed an issue where if a pack README.md did not exist it could cause an error in the validation process.
* Fixed an issue where the *--name* was incorrectly required in the **init** command.
* Adding the option to run **validate** on a specific path while using git (*-i* & *-g*).
* The **format** command will now change UUIDs in .yml and .json files to their respective content entity name.
* Added a playbook validation to check if a task sub playbook exists in the id set in the **validate** command.
* Added the option to add new tags/usecases to the approved list and to the pack metadata on the same pull request.
* Fixed an issue in **test_content** where when different servers ran tests for the same integration, the server URL parameters were not set correctly.
* Added a validation in the **validate** command to ensure that the ***endpoint*** command is configured correctly in yml file.
* Added a warning when pack_metadata's description field is longer than 130 characters.
* Fixed an issue where a redundant print occurred on release notes validation.
* Added new validation in the **validate** command to ensure that the minimal fromVersion in a widget of type metrics will be 6.2.0.
* Added the *--release-notes* flag to demisto-sdk to get the current version release notes entries.

## 1.4.2

* Added to `pylint` summary an indication if a test was skipped.
* Added to the **init** command the option to specify fromversion.
* Fixed an issue where running **init** command without filling the metadata file.
* Added the *--docker-timeout* flag in the **lint** command to control the request timeout for the Docker client.
* Fixed an issue where **update-release-notes** command added only one docker image release notes entry for release notes file, and not for every entity whom docker image was updated.
* Added a validation to ensure that incident/indicator fields names starts with their pack name in the **validate** command. (Checked only for new files and only when using git *-g*)
* Updated the **find-dependencies** command to return the 'dependencies' according the layout type ('incident', 'indicator').
* Enhanced the "vX" display name validation for scripts and integrations in the **validate** command to check for every versioned script or integration, and not only v2.
* Added the *--fail-duplicates* flag for the **create-id-set** command which will fail the command if duplicates are found.
* Added to the **generate-docs** command automatic addition to git when a new readme file is created.

## 1.4.1

* When in private repo without `DEMSITO_SDK_GITHUB_TOKEN` configured, get_remote_file will take files from the local origin/master.
* Enhanced the **unify** command when giving input of a file and not a directory return a clear error message.
* Added a validation to ensure integrations are not skipped and at least one test playbook is not skipped for each integration or script.
* Added to the Content Tests support for `context_print_dt`, which queries the incident context and prints the result as a json.
* Added new validation for the `xsoar_config.json` file in the **validate** command.
* Added a version differences section to readme in **generate-docs** command.
* Added the *--docs-format* flag in the **integration-diff** command to get the output in README format.
* Added the *--input-old-version* and *--skip-breaking-changes* flags in the **generate-docs** command to get the details for the breaking section and to skip the breaking changes section.

## 1.4.0

* Enable passing a comma-separated list of paths for the `--input` option of the **lint** command.
* Added new validation of unimplemented test-module command in the code to the `XSOAR-linter` in the **lint** command.
* Fixed the **generate-docs** to handle integration authentication parameter.
* Added a validation to ensure that description and README do not contain the word 'Demisto'.
* Improved the deprecated message validation required from playbooks and scripts.
* Added the `--quite-bc-validation` flag for the **validate** command to run the backwards compatibility validation in quite mode (errors is treated like warnings).
* Fixed the **update release notes** command to display a name for old layouts.
* Added the ability to append to the pack README credit to contributors.
* Added identification for parameter differences in **integration-diff** command.
* Fixed **format** to use git as a default value.
* Updated the **upload** command to support reports.
* Fixed an issue where **generate-docs** command was displaying 'None' when credentials parameter display field configured was not configured.
* Fixed an issue where **download** did not return exit code 1 on failure.
* Updated the validation that incident fields' names do not contain the word incident will aplly to core packs only.
* Added a playbook validation to verify all conditional tasks have an 'else' path in **validate** command.
* Renamed the GitHub authentication token environment variable `GITHUB_TOKEN` to `DEMITO_SDK_GITHUB_TOKEN`.
* Added to the **update-release-notes** command automatic addition to git when new release notes file is created.
* Added validation to ensure that integrations, scripts, and playbooks do not contain the entity type in their names.
* Added the **convert** command to convert entities between XSOAR versions.
* Added the *--deprecate* flag in **format** command to deprecate integrations, scripts, and playbooks.
* Fixed an issue where ignoring errors did not work when running the **validate** command on specific files (-i).

## 1.3.9

* Added a validation verifying that the pack's README.md file is not equal to pack description.
* Fixed an issue where the **Assume yes** flag did not work properly for some entities in the **format** command.
* Improved the error messages for separators in folder and file names in the **validate** command.
* Removed the **DISABLE_SDK_VERSION_CHECK** environment variable. To disable new version checks, use the **DEMISTO_SDK_SKIP_VERSION_CHECK** envirnoment variable.
* Fixed an issue where the demisto-sdk version check failed due to a rate limit.
* Fixed an issue with playbooks scheme validation.

## 1.3.8

* Updated the **secrets** command to work on forked branches.

## 1.3.7

* Added a validation to ensure correct image and description file names.
* Fixed an issue where the **validate** command failed when 'display' field in credentials param in yml is empty but 'displaypassword' was provided.
* Added the **integration-diff** command to check differences between two versions of an integration and to return a report of missing and changed elements in the new version.
* Added a validation verifying that the pack's README.md file is not missing or empty for partner packs or packs contains use cases.
* Added a validation to ensure that the integration and script folder and file names will not contain separators (`_`, `-`, ``).
* When formatting new pack, the **format** command will set the *fromversion* key to 5.5.0 in the new files without fromversion.

## 1.3.6

* Added a validation that core packs are not dependent on non-core packs.
* Added a validation that a pack name follows XSOAR standards.
* Fixed an issue where in some cases the `get_remote_file` function failed due to an invalid path.
* Fixed an issue where running **update-release-notes** with updated integration logo, did not detect any file changes.
* Fixed an issue where the **create-id-set** command did not identify unified integrations correctly.
* Fixed an issue where the `CommonTypes` pack was not identified as a dependency for all feed integrations.
* Added support for running SDK commands in private repositories.
* Fixed an issue where running the **init** command did not set the correct category field in an integration .yml file for a newly created pack.
* When formatting new contributed pack, the **format** command will set the *fromversion* key to 6.0.0 in the relevant files.
* If the environment variable "DISABLE_SDK_VERSION_CHECK" is define, the demisto-sdk will no longer check for newer version when running a command.
* Added the `--use-pack-metadata` flag for the **find-dependencies** command to update the calculated dependencies using the the packs metadata files.
* Fixed an issue where **validate** failed on scripts in case the `outputs` field was set to `None`.
* Fixed an issue where **validate** was failing on editing existing release notes.
* Added a validation for README files verifying that the file doesn't contain template text copied from HelloWorld or HelloWorldPremium README.

## 1.3.5

* Added a validation that layoutscontainer's id and name are matching. Updated the format of layoutcontainer to include update_id too.
* Added a validation that commands' names and arguments in core packs, or scripts' arguments do not contain the word incident.
* Fixed issue where running the **generate-docs** command with -c flag ran all the commands and not just the commands specified by the flag.
* Fixed the error message of the **validate** command to not always suggest adding the *description* field.
* Fixed an issue where running **format** on feed integration generated invalid parameter structure.
* Fixed an issue where the **generate-docs** command did not add all the used scripts in a playbook to the README file.
* Fixed an issue where contrib/partner details might be added twice to the same file, when using unify and create-content-artifacts commands
* Fixed issue where running **validate** command on image-related integration did not return the correct outputs to json file.
* When formatting playbooks, the **format** command will now remove empty fields from SetIncident, SetIndicator, CreateNewIncident, CreateNewIndicator script arguments.
* Added an option to fill in the developer email when running the **init** command.

## 1.3.4

* Updated the **validate** command to check that the 'additionalinfo' field only contains the expected value for feed required parameters and not equal to it.
* Added a validation that community/partner details are not in the detailed description file.
* Added a validation that the Use Case tag in pack_metadata file is only used when the pack contains at least one PB, Incident Type or Layout.
* Added a validation that makes sure outputs in integrations are matching the README file when only README has changed.
* Added the *hidden* field to the integration schema.
* Fixed an issue where running **format** on a playbook whose `name` does not equal its `id` would cause other playbooks who use that playbook as a sub-playbook to fail.
* Added support for local custom command configuration file `.demisto-sdk-conf`.
* Updated the **format** command to include an update to the description file of an integration, to remove community/partner details.

## 1.3.3

* Fixed an issue where **lint** failed where *.Dockerfile* exists prior running the lint command.
* Added FeedHelloWorld template option for *--template* flag in **demisto-sdk init** command.
* Fixed issue where **update-release-notes** deleted release note file if command was called more than once.
* Fixed issue where **update-release-notes** added docker image release notes every time the command was called.
* Fixed an issue where running **update-release-notes** on a pack with newly created integration, had also added a docker image entry in the release notes.
* Fixed an issue where `XSOAR-linter` did not find *NotImplementedError* in main.
* Added validation for README files verifying their length (over 30 chars).
* When using *-g* flag in the **validate** command it will now ignore untracked files by default.
* Added the *--include-untracked* flag to the **validate** command to include files which are untracked by git in the validation process.
* Improved the `pykwalify` error outputs in the **validate** command.
* Added the *--print-pykwalify* flag to the **validate** command to print the unchanged output from `pykwalify`.

## 1.3.2

* Updated the format of the outputs when using the *--json-file* flag to create a JSON file output for the **validate** and **lint** commands.
* Added the **doc-review** command to check spelling in .md and .yml files as well as a basic release notes review.
* Added a validation that a pack's display name does not already exist in content repository.
* Fixed an issue where the **validate** command failed to detect duplicate params in an integration.
* Fixed an issue where the **validate** command failed to detect duplicate arguments in a command in an integration.

## 1.3.1

* Fixed an issue where the **validate** command failed to validate the release notes of beta integrations.
* Updated the **upload** command to support indicator fields.
* The **validate** and **update-release-notes** commands will now check changed files against `demisto/master` if it is configured locally.
* Fixed an issue where **validate** would incorrectly identify files as renamed.
* Added a validation that integration properties (such as feed, mappers, mirroring, etc) are not removed.
* Fixed an issue where **validate** failed when comparing branch against commit hash.
* Added the *--no-pipenv* flag to the **split-yml** command.
* Added a validation that incident fields and incident types are not removed from mappers.
* Fixed an issue where the *c
reate-id-set* flag in the *validate* command did not work while not using git.
* Added the *hiddenusername* field to the integration schema.
* Added a validation that images that are not integration images, do not ask for a new version or RN

## 1.3.0

* Do not collect optional dependencies on indicator types reputation commands.
* Fixed an issue where downloading indicator layoutscontainer objects failed.
* Added a validation that makes sure outputs in integrations are matching the README file.
* Fixed an issue where the *create-id-set* flag in the **validate** command did not work.
* Added a warning in case no id_set file is found when running the **validate** command.
* Fixed an issue where changed files were not recognised correctly on forked branches in the **validate** and the **update-release-notes** commands.
* Fixed an issue when files were classified incorrectly when running *update-release-notes*.
* Added a validation that integration and script file paths are compatible with our convention.
* Fixed an issue where id_set.json file was re created whenever running the generate-docs command.
* added the *--json-file* flag to create a JSON file output for the **validate** and **lint** commands.

## 1.2.19

* Fixed an issue where merge id_set was not updated to work with the new entity of Packs.
* Added a validation that the playbook's version matches the version of its sub-playbooks, scripts, and integrations.

## 1.2.18

* Changed the *skip-id-set-creation* flag to *create-id-set* in the **validate** command. Its default value will be False.
* Added support for the 'cve' reputation command in default arg validation.
* Filter out generic and reputation command from scripts and playbooks dependencies calculation.
* Added support for the incident fields in outgoing mappers in the ID set.
* Added a validation that the taskid field and the id field under the task field are both from uuid format and contain the same value.
* Updated the **format** command to generate uuid value for the taskid field and for the id under the task field in case they hold an invalid values.
* Exclude changes from doc_files directory on validation.
* Added a validation that an integration command has at most one default argument.
* Fixing an issue where pack metadata version bump was not enforced when modifying an old format (unified) file.
* Added validation that integration parameter's display names are capitalized and spaced using whitespaces and not underscores.
* Fixed an issue where beta integrations where not running deprecation validations.
* Allowed adding additional information to the deprecated description.
* Fixing an issue when escaping less and greater signs in integration params did not work as expected.

## 1.2.17

* Added a validation that the classifier of an integration exists.
* Added a validation that the mapper of an integration exists.
* Added a validation that the incident types of a classifier exist.
* Added a validation that the incident types of a mapper exist.
* Added support for *text* argument when running **demisto-sdk update-release-notes** on the ApiModules pack.
* Added a validation for the minimal version of an indicator field of type grid.
* Added new validation for incident and indicator fields in classifiers mappers and layouts exist in the content.
* Added cache for get_remote_file to reducing failures from accessing the remote repo.
* Fixed an issue in the **format** command where `_dev` or `_copy` suffixes weren't removed from the `id` of the given playbooks.
* Playbook dependencies from incident and indicator fields are now marked as optional.
* Mappers dependencies from incident types and incident fields are now marked as optional.
* Classifier dependencies from incident types are now marked as optional.
* Updated **demisto-sdk init** command to no longer create `created` field in pack_metadata file
* Updated **generate-docs** command to take the parameters names in setup section from display field and to use additionalinfo field when exist.
* Using the *verbose* argument in the **find-dependencies** command will now log to the console.
* Improved the deprecated message validation required from integrations.
* Fixed an issue in the **generate-docs** command where **Context Example** section was created when it was empty.

## 1.2.16

* Added allowed ignore errors to the *IDSetValidator*.
* Fixed an issue where an irrelevant id_set validation ran in the **validate** command when using the *--id-set* flag.
* Fixed an issue were **generate-docs** command has failed if a command did not exist in commands permissions file.
* Improved a **validate** command message for missing release notes of api module dependencies.

## 1.2.15

* Added the *ID101* to the allowed ignored errors.

## 1.2.14

* SDK repository is now mypy check_untyped_defs complaint.
* The lint command will now ignore the unsubscriptable-object (E1136) pylint error in dockers based on python 3.9 - this will be removed once a new pylint version is released.
* Added an option for **format** to run on a whole pack.
* Added new validation of unimplemented commands from yml in the code to `XSOAR-linter`.
* Fixed an issue where Auto-Extract fields were only checked for newly added incident types in the **validate** command.
* Added a new warning validation of direct access to args/params dicts to `XSOAR-linter`.

## 1.2.13

* Added new validation of indicators usage in CommandResults to `XSOAR-linter`.
* Running **demisto-sdk lint** will automatically run on changed files (same behavior as the -g flag).
* Removed supported version message from the documentation when running **generate_docs**.
* Added a print to indicate backwards compatibility is being checked in **validate** command.
* Added a percent print when running the **validate** command with the *-a* flag.
* Fixed a regression in the **upload** command where it was ignoring `DEMISTO_VERIFY_SSL` env var.
* Fixed an issue where the **upload** command would fail to upload beta integrations.
* Fixed an issue where the **validate** command did not create the *id_set.json* file when running with *-a* flag.
* Added price change validation in the **validate** command.
* Added validations that checks in read-me for empty sections or leftovers from the auto generated read-me that should be changed.
* Added new code validation for *NotImplementedError* to raise a warning in `XSOAR-linter`.
* Added validation for support types in the pack metadata file.
* Added support for *--template* flag in **demisto-sdk init** command.
* Fixed an issue with running **validate** on master branch where the changed files weren't compared to previous commit when using the *-g* flag.
* Fixed an issue where the `XSOAR-linter` ran *NotImplementedError* validation on scripts.
* Added support for Auto-Extract feature validation in incident types in the **validate** command.
* Fixed an issue in the **lint** command where the *-i* flag was ignored.
* Improved **merge-id-sets** command to support merge between two ID sets that contain the same pack.
* Fixed an issue in the **lint** command where flake8 ran twice.

## 1.2.12

* Bandit now reports also on medium severity issues.
* Fixed an issue with support for Docker Desktop on Mac version 2.5.0+.
* Added support for vulture and mypy linting when running without docker.
* Added support for *prev-ver* flag in **update-release-notes** command.
* Improved retry support when building docker images for linting.
* Added the option to create an ID set on a specific pack in **create-id-set** command.
* Added the *--skip-id-set-creation* flag to **validate** command in order to add the capability to run validate command without creating id_set validation.
* Fixed an issue where **validate** command checked docker image tag on ApiModules pack.
* Fixed an issue where **find-dependencies** did not calculate dashboards and reports dependencies.
* Added supported version message to the documentation and release notes files when running **generate_docs** and **update-release-notes** commands respectively.
* Added new code validations for *NotImplementedError* exception raise to `XSOAR-linter`.
* Command create-content-artifacts additional support for **Author_image.png** object.
* Fixed an issue where schemas were not enforced for incident fields, indicator fields and old layouts in the validate command.
* Added support for **update-release-notes** command to update release notes according to master branch.

## 1.2.11

* Fixed an issue where the ***generate-docs*** command reset the enumeration of line numbering after an MD table.
* Updated the **upload** command to support mappers.
* Fixed an issue where exceptions were no printed in the **format** while the *--verbose* flag is set.
* Fixed an issue where *--assume-yes* flag did not work in the **format** command when running on a playbook without a `fromversion` field.
* Fixed an issue where the **format** command would fail in case `conf.json` file was not found instead of skipping the update.
* Fixed an issue where integration with v2 were recognised by the `name` field instead of the `display` field in the **validate** command.
* Added a playbook validation to check if a task script exists in the id set in the **validate** command.
* Added new integration category `File Integrity Management` in the **validate** command.

## 1.2.10

* Added validation for approved content pack use-cases and tags.
* Added new code validations for *CommonServerPython* import to `XSOAR-linter`.
* Added *default value* and *predefined values* to argument description in **generate-docs** command.
* Added a new validation that checks if *get-mapping-fields* command exists if the integration schema has *{ismappable: true}* in **validate** command.
* Fixed an issue where the *--staged* flag recognised added files as modified in the **validate** command.
* Fixed an issue where a backwards compatibility warning was raised for all added files in the **validate** command.
* Fixed an issue where **validate** command failed when no tests were given for a partner supported pack.
* Updated the **download** command to support mappers.
* Fixed an issue where the ***format*** command added a duplicate parameter.
* For partner supported content packs, added support for a list of emails.
* Removed validation of README files from the ***validate*** command.
* Fixed an issue where the ***validate*** command required release notes for ApiModules pack.

## 1.2.9

* Fixed an issue in the **openapi_codegen** command where it created duplicate functions name from the swagger file.
* Fixed an issue in the **update-release-notes** command where the *update type* argument was not verified.
* Fixed an issue in the **validate** command where no error was raised in case a non-existing docker image was presented.
* Fixed an issue in the **format** command where format failed when trying to update invalid Docker image.
* The **format** command will now preserve the **isArray** argument in integration's reputation commands and will show a warning if it set to **false**.
* Fixed an issue in the **lint** command where *finally* clause was not supported in main function.
* Fixed an issue in the **validate** command where changing any entity ID was not validated.
* Fixed an issue in the **validate** command where *--staged* flag did not bring only changed files.
* Fixed the **update-release-notes** command to ignore changes in the metadata file.
* Fixed the **validate** command to ignore metadata changes when checking if a version bump is needed.

## 1.2.8

* Added a new validation that checks in playbooks for the usage of `DeleteContext` in **validate** command.
* Fixed an issue in the **upload** command where it would try to upload content entities with unsupported versions.
* Added a new validation that checks in playbooks for the usage of specific instance in **validate** command.
* Added the **--staged** flag to **validate** command to run on staged files only.

## 1.2.7

* Changed input parameters in **find-dependencies** command.
  * Use ***-i, --input*** instead of ***-p, --path***.
  * Use ***-idp, --id-set-path*** instead of ***-i, --id-set-path***.
* Fixed an issue in the **unify** command where it crashed on an integration without an image file.
* Fixed an issue in the **format** command where unnecessary files were not skipped.
* Fixed an issue in the **update-release-notes** command where the *text* argument was not respected in all cases.
* Fixed an issue in the **validate** command where a warning about detailed description was given for unified or deprecated integrations.
* Improved the error returned by the **validate** command when running on files using the old format.

## 1.2.6

* No longer require setting `DEMISTO_README_VALIDATION` env var to enable README mdx validation. Validation will now run automatically if all necessary node modules are available.
* Fixed an issue in the **validate** command where the `--skip-pack-dependencies` would not skip id-set creation.
* Fixed an issue in the **validate** command where validation would fail if supplied an integration with an empty `commands` key.
* Fixed an issue in the **validate** command where validation would fail due to a required version bump for packs which are not versioned.
* Will use env var `DEMISTO_VERIFY_SSL` to determine if to use a secure connection for commands interacting with the Server when `--insecure` is not passed. If working with a local Server without a trusted certificate, you can set env var `DEMISTO_VERIFY_SSL=no` to avoid using `--insecure` on each command.
* Unifier now adds a link to the integration documentation to the integration detailed description.
* Fixed an issue in the **secrets** command where ignored secrets were not skipped.

## 1.2.5

* Added support for special fields: *defaultclassifier*, *defaultmapperin*, *defaultmapperout* in **download** command.
* Added -y option **format** command to assume "yes" as answer to all prompts and run non-interactively
* Speed up improvements for `validate` of README files.
* Updated the **format** command to adhere to the defined content schema and sub-schemas, aligning its behavior with the **validate** command.
* Added support for canvasContextConnections files in **format** command.

## 1.2.4

* Updated detailed description for community integrations.

## 1.2.3

* Fixed an issue where running **validate** failed on playbook with task that adds tags to the evidence data.
* Added the *displaypassword* field to the integration schema.
* Added new code validations to `XSOAR-linter`.
  * As warnings messages:
    * `demisto.params()` should be used only inside main function.
    * `demisto.args()` should be used only inside main function.
    * Functions args should have type annotations.
* Added `fromversion` field validation to test playbooks and scripts in **validate** command.

## 1.2.2

* Add support for warning msgs in the report and summary to **lint** command.
* Fixed an issue where **json-to-outputs** determined bool values as int.
* Fixed an issue where **update-release-notes** was crushing on `--all` flag.
* Fixed an issue where running **validate**, **update-release-notes** outside of content repo crushed without a meaningful error message.
* Added support for layoutscontainer in **init** contribution flow.
* Added a validation for tlp_color param in feeds in **validate** command.
* Added a validation for removal of integration parameters in **validate** command.
* Fixed an issue where **update-release-notes** was failing with a wrong error message when no pack or input was given.
* Improved formatting output of the **generate-docs** command.
* Add support for env variable *DEMISTO_SDK_ID_SET_REFRESH_INTERVAL*. Set this env variable to the refresh interval in minutes. The id set will be regenerated only if the refresh interval has passed since the last generation. Useful when generating Script documentation, to avoid re-generating the id_set every run.
* Added new code validations to `XSOAR-linter`.
  * As error messages:
    * Longer than 10 seconds sleep statements for non long running integrations.
    * exit() usage.
    * quit() usage.
  * As warnings messages:
    * `demisto.log` should not be used.
    * main function existence.
    * `demito.results` should not be used.
    * `return_output` should not be used.
    * try-except statement in main function.
    * `return_error` usage in main function.
    * only once `return_error` usage.
* Fixed an issue where **lint** command printed logs twice.
* Fixed an issue where *suffix* did not work as expected in the **create-content-artifacts** command.
* Added support for *prev-ver* flag in **lint** and **secrets** commands.
* Added support for *text* flag to **update-release-notes** command to add the same text to all release notes.
* Fixed an issue where **validate** did not recognize added files if they were modified locally.
* Added a validation that checks the `fromversion` field exists and is set to 5.0.0 or above when working or comparing to a non-feature branch in **validate** command.
* Added a validation that checks the certification field in the pack_metadata file is valid in **validate** command.
* The **update-release-notes** command will now automatically add docker image update to the release notes.

## 1.2.1

* Added an additional linter `XSOAR-linter` to the **lint** command which custom validates py files. currently checks for:
  * `Sys.exit` usages with non zero value.
  * Any `Print` usages.
* Fixed an issue where renamed files were failing on *validate*.
* Fixed an issue where single changed files did not required release notes update.
* Fixed an issue where doc_images required release-notes and validations.
* Added handling of dependent packs when running **update-release-notes** on changed *APIModules*.
  * Added new argument *--id-set-path* for id_set.json path.
  * When changes to *APIModule* is detected and an id_set.json is available - the command will update the dependent pack as well.
* Added handling of dependent packs when running **validate** on changed *APIModules*.
  * Added new argument *--id-set-path* for id_set.json path.
  * When changes to *APIModule* is detected and an id_set.json is available - the command will validate that the dependent pack has release notes as well.
* Fixed an issue where the find_type function didn't recognize file types correctly.
* Fixed an issue where **update-release-notes** command did not work properly on Windows.
* Added support for indicator fields in **update-release-notes** command.
* Fixed an issue where files in test dirs where being validated.

## 1.2.0

* Fixed an issue where **format** did not update the test playbook from its pack.
* Fixed an issue where **validate** validated non integration images.
* Fixed an issue where **update-release-notes** did not identified old yml integrations and scripts.
* Added revision templates to the **update-release-notes** command.
* Fixed an issue where **update-release-notes** crashed when a file was renamed.
* Fixed an issue where **validate** failed on deleted files.
* Fixed an issue where **validate** validated all images instead of packs only.
* Fixed an issue where a warning was not printed in the **format** in case a non-supported file type is inputted.
* Fixed an issue where **validate** did not fail if no release notes were added when adding files to existing packs.
* Added handling of incorrect layout paths via the **format** command.
* Refactor **create-content-artifacts** command - Efficient artifacts creation and better logging.
* Fixed an issue where image and description files were not handled correctly by **validate** and **update-release-notes** commands.
* Fixed an issue where the **format** command didn't remove all extra fields in a file.
* Added an error in case an invalid id_set.json file is found while running the **validate** command.
* Added fetch params checks to the **validate** command.

## 1.1.11

* Added line number to secrets' path in **secrets** command report.
* Fixed an issue where **init** a community pack did not present the valid support URL.
* Fixed an issue where **init** offered a non relevant pack support type.
* Fixed an issue where **lint** did not pull docker images for powershell.
* Fixed an issue where **find-dependencies** did not find all the script dependencies.
* Fixed an issue where **find-dependencies** did not collect indicator fields as dependencies for playbooks.
* Updated the **validate** and the **secrets** commands to be less dependent on regex.
* Fixed an issue where **lint** did not run on circle when docker did not return ping.
* Updated the missing release notes error message (RN106) in the **Validate** command.
* Fixed an issue where **Validate** would return missing release notes when two packs with the same substring existed in the modified files.
* Fixed an issue where **update-release-notes** would add duplicate release notes when two packs with the same substring existed in the modified files.
* Fixed an issue where **update-release-notes** would fail to bump new versions if the feature branch was out of sync with the master branch.
* Fixed an issue where a non-descriptive error would be returned when giving the **update-release-notes** command a pack which can not be found.
* Added dependencies check for *widgets* in **find-dependencies** command.
* Added a `update-docker` flag to **format** command.
* Added a `json-to-outputs` flag to the **run** command.
* Added a verbose (`-v`) flag to **format** command.
* Fixed an issue where **download** added the prefix "playbook-" to the name of playbooks.

## 1.1.10

* Updated the **init** command. Relevant only when passing the *--contribution* argument.
  * Added the *--author* option.
  * The *support* field of the pack's metadata is set to *community*.
* Added a proper error message in the **Validate** command upon a missing description in the root of the yml.
* **Format** now works with a relative path.
* **Validate** now fails when all release notes have been excluded.
* Fixed issue where correct error message would not propagate for invalid images.
* Added the *--skip-pack-dependencies* flag to **validate** command to skip pack dependencies validation. Relevant when using the *-g* flag.
* Fixed an issue where **Validate** and **Format** commands failed integrations with `defaultvalue` field in fetch incidents related parameters.
* Fixed an issue in the **Validate** command in which unified YAML files were not ignored.
* Fixed an issue in **generate-docs** where scripts and playbooks inputs and outputs were not parsed correctly.
* Fixed an issue in the **openapi-codegen** command where missing reference fields in the swagger JSON caused errors.
* Fixed an issue in the **openapi-codegen** command where empty objects in the swagger JSON paths caused errors.
* **update-release-notes** command now accept path of the pack instead of pack name.
* Fixed an issue where **generate-docs** was inserting unnecessary escape characters.
* Fixed an issue in the **update-release-notes** command where changes to the pack_metadata were not detected.
* Fixed an issue where **validate** did not check for missing release notes in old format files.

## 1.1.9

* Fixed an issue where **update-release-notes** command failed on invalid file types.

## 1.1.8

* Fixed a regression where **upload** command failed on test playbooks.
* Added new *githubUser* field in pack metadata init command.
* Support beta integration in the commands **split-yml, extract-code, generate-test-playbook and generate-docs.**
* Fixed an issue where **find-dependencies** ignored *toversion* field in content items.
* Added support for *layoutscontainer*, *classifier_5_9_9*, *mapper*, *report*, and *widget* in the **Format** command.
* Fixed an issue where **Format** will set the `ID` field to be equal to the `name` field in modified playbooks.
* Fixed an issue where **Format** did not work for test playbooks.
* Improved **update-release-notes** command:
  * Write content description to release notes for new items.
  * Update format for file types without description: Connections, Incident Types, Indicator Types, Layouts, Incident Fields.
* Added a validation for feedTags param in feeds in **validate** command.
* Fixed readme validation issue in community support packs.
* Added the **openapi-codegen** command to generate integrations from OpenAPI specification files.
* Fixed an issue were release notes validations returned wrong results for *CommonScripts* pack.
* Added validation for image links in README files in **validate** command.
* Added a validation for default value of fetch param in feeds in **validate** command.
* Fixed an issue where the **Init** command failed on scripts.

## 1.1.7

* Fixed an issue where running the **format** command on feed integrations removed the `defaultvalue` fields.
* Playbook branch marked with *skipunavailable* is now set as an optional dependency in the **find-dependencies** command.
* The **feedReputation** parameter can now be hidden in a feed integration.
* Fixed an issue where running the **unify** command on JS package failed.
* Added the *--no-update* flag to the **find-dependencies** command.
* Added the following validations in **validate** command:
  * Validating that a pack does not depend on NonSupported / Deprecated packs.

## 1.1.6

* Added the *--description* option to the **init** command.
* Added the *--contribution* option to the **init** command which converts a contribution zip to proper pack format.
* Improved **validate** command performance time and outputs.
* Added the flag *--no-docker-checks* to **validate** command to skip docker checks.
* Added the flag *--print-ignored-files* to **validate** command to print ignored files report when the command is done.
* Added the following validations in **validate** command:
  * Validating that existing release notes are not modified.
  * Validating release notes are not added to new packs.
  * Validating that the "currentVersion" field was raised in the pack_metadata for modified packs.
  * Validating that the timestamp in the "created" field in the pack_metadata is in ISO format.
* Running `demisto-sdk validate` will run the **validate** command using git and only on committed files (same as using *-g --post-commit*).
* Fixed an issue where release notes were not checked correctly in **validate** command.
* Fixed an issue in the **create-id-set** command where optional playbook tasks were not taken into consideration.
* Added a prompt to the `demisto-sdk update-release-notes` command to prompt users to commit changes before running the release notes command.
* Added support to `layoutscontainer` in **validate** command.

## 1.1.5

* Fixed an issue in **find-dependencies** command.
* **lint** command now verifies flake8 on CommonServerPython script.

## 1.1.4

* Fixed an issue with the default output file name of the **unify** command when using "." as an output path.
* **Unify** command now adds contributor details to the display name and description.
* **Format** command now adds *isFetch* and *incidenttype* fields to integration yml.
* Removed the *feedIncremental* field from the integration schema.
* **Format** command now adds *feedBypassExclusionList*, *Fetch indicators*, *feedReputation*, *feedReliability*,
     *feedExpirationPolicy*, *feedExpirationInterval* and *feedFetchInterval* fields to integration yml.
* Fixed an issue in the playbooks schema.
* Fixed an issue where generated release notes were out of order.
* Improved pack dependencies detection.
* Fixed an issue where test playbooks were mishandled in **validate** command.

## 1.1.3

* Added a validation for invalid id fields in indicators types files in **validate** command.
* Added default behavior for **update-release-notes** command.
* Fixed an error where README files were failing release notes validation.
* Updated format of generated release notes to be more user friendly.
* Improved error messages for the **update-release-notes** command.
* Added support for `Connections`, `Dashboards`, `Widgets`, and `Indicator Types` to **update-release-notes** command.
* **Validate** now supports scripts under the *TestPlaybooks* directory.
* Fixed an issue where **validate** did not support powershell files.

## 1.1.2

* Added a validation for invalid playbookID fields in incidents types files in **validate** command.
* Added a code formatter for python files.
* Fixed an issue where new and old classifiers where mixed on validate command.
* Added *feedIncremental* field to the integration schema.
* Fixed error in the **upload** command where unified YMLs were not uploaded as expected if the given input was a pack.
* Fixed an issue where the **secrets** command failed due to a space character in the file name.
* Ignored RN validation for *NonSupported* pack.
* You can now ignore IF107, SC100, RP102 error codes in the **validate** command.
* Fixed an issue where the **download** command was crashing when received as input a JS integration or script.
* Fixed an issue where **validate** command checked docker image for JS integrations and scripts.
* **validate** command now checks scheme for reports and connections.
* Fixed an issue where **validate** command checked docker when running on all files.
* Fixed an issue where **validate** command did not fail when docker image was not on the latest numeric tag.
* Fixed an issue where beta integrations were not validated correctly in **validate** command.

## 1.1.1

* fixed and issue where file types were not recognized correctly in **validate** command.
* Added better outputs for validate command.

## 1.1.0

* Fixed an issue where changes to only non-validated files would fail validation.
* Fixed an issue in **validate** command where moved files were failing validation for new packs.
* Fixed an issue in **validate** command where added files were failing validation due to wrong file type detection.
* Added support for new classifiers and mappers in **validate** command.
* Removed support of old RN format validation.
* Updated **secrets** command output format.
* Added support for error ignore on deprecated files in **validate** command.
* Improved errors outputs in **validate** command.
* Added support for linting an entire pack.

## 1.0.9

* Fixed a bug where misleading error was presented when pack name was not found.
* **Update-release-notes** now detects added files for packs with versions.
* Readme files are now ignored by **update-release-notes** and validation of release notes.
* Empty release notes no longer cause an uncaught error during validation.

## 1.0.8

* Changed the output format of demisto-sdk secrets.
* Added a validation that checkbox items are not required in integrations.
* Added pack release notes generation and validation.
* Improved pack metadata validation.
* Fixed an issue in **validate** where renamed files caused an error

## 1.0.4

* Fix the **format** command to update the `id` field to be equal to `details` field in indicator-type files, and to `name` field in incident-type & dashboard files.
* Fixed a bug in the **validate** command for layout files that had `sortValues` fields.
* Fixed a bug in the **format** command where `playbookName` field was not always present in the file.
* Fixed a bug in the **format** command where indicatorField wasn't part of the SDK schemas.
* Fixed a bug in **upload** command where created unified docker45 yml files were not deleted.
* Added support for IndicatorTypes directory in packs (for `reputation` files, instead of Misc).
* Fixed parsing playbook condition names as string instead of boolean in **validate** command
* Improved image validation in YAML files.
* Removed validation for else path in playbook condition tasks.

## 1.0.3

* Fixed a bug in the **format** command where comments were being removed from YAML files.
* Added output fields: *file_path* and *kind* for layouts in the id-set.json created by **create-id-set** command.
* Fixed a bug in the **create-id-set** command Who returns Duplicate for Layouts with a different kind.
* Added formatting to **generate-docs** command results replacing all `<br>` tags with `<br/>`.
* Fixed a bug in the **download** command when custom content contained not supported content entity.
* Fixed a bug in **format** command in which boolean strings  (e.g. 'yes' or 'no') were converted to boolean values (e.g. 'True' or 'False').
* **format** command now removes *sourceplaybookid* field from playbook files.
* Fixed a bug in **generate-docs** command in which integration dependencies were not detected when generating documentation for a playbook.

## 1.0.1

* Fixed a bug in the **unify** command when output path was provided empty.
* Improved error message for integration with no tests configured.
* Improved the error message returned from the **validate** command when an integration is missing or contains malformed fetch incidents related parameters.
* Fixed a bug in the **create** command where a unified YML with a docker image for 4.5 was copied incorrectly.
* Missing release notes message are now showing the release notes file path to update.
* Fixed an issue in the **validate** command in which unified YAML files were not ignored.
* File format suggestions are now shown in the relevant file format (JSON or YAML).
* Changed Docker image validation to fail only on non-valid ones.
* Removed backward compatibility validation when Docker image is updated.

## 1.0.0

* Improved the *upload* command to support the upload of all the content entities within a pack.
* The *upload* command now supports the improved pack file structure.
* Added an interactive option to format integrations, scripts and playbooks with No TestPlaybooks configured.
* Added an interactive option to configure *conf.json* file with missing test playbooks for integrations, scripts and playbooks
* Added *download* command to download custom content from Demisto instance to the local content repository.
* Improved validation failure messages to include a command suggestion, wherever relevant, to fix the raised issue.
* Improved 'validate' help and documentation description
* validate - checks that scripts, playbooks, and integrations have the *tests* key.
* validate - checks that test playbooks are configured in `conf.json`.
* demisto-sdk lint - Copy dir better handling.
* demisto-sdk lint - Add error when package missing in docker image.
* Added *-a , --validate-all* option in *validate* to run all validation on all files.
* Added *-i , --input* option in *validate* to run validation on a specified pack/file.
* added *-i, --input* option in *secrets* to run on a specific file.
* Added an allowed hidden parameter: *longRunning* to the hidden integration parameters validation.
* Fixed an issue with **format** command when executing with an output path of a folder and not a file path.
* Bug fixes in generate-docs command given playbook as input.
* Fixed an issue with lint command in which flake8 was not running on unit test files.

## 0.5.2

* Added *-c, --command* option in *generate-docs* to generate a specific command from an integration.
* Fixed an issue when getting README/CHANGELOG files from git and loading them.
* Removed release notes validation for new content.
* Fixed secrets validations for files with the same name in a different directory.
* demisto-sdk lint - parallelization working with specifying the number of workers.
* demisto-sdk lint - logging levels output, 3 levels.
* demisto-sdk lint - JSON report, structured error reports in JSON format.
* demisto-sdk lint - XML JUnit report for unit-tests.
* demisto-sdk lint - new packages used to accelerate execution time.
* demisto-sdk secrets - command now respects the generic whitelist, and not only the pack secrets.

## 0.5.0

[PyPI History][1]

[1]: https://pypi.org/project/demisto-sdk/#history

## 0.4.9

* Fixed an issue in *generate-docs* where Playbooks and Scripts documentation failed.
* Added a graceful error message when executing the *run" command with a misspelled command.
* Added more informative errors upon failures of the *upload* command.
* format command:
  * Added format for json files: IncidentField, IncidentType, IndicatorField, IndicatorType, Layout, Dashboard.
  * Added the *-fv --from-version*, *-nv --no-validation* arguments.
  * Removed the *-t yml_type* argument, the file type will be inferred.
  * Removed the *-g use_git* argument, running format without arguments will run automatically on git diff.
* Fixed an issue in loading playbooks with '=' character.
* Fixed an issue in *validate* failed on deleted README files.

## 0.4.8

* Added the *max* field to the Playbook schema, allowing to define it in tasks loop.
* Fixed an issue in *validate* where Condition branches checks were case sensitive.

## 0.4.7

* Added the *slareminder* field to the Playbook schema.
* Added the *common_server*, *demisto_mock* arguments to the *init* command.
* Fixed an issue in *generate-docs* where the general section was not being generated correctly.
* Fixed an issue in *validate* where Incident type validation failed.

## 0.4.6

* Fixed an issue where the *validate* command did not identify CHANGELOG in packs.
* Added a new command, *id-set* to create the id set - the content dependency tree by file IDs.

## 0.4.5

* generate-docs command:
  * Added the *use_cases*, *permissions*, *command_permissions* and *limitations*.
  * Added the *--insecure* argument to support running the script and integration command in Demisto.
  * Removed the *-t yml_type* argument, the file type will be inferred.
  * The *-o --output* argument is no longer mandatory, default value will be the input file directory.
* Added support for env var: *DEMISTO_SDK_SKIP_VERSION_CHECK*. When set version checks are skipped.
* Fixed an issue in which the CHANGELOG files did not match our scheme.
* Added a validator to verify that there are no hidden integration parameters.
* Fixed an issue where the *validate* command ran on test files.
* Removed the *env-dir* argument from the demisto-sdk.
* README files which are html files will now be skipped in the *validate* command.
* Added support for env var: *DEMISTO_README_VALIDATOR*. When not set the readme validation will not run.

## 0.4.4

* Added a validator for IncidentTypes (incidenttype-*.json).
* Fixed an issue where the -p flag in the *validate* command was not working.
* Added a validator for README.md files.
* Release notes validator will now run on: incident fields, indicator fields, incident types, dashboard and reputations.
* Fixed an issue where the validator of reputation(Indicator Type) did not check on the details field.
* Fixed an issue where the validator attempted validating non-existing files after deletions or name refactoring.
* Removed the *yml_type* argument in the *split-yml*, *extract-code* commands.
* Removed the *file_type* argument in the *generate-test-playbook* command.
* Fixed the *insecure* argument in *upload*.
* Added the *insecure* argument in *run-playbook*.
* Standardise the *-i --input*, *-o --output* to demisto-sdk commands.

## 0.4.3

* Fixed an issue where the incident and indicator field BC check failed.
* Support for linting and unit testing PowerShell integrations.

## 0.4.2

* Fixed an issue where validate failed on Windows.
* Added a validator to verify all branches are handled in conditional task in a playbook.
* Added a warning message when not running the latest sdk version.
* Added a validator to check that the root is connected to all tasks in the playbook.
* Added a validator for Dashboards (dashboard-*.json).
* Added a validator for Indicator Types (reputation-*.json).
* Added a BC validation for changing incident field type.
* Fixed an issue where init command would generate an invalid yml for scripts.
* Fixed an issue in misleading error message in v2 validation hook.
* Fixed an issue in v2 hook which now is set only on newly added scripts.
* Added more indicative message for errors in yaml files.
* Disabled pykwalify info log prints.

## 0.3.10

* Added a BC check for incident fields - changing from version is not allowed.
* Fixed an issue in create-content-artifacts where scripts in Packs in TestPlaybooks dir were copied with a wrong prefix.

## 0.3.9

* Added a validation that incident field can not be required.
* Added validation for fetch incident parameters.
* Added validation for feed integration parameters.
* Added to the *format* command the deletion of the *sourceplaybookid* field.
* Fixed an issue where *fieldMapping* in playbook did not pass the scheme validation.
* Fixed an issue where *create-content-artifacts* did not copy TestPlaybooks in Packs without prefix of *playbook-*.
* Added a validation the a playbook can not have a rolename set.
* Added to the image validator the new DBot default image.
* Added the fields: elasticcommonfields, quiet, quietmode to the Playbook schema.
* Fixed an issue where *validate* failed on integration commands without outputs.
* Added a new hook for naming of v2 integrations and scripts.

## 0.3.8

* Fixed an issue where *create-content-artifact* was not loading the data in the yml correctly.
* Fixed an issue where *unify* broke long lines in script section causing syntax errors

## 0.3.7

* Added *generate-docs* command to generate documentation file for integration, playbook or script.
* Fixed an issue where *unify* created a malformed integration yml.
* Fixed an issue where demisto-sdk **init** creates unit-test file with invalid import.

## 0.3.6

* Fixed an issue where demisto-sdk **validate** failed on modified scripts without error message.

## 0.3.5

* Fixed an issue with docker tag validation for integrations.
* Restructured repo source code.

## 0.3.4

* Saved failing unit tests as a file.
* Fixed an issue where "_test" file for scripts/integrations created using **init** would import the "HelloWorld" templates.
* Fixed an issue in demisto-sdk **validate** - was failing on backward compatiblity check
* Fixed an issue in demisto-sdk **secrets** - empty line in .secrets-ignore always made the secrets check to pass
* Added validation for docker image inside integrations and scripts.
* Added --use-git flag to **format** command to format all changed files.
* Fixed an issue where **validate** did not fail on dockerimage changes with bc check.
* Added new flag **--ignore-entropy** to demisto-sdk **secrets**, this will allow skip entropy secrets check.
* Added --outfile to **lint** to allow saving failed packages to a file.

## 0.3.3

* Added backwards compatibility break error message.
* Added schema for incident types.
* Added **additionalinfo** field to as an available field for integration configuration.
* Added pack parameter for **init**.
* Fixed an issue where error would appear if name parameter is not set in **init**.

## 0.3.2

* Fixed the handling of classifier files in **validate**.

## 0.3.1

* Fixed the handling of newly created reputation files in **validate**.
* Added an option to perform **validate** on a specific file.

## 0.3.0

* Added support for multi-package **lint** both with parallel and without.
* Added all parameter in **lint** to run on all packages and packs in content repository.
* Added **format** for:
  * Scripts
  * Playbooks
  * Integrations
* Improved user outputs for **secrets** command.
* Fixed an issue where **lint** would run pytest and pylint only on a single docker per integration.
* Added auto-complete functionality to demisto-sdk.
* Added git parameter in **lint** to run only on changed packages.
* Added the **run-playbook** command
* Added **run** command which runs a command in the Demisto playground.
* Added **upload** command which uploads an integration or a script to a Demisto instance.
* Fixed and issue where **validate** checked if release notes exist for new integrations and scripts.
* Added **generate-test-playbook** command which generates a basic test playbook for an integration or a script.
* **validate** now supports indicator fields.
* Fixed an issue with layouts scheme validation.
* Adding **init** command.
* Added **json-to-outputs** command which generates the yaml section for outputs from an API raw response.

## 0.2.6

* Fixed an issue with locating release notes for beta integrations in **validate**.

## 0.2.5

* Fixed an issue with locating release notes for beta integrations in **validate**.

## 0.2.4

* Adding image validation to Beta_Integration and Packs in **validate**.

## 0.2.3

* Adding Beta_Integration to the structure validation process.
* Fixing bug where **validate** did checks on TestPlaybooks.
* Added requirements parameter to **lint**.

## 0.2.2

* Fixing bug where **lint** did not return exit code 1 on failure.
* Fixing bug where **validate** did not print error message in case no release notes were give.

## 0.2.1

* **Validate** now checks that the id and name fields are identical in yml files.
* Fixed a bug where sdk did not return any exit code.

## 0.2.0

* Added Release Notes Validator.
* Fixed the Unifier selection of your python file to use as the code.
* **Validate** now supports Indicator fields.
* Fixed a bug where **validate** and **secrets** did not return exit code 1 on failure.
* **Validate** now runs on newly added scripts.

## 0.1.8

* Added support for `--version`.
* Fixed an issue in file_validator when calling `checked_type` method with script regex.

## 0.1.2

* Restructuring validation to support content packs.
* Added secrets validation.
* Added content bundle creation.
* Added lint and unit test run.

## 0.1.1

* Added new logic to the unifier.
* Added detailed README.
* Some small adjustments and fixes.

## 0.1.0

Capabilities:

* **Extract** components(code, image, description etc.) from a Demisto YAML file into a directory.
* **Unify** components(code, image, description etc.) to a single Demisto YAML file.
* **Validate** Demisto content files.<|MERGE_RESOLUTION|>--- conflicted
+++ resolved
@@ -6,12 +6,9 @@
 * Improved **update-release-notes** logs when changes in dependent API modules are detected.
 * Reverted changes released in version 1.19.0 in lint, lint will not fail on `demisto.results`, `return_outputs` and `LOG`.
 * Updated the **generate-docs** command to use the content graph instead of the id_set file.
-<<<<<<< HEAD
 * Added a validation to ensure there's a '.' in the end of each description field in integration and script yml files.
-=======
 * Added the '--all' input option for the **prepare-content** command, to support running on all content packs.
 * Updated the '-i' input option of the **prepare-content** command to support multiple inputs as a comma-separated list.
->>>>>>> ae7fa766
 
 ## 1.19.0
 * Added the **graph** command group. The **create-content-graph** and **update-content-graph** commands were migrated to this command group, and named **graph create** and **graph update** respectively.
