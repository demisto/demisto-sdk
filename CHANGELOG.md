--- conflicted
+++ resolved
@@ -8,11 +8,8 @@
 * Added to **validate** command a validation that a content entity or a pack name does not contain the words "partner" and "community".
 * Fixed an issue where **update-release-notes** ignores *--text* flag while using *-f*
 * Fixed the outputs validations in **validate** so enrichment commands will not be checked to have DBotScore outputs.
-<<<<<<< HEAD
 * Added a new validation to require the dockerimage key to exist in an integration and script yml files.
-=======
 * Enhanced the **generate-test-playbook** command to use only integration tested on commands, rather than (possibly) other integrations implementing them.
->>>>>>> 67ee4405
 
 # 1.4.5
 * Enhanced the **postman-codegen** command to name all generated arguments with lower case.
