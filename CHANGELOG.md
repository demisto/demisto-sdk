# Changelog
<<<<<<< HEAD
* Added the '--use-packs-known-words' argument to the **doc-review** command
* Changed the **format** command to update the tests field according to the test_playbooks' commands and scripts.
=======

# 1.5.7
* Fixed an issue where reading remote yaml files failed.
* Fixed an issue in **validate** failed with no error message for lists (when no fromVersion field was found).
* Fixed an issue when running **validate** or **format** in a gitlab repository, and failing to determine its project id.
* Added an enhancement to **split**, handling an empty output argument.
* Added the ability to add classifiers and mappers to conf.json.
* Added the Alias field to the incident field schema.

# 1.5.6
>>>>>>> b233f421
* Added 'deprecated' release notes template.
* Fixed an issue where **run-test-playbook** command failed to get the task entries when the test playbook finished with errors.
* Fixed an issue in **validate** command when running with `no-conf-json` argument to ignore the `conf.json` file.
* Added error type text (`ERROR` or `WARNING`) to **validate** error prints.
* Fixed an issue where the **format** command on test playbook did not format the ID to be equal to the name of the test playbook.
* Enhanced the **update-release-notes** command to automatically commit release notes config file upon creation.
* The **validate** command will validate that an indicator field of type html has fromVersion of 6.1.0 and above.
* The **format** command will now add fromVersion 6.1.0 to indicator field of type html.
* Added support for beta integrations in the **format** command.
* Fixed an issue where the **postman-codegen** command failed when called with the `--config-out` flag.
* Removed the integration documentation from the detailed description while performing **split** command to the unified yml file.
* Removed the line which indicates the version of the product from the README.md file for new contributions.

# 1.5.5
* Fixed an issue in the **update-release-notes** command, which did not work when changes were made in multiple packs.
* Changed the **validate** command to fail on missing test-playbooks only if no unittests are found.
* Fixed `to_kebab_case`, it will now deal with strings that have hyphens, commas or periods in them, changing them to be hyphens in the new string.
* Fixed an issue in the **create-id-set** command, where the `source` value included the git token if it was specified in the remote url.
* Fixed an issue in the **merge-id-set** command, where merging fails because of duplicates but the packs are in the XSOAR repo but in different version control.
* Fixed missing `Lists` Content Item as valid `IDSetType`
* Added enhancement for **generate-docs**. It is possible to provide both file or a comma seperated list as `examples`. Also, it's possible to provide more than one example for a script or a command.
* Added feature in **format** to sync YML and JSON files to the `master` file structure.
* Added option to specify `Incident Type`, `Incoming Mapper` and `Classifier` when configuring instance in **test-content**
* added a new command **run-test-playbook** to run a test playbook in a given XSOAR instance.
* Fixed an issue in **format** when running on a modified YML, that the `id` value is not changed to its old `id` value.
* Enhancement for **split** command, replace `ApiModule` code block to `import` when splitting a YML.
* Fixed an issue where indicator types were missing from the pack's content, when uploading using **zip-packs**.
* The request data body format generated in the **postman-codegen** will use the python argument's name and not the raw data argument's name.
* Added the flag '--filter-by-id-set' to **create-content-artifacts** to create artifacts only for items in the given id_set.json.

# 1.5.4
* Fixed an issue with the **format** command when contributing via the UI
* The **format** command will now not remove the `defaultRows` key from incident, indicator and generic fields with `type: grid`.
* Fixed an issue with the **validate** command when a layoutscontainer did not have the `fromversion` field set.
* added a new command **update-xsoar-config-file** to handle your XSOAR Configuration File.
* Added `skipVerify` argument in **upload** command to skip pack signature verification.
* Fixed an issue when the **run** command  failed running when there’s more than one playground, by explicitly using the current user’s playground.
* Added support for Job content item in the **format**, **validate**, **upload**, **create-id-set**, **find-dependecies** and **create-content-artifacts** commands.
* Added a **source** field to the **id_set** entitles.
* Two entitles will not consider as duplicates if they share the same pack and the same source.
* Fixed a bug when duplicates were found in **find_dependencies**.
* Added function **get_current_repo** to `tools`.
* The **postman-codegen** will not have duplicates argument name. It will rename them to the minimum distinguished shared path for each of them.

# 1.5.3
* The **format** command will now set `unsearchable: True` for incident, indicator and generic fields.
* Fixed an issue where the **update-release-notes** command crashes with `--help` flag.
* Added validation to the **validate** command that verifies the `unsearchable` key in incident, indicator and generic fields is set to true.
* Removed a validation that DBotRole should be set for automation that requires elevated permissions to the `XSOAR-linter` in the **lint** command.
* Fixed an issue in **Validate** command where playbooks conditional tasks were mishandeled.
* Added a validation to prevent contributors from using the `fromlicense` key as a configuration parameter in an integration's YML
* Added a validation to ensure that the type for **API token** (and similar) parameters are configured correctly as a `credential` type in the integration configuration YML.
* Added an assertion that checks for duplicated requests' names when generating an integration from a postman collection.
* Added support for [.env files](https://pypi.org/project/python-dotenv/). You can now add a `.env` file to your repository with the logging information instead of setting a global environment variables.
* When running **lint** command with --keep-container flag, the docker images are committed.
* The **validate** command will not return missing test playbook error when given a script with dynamic-section tag.

# 1.5.2
* Added a validation to **update-release-notes** command to ensure that the `--version` flag argument is in the right format.
* added a new command **coverage-analyze** to generate and print coverage reports.
* Fixed an issue in **validate** in repositories which are not in GitHub or GitLab
* Added a validation that verifies that readme image absolute links do not contain the working branch name.
* Added support for List content item in the **format**, **validate**, **download**, **upload**, **create-id-set**, **find-dependecies** and **create-content-artifacts** commands.
* Added a validation to ensure reputation command's default argument is set as an array input.
* Added the `--fail-duplicates` flag for the **merge-id-set** command which will fail the command if duplicates are found.
* Added the `--fail-duplicates` flag for the **create-id-set** command which will fail the command if duplicates are found.

# 1.5.1
* Fixed an issue where **validate** command failed to recognized test playbooks for beta integrations as valid tests.
* Fixed an issue were the **validate** command was falsely recognizing image paths in readme files.
* Fixed an issue where the **upload** command error message upon upload failure pointed to wrong file rather than to the pack metadata.
* Added a validation that verifies that each script which appears in incident fields, layouts or layout containers exists in the id_set.json.
* Fixed an issue where the **postman code-gen** command generated double dots for context outputs when it was not needed.
* Fixed an issue where there **validate** command on release notes file crashed when author image was added or modified.
* Added input handling when running **find-dependencies**, replacing string manipulations.
* Fixed an issue where the **validate** command did not handle multiple playbooks with the same name in the id_set.
* Added support for GitLab repositories in **validate**

# 1.5.0
* Fixed an issue where **upload** command failed to upload packs not under content structure.
* Added support for **init** command to run from non-content repo.
* The **split-yml** has been renamed to **split** and now supports splitting Dashboards from unified Generic Modules.
* Fixed an issue where the skipped tests validation ran on the `ApiModules` pack in the **validate** command.
* The **init** command will now create the `Generic Object` entities directories.
* Fixed an issue where the **format** command failed to recognize changed files from git.
* Fixed an issue where the **json-to-outputs** command failed checking whether `0001-01-01T00:00:00` is of type `Date`
* Added to the **generate context** command to generate context paths for integrations from an example file.
* Fixed an issue where **validate** failed on release notes configuration files.
* Fixed an issue where the **validate** command failed on pack input if git detected changed files outside of `Packs` directory.
* Fixed an issue where **validate** command failed to recognize files inside validated pack when validation release notes, resulting in a false error message for missing entity in release note.
* Fixed an issue where the **download** command failed when downloading an invalid YML, instead of skipping it.

# 1.4.9
* Added validation that the support URL in partner contribution pack metadata does not lead to a GitHub repo.
* Enhanced ***generate-docs*** with default `additionalinformation` (description) for common parameters.
* Added to **validate** command a validation that a content item's id and name will not end with spaces.
* The **format** command will now remove trailing whitespaces from content items' id and name fields.
* Fixed an issue where **update-release-notes** could fail on files outside the user given pack.
* Fixed an issue where the **generate-test-playbook** command would not place the playbook in the proper folder.
* Added to **validate** command a validation that packs with `Iron Bank` uses the latest docker from Iron Bank.
* Added to **update-release-notes** command support for `Generic Object` entities.
* Fixed an issue where playbook `fromversion` mismatch validation failed even if `skipunavailable` was set to true.
* Added to the **create artifacts** command support for release notes configuration file.
* Added validation to **validate** for release notes config file.
* Added **isoversize** and **isautoswitchedtoquietmode** fields to the playbook schema.
* Added to the **update-release-notes** command `-bc` flag to generate template for breaking changes version.
* Fixed an issue where **validate** did not search description files correctly, leading to a wrong warning message.

# 1.4.8
* Fixed an issue where yml files with `!reference` failed to load properly.
* Fixed an issue when `View Integration Documentation` button was added twice during the download and re-upload.
* Fixed an issue when `(Partner Contribution)` was added twice to the display name during the download and re-upload.
* Added the following enhancements in the **generate-test-playbook** command:
    * Added the *--commands* argument to generate tasks for specific commands.
    * Added the *--examples* argument to get the command examples file path and generate tasks from the commands and arguments specified there.
    * Added the *--upload* flag to specify whether to upload the test playbook after the generation.
    * Fixed the output condition generation for outputs of type `Boolean`.

# 1.4.7
* Fixed an issue where an empty list for a command context didn't produce an indication other than an empty table.
* Fixed an issue where the **format** command has incorrectly recognized on which files to run when running using git.
* Fixed an issue where author image validations were not checked properly.
* Fixed an issue where new old-formatted scripts and integrations were not validated.
* Fixed an issue where the wording in the from version validation error for subplaybooks was incorrect.
* Fixed an issue where the **update-release-notes** command used the old docker image version instead of the new when detecting a docker change.
* Fixed an issue where the **generate-test-playbook** command used an incorrect argument name as default
* Fixed an issue where the **json-to-outputs** command used an incorrect argument name as default when using `-d`.
* Fixed an issue where validations failed while trying to validate non content files.
* Fixed an issue where README validations did not work post VS Code formatting.
* Fixed an issue where the description validations were inconsistent when running through an integration file or a description file.

# 1.4.6
* Fixed an issue where **validate** suggests, with no reason, running **format** on missing mandatory keys in yml file.
* Skipped existence of TestPlaybook check on community and contribution integrations.
* Fixed an issue where pre-commit didn't run on the demisto_sdk/commands folder.
* The **init** command will now change the script template name in the code to the given script name.
* Expanded the validations performed on beta integrations.
* Added support for PreProcessRules in the **format**, **validate**, **download**, and **create-content-artifacts** commands.
* Improved the error messages in **generate-docs**, if an example was not provided.
* Added to **validate** command a validation that a content entity or a pack name does not contain the words "partner" and "community".
* Fixed an issue where **update-release-notes** ignores *--text* flag while using *-f*
* Fixed the outputs validations in **validate** so enrichment commands will not be checked to have DBotScore outputs.
* Added a new validation to require the dockerimage key to exist in an integration and script yml files.
* Enhanced the **generate-test-playbook** command to use only integration tested on commands, rather than (possibly) other integrations implementing them.
* Expanded unify command to support GenericModules - Unifies a GenericModule object with its Dashboards.
* Added validators for generic objects:
  - Generic Field validator - verify that the 'fromVersion' field is above 6.5.0, 'group' field equals 4 and 'id' field starts with the prefix 'generic_'.
  - Generic Type validator - verify that the 'fromVersion' field is above 6.5.0
  - Generic Module validator - verify that the 'fromVersion' field is above 6.5.0
  - Generic Definition validator - verify that the 'fromVersion' field is above 6.5.0
 * Expanded Format command to support Generic Objects - Fixes generic objects according to their validations.
* Fixed an issue where the **update-release-notes** command did not handle ApiModules properly.
* Added option to enter a dictionary or json of format `[{field_name:description}]` in the **json-to-outputs** command,
  with the `-d` flag.
* Improved the outputs for the **format** command.
* Fixed an issue where the validations performed after the **format** command were inconsistent with **validate**.
* Added to the **validate** command a validation for the author image.
* Updated the **create-content-artifacts** command to support generic modules, definitions, fields and types.
* Added an option to ignore errors for file paths and not only file name in .pack-ignore file.

# 1.4.5
* Enhanced the **postman-codegen** command to name all generated arguments with lower case.
* Fixed an issue where the **find-dependencies** command miscalculated the dependencies for playbooks that use generic commands.
* Fixed an issue where the **validate** command failed in external repositories in case the DEMISTO_SDK_GITHUB_TOKEN was not set.
* Fixed an issue where **openapi-codegen** corrupted the swagger file by overwriting configuration to swagger file.
* Updated the **upload** command to support uploading zipped packs to the marketplace.
* Added to the **postman-codegen** command support of path variables.
* Fixed an issue where **openapi-codegen** entered into an infinite loop on circular references in the swagger file.
* The **format** command will now set `fromVersion: 6.2.0` for widgets with 'metrics' data type.
* Updated the **find-dependencies** command to support generic modules, definitions, fields and types.
* Fixed an issue where **openapi-codegen** tried to extract reference example outputs, leading to an exception.
* Added an option to ignore secrets automatically when using the **init** command to create a pack.
* Added a tool that gives the ability to temporarily suppress console output.

# 1.4.4
* When formatting incident types with Auto-Extract rules and without mode field, the **format** command will now add the user selected mode.
* Added new validation that DBotRole is set for scripts that requires elevated permissions to the `XSOAR-linter` in the **lint** command.
* Added url escaping to markdown human readable section in generate docs to avoid autolinking.
* Added a validation that mapper's id and name are matching. Updated the format of mapper to include update_id too.
* Added a validation to ensure that image paths in the README files are valid.
* Fixed **find_type** function to correctly find test files, such as, test script and test playbook.
* Added scheme validations for the new Generic Object Types, Fields, and Modules.
* Renamed the flag *--input-old-version* to *--old-version* in the **generate-docs** command.
* Refactored the **update-release-notes** command:
  - Replaced the *--all* flag with *--use-git* or *-g*.
  - Added the *--force* flag to update the pack release notes without changes in the pack.
  - The **update-release-notes** command will now update all dependent integrations on ApiModule change, even if not specified.
  - If more than one pack has changed, the full list of updated packs will be printed at the end of **update-release-notes** command execution.
  - Fixed an issue where the **update-release-notes** command did not add docker image release notes entry for release notes file if a script was changed.
  - Fixed an issue where the **update-release-notes** command did not detect changed files that had the same name.
  - Fixed an issue in the **update-release-notes** command where the version support of JSON files was mishandled.
* Fixed an issue where **format** did not skip files in test and documentation directories.
* Updated the **create-id-set** command to support generic modules, definitions, fields and types.
* Changed the **convert** command to generate old layout fromversion to 5.0.0 instead of 4.1.0
* Enhanced the command **postman-codegen** with type hints for templates.

# 1.4.3
* Fixed an issue where **json-to-outputs** command returned an incorrect output when json is a list.
* Fixed an issue where if a pack README.md did not exist it could cause an error in the validation process.
* Fixed an issue where the *--name* was incorrectly required in the **init** command.
* Adding the option to run **validate** on a specific path while using git (*-i* & *-g*).
* The **format** command will now change UUIDs in .yml and .json files to their respective content entity name.
* Added a playbook validation to check if a task sub playbook exists in the id set in the **validate** command.
* Added the option to add new tags/usecases to the approved list and to the pack metadata on the same pull request.
* Fixed an issue in **test_content** where when different servers ran tests for the same integration, the server URL parameters were not set correctly.
* Added a validation in the **validate** command to ensure that the ***endpoint*** command is configured correctly in yml file.
* Added a warning when pack_metadata's description field is longer than 130 characters.
* Fixed an issue where a redundant print occurred on release notes validation.
* Added new validation in the **validate** command to ensure that the minimal fromVersion in a widget of type metrics will be 6.2.0.
* Added the *--release-notes* flag to demisto-sdk to get the current version release notes entries.

# 1.4.2
* Added to `pylint` summary an indication if a test was skipped.
* Added to the **init** command the option to specify fromversion.
* Fixed an issue where running **init** command without filling the metadata file.
* Added the *--docker-timeout* flag in the **lint** command to control the request timeout for the Docker client.
* Fixed an issue where **update-release-notes** command added only one docker image release notes entry for release notes file, and not for every entity whom docker image was updated.
* Added a validation to ensure that incident/indicator fields names starts with their pack name in the **validate** command. (Checked only for new files and only when using git *-g*)
* Updated the **find-dependencies** command to return the 'dependencies' according the layout type ('incident', 'indicator').
* Enhanced the "vX" display name validation for scripts and integrations in the **validate** command to check for every versioned script or integration, and not only v2.
* Added the *--fail-duplicates* flag for the **create-id-set** command which will fail the command if duplicates are found.
* Added to the **generate-docs** command automatic addition to git when a new readme file is created.

# 1.4.1
* When in private repo without `DEMSITO_SDK_GITHUB_TOKEN` configured, get_remote_file will take files from the local origin/master.
* Enhanced the **unify** command when giving input of a file and not a directory return a clear error message.
* Added a validation to ensure integrations are not skipped and at least one test playbook is not skipped for each integration or script.
* Added to the Content Tests support for `context_print_dt`, which queries the incident context and prints the result as a json.
* Added new validation for the `xsoar_config.json` file in the **validate** command.
* Added a version differences section to readme in **generate-docs** command.
* Added the *--docs-format* flag in the **integration-diff** command to get the output in README format.
* Added the *--input-old-version* and *--skip-breaking-changes* flags in the **generate-docs** command to get the details for the breaking section and to skip the breaking changes section.

# 1.4.0
* Enable passing a comma-separated list of paths for the `--input` option of the **lint** command.
* Added new validation of unimplemented test-module command in the code to the `XSOAR-linter` in the **lint** command.
* Fixed the **generate-docs** to handle integration authentication parameter.
* Added a validation to ensure that description and README do not contain the word 'Demisto'.
* Improved the deprecated message validation required from playbooks and scripts.
* Added the `--quite-bc-validation` flag for the **validate** command to run the backwards compatibility validation in quite mode (errors is treated like warnings).
* Fixed the **update release notes** command to display a name for old layouts.
* Added the ability to append to the pack README credit to contributors.
* Added identification for parameter differences in **integration-diff** command.
* Fixed **format** to use git as a default value.
* Updated the **upload** command to support reports.
* Fixed an issue where **generate-docs** command was displaying 'None' when credentials parameter display field configured was not configured.
* Fixed an issue where **download** did not return exit code 1 on failure.
* Updated the validation that incident fields' names do not contain the word incident will aplly to core packs only.
* Added a playbook validation to verify all conditional tasks have an 'else' path in **validate** command.
* Renamed the GitHub authentication token environment variable `GITHUB_TOKEN` to `DEMITO_SDK_GITHUB_TOKEN`.
* Added to the **update-release-notes** command automatic addition to git when new release notes file is created.
* Added validation to ensure that integrations, scripts, and playbooks do not contain the entity type in their names.
* Added the **convert** command to convert entities between XSOAR versions.
* Added the *--deprecate* flag in **format** command to deprecate integrations, scripts, and playbooks.
* Fixed an issue where ignoring errors did not work when running the **validate** command on specific files (-i).

# 1.3.9
* Added a validation verifying that the pack's README.md file is not equal to pack description.
* Fixed an issue where the **Assume yes** flag did not work properly for some entities in the **format** command.
* Improved the error messages for separators in folder and file names in the **validate** command.
* Removed the **DISABLE_SDK_VERSION_CHECK** environment variable. To disable new version checks, use the **DEMISTO_SDK_SKIP_VERSION_CHECK** envirnoment variable.
* Fixed an issue where the demisto-sdk version check failed due to a rate limit.
* Fixed an issue with playbooks scheme validation.

# 1.3.8
* Updated the **secrets** command to work on forked branches.

# 1.3.7
* Added a validation to ensure correct image and description file names.
* Fixed an issue where the **validate** command failed when 'display' field in credentials param in yml is empty but 'displaypassword' was provided.
* Added the **integration-diff** command to check differences between two versions of an integration and to return a report of missing and changed elements in the new version.
* Added a validation verifying that the pack's README.md file is not missing or empty for partner packs or packs contains use cases.
* Added a validation to ensure that the integration and script folder and file names will not contain separators (`_`, `-`, ` `).
* When formatting new pack, the **format** command will set the *fromversion* key to 5.5.0 in the new files without fromversion.

# 1.3.6
* Added a validation that core packs are not dependent on non-core packs.
* Added a validation that a pack name follows XSOAR standards.
* Fixed an issue where in some cases the `get_remote_file` function failed due to an invalid path.
* Fixed an issue where running **update-release-notes** with updated integration logo, did not detect any file changes.
* Fixed an issue where the **create-id-set** command did not identify unified integrations correctly.
* Fixed an issue where the `CommonTypes` pack was not identified as a dependency for all feed integrations.
* Added support for running SDK commands in private repositories.
* Fixed an issue where running the **init** command did not set the correct category field in an integration .yml file for a newly created pack.
* When formatting new contributed pack, the **format** command will set the *fromversion* key to 6.0.0 in the relevant files.
* If the environment variable "DISABLE_SDK_VERSION_CHECK" is define, the demisto-sdk will no longer check for newer version when running a command.
* Added the `--use-pack-metadata` flag for the **find-dependencies** command to update the calculated dependencies using the the packs metadata files.
* Fixed an issue where **validate** failed on scripts in case the `outputs` field was set to `None`.
* Fixed an issue where **validate** was failing on editing existing release notes.
* Added a validation for README files verifying that the file doesn't contain template text copied from HelloWorld or HelloWorldPremium README.

# 1.3.5
* Added a validation that layoutscontainer's id and name are matching. Updated the format of layoutcontainer to include update_id too.
* Added a validation that commands' names and arguments in core packs, or scripts' arguments do not contain the word incident.
* Fixed issue where running the **generate-docs** command with -c flag ran all the commands and not just the commands specified by the flag.
* Fixed the error message of the **validate** command to not always suggest adding the *description* field.
* Fixed an issue where running **format** on feed integration generated invalid parameter structure.
* Fixed an issue where the **generate-docs** command did not add all the used scripts in a playbook to the README file.
* Fixed an issue where contrib/partner details might be added twice to the same file, when using unify and create-content-artifacts commands
* Fixed issue where running **validate** command on image-related integration did not return the correct outputs to json file.
* When formatting playbooks, the **format** command will now remove empty fields from SetIncident, SetIndicator, CreateNewIncident, CreateNewIndicator script arguments.
* Added an option to fill in the developer email when running the **init** command.

# 1.3.4
* Updated the **validate** command to check that the 'additionalinfo' field only contains the expected value for feed required parameters and not equal to it.
* Added a validation that community/partner details are not in the detailed description file.
* Added a validation that the Use Case tag in pack_metadata file is only used when the pack contains at least one PB, Incident Type or Layout.
* Added a validation that makes sure outputs in integrations are matching the README file when only README has changed.
* Added the *hidden* field to the integration schema.
* Fixed an issue where running **format** on a playbook whose `name` does not equal its `id` would cause other playbooks who use that playbook as a sub-playbook to fail.
* Added support for local custom command configuration file `.demisto-sdk-conf`.
* Updated the **format** command to include an update to the description file of an integration, to remove community/partner details.

# 1.3.3
* Fixed an issue where **lint** failed where *.Dockerfile* exists prior running the lint command.
* Added FeedHelloWorld template option for *--template* flag in **demisto-sdk init** command.
* Fixed issue where **update-release-notes** deleted release note file if command was called more than once.
* Fixed issue where **update-release-notes** added docker image release notes every time the command was called.
* Fixed an issue where running **update-release-notes** on a pack with newly created integration, had also added a docker image entry in the release notes.
* Fixed an issue where `XSOAR-linter` did not find *NotImplementedError* in main.
* Added validation for README files verifying their length (over 30 chars).
* When using *-g* flag in the **validate** command it will now ignore untracked files by default.
* Added the *--include-untracked* flag to the **validate** command to include files which are untracked by git in the validation process.
* Improved the `pykwalify` error outputs in the **validate** command.
* Added the *--print-pykwalify* flag to the **validate** command to print the unchanged output from `pykwalify`.

# 1.3.2
* Updated the format of the outputs when using the *--json-file* flag to create a JSON file output for the **validate** and **lint** commands.
* Added the **doc-review** command to check spelling in .md and .yml files as well as a basic release notes review.
* Added a validation that a pack's display name does not already exist in content repository.
* Fixed an issue where the **validate** command failed to detect duplicate params in an integration.
* Fixed an issue where the **validate** command failed to detect duplicate arguments in a command in an integration.

# 1.3.1
* Fixed an issue where the **validate** command failed to validate the release notes of beta integrations.
* Updated the **upload** command to support indicator fields.
* The **validate** and **update-release-notes** commands will now check changed files against `demisto/master` if it is configured locally.
* Fixed an issue where **validate** would incorrectly identify files as renamed.
* Added a validation that integration properties (such as feed, mappers, mirroring, etc) are not removed.
* Fixed an issue where **validate** failed when comparing branch against commit hash.
* Added the *--no-pipenv* flag to the **split-yml** command.
* Added a validation that incident fields and incident types are not removed from mappers.
* Fixed an issue where the *c
reate-id-set* flag in the *validate* command did not work while not using git.
* Added the *hiddenusername* field to the integration schema.
* Added a validation that images that are not integration images, do not ask for a new version or RN

# 1.3.0
* Do not collect optional dependencies on indicator types reputation commands.
* Fixed an issue where downloading indicator layoutscontainer objects failed.
* Added a validation that makes sure outputs in integrations are matching the README file.
* Fixed an issue where the *create-id-set* flag in the **validate** command did not work.
* Added a warning in case no id_set file is found when running the **validate** command.
* Fixed an issue where changed files were not recognised correctly on forked branches in the **validate** and the **update-release-notes** commands.
* Fixed an issue when files were classified incorrectly when running *update-release-notes*.
* Added a validation that integration and script file paths are compatible with our convention.
* Fixed an issue where id_set.json file was re created whenever running the generate-docs command.
* added the *--json-file* flag to create a JSON file output for the **validate** and **lint** commands.

# 1.2.19
* Fixed an issue where merge id_set was not updated to work with the new entity of Packs.
* Added a validation that the playbook's version matches the version of its sub-playbooks, scripts, and integrations.

# 1.2.18
* Changed the *skip-id-set-creation* flag to *create-id-set* in the **validate** command. Its default value will be False.
* Added support for the 'cve' reputation command in default arg validation.
* Filter out generic and reputation command from scripts and playbooks dependencies calculation.
* Added support for the incident fields in outgoing mappers in the ID set.
* Added a validation that the taskid field and the id field under the task field are both from uuid format and contain the same value.
* Updated the **format** command to generate uuid value for the taskid field and for the id under the task field in case they hold an invalid values.
* Exclude changes from doc_files directory on validation.
* Added a validation that an integration command has at most one default argument.
* Fixing an issue where pack metadata version bump was not enforced when modifying an old format (unified) file.
* Added validation that integration parameter's display names are capitalized and spaced using whitespaces and not underscores.
* Fixed an issue where beta integrations where not running deprecation validations.
* Allowed adding additional information to the deprecated description.
* Fixing an issue when escaping less and greater signs in integration params did not work as expected.

# 1.2.17
* Added a validation that the classifier of an integration exists.
* Added a validation that the mapper of an integration exists.
* Added a validation that the incident types of a classifier exist.
* Added a validation that the incident types of a mapper exist.
* Added support for *text* argument when running **demisto-sdk update-release-notes** on the ApiModules pack.
* Added a validation for the minimal version of an indicator field of type grid.
* Added new validation for incident and indicator fields in classifiers mappers and layouts exist in the content.
* Added cache for get_remote_file to reducing failures from accessing the remote repo.
* Fixed an issue in the **format** command where `_dev` or `_copy` suffixes weren't removed from the `id` of the given playbooks.
* Playbook dependencies from incident and indicator fields are now marked as optional.
* Mappers dependencies from incident types and incident fields are now marked as optional.
* Classifier dependencies from incident types are now marked as optional.
* Updated **demisto-sdk init** command to no longer create `created` field in pack_metadata file
* Updated **generate-docs** command to take the parameters names in setup section from display field and to use additionalinfo field when exist.
* Using the *verbose* argument in the **find-dependencies** command will now log to the console.
* Improved the deprecated message validation required from integrations.
* Fixed an issue in the **generate-docs** command where **Context Example** section was created when it was empty.

# 1.2.16
* Added allowed ignore errors to the *IDSetValidator*.
* Fixed an issue where an irrelevant id_set validation ran in the **validate** command when using the *--id-set* flag.
* Fixed an issue were **generate-docs** command has failed if a command did not exist in commands permissions file.
* Improved a **validate** command message for missing release notes of api module dependencies.

# 1.2.15
* Added the *ID101* to the allowed ignored errors.

# 1.2.14
* SDK repository is now mypy check_untyped_defs complaint.
* The lint command will now ignore the unsubscriptable-object (E1136) pylint error in dockers based on python 3.9 - this will be removed once a new pylint version is released.
* Added an option for **format** to run on a whole pack.
* Added new validation of unimplemented commands from yml in the code to `XSOAR-linter`.
* Fixed an issue where Auto-Extract fields were only checked for newly added incident types in the **validate** command.
* Added a new warning validation of direct access to args/params dicts to `XSOAR-linter`.

# 1.2.13
* Added new validation of indicators usage in CommandResults to `XSOAR-linter`.
* Running **demisto-sdk lint** will automatically run on changed files (same behavior as the -g flag).
* Removed supported version message from the documentation when running **generate_docs**.
* Added a print to indicate backwards compatibility is being checked in **validate** command.
* Added a percent print when running the **validate** command with the *-a* flag.
* Fixed a regression in the **upload** command where it was ignoring `DEMISTO_VERIFY_SSL` env var.
* Fixed an issue where the **upload** command would fail to upload beta integrations.
* Fixed an issue where the **validate** command did not create the *id_set.json* file when running with *-a* flag.
* Added price change validation in the **validate** command.
* Added validations that checks in read-me for empty sections or leftovers from the auto generated read-me that should be changed.
* Added new code validation for *NotImplementedError* to raise a warning in `XSOAR-linter`.
* Added validation for support types in the pack metadata file.
* Added support for *--template* flag in **demisto-sdk init** command.
* Fixed an issue with running **validate** on master branch where the changed files weren't compared to previous commit when using the *-g* flag.
* Fixed an issue where the `XSOAR-linter` ran *NotImplementedError* validation on scripts.
* Added support for Auto-Extract feature validation in incident types in the **validate** command.
* Fixed an issue in the **lint** command where the *-i* flag was ignored.
* Improved **merge-id-sets** command to support merge between two ID sets that contain the same pack.
* Fixed an issue in the **lint** command where flake8 ran twice.

# 1.2.12
* Bandit now reports also on medium severity issues.
* Fixed an issue with support for Docker Desktop on Mac version 2.5.0+.
* Added support for vulture and mypy linting when running without docker.
* Added support for *prev-ver* flag in **update-release-notes** command.
* Improved retry support when building docker images for linting.
* Added the option to create an ID set on a specific pack in **create-id-set** command.
* Added the *--skip-id-set-creation* flag to **validate** command in order to add the capability to run validate command without creating id_set validation.
* Fixed an issue where **validate** command checked docker image tag on ApiModules pack.
* Fixed an issue where **find-dependencies** did not calculate dashboards and reports dependencies.
* Added supported version message to the documentation and release notes files when running **generate_docs** and **update-release-notes** commands respectively.
* Added new code validations for *NotImplementedError* exception raise to `XSOAR-linter`.
* Command create-content-artifacts additional support for **Author_image.png** object.
* Fixed an issue where schemas were not enforced for incident fields, indicator fields and old layouts in the validate command.
* Added support for **update-release-notes** command to update release notes according to master branch.

# 1.2.11
* Fixed an issue where the ***generate-docs*** command reset the enumeration of line numbering after an MD table.
* Updated the **upload** command to support mappers.
* Fixed an issue where exceptions were no printed in the **format** while the *--verbose* flag is set.
* Fixed an issue where *--assume-yes* flag did not work in the **format** command when running on a playbook without a `fromversion` field.
* Fixed an issue where the **format** command would fail in case `conf.json` file was not found instead of skipping the update.
* Fixed an issue where integration with v2 were recognised by the `name` field instead of the `display` field in the **validate** command.
* Added a playbook validation to check if a task script exists in the id set in the **validate** command.
* Added new integration category `File Integrity Management` in the **validate** command.

# 1.2.10
* Added validation for approved content pack use-cases and tags.
* Added new code validations for *CommonServerPython* import to `XSOAR-linter`.
* Added *default value* and *predefined values* to argument description in **generate-docs** command.
* Added a new validation that checks if *get-mapping-fields* command exists if the integration schema has *{ismappable: true}* in **validate** command.
* Fixed an issue where the *--staged* flag recognised added files as modified in the **validate** command.
* Fixed an issue where a backwards compatibility warning was raised for all added files in the **validate** command.
* Fixed an issue where **validate** command failed when no tests were given for a partner supported pack.
* Updated the **download** command to support mappers.
* Fixed an issue where the ***format*** command added a duplicate parameter.
* For partner supported content packs, added support for a list of emails.
* Removed validation of README files from the ***validate*** command.
* Fixed an issue where the ***validate*** command required release notes for ApiModules pack.

# 1.2.9
* Fixed an issue in the **openapi_codegen** command where it created duplicate functions name from the swagger file.
* Fixed an issue in the **update-release-notes** command where the *update type* argument was not verified.
* Fixed an issue in the **validate** command where no error was raised in case a non-existing docker image was presented.
* Fixed an issue in the **format** command where format failed when trying to update invalid Docker image.
* The **format** command will now preserve the **isArray** argument in integration's reputation commands and will show a warning if it set to **false**.
* Fixed an issue in the **lint** command where *finally* clause was not supported in main function.
* Fixed an issue in the **validate** command where changing any entity ID was not validated.
* Fixed an issue in the **validate** command where *--staged* flag did not bring only changed files.
* Fixed the **update-release-notes** command to ignore changes in the metadata file.
* Fixed the **validate** command to ignore metadata changes when checking if a version bump is needed.


# 1.2.8
* Added a new validation that checks in playbooks for the usage of `DeleteContext` in **validate** command.
* Fixed an issue in the **upload** command where it would try to upload content entities with unsupported versions.
* Added a new validation that checks in playbooks for the usage of specific instance in **validate** command.
* Added the **--staged** flag to **validate** command to run on staged files only.


# 1.2.7
* Changed input parameters in **find-dependencies** command.
   - Use ***-i, --input*** instead of ***-p, --path***.
   - Use ***-idp, --id-set-path*** instead of ***-i, --id-set-path***.
* Fixed an issue in the **unify** command where it crashed on an integration without an image file.
* Fixed an issue in the **format** command where unnecessary files were not skipped.
* Fixed an issue in the **update-release-notes** command where the *text* argument was not respected in all cases.
* Fixed an issue in the **validate** command where a warning about detailed description was given for unified or deprecated integrations.
* Improved the error returned by the **validate** command when running on files using the old format.

# 1.2.6
* No longer require setting `DEMISTO_README_VALIDATION` env var to enable README mdx validation. Validation will now run automatically if all necessary node modules are available.
* Fixed an issue in the **validate** command where the `--skip-pack-dependencies` would not skip id-set creation.
* Fixed an issue in the **validate** command where validation would fail if supplied an integration with an empty `commands` key.
* Fixed an issue in the **validate** command where validation would fail due to a required version bump for packs which are not versioned.
* Will use env var `DEMISTO_VERIFY_SSL` to determine if to use a secure connection for commands interacting with the Server when `--insecure` is not passed. If working with a local Server without a trusted certificate, you can set env var `DEMISTO_VERIFY_SSL=no` to avoid using `--insecure` on each command.
* Unifier now adds a link to the integration documentation to the integration detailed description.
* Fixed an issue in the **secrets** command where ignored secrets were not skipped.

# 1.2.5
* Added support for special fields: *defaultclassifier*, *defaultmapperin*, *defaultmapperout* in **download** command.
* Added -y option **format** command to assume "yes" as answer to all prompts and run non-interactively
* Speed up improvements for `validate` of README files.
* Updated the **format** command to adhere to the defined content schema and sub-schemas, aligning its behavior with the **validate** command.
* Added support for canvasContextConnections files in **format** command.

# 1.2.4
* Updated detailed description for community integrations.

# 1.2.3
* Fixed an issue where running **validate** failed on playbook with task that adds tags to the evidence data.
* Added the *displaypassword* field to the integration schema.
* Added new code validations to `XSOAR-linter`.
    * As warnings messages:
        * `demisto.params()` should be used only inside main function.
        * `demisto.args()` should be used only inside main function.
        * Functions args should have type annotations.
* Added `fromversion` field validation to test playbooks and scripts in **validate** command.

# 1.2.2
* Add support for warning msgs in the report and summary to **lint** command.
* Fixed an issue where **json-to-outputs** determined bool values as int.
* Fixed an issue where **update-release-notes** was crushing on `--all` flag.
* Fixed an issue where running **validate**, **update-release-notes** outside of content repo crushed without a meaningful error message.
* Added support for layoutscontainer in **init** contribution flow.
* Added a validation for tlp_color param in feeds in **validate** command.
* Added a validation for removal of integration parameters in **validate** command.
* Fixed an issue where **update-release-notes** was failing with a wrong error message when no pack or input was given.
* Improved formatting output of the **generate-docs** command.
* Add support for env variable *DEMISTO_SDK_ID_SET_REFRESH_INTERVAL*. Set this env variable to the refresh interval in minutes. The id set will be regenerated only if the refresh interval has passed since the last generation. Useful when generating Script documentation, to avoid re-generating the id_set every run.
* Added new code validations to `XSOAR-linter`.
    * As error messages:
        * Longer than 10 seconds sleep statements for non long running integrations.
        * exit() usage.
        * quit() usage.
    * As warnings messages:
        * `demisto.log` should not be used.
        * main function existence.
        * `demito.results` should not be used.
        * `return_output` should not be used.
        * try-except statement in main function.
        * `return_error` usage in main function.
        * only once `return_error` usage.
* Fixed an issue where **lint** command printed logs twice.
* Fixed an issue where *suffix* did not work as expected in the **create-content-artifacts** command.
* Added support for *prev-ver* flag in **lint** and **secrets** commands.
* Added support for *text* flag to **update-release-notes** command to add the same text to all release notes.
* Fixed an issue where **validate** did not recognize added files if they were modified locally.
* Added a validation that checks the `fromversion` field exists and is set to 5.0.0 or above when working or comparing to a non-feature branch in **validate** command.
* Added a validation that checks the certification field in the pack_metadata file is valid in **validate** command.
* The **update-release-notes** command will now automatically add docker image update to the release notes.

# 1.2.1
* Added an additional linter `XSOAR-linter` to the **lint** command which custom validates py files. currently checks for:
    * `Sys.exit` usages with non zero value.
    * Any `Print` usages.
* Fixed an issue where renamed files were failing on *validate*.
* Fixed an issue where single changed files did not required release notes update.
* Fixed an issue where doc_images required release-notes and validations.
* Added handling of dependent packs when running **update-release-notes** on changed *APIModules*.
    * Added new argument *--id-set-path* for id_set.json path.
    * When changes to *APIModule* is detected and an id_set.json is available - the command will update the dependent pack as well.
* Added handling of dependent packs when running **validate** on changed *APIModules*.
    * Added new argument *--id-set-path* for id_set.json path.
    * When changes to *APIModule* is detected and an id_set.json is available - the command will validate that the dependent pack has release notes as well.
* Fixed an issue where the find_type function didn't recognize file types correctly.
* Fixed an issue where **update-release-notes** command did not work properly on Windows.
* Added support for indicator fields in **update-release-notes** command.
* Fixed an issue where files in test dirs where being validated.


# 1.2.0
* Fixed an issue where **format** did not update the test playbook from its pack.
* Fixed an issue where **validate** validated non integration images.
* Fixed an issue where **update-release-notes** did not identified old yml integrations and scripts.
* Added revision templates to the **update-release-notes** command.
* Fixed an issue where **update-release-notes** crashed when a file was renamed.
* Fixed an issue where **validate** failed on deleted files.
* Fixed an issue where **validate** validated all images instead of packs only.
* Fixed an issue where a warning was not printed in the **format** in case a non-supported file type is inputted.
* Fixed an issue where **validate** did not fail if no release notes were added when adding files to existing packs.
* Added handling of incorrect layout paths via the **format** command.
* Refactor **create-content-artifacts** command - Efficient artifacts creation and better logging.
* Fixed an issue where image and description files were not handled correctly by **validate** and **update-release-notes** commands.
* Fixed an issue where the **format** command didn't remove all extra fields in a file.
* Added an error in case an invalid id_set.json file is found while running the **validate** command.
* Added fetch params checks to the **validate** command.

# 1.1.11
* Added line number to secrets' path in **secrets** command report.
* Fixed an issue where **init** a community pack did not present the valid support URL.
* Fixed an issue where **init** offered a non relevant pack support type.
* Fixed an issue where **lint** did not pull docker images for powershell.
* Fixed an issue where **find-dependencies** did not find all the script dependencies.
* Fixed an issue where **find-dependencies** did not collect indicator fields as dependencies for playbooks.
* Updated the **validate** and the **secrets** commands to be less dependent on regex.
* Fixed an issue where **lint** did not run on circle when docker did not return ping.
* Updated the missing release notes error message (RN106) in the **Validate** command.
* Fixed an issue where **Validate** would return missing release notes when two packs with the same substring existed in the modified files.
* Fixed an issue where **update-release-notes** would add duplicate release notes when two packs with the same substring existed in the modified files.
* Fixed an issue where **update-release-notes** would fail to bump new versions if the feature branch was out of sync with the master branch.
* Fixed an issue where a non-descriptive error would be returned when giving the **update-release-notes** command a pack which can not be found.
* Added dependencies check for *widgets* in **find-dependencies** command.
* Added a `update-docker` flag to **format** command.
* Added a `json-to-outputs` flag to the **run** command.
* Added a verbose (`-v`) flag to **format** command.
* Fixed an issue where **download** added the prefix "playbook-" to the name of playbooks.

# 1.1.10
* Updated the **init** command. Relevant only when passing the *--contribution* argument.
   * Added the *--author* option.
   * The *support* field of the pack's metadata is set to *community*.
* Added a proper error message in the **Validate** command upon a missing description in the root of the yml.
* **Format** now works with a relative path.
* **Validate** now fails when all release notes have been excluded.
* Fixed issue where correct error message would not propagate for invalid images.
* Added the *--skip-pack-dependencies* flag to **validate** command to skip pack dependencies validation. Relevant when using the *-g* flag.
* Fixed an issue where **Validate** and **Format** commands failed integrations with `defaultvalue` field in fetch incidents related parameters.
* Fixed an issue in the **Validate** command in which unified YAML files were not ignored.
* Fixed an issue in **generate-docs** where scripts and playbooks inputs and outputs were not parsed correctly.
* Fixed an issue in the **openapi-codegen** command where missing reference fields in the swagger JSON caused errors.
* Fixed an issue in the **openapi-codegen** command where empty objects in the swagger JSON paths caused errors.
* **update-release-notes** command now accept path of the pack instead of pack name.
* Fixed an issue where **generate-docs** was inserting unnecessary escape characters.
* Fixed an issue in the **update-release-notes** command where changes to the pack_metadata were not detected.
* Fixed an issue where **validate** did not check for missing release notes in old format files.

# 1.1.9
* Fixed an issue where **update-release-notes** command failed on invalid file types.

# 1.1.8
* Fixed a regression where **upload** command failed on test playbooks.
* Added new *githubUser* field in pack metadata init command.
* Support beta integration in the commands **split-yml, extract-code, generate-test-playbook and generate-docs.**
* Fixed an issue where **find-dependencies** ignored *toversion* field in content items.
* Added support for *layoutscontainer*, *classifier_5_9_9*, *mapper*, *report*, and *widget* in the **Format** command.
* Fixed an issue where **Format** will set the `ID` field to be equal to the `name` field in modified playbooks.
* Fixed an issue where **Format** did not work for test playbooks.
* Improved **update-release-notes** command:
    * Write content description to release notes for new items.
    * Update format for file types without description: Connections, Incident Types, Indicator Types, Layouts, Incident Fields.
* Added a validation for feedTags param in feeds in **validate** command.
* Fixed readme validation issue in community support packs.
* Added the **openapi-codegen** command to generate integrations from OpenAPI specification files.
* Fixed an issue were release notes validations returned wrong results for *CommonScripts* pack.
* Added validation for image links in README files in **validate** command.
* Added a validation for default value of fetch param in feeds in **validate** command.
* Fixed an issue where the **Init** command failed on scripts.

# 1.1.7
* Fixed an issue where running the **format** command on feed integrations removed the `defaultvalue` fields.
* Playbook branch marked with *skipunavailable* is now set as an optional dependency in the **find-dependencies** command.
* The **feedReputation** parameter can now be hidden in a feed integration.
* Fixed an issue where running the **unify** command on JS package failed.
* Added the *--no-update* flag to the **find-dependencies** command.
* Added the following validations in **validate** command:
   * Validating that a pack does not depend on NonSupported / Deprecated packs.

# 1.1.6
* Added the *--description* option to the **init** command.
* Added the *--contribution* option to the **init** command which converts a contribution zip to proper pack format.
* Improved **validate** command performance time and outputs.
* Added the flag *--no-docker-checks* to **validate** command to skip docker checks.
* Added the flag *--print-ignored-files* to **validate** command to print ignored files report when the command is done.
* Added the following validations in **validate** command:
   * Validating that existing release notes are not modified.
   * Validating release notes are not added to new packs.
   * Validating that the "currentVersion" field was raised in the pack_metadata for modified packs.
   * Validating that the timestamp in the "created" field in the pack_metadata is in ISO format.
* Running `demisto-sdk validate` will run the **validate** command using git and only on committed files (same as using *-g --post-commit*).
* Fixed an issue where release notes were not checked correctly in **validate** command.
* Fixed an issue in the **create-id-set** command where optional playbook tasks were not taken into consideration.
* Added a prompt to the `demisto-sdk update-release-notes` command to prompt users to commit changes before running the release notes command.
* Added support to `layoutscontainer` in **validate** command.

# 1.1.5
* Fixed an issue in **find-dependencies** command.
* **lint** command now verifies flake8 on CommonServerPython script.

# 1.1.4
* Fixed an issue with the default output file name of the **unify** command when using "." as an output path.
* **Unify** command now adds contributor details to the display name and description.
* **Format** command now adds *isFetch* and *incidenttype* fields to integration yml.
* Removed the *feedIncremental* field from the integration schema.
* **Format** command now adds *feedBypassExclusionList*, *Fetch indicators*, *feedReputation*, *feedReliability*,
     *feedExpirationPolicy*, *feedExpirationInterval* and *feedFetchInterval* fields to integration yml.
* Fixed an issue in the playbooks schema.
* Fixed an issue where generated release notes were out of order.
* Improved pack dependencies detection.
* Fixed an issue where test playbooks were mishandled in **validate** command.

# 1.1.3
* Added a validation for invalid id fields in indicators types files in **validate** command.
* Added default behavior for **update-release-notes** command.
* Fixed an error where README files were failing release notes validation.
* Updated format of generated release notes to be more user friendly.
* Improved error messages for the **update-release-notes** command.
* Added support for `Connections`, `Dashboards`, `Widgets`, and `Indicator Types` to **update-release-notes** command.
* **Validate** now supports scripts under the *TestPlaybooks* directory.
* Fixed an issue where **validate** did not support powershell files.

# 1.1.2
* Added a validation for invalid playbookID fields in incidents types files in **validate** command.
* Added a code formatter for python files.
* Fixed an issue where new and old classifiers where mixed on validate command.
* Added *feedIncremental* field to the integration schema.
* Fixed error in the **upload** command where unified YMLs were not uploaded as expected if the given input was a pack.
* Fixed an issue where the **secrets** command failed due to a space character in the file name.
* Ignored RN validation for *NonSupported* pack.
* You can now ignore IF107, SC100, RP102 error codes in the **validate** command.
* Fixed an issue where the **download** command was crashing when received as input a JS integration or script.
* Fixed an issue where **validate** command checked docker image for JS integrations and scripts.
* **validate** command now checks scheme for reports and connections.
* Fixed an issue where **validate** command checked docker when running on all files.
* Fixed an issue where **validate** command did not fail when docker image was not on the latest numeric tag.
* Fixed an issue where beta integrations were not validated correctly in **validate** command.

# 1.1.1
* fixed and issue where file types were not recognized correctly in **validate** command.
* Added better outputs for validate command.

# 1.1.0
* Fixed an issue where changes to only non-validated files would fail validation.
* Fixed an issue in **validate** command where moved files were failing validation for new packs.
* Fixed an issue in **validate** command where added files were failing validation due to wrong file type detection.
* Added support for new classifiers and mappers in **validate** command.
* Removed support of old RN format validation.
* Updated **secrets** command output format.
* Added support for error ignore on deprecated files in **validate** command.
* Improved errors outputs in **validate** command.
* Added support for linting an entire pack.

# 1.0.9
* Fixed a bug where misleading error was presented when pack name was not found.
* **Update-release-notes** now detects added files for packs with versions.
* Readme files are now ignored by **update-release-notes** and validation of release notes.
* Empty release notes no longer cause an uncaught error during validation.

# 1.0.8
* Changed the output format of demisto-sdk secrets.
* Added a validation that checkbox items are not required in integrations.
* Added pack release notes generation and validation.
* Improved pack metadata validation.
* Fixed an issue in **validate** where renamed files caused an error

# 1.0.4
* Fix the **format** command to update the `id` field to be equal to `details` field in indicator-type files, and to `name` field in incident-type & dashboard files.
* Fixed a bug in the **validate** command for layout files that had `sortValues` fields.
* Fixed a bug in the **format** command where `playbookName` field was not always present in the file.
* Fixed a bug in the **format** command where indicatorField wasn't part of the SDK schemas.
* Fixed a bug in **upload** command where created unified docker45 yml files were not deleted.
* Added support for IndicatorTypes directory in packs (for `reputation` files, instead of Misc).
* Fixed parsing playbook condition names as string instead of boolean in **validate** command
* Improved image validation in YAML files.
* Removed validation for else path in playbook condition tasks.

# 1.0.3
* Fixed a bug in the **format** command where comments were being removed from YAML files.
* Added output fields: _file_path_ and _kind_ for layouts in the id-set.json created by **create-id-set** command.
* Fixed a bug in the **create-id-set** command Who returns Duplicate for Layouts with a different kind.
* Added formatting to **generate-docs** command results replacing all `<br>` tags with `<br/>`.
* Fixed a bug in the **download** command when custom content contained not supported content entity.
* Fixed a bug in **format** command in which boolean strings  (e.g. 'yes' or 'no') were converted to boolean values (e.g. 'True' or 'False').
* **format** command now removes *sourceplaybookid* field from playbook files.
* Fixed a bug in **generate-docs** command in which integration dependencies were not detected when generating documentation for a playbook.


# 1.0.1
* Fixed a bug in the **unify** command when output path was provided empty.
* Improved error message for integration with no tests configured.
* Improved the error message returned from the **validate** command when an integration is missing or contains malformed fetch incidents related parameters.
* Fixed a bug in the **create** command where a unified YML with a docker image for 4.5 was copied incorrectly.
* Missing release notes message are now showing the release notes file path to update.
* Fixed an issue in the **validate** command in which unified YAML files were not ignored.
* File format suggestions are now shown in the relevant file format (JSON or YAML).
* Changed Docker image validation to fail only on non-valid ones.
* Removed backward compatibility validation when Docker image is updated.

# 1.0.0
* Improved the *upload* command to support the upload of all the content entities within a pack.
* The *upload* command now supports the improved pack file structure.
* Added an interactive option to format integrations, scripts and playbooks with No TestPlaybooks configured.
* Added an interactive option to configure *conf.json* file with missing test playbooks for integrations, scripts and playbooks
* Added *download* command to download custom content from Demisto instance to the local content repository.
* Improved validation failure messages to include a command suggestion, wherever relevant, to fix the raised issue.
* Improved 'validate' help and documentation description
* validate - checks that scripts, playbooks, and integrations have the *tests* key.
* validate - checks that test playbooks are configured in `conf.json`.
* demisto-sdk lint - Copy dir better handling.
* demisto-sdk lint - Add error when package missing in docker image.
* Added *-a , --validate-all* option in *validate* to run all validation on all files.
* Added *-i , --input* option in *validate* to run validation on a specified pack/file.
* added *-i, --input* option in *secrets* to run on a specific file.
* Added an allowed hidden parameter: *longRunning* to the hidden integration parameters validation.
* Fixed an issue with **format** command when executing with an output path of a folder and not a file path.
* Bug fixes in generate-docs command given playbook as input.
* Fixed an issue with lint command in which flake8 was not running on unit test files.

# 0.5.2
* Added *-c, --command* option in *generate-docs* to generate a specific command from an integration.
* Fixed an issue when getting README/CHANGELOG files from git and loading them.
* Removed release notes validation for new content.
* Fixed secrets validations for files with the same name in a different directory.
* demisto-sdk lint - parallelization working with specifying the number of workers.
* demisto-sdk lint - logging levels output, 3 levels.
* demisto-sdk lint - JSON report, structured error reports in JSON format.
* demisto-sdk lint - XML JUnit report for unit-tests.
* demisto-sdk lint - new packages used to accelerate execution time.
* demisto-sdk secrets - command now respects the generic whitelist, and not only the pack secrets.

# 0.5.0
[PyPI History][1]

[1]: https://pypi.org/project/demisto-sdk/#history
# 0.4.9
* Fixed an issue in *generate-docs* where Playbooks and Scripts documentation failed.
* Added a graceful error message when executing the *run" command with a misspelled command.
* Added more informative errors upon failures of the *upload* command.
* format command:
    * Added format for json files: IncidentField, IncidentType, IndicatorField, IndicatorType, Layout, Dashboard.
    * Added the *-fv --from-version*, *-nv --no-validation* arguments.
    * Removed the *-t yml_type* argument, the file type will be inferred.
    * Removed the *-g use_git* argument, running format without arguments will run automatically on git diff.
* Fixed an issue in loading playbooks with '=' character.
* Fixed an issue in *validate* failed on deleted README files.

# 0.4.8
* Added the *max* field to the Playbook schema, allowing to define it in tasks loop.
* Fixed an issue in *validate* where Condition branches checks were case sensitive.

# 0.4.7
* Added the *slareminder* field to the Playbook schema.
* Added the *common_server*, *demisto_mock* arguments to the *init* command.
* Fixed an issue in *generate-docs* where the general section was not being generated correctly.
* Fixed an issue in *validate* where Incident type validation failed.

# 0.4.6
* Fixed an issue where the *validate* command did not identify CHANGELOG in packs.
* Added a new command, *id-set* to create the id set - the content dependency tree by file IDs.

# 0.4.5
* generate-docs command:
    * Added the *use_cases*, *permissions*, *command_permissions* and *limitations*.
    * Added the *--insecure* argument to support running the script and integration command in Demisto.
    * Removed the *-t yml_type* argument, the file type will be inferred.
    * The *-o --output* argument is no longer mandatory, default value will be the input file directory.
* Added support for env var: *DEMISTO_SDK_SKIP_VERSION_CHECK*. When set version checks are skipped.
* Fixed an issue in which the CHANGELOG files did not match our scheme.
* Added a validator to verify that there are no hidden integration parameters.
* Fixed an issue where the *validate* command ran on test files.
* Removed the *env-dir* argument from the demisto-sdk.
* README files which are html files will now be skipped in the *validate* command.
* Added support for env var: *DEMISTO_README_VALIDATOR*. When not set the readme validation will not run.

# 0.4.4
* Added a validator for IncidentTypes (incidenttype-*.json).
* Fixed an issue where the -p flag in the *validate* command was not working.
* Added a validator for README.md files.
* Release notes validator will now run on: incident fields, indicator fields, incident types, dashboard and reputations.
* Fixed an issue where the validator of reputation(Indicator Type) did not check on the details field.
* Fixed an issue where the validator attempted validating non-existing files after deletions or name refactoring.
* Removed the *yml_type* argument in the *split-yml*, *extract-code* commands.
* Removed the *file_type* argument in the *generate-test-playbook* command.
* Fixed the *insecure* argument in *upload*.
* Added the *insecure* argument in *run-playbook*.
* Standardise the *-i --input*, *-o --output* to demisto-sdk commands.

# 0.4.3
* Fixed an issue where the incident and indicator field BC check failed.
* Support for linting and unit testing PowerShell integrations.

# 0.4.2
* Fixed an issue where validate failed on Windows.
* Added a validator to verify all branches are handled in conditional task in a playbook.
* Added a warning message when not running the latest sdk version.
* Added a validator to check that the root is connected to all tasks in the playbook.
* Added a validator for Dashboards (dashboard-*.json).
* Added a validator for Indicator Types (reputation-*.json).
* Added a BC validation for changing incident field type.
* Fixed an issue where init command would generate an invalid yml for scripts.
* Fixed an issue in misleading error message in v2 validation hook.
* Fixed an issue in v2 hook which now is set only on newly added scripts.
* Added more indicative message for errors in yaml files.
* Disabled pykwalify info log prints.

# 0.3.10
* Added a BC check for incident fields - changing from version is not allowed.
* Fixed an issue in create-content-artifacts where scripts in Packs in TestPlaybooks dir were copied with a wrong prefix.


# 0.3.9
* Added a validation that incident field can not be required.
* Added validation for fetch incident parameters.
* Added validation for feed integration parameters.
* Added to the *format* command the deletion of the *sourceplaybookid* field.
* Fixed an issue where *fieldMapping* in playbook did not pass the scheme validation.
* Fixed an issue where *create-content-artifacts* did not copy TestPlaybooks in Packs without prefix of *playbook-*.
* Added a validation the a playbook can not have a rolename set.
* Added to the image validator the new DBot default image.
* Added the fields: elasticcommonfields, quiet, quietmode to the Playbook schema.
* Fixed an issue where *validate* failed on integration commands without outputs.
* Added a new hook for naming of v2 integrations and scripts.


# 0.3.8
* Fixed an issue where *create-content-artifact* was not loading the data in the yml correctly.
* Fixed an issue where *unify* broke long lines in script section causing syntax errors


# 0.3.7
* Added *generate-docs* command to generate documentation file for integration, playbook or script.
* Fixed an issue where *unify* created a malformed integration yml.
* Fixed an issue where demisto-sdk **init** creates unit-test file with invalid import.


# 0.3.6
* Fixed an issue where demisto-sdk **validate** failed on modified scripts without error message.


# 0.3.5
* Fixed an issue with docker tag validation for integrations.
* Restructured repo source code.


# 0.3.4
* Saved failing unit tests as a file.
* Fixed an issue where "_test" file for scripts/integrations created using **init** would import the "HelloWorld" templates.
* Fixed an issue in demisto-sdk **validate** - was failing on backward compatiblity check
* Fixed an issue in demisto-sdk **secrets** - empty line in .secrets-ignore always made the secrets check to pass
* Added validation for docker image inside integrations and scripts.
* Added --use-git flag to **format** command to format all changed files.
* Fixed an issue where **validate** did not fail on dockerimage changes with bc check.
* Added new flag **--ignore-entropy** to demisto-sdk **secrets**, this will allow skip entropy secrets check.
* Added --outfile to **lint** to allow saving failed packages to a file.


# 0.3.3
* Added backwards compatibility break error message.
* Added schema for incident types.
* Added **additionalinfo** field to as an available field for integration configuration.
* Added pack parameter for **init**.
* Fixed an issue where error would appear if name parameter is not set in **init**.


# 0.3.2
* Fixed the handling of classifier files in **validate**.


# 0.3.1
* Fixed the handling of newly created reputation files in **validate**.
* Added an option to perform **validate** on a specific file.


# 0.3.0
* Added support for multi-package **lint** both with parallel and without.
* Added all parameter in **lint** to run on all packages and packs in content repository.
* Added **format** for:
    * Scripts
    * Playbooks
    * Integrations
* Improved user outputs for **secrets** command.
* Fixed an issue where **lint** would run pytest and pylint only on a single docker per integration.
* Added auto-complete functionality to demisto-sdk.
* Added git parameter in **lint** to run only on changed packages.
* Added the **run-playbook** command
* Added **run** command which runs a command in the Demisto playground.
* Added **upload** command which uploads an integration or a script to a Demisto instance.
* Fixed and issue where **validate** checked if release notes exist for new integrations and scripts.
* Added **generate-test-playbook** command which generates a basic test playbook for an integration or a script.
* **validate** now supports indicator fields.
* Fixed an issue with layouts scheme validation.
* Adding **init** command.
* Added **json-to-outputs** command which generates the yaml section for outputs from an API raw response.

# 0.2.6
* Fixed an issue with locating release notes for beta integrations in **validate**.

# 0.2.5
* Fixed an issue with locating release notes for beta integrations in **validate**.

# 0.2.4
* Adding image validation to Beta_Integration and Packs in **validate**.

# 0.2.3
* Adding Beta_Integration to the structure validation process.
* Fixing bug where **validate** did checks on TestPlaybooks.
* Added requirements parameter to **lint**.

# 0.2.2
* Fixing bug where **lint** did not return exit code 1 on failure.
* Fixing bug where **validate** did not print error message in case no release notes were give.

# 0.2.1
* **Validate** now checks that the id and name fields are identical in yml files.
* Fixed a bug where sdk did not return any exit code.

# 0.2.0
* Added Release Notes Validator.
* Fixed the Unifier selection of your python file to use as the code.
* **Validate** now supports Indicator fields.
* Fixed a bug where **validate** and **secrets** did not return exit code 1 on failure.
* **Validate** now runs on newly added scripts.

# 0.1.8
* Added support for `--version`.
* Fixed an issue in file_validator when calling `checked_type` method with script regex.

# 0.1.2
* Restructuring validation to support content packs.
* Added secrets validation.
* Added content bundle creation.
* Added lint and unit test run.

# 0.1.1
* Added new logic to the unifier.
* Added detailed README.
* Some small adjustments and fixes.

# 0.1.0
Capabilities:
* **Extract** components(code, image, description etc.) from a Demisto YAML file into a directory.
* **Unify** components(code, image, description etc.) to a single Demisto YAML file.
* **Validate** Demisto content files.<|MERGE_RESOLUTION|>--- conflicted
+++ resolved
@@ -1,8 +1,5 @@
 # Changelog
-<<<<<<< HEAD
 * Added the '--use-packs-known-words' argument to the **doc-review** command
-* Changed the **format** command to update the tests field according to the test_playbooks' commands and scripts.
-=======
 
 # 1.5.7
 * Fixed an issue where reading remote yaml files failed.
@@ -13,7 +10,6 @@
 * Added the Alias field to the incident field schema.
 
 # 1.5.6
->>>>>>> b233f421
 * Added 'deprecated' release notes template.
 * Fixed an issue where **run-test-playbook** command failed to get the task entries when the test playbook finished with errors.
 * Fixed an issue in **validate** command when running with `no-conf-json` argument to ignore the `conf.json` file.
