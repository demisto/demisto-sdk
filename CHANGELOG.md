# Changelog
* Added 'deprecated' release notes template.
* Fixed an issue where **run-test-playbook** command failed to get the task entries when the test playbook finished with errors.
* Fixed an issue in **validate** command when running with `no-conf-json` argument to ignore the `conf.json` file.
* Added error type text (`ERROR` or `WARNING`) to **validate** error prints.
* Fixed an issue where the **format** command on test playbook did not format the ID to be equal to the name of the test playbook.
* Enhanced the **update-release-notes** command to automatically commit release notes config file upon creation.
* The **validate** command will validate that an indicator field of type html has fromVersion of 6.1.0 and above.
* The **format** command will now add fromVersion 6.1.0 to indicator field of type html.
* Added support for beta integrations in the **format** command.
* Fixed an issue where the **postman-codegen** command failed when called with the `--config-out` flag.
* Removed the integration documentation from the detailed description while performing **split** command to the unified yml file.
<<<<<<< HEAD
* Add to **validate** a validation for pack name to make sure it is unchanged.
=======
* Removed the line which indicates the version of the product from the README.md file for new contributions.
>>>>>>> 87bad831

# 1.5.5
* Fixed an issue in the **update-release-notes** command, which did not work when changes were made in multiple packs.
* Changed the **validate** command to fail on missing test-playbooks only if no unittests are found.
* Fixed `to_kebab_case`, it will now deal with strings that have hyphens, commas or periods in them, changing them to be hyphens in the new string.
* Fixed an issue in the **create-id-set** command, where the `source` value included the git token if it was specified in the remote url.
* Fixed an issue in the **merge-id-set** command, where merging fails because of duplicates but the packs are in the XSOAR repo but in different version control.
* Fixed missing `Lists` Content Item as valid `IDSetType`
* Added enhancement for **generate-docs**. It is possible to provide both file or a comma seperated list as `examples`. Also, it's possible to provide more than one example for a script or a command.
* Added feature in **format** to sync YML and JSON files to the `master` file structure.
* Added option to specify `Incident Type`, `Incoming Mapper` and `Classifier` when configuring instance in **test-content**
* added a new command **run-test-playbook** to run a test playbook in a given XSOAR instance.
* Fixed an issue in **format** when running on a modified YML, that the `id` value is not changed to its old `id` value.
* Enhancement for **split** command, replace `ApiModule` code block to `import` when splitting a YML.
* Fixed an issue where indicator types were missing from the pack's content, when uploading using **zip-packs**.
* The request data body format generated in the **postman-codegen** will use the python argument's name and not the raw data argument's name.
* Added the flag '--filter-by-id-set' to **create-content-artifacts** to create artifacts only for items in the given id_set.json.

# 1.5.4
* Fixed an issue with the **format** command when contributing via the UI
* The **format** command will now not remove the `defaultRows` key from incident, indicator and generic fields with `type: grid`.
* Fixed an issue with the **validate** command when a layoutscontainer did not have the `fromversion` field set.
* added a new command **update-xsoar-config-file** to handle your XSOAR Configuration File.
* Added `skipVerify` argument in **upload** command to skip pack signature verification.
* Fixed an issue when the **run** command  failed running when there’s more than one playground, by explicitly using the current user’s playground.
* Added support for Job content item in the **format**, **validate**, **upload**, **create-id-set**, **find-dependecies** and **create-content-artifacts** commands.
* Added a **source** field to the **id_set** entitles.
* Two entitles will not consider as duplicates if they share the same pack and the same source.
* Fixed a bug when duplicates were found in **find_dependencies**.
* Added function **get_current_repo** to `tools`.
* The **postman-codegen** will not have duplicates argument name. It will rename them to the minimum distinguished shared path for each of them.

# 1.5.3
* The **format** command will now set `unsearchable: True` for incident, indicator and generic fields.
* Fixed an issue where the **update-release-notes** command crashes with `--help` flag.
* Added validation to the **validate** command that verifies the `unsearchable` key in incident, indicator and generic fields is set to true.
* Removed a validation that DBotRole should be set for automation that requires elevated permissions to the `XSOAR-linter` in the **lint** command.
* Fixed an issue in **Validate** command where playbooks conditional tasks were mishandeled.
* Added a validation to prevent contributors from using the `fromlicense` key as a configuration parameter in an integration's YML
* Added a validation to ensure that the type for **API token** (and similar) parameters are configured correctly as a `credential` type in the integration configuration YML.
* Added an assertion that checks for duplicated requests' names when generating an integration from a postman collection.
* Added support for [.env files](https://pypi.org/project/python-dotenv/). You can now add a `.env` file to your repository with the logging information instead of setting a global environment variables.
* When running **lint** command with --keep-container flag, the docker images are committed.
* The **validate** command will not return missing test playbook error when given a script with dynamic-section tag.

# 1.5.2
* Added a validation to **update-release-notes** command to ensure that the `--version` flag argument is in the right format.
* added a new command **coverage-analyze** to generate and print coverage reports.
* Fixed an issue in **validate** in repositories which are not in GitHub or GitLab
* Added a validation that verifies that readme image absolute links do not contain the working branch name.
* Added support for List content item in the **format**, **validate**, **download**, **upload**, **create-id-set**, **find-dependecies** and **create-content-artifacts** commands.
* Added a validation to ensure reputation command's default argument is set as an array input.
* Added the `--fail-duplicates` flag for the **merge-id-set** command which will fail the command if duplicates are found.
* Added the `--fail-duplicates` flag for the **create-id-set** command which will fail the command if duplicates are found.

# 1.5.1
* Fixed an issue where **validate** command failed to recognized test playbooks for beta integrations as valid tests.
* Fixed an issue were the **validate** command was falsely recognizing image paths in readme files.
* Fixed an issue where the **upload** command error message upon upload failure pointed to wrong file rather than to the pack metadata.
* Added a validation that verifies that each script which appears in incident fields, layouts or layout containers exists in the id_set.json.
* Fixed an issue where the **postman code-gen** command generated double dots for context outputs when it was not needed.
* Fixed an issue where there **validate** command on release notes file crashed when author image was added or modified.
* Added input handling when running **find-dependencies**, replacing string manipulations.
* Fixed an issue where the **validate** command did not handle multiple playbooks with the same name in the id_set.
* Added support for GitLab repositories in **validate**

# 1.5.0
* Fixed an issue where **upload** command failed to upload packs not under content structure.
* Added support for **init** command to run from non-content repo.
* The **split-yml** has been renamed to **split** and now supports splitting Dashboards from unified Generic Modules.
* Fixed an issue where the skipped tests validation ran on the `ApiModules` pack in the **validate** command.
* The **init** command will now create the `Generic Object` entities directories.
* Fixed an issue where the **format** command failed to recognize changed files from git.
* Fixed an issue where the **json-to-outputs** command failed checking whether `0001-01-01T00:00:00` is of type `Date`
* Added to the **generate context** command to generate context paths for integrations from an example file.
* Fixed an issue where **validate** failed on release notes configuration files.
* Fixed an issue where the **validate** command failed on pack input if git detected changed files outside of `Packs` directory.
* Fixed an issue where **validate** command failed to recognize files inside validated pack when validation release notes, resulting in a false error message for missing entity in release note.
* Fixed an issue where the **download** command failed when downloading an invalid YML, instead of skipping it.

# 1.4.9
* Added validation that the support URL in partner contribution pack metadata does not lead to a GitHub repo.
* Enhanced ***generate-docs*** with default `additionalinformation` (description) for common parameters.
* Added to **validate** command a validation that a content item's id and name will not end with spaces.
* The **format** command will now remove trailing whitespaces from content items' id and name fields.
* Fixed an issue where **update-release-notes** could fail on files outside the user given pack.
* Fixed an issue where the **generate-test-playbook** command would not place the playbook in the proper folder.
* Added to **validate** command a validation that packs with `Iron Bank` uses the latest docker from Iron Bank.
* Added to **update-release-notes** command support for `Generic Object` entities.
* Fixed an issue where playbook `fromversion` mismatch validation failed even if `skipunavailable` was set to true.
* Added to the **create artifacts** command support for release notes configuration file.
* Added validation to **validate** for release notes config file.
* Added **isoversize** and **isautoswitchedtoquietmode** fields to the playbook schema.
* Added to the **update-release-notes** command `-bc` flag to generate template for breaking changes version.
* Fixed an issue where **validate** did not search description files correctly, leading to a wrong warning message.

# 1.4.8
* Fixed an issue where yml files with `!reference` failed to load properly.
* Fixed an issue when `View Integration Documentation` button was added twice during the download and re-upload.
* Fixed an issue when `(Partner Contribution)` was added twice to the display name during the download and re-upload.
* Added the following enhancements in the **generate-test-playbook** command:
    * Added the *--commands* argument to generate tasks for specific commands.
    * Added the *--examples* argument to get the command examples file path and generate tasks from the commands and arguments specified there.
    * Added the *--upload* flag to specify whether to upload the test playbook after the generation.
    * Fixed the output condition generation for outputs of type `Boolean`.

# 1.4.7
* Fixed an issue where an empty list for a command context didn't produce an indication other than an empty table.
* Fixed an issue where the **format** command has incorrectly recognized on which files to run when running using git.
* Fixed an issue where author image validations were not checked properly.
* Fixed an issue where new old-formatted scripts and integrations were not validated.
* Fixed an issue where the wording in the from version validation error for subplaybooks was incorrect.
* Fixed an issue where the **update-release-notes** command used the old docker image version instead of the new when detecting a docker change.
* Fixed an issue where the **generate-test-playbook** command used an incorrect argument name as default
* Fixed an issue where the **json-to-outputs** command used an incorrect argument name as default when using `-d`.
* Fixed an issue where validations failed while trying to validate non content files.
* Fixed an issue where README validations did not work post VS Code formatting.
* Fixed an issue where the description validations were inconsistent when running through an integration file or a description file.

# 1.4.6
* Fixed an issue where **validate** suggests, with no reason, running **format** on missing mandatory keys in yml file.
* Skipped existence of TestPlaybook check on community and contribution integrations.
* Fixed an issue where pre-commit didn't run on the demisto_sdk/commands folder.
* The **init** command will now change the script template name in the code to the given script name.
* Expanded the validations performed on beta integrations.
* Added support for PreProcessRules in the **format**, **validate**, **download**, and **create-content-artifacts** commands.
* Improved the error messages in **generate-docs**, if an example was not provided.
* Added to **validate** command a validation that a content entity or a pack name does not contain the words "partner" and "community".
* Fixed an issue where **update-release-notes** ignores *--text* flag while using *-f*
* Fixed the outputs validations in **validate** so enrichment commands will not be checked to have DBotScore outputs.
* Added a new validation to require the dockerimage key to exist in an integration and script yml files.
* Enhanced the **generate-test-playbook** command to use only integration tested on commands, rather than (possibly) other integrations implementing them.
* Expanded unify command to support GenericModules - Unifies a GenericModule object with its Dashboards.
* Added validators for generic objects:
  - Generic Field validator - verify that the 'fromVersion' field is above 6.5.0, 'group' field equals 4 and 'id' field starts with the prefix 'generic_'.
  - Generic Type validator - verify that the 'fromVersion' field is above 6.5.0
  - Generic Module validator - verify that the 'fromVersion' field is above 6.5.0
  - Generic Definition validator - verify that the 'fromVersion' field is above 6.5.0
 * Expanded Format command to support Generic Objects - Fixes generic objects according to their validations.
* Fixed an issue where the **update-release-notes** command did not handle ApiModules properly.
* Added option to enter a dictionary or json of format `[{field_name:description}]` in the **json-to-outputs** command,
  with the `-d` flag.
* Improved the outputs for the **format** command.
* Fixed an issue where the validations performed after the **format** command were inconsistent with **validate**.
* Added to the **validate** command a validation for the author image.
* Updated the **create-content-artifacts** command to support generic modules, definitions, fields and types.
* Added an option to ignore errors for file paths and not only file name in .pack-ignore file.

# 1.4.5
* Enhanced the **postman-codegen** command to name all generated arguments with lower case.
* Fixed an issue where the **find-dependencies** command miscalculated the dependencies for playbooks that use generic commands.
* Fixed an issue where the **validate** command failed in external repositories in case the DEMISTO_SDK_GITHUB_TOKEN was not set.
* Fixed an issue where **openapi-codegen** corrupted the swagger file by overwriting configuration to swagger file.
* Updated the **upload** command to support uploading zipped packs to the marketplace.
* Added to the **postman-codegen** command support of path variables.
* Fixed an issue where **openapi-codegen** entered into an infinite loop on circular references in the swagger file.
* The **format** command will now set `fromVersion: 6.2.0` for widgets with 'metrics' data type.
* Updated the **find-dependencies** command to support generic modules, definitions, fields and types.
* Fixed an issue where **openapi-codegen** tried to extract reference example outputs, leading to an exception.
* Added an option to ignore secrets automatically when using the **init** command to create a pack.
* Added a tool that gives the ability to temporarily suppress console output.

# 1.4.4
* When formatting incident types with Auto-Extract rules and without mode field, the **format** command will now add the user selected mode.
* Added new validation that DBotRole is set for scripts that requires elevated permissions to the `XSOAR-linter` in the **lint** command.
* Added url escaping to markdown human readable section in generate docs to avoid autolinking.
* Added a validation that mapper's id and name are matching. Updated the format of mapper to include update_id too.
* Added a validation to ensure that image paths in the README files are valid.
* Fixed **find_type** function to correctly find test files, such as, test script and test playbook.
* Added scheme validations for the new Generic Object Types, Fields, and Modules.
* Renamed the flag *--input-old-version* to *--old-version* in the **generate-docs** command.
* Refactored the **update-release-notes** command:
  - Replaced the *--all* flag with *--use-git* or *-g*.
  - Added the *--force* flag to update the pack release notes without changes in the pack.
  - The **update-release-notes** command will now update all dependent integrations on ApiModule change, even if not specified.
  - If more than one pack has changed, the full list of updated packs will be printed at the end of **update-release-notes** command execution.
  - Fixed an issue where the **update-release-notes** command did not add docker image release notes entry for release notes file if a script was changed.
  - Fixed an issue where the **update-release-notes** command did not detect changed files that had the same name.
  - Fixed an issue in the **update-release-notes** command where the version support of JSON files was mishandled.
* Fixed an issue where **format** did not skip files in test and documentation directories.
* Updated the **create-id-set** command to support generic modules, definitions, fields and types.
* Changed the **convert** command to generate old layout fromversion to 5.0.0 instead of 4.1.0
* Enhanced the command **postman-codegen** with type hints for templates.

# 1.4.3
* Fixed an issue where **json-to-outputs** command returned an incorrect output when json is a list.
* Fixed an issue where if a pack README.md did not exist it could cause an error in the validation process.
* Fixed an issue where the *--name* was incorrectly required in the **init** command.
* Adding the option to run **validate** on a specific path while using git (*-i* & *-g*).
* The **format** command will now change UUIDs in .yml and .json files to their respective content entity name.
* Added a playbook validation to check if a task sub playbook exists in the id set in the **validate** command.
* Added the option to add new tags/usecases to the approved list and to the pack metadata on the same pull request.
* Fixed an issue in **test_content** where when different servers ran tests for the same integration, the server URL parameters were not set correctly.
* Added a validation in the **validate** command to ensure that the ***endpoint*** command is configured correctly in yml file.
* Added a warning when pack_metadata's description field is longer than 130 characters.
* Fixed an issue where a redundant print occurred on release notes validation.
* Added new validation in the **validate** command to ensure that the minimal fromVersion in a widget of type metrics will be 6.2.0.
* Added the *--release-notes* flag to demisto-sdk to get the current version release notes entries.

# 1.4.2
* Added to `pylint` summary an indication if a test was skipped.
* Added to the **init** command the option to specify fromversion.
* Fixed an issue where running **init** command without filling the metadata file.
* Added the *--docker-timeout* flag in the **lint** command to control the request timeout for the Docker client.
* Fixed an issue where **update-release-notes** command added only one docker image release notes entry for release notes file, and not for every entity whom docker image was updated.
* Added a validation to ensure that incident/indicator fields names starts with their pack name in the **validate** command. (Checked only for new files and only when using git *-g*)
* Updated the **find-dependencies** command to return the 'dependencies' according the layout type ('incident', 'indicator').
* Enhanced the "vX" display name validation for scripts and integrations in the **validate** command to check for every versioned script or integration, and not only v2.
* Added the *--fail-duplicates* flag for the **create-id-set** command which will fail the command if duplicates are found.
* Added to the **generate-docs** command automatic addition to git when a new readme file is created.

# 1.4.1
* When in private repo without `DEMSITO_SDK_GITHUB_TOKEN` configured, get_remote_file will take files from the local origin/master.
* Enhanced the **unify** command when giving input of a file and not a directory return a clear error message.
* Added a validation to ensure integrations are not skipped and at least one test playbook is not skipped for each integration or script.
* Added to the Content Tests support for `context_print_dt`, which queries the incident context and prints the result as a json.
* Added new validation for the `xsoar_config.json` file in the **validate** command.
* Added a version differences section to readme in **generate-docs** command.
* Added the *--docs-format* flag in the **integration-diff** command to get the output in README format.
* Added the *--input-old-version* and *--skip-breaking-changes* flags in the **generate-docs** command to get the details for the breaking section and to skip the breaking changes section.

# 1.4.0
* Enable passing a comma-separated list of paths for the `--input` option of the **lint** command.
* Added new validation of unimplemented test-module command in the code to the `XSOAR-linter` in the **lint** command.
* Fixed the **generate-docs** to handle integration authentication parameter.
* Added a validation to ensure that description and README do not contain the word 'Demisto'.
* Improved the deprecated message validation required from playbooks and scripts.
* Added the `--quite-bc-validation` flag for the **validate** command to run the backwards compatibility validation in quite mode (errors is treated like warnings).
* Fixed the **update release notes** command to display a name for old layouts.
* Added the ability to append to the pack README credit to contributors.
* Added identification for parameter differences in **integration-diff** command.
* Fixed **format** to use git as a default value.
* Updated the **upload** command to support reports.
* Fixed an issue where **generate-docs** command was displaying 'None' when credentials parameter display field configured was not configured.
* Fixed an issue where **download** did not return exit code 1 on failure.
* Updated the validation that incident fields' names do not contain the word incident will aplly to core packs only.
* Added a playbook validation to verify all conditional tasks have an 'else' path in **validate** command.
* Renamed the GitHub authentication token environment variable `GITHUB_TOKEN` to `DEMITO_SDK_GITHUB_TOKEN`.
* Added to the **update-release-notes** command automatic addition to git when new release notes file is created.
* Added validation to ensure that integrations, scripts, and playbooks do not contain the entity type in their names.
* Added the **convert** command to convert entities between XSOAR versions.
* Added the *--deprecate* flag in **format** command to deprecate integrations, scripts, and playbooks.
* Fixed an issue where ignoring errors did not work when running the **validate** command on specific files (-i).

# 1.3.9
* Added a validation verifying that the pack's README.md file is not equal to pack description.
* Fixed an issue where the **Assume yes** flag did not work properly for some entities in the **format** command.
* Improved the error messages for separators in folder and file names in the **validate** command.
* Removed the **DISABLE_SDK_VERSION_CHECK** environment variable. To disable new version checks, use the **DEMISTO_SDK_SKIP_VERSION_CHECK** envirnoment variable.
* Fixed an issue where the demisto-sdk version check failed due to a rate limit.
* Fixed an issue with playbooks scheme validation.

# 1.3.8
* Updated the **secrets** command to work on forked branches.

# 1.3.7
* Added a validation to ensure correct image and description file names.
* Fixed an issue where the **validate** command failed when 'display' field in credentials param in yml is empty but 'displaypassword' was provided.
* Added the **integration-diff** command to check differences between two versions of an integration and to return a report of missing and changed elements in the new version.
* Added a validation verifying that the pack's README.md file is not missing or empty for partner packs or packs contains use cases.
* Added a validation to ensure that the integration and script folder and file names will not contain separators (`_`, `-`, ` `).
* When formatting new pack, the **format** command will set the *fromversion* key to 5.5.0 in the new files without fromversion.

# 1.3.6
* Added a validation that core packs are not dependent on non-core packs.
* Added a validation that a pack name follows XSOAR standards.
* Fixed an issue where in some cases the `get_remote_file` function failed due to an invalid path.
* Fixed an issue where running **update-release-notes** with updated integration logo, did not detect any file changes.
* Fixed an issue where the **create-id-set** command did not identify unified integrations correctly.
* Fixed an issue where the `CommonTypes` pack was not identified as a dependency for all feed integrations.
* Added support for running SDK commands in private repositories.
* Fixed an issue where running the **init** command did not set the correct category field in an integration .yml file for a newly created pack.
* When formatting new contributed pack, the **format** command will set the *fromversion* key to 6.0.0 in the relevant files.
* If the environment variable "DISABLE_SDK_VERSION_CHECK" is define, the demisto-sdk will no longer check for newer version when running a command.
* Added the `--use-pack-metadata` flag for the **find-dependencies** command to update the calculated dependencies using the the packs metadata files.
* Fixed an issue where **validate** failed on scripts in case the `outputs` field was set to `None`.
* Fixed an issue where **validate** was failing on editing existing release notes.
* Added a validation for README files verifying that the file doesn't contain template text copied from HelloWorld or HelloWorldPremium README.

# 1.3.5
* Added a validation that layoutscontainer's id and name are matching. Updated the format of layoutcontainer to include update_id too.
* Added a validation that commands' names and arguments in core packs, or scripts' arguments do not contain the word incident.
* Fixed issue where running the **generate-docs** command with -c flag ran all the commands and not just the commands specified by the flag.
* Fixed the error message of the **validate** command to not always suggest adding the *description* field.
* Fixed an issue where running **format** on feed integration generated invalid parameter structure.
* Fixed an issue where the **generate-docs** command did not add all the used scripts in a playbook to the README file.
* Fixed an issue where contrib/partner details might be added twice to the same file, when using unify and create-content-artifacts commands
* Fixed issue where running **validate** command on image-related integration did not return the correct outputs to json file.
* When formatting playbooks, the **format** command will now remove empty fields from SetIncident, SetIndicator, CreateNewIncident, CreateNewIndicator script arguments.
* Added an option to fill in the developer email when running the **init** command.

# 1.3.4
* Updated the **validate** command to check that the 'additionalinfo' field only contains the expected value for feed required parameters and not equal to it.
* Added a validation that community/partner details are not in the detailed description file.
* Added a validation that the Use Case tag in pack_metadata file is only used when the pack contains at least one PB, Incident Type or Layout.
* Added a validation that makes sure outputs in integrations are matching the README file when only README has changed.
* Added the *hidden* field to the integration schema.
* Fixed an issue where running **format** on a playbook whose `name` does not equal its `id` would cause other playbooks who use that playbook as a sub-playbook to fail.
* Added support for local custom command configuration file `.demisto-sdk-conf`.
* Updated the **format** command to include an update to the description file of an integration, to remove community/partner details.

# 1.3.3
* Fixed an issue where **lint** failed where *.Dockerfile* exists prior running the lint command.
* Added FeedHelloWorld template option for *--template* flag in **demisto-sdk init** command.
* Fixed issue where **update-release-notes** deleted release note file if command was called more than once.
* Fixed issue where **update-release-notes** added docker image release notes every time the command was called.
* Fixed an issue where running **update-release-notes** on a pack with newly created integration, had also added a docker image entry in the release notes.
* Fixed an issue where `XSOAR-linter` did not find *NotImplementedError* in main.
* Added validation for README files verifying their length (over 30 chars).
* When using *-g* flag in the **validate** command it will now ignore untracked files by default.
* Added the *--include-untracked* flag to the **validate** command to include files which are untracked by git in the validation process.
* Improved the `pykwalify` error outputs in the **validate** command.
* Added the *--print-pykwalify* flag to the **validate** command to print the unchanged output from `pykwalify`.

# 1.3.2
* Updated the format of the outputs when using the *--json-file* flag to create a JSON file output for the **validate** and **lint** commands.
* Added the **doc-review** command to check spelling in .md and .yml files as well as a basic release notes review.
* Added a validation that a pack's display name does not already exist in content repository.
* Fixed an issue where the **validate** command failed to detect duplicate params in an integration.
* Fixed an issue where the **validate** command failed to detect duplicate arguments in a command in an integration.

# 1.3.1
* Fixed an issue where the **validate** command failed to validate the release notes of beta integrations.
* Updated the **upload** command to support indicator fields.
* The **validate** and **update-release-notes** commands will now check changed files against `demisto/master` if it is configured locally.
* Fixed an issue where **validate** would incorrectly identify files as renamed.
* Added a validation that integration properties (such as feed, mappers, mirroring, etc) are not removed.
* Fixed an issue where **validate** failed when comparing branch against commit hash.
* Added the *--no-pipenv* flag to the **split-yml** command.
* Added a validation that incident fields and incident types are not removed from mappers.
* Fixed an issue where the *c
reate-id-set* flag in the *validate* command did not work while not using git.
* Added the *hiddenusername* field to the integration schema.
* Added a validation that images that are not integration images, do not ask for a new version or RN

# 1.3.0
* Do not collect optional dependencies on indicator types reputation commands.
* Fixed an issue where downloading indicator layoutscontainer objects failed.
* Added a validation that makes sure outputs in integrations are matching the README file.
* Fixed an issue where the *create-id-set* flag in the **validate** command did not work.
* Added a warning in case no id_set file is found when running the **validate** command.
* Fixed an issue where changed files were not recognised correctly on forked branches in the **validate** and the **update-release-notes** commands.
* Fixed an issue when files were classified incorrectly when running *update-release-notes*.
* Added a validation that integration and script file paths are compatible with our convention.
* Fixed an issue where id_set.json file was re created whenever running the generate-docs command.
* added the *--json-file* flag to create a JSON file output for the **validate** and **lint** commands.

# 1.2.19
* Fixed an issue where merge id_set was not updated to work with the new entity of Packs.
* Added a validation that the playbook's version matches the version of its sub-playbooks, scripts, and integrations.

# 1.2.18
* Changed the *skip-id-set-creation* flag to *create-id-set* in the **validate** command. Its default value will be False.
* Added support for the 'cve' reputation command in default arg validation.
* Filter out generic and reputation command from scripts and playbooks dependencies calculation.
* Added support for the incident fields in outgoing mappers in the ID set.
* Added a validation that the taskid field and the id field under the task field are both from uuid format and contain the same value.
* Updated the **format** command to generate uuid value for the taskid field and for the id under the task field in case they hold an invalid values.
* Exclude changes from doc_files directory on validation.
* Added a validation that an integration command has at most one default argument.
* Fixing an issue where pack metadata version bump was not enforced when modifying an old format (unified) file.
* Added validation that integration parameter's display names are capitalized and spaced using whitespaces and not underscores.
* Fixed an issue where beta integrations where not running deprecation validations.
* Allowed adding additional information to the deprecated description.
* Fixing an issue when escaping less and greater signs in integration params did not work as expected.

# 1.2.17
* Added a validation that the classifier of an integration exists.
* Added a validation that the mapper of an integration exists.
* Added a validation that the incident types of a classifier exist.
* Added a validation that the incident types of a mapper exist.
* Added support for *text* argument when running **demisto-sdk update-release-notes** on the ApiModules pack.
* Added a validation for the minimal version of an indicator field of type grid.
* Added new validation for incident and indicator fields in classifiers mappers and layouts exist in the content.
* Added cache for get_remote_file to reducing failures from accessing the remote repo.
* Fixed an issue in the **format** command where `_dev` or `_copy` suffixes weren't removed from the `id` of the given playbooks.
* Playbook dependencies from incident and indicator fields are now marked as optional.
* Mappers dependencies from incident types and incident fields are now marked as optional.
* Classifier dependencies from incident types are now marked as optional.
* Updated **demisto-sdk init** command to no longer create `created` field in pack_metadata file
* Updated **generate-docs** command to take the parameters names in setup section from display field and to use additionalinfo field when exist.
* Using the *verbose* argument in the **find-dependencies** command will now log to the console.
* Improved the deprecated message validation required from integrations.
* Fixed an issue in the **generate-docs** command where **Context Example** section was created when it was empty.

# 1.2.16
* Added allowed ignore errors to the *IDSetValidator*.
* Fixed an issue where an irrelevant id_set validation ran in the **validate** command when using the *--id-set* flag.
* Fixed an issue were **generate-docs** command has failed if a command did not exist in commands permissions file.
* Improved a **validate** command message for missing release notes of api module dependencies.

# 1.2.15
* Added the *ID101* to the allowed ignored errors.

# 1.2.14
* SDK repository is now mypy check_untyped_defs complaint.
* The lint command will now ignore the unsubscriptable-object (E1136) pylint error in dockers based on python 3.9 - this will be removed once a new pylint version is released.
* Added an option for **format** to run on a whole pack.
* Added new validation of unimplemented commands from yml in the code to `XSOAR-linter`.
* Fixed an issue where Auto-Extract fields were only checked for newly added incident types in the **validate** command.
* Added a new warning validation of direct access to args/params dicts to `XSOAR-linter`.

# 1.2.13
* Added new validation of indicators usage in CommandResults to `XSOAR-linter`.
* Running **demisto-sdk lint** will automatically run on changed files (same behavior as the -g flag).
* Removed supported version message from the documentation when running **generate_docs**.
* Added a print to indicate backwards compatibility is being checked in **validate** command.
* Added a percent print when running the **validate** command with the *-a* flag.
* Fixed a regression in the **upload** command where it was ignoring `DEMISTO_VERIFY_SSL` env var.
* Fixed an issue where the **upload** command would fail to upload beta integrations.
* Fixed an issue where the **validate** command did not create the *id_set.json* file when running with *-a* flag.
* Added price change validation in the **validate** command.
* Added validations that checks in read-me for empty sections or leftovers from the auto generated read-me that should be changed.
* Added new code validation for *NotImplementedError* to raise a warning in `XSOAR-linter`.
* Added validation for support types in the pack metadata file.
* Added support for *--template* flag in **demisto-sdk init** command.
* Fixed an issue with running **validate** on master branch where the changed files weren't compared to previous commit when using the *-g* flag.
* Fixed an issue where the `XSOAR-linter` ran *NotImplementedError* validation on scripts.
* Added support for Auto-Extract feature validation in incident types in the **validate** command.
* Fixed an issue in the **lint** command where the *-i* flag was ignored.
* Improved **merge-id-sets** command to support merge between two ID sets that contain the same pack.
* Fixed an issue in the **lint** command where flake8 ran twice.

# 1.2.12
* Bandit now reports also on medium severity issues.
* Fixed an issue with support for Docker Desktop on Mac version 2.5.0+.
* Added support for vulture and mypy linting when running without docker.
* Added support for *prev-ver* flag in **update-release-notes** command.
* Improved retry support when building docker images for linting.
* Added the option to create an ID set on a specific pack in **create-id-set** command.
* Added the *--skip-id-set-creation* flag to **validate** command in order to add the capability to run validate command without creating id_set validation.
* Fixed an issue where **validate** command checked docker image tag on ApiModules pack.
* Fixed an issue where **find-dependencies** did not calculate dashboards and reports dependencies.
* Added supported version message to the documentation and release notes files when running **generate_docs** and **update-release-notes** commands respectively.
* Added new code validations for *NotImplementedError* exception raise to `XSOAR-linter`.
* Command create-content-artifacts additional support for **Author_image.png** object.
* Fixed an issue where schemas were not enforced for incident fields, indicator fields and old layouts in the validate command.
* Added support for **update-release-notes** command to update release notes according to master branch.

# 1.2.11
* Fixed an issue where the ***generate-docs*** command reset the enumeration of line numbering after an MD table.
* Updated the **upload** command to support mappers.
* Fixed an issue where exceptions were no printed in the **format** while the *--verbose* flag is set.
* Fixed an issue where *--assume-yes* flag did not work in the **format** command when running on a playbook without a `fromversion` field.
* Fixed an issue where the **format** command would fail in case `conf.json` file was not found instead of skipping the update.
* Fixed an issue where integration with v2 were recognised by the `name` field instead of the `display` field in the **validate** command.
* Added a playbook validation to check if a task script exists in the id set in the **validate** command.
* Added new integration category `File Integrity Management` in the **validate** command.

# 1.2.10
* Added validation for approved content pack use-cases and tags.
* Added new code validations for *CommonServerPython* import to `XSOAR-linter`.
* Added *default value* and *predefined values* to argument description in **generate-docs** command.
* Added a new validation that checks if *get-mapping-fields* command exists if the integration schema has *{ismappable: true}* in **validate** command.
* Fixed an issue where the *--staged* flag recognised added files as modified in the **validate** command.
* Fixed an issue where a backwards compatibility warning was raised for all added files in the **validate** command.
* Fixed an issue where **validate** command failed when no tests were given for a partner supported pack.
* Updated the **download** command to support mappers.
* Fixed an issue where the ***format*** command added a duplicate parameter.
* For partner supported content packs, added support for a list of emails.
* Removed validation of README files from the ***validate*** command.
* Fixed an issue where the ***validate*** command required release notes for ApiModules pack.

# 1.2.9
* Fixed an issue in the **openapi_codegen** command where it created duplicate functions name from the swagger file.
* Fixed an issue in the **update-release-notes** command where the *update type* argument was not verified.
* Fixed an issue in the **validate** command where no error was raised in case a non-existing docker image was presented.
* Fixed an issue in the **format** command where format failed when trying to update invalid Docker image.
* The **format** command will now preserve the **isArray** argument in integration's reputation commands and will show a warning if it set to **false**.
* Fixed an issue in the **lint** command where *finally* clause was not supported in main function.
* Fixed an issue in the **validate** command where changing any entity ID was not validated.
* Fixed an issue in the **validate** command where *--staged* flag did not bring only changed files.
* Fixed the **update-release-notes** command to ignore changes in the metadata file.
* Fixed the **validate** command to ignore metadata changes when checking if a version bump is needed.


# 1.2.8
* Added a new validation that checks in playbooks for the usage of `DeleteContext` in **validate** command.
* Fixed an issue in the **upload** command where it would try to upload content entities with unsupported versions.
* Added a new validation that checks in playbooks for the usage of specific instance in **validate** command.
* Added the **--staged** flag to **validate** command to run on staged files only.


# 1.2.7
* Changed input parameters in **find-dependencies** command.
   - Use ***-i, --input*** instead of ***-p, --path***.
   - Use ***-idp, --id-set-path*** instead of ***-i, --id-set-path***.
* Fixed an issue in the **unify** command where it crashed on an integration without an image file.
* Fixed an issue in the **format** command where unnecessary files were not skipped.
* Fixed an issue in the **update-release-notes** command where the *text* argument was not respected in all cases.
* Fixed an issue in the **validate** command where a warning about detailed description was given for unified or deprecated integrations.
* Improved the error returned by the **validate** command when running on files using the old format.

# 1.2.6
* No longer require setting `DEMISTO_README_VALIDATION` env var to enable README mdx validation. Validation will now run automatically if all necessary node modules are available.
* Fixed an issue in the **validate** command where the `--skip-pack-dependencies` would not skip id-set creation.
* Fixed an issue in the **validate** command where validation would fail if supplied an integration with an empty `commands` key.
* Fixed an issue in the **validate** command where validation would fail due to a required version bump for packs which are not versioned.
* Will use env var `DEMISTO_VERIFY_SSL` to determine if to use a secure connection for commands interacting with the Server when `--insecure` is not passed. If working with a local Server without a trusted certificate, you can set env var `DEMISTO_VERIFY_SSL=no` to avoid using `--insecure` on each command.
* Unifier now adds a link to the integration documentation to the integration detailed description.
* Fixed an issue in the **secrets** command where ignored secrets were not skipped.

# 1.2.5
* Added support for special fields: *defaultclassifier*, *defaultmapperin*, *defaultmapperout* in **download** command.
* Added -y option **format** command to assume "yes" as answer to all prompts and run non-interactively
* Speed up improvements for `validate` of README files.
* Updated the **format** command to adhere to the defined content schema and sub-schemas, aligning its behavior with the **validate** command.
* Added support for canvasContextConnections files in **format** command.

# 1.2.4
* Updated detailed description for community integrations.

# 1.2.3
* Fixed an issue where running **validate** failed on playbook with task that adds tags to the evidence data.
* Added the *displaypassword* field to the integration schema.
* Added new code validations to `XSOAR-linter`.
    * As warnings messages:
        * `demisto.params()` should be used only inside main function.
        * `demisto.args()` should be used only inside main function.
        * Functions args should have type annotations.
* Added `fromversion` field validation to test playbooks and scripts in **validate** command.

# 1.2.2
* Add support for warning msgs in the report and summary to **lint** command.
* Fixed an issue where **json-to-outputs** determined bool values as int.
* Fixed an issue where **update-release-notes** was crushing on `--all` flag.
* Fixed an issue where running **validate**, **update-release-notes** outside of content repo crushed without a meaningful error message.
* Added support for layoutscontainer in **init** contribution flow.
* Added a validation for tlp_color param in feeds in **validate** command.
* Added a validation for removal of integration parameters in **validate** command.
* Fixed an issue where **update-release-notes** was failing with a wrong error message when no pack or input was given.
* Improved formatting output of the **generate-docs** command.
* Add support for env variable *DEMISTO_SDK_ID_SET_REFRESH_INTERVAL*. Set this env variable to the refresh interval in minutes. The id set will be regenerated only if the refresh interval has passed since the last generation. Useful when generating Script documentation, to avoid re-generating the id_set every run.
* Added new code validations to `XSOAR-linter`.
    * As error messages:
        * Longer than 10 seconds sleep statements for non long running integrations.
        * exit() usage.
        * quit() usage.
    * As warnings messages:
        * `demisto.log` should not be used.
        * main function existence.
        * `demito.results` should not be used.
        * `return_output` should not be used.
        * try-except statement in main function.
        * `return_error` usage in main function.
        * only once `return_error` usage.
* Fixed an issue where **lint** command printed logs twice.
* Fixed an issue where *suffix* did not work as expected in the **create-content-artifacts** command.
* Added support for *prev-ver* flag in **lint** and **secrets** commands.
* Added support for *text* flag to **update-release-notes** command to add the same text to all release notes.
* Fixed an issue where **validate** did not recognize added files if they were modified locally.
* Added a validation that checks the `fromversion` field exists and is set to 5.0.0 or above when working or comparing to a non-feature branch in **validate** command.
* Added a validation that checks the certification field in the pack_metadata file is valid in **validate** command.
* The **update-release-notes** command will now automatically add docker image update to the release notes.

# 1.2.1
* Added an additional linter `XSOAR-linter` to the **lint** command which custom validates py files. currently checks for:
    * `Sys.exit` usages with non zero value.
    * Any `Print` usages.
* Fixed an issue where renamed files were failing on *validate*.
* Fixed an issue where single changed files did not required release notes update.
* Fixed an issue where doc_images required release-notes and validations.
* Added handling of dependent packs when running **update-release-notes** on changed *APIModules*.
    * Added new argument *--id-set-path* for id_set.json path.
    * When changes to *APIModule* is detected and an id_set.json is available - the command will update the dependent pack as well.
* Added handling of dependent packs when running **validate** on changed *APIModules*.
    * Added new argument *--id-set-path* for id_set.json path.
    * When changes to *APIModule* is detected and an id_set.json is available - the command will validate that the dependent pack has release notes as well.
* Fixed an issue where the find_type function didn't recognize file types correctly.
* Fixed an issue where **update-release-notes** command did not work properly on Windows.
* Added support for indicator fields in **update-release-notes** command.
* Fixed an issue where files in test dirs where being validated.


# 1.2.0
* Fixed an issue where **format** did not update the test playbook from its pack.
* Fixed an issue where **validate** validated non integration images.
* Fixed an issue where **update-release-notes** did not identified old yml integrations and scripts.
* Added revision templates to the **update-release-notes** command.
* Fixed an issue where **update-release-notes** crashed when a file was renamed.
* Fixed an issue where **validate** failed on deleted files.
* Fixed an issue where **validate** validated all images instead of packs only.
* Fixed an issue where a warning was not printed in the **format** in case a non-supported file type is inputted.
* Fixed an issue where **validate** did not fail if no release notes were added when adding files to existing packs.
* Added handling of incorrect layout paths via the **format** command.
* Refactor **create-content-artifacts** command - Efficient artifacts creation and better logging.
* Fixed an issue where image and description files were not handled correctly by **validate** and **update-release-notes** commands.
* Fixed an issue where the **format** command didn't remove all extra fields in a file.
* Added an error in case an invalid id_set.json file is found while running the **validate** command.
* Added fetch params checks to the **validate** command.

# 1.1.11
* Added line number to secrets' path in **secrets** command report.
* Fixed an issue where **init** a community pack did not present the valid support URL.
* Fixed an issue where **init** offered a non relevant pack support type.
* Fixed an issue where **lint** did not pull docker images for powershell.
* Fixed an issue where **find-dependencies** did not find all the script dependencies.
* Fixed an issue where **find-dependencies** did not collect indicator fields as dependencies for playbooks.
* Updated the **validate** and the **secrets** commands to be less dependent on regex.
* Fixed an issue where **lint** did not run on circle when docker did not return ping.
* Updated the missing release notes error message (RN106) in the **Validate** command.
* Fixed an issue where **Validate** would return missing release notes when two packs with the same substring existed in the modified files.
* Fixed an issue where **update-release-notes** would add duplicate release notes when two packs with the same substring existed in the modified files.
* Fixed an issue where **update-release-notes** would fail to bump new versions if the feature branch was out of sync with the master branch.
* Fixed an issue where a non-descriptive error would be returned when giving the **update-release-notes** command a pack which can not be found.
* Added dependencies check for *widgets* in **find-dependencies** command.
* Added a `update-docker` flag to **format** command.
* Added a `json-to-outputs` flag to the **run** command.
* Added a verbose (`-v`) flag to **format** command.
* Fixed an issue where **download** added the prefix "playbook-" to the name of playbooks.

# 1.1.10
* Updated the **init** command. Relevant only when passing the *--contribution* argument.
   * Added the *--author* option.
   * The *support* field of the pack's metadata is set to *community*.
* Added a proper error message in the **Validate** command upon a missing description in the root of the yml.
* **Format** now works with a relative path.
* **Validate** now fails when all release notes have been excluded.
* Fixed issue where correct error message would not propagate for invalid images.
* Added the *--skip-pack-dependencies* flag to **validate** command to skip pack dependencies validation. Relevant when using the *-g* flag.
* Fixed an issue where **Validate** and **Format** commands failed integrations with `defaultvalue` field in fetch incidents related parameters.
* Fixed an issue in the **Validate** command in which unified YAML files were not ignored.
* Fixed an issue in **generate-docs** where scripts and playbooks inputs and outputs were not parsed correctly.
* Fixed an issue in the **openapi-codegen** command where missing reference fields in the swagger JSON caused errors.
* Fixed an issue in the **openapi-codegen** command where empty objects in the swagger JSON paths caused errors.
* **update-release-notes** command now accept path of the pack instead of pack name.
* Fixed an issue where **generate-docs** was inserting unnecessary escape characters.
* Fixed an issue in the **update-release-notes** command where changes to the pack_metadata were not detected.
* Fixed an issue where **validate** did not check for missing release notes in old format files.

# 1.1.9
* Fixed an issue where **update-release-notes** command failed on invalid file types.

# 1.1.8
* Fixed a regression where **upload** command failed on test playbooks.
* Added new *githubUser* field in pack metadata init command.
* Support beta integration in the commands **split-yml, extract-code, generate-test-playbook and generate-docs.**
* Fixed an issue where **find-dependencies** ignored *toversion* field in content items.
* Added support for *layoutscontainer*, *classifier_5_9_9*, *mapper*, *report*, and *widget* in the **Format** command.
* Fixed an issue where **Format** will set the `ID` field to be equal to the `name` field in modified playbooks.
* Fixed an issue where **Format** did not work for test playbooks.
* Improved **update-release-notes** command:
    * Write content description to release notes for new items.
    * Update format for file types without description: Connections, Incident Types, Indicator Types, Layouts, Incident Fields.
* Added a validation for feedTags param in feeds in **validate** command.
* Fixed readme validation issue in community support packs.
* Added the **openapi-codegen** command to generate integrations from OpenAPI specification files.
* Fixed an issue were release notes validations returned wrong results for *CommonScripts* pack.
* Added validation for image links in README files in **validate** command.
* Added a validation for default value of fetch param in feeds in **validate** command.
* Fixed an issue where the **Init** command failed on scripts.

# 1.1.7
* Fixed an issue where running the **format** command on feed integrations removed the `defaultvalue` fields.
* Playbook branch marked with *skipunavailable* is now set as an optional dependency in the **find-dependencies** command.
* The **feedReputation** parameter can now be hidden in a feed integration.
* Fixed an issue where running the **unify** command on JS package failed.
* Added the *--no-update* flag to the **find-dependencies** command.
* Added the following validations in **validate** command:
   * Validating that a pack does not depend on NonSupported / Deprecated packs.

# 1.1.6
* Added the *--description* option to the **init** command.
* Added the *--contribution* option to the **init** command which converts a contribution zip to proper pack format.
* Improved **validate** command performance time and outputs.
* Added the flag *--no-docker-checks* to **validate** command to skip docker checks.
* Added the flag *--print-ignored-files* to **validate** command to print ignored files report when the command is done.
* Added the following validations in **validate** command:
   * Validating that existing release notes are not modified.
   * Validating release notes are not added to new packs.
   * Validating that the "currentVersion" field was raised in the pack_metadata for modified packs.
   * Validating that the timestamp in the "created" field in the pack_metadata is in ISO format.
* Running `demisto-sdk validate` will run the **validate** command using git and only on committed files (same as using *-g --post-commit*).
* Fixed an issue where release notes were not checked correctly in **validate** command.
* Fixed an issue in the **create-id-set** command where optional playbook tasks were not taken into consideration.
* Added a prompt to the `demisto-sdk update-release-notes` command to prompt users to commit changes before running the release notes command.
* Added support to `layoutscontainer` in **validate** command.

# 1.1.5
* Fixed an issue in **find-dependencies** command.
* **lint** command now verifies flake8 on CommonServerPython script.

# 1.1.4
* Fixed an issue with the default output file name of the **unify** command when using "." as an output path.
* **Unify** command now adds contributor details to the display name and description.
* **Format** command now adds *isFetch* and *incidenttype* fields to integration yml.
* Removed the *feedIncremental* field from the integration schema.
* **Format** command now adds *feedBypassExclusionList*, *Fetch indicators*, *feedReputation*, *feedReliability*,
     *feedExpirationPolicy*, *feedExpirationInterval* and *feedFetchInterval* fields to integration yml.
* Fixed an issue in the playbooks schema.
* Fixed an issue where generated release notes were out of order.
* Improved pack dependencies detection.
* Fixed an issue where test playbooks were mishandled in **validate** command.

# 1.1.3
* Added a validation for invalid id fields in indicators types files in **validate** command.
* Added default behavior for **update-release-notes** command.
* Fixed an error where README files were failing release notes validation.
* Updated format of generated release notes to be more user friendly.
* Improved error messages for the **update-release-notes** command.
* Added support for `Connections`, `Dashboards`, `Widgets`, and `Indicator Types` to **update-release-notes** command.
* **Validate** now supports scripts under the *TestPlaybooks* directory.
* Fixed an issue where **validate** did not support powershell files.

# 1.1.2
* Added a validation for invalid playbookID fields in incidents types files in **validate** command.
* Added a code formatter for python files.
* Fixed an issue where new and old classifiers where mixed on validate command.
* Added *feedIncremental* field to the integration schema.
* Fixed error in the **upload** command where unified YMLs were not uploaded as expected if the given input was a pack.
* Fixed an issue where the **secrets** command failed due to a space character in the file name.
* Ignored RN validation for *NonSupported* pack.
* You can now ignore IF107, SC100, RP102 error codes in the **validate** command.
* Fixed an issue where the **download** command was crashing when received as input a JS integration or script.
* Fixed an issue where **validate** command checked docker image for JS integrations and scripts.
* **validate** command now checks scheme for reports and connections.
* Fixed an issue where **validate** command checked docker when running on all files.
* Fixed an issue where **validate** command did not fail when docker image was not on the latest numeric tag.
* Fixed an issue where beta integrations were not validated correctly in **validate** command.

# 1.1.1
* fixed and issue where file types were not recognized correctly in **validate** command.
* Added better outputs for validate command.

# 1.1.0
* Fixed an issue where changes to only non-validated files would fail validation.
* Fixed an issue in **validate** command where moved files were failing validation for new packs.
* Fixed an issue in **validate** command where added files were failing validation due to wrong file type detection.
* Added support for new classifiers and mappers in **validate** command.
* Removed support of old RN format validation.
* Updated **secrets** command output format.
* Added support for error ignore on deprecated files in **validate** command.
* Improved errors outputs in **validate** command.
* Added support for linting an entire pack.

# 1.0.9
* Fixed a bug where misleading error was presented when pack name was not found.
* **Update-release-notes** now detects added files for packs with versions.
* Readme files are now ignored by **update-release-notes** and validation of release notes.
* Empty release notes no longer cause an uncaught error during validation.

# 1.0.8
* Changed the output format of demisto-sdk secrets.
* Added a validation that checkbox items are not required in integrations.
* Added pack release notes generation and validation.
* Improved pack metadata validation.
* Fixed an issue in **validate** where renamed files caused an error

# 1.0.4
* Fix the **format** command to update the `id` field to be equal to `details` field in indicator-type files, and to `name` field in incident-type & dashboard files.
* Fixed a bug in the **validate** command for layout files that had `sortValues` fields.
* Fixed a bug in the **format** command where `playbookName` field was not always present in the file.
* Fixed a bug in the **format** command where indicatorField wasn't part of the SDK schemas.
* Fixed a bug in **upload** command where created unified docker45 yml files were not deleted.
* Added support for IndicatorTypes directory in packs (for `reputation` files, instead of Misc).
* Fixed parsing playbook condition names as string instead of boolean in **validate** command
* Improved image validation in YAML files.
* Removed validation for else path in playbook condition tasks.

# 1.0.3
* Fixed a bug in the **format** command where comments were being removed from YAML files.
* Added output fields: _file_path_ and _kind_ for layouts in the id-set.json created by **create-id-set** command.
* Fixed a bug in the **create-id-set** command Who returns Duplicate for Layouts with a different kind.
* Added formatting to **generate-docs** command results replacing all `<br>` tags with `<br/>`.
* Fixed a bug in the **download** command when custom content contained not supported content entity.
* Fixed a bug in **format** command in which boolean strings  (e.g. 'yes' or 'no') were converted to boolean values (e.g. 'True' or 'False').
* **format** command now removes *sourceplaybookid* field from playbook files.
* Fixed a bug in **generate-docs** command in which integration dependencies were not detected when generating documentation for a playbook.


# 1.0.1
* Fixed a bug in the **unify** command when output path was provided empty.
* Improved error message for integration with no tests configured.
* Improved the error message returned from the **validate** command when an integration is missing or contains malformed fetch incidents related parameters.
* Fixed a bug in the **create** command where a unified YML with a docker image for 4.5 was copied incorrectly.
* Missing release notes message are now showing the release notes file path to update.
* Fixed an issue in the **validate** command in which unified YAML files were not ignored.
* File format suggestions are now shown in the relevant file format (JSON or YAML).
* Changed Docker image validation to fail only on non-valid ones.
* Removed backward compatibility validation when Docker image is updated.

# 1.0.0
* Improved the *upload* command to support the upload of all the content entities within a pack.
* The *upload* command now supports the improved pack file structure.
* Added an interactive option to format integrations, scripts and playbooks with No TestPlaybooks configured.
* Added an interactive option to configure *conf.json* file with missing test playbooks for integrations, scripts and playbooks
* Added *download* command to download custom content from Demisto instance to the local content repository.
* Improved validation failure messages to include a command suggestion, wherever relevant, to fix the raised issue.
* Improved 'validate' help and documentation description
* validate - checks that scripts, playbooks, and integrations have the *tests* key.
* validate - checks that test playbooks are configured in `conf.json`.
* demisto-sdk lint - Copy dir better handling.
* demisto-sdk lint - Add error when package missing in docker image.
* Added *-a , --validate-all* option in *validate* to run all validation on all files.
* Added *-i , --input* option in *validate* to run validation on a specified pack/file.
* added *-i, --input* option in *secrets* to run on a specific file.
* Added an allowed hidden parameter: *longRunning* to the hidden integration parameters validation.
* Fixed an issue with **format** command when executing with an output path of a folder and not a file path.
* Bug fixes in generate-docs command given playbook as input.
* Fixed an issue with lint command in which flake8 was not running on unit test files.

# 0.5.2
* Added *-c, --command* option in *generate-docs* to generate a specific command from an integration.
* Fixed an issue when getting README/CHANGELOG files from git and loading them.
* Removed release notes validation for new content.
* Fixed secrets validations for files with the same name in a different directory.
* demisto-sdk lint - parallelization working with specifying the number of workers.
* demisto-sdk lint - logging levels output, 3 levels.
* demisto-sdk lint - JSON report, structured error reports in JSON format.
* demisto-sdk lint - XML JUnit report for unit-tests.
* demisto-sdk lint - new packages used to accelerate execution time.
* demisto-sdk secrets - command now respects the generic whitelist, and not only the pack secrets.

# 0.5.0
[PyPI History][1]

[1]: https://pypi.org/project/demisto-sdk/#history
# 0.4.9
* Fixed an issue in *generate-docs* where Playbooks and Scripts documentation failed.
* Added a graceful error message when executing the *run" command with a misspelled command.
* Added more informative errors upon failures of the *upload* command.
* format command:
    * Added format for json files: IncidentField, IncidentType, IndicatorField, IndicatorType, Layout, Dashboard.
    * Added the *-fv --from-version*, *-nv --no-validation* arguments.
    * Removed the *-t yml_type* argument, the file type will be inferred.
    * Removed the *-g use_git* argument, running format without arguments will run automatically on git diff.
* Fixed an issue in loading playbooks with '=' character.
* Fixed an issue in *validate* failed on deleted README files.

# 0.4.8
* Added the *max* field to the Playbook schema, allowing to define it in tasks loop.
* Fixed an issue in *validate* where Condition branches checks were case sensitive.

# 0.4.7
* Added the *slareminder* field to the Playbook schema.
* Added the *common_server*, *demisto_mock* arguments to the *init* command.
* Fixed an issue in *generate-docs* where the general section was not being generated correctly.
* Fixed an issue in *validate* where Incident type validation failed.

# 0.4.6
* Fixed an issue where the *validate* command did not identify CHANGELOG in packs.
* Added a new command, *id-set* to create the id set - the content dependency tree by file IDs.

# 0.4.5
* generate-docs command:
    * Added the *use_cases*, *permissions*, *command_permissions* and *limitations*.
    * Added the *--insecure* argument to support running the script and integration command in Demisto.
    * Removed the *-t yml_type* argument, the file type will be inferred.
    * The *-o --output* argument is no longer mandatory, default value will be the input file directory.
* Added support for env var: *DEMISTO_SDK_SKIP_VERSION_CHECK*. When set version checks are skipped.
* Fixed an issue in which the CHANGELOG files did not match our scheme.
* Added a validator to verify that there are no hidden integration parameters.
* Fixed an issue where the *validate* command ran on test files.
* Removed the *env-dir* argument from the demisto-sdk.
* README files which are html files will now be skipped in the *validate* command.
* Added support for env var: *DEMISTO_README_VALIDATOR*. When not set the readme validation will not run.

# 0.4.4
* Added a validator for IncidentTypes (incidenttype-*.json).
* Fixed an issue where the -p flag in the *validate* command was not working.
* Added a validator for README.md files.
* Release notes validator will now run on: incident fields, indicator fields, incident types, dashboard and reputations.
* Fixed an issue where the validator of reputation(Indicator Type) did not check on the details field.
* Fixed an issue where the validator attempted validating non-existing files after deletions or name refactoring.
* Removed the *yml_type* argument in the *split-yml*, *extract-code* commands.
* Removed the *file_type* argument in the *generate-test-playbook* command.
* Fixed the *insecure* argument in *upload*.
* Added the *insecure* argument in *run-playbook*.
* Standardise the *-i --input*, *-o --output* to demisto-sdk commands.

# 0.4.3
* Fixed an issue where the incident and indicator field BC check failed.
* Support for linting and unit testing PowerShell integrations.

# 0.4.2
* Fixed an issue where validate failed on Windows.
* Added a validator to verify all branches are handled in conditional task in a playbook.
* Added a warning message when not running the latest sdk version.
* Added a validator to check that the root is connected to all tasks in the playbook.
* Added a validator for Dashboards (dashboard-*.json).
* Added a validator for Indicator Types (reputation-*.json).
* Added a BC validation for changing incident field type.
* Fixed an issue where init command would generate an invalid yml for scripts.
* Fixed an issue in misleading error message in v2 validation hook.
* Fixed an issue in v2 hook which now is set only on newly added scripts.
* Added more indicative message for errors in yaml files.
* Disabled pykwalify info log prints.

# 0.3.10
* Added a BC check for incident fields - changing from version is not allowed.
* Fixed an issue in create-content-artifacts where scripts in Packs in TestPlaybooks dir were copied with a wrong prefix.


# 0.3.9
* Added a validation that incident field can not be required.
* Added validation for fetch incident parameters.
* Added validation for feed integration parameters.
* Added to the *format* command the deletion of the *sourceplaybookid* field.
* Fixed an issue where *fieldMapping* in playbook did not pass the scheme validation.
* Fixed an issue where *create-content-artifacts* did not copy TestPlaybooks in Packs without prefix of *playbook-*.
* Added a validation the a playbook can not have a rolename set.
* Added to the image validator the new DBot default image.
* Added the fields: elasticcommonfields, quiet, quietmode to the Playbook schema.
* Fixed an issue where *validate* failed on integration commands without outputs.
* Added a new hook for naming of v2 integrations and scripts.


# 0.3.8
* Fixed an issue where *create-content-artifact* was not loading the data in the yml correctly.
* Fixed an issue where *unify* broke long lines in script section causing syntax errors


# 0.3.7
* Added *generate-docs* command to generate documentation file for integration, playbook or script.
* Fixed an issue where *unify* created a malformed integration yml.
* Fixed an issue where demisto-sdk **init** creates unit-test file with invalid import.


# 0.3.6
* Fixed an issue where demisto-sdk **validate** failed on modified scripts without error message.


# 0.3.5
* Fixed an issue with docker tag validation for integrations.
* Restructured repo source code.


# 0.3.4
* Saved failing unit tests as a file.
* Fixed an issue where "_test" file for scripts/integrations created using **init** would import the "HelloWorld" templates.
* Fixed an issue in demisto-sdk **validate** - was failing on backward compatiblity check
* Fixed an issue in demisto-sdk **secrets** - empty line in .secrets-ignore always made the secrets check to pass
* Added validation for docker image inside integrations and scripts.
* Added --use-git flag to **format** command to format all changed files.
* Fixed an issue where **validate** did not fail on dockerimage changes with bc check.
* Added new flag **--ignore-entropy** to demisto-sdk **secrets**, this will allow skip entropy secrets check.
* Added --outfile to **lint** to allow saving failed packages to a file.


# 0.3.3
* Added backwards compatibility break error message.
* Added schema for incident types.
* Added **additionalinfo** field to as an available field for integration configuration.
* Added pack parameter for **init**.
* Fixed an issue where error would appear if name parameter is not set in **init**.


# 0.3.2
* Fixed the handling of classifier files in **validate**.


# 0.3.1
* Fixed the handling of newly created reputation files in **validate**.
* Added an option to perform **validate** on a specific file.


# 0.3.0
* Added support for multi-package **lint** both with parallel and without.
* Added all parameter in **lint** to run on all packages and packs in content repository.
* Added **format** for:
    * Scripts
    * Playbooks
    * Integrations
* Improved user outputs for **secrets** command.
* Fixed an issue where **lint** would run pytest and pylint only on a single docker per integration.
* Added auto-complete functionality to demisto-sdk.
* Added git parameter in **lint** to run only on changed packages.
* Added the **run-playbook** command
* Added **run** command which runs a command in the Demisto playground.
* Added **upload** command which uploads an integration or a script to a Demisto instance.
* Fixed and issue where **validate** checked if release notes exist for new integrations and scripts.
* Added **generate-test-playbook** command which generates a basic test playbook for an integration or a script.
* **validate** now supports indicator fields.
* Fixed an issue with layouts scheme validation.
* Adding **init** command.
* Added **json-to-outputs** command which generates the yaml section for outputs from an API raw response.

# 0.2.6
* Fixed an issue with locating release notes for beta integrations in **validate**.

# 0.2.5
* Fixed an issue with locating release notes for beta integrations in **validate**.

# 0.2.4
* Adding image validation to Beta_Integration and Packs in **validate**.

# 0.2.3
* Adding Beta_Integration to the structure validation process.
* Fixing bug where **validate** did checks on TestPlaybooks.
* Added requirements parameter to **lint**.

# 0.2.2
* Fixing bug where **lint** did not return exit code 1 on failure.
* Fixing bug where **validate** did not print error message in case no release notes were give.

# 0.2.1
* **Validate** now checks that the id and name fields are identical in yml files.
* Fixed a bug where sdk did not return any exit code.

# 0.2.0
* Added Release Notes Validator.
* Fixed the Unifier selection of your python file to use as the code.
* **Validate** now supports Indicator fields.
* Fixed a bug where **validate** and **secrets** did not return exit code 1 on failure.
* **Validate** now runs on newly added scripts.

# 0.1.8
* Added support for `--version`.
* Fixed an issue in file_validator when calling `checked_type` method with script regex.

# 0.1.2
* Restructuring validation to support content packs.
* Added secrets validation.
* Added content bundle creation.
* Added lint and unit test run.

# 0.1.1
* Added new logic to the unifier.
* Added detailed README.
* Some small adjustments and fixes.

# 0.1.0
Capabilities:
* **Extract** components(code, image, description etc.) from a Demisto YAML file into a directory.
* **Unify** components(code, image, description etc.) to a single Demisto YAML file.
* **Validate** Demisto content files.<|MERGE_RESOLUTION|>--- conflicted
+++ resolved
@@ -10,11 +10,8 @@
 * Added support for beta integrations in the **format** command.
 * Fixed an issue where the **postman-codegen** command failed when called with the `--config-out` flag.
 * Removed the integration documentation from the detailed description while performing **split** command to the unified yml file.
-<<<<<<< HEAD
 * Add to **validate** a validation for pack name to make sure it is unchanged.
-=======
 * Removed the line which indicates the version of the product from the README.md file for new contributions.
->>>>>>> 87bad831
 
 # 1.5.5
 * Fixed an issue in the **update-release-notes** command, which did not work when changes were made in multiple packs.
