--- conflicted
+++ resolved
@@ -2,6 +2,7 @@
 ## Unreleased
 * Changed the error code of the **validate** check for deprecated display names from `IN157` (duplicated a code used by a `nativeimage` check) to `IN160` (new code).
 * Changed the error code of the **validate** check for invalid SIEM marketplace values from `IN151` (duplicated a code used by a check for empty command arguments) to `IN161` (new code).
+* Added JUnit XML output support for **test-content** command.
 * Updated the **run-unit-tests** command to not fail on JavaScript items, but skip them instead.
 * Updated the `validate` pre-commit hook to run before the `run-unit-tests` hook. This will prevent `validate` from falling on errors about temporary files that are sometimes created when running unit-tests.
 * Added the *auto-replace-uuids* flag to the **download** command. set this flag to False to avoid UUID replacements when downloading using download command.
@@ -17,11 +18,7 @@
 
 ## 1.20.7
 * Fixed an issue where unified integrations / scripts with a period in their name would not split properly.
-<<<<<<< HEAD
-* Added JUnit XML output support for **test-content** command.
-=======
 * Fixed an issue where the documentation was out of date with the current structure of **demisto-sdk** which does not support command auto-completion.
->>>>>>> 12c13de8
 * Improved logging for **lint** and **prepare-content** commands.
 * Internal: Added the `CI_SERVER_HOST`, `CI_PROJECT_ID` environment variables.
 
