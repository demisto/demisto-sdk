--- conflicted
+++ resolved
@@ -1,12 +1,8 @@
 # Changelog
-<<<<<<< HEAD
-* Added a code formatter for python files.
-* Added support for new classifiers and mappers.
-=======
 * Fixed an issue where new and old classifiers where mixed on validate command.
 * Added *feedIncremental* field to the integration schema.
 * Fixed error in **upload** command where unified YMLs were not uploaded as expected if the given input was a pack.
->>>>>>> c5b8379c
+* Added a code formatter for python files.
 
 #### 1.1.1
 * fixed and issue where file types were not recognized correctly in **validate** command.
