--- conflicted
+++ resolved
@@ -12,13 +12,10 @@
 * Updated the **upload** command to support reports.
 * Fixed an issue where **generate-docs** command was displaying 'None' when credentials parameter display field configured was not configured.
 * Fixed an issue where **download** did not return exit code 1 on failure.
-<<<<<<< HEAD
+* Added a playbook validation to verify all conditional tasks have an 'else' path in **validate** command.
+* Added to the **update-release-notes** command automatic addition to git when new release notes file is created.
 * Added a version differences section to readme in **generate-docs** command.
 * Added the `--docs-format` flag in **integration-diff** command to get the output in readme format.
-=======
-* Added a playbook validation to verify all conditional tasks have an 'else' path in **validate** command.
-* Added to the **update-release-notes** command automatic addition to git when new release notes file is created.
->>>>>>> 37b7fbca
 
 # 1.3.9
 * Added a validation verifying that the pack's README.md file is not equal to pack description.
