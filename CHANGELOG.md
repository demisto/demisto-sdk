# Changelog


* Added a code *type* indication for integration and script objects in the *ID Set*.
* Added the [Vulture](https://github.com/jendrikseipp/vulture) linter to the pre-commit hook.
* The `demisto-sdk` pack will now be distributed via PyPi with a **wheel** file.
* Fixed a bug where any edited json file that contained a forward slash (`/`) escaped.
* Added a new validation to **validate** command to verify that the metadata *currentVersion* is
the same as the last release note version.
* The **validate** command now checks if there're none-deprecated integration commands that are missing from the readme file.
* Fixed an issue where *dockerimage* changes in Scripts weren't recognized by the **update-release-notes** command.
* Fixed an issue where **update-xsoar-config-file** did not properly insert the marketplace packs list to the file.
* Added the pack name to the known words by default when running the **doc-review** command.
* Added support for new XSIAM entities in **create-id-set** command.
* Added support for new XSIAM entities in **create-content-artifacts** command.
* Added support for Parsing/Modeling Rule content item in the **unify** command.
* Added the integration name, the commands name and the script name to the known words by default when running the **doc-review** command.
* Added an argument '-c' '--custom' to the **unify** command, if True will append to the unified yml name/display/id the custom label provided
* Added support for sub words suggestion in kebab-case sentences when running the **doc-review** command.
* Added support for new XSIAM entities in **update-release-notes** command.
* Enhanced the message of alternative suggestion words shown when running **doc-review** command.
* Fixed an incorrect error message, in case `node` is not installed on the machine.
* Fixed an issue in the **lint** command where the *check-dependent-api-modules* argument was set to true by default.
* Added a new command **generate-unit-tests**.
* Added a new validation to **validate** all SIEM integration have the same suffix.
* Fixed the destination path of the unified parsing/modeling rules in **create-content-artifacts** command.
* Fixed an issue in the **validate** command, where we validated wrongfully the existence of readme file for the *ApiModules* pack.
* Fixed an issue in the **validate** command, where an error message that was displayed for scripts validation was incorrect.
* Fixed an issue in the **validate** and **format** commands where *None* arguments in integration commands caused the commands to fail unexpectedly.
<<<<<<< HEAD
* Fixed an issue where the **validate** command did not work properly when deleting non-content items.
=======
* Added support for running tests on XSIAM machines in the **test-content** command.
>>>>>>> 77491300

## 1.6.3

* **Breaking change**: Fixed a typo in the **validate** `--quiet-bc-validation` flag (was `--quite-bc-validation`). @upstart-swiss
* Dropped support for python 3.7: Demisto-SDK is now supported on Python 3.8 or newer.
* Added an argument to YAMLHandler, allowing to set a maximal width for YAML files. This fixes an issue where a wrong default was used.
* Added the detach mechanism to the **upload** command, If you set the --input-config-file flag, any files in the repo's SystemPacks folder will be detached.
* Added the reattach mechanism to the **upload** command, If you set the --input-config-file flag, any detached item in your XSOAR instance that isn't currently in the repo's SystemPacks folder will be re-attached.
* Fixed an issue in the **validate** command that did not work properly when using the *-g* flag.
* Enhanced the dependency message shown when running **lint**.
* Fixed an issue where **update-release-notes** didn't update the currentVersion in pack_metadata.
* Improved the logging in **test-content** for helping catch typos in external playbook configuration.

## 1.6.2

* Added dependency validation support for core marketplacev2 packs.
* Fixed an issue in **update-release-notes** where suggestion fix failed in validation.
* Fixed a bug where `.env` files didn't load. @nicolas-rdgs
* Fixed a bug where **validate** command failed when the *categories* field in the pack metadata was empty for non-integration packs.
* Added *system* and *item-type* arguments to the **download** command, used when downloading system items.
* Added a validation to **validate**, checking that each script, integration and playbook have a README file. This validation only runs when the command is called with either the `-i` or the `-g` flag.
* Fixed a regression issue with **doc-review**, where the `-g` flag did not work.
* Improved the detection of errors in **doc-review** command.
* The **validate** command now checks if a readme file is empty, only for packs that contain playbooks or were written by a partner.
* The **validate** command now makes sure common contextPath values (e.g. `DBotScore.Score`) have a non-empty description, and **format** populates them automatically.
* Fixed an issue where the **generate-outputs** command did not work properly when examples were provided.
* Fixed an issue in the **generate-outputs** command, where the outputs were not written to the specified output path.
* The **generate-outputs** command can now generate outputs from multiple calls to the same command (useful when different args provide different outputs).
* The **generate-outputs** command can now update a yaml file with new outputs, without deleting or overwriting existing ones.
* Fixed a bug where **doc-review** command failed on existing templates.
* Fixed a bug where **validate** command failed when the word demisto is in the repo README file.
* Added support for adding test-playbooks to the zip file result in *create-content-artifacts* command for marketplacev2.
* Fixed an issue in **find-dependencies** where using the argument *-o* without the argument *--all-packs-dependencies* did not print a proper warning.
* Added a **validate** check to prevent deletion of files whose deletion is not supported by the XSOAR marketplace.
* Removed the support in the *maintenance* option of the *-u* flag in the **update-release-notes** command.
* Added validation for forbidden words and phrases in the **doc-review** command.
* Added a retries mechanism to the **test-content** command to stabilize the build process.
* Added support for all `git` platforms to get remote files.
* Refactored the **format** command's effect on the *fromversion* field:
  * Fixed a bug where the *fromversion* field was removed when modifying a content item.
  * Updated the general default *fromversion* and the default *fromversion* of newly-introduced content items (e.g. `Lists`, `Jobs`).
  * Added an interactive mode functionality for all content types, to ask the user whether to set a default *fromversion*, if could not automatically determine its value. Use `-y` to assume 'yes' as an answer to all prompts and run non-interactively.

## 1.6.1

* Added the '--use-packs-known-words' argument to the **doc-review** command
* Added YAML_Loader to handle yaml files in a standard way across modules, replacing PYYAML.
* Fixed an issue when filtering items using the ID set in the **create-content-artifacts** command.
* Fixed an issue in the **generate-docs** command where tables were generated with an empty description column.
* Fixed an issue in the **split** command where splitting failed when using relative input/output paths.
* Added warning when inferred files are missing.
* Added to **validate** a validation for integration image dimensions, which should be 120x50px.
* Improved an error in the **validate** command to better differentiate between the case where a required fetch parameter is malformed or missing.

## 1.6.0

* Fixed an issue in the **create-id-set** command where similar items from different marketplaces were reported as duplicated.
* Fixed typo in demisto-sdk init
* Fixed an issue where the **lint** command did not handle all container exit codes.
* Add to **validate** a validation for pack name to make sure it is unchanged.
* Added a validation to the **validate** command that verifies that the version in the pack_metdata file is written in the correct format.
* Fixed an issue in the **format** command where missing *fromVersion* field in indicator fields caused an error.

## 1.5.9

* Added option to specify `External Playbook Configuration` to change inputs of Playbooks triggered as part of **test-content**
* Improved performance of the **lint** command.
* Improved performance of the **validate** command when checking README images.
* ***create-id-set*** command - the default value of the **marketplace** argument was changed from ‘xsoar’ to all packs existing in the content repository. When using the command, make sure to pass the relevant marketplace to use.

## 1.5.8

* Fixed an issue where the command **doc-review** along with the argument `--release-notes` failed on yml/json files with invalid schema.
* Fixed an issue where the **lint** command failed on packs using python 3.10

## 1.5.7

* Fixed an issue where reading remote yaml files failed.
* Fixed an issue in **validate** failed with no error message for lists (when no fromVersion field was found).
* Fixed an issue when running **validate** or **format** in a gitlab repository, and failing to determine its project id.
* Added an enhancement to **split**, handling an empty output argument.
* Added the ability to add classifiers and mappers to conf.json.
* Added the Alias field to the incident field schema.

## 1.5.6

* Added 'deprecated' release notes template.
* Fixed an issue where **run-test-playbook** command failed to get the task entries when the test playbook finished with errors.
* Fixed an issue in **validate** command when running with `no-conf-json` argument to ignore the `conf.json` file.
* Added error type text (`ERROR` or `WARNING`) to **validate** error prints.
* Fixed an issue where the **format** command on test playbook did not format the ID to be equal to the name of the test playbook.
* Enhanced the **update-release-notes** command to automatically commit release notes config file upon creation.
* The **validate** command will validate that an indicator field of type html has fromVersion of 6.1.0 and above.
* The **format** command will now add fromVersion 6.1.0 to indicator field of type html.
* Added support for beta integrations in the **format** command.
* Fixed an issue where the **postman-codegen** command failed when called with the `--config-out` flag.
* Removed the integration documentation from the detailed description while performing **split** command to the unified yml file.
* Removed the line which indicates the version of the product from the README.md file for new contributions.

## 1.5.5

* Fixed an issue in the **update-release-notes** command, which did not work when changes were made in multiple packs.
* Changed the **validate** command to fail on missing test-playbooks only if no unittests are found.
* Fixed `to_kebab_case`, it will now deal with strings that have hyphens, commas or periods in them, changing them to be hyphens in the new string.
* Fixed an issue in the **create-id-set** command, where the `source` value included the git token if it was specified in the remote url.
* Fixed an issue in the **merge-id-set** command, where merging fails because of duplicates but the packs are in the XSOAR repo but in different version control.
* Fixed missing `Lists` Content Item as valid `IDSetType`
* Added enhancement for **generate-docs**. It is possible to provide both file or a comma seperated list as `examples`. Also, it's possible to provide more than one example for a script or a command.
* Added feature in **format** to sync YML and JSON files to the `master` file structure.
* Added option to specify `Incident Type`, `Incoming Mapper` and `Classifier` when configuring instance in **test-content**
* added a new command **run-test-playbook** to run a test playbook in a given XSOAR instance.
* Fixed an issue in **format** when running on a modified YML, that the `id` value is not changed to its old `id` value.
* Enhancement for **split** command, replace `ApiModule` code block to `import` when splitting a YML.
* Fixed an issue where indicator types were missing from the pack's content, when uploading using **zip-packs**.
* The request data body format generated in the **postman-codegen** will use the python argument's name and not the raw data argument's name.
* Added the flag '--filter-by-id-set' to **create-content-artifacts** to create artifacts only for items in the given id_set.json.

## 1.5.4

* Fixed an issue with the **format** command when contributing via the UI
* The **format** command will now not remove the `defaultRows` key from incident, indicator and generic fields with `type: grid`.
* Fixed an issue with the **validate** command when a layoutscontainer did not have the `fromversion` field set.
* added a new command **update-xsoar-config-file** to handle your XSOAR Configuration File.
* Added `skipVerify` argument in **upload** command to skip pack signature verification.
* Fixed an issue when the **run** command  failed running when there’s more than one playground, by explicitly using the current user’s playground.
* Added support for Job content item in the **format**, **validate**, **upload**, **create-id-set**, **find-dependecies** and **create-content-artifacts** commands.
* Added a **source** field to the **id_set** entitles.
* Two entitles will not consider as duplicates if they share the same pack and the same source.
* Fixed a bug when duplicates were found in **find_dependencies**.
* Added function **get_current_repo** to `tools`.
* The **postman-codegen** will not have duplicates argument name. It will rename them to the minimum distinguished shared path for each of them.

## 1.5.3

* The **format** command will now set `unsearchable: True` for incident, indicator and generic fields.
* Fixed an issue where the **update-release-notes** command crashes with `--help` flag.
* Added validation to the **validate** command that verifies the `unsearchable` key in incident, indicator and generic fields is set to true.
* Removed a validation that DBotRole should be set for automation that requires elevated permissions to the `XSOAR-linter` in the **lint** command.
* Fixed an issue in **Validate** command where playbooks conditional tasks were mishandeled.
* Added a validation to prevent contributors from using the `fromlicense` key as a configuration parameter in an integration's YML
* Added a validation to ensure that the type for **API token** (and similar) parameters are configured correctly as a `credential` type in the integration configuration YML.
* Added an assertion that checks for duplicated requests' names when generating an integration from a postman collection.
* Added support for [.env files](https://pypi.org/project/python-dotenv/). You can now add a `.env` file to your repository with the logging information instead of setting a global environment variables.
* When running **lint** command with --keep-container flag, the docker images are committed.
* The **validate** command will not return missing test playbook error when given a script with dynamic-section tag.

## 1.5.2

* Added a validation to **update-release-notes** command to ensure that the `--version` flag argument is in the right format.
* added a new command **coverage-analyze** to generate and print coverage reports.
* Fixed an issue in **validate** in repositories which are not in GitHub or GitLab
* Added a validation that verifies that readme image absolute links do not contain the working branch name.
* Added support for List content item in the **format**, **validate**, **download**, **upload**, **create-id-set**, **find-dependecies** and **create-content-artifacts** commands.
* Added a validation to ensure reputation command's default argument is set as an array input.
* Added the `--fail-duplicates` flag for the **merge-id-set** command which will fail the command if duplicates are found.
* Added the `--fail-duplicates` flag for the **create-id-set** command which will fail the command if duplicates are found.

## 1.5.1

* Fixed an issue where **validate** command failed to recognized test playbooks for beta integrations as valid tests.
* Fixed an issue were the **validate** command was falsely recognizing image paths in readme files.
* Fixed an issue where the **upload** command error message upon upload failure pointed to wrong file rather than to the pack metadata.
* Added a validation that verifies that each script which appears in incident fields, layouts or layout containers exists in the id_set.json.
* Fixed an issue where the **postman code-gen** command generated double dots for context outputs when it was not needed.
* Fixed an issue where there **validate** command on release notes file crashed when author image was added or modified.
* Added input handling when running **find-dependencies**, replacing string manipulations.
* Fixed an issue where the **validate** command did not handle multiple playbooks with the same name in the id_set.
* Added support for GitLab repositories in **validate**

## 1.5.0

* Fixed an issue where **upload** command failed to upload packs not under content structure.
* Added support for **init** command to run from non-content repo.
* The **split-yml** has been renamed to **split** and now supports splitting Dashboards from unified Generic Modules.
* Fixed an issue where the skipped tests validation ran on the `ApiModules` pack in the **validate** command.
* The **init** command will now create the `Generic Object` entities directories.
* Fixed an issue where the **format** command failed to recognize changed files from git.
* Fixed an issue where the **json-to-outputs** command failed checking whether `0001-01-01T00:00:00` is of type `Date`
* Added to the **generate context** command to generate context paths for integrations from an example file.
* Fixed an issue where **validate** failed on release notes configuration files.
* Fixed an issue where the **validate** command failed on pack input if git detected changed files outside of `Packs` directory.
* Fixed an issue where **validate** command failed to recognize files inside validated pack when validation release notes, resulting in a false error message for missing entity in release note.
* Fixed an issue where the **download** command failed when downloading an invalid YML, instead of skipping it.

## 1.4.9

* Added validation that the support URL in partner contribution pack metadata does not lead to a GitHub repo.
* Enhanced ***generate-docs*** with default `additionalinformation` (description) for common parameters.
* Added to **validate** command a validation that a content item's id and name will not end with spaces.
* The **format** command will now remove trailing whitespaces from content items' id and name fields.
* Fixed an issue where **update-release-notes** could fail on files outside the user given pack.
* Fixed an issue where the **generate-test-playbook** command would not place the playbook in the proper folder.
* Added to **validate** command a validation that packs with `Iron Bank` uses the latest docker from Iron Bank.
* Added to **update-release-notes** command support for `Generic Object` entities.
* Fixed an issue where playbook `fromversion` mismatch validation failed even if `skipunavailable` was set to true.
* Added to the **create artifacts** command support for release notes configuration file.
* Added validation to **validate** for release notes config file.
* Added **isoversize** and **isautoswitchedtoquietmode** fields to the playbook schema.
* Added to the **update-release-notes** command `-bc` flag to generate template for breaking changes version.
* Fixed an issue where **validate** did not search description files correctly, leading to a wrong warning message.

## 1.4.8

* Fixed an issue where yml files with `!reference` failed to load properly.
* Fixed an issue when `View Integration Documentation` button was added twice during the download and re-upload.
* Fixed an issue when `(Partner Contribution)` was added twice to the display name during the download and re-upload.
* Added the following enhancements in the **generate-test-playbook** command:
  * Added the *--commands* argument to generate tasks for specific commands.
  * Added the *--examples* argument to get the command examples file path and generate tasks from the commands and arguments specified there.
  * Added the *--upload* flag to specify whether to upload the test playbook after the generation.
  * Fixed the output condition generation for outputs of type `Boolean`.

## 1.4.7

* Fixed an issue where an empty list for a command context didn't produce an indication other than an empty table.
* Fixed an issue where the **format** command has incorrectly recognized on which files to run when running using git.
* Fixed an issue where author image validations were not checked properly.
* Fixed an issue where new old-formatted scripts and integrations were not validated.
* Fixed an issue where the wording in the from version validation error for subplaybooks was incorrect.
* Fixed an issue where the **update-release-notes** command used the old docker image version instead of the new when detecting a docker change.
* Fixed an issue where the **generate-test-playbook** command used an incorrect argument name as default
* Fixed an issue where the **json-to-outputs** command used an incorrect argument name as default when using `-d`.
* Fixed an issue where validations failed while trying to validate non content files.
* Fixed an issue where README validations did not work post VS Code formatting.
* Fixed an issue where the description validations were inconsistent when running through an integration file or a description file.

## 1.4.6

* Fixed an issue where **validate** suggests, with no reason, running **format** on missing mandatory keys in yml file.
* Skipped existence of TestPlaybook check on community and contribution integrations.
* Fixed an issue where pre-commit didn't run on the demisto_sdk/commands folder.
* The **init** command will now change the script template name in the code to the given script name.
* Expanded the validations performed on beta integrations.
* Added support for PreProcessRules in the **format**, **validate**, **download**, and **create-content-artifacts** commands.
* Improved the error messages in **generate-docs**, if an example was not provided.
* Added to **validate** command a validation that a content entity or a pack name does not contain the words "partner" and "community".
* Fixed an issue where **update-release-notes** ignores *--text* flag while using *-f*
* Fixed the outputs validations in **validate** so enrichment commands will not be checked to have DBotScore outputs.
* Added a new validation to require the dockerimage key to exist in an integration and script yml files.
* Enhanced the **generate-test-playbook** command to use only integration tested on commands, rather than (possibly) other integrations implementing them.
* Expanded unify command to support GenericModules - Unifies a GenericModule object with its Dashboards.
* Added validators for generic objects:
  * Generic Field validator - verify that the 'fromVersion' field is above 6.5.0, 'group' field equals 4 and 'id' field starts with the prefix 'generic_'.
  * Generic Type validator - verify that the 'fromVersion' field is above 6.5.0
  * Generic Module validator - verify that the 'fromVersion' field is above 6.5.0
  * Generic Definition validator - verify that the 'fromVersion' field is above 6.5.0
* Expanded Format command to support Generic Objects - Fixes generic objects according to their validations.
* Fixed an issue where the **update-release-notes** command did not handle ApiModules properly.
* Added option to enter a dictionary or json of format `[{field_name:description}]` in the **json-to-outputs** command,
  with the `-d` flag.
* Improved the outputs for the **format** command.
* Fixed an issue where the validations performed after the **format** command were inconsistent with **validate**.
* Added to the **validate** command a validation for the author image.
* Updated the **create-content-artifacts** command to support generic modules, definitions, fields and types.
* Added an option to ignore errors for file paths and not only file name in .pack-ignore file.

## 1.4.5

* Enhanced the **postman-codegen** command to name all generated arguments with lower case.
* Fixed an issue where the **find-dependencies** command miscalculated the dependencies for playbooks that use generic commands.
* Fixed an issue where the **validate** command failed in external repositories in case the DEMISTO_SDK_GITHUB_TOKEN was not set.
* Fixed an issue where **openapi-codegen** corrupted the swagger file by overwriting configuration to swagger file.
* Updated the **upload** command to support uploading zipped packs to the marketplace.
* Added to the **postman-codegen** command support of path variables.
* Fixed an issue where **openapi-codegen** entered into an infinite loop on circular references in the swagger file.
* The **format** command will now set `fromVersion: 6.2.0` for widgets with 'metrics' data type.
* Updated the **find-dependencies** command to support generic modules, definitions, fields and types.
* Fixed an issue where **openapi-codegen** tried to extract reference example outputs, leading to an exception.
* Added an option to ignore secrets automatically when using the **init** command to create a pack.
* Added a tool that gives the ability to temporarily suppress console output.

## 1.4.4

* When formatting incident types with Auto-Extract rules and without mode field, the **format** command will now add the user selected mode.
* Added new validation that DBotRole is set for scripts that requires elevated permissions to the `XSOAR-linter` in the **lint** command.
* Added url escaping to markdown human readable section in generate docs to avoid autolinking.
* Added a validation that mapper's id and name are matching. Updated the format of mapper to include update_id too.
* Added a validation to ensure that image paths in the README files are valid.
* Fixed **find_type** function to correctly find test files, such as, test script and test playbook.
* Added scheme validations for the new Generic Object Types, Fields, and Modules.
* Renamed the flag *--input-old-version* to *--old-version* in the **generate-docs** command.
* Refactored the **update-release-notes** command:
  * Replaced the *--all* flag with *--use-git* or *-g*.
  * Added the *--force* flag to update the pack release notes without changes in the pack.
  * The **update-release-notes** command will now update all dependent integrations on ApiModule change, even if not specified.
  * If more than one pack has changed, the full list of updated packs will be printed at the end of **update-release-notes** command execution.
  * Fixed an issue where the **update-release-notes** command did not add docker image release notes entry for release notes file if a script was changed.
  * Fixed an issue where the **update-release-notes** command did not detect changed files that had the same name.
  * Fixed an issue in the **update-release-notes** command where the version support of JSON files was mishandled.
* Fixed an issue where **format** did not skip files in test and documentation directories.
* Updated the **create-id-set** command to support generic modules, definitions, fields and types.
* Changed the **convert** command to generate old layout fromversion to 5.0.0 instead of 4.1.0
* Enhanced the command **postman-codegen** with type hints for templates.

## 1.4.3

* Fixed an issue where **json-to-outputs** command returned an incorrect output when json is a list.
* Fixed an issue where if a pack README.md did not exist it could cause an error in the validation process.
* Fixed an issue where the *--name* was incorrectly required in the **init** command.
* Adding the option to run **validate** on a specific path while using git (*-i* & *-g*).
* The **format** command will now change UUIDs in .yml and .json files to their respective content entity name.
* Added a playbook validation to check if a task sub playbook exists in the id set in the **validate** command.
* Added the option to add new tags/usecases to the approved list and to the pack metadata on the same pull request.
* Fixed an issue in **test_content** where when different servers ran tests for the same integration, the server URL parameters were not set correctly.
* Added a validation in the **validate** command to ensure that the ***endpoint*** command is configured correctly in yml file.
* Added a warning when pack_metadata's description field is longer than 130 characters.
* Fixed an issue where a redundant print occurred on release notes validation.
* Added new validation in the **validate** command to ensure that the minimal fromVersion in a widget of type metrics will be 6.2.0.
* Added the *--release-notes* flag to demisto-sdk to get the current version release notes entries.

## 1.4.2

* Added to `pylint` summary an indication if a test was skipped.
* Added to the **init** command the option to specify fromversion.
* Fixed an issue where running **init** command without filling the metadata file.
* Added the *--docker-timeout* flag in the **lint** command to control the request timeout for the Docker client.
* Fixed an issue where **update-release-notes** command added only one docker image release notes entry for release notes file, and not for every entity whom docker image was updated.
* Added a validation to ensure that incident/indicator fields names starts with their pack name in the **validate** command. (Checked only for new files and only when using git *-g*)
* Updated the **find-dependencies** command to return the 'dependencies' according the layout type ('incident', 'indicator').
* Enhanced the "vX" display name validation for scripts and integrations in the **validate** command to check for every versioned script or integration, and not only v2.
* Added the *--fail-duplicates* flag for the **create-id-set** command which will fail the command if duplicates are found.
* Added to the **generate-docs** command automatic addition to git when a new readme file is created.

## 1.4.1

* When in private repo without `DEMSITO_SDK_GITHUB_TOKEN` configured, get_remote_file will take files from the local origin/master.
* Enhanced the **unify** command when giving input of a file and not a directory return a clear error message.
* Added a validation to ensure integrations are not skipped and at least one test playbook is not skipped for each integration or script.
* Added to the Content Tests support for `context_print_dt`, which queries the incident context and prints the result as a json.
* Added new validation for the `xsoar_config.json` file in the **validate** command.
* Added a version differences section to readme in **generate-docs** command.
* Added the *--docs-format* flag in the **integration-diff** command to get the output in README format.
* Added the *--input-old-version* and *--skip-breaking-changes* flags in the **generate-docs** command to get the details for the breaking section and to skip the breaking changes section.

## 1.4.0

* Enable passing a comma-separated list of paths for the `--input` option of the **lint** command.
* Added new validation of unimplemented test-module command in the code to the `XSOAR-linter` in the **lint** command.
* Fixed the **generate-docs** to handle integration authentication parameter.
* Added a validation to ensure that description and README do not contain the word 'Demisto'.
* Improved the deprecated message validation required from playbooks and scripts.
* Added the `--quite-bc-validation` flag for the **validate** command to run the backwards compatibility validation in quite mode (errors is treated like warnings).
* Fixed the **update release notes** command to display a name for old layouts.
* Added the ability to append to the pack README credit to contributors.
* Added identification for parameter differences in **integration-diff** command.
* Fixed **format** to use git as a default value.
* Updated the **upload** command to support reports.
* Fixed an issue where **generate-docs** command was displaying 'None' when credentials parameter display field configured was not configured.
* Fixed an issue where **download** did not return exit code 1 on failure.
* Updated the validation that incident fields' names do not contain the word incident will aplly to core packs only.
* Added a playbook validation to verify all conditional tasks have an 'else' path in **validate** command.
* Renamed the GitHub authentication token environment variable `GITHUB_TOKEN` to `DEMITO_SDK_GITHUB_TOKEN`.
* Added to the **update-release-notes** command automatic addition to git when new release notes file is created.
* Added validation to ensure that integrations, scripts, and playbooks do not contain the entity type in their names.
* Added the **convert** command to convert entities between XSOAR versions.
* Added the *--deprecate* flag in **format** command to deprecate integrations, scripts, and playbooks.
* Fixed an issue where ignoring errors did not work when running the **validate** command on specific files (-i).

## 1.3.9

* Added a validation verifying that the pack's README.md file is not equal to pack description.
* Fixed an issue where the **Assume yes** flag did not work properly for some entities in the **format** command.
* Improved the error messages for separators in folder and file names in the **validate** command.
* Removed the **DISABLE_SDK_VERSION_CHECK** environment variable. To disable new version checks, use the **DEMISTO_SDK_SKIP_VERSION_CHECK** envirnoment variable.
* Fixed an issue where the demisto-sdk version check failed due to a rate limit.
* Fixed an issue with playbooks scheme validation.

## 1.3.8

* Updated the **secrets** command to work on forked branches.

## 1.3.7

* Added a validation to ensure correct image and description file names.
* Fixed an issue where the **validate** command failed when 'display' field in credentials param in yml is empty but 'displaypassword' was provided.
* Added the **integration-diff** command to check differences between two versions of an integration and to return a report of missing and changed elements in the new version.
* Added a validation verifying that the pack's README.md file is not missing or empty for partner packs or packs contains use cases.
* Added a validation to ensure that the integration and script folder and file names will not contain separators (`_`, `-`, ``).
* When formatting new pack, the **format** command will set the *fromversion* key to 5.5.0 in the new files without fromversion.

## 1.3.6

* Added a validation that core packs are not dependent on non-core packs.
* Added a validation that a pack name follows XSOAR standards.
* Fixed an issue where in some cases the `get_remote_file` function failed due to an invalid path.
* Fixed an issue where running **update-release-notes** with updated integration logo, did not detect any file changes.
* Fixed an issue where the **create-id-set** command did not identify unified integrations correctly.
* Fixed an issue where the `CommonTypes` pack was not identified as a dependency for all feed integrations.
* Added support for running SDK commands in private repositories.
* Fixed an issue where running the **init** command did not set the correct category field in an integration .yml file for a newly created pack.
* When formatting new contributed pack, the **format** command will set the *fromversion* key to 6.0.0 in the relevant files.
* If the environment variable "DISABLE_SDK_VERSION_CHECK" is define, the demisto-sdk will no longer check for newer version when running a command.
* Added the `--use-pack-metadata` flag for the **find-dependencies** command to update the calculated dependencies using the the packs metadata files.
* Fixed an issue where **validate** failed on scripts in case the `outputs` field was set to `None`.
* Fixed an issue where **validate** was failing on editing existing release notes.
* Added a validation for README files verifying that the file doesn't contain template text copied from HelloWorld or HelloWorldPremium README.

## 1.3.5

* Added a validation that layoutscontainer's id and name are matching. Updated the format of layoutcontainer to include update_id too.
* Added a validation that commands' names and arguments in core packs, or scripts' arguments do not contain the word incident.
* Fixed issue where running the **generate-docs** command with -c flag ran all the commands and not just the commands specified by the flag.
* Fixed the error message of the **validate** command to not always suggest adding the *description* field.
* Fixed an issue where running **format** on feed integration generated invalid parameter structure.
* Fixed an issue where the **generate-docs** command did not add all the used scripts in a playbook to the README file.
* Fixed an issue where contrib/partner details might be added twice to the same file, when using unify and create-content-artifacts commands
* Fixed issue where running **validate** command on image-related integration did not return the correct outputs to json file.
* When formatting playbooks, the **format** command will now remove empty fields from SetIncident, SetIndicator, CreateNewIncident, CreateNewIndicator script arguments.
* Added an option to fill in the developer email when running the **init** command.

## 1.3.4

* Updated the **validate** command to check that the 'additionalinfo' field only contains the expected value for feed required parameters and not equal to it.
* Added a validation that community/partner details are not in the detailed description file.
* Added a validation that the Use Case tag in pack_metadata file is only used when the pack contains at least one PB, Incident Type or Layout.
* Added a validation that makes sure outputs in integrations are matching the README file when only README has changed.
* Added the *hidden* field to the integration schema.
* Fixed an issue where running **format** on a playbook whose `name` does not equal its `id` would cause other playbooks who use that playbook as a sub-playbook to fail.
* Added support for local custom command configuration file `.demisto-sdk-conf`.
* Updated the **format** command to include an update to the description file of an integration, to remove community/partner details.

## 1.3.3

* Fixed an issue where **lint** failed where *.Dockerfile* exists prior running the lint command.
* Added FeedHelloWorld template option for *--template* flag in **demisto-sdk init** command.
* Fixed issue where **update-release-notes** deleted release note file if command was called more than once.
* Fixed issue where **update-release-notes** added docker image release notes every time the command was called.
* Fixed an issue where running **update-release-notes** on a pack with newly created integration, had also added a docker image entry in the release notes.
* Fixed an issue where `XSOAR-linter` did not find *NotImplementedError* in main.
* Added validation for README files verifying their length (over 30 chars).
* When using *-g* flag in the **validate** command it will now ignore untracked files by default.
* Added the *--include-untracked* flag to the **validate** command to include files which are untracked by git in the validation process.
* Improved the `pykwalify` error outputs in the **validate** command.
* Added the *--print-pykwalify* flag to the **validate** command to print the unchanged output from `pykwalify`.

## 1.3.2

* Updated the format of the outputs when using the *--json-file* flag to create a JSON file output for the **validate** and **lint** commands.
* Added the **doc-review** command to check spelling in .md and .yml files as well as a basic release notes review.
* Added a validation that a pack's display name does not already exist in content repository.
* Fixed an issue where the **validate** command failed to detect duplicate params in an integration.
* Fixed an issue where the **validate** command failed to detect duplicate arguments in a command in an integration.

## 1.3.1

* Fixed an issue where the **validate** command failed to validate the release notes of beta integrations.
* Updated the **upload** command to support indicator fields.
* The **validate** and **update-release-notes** commands will now check changed files against `demisto/master` if it is configured locally.
* Fixed an issue where **validate** would incorrectly identify files as renamed.
* Added a validation that integration properties (such as feed, mappers, mirroring, etc) are not removed.
* Fixed an issue where **validate** failed when comparing branch against commit hash.
* Added the *--no-pipenv* flag to the **split-yml** command.
* Added a validation that incident fields and incident types are not removed from mappers.
* Fixed an issue where the *c
reate-id-set* flag in the *validate* command did not work while not using git.
* Added the *hiddenusername* field to the integration schema.
* Added a validation that images that are not integration images, do not ask for a new version or RN

## 1.3.0

* Do not collect optional dependencies on indicator types reputation commands.
* Fixed an issue where downloading indicator layoutscontainer objects failed.
* Added a validation that makes sure outputs in integrations are matching the README file.
* Fixed an issue where the *create-id-set* flag in the **validate** command did not work.
* Added a warning in case no id_set file is found when running the **validate** command.
* Fixed an issue where changed files were not recognised correctly on forked branches in the **validate** and the **update-release-notes** commands.
* Fixed an issue when files were classified incorrectly when running *update-release-notes*.
* Added a validation that integration and script file paths are compatible with our convention.
* Fixed an issue where id_set.json file was re created whenever running the generate-docs command.
* added the *--json-file* flag to create a JSON file output for the **validate** and **lint** commands.

## 1.2.19

* Fixed an issue where merge id_set was not updated to work with the new entity of Packs.
* Added a validation that the playbook's version matches the version of its sub-playbooks, scripts, and integrations.

## 1.2.18

* Changed the *skip-id-set-creation* flag to *create-id-set* in the **validate** command. Its default value will be False.
* Added support for the 'cve' reputation command in default arg validation.
* Filter out generic and reputation command from scripts and playbooks dependencies calculation.
* Added support for the incident fields in outgoing mappers in the ID set.
* Added a validation that the taskid field and the id field under the task field are both from uuid format and contain the same value.
* Updated the **format** command to generate uuid value for the taskid field and for the id under the task field in case they hold an invalid values.
* Exclude changes from doc_files directory on validation.
* Added a validation that an integration command has at most one default argument.
* Fixing an issue where pack metadata version bump was not enforced when modifying an old format (unified) file.
* Added validation that integration parameter's display names are capitalized and spaced using whitespaces and not underscores.
* Fixed an issue where beta integrations where not running deprecation validations.
* Allowed adding additional information to the deprecated description.
* Fixing an issue when escaping less and greater signs in integration params did not work as expected.

## 1.2.17

* Added a validation that the classifier of an integration exists.
* Added a validation that the mapper of an integration exists.
* Added a validation that the incident types of a classifier exist.
* Added a validation that the incident types of a mapper exist.
* Added support for *text* argument when running **demisto-sdk update-release-notes** on the ApiModules pack.
* Added a validation for the minimal version of an indicator field of type grid.
* Added new validation for incident and indicator fields in classifiers mappers and layouts exist in the content.
* Added cache for get_remote_file to reducing failures from accessing the remote repo.
* Fixed an issue in the **format** command where `_dev` or `_copy` suffixes weren't removed from the `id` of the given playbooks.
* Playbook dependencies from incident and indicator fields are now marked as optional.
* Mappers dependencies from incident types and incident fields are now marked as optional.
* Classifier dependencies from incident types are now marked as optional.
* Updated **demisto-sdk init** command to no longer create `created` field in pack_metadata file
* Updated **generate-docs** command to take the parameters names in setup section from display field and to use additionalinfo field when exist.
* Using the *verbose* argument in the **find-dependencies** command will now log to the console.
* Improved the deprecated message validation required from integrations.
* Fixed an issue in the **generate-docs** command where **Context Example** section was created when it was empty.

## 1.2.16

* Added allowed ignore errors to the *IDSetValidator*.
* Fixed an issue where an irrelevant id_set validation ran in the **validate** command when using the *--id-set* flag.
* Fixed an issue were **generate-docs** command has failed if a command did not exist in commands permissions file.
* Improved a **validate** command message for missing release notes of api module dependencies.

## 1.2.15

* Added the *ID101* to the allowed ignored errors.

## 1.2.14

* SDK repository is now mypy check_untyped_defs complaint.
* The lint command will now ignore the unsubscriptable-object (E1136) pylint error in dockers based on python 3.9 - this will be removed once a new pylint version is released.
* Added an option for **format** to run on a whole pack.
* Added new validation of unimplemented commands from yml in the code to `XSOAR-linter`.
* Fixed an issue where Auto-Extract fields were only checked for newly added incident types in the **validate** command.
* Added a new warning validation of direct access to args/params dicts to `XSOAR-linter`.

## 1.2.13

* Added new validation of indicators usage in CommandResults to `XSOAR-linter`.
* Running **demisto-sdk lint** will automatically run on changed files (same behavior as the -g flag).
* Removed supported version message from the documentation when running **generate_docs**.
* Added a print to indicate backwards compatibility is being checked in **validate** command.
* Added a percent print when running the **validate** command with the *-a* flag.
* Fixed a regression in the **upload** command where it was ignoring `DEMISTO_VERIFY_SSL` env var.
* Fixed an issue where the **upload** command would fail to upload beta integrations.
* Fixed an issue where the **validate** command did not create the *id_set.json* file when running with *-a* flag.
* Added price change validation in the **validate** command.
* Added validations that checks in read-me for empty sections or leftovers from the auto generated read-me that should be changed.
* Added new code validation for *NotImplementedError* to raise a warning in `XSOAR-linter`.
* Added validation for support types in the pack metadata file.
* Added support for *--template* flag in **demisto-sdk init** command.
* Fixed an issue with running **validate** on master branch where the changed files weren't compared to previous commit when using the *-g* flag.
* Fixed an issue where the `XSOAR-linter` ran *NotImplementedError* validation on scripts.
* Added support for Auto-Extract feature validation in incident types in the **validate** command.
* Fixed an issue in the **lint** command where the *-i* flag was ignored.
* Improved **merge-id-sets** command to support merge between two ID sets that contain the same pack.
* Fixed an issue in the **lint** command where flake8 ran twice.

## 1.2.12

* Bandit now reports also on medium severity issues.
* Fixed an issue with support for Docker Desktop on Mac version 2.5.0+.
* Added support for vulture and mypy linting when running without docker.
* Added support for *prev-ver* flag in **update-release-notes** command.
* Improved retry support when building docker images for linting.
* Added the option to create an ID set on a specific pack in **create-id-set** command.
* Added the *--skip-id-set-creation* flag to **validate** command in order to add the capability to run validate command without creating id_set validation.
* Fixed an issue where **validate** command checked docker image tag on ApiModules pack.
* Fixed an issue where **find-dependencies** did not calculate dashboards and reports dependencies.
* Added supported version message to the documentation and release notes files when running **generate_docs** and **update-release-notes** commands respectively.
* Added new code validations for *NotImplementedError* exception raise to `XSOAR-linter`.
* Command create-content-artifacts additional support for **Author_image.png** object.
* Fixed an issue where schemas were not enforced for incident fields, indicator fields and old layouts in the validate command.
* Added support for **update-release-notes** command to update release notes according to master branch.

## 1.2.11

* Fixed an issue where the ***generate-docs*** command reset the enumeration of line numbering after an MD table.
* Updated the **upload** command to support mappers.
* Fixed an issue where exceptions were no printed in the **format** while the *--verbose* flag is set.
* Fixed an issue where *--assume-yes* flag did not work in the **format** command when running on a playbook without a `fromversion` field.
* Fixed an issue where the **format** command would fail in case `conf.json` file was not found instead of skipping the update.
* Fixed an issue where integration with v2 were recognised by the `name` field instead of the `display` field in the **validate** command.
* Added a playbook validation to check if a task script exists in the id set in the **validate** command.
* Added new integration category `File Integrity Management` in the **validate** command.

## 1.2.10

* Added validation for approved content pack use-cases and tags.
* Added new code validations for *CommonServerPython* import to `XSOAR-linter`.
* Added *default value* and *predefined values* to argument description in **generate-docs** command.
* Added a new validation that checks if *get-mapping-fields* command exists if the integration schema has *{ismappable: true}* in **validate** command.
* Fixed an issue where the *--staged* flag recognised added files as modified in the **validate** command.
* Fixed an issue where a backwards compatibility warning was raised for all added files in the **validate** command.
* Fixed an issue where **validate** command failed when no tests were given for a partner supported pack.
* Updated the **download** command to support mappers.
* Fixed an issue where the ***format*** command added a duplicate parameter.
* For partner supported content packs, added support for a list of emails.
* Removed validation of README files from the ***validate*** command.
* Fixed an issue where the ***validate*** command required release notes for ApiModules pack.

## 1.2.9

* Fixed an issue in the **openapi_codegen** command where it created duplicate functions name from the swagger file.
* Fixed an issue in the **update-release-notes** command where the *update type* argument was not verified.
* Fixed an issue in the **validate** command where no error was raised in case a non-existing docker image was presented.
* Fixed an issue in the **format** command where format failed when trying to update invalid Docker image.
* The **format** command will now preserve the **isArray** argument in integration's reputation commands and will show a warning if it set to **false**.
* Fixed an issue in the **lint** command where *finally* clause was not supported in main function.
* Fixed an issue in the **validate** command where changing any entity ID was not validated.
* Fixed an issue in the **validate** command where *--staged* flag did not bring only changed files.
* Fixed the **update-release-notes** command to ignore changes in the metadata file.
* Fixed the **validate** command to ignore metadata changes when checking if a version bump is needed.

## 1.2.8

* Added a new validation that checks in playbooks for the usage of `DeleteContext` in **validate** command.
* Fixed an issue in the **upload** command where it would try to upload content entities with unsupported versions.
* Added a new validation that checks in playbooks for the usage of specific instance in **validate** command.
* Added the **--staged** flag to **validate** command to run on staged files only.

## 1.2.7

* Changed input parameters in **find-dependencies** command.
  * Use ***-i, --input*** instead of ***-p, --path***.
  * Use ***-idp, --id-set-path*** instead of ***-i, --id-set-path***.
* Fixed an issue in the **unify** command where it crashed on an integration without an image file.
* Fixed an issue in the **format** command where unnecessary files were not skipped.
* Fixed an issue in the **update-release-notes** command where the *text* argument was not respected in all cases.
* Fixed an issue in the **validate** command where a warning about detailed description was given for unified or deprecated integrations.
* Improved the error returned by the **validate** command when running on files using the old format.

## 1.2.6

* No longer require setting `DEMISTO_README_VALIDATION` env var to enable README mdx validation. Validation will now run automatically if all necessary node modules are available.
* Fixed an issue in the **validate** command where the `--skip-pack-dependencies` would not skip id-set creation.
* Fixed an issue in the **validate** command where validation would fail if supplied an integration with an empty `commands` key.
* Fixed an issue in the **validate** command where validation would fail due to a required version bump for packs which are not versioned.
* Will use env var `DEMISTO_VERIFY_SSL` to determine if to use a secure connection for commands interacting with the Server when `--insecure` is not passed. If working with a local Server without a trusted certificate, you can set env var `DEMISTO_VERIFY_SSL=no` to avoid using `--insecure` on each command.
* Unifier now adds a link to the integration documentation to the integration detailed description.
* Fixed an issue in the **secrets** command where ignored secrets were not skipped.

## 1.2.5

* Added support for special fields: *defaultclassifier*, *defaultmapperin*, *defaultmapperout* in **download** command.
* Added -y option **format** command to assume "yes" as answer to all prompts and run non-interactively
* Speed up improvements for `validate` of README files.
* Updated the **format** command to adhere to the defined content schema and sub-schemas, aligning its behavior with the **validate** command.
* Added support for canvasContextConnections files in **format** command.

## 1.2.4

* Updated detailed description for community integrations.

## 1.2.3

* Fixed an issue where running **validate** failed on playbook with task that adds tags to the evidence data.
* Added the *displaypassword* field to the integration schema.
* Added new code validations to `XSOAR-linter`.
  * As warnings messages:
    * `demisto.params()` should be used only inside main function.
    * `demisto.args()` should be used only inside main function.
    * Functions args should have type annotations.
* Added `fromversion` field validation to test playbooks and scripts in **validate** command.

## 1.2.2

* Add support for warning msgs in the report and summary to **lint** command.
* Fixed an issue where **json-to-outputs** determined bool values as int.
* Fixed an issue where **update-release-notes** was crushing on `--all` flag.
* Fixed an issue where running **validate**, **update-release-notes** outside of content repo crushed without a meaningful error message.
* Added support for layoutscontainer in **init** contribution flow.
* Added a validation for tlp_color param in feeds in **validate** command.
* Added a validation for removal of integration parameters in **validate** command.
* Fixed an issue where **update-release-notes** was failing with a wrong error message when no pack or input was given.
* Improved formatting output of the **generate-docs** command.
* Add support for env variable *DEMISTO_SDK_ID_SET_REFRESH_INTERVAL*. Set this env variable to the refresh interval in minutes. The id set will be regenerated only if the refresh interval has passed since the last generation. Useful when generating Script documentation, to avoid re-generating the id_set every run.
* Added new code validations to `XSOAR-linter`.
  * As error messages:
    * Longer than 10 seconds sleep statements for non long running integrations.
    * exit() usage.
    * quit() usage.
  * As warnings messages:
    * `demisto.log` should not be used.
    * main function existence.
    * `demito.results` should not be used.
    * `return_output` should not be used.
    * try-except statement in main function.
    * `return_error` usage in main function.
    * only once `return_error` usage.
* Fixed an issue where **lint** command printed logs twice.
* Fixed an issue where *suffix* did not work as expected in the **create-content-artifacts** command.
* Added support for *prev-ver* flag in **lint** and **secrets** commands.
* Added support for *text* flag to **update-release-notes** command to add the same text to all release notes.
* Fixed an issue where **validate** did not recognize added files if they were modified locally.
* Added a validation that checks the `fromversion` field exists and is set to 5.0.0 or above when working or comparing to a non-feature branch in **validate** command.
* Added a validation that checks the certification field in the pack_metadata file is valid in **validate** command.
* The **update-release-notes** command will now automatically add docker image update to the release notes.

## 1.2.1

* Added an additional linter `XSOAR-linter` to the **lint** command which custom validates py files. currently checks for:
  * `Sys.exit` usages with non zero value.
  * Any `Print` usages.
* Fixed an issue where renamed files were failing on *validate*.
* Fixed an issue where single changed files did not required release notes update.
* Fixed an issue where doc_images required release-notes and validations.
* Added handling of dependent packs when running **update-release-notes** on changed *APIModules*.
  * Added new argument *--id-set-path* for id_set.json path.
  * When changes to *APIModule* is detected and an id_set.json is available - the command will update the dependent pack as well.
* Added handling of dependent packs when running **validate** on changed *APIModules*.
  * Added new argument *--id-set-path* for id_set.json path.
  * When changes to *APIModule* is detected and an id_set.json is available - the command will validate that the dependent pack has release notes as well.
* Fixed an issue where the find_type function didn't recognize file types correctly.
* Fixed an issue where **update-release-notes** command did not work properly on Windows.
* Added support for indicator fields in **update-release-notes** command.
* Fixed an issue where files in test dirs where being validated.

## 1.2.0

* Fixed an issue where **format** did not update the test playbook from its pack.
* Fixed an issue where **validate** validated non integration images.
* Fixed an issue where **update-release-notes** did not identified old yml integrations and scripts.
* Added revision templates to the **update-release-notes** command.
* Fixed an issue where **update-release-notes** crashed when a file was renamed.
* Fixed an issue where **validate** failed on deleted files.
* Fixed an issue where **validate** validated all images instead of packs only.
* Fixed an issue where a warning was not printed in the **format** in case a non-supported file type is inputted.
* Fixed an issue where **validate** did not fail if no release notes were added when adding files to existing packs.
* Added handling of incorrect layout paths via the **format** command.
* Refactor **create-content-artifacts** command - Efficient artifacts creation and better logging.
* Fixed an issue where image and description files were not handled correctly by **validate** and **update-release-notes** commands.
* Fixed an issue where the **format** command didn't remove all extra fields in a file.
* Added an error in case an invalid id_set.json file is found while running the **validate** command.
* Added fetch params checks to the **validate** command.

## 1.1.11

* Added line number to secrets' path in **secrets** command report.
* Fixed an issue where **init** a community pack did not present the valid support URL.
* Fixed an issue where **init** offered a non relevant pack support type.
* Fixed an issue where **lint** did not pull docker images for powershell.
* Fixed an issue where **find-dependencies** did not find all the script dependencies.
* Fixed an issue where **find-dependencies** did not collect indicator fields as dependencies for playbooks.
* Updated the **validate** and the **secrets** commands to be less dependent on regex.
* Fixed an issue where **lint** did not run on circle when docker did not return ping.
* Updated the missing release notes error message (RN106) in the **Validate** command.
* Fixed an issue where **Validate** would return missing release notes when two packs with the same substring existed in the modified files.
* Fixed an issue where **update-release-notes** would add duplicate release notes when two packs with the same substring existed in the modified files.
* Fixed an issue where **update-release-notes** would fail to bump new versions if the feature branch was out of sync with the master branch.
* Fixed an issue where a non-descriptive error would be returned when giving the **update-release-notes** command a pack which can not be found.
* Added dependencies check for *widgets* in **find-dependencies** command.
* Added a `update-docker` flag to **format** command.
* Added a `json-to-outputs` flag to the **run** command.
* Added a verbose (`-v`) flag to **format** command.
* Fixed an issue where **download** added the prefix "playbook-" to the name of playbooks.

## 1.1.10

* Updated the **init** command. Relevant only when passing the *--contribution* argument.
  * Added the *--author* option.
  * The *support* field of the pack's metadata is set to *community*.
* Added a proper error message in the **Validate** command upon a missing description in the root of the yml.
* **Format** now works with a relative path.
* **Validate** now fails when all release notes have been excluded.
* Fixed issue where correct error message would not propagate for invalid images.
* Added the *--skip-pack-dependencies* flag to **validate** command to skip pack dependencies validation. Relevant when using the *-g* flag.
* Fixed an issue where **Validate** and **Format** commands failed integrations with `defaultvalue` field in fetch incidents related parameters.
* Fixed an issue in the **Validate** command in which unified YAML files were not ignored.
* Fixed an issue in **generate-docs** where scripts and playbooks inputs and outputs were not parsed correctly.
* Fixed an issue in the **openapi-codegen** command where missing reference fields in the swagger JSON caused errors.
* Fixed an issue in the **openapi-codegen** command where empty objects in the swagger JSON paths caused errors.
* **update-release-notes** command now accept path of the pack instead of pack name.
* Fixed an issue where **generate-docs** was inserting unnecessary escape characters.
* Fixed an issue in the **update-release-notes** command where changes to the pack_metadata were not detected.
* Fixed an issue where **validate** did not check for missing release notes in old format files.

## 1.1.9

* Fixed an issue where **update-release-notes** command failed on invalid file types.

## 1.1.8

* Fixed a regression where **upload** command failed on test playbooks.
* Added new *githubUser* field in pack metadata init command.
* Support beta integration in the commands **split-yml, extract-code, generate-test-playbook and generate-docs.**
* Fixed an issue where **find-dependencies** ignored *toversion* field in content items.
* Added support for *layoutscontainer*, *classifier_5_9_9*, *mapper*, *report*, and *widget* in the **Format** command.
* Fixed an issue where **Format** will set the `ID` field to be equal to the `name` field in modified playbooks.
* Fixed an issue where **Format** did not work for test playbooks.
* Improved **update-release-notes** command:
  * Write content description to release notes for new items.
  * Update format for file types without description: Connections, Incident Types, Indicator Types, Layouts, Incident Fields.
* Added a validation for feedTags param in feeds in **validate** command.
* Fixed readme validation issue in community support packs.
* Added the **openapi-codegen** command to generate integrations from OpenAPI specification files.
* Fixed an issue were release notes validations returned wrong results for *CommonScripts* pack.
* Added validation for image links in README files in **validate** command.
* Added a validation for default value of fetch param in feeds in **validate** command.
* Fixed an issue where the **Init** command failed on scripts.

## 1.1.7

* Fixed an issue where running the **format** command on feed integrations removed the `defaultvalue` fields.
* Playbook branch marked with *skipunavailable* is now set as an optional dependency in the **find-dependencies** command.
* The **feedReputation** parameter can now be hidden in a feed integration.
* Fixed an issue where running the **unify** command on JS package failed.
* Added the *--no-update* flag to the **find-dependencies** command.
* Added the following validations in **validate** command:
  * Validating that a pack does not depend on NonSupported / Deprecated packs.

## 1.1.6

* Added the *--description* option to the **init** command.
* Added the *--contribution* option to the **init** command which converts a contribution zip to proper pack format.
* Improved **validate** command performance time and outputs.
* Added the flag *--no-docker-checks* to **validate** command to skip docker checks.
* Added the flag *--print-ignored-files* to **validate** command to print ignored files report when the command is done.
* Added the following validations in **validate** command:
  * Validating that existing release notes are not modified.
  * Validating release notes are not added to new packs.
  * Validating that the "currentVersion" field was raised in the pack_metadata for modified packs.
  * Validating that the timestamp in the "created" field in the pack_metadata is in ISO format.
* Running `demisto-sdk validate` will run the **validate** command using git and only on committed files (same as using *-g --post-commit*).
* Fixed an issue where release notes were not checked correctly in **validate** command.
* Fixed an issue in the **create-id-set** command where optional playbook tasks were not taken into consideration.
* Added a prompt to the `demisto-sdk update-release-notes` command to prompt users to commit changes before running the release notes command.
* Added support to `layoutscontainer` in **validate** command.

## 1.1.5

* Fixed an issue in **find-dependencies** command.
* **lint** command now verifies flake8 on CommonServerPython script.

## 1.1.4

* Fixed an issue with the default output file name of the **unify** command when using "." as an output path.
* **Unify** command now adds contributor details to the display name and description.
* **Format** command now adds *isFetch* and *incidenttype* fields to integration yml.
* Removed the *feedIncremental* field from the integration schema.
* **Format** command now adds *feedBypassExclusionList*, *Fetch indicators*, *feedReputation*, *feedReliability*,
     *feedExpirationPolicy*, *feedExpirationInterval* and *feedFetchInterval* fields to integration yml.
* Fixed an issue in the playbooks schema.
* Fixed an issue where generated release notes were out of order.
* Improved pack dependencies detection.
* Fixed an issue where test playbooks were mishandled in **validate** command.

## 1.1.3

* Added a validation for invalid id fields in indicators types files in **validate** command.
* Added default behavior for **update-release-notes** command.
* Fixed an error where README files were failing release notes validation.
* Updated format of generated release notes to be more user friendly.
* Improved error messages for the **update-release-notes** command.
* Added support for `Connections`, `Dashboards`, `Widgets`, and `Indicator Types` to **update-release-notes** command.
* **Validate** now supports scripts under the *TestPlaybooks* directory.
* Fixed an issue where **validate** did not support powershell files.

## 1.1.2

* Added a validation for invalid playbookID fields in incidents types files in **validate** command.
* Added a code formatter for python files.
* Fixed an issue where new and old classifiers where mixed on validate command.
* Added *feedIncremental* field to the integration schema.
* Fixed error in the **upload** command where unified YMLs were not uploaded as expected if the given input was a pack.
* Fixed an issue where the **secrets** command failed due to a space character in the file name.
* Ignored RN validation for *NonSupported* pack.
* You can now ignore IF107, SC100, RP102 error codes in the **validate** command.
* Fixed an issue where the **download** command was crashing when received as input a JS integration or script.
* Fixed an issue where **validate** command checked docker image for JS integrations and scripts.
* **validate** command now checks scheme for reports and connections.
* Fixed an issue where **validate** command checked docker when running on all files.
* Fixed an issue where **validate** command did not fail when docker image was not on the latest numeric tag.
* Fixed an issue where beta integrations were not validated correctly in **validate** command.

## 1.1.1

* fixed and issue where file types were not recognized correctly in **validate** command.
* Added better outputs for validate command.

## 1.1.0

* Fixed an issue where changes to only non-validated files would fail validation.
* Fixed an issue in **validate** command where moved files were failing validation for new packs.
* Fixed an issue in **validate** command where added files were failing validation due to wrong file type detection.
* Added support for new classifiers and mappers in **validate** command.
* Removed support of old RN format validation.
* Updated **secrets** command output format.
* Added support for error ignore on deprecated files in **validate** command.
* Improved errors outputs in **validate** command.
* Added support for linting an entire pack.

## 1.0.9

* Fixed a bug where misleading error was presented when pack name was not found.
* **Update-release-notes** now detects added files for packs with versions.
* Readme files are now ignored by **update-release-notes** and validation of release notes.
* Empty release notes no longer cause an uncaught error during validation.

## 1.0.8

* Changed the output format of demisto-sdk secrets.
* Added a validation that checkbox items are not required in integrations.
* Added pack release notes generation and validation.
* Improved pack metadata validation.
* Fixed an issue in **validate** where renamed files caused an error

## 1.0.4

* Fix the **format** command to update the `id` field to be equal to `details` field in indicator-type files, and to `name` field in incident-type & dashboard files.
* Fixed a bug in the **validate** command for layout files that had `sortValues` fields.
* Fixed a bug in the **format** command where `playbookName` field was not always present in the file.
* Fixed a bug in the **format** command where indicatorField wasn't part of the SDK schemas.
* Fixed a bug in **upload** command where created unified docker45 yml files were not deleted.
* Added support for IndicatorTypes directory in packs (for `reputation` files, instead of Misc).
* Fixed parsing playbook condition names as string instead of boolean in **validate** command
* Improved image validation in YAML files.
* Removed validation for else path in playbook condition tasks.

## 1.0.3

* Fixed a bug in the **format** command where comments were being removed from YAML files.
* Added output fields: *file_path* and *kind* for layouts in the id-set.json created by **create-id-set** command.
* Fixed a bug in the **create-id-set** command Who returns Duplicate for Layouts with a different kind.
* Added formatting to **generate-docs** command results replacing all `<br>` tags with `<br/>`.
* Fixed a bug in the **download** command when custom content contained not supported content entity.
* Fixed a bug in **format** command in which boolean strings  (e.g. 'yes' or 'no') were converted to boolean values (e.g. 'True' or 'False').
* **format** command now removes *sourceplaybookid* field from playbook files.
* Fixed a bug in **generate-docs** command in which integration dependencies were not detected when generating documentation for a playbook.

## 1.0.1

* Fixed a bug in the **unify** command when output path was provided empty.
* Improved error message for integration with no tests configured.
* Improved the error message returned from the **validate** command when an integration is missing or contains malformed fetch incidents related parameters.
* Fixed a bug in the **create** command where a unified YML with a docker image for 4.5 was copied incorrectly.
* Missing release notes message are now showing the release notes file path to update.
* Fixed an issue in the **validate** command in which unified YAML files were not ignored.
* File format suggestions are now shown in the relevant file format (JSON or YAML).
* Changed Docker image validation to fail only on non-valid ones.
* Removed backward compatibility validation when Docker image is updated.

## 1.0.0

* Improved the *upload* command to support the upload of all the content entities within a pack.
* The *upload* command now supports the improved pack file structure.
* Added an interactive option to format integrations, scripts and playbooks with No TestPlaybooks configured.
* Added an interactive option to configure *conf.json* file with missing test playbooks for integrations, scripts and playbooks
* Added *download* command to download custom content from Demisto instance to the local content repository.
* Improved validation failure messages to include a command suggestion, wherever relevant, to fix the raised issue.
* Improved 'validate' help and documentation description
* validate - checks that scripts, playbooks, and integrations have the *tests* key.
* validate - checks that test playbooks are configured in `conf.json`.
* demisto-sdk lint - Copy dir better handling.
* demisto-sdk lint - Add error when package missing in docker image.
* Added *-a , --validate-all* option in *validate* to run all validation on all files.
* Added *-i , --input* option in *validate* to run validation on a specified pack/file.
* added *-i, --input* option in *secrets* to run on a specific file.
* Added an allowed hidden parameter: *longRunning* to the hidden integration parameters validation.
* Fixed an issue with **format** command when executing with an output path of a folder and not a file path.
* Bug fixes in generate-docs command given playbook as input.
* Fixed an issue with lint command in which flake8 was not running on unit test files.

## 0.5.2

* Added *-c, --command* option in *generate-docs* to generate a specific command from an integration.
* Fixed an issue when getting README/CHANGELOG files from git and loading them.
* Removed release notes validation for new content.
* Fixed secrets validations for files with the same name in a different directory.
* demisto-sdk lint - parallelization working with specifying the number of workers.
* demisto-sdk lint - logging levels output, 3 levels.
* demisto-sdk lint - JSON report, structured error reports in JSON format.
* demisto-sdk lint - XML JUnit report for unit-tests.
* demisto-sdk lint - new packages used to accelerate execution time.
* demisto-sdk secrets - command now respects the generic whitelist, and not only the pack secrets.

## 0.5.0

[PyPI History][1]

[1]: https://pypi.org/project/demisto-sdk/#history

## 0.4.9

* Fixed an issue in *generate-docs* where Playbooks and Scripts documentation failed.
* Added a graceful error message when executing the *run" command with a misspelled command.
* Added more informative errors upon failures of the *upload* command.
* format command:
  * Added format for json files: IncidentField, IncidentType, IndicatorField, IndicatorType, Layout, Dashboard.
  * Added the *-fv --from-version*, *-nv --no-validation* arguments.
  * Removed the *-t yml_type* argument, the file type will be inferred.
  * Removed the *-g use_git* argument, running format without arguments will run automatically on git diff.
* Fixed an issue in loading playbooks with '=' character.
* Fixed an issue in *validate* failed on deleted README files.

## 0.4.8

* Added the *max* field to the Playbook schema, allowing to define it in tasks loop.
* Fixed an issue in *validate* where Condition branches checks were case sensitive.

## 0.4.7

* Added the *slareminder* field to the Playbook schema.
* Added the *common_server*, *demisto_mock* arguments to the *init* command.
* Fixed an issue in *generate-docs* where the general section was not being generated correctly.
* Fixed an issue in *validate* where Incident type validation failed.

## 0.4.6

* Fixed an issue where the *validate* command did not identify CHANGELOG in packs.
* Added a new command, *id-set* to create the id set - the content dependency tree by file IDs.

## 0.4.5

* generate-docs command:
  * Added the *use_cases*, *permissions*, *command_permissions* and *limitations*.
  * Added the *--insecure* argument to support running the script and integration command in Demisto.
  * Removed the *-t yml_type* argument, the file type will be inferred.
  * The *-o --output* argument is no longer mandatory, default value will be the input file directory.
* Added support for env var: *DEMISTO_SDK_SKIP_VERSION_CHECK*. When set version checks are skipped.
* Fixed an issue in which the CHANGELOG files did not match our scheme.
* Added a validator to verify that there are no hidden integration parameters.
* Fixed an issue where the *validate* command ran on test files.
* Removed the *env-dir* argument from the demisto-sdk.
* README files which are html files will now be skipped in the *validate* command.
* Added support for env var: *DEMISTO_README_VALIDATOR*. When not set the readme validation will not run.

## 0.4.4

* Added a validator for IncidentTypes (incidenttype-*.json).
* Fixed an issue where the -p flag in the *validate* command was not working.
* Added a validator for README.md files.
* Release notes validator will now run on: incident fields, indicator fields, incident types, dashboard and reputations.
* Fixed an issue where the validator of reputation(Indicator Type) did not check on the details field.
* Fixed an issue where the validator attempted validating non-existing files after deletions or name refactoring.
* Removed the *yml_type* argument in the *split-yml*, *extract-code* commands.
* Removed the *file_type* argument in the *generate-test-playbook* command.
* Fixed the *insecure* argument in *upload*.
* Added the *insecure* argument in *run-playbook*.
* Standardise the *-i --input*, *-o --output* to demisto-sdk commands.

## 0.4.3

* Fixed an issue where the incident and indicator field BC check failed.
* Support for linting and unit testing PowerShell integrations.

## 0.4.2

* Fixed an issue where validate failed on Windows.
* Added a validator to verify all branches are handled in conditional task in a playbook.
* Added a warning message when not running the latest sdk version.
* Added a validator to check that the root is connected to all tasks in the playbook.
* Added a validator for Dashboards (dashboard-*.json).
* Added a validator for Indicator Types (reputation-*.json).
* Added a BC validation for changing incident field type.
* Fixed an issue where init command would generate an invalid yml for scripts.
* Fixed an issue in misleading error message in v2 validation hook.
* Fixed an issue in v2 hook which now is set only on newly added scripts.
* Added more indicative message for errors in yaml files.
* Disabled pykwalify info log prints.

## 0.3.10

* Added a BC check for incident fields - changing from version is not allowed.
* Fixed an issue in create-content-artifacts where scripts in Packs in TestPlaybooks dir were copied with a wrong prefix.

## 0.3.9

* Added a validation that incident field can not be required.
* Added validation for fetch incident parameters.
* Added validation for feed integration parameters.
* Added to the *format* command the deletion of the *sourceplaybookid* field.
* Fixed an issue where *fieldMapping* in playbook did not pass the scheme validation.
* Fixed an issue where *create-content-artifacts* did not copy TestPlaybooks in Packs without prefix of *playbook-*.
* Added a validation the a playbook can not have a rolename set.
* Added to the image validator the new DBot default image.
* Added the fields: elasticcommonfields, quiet, quietmode to the Playbook schema.
* Fixed an issue where *validate* failed on integration commands without outputs.
* Added a new hook for naming of v2 integrations and scripts.

## 0.3.8

* Fixed an issue where *create-content-artifact* was not loading the data in the yml correctly.
* Fixed an issue where *unify* broke long lines in script section causing syntax errors

## 0.3.7

* Added *generate-docs* command to generate documentation file for integration, playbook or script.
* Fixed an issue where *unify* created a malformed integration yml.
* Fixed an issue where demisto-sdk **init** creates unit-test file with invalid import.

## 0.3.6

* Fixed an issue where demisto-sdk **validate** failed on modified scripts without error message.

## 0.3.5

* Fixed an issue with docker tag validation for integrations.
* Restructured repo source code.

## 0.3.4

* Saved failing unit tests as a file.
* Fixed an issue where "_test" file for scripts/integrations created using **init** would import the "HelloWorld" templates.
* Fixed an issue in demisto-sdk **validate** - was failing on backward compatiblity check
* Fixed an issue in demisto-sdk **secrets** - empty line in .secrets-ignore always made the secrets check to pass
* Added validation for docker image inside integrations and scripts.
* Added --use-git flag to **format** command to format all changed files.
* Fixed an issue where **validate** did not fail on dockerimage changes with bc check.
* Added new flag **--ignore-entropy** to demisto-sdk **secrets**, this will allow skip entropy secrets check.
* Added --outfile to **lint** to allow saving failed packages to a file.

## 0.3.3

* Added backwards compatibility break error message.
* Added schema for incident types.
* Added **additionalinfo** field to as an available field for integration configuration.
* Added pack parameter for **init**.
* Fixed an issue where error would appear if name parameter is not set in **init**.

## 0.3.2

* Fixed the handling of classifier files in **validate**.

## 0.3.1

* Fixed the handling of newly created reputation files in **validate**.
* Added an option to perform **validate** on a specific file.

## 0.3.0

* Added support for multi-package **lint** both with parallel and without.
* Added all parameter in **lint** to run on all packages and packs in content repository.
* Added **format** for:
  * Scripts
  * Playbooks
  * Integrations
* Improved user outputs for **secrets** command.
* Fixed an issue where **lint** would run pytest and pylint only on a single docker per integration.
* Added auto-complete functionality to demisto-sdk.
* Added git parameter in **lint** to run only on changed packages.
* Added the **run-playbook** command
* Added **run** command which runs a command in the Demisto playground.
* Added **upload** command which uploads an integration or a script to a Demisto instance.
* Fixed and issue where **validate** checked if release notes exist for new integrations and scripts.
* Added **generate-test-playbook** command which generates a basic test playbook for an integration or a script.
* **validate** now supports indicator fields.
* Fixed an issue with layouts scheme validation.
* Adding **init** command.
* Added **json-to-outputs** command which generates the yaml section for outputs from an API raw response.

## 0.2.6

* Fixed an issue with locating release notes for beta integrations in **validate**.

## 0.2.5

* Fixed an issue with locating release notes for beta integrations in **validate**.

## 0.2.4

* Adding image validation to Beta_Integration and Packs in **validate**.

## 0.2.3

* Adding Beta_Integration to the structure validation process.
* Fixing bug where **validate** did checks on TestPlaybooks.
* Added requirements parameter to **lint**.

## 0.2.2

* Fixing bug where **lint** did not return exit code 1 on failure.
* Fixing bug where **validate** did not print error message in case no release notes were give.

## 0.2.1

* **Validate** now checks that the id and name fields are identical in yml files.
* Fixed a bug where sdk did not return any exit code.

## 0.2.0

* Added Release Notes Validator.
* Fixed the Unifier selection of your python file to use as the code.
* **Validate** now supports Indicator fields.
* Fixed a bug where **validate** and **secrets** did not return exit code 1 on failure.
* **Validate** now runs on newly added scripts.

## 0.1.8

* Added support for `--version`.
* Fixed an issue in file_validator when calling `checked_type` method with script regex.

## 0.1.2

* Restructuring validation to support content packs.
* Added secrets validation.
* Added content bundle creation.
* Added lint and unit test run.

## 0.1.1

* Added new logic to the unifier.
* Added detailed README.
* Some small adjustments and fixes.

## 0.1.0

Capabilities:

* **Extract** components(code, image, description etc.) from a Demisto YAML file into a directory.
* **Unify** components(code, image, description etc.) to a single Demisto YAML file.
* **Validate** Demisto content files.<|MERGE_RESOLUTION|>--- conflicted
+++ resolved
@@ -27,11 +27,8 @@
 * Fixed an issue in the **validate** command, where we validated wrongfully the existence of readme file for the *ApiModules* pack.
 * Fixed an issue in the **validate** command, where an error message that was displayed for scripts validation was incorrect.
 * Fixed an issue in the **validate** and **format** commands where *None* arguments in integration commands caused the commands to fail unexpectedly.
-<<<<<<< HEAD
+* Added support for running tests on XSIAM machines in the **test-content** command.
 * Fixed an issue where the **validate** command did not work properly when deleting non-content items.
-=======
-* Added support for running tests on XSIAM machines in the **test-content** command.
->>>>>>> 77491300
 
 ## 1.6.3
 
