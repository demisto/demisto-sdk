--- conflicted
+++ resolved
@@ -23,11 +23,8 @@
 * Added a new validation to **validate** all SIEM integration have the same suffix.
 * Fixed the destination path of the unified parsing/modeling rules in **create-content-artifacts** command.
 * Fixed an issue in the **validate** command, where we validated wrongfully the existence of readme file for the *ApiModules* pack.
-<<<<<<< HEAD
+* Fixed an issue in the **validate** command, where an error message that was displayed for scripts validation was incorrect.
 * Fixed an issue where the **validate** command did not work properly when deleting non-content items.
-=======
-* Fixed an issue in the **validate** command, where an error message that was displayed for scripts validation was incorrect.
->>>>>>> 943e445b
 
 ## 1.6.3
 
