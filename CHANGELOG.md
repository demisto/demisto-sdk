--- conflicted
+++ resolved
@@ -9,11 +9,7 @@
 * Fixed an issue where **lint -g** crashed when comparing changes against branches which are not `master`.
 * Fixed an issue in **prepare-content** command where the `incident to alert` process was not triggered when the playbook is set to only XSIAM.
 * Fixed an issue where **validate -g** command crashed when comparing changes against branches when in detached head state.
-<<<<<<< HEAD
-* Added graph capabilities in **TestSuite**.
-=======
 * Add support for tests to run on specified marketplaces.
->>>>>>> 783fd1ff
 
 ## 1.25.1
 * Added the `clean` flag to **setup-env** to delete temp files that were created by `lint` from the repo.
