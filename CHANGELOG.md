--- conflicted
+++ resolved
@@ -9,13 +9,9 @@
 * Fixed an issue where names of XSIAM content items were not normalized properly.
 * Fixed an issue where the **download** command was downloading playbook with **script** (id) and not **scriptName**.
 * Fixed an issue where script yml files were not properly identified by `find_type`.
-<<<<<<< HEAD
 * Removed nightly integrations filtering when deciding if a test should run.
-=======
 * Added support for XSIAM Dashboard preview image.
 * Added the `--no-code-formatting` flag to the **download** command, allowing to skip autopep8 and isort.
-
->>>>>>> 0f47dae0
 
 ## 1.7.4
 
