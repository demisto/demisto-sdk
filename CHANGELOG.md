<<<<<<< HEAD
#Changelog
* Added FeedHelloWorld template option for *--template* flag in **demisto-sdk init** command.

=======
# Changelog
* Fixed an issue where **lint** failed where *.Dockerfile* exists prior running the lint command.
>>>>>>> 5d21d0d8

# 1.3.2
* Updated the format of the outputs when using the *--json-file* flag to create a JSON file output for the **validate** and **lint** commands.
* Added the **doc-review** command to check spelling in .md and .yml files as well as a basic release notes review.
* Added a validation that a pack's display name does not already exist in content repository.
* Fixed an issue where the **validate** command failed to detect duplicate params in an integration.
* Fixed an issue where the **validate** command failed to detect duplicate arguments in a command in an integration.

# 1.3.1
* Fixed an issue where the **validate** command failed to validate the release notes of beta integrations.
* Updated the **upload** command to support indicator fields.
* The **validate** and **update-release-notes** commands will now check changed files against `demisto/master` if it is configured locally.
* Fixed an issue where **validate** would incorrectly identify files as renamed.
* Added a validation that integration properties (such as feed, mappers, mirroring, etc) are not removed.
* Fixed an issue where **validate** failed when comparing branch against commit hash.
* Added the *--no-pipenv* flag to the **split-yml** command.
* Added a validation that incident fields and incident types are not removed from mappers.
* Fixed an issue where the *create-id-set* flag in the *validate* command did not work while not using git.
* Added the *hiddenusername* field to the integration schema.
* Added a validation that images that are not integration images, do not ask for a new version or RN

# 1.3.0
* Do not collect optional dependencies on indicator types reputation commands.
* Fixed an issue where downloading indicator layoutscontainer objects failed.
* Added a validation that makes sure outputs in integrations are matching the README file.
* Fixed an issue where the *create-id-set* flag in the **validate** command did not work.
* Added a warning in case no id_set file is found when running the **validate** command.
* Fixed an issue where changed files were not recognised correctly on forked branches in the **validate** and the **update-release-notes** commands.
* Fixed an issue when files were classified incorrectly when running *update-release-notes*.
* Added a validation that integration and script file paths are compatible with our convention.
* Fixed an issue where id_set.json file was re created whenever running the generate-docs command.
* added the *--json-file* flag to create a JSON file output for the **validate** and **lint** commands.

# 1.2.19
* Fixed an issue where merge id_set was not updated to work with the new entity of Packs.
* Added a validation that the playbook's version matches the version of its sub-playbooks, scripts, and integrations.

# 1.2.18
* Changed the *skip-id-set-creation* flag to *create-id-set* in the **validate** command. Its default value will be False.
* Added support for the 'cve' reputation command in default arg validation.
* Filter out generic and reputation command from scripts and playbooks dependencies calculation.
* Added support for the incident fields in outgoing mappers in the ID set.
* Added a validation that the taskid field and the id field under the task field are both from uuid format and contain the same value.
* Updated the **format** command to generate uuid value for the taskid field and for the id under the task field in case they hold an invalid values.
* Exclude changes from doc_files directory on validation.
* Added a validation that an integration command has at most one default argument.
* Fixing an issue where pack metadata version bump was not enforced when modifying an old format (unified) file.
* Added validation that integration parameter's display names are capitalized and spaced using whitespaces and not underscores.
* Fixed an issue where beta integrations where not running deprecation validations.
* Allowed adding additional information to the deprecated description.
* Fixing an issue when escaping less and greater signs in integration params did not work as expected.

# 1.2.17
* Added a validation that the classifier of an integration exists.
* Added a validation that the mapper of an integration exists.
* Added a validation that the incident types of a classifier exist.
* Added a validation that the incident types of a mapper exist.
* Added support for *text* argument when running **demisto-sdk update-release-notes** on the ApiModules pack.
* Added a validation for the minimal version of an indicator field of type grid.
* Added new validation for incident and indicator fields in classifiers mappers and layouts exist in the content.
* Added cache for get_remote_file to reducing failures from accessing the remote repo.
* Fixed an issue in the **format** command where `_dev` or `_copy` suffixes weren't removed from the `id` of the given playbooks.
* Playbook dependencies from incident and indicator fields are now marked as optional.
* Mappers dependencies from incident types and incident fields are now marked as optional.
* Classifier dependencies from incident types are now marked as optional.
* Updated **demisto-sdk init** command to no longer create `created` field in pack_metadata file
* Updated **generate-docs** command to take the parameters names in setup section from display field and to use additionalinfo field when exist.
* Using the *verbose* argument in the **find-dependencies** command will now log to the console.
* Improved the deprecated message validation required from integrations.
* Fixed an issue in the **generate-docs** command where **Context Example** section was created when it was empty.

# 1.2.16
* Added allowed ignore errors to the *IDSetValidator*.
* Fixed an issue where an irrelevant id_set validation ran in the **validate** command when using the *--id-set* flag.
* Fixed an issue were **generate-docs** command has failed if a command did not exist in commands permissions file.
* Improved a **validate** command message for missing release notes of api module dependencies.

# 1.2.15
* Added the *ID101* to the allowed ignored errors.

# 1.2.14
* SDK repository is now mypy check_untyped_defs complaint.
* The lint command will now ignore the unsubscriptable-object (E1136) pylint error in dockers based on python 3.9 - this will be removed once a new pylint version is released.
* Added an option for **format** to run on a whole pack.
* Added new validation of unimplemented commands from yml in the code to `XSOAR-linter`.
* Fixed an issue where Auto-Extract fields were only checked for newly added incident types in the **validate** command.
* Added a new warning validation of direct access to args/params dicts to `XSOAR-linter`.

# 1.2.13
* Added new validation of indicators usage in CommandResults to `XSOAR-linter`.
* Running **demisto-sdk lint** will automatically run on changed files (same behavior as the -g flag).
* Removed supported version message from the documentation when running **generate_docs**.
* Added a print to indicate backwards compatibility is being checked in **validate** command.
* Added a percent print when running the **validate** command with the *-a* flag.
* Fixed a regression in the **upload** command where it was ignoring `DEMISTO_VERIFY_SSL` env var.
* Fixed an issue where the **upload** command would fail to upload beta integrations.
* Fixed an issue where the **validate** command did not create the *id_set.json* file when running with *-a* flag.
* Added price change validation in the **validate** command.
* Added validations that checks in read-me for empty sections or leftovers from the auto generated read-me that should be changed.
* Added new code validation for *NotImplementedError* to raise a warning in `XSOAR-linter`.
* Added validation for support types in the pack metadata file.
* Added support for *--template* flag in **demisto-sdk init** command.
* Fixed an issue with running **validate** on master branch where the changed files weren't compared to previous commit when using the *-g* flag.
* Fixed an issue where the `XSOAR-linter` ran *NotImplementedError* validation on scripts.
* Added support for Auto-Extract feature validation in incident types in the **validate** command.
* Fixed an issue in the **lint** command where the *-i* flag was ignored.
* Improved **merge-id-sets** command to support merge between two ID sets that contain the same pack.
* Fixed an issue in the **lint** command where flake8 ran twice.

# 1.2.12
* Bandit now reports also on medium severity issues.
* Fixed an issue with support for Docker Desktop on Mac version 2.5.0+.
* Added support for vulture and mypy linting when running without docker.
* Added support for *prev-ver* flag in **update-release-notes** command.
* Improved retry support when building docker images for linting.
* Added the option to create an ID set on a specific pack in **create-id-set** command.
* Added the *--skip-id-set-creation* flag to **validate** command in order to add the capability to run validate command without creating id_set validation.
* Fixed an issue where **validate** command checked docker image tag on ApiModules pack.
* Fixed an issue where **find-dependencies** did not calculate dashboards and reports dependencies.
* Added supported version message to the documentation and release notes files when running **generate_docs** and **update-release-notes** commands respectively.
* Added new code validations for *NotImplementedError* exception raise to `XSOAR-linter`.
* Command create-content-artifacts additional support for **Author_image.png** object.
* Fixed an issue where schemas were not enforced for incident fields, indicator fields and old layouts in the validate command.
* Added support for **update-release-notes** command to update release notes according to master branch.

# 1.2.11
* Fixed an issue where the ***generate-docs*** command reset the enumeration of line numbering after an MD table.
* Updated the **upload** command to support mappers.
* Fixed an issue where exceptions were no printed in the **format** while the *--verbose* flag is set.
* Fixed an issue where *--assume-yes* flag did not work in the **format** command when running on a playbook without a `fromversion` field.
* Fixed an issue where the **format** command would fail in case `conf.json` file was not found instead of skipping the update.
* Fixed an issue where integration with v2 were recognised by the `name` field instead of the `display` field in the **validate** command.
* Added a playbook validation to check if a task script exists in the id set in the **validate** command.
* Added new integration category `File Integrity Management` in the **validate** command.

# 1.2.10
* Added validation for approved content pack use-cases and tags.
* Added new code validations for *CommonServerPython* import to `XSOAR-linter`.
* Added *default value* and *predefined values* to argument description in **generate-docs** command.
* Added a new validation that checks if *get-mapping-fields* command exists if the integration schema has *{ismappable: true}* in **validate** command.
* Fixed an issue where the *--staged* flag recognised added files as modified in the **validate** command.
* Fixed an issue where a backwards compatibility warning was raised for all added files in the **validate** command.
* Fixed an issue where **validate** command failed when no tests were given for a partner supported pack.
* Updated the **download** command to support mappers.
* Fixed an issue where the ***format*** command added a duplicate parameter.
* For partner supported content packs, added support for a list of emails.
* Removed validation of README files from the ***validate*** command.
* Fixed an issue where the ***validate*** command required release notes for ApiModules pack.

# 1.2.9
* Fixed an issue in the **openapi_codegen** command where it created duplicate functions name from the swagger file.
* Fixed an issue in the **update-release-notes** command where the *update type* argument was not verified.
* Fixed an issue in the **validate** command where no error was raised in case a non-existing docker image was presented.
* Fixed an issue in the **format** command where format failed when trying to update invalid Docker image.
* The **format** command will now preserve the **isArray** argument in integration's reputation commands and will show a warning if it set to **false**.
* Fixed an issue in the **lint** command where *finally* clause was not supported in main function.
* Fixed an issue in the **validate** command where changing any entity ID was not validated.
* Fixed an issue in the **validate** command where *--staged* flag did not bring only changed files.
* Fixed the **update-release-notes** command to ignore changes in the metadata file.
* Fixed the **validate** command to ignore metadata changes when checking if a version bump is needed.


# 1.2.8
* Added a new validation that checks in playbooks for the usage of `DeleteContext` in **validate** command.
* Fixed an issue in the **upload** command where it would try to upload content entities with unsupported versions.
* Added a new validation that checks in playbooks for the usage of specific instance in **validate** command.
* Added the **--staged** flag to **validate** command to run on staged files only.


# 1.2.7
* Changed input parameters in **find-dependencies** command.
   - Use ***-i, --input*** instead of ***-p, --path***.
   - Use ***-idp, --id-set-path*** instead of ***-i, --id-set-path***.
* Fixed an issue in the **unify** command where it crashed on an integration without an image file.
* Fixed an issue in the **format** command where unnecessary files were not skipped.
* Fixed an issue in the **update-release-notes** command where the *text* argument was not respected in all cases.
* Fixed an issue in the **validate** command where a warning about detailed description was given for unified or deprecated integrations.
* Improved the error returned by the **validate** command when running on files using the old format.

# 1.2.6
* No longer require setting `DEMISTO_README_VALIDATION` env var to enable README mdx validation. Validation will now run automatically if all necessary node modules are available.
* Fixed an issue in the **validate** command where the `--skip-pack-dependencies` would not skip id-set creation.
* Fixed an issue in the **validate** command where validation would fail if supplied an integration with an empty `commands` key.
* Fixed an issue in the **validate** command where validation would fail due to a required version bump for packs which are not versioned.
* Will use env var `DEMISTO_VERIFY_SSL` to determine if to use a secure connection for commands interacting with the Server when `--insecure` is not passed. If working with a local Server without a trusted certificate, you can set env var `DEMISTO_VERIFY_SSL=no` to avoid using `--insecure` on each command.
* Unifier now adds a link to the integration documentation to the integration detailed description.
* Fixed an issue in the **secrets** command where ignored secrets were not skipped.

# 1.2.5
* Added support for special fields: *defaultclassifier*, *defaultmapperin*, *defaultmapperout* in **download** command.
* Added -y option **format** command to assume "yes" as answer to all prompts and run non-interactively
* Speed up improvements for `validate` of README files.
* Updated the **format** command to adhere to the defined content schema and sub-schemas, aligning its behavior with the **validate** command.
* Added support for canvasContextConnections files in **format** command.

# 1.2.4
* Updated detailed description for community integrations.

# 1.2.3
* Fixed an issue where running **validate** failed on playbook with task that adds tags to the evidence data.
* Added the *displaypassword* field to the integration schema.
* Added new code validations to `XSOAR-linter`.
    * As warnings messages:
        * `demisto.params()` should be used only inside main function.
        * `demisto.args()` should be used only inside main function.
        * Functions args should have type annotations.
* Added `fromversion` field validation to test playbooks and scripts in **validate** command.

# 1.2.2
* Add support for warning msgs in the report and summary to **lint** command.
* Fixed an issue where **json-to-outputs** determined bool values as int.
* Fixed an issue where **update-release-notes** was crushing on `--all` flag.
* Fixed an issue where running **validate**, **update-release-notes** outside of content repo crushed without a meaningful error message.
* Added support for layoutscontainer in **init** contribution flow.
* Added a validation for tlp_color param in feeds in **validate** command.
* Added a validation for removal of integration parameters in **validate** command.
* Fixed an issue where **update-release-notes** was failing with a wrong error message when no pack or input was given.
* Improved formatting output of the **generate-docs** command.
* Add support for env variable *DEMISTO_SDK_ID_SET_REFRESH_INTERVAL*. Set this env variable to the refresh interval in minutes. The id set will be regenerated only if the refresh interval has passed since the last generation. Useful when generating Script documentation, to avoid re-generating the id_set every run.
* Added new code validations to `XSOAR-linter`.
    * As error messages:
        * Longer than 10 seconds sleep statements for non long running integrations.
        * exit() usage.
        * quit() usage.
    * As warnings messages:
        * `demisto.log` should not be used.
        * main function existence.
        * `demito.results` should not be used.
        * `return_output` should not be used.
        * try-except statement in main function.
        * `return_error` usage in main function.
        * only once `return_error` usage.
* Fixed an issue where **lint** command printed logs twice.
* Fixed an issue where *suffix* did not work as expected in the **create-content-artifacts** command.
* Added support for *prev-ver* flag in **lint** and **secrets** commands.
* Added support for *text* flag to **update-release-notes** command to add the same text to all release notes.
* Fixed an issue where **validate** did not recognize added files if they were modified locally.
* Added a validation that checks the `fromversion` field exists and is set to 5.0.0 or above when working or comparing to a non-feature branch in **validate** command.
* Added a validation that checks the certification field in the pack_metadata file is valid in **validate** command.
* The **update-release-notes** command will now automatically add docker image update to the release notes.

# 1.2.1
* Added an additional linter `XSOAR-linter` to the **lint** command which custom validates py files. currently checks for:
    * `Sys.exit` usages with non zero value.
    * Any `Print` usages.
* Fixed an issue where renamed files were failing on *validate*.
* Fixed an issue where single changed files did not required release notes update.
* Fixed an issue where doc_images required release-notes and validations.
* Added handling of dependent packs when running **update-release-notes** on changed *APIModules*.
    * Added new argument *--id-set-path* for id_set.json path.
    * When changes to *APIModule* is detected and an id_set.json is available - the command will update the dependent pack as well.
* Added handling of dependent packs when running **validate** on changed *APIModules*.
    * Added new argument *--id-set-path* for id_set.json path.
    * When changes to *APIModule* is detected and an id_set.json is available - the command will validate that the dependent pack has release notes as well.
* Fixed an issue where the find_type function didn't recognize file types correctly.
* Fixed an issue where **update-release-notes** command did not work properly on Windows.
* Added support for indicator fields in **update-release-notes** command.
* Fixed an issue where files in test dirs where being validated.


# 1.2.0
* Fixed an issue where **format** did not update the test playbook from its pack.
* Fixed an issue where **validate** validated non integration images.
* Fixed an issue where **update-release-notes** did not identified old yml integrations and scripts.
* Added revision templates to the **update-release-notes** command.
* Fixed an issue where **update-release-notes** crashed when a file was renamed.
* Fixed an issue where **validate** failed on deleted files.
* Fixed an issue where **validate** validated all images instead of packs only.
* Fixed an issue where a warning was not printed in the **format** in case a non-supported file type is inputted.
* Fixed an issue where **validate** did not fail if no release notes were added when adding files to existing packs.
* Added handling of incorrect layout paths via the **format** command.
* Refactor **create-content-artifacts** command - Efficient artifacts creation and better logging.
* Fixed an issue where image and description files were not handled correctly by **validate** and **update-release-notes** commands.
* Fixed an issue where the **format** command didn't remove all extra fields in a file.
* Added an error in case an invalid id_set.json file is found while running the **validate** command.
* Added fetch params checks to the **validate** command.

# 1.1.11
* Added line number to secrets' path in **secrets** command report.
* Fixed an issue where **init** a community pack did not present the valid support URL.
* Fixed an issue where **init** offered a non relevant pack support type.
* Fixed an issue where **lint** did not pull docker images for powershell.
* Fixed an issue where **find-dependencies** did not find all the script dependencies.
* Fixed an issue where **find-dependencies** did not collect indicator fields as dependencies for playbooks.
* Updated the **validate** and the **secrets** commands to be less dependent on regex.
* Fixed an issue where **lint** did not run on circle when docker did not return ping.
* Updated the missing release notes error message (RN106) in the **Validate** command.
* Fixed an issue where **Validate** would return missing release notes when two packs with the same substring existed in the modified files.
* Fixed an issue where **update-release-notes** would add duplicate release notes when two packs with the same substring existed in the modified files.
* Fixed an issue where **update-release-notes** would fail to bump new versions if the feature branch was out of sync with the master branch.
* Fixed an issue where a non-descriptive error would be returned when giving the **update-release-notes** command a pack which can not be found.
* Added dependencies check for *widgets* in **find-dependencies** command.
* Added a `update-docker` flag to **format** command.
* Added a `json-to-outputs` flag to the **run** command.
* Added a verbose (`-v`) flag to **format** command.
* Fixed an issue where **download** added the prefix "playbook-" to the name of playbooks.

# 1.1.10
* Updated the **init** command. Relevant only when passing the *--contribution* argument.
   * Added the *--author* option.
   * The *support* field of the pack's metadata is set to *community*.
* Added a proper error message in the **Validate** command upon a missing description in the root of the yml.
* **Format** now works with a relative path.
* **Validate** now fails when all release notes have been excluded.
* Fixed issue where correct error message would not propagate for invalid images.
* Added the *--skip-pack-dependencies* flag to **validate** command to skip pack dependencies validation. Relevant when using the *-g* flag.
* Fixed an issue where **Validate** and **Format** commands failed integrations with `defaultvalue` field in fetch incidents related parameters.
* Fixed an issue in the **Validate** command in which unified YAML files were not ignored.
* Fixed an issue in **generate-docs** where scripts and playbooks inputs and outputs were not parsed correctly.
* Fixed an issue in the **openapi-codegen** command where missing reference fields in the swagger JSON caused errors.
* Fixed an issue in the **openapi-codegen** command where empty objects in the swagger JSON paths caused errors.
* **update-release-notes** command now accept path of the pack instead of pack name.
* Fixed an issue where **generate-docs** was inserting unnecessary escape characters.
* Fixed an issue in the **update-release-notes** command where changes to the pack_metadata were not detected.
* Fixed an issue where **validate** did not check for missing release notes in old format files.

# 1.1.9
* Fixed an issue where **update-release-notes** command failed on invalid file types.

# 1.1.8
* Fixed a regression where **upload** command failed on test playbooks.
* Added new *githubUser* field in pack metadata init command.
* Support beta integration in the commands **split-yml, extract-code, generate-test-playbook and generate-docs.**
* Fixed an issue where **find-dependencies** ignored *toversion* field in content items.
* Added support for *layoutscontainer*, *classifier_5_9_9*, *mapper*, *report*, and *widget* in the **Format** command.
* Fixed an issue where **Format** will set the `ID` field to be equal to the `name` field in modified playbooks.
* Fixed an issue where **Format** did not work for test playbooks.
* Improved **update-release-notes** command:
    * Write content description to release notes for new items.
    * Update format for file types without description: Connections, Incident Types, Indicator Types, Layouts, Incident Fields.
* Added a validation for feedTags param in feeds in **validate** command.
* Fixed readme validation issue in community support packs.
* Added the **openapi-codegen** command to generate integrations from OpenAPI specification files.
* Fixed an issue were release notes validations returned wrong results for *CommonScripts* pack.
* Added validation for image links in README files in **validate** command.
* Added a validation for default value of fetch param in feeds in **validate** command.
* Fixed an issue where the **Init** command failed on scripts.

# 1.1.7
* Fixed an issue where running the **format** command on feed integrations removed the `defaultvalue` fields.
* Playbook branch marked with *skipunavailable* is now set as an optional dependency in the **find-dependencies** command.
* The **feedReputation** parameter can now be hidden in a feed integration.
* Fixed an issue where running the **unify** command on JS package failed.
* Added the *--no-update* flag to the **find-dependencies** command.
* Added the following validations in **validate** command:
   * Validating that a pack does not depend on NonSupported / Deprecated packs.

# 1.1.6
* Added the *--description* option to the **init** command.
* Added the *--contribution* option to the **init** command which converts a contribution zip to proper pack format.
* Improved **validate** command performance time and outputs.
* Added the flag *--no-docker-checks* to **validate** command to skip docker checks.
* Added the flag *--print-ignored-files* to **validate** command to print ignored files report when the command is done.
* Added the following validations in **validate** command:
   * Validating that existing release notes are not modified.
   * Validating release notes are not added to new packs.
   * Validating that the "currentVersion" field was raised in the pack_metadata for modified packs.
   * Validating that the timestamp in the "created" field in the pack_metadata is in ISO format.
* Running `demisto-sdk validate` will run the **validate** command using git and only on committed files (same as using *-g --post-commit*).
* Fixed an issue where release notes were not checked correctly in **validate** command.
* Fixed an issue in the **create-id-set** command where optional playbook tasks were not taken into consideration.
* Added a prompt to the `demisto-sdk update-release-notes` command to prompt users to commit changes before running the release notes command.
* Added support to `layoutscontainer` in **validate** command.

# 1.1.5
* Fixed an issue in **find-dependencies** command.
* **lint** command now verifies flake8 on CommonServerPython script.

# 1.1.4
* Fixed an issue with the default output file name of the **unify** command when using "." as an output path.
* **Unify** command now adds contributor details to the display name and description.
* **Format** command now adds *isFetch* and *incidenttype* fields to integration yml.
* Removed the *feedIncremental* field from the integration schema.
* **Format** command now adds *feedBypassExclusionList*, *Fetch indicators*, *feedReputation*, *feedReliability*,
     *feedExpirationPolicy*, *feedExpirationInterval* and *feedFetchInterval* fields to integration yml.
* Fixed an issue in the playbooks schema.
* Fixed an issue where generated release notes were out of order.
* Improved pack dependencies detection.
* Fixed an issue where test playbooks were mishandled in **validate** command.

# 1.1.3
* Added a validation for invalid id fields in indicators types files in **validate** command.
* Added default behavior for **update-release-notes** command.
* Fixed an error where README files were failing release notes validation.
* Updated format of generated release notes to be more user friendly.
* Improved error messages for the **update-release-notes** command.
* Added support for `Connections`, `Dashboards`, `Widgets`, and `Indicator Types` to **update-release-notes** command.
* **Validate** now supports scripts under the *TestPlaybooks* directory.
* Fixed an issue where **validate** did not support powershell files.

# 1.1.2
* Added a validation for invalid playbookID fields in incidents types files in **validate** command.
* Added a code formatter for python files.
* Fixed an issue where new and old classifiers where mixed on validate command.
* Added *feedIncremental* field to the integration schema.
* Fixed error in the **upload** command where unified YMLs were not uploaded as expected if the given input was a pack.
* Fixed an issue where the **secrets** command failed due to a space character in the file name.
* Ignored RN validation for *NonSupported* pack.
* You can now ignore IF107, SC100, RP102 error codes in the **validate** command.
* Fixed an issue where the **download** command was crashing when received as input a JS integration or script.
* Fixed an issue where **validate** command checked docker image for JS integrations and scripts.
* **validate** command now checks scheme for reports and connections.
* Fixed an issue where **validate** command checked docker when running on all files.
* Fixed an issue where **validate** command did not fail when docker image was not on the latest numeric tag.
* Fixed an issue where beta integrations were not validated correctly in **validate** command.

# 1.1.1
* fixed and issue where file types were not recognized correctly in **validate** command.
* Added better outputs for validate command.

# 1.1.0
* Fixed an issue where changes to only non-validated files would fail validation.
* Fixed an issue in **validate** command where moved files were failing validation for new packs.
* Fixed an issue in **validate** command where added files were failing validation due to wrong file type detection.
* Added support for new classifiers and mappers in **validate** command.
* Removed support of old RN format validation.
* Updated **secrets** command output format.
* Added support for error ignore on deprecated files in **validate** command.
* Improved errors outputs in **validate** command.
* Added support for linting an entire pack.

# 1.0.9
* Fixed a bug where misleading error was presented when pack name was not found.
* **Update-release-notes** now detects added files for packs with versions.
* Readme files are now ignored by **update-release-notes** and validation of release notes.
* Empty release notes no longer cause an uncaught error during validation.

# 1.0.8
* Changed the output format of demisto-sdk secrets.
* Added a validation that checkbox items are not required in integrations.
* Added pack release notes generation and validation.
* Improved pack metadata validation.
* Fixed an issue in **validate** where renamed files caused an error

# 1.0.4
* Fix the **format** command to update the `id` field to be equal to `details` field in indicator-type files, and to `name` field in incident-type & dashboard files.
* Fixed a bug in the **validate** command for layout files that had `sortValues` fields.
* Fixed a bug in the **format** command where `playbookName` field was not always present in the file.
* Fixed a bug in the **format** command where indicatorField wasn't part of the SDK schemas.
* Fixed a bug in **upload** command where created unified docker45 yml files were not deleted.
* Added support for IndicatorTypes directory in packs (for `reputation` files, instead of Misc).
* Fixed parsing playbook condition names as string instead of boolean in **validate** command
* Improved image validation in YAML files.
* Removed validation for else path in playbook condition tasks.

# 1.0.3
* Fixed a bug in the **format** command where comments were being removed from YAML files.
* Added output fields: _file_path_ and _kind_ for layouts in the id-set.json created by **create-id-set** command.
* Fixed a bug in the **create-id-set** command Who returns Duplicate for Layouts with a different kind.
* Added formatting to **generate-docs** command results replacing all `<br>` tags with `<br/>`.
* Fixed a bug in the **download** command when custom content contained not supported content entity.
* Fixed a bug in **format** command in which boolean strings  (e.g. 'yes' or 'no') were converted to boolean values (e.g. 'True' or 'False').
* **format** command now removes *sourceplaybookid* field from playbook files.
* Fixed a bug in **generate-docs** command in which integration dependencies were not detected when generating documentation for a playbook.


# 1.0.1
* Fixed a bug in the **unify** command when output path was provided empty.
* Improved error message for integration with no tests configured.
* Improved the error message returned from the **validate** command when an integration is missing or contains malformed fetch incidents related parameters.
* Fixed a bug in the **create** command where a unified YML with a docker image for 4.5 was copied incorrectly.
* Missing release notes message are now showing the release notes file path to update.
* Fixed an issue in the **validate** command in which unified YAML files were not ignored.
* File format suggestions are now shown in the relevant file format (JSON or YAML).
* Changed Docker image validation to fail only on non-valid ones.
* Removed backward compatibility validation when Docker image is updated.

# 1.0.0
* Improved the *upload* command to support the upload of all the content entities within a pack.
* The *upload* command now supports the improved pack file structure.
* Added an interactive option to format integrations, scripts and playbooks with No TestPlaybooks configured.
* Added an interactive option to configure *conf.json* file with missing test playbooks for integrations, scripts and playbooks
* Added *download* command to download custom content from Demisto instance to the local content repository.
* Improved validation failure messages to include a command suggestion, wherever relevant, to fix the raised issue.
* Improved 'validate' help and documentation description
* validate - checks that scripts, playbooks, and integrations have the *tests* key.
* validate - checks that test playbooks are configured in `conf.json`.
* demisto-sdk lint - Copy dir better handling.
* demisto-sdk lint - Add error when package missing in docker image.
* Added *-a , --validate-all* option in *validate* to run all validation on all files.
* Added *-i , --input* option in *validate* to run validation on a specified pack/file.
* added *-i, --input* option in *secrets* to run on a specific file.
* Added an allowed hidden parameter: *longRunning* to the hidden integration parameters validation.
* Fixed an issue with **format** command when executing with an output path of a folder and not a file path.
* Bug fixes in generate-docs command given playbook as input.
* Fixed an issue with lint command in which flake8 was not running on unit test files.

# 0.5.2
* Added *-c, --command* option in *generate-docs* to generate a specific command from an integration.
* Fixed an issue when getting README/CHANGELOG files from git and loading them.
* Removed release notes validation for new content.
* Fixed secrets validations for files with the same name in a different directory.
* demisto-sdk lint - parallelization working with specifying the number of workers.
* demisto-sdk lint - logging levels output, 3 levels.
* demisto-sdk lint - JSON report, structured error reports in JSON format.
* demisto-sdk lint - XML JUnit report for unit-tests.
* demisto-sdk lint - new packages used to accelerate execution time.
* demisto-sdk secrets - command now respects the generic whitelist, and not only the pack secrets.

# 0.5.0
[PyPI History][1]

[1]: https://pypi.org/project/demisto-sdk/#history
# 0.4.9
* Fixed an issue in *generate-docs* where Playbooks and Scripts documentation failed.
* Added a graceful error message when executing the *run" command with a misspelled command.
* Added more informative errors upon failures of the *upload* command.
* format command:
    * Added format for json files: IncidentField, IncidentType, IndicatorField, IndicatorType, Layout, Dashboard.
    * Added the *-fv --from-version*, *-nv --no-validation* arguments.
    * Removed the *-t yml_type* argument, the file type will be inferred.
    * Removed the *-g use_git* argument, running format without arguments will run automatically on git diff.
* Fixed an issue in loading playbooks with '=' character.
* Fixed an issue in *validate* failed on deleted README files.

# 0.4.8
* Added the *max* field to the Playbook schema, allowing to define it in tasks loop.
* Fixed an issue in *validate* where Condition branches checks were case sensitive.

# 0.4.7
* Added the *slareminder* field to the Playbook schema.
* Added the *common_server*, *demisto_mock* arguments to the *init* command.
* Fixed an issue in *generate-docs* where the general section was not being generated correctly.
* Fixed an issue in *validate* where Incident type validation failed.

# 0.4.6
* Fixed an issue where the *validate* command did not identify CHANGELOG in packs.
* Added a new command, *id-set* to create the id set - the content dependency tree by file IDs.

# 0.4.5
* generate-docs command:
    * Added the *use_cases*, *permissions*, *command_permissions* and *limitations*.
    * Added the *--insecure* argument to support running the script and integration command in Demisto.
    * Removed the *-t yml_type* argument, the file type will be inferred.
    * The *-o --output* argument is no longer mandatory, default value will be the input file directory.
* Added support for env var: *DEMISTO_SDK_SKIP_VERSION_CHECK*. When set version checks are skipped.
* Fixed an issue in which the CHANGELOG files did not match our scheme.
* Added a validator to verify that there are no hidden integration parameters.
* Fixed an issue where the *validate* command ran on test files.
* Removed the *env-dir* argument from the demisto-sdk.
* README files which are html files will now be skipped in the *validate* command.
* Added support for env var: *DEMISTO_README_VALIDATOR*. When not set the readme validation will not run.

# 0.4.4
* Added a validator for IncidentTypes (incidenttype-*.json).
* Fixed an issue where the -p flag in the *validate* command was not working.
* Added a validator for README.md files.
* Release notes validator will now run on: incident fields, indicator fields, incident types, dashboard and reputations.
* Fixed an issue where the validator of reputation(Indicator Type) did not check on the details field.
* Fixed an issue where the validator attempted validating non-existing files after deletions or name refactoring.
* Removed the *yml_type* argument in the *split-yml*, *extract-code* commands.
* Removed the *file_type* argument in the *generate-test-playbook* command.
* Fixed the *insecure* argument in *upload*.
* Added the *insecure* argument in *run-playbook*.
* Standardise the *-i --input*, *-o --output* to demisto-sdk commands.

# 0.4.3
* Fixed an issue where the incident and indicator field BC check failed.
* Support for linting and unit testing PowerShell integrations.

# 0.4.2
* Fixed an issue where validate failed on Windows.
* Added a validator to verify all branches are handled in conditional task in a playbook.
* Added a warning message when not running the latest sdk version.
* Added a validator to check that the root is connected to all tasks in the playbook.
* Added a validator for Dashboards (dashboard-*.json).
* Added a validator for Indicator Types (reputation-*.json).
* Added a BC validation for changing incident field type.
* Fixed an issue where init command would generate an invalid yml for scripts.
* Fixed an issue in misleading error message in v2 validation hook.
* Fixed an issue in v2 hook which now is set only on newly added scripts.
* Added more indicative message for errors in yaml files.
* Disabled pykwalify info log prints.

# 0.3.10
* Added a BC check for incident fields - changing from version is not allowed.
* Fixed an issue in create-content-artifacts where scripts in Packs in TestPlaybooks dir were copied with a wrong prefix.


# 0.3.9
* Added a validation that incident field can not be required.
* Added validation for fetch incident parameters.
* Added validation for feed integration parameters.
* Added to the *format* command the deletion of the *sourceplaybookid* field.
* Fixed an issue where *fieldMapping* in playbook did not pass the scheme validation.
* Fixed an issue where *create-content-artifacts* did not copy TestPlaybooks in Packs without prefix of *playbook-*.
* Added a validation the a playbook can not have a rolename set.
* Added to the image validator the new DBot default image.
* Added the fields: elasticcommonfields, quiet, quietmode to the Playbook schema.
* Fixed an issue where *validate* failed on integration commands without outputs.
* Added a new hook for naming of v2 integrations and scripts.


# 0.3.8
* Fixed an issue where *create-content-artifact* was not loading the data in the yml correctly.
* Fixed an issue where *unify* broke long lines in script section causing syntax errors


# 0.3.7
* Added *generate-docs* command to generate documentation file for integration, playbook or script.
* Fixed an issue where *unify* created a malformed integration yml.
* Fixed an issue where demisto-sdk **init** creates unit-test file with invalid import.


# 0.3.6
* Fixed an issue where demisto-sdk **validate** failed on modified scripts without error message.


# 0.3.5
* Fixed an issue with docker tag validation for integrations.
* Restructured repo source code.


# 0.3.4
* Saved failing unit tests as a file.
* Fixed an issue where "_test" file for scripts/integrations created using **init** would import the "HelloWorld" templates.
* Fixed an issue in demisto-sdk **validate** - was failing on backward compatiblity check
* Fixed an issue in demisto-sdk **secrets** - empty line in .secrets-ignore always made the secrets check to pass
* Added validation for docker image inside integrations and scripts.
* Added --use-git flag to **format** command to format all changed files.
* Fixed an issue where **validate** did not fail on dockerimage changes with bc check.
* Added new flag **--ignore-entropy** to demisto-sdk **secrets**, this will allow skip entropy secrets check.
* Added --outfile to **lint** to allow saving failed packages to a file.


# 0.3.3
* Added backwards compatibility break error message.
* Added schema for incident types.
* Added **additionalinfo** field to as an available field for integration configuration.
* Added pack parameter for **init**.
* Fixed an issue where error would appear if name parameter is not set in **init**.


# 0.3.2
* Fixed the handling of classifier files in **validate**.


# 0.3.1
* Fixed the handling of newly created reputation files in **validate**.
* Added an option to perform **validate** on a specific file.


# 0.3.0
* Added support for multi-package **lint** both with parallel and without.
* Added all parameter in **lint** to run on all packages and packs in content repository.
* Added **format** for:
    * Scripts
    * Playbooks
    * Integrations
* Improved user outputs for **secrets** command.
* Fixed an issue where **lint** would run pytest and pylint only on a single docker per integration.
* Added auto-complete functionality to demisto-sdk.
* Added git parameter in **lint** to run only on changed packages.
* Added the **run-playbook** command
* Added **run** command which runs a command in the Demisto playground.
* Added **upload** command which uploads an integration or a script to a Demisto instance.
* Fixed and issue where **validate** checked if release notes exist for new integrations and scripts.
* Added **generate-test-playbook** command which generates a basic test playbook for an integration or a script.
* **validate** now supports indicator fields.
* Fixed an issue with layouts scheme validation.
* Adding **init** command.
* Added **json-to-outputs** command which generates the yaml section for outputs from an API raw response.

# 0.2.6

* Fixed an issue with locating release notes for beta integrations in **validate**.

# 0.2.5

* Fixed an issue with locating release notes for beta integrations in **validate**.

# 0.2.4

* Adding image validation to Beta_Integration and Packs in **validate**.

# 0.2.3

* Adding Beta_Integration to the structure validation process.
* Fixing bug where **validate** did checks on TestPlaybooks.
* Added requirements parameter to **lint**.

# 0.2.2

* Fixing bug where **lint** did not return exit code 1 on failure.
* Fixing bug where **validate** did not print error message in case no release notes were give.

# 0.2.1

* **Validate** now checks that the id and name fields are identical in yml files.
* Fixed a bug where sdk did not return any exit code.

# 0.2.0

* Added Release Notes Validator.
* Fixed the Unifier selection of your python file to use as the code.
* **Validate** now supports Indicator fields.
* Fixed a bug where **validate** and **secrets** did not return exit code 1 on failure.
* **Validate** now runs on newly added scripts.

# 0.1.8

* Added support for `--version`.
* Fixed an issue in file_validator when calling `checked_type` method with script regex.

# 0.1.2
* Restructuring validation to support content packs.
* Added secrets validation.
* Added content bundle creation.
* Added lint and unit test run.

# 0.1.1

* Added new logic to the unifier.
* Added detailed README.
* Some small adjustments and fixes.

# 0.1.0

Capabilities:
* **Extract** components(code, image, description etc.) from a Demisto YAML file into a directory.
* **Unify** components(code, image, description etc.) to a single Demisto YAML file.
* **Validate** Demisto content files.<|MERGE_RESOLUTION|>--- conflicted
+++ resolved
@@ -1,11 +1,5 @@
-<<<<<<< HEAD
-#Changelog
-* Added FeedHelloWorld template option for *--template* flag in **demisto-sdk init** command.
-
-=======
 # Changelog
 * Fixed an issue where **lint** failed where *.Dockerfile* exists prior running the lint command.
->>>>>>> 5d21d0d8
 
 # 1.3.2
 * Updated the format of the outputs when using the *--json-file* flag to create a JSON file output for the **validate** and **lint** commands.
