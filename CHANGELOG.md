--- conflicted
+++ resolved
@@ -9,15 +9,12 @@
 * Calling **graph create** or **graph update** now run the commands with default arguments, instead of showing the command help.
 * Removed the use of chunks when calculating content relationships.
 * Fixed an issue where the url regex in the **validate** command was wrong.
-<<<<<<< HEAD
+* Fixed an issue where **pre-commit** command failed when using global environment.
+* Fixes an issue in **format** command where the `-i` option included files in `.venv` directories.
 * Added support for a new marketplace tag `xsoar_saas`.
 * Added support for yml hidden parameters for `xsoar_saas` marketplace, as part of the **prepare_content** command.
 * Added support for custom documentation that will appear only in `xsoar_saas` marketplace, as part of the **prepare_content** command.
 * Modified **prepare_content** command to be platform specific. For xsoar-saas and XSIAM regarding pack readme and integration description images in markdown files.
-=======
-* Fixed an issue where **pre-commit** command failed when using global environment.
-* Fixes an issue in **format** command where the `-i` option included files in `.venv` directories.
->>>>>>> 501e7d26
 
 ## 1.19.1
 * Fixed an issue where **unify** failed on integrations using an API a module, when not called from the content root.
