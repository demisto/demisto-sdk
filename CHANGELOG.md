--- conflicted
+++ resolved
@@ -1,11 +1,8 @@
 # Changelog
 * Fixed an issue where if a pack README.md did not exist it could cause an error in the validation process.
-<<<<<<< HEAD
-* The **format** command will now change UUIDs in .yml and .json files to their respective content entity name.
-=======
 * Fixed an issue where the *--name* was incorrectly required in the **init** command.
 * Adding the option to run **validate** on a specific path while using git (*-i* & *-g*).
->>>>>>> ac99e892
+* The **format** command will now change UUIDs in .yml and .json files to their respective content entity name.
 
 # 1.4.2
 * Added to `pylint` summary an indication if a test was skipped.
