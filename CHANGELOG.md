# Changelog
## Unreleased
<<<<<<< HEAD
* Fixed an issue where the Slack notifier was using a deprecated argument.
=======
* Added the `--docker-image` argument to the **lint** command, which allows determining the docker image to run lint on. Possible options are: `'native:ga'`, `'native:maintenance'`, `'native:dev'`, `'all'`, a specific docker image (from Docker Hub) or, the default `'from-yml'`.
* Fixed an issue in **prepare-content** command where large code lines were broken.
* Added a logger warning to **get_demisto_version**, the task will now fail with a more informative message.
* Fixed an issue where the **upload** and **prepare-content** commands didn't add `fromServerVersion` and `toServerVersion` to layouts.
* Updated **lint** to use graph instead of id_set when running with `--check-dependent-api-module` flag.

>>>>>>> ed61af1a

## 1.8.3
* Changed **validate** to allow hiding parameters of type 0, 4, 12 and 14 when replacing with type 9 (credentials) with the same name.
* Fixed an issue where **update-release-notes** fails to update *MicrosoftApiModule* dependent integrations.
* Added the flag `--xsoar-only` to the **doc-review** command which enables reviewing documents that belong to XSOAR-supported Packs.
* Fixed an issue where the **upload** command failed because `docker_native_image_config.json` file could not be found.
* Added a metadata file to the content graph zip, to be used in the **update-content-graph** command.
* Updated the **validate** and **update-release-notes** commands to unskip the *Triggers Recommendations* content type.


## 1.8.2
* Fixed an issue where demisto-py failed to upload content to XSIAM when `DEMISTO_USERNAME` environment variable is set.
* Fixed an issue where the **prepare-content** command output invalid automation name when used with the --*custom* argument.
* Fixed an issue where modeling rules with arbitrary whitespace characters were not parsed correctly.
* Added support for the **nativeImage** key for an integration/script in the **prepare-content** command.
* Added **validate** checks for integrations declared deprecated (display name, description) but missing the `deprecated` flag.
* Changed the **validate** command to fail on the IN145 error code only when the parameter with type 4 is not hidden.
* Fixed an issue where downloading content layouts with `detailsV2=None` resulted in an error.
* Fixed an issue where **xdrctemplate** was missing 'external' prefix.
* Fixed an issue in **prepare-content** command providing output path.
* Updated the **validate** and **update-release-notes** commands to skip the *Triggers Recommendations* content type.
* Added a new validation to the **validate** command to verify that the release notes headers are in the correct format.
* Changed the **validate** command to fail on the IN140 error code only when the skipped integration has no unit tests.
* Changed **validate** to allow hiding parameters of type 4 (secret) when replacing with type 9 (credentials) with the same name.
* Fixed an issue where the **update-release-notes** command didn't add release-notes properly to some *new* content items.
* Added validation that checks that the `nativeimage` key is not defined in script/integration yml.
* Added to the **format** command the ability to remove `nativeimage` key in case defined in script/integration yml.
* Enhanced the **update-content-graph** command to support `--use-git`, `--imported_path` and `--output-path` arguments.
* Fixed an issue where **doc-review** failed when reviewing command name in some cases.
* Fixed an issue where **download** didn't identify playbooks properly, and downloaded files with UUIDs instead of file/script names.


## 1.8.1
* Fixed an issue where **format** created duplicate configuration parameters.
* Added hidden properties to integration command argument and script argument.
* Added `--override-existing` to **upload** that skips the confirmation prompt for overriding existing content packs. @mattbibbydw
* Fixed an issue where **validate** failed in private repos when attempting to read from a nonexisting `approved_categories.json`.
* Fixed an issue where **validate** used absolute paths when getting remote `pack_metadata.json` files in private repos.
* Fixed an issue in **download**, where names of custom scripts were replaced with UUIDs in IncidentFields and Layouts.
* Fixed an issue where fields ending with `_x2` where not replaced in the appropriate Marketplace.

## 1.8.0
* Updated the supported python versions, as `>=3.8,<3.11`, as some of the dependencies are not supported on `3.11` yet.
* Added a **validate** step for **Modeling Rules** testdata files.
* Added the **update-content-graph** command.
* Added the ability to limit the number of CPU cores with `DEMISTO_SDK_MAX_CPU_CORES` envirment variable.
* Added the **prepare-content** command.
* Added support for fromversion/toversion in XSIAM content items (correlation rules, XSIAM dashboards, XSIAM reports and triggers).
* Added a **validate** step checking types of attributes in the schema file of modeling rule.
* Added a **validate** step checking that the dataset name of a modeling rule shows in the xif and schema files.
* Added a **validate** step checking that a correlation rule file does not start with a hyphen.
* Added a **validate** step checking that xsiam content items follow naming conventions.
* Fixed an issue where SDK commands failed on the deprecated `packaging.version.LegacyVersion`, by locking the `packaging` version to `<22`.
* Fixed an issue where **update-release-notes** failed when changing only xif file in **Modeling Rules**.
* Fixed an issue where *is_valid_category* and *is_categories_field_match_standard* failed when running in a private repo.
* Fixed an issue where **validate** didn't fail on the MR103 validation error.
* Fixed the *--release-notes* option, to support the new CHANGELOG format.
* Fixed an issue where **validate** failed when only changing a modeling rules's xif file.
* Fixed an issue where **format** failed on indicator files with a `None` value under the `tabs` key.
* Fixed an issue where **validate** only printed errors for one change of context path, rather than print all.
* Fixed an issue where **download** did not suggest using a username/password when authenticating with XSOAR and using invalid arguments.
* Fixed an issue where **download** failed when listing or downloading content items that are not unicode-encoded.
* Added support for fromversion/toversion in XSIAM content items (correlation rules, XSIAM dashboards, XSIAM reports and triggers).
* Updated the supported python versions, as `>=3.8,<3.11`, as some of the dependencies are not supported on `3.11` yet.
* Added **prepare-content** command which will prepare the pack or content item for the platform.
* Patched an issue where deprecated `packaging.version.LegacyVersion`, locking packaging version to `<22`.

## 1.7.9
* Fixed an issue where an error message in **validate** would not include the suggested fix.
* Added a validation that enforces predefined categories on MP Packs & integration yml files, the validation also ensures that each pack has only one category.
* Fixed an issue where **update-release-notes** did not generate release notes for **XDRC Templates**.
* Fixed an issue where **upload** failed without explaining the reason.
* Improved implementation of the docker_helper module.
* Fixed an issue where **validate** did not check changed pack_metadata.json files when running using git.
* Added support for **xdrctemplate** to content graph.
* Fixed an issue where local copies of the newly-introduced `DemistoClassApiModule.py` were validated.
* Added new release notes templates for the addition and modification of playbooks, layouts and types in the **doc-review** command.
* Fixed an issue where the **doc-review** command failed on descriptions of new content items.
* Added the `Command XXX is deprecated. Use XXX instead.` release notes templates to **doc-review** command.
* Fixed an issue where the **update-release-notes** command didn't add the modeling-rules description for new modeling-rules files.

## 1.7.8
* Added the capability to run the MDX server in a docker container for environments without node.
* Fixed an issue where **generate-docs** with `-c` argument updated sections of the incorrect commands.
* Added IF113 error code to **ALLOWED_IGNORE_ERRORS**.
* Fixed an issue where **validate** failed on playbooks with non-string input values.
* Added the `DEMISTO_SDK_IGNORE_CONTENT_WARNING` environment variable, to allow suppressing warnings when commands are not run under a content repo folder.
* Fixed an issue where **validate** failed to recognize integration tests that were missing from config.json
* Added support for **xpanse** marketplace in **create-id-set** and **create-content-artifacts** commands.
* Fixed an issue where **split** failed on yml files.
* Added support for marketplace-specific tags.
* Fixed an issue where **download** would not run `isort`. @maxgubler
* Fixed an issue where XSIAM Dashboards and Reports images failed the build.
* Added support for **xpanse** marketplace to content graph.

## 1.7.7
* Fixed an issue where paybooks **generate-docs** didn't parse complex input values when no accessor field is given correctly.
* Fixed an issue in the **download** command, where an exception would be raised when downloading system playbooks.
* Fixed an issue where the **upload** failed on playbooks containing a value that starts with `=`.
* Fixed an issue where the **generate-unit-tests** failed to generate assertions, and generate unit tests when command names does not match method name.
* Fixed an issue where the **download** command did not honor the `--no-code-formatting` flag properly. @maxgubler
* Added a new check to **validate**, making sure playbook task values are passed as references.
* Fixed an issue where the **update-release-notes** deleted existing release notes, now appending to it instead.
* Fixed an issue where **validate** printed blank space in case of validation failed and ignored.
* Renamed 'Agent Config' to 'XDRC Templates'.
* Fixed an issue where the **zip-packs** command did not work with the CommonServerUserPython and CommonServerUserPowerShell package.

## 1.7.6

* Fixed parsing of initialization arguments of client classes in the **generate-unit-tests** command.
* Added support for AgentConfig content item in the **upload**, **create-id-set**, **find-dependecies**, **unify** and **create-content-artifacts** commands.
* Added support for XSIAM Report preview image.

## 1.7.5

* Fixed an issue where the **upload** command did not work with the CommonServerUserPython package.
* Fixed an issue in the **download** command, where some playbooks were downloaded as test playbooks.
* Added playbook modification capabilities in **TestSuite**.
* Added a new command **create-content-graph**.
* Fixed an issue in the **upload** command, where the temporary zip would not clean up properly.
* Improved content items parsing in the **create-content-graph** command.
* Added an error when the docker daemon is unavailable when running **lint**.
* Removed the validation of a subtype change for scripts in the **validate** command.
* Fixed an issue where names of XSIAM content items were not normalized properly.
* Fixed an issue where the **download** command was downloading playbooks with **script** (id) and not **scriptName**.
* Fixed an issue where script yml files were not properly identified by `find_type`.
* Removed nightly integrations filtering when deciding if a test should run.
* Added support for XSIAM Dashboard preview image.
* Added the `--no-code-formatting` flag to the **download** command, allowing to skip autopep8 and isort.
* Fixed an issue in the **update-release-notes** command, where generating release notes for modeling rules schema file caused exception.

## 1.7.4

* Fixed an issue where the **doc-review** command showed irrelevant messages.
* Fixed an issue in **validate**, where backward-compatibility failures prevented other validations from running.
* Fixed an issue in **validate**, where content-like files under infrastructure paths were not ignored.
* Fixed an issue in the AMI mapping, where server versions were missing.
* Change the way the normalize name is set for external files.
* Added dump function to XSIAM pack objects to dulicate the files.
* Fixed an issue where the `contribution_converter` did not support changes made to ApiModules.
* Added name normalization according to new convention to XSIAM content items
* Added playbook modification capabilities in **TestSuite**.
* Fixed an issue in create-content-artifacts where it will not get a normalize name for the item and it will try to duplicate the same file.

## 1.7.3

* Fixed an issue in the **format** command where fail when executed from environment without mdx server available.
* Added `Added a`, `Added an` to the list of allowed changelog prefixes.
* Added support for Indicator Types/Reputations in the **upload** command.
* Fixed an issue when running from a subdirectory of a content repo failed.
* Changing the way we are using XSIAM servers api-keys in **test-content** .
* Added a success message to **postman-codegen**.

## 1.7.2

* Fixed an issue in the **validate** command where incident fields were not found in mappers even when they exist
* Added an ability to provide list of marketplace names as a param attribute to **validate** and **upload**
* Added the file type to the error message when it is not supported.
* Fixed an issue where `contribution_converter` incorrectly mapped _Indicator Field_ objects to the _incidentfield_ directory in contribution zip files.
* Fixed a bug where **validate** returned error on empty inputs not used in playbooks.
* Added the `DEMISTO_SDK_CONTENT_PATH` environment variable, implicitly used in various commands.
* Added link to documentation for error messages regarding use cases and tags.

## 1.7.1

* Fixed an issue where *indicatorTypes* and *betaIntegrations* were not found in the id_set.
* Updated the default general `fromVersion` value on **format** to `6.5.0`
* Fixed an issue where the **validate** command did not fail when the integration yml file name was not the same as the folder containing it.
* Added an option to have **generate-docs** take a Playbooks folder path as input, and generate docs for all playbooks in it.
* Fixed an issue where the suggestion in case of `IF113` included uppercase letters for the `cliName` parameter.
* Added new validation to the **validate** command to fail and list all the file paths of files that are using a deprecated integration command / script / playbook.
* **validate** will no longer fail on playbooks calling subplaybooks that have a higher `fromVersion` value, if  calling the subplaybook has `skipifunavailable=True`.
* Fixed an issue where relative paths were not accessed correctly.
* Running any `demisto-sdk` command in a folder with a `.env` file will load it, temporarily overriding existing environment variables.
* Fixed an issue where **validate** did not properly detect deleted files.
* Added new validations to the **validate** command to verify that the schema file exists for a modeling rule and that the schema and rules keys are empty in the yml file.
* Fixed an issue where *find_type* didn't recognize exported incident types.
* Added a new validation to **validate**, making sure all inputs of a playbook are used.
* Added a new validation to **validate**, making sure all inputs used in a playbook declared in the input section.
* The **format** command will now replace the *fromServerVersion* field with *fromVersion*.

## 1.7.0

* Allowed JSON Handlers to accept kwargs, for custoimzing behavior.
* Fixed an issue where an incorrect error was shown when the `id` of a content item differed from its `name` attribute.
* Fixed an issue where the `preserve_quotes` in ruamel_handler received an incorrect value @icholy
* Fixed an issue where ignoring RM110 error code wasn't working and added a validation to **ALLOWED_IGNORE_ERRORS** to validate that all error codes are inserted in the right format.
* Fixed an issue where the contribution credit text was not added correctly to the pack README.
* Changed the contribution file implementation from markdown to a list of contributor names. The **create-content-artifact** will use this list to prepare the needed credit message.
* Added a new validation to the `XSOAR-linter` in the **lint** command for verifying that demisto.log is not used in the code.
* The **generate-docs** command will now auto-generate the Incident Mirroring section when implemented in an integration.
* Added support to automatically generate release notes for deprecated items in the **update-release-notes** command.
* Fixed an issue causing any command to crash when unable to detect local repository properties.
* Fixed an issue where running in a private gitlab repo caused a warning message to be shown multiple times.
* Added a new validation to the **validate** command to verify that markdown and python files do not contain words related to copyright section.
* Fixed an issue where **lint** crashed when provided an input file path (expecting a directory).

## 1.6.9

* Added a new validation that checks whether a pack should be deprecated.
* Added a new ability to the **format** command to deprecate a pack.
* Fixed an issue where the **validate** command sometimes returned a false negative in cases where there are several sub-playbooks with the same ID.
* Added a new validation to the **validate** command to verify that the docker in use is not deprecated.
* Added support for multiple ApiModules in the **unify** command
* Added a check to **validate** command, preventing use of relative urls in README files.
* Added environment variable **DEMISTO_SDK_MARKETPLACE** expected to affect *MarketplaceTagParser* *marketplace* value. The value will be automatically set when passing *marketplace* arg to the commands **unify**, **zip-packs**, **create-content-artifacts** and **upload**.
* Added slack notifier for build failures on the master branch.
* Added support for modeling and parsing rules in the **split** command.
* Added support for README files in **format** command.
* Added a **validate** check, making sure classifier id and name values match. Updated the classifier **format** to update the id accordingly.
* The **generate-docs** command will now auto-generate the playbook image link by default.
* Added the `--custom-image-link` argument to override.
* Added a new flag to **generate-docs** command, allowing to add a custom image link to a playbook README.
* Added a new validation to the **validate** command to verify that the package directory name is the same as the files contained in the that package.
* Added support in the **unify** command to unify a schema into its Modeling Rule.

## 1.6.8

* Fixed an issue where **validate** did not fail on invalid playbook entities' versions (i.e. subplaybooks or scripts with higher fromversion than their parent playbook).
* Added support for running lint via a remote docker ssh connection. Use `DOCKER_HOST` env variable to specify a remote docker connection, such as: `DOCKER_HOST=ssh://myuser@myhost.com`.
* Fixed an issue where the pack cache in *get_marketplaces* caused the function to return invalid values.
* Fixed an issue where running format on a pack with XSIAM entities would fail.
* Added the new `display_name` field to relevant entities in the **create-id-set** command.
* Added a new validation to the **validate** command to verify the existence of "Reliability" parameter if the integration have reputation command.
* Fixed a bug where terminating the **lint** command failed (`ctrl + c`).
* Removed the validation of a subtype change in integrations and scripts from **validate**.
* Fixed an issue where **download** did not behave as expected when prompting for a version update. Reported by @K-Yo
* Added support for adoption release notes.
* Fixed an issue where **merge-id-sets** failed when a key was missing in one id-set.json.
* Fixed a bug where some mypy messages were not parsed properly in **lint**.
* Added a validation to the **validate** command, failing when '`fromversion`' or '`toversion`' in a content entity are incorrect format.
* Added a validation to the **validate** command, checking if `fromversion` <= `toversion`.
* Fixed an issue where coverage reports used the wrong logging level, marking debug logs as errors.
* Added a new validation to the **validate** command, to check when the discouraged `http` prefixes are used when setting defaultvalue, rather than `https`.
* Added a check to the **lint** command for finding hard-coded usage of the http protocol.
* Locked the dependency on Docker.
* Removed a traceback line from the **init** command templates: BaseIntegration, BaseScript.
* Updated the token in **_add_pr_comment** method from the content-bot token to the xsoar-bot token.

## 1.6.7

* Added the `types-markdown` dependency, adding markdown capabilities to existing linters using the [Markdown](https://pypi.org/project/Markdown/) package.
* Added support in the **format** command to remove nonexistent incident/indicator fields from *layouts/mappers*
* Added the `Note: XXX` and `XXX now generally available.` release notes templates to **doc-review** command.
* Updated the logs shown during the docker build step.
* Removed a false warning about configuring the `GITLAB_TOKEN` environment variable when it's not needed.
* Removed duplicate identifiers for XSIAM integrations.
* Updated the *tags* and *use cases* in pack metadata validation to use the local files only.
* Fixed the error message in checkbox validation where the defaultvalue is wrong and added the name of the variable that should be fixed.
* Added types to `find_type_by_path` under tools.py.
* Fixed an issue where YAML files contained incorrect value type for `tests` key when running `format --deprecate`.
* Added a deprecation message to the `tests:` section of yaml files when running `format --deprecate`.
* Added use case for **validate** on *wizard* objects - set_playbook is mapped to all integrations.
* Added the 'integration-get-indicators' commands to be ignored by the **verify_yml_commands_match_readme** validation, the validation will no longer fail if these commands are not in the readme file.
* Added a new validation to the **validate** command to verify that if the phrase "breaking changes" is present in a pack release notes, a JSON file with the same name exists and contains the relevant breaking changes information.
* Improved logs when running test playbooks (in a build).
* Fixed an issue in **upload** did not include list-type content items. @nicolas-rdgs
* Reverted release notes to old format.

## 1.6.6

* Added debug print when excluding item from ID set due to missing dependency.
* Added a validation to the **validate** command, failing when non-ignorable errors are present in .pack-ignore.
* Fixed an issue where `mdx server` did not close when stopped in mid run.
* Fixed an issue where `-vvv` flag did not print logs on debug level.
* enhanced ***validate*** command to list all command names affected by a backward compatibility break, instead of only one.
* Added support for Wizard content item in the **format**, **validate**, **upload**, **create-id-set**, **find-dependecies** and **create-content-artifacts** commands.
* Added a new flag to the **validate** command, allowing to run specific validations.
* Added support in **unify** and **create-content-artifacts** for displaying different documentations (detailed description + readme) for content items, depending on the marketplace version.
* Fixed an issue in **upload** where list items were not uploaded.
* Added a new validation to **validate** command to verify that *cliName* and *id* keys of the incident field or the indicator field are matches.
* Added the flag '-x', '--xsiam' to **upload** command to upload XSIAM entities to XSIAM server.
* Fixed the integration field *isFetchEvents* to be in lowercase.
* Fixed an issue where **validate -i** run after **format -i** on an existing file in the repo instead of **validate -g**.
* Added the following commands: 'update-remote-data', 'get-modified-remote-data', 'update-remote-system' to be ignored by the **verify_yml_commands_match_readme** validation, the validation will no longer fail if these commands are not in the readme file.
* Updated the release note template to include a uniform format for all items.
* Added HelloWorldSlim template option for *--template* flag in **demisto-sdk init** command.
* Fixed an issue where the HelloWorldSlim template in **demisto-sdk init** command had an integration id that was conflicting with HelloWorld integration id.
* Updated the SDK to use demisto-py 3.1.6, allowing use of a proxy with an environment variable.
* Set the default logger level to `warning`, to avoid unwanted debug logs.
* The **format** command now validates that default value of checkbox parameters is a string 'true' or 'false'.
* Fixed an issue where `FileType.PLAYBOOK` would show instead of `Playbook` in readme error messages.
* Added a new validation to **validate** proper defaultvalue for checkbox fields.

## 1.6.5

* Fixed an issue in the **format** command where the `id` field was overwritten for existing JSON files.
* Fixed an issue where the **doc-review** command was successful even when the release-note is malformed.
* Added timestamps to the `demisto-sdk` logger.
* Added time measurements to **lint**.
* Added the flag '-d', '--dependency' to **find-dependencies** command to get the content items that cause the dependencies between two packs.
* Fixed an issue where **update-release-notes** used the *trigger_id* field instead of the *trigger_name* field.
* Fixed an issue where **doc-review** failed to recognize script names, in scripts using the old file structure.
* Fixed an issue where concurrent processes created by **lint** caused deadlocks when opening files.
* Fixed an issue in the **format** command where `_dev` or `_copy` suffixes weren't removed from the subscript names in playbooks and layouts.
* Fixed an issue where **validate** failed on nonexistent `README.md` files.
* Added support of XSIAM content items to the **validate** command.
* Report **lint** summary results and failed packages after reporting time measurements.

## 1.6.4

* Added the new **generate-yml-from-python** command.
* Added a code *type* indication for integration and script objects in the *ID Set*.
* Added the [Vulture](https://github.com/jendrikseipp/vulture) linter to the pre-commit hook.
* The `demisto-sdk` pack will now be distributed via PyPi with a **wheel** file.
* Fixed a bug where any edited json file that contained a forward slash (`/`) escaped.
* Added a new validation to **validate** command to verify that the metadata *currentVersion* is
the same as the last release note version.
* The **validate** command now checks if there're none-deprecated integration commands that are missing from the readme file.
* Fixed an issue where *dockerimage* changes in Scripts weren't recognized by the **update-release-notes** command.
* Fixed an issue where **update-xsoar-config-file** did not properly insert the marketplace packs list to the file.
* Added the pack name to the known words by default when running the **doc-review** command.
* Added support for new XSIAM entities in **create-id-set** command.
* Added support for new XSIAM entities in **create-content-artifacts** command.
* Added support for Parsing/Modeling Rule content item in the **unify** command.
* Added the integration name, the commands name and the script name to the known words by default when running the **doc-review** command.
* Added an argument '-c' '--custom' to the **unify** command, if True will append to the unified yml name/display/id the custom label provided
* Added support for sub words suggestion in kebab-case sentences when running the **doc-review** command.
* Added support for new XSIAM entities in **update-release-notes** command.
* Enhanced the message of alternative suggestion words shown when running **doc-review** command.
* Fixed an incorrect error message, in case `node` is not installed on the machine.
* Fixed an issue in the **lint** command where the *check-dependent-api-modules* argument was set to true by default.
* Added a new command **generate-unit-tests**.
* Added a new validation to **validate** all SIEM integration have the same suffix.
* Fixed the destination path of the unified parsing/modeling rules in **create-content-artifacts** command.
* Fixed an issue in the **validate** command, where we validated wrongfully the existence of readme file for the *ApiModules* pack.
* Fixed an issue in the **validate** command, where an error message that was displayed for scripts validation was incorrect.
* Fixed an issue in the **validate** and **format** commands where *None* arguments in integration commands caused the commands to fail unexpectedly.
* Added support for running tests on XSIAM machines in the **test-content** command.
* Fixed an issue where the **validate** command did not work properly when deleting non-content items.
* Added the flag '-d', '--dependency' to **find-dependencies** command to get the content items that cause the dependencies between two packs.

## 1.6.3

* **Breaking change**: Fixed a typo in the **validate** `--quiet-bc-validation` flag (was `--quite-bc-validation`). @upstart-swiss
* Dropped support for python 3.7: Demisto-SDK is now supported on Python 3.8 or newer.
* Added an argument to YAMLHandler, allowing to set a maximal width for YAML files. This fixes an issue where a wrong default was used.
* Added the detach mechanism to the **upload** command, If you set the --input-config-file flag, any files in the repo's SystemPacks folder will be detached.
* Added the reattach mechanism to the **upload** command, If you set the --input-config-file flag, any detached item in your XSOAR instance that isn't currently in the repo's SystemPacks folder will be re-attached.
* Fixed an issue in the **validate** command that did not work properly when using the *-g* flag.
* Enhanced the dependency message shown when running **lint**.
* Fixed an issue where **update-release-notes** didn't update the currentVersion in pack_metadata.
* Improved the logging in **test-content** for helping catch typos in external playbook configuration.

## 1.6.2

* Added dependency validation support for core marketplacev2 packs.
* Fixed an issue in **update-release-notes** where suggestion fix failed in validation.
* Fixed a bug where `.env` files didn't load. @nicolas-rdgs
* Fixed a bug where **validate** command failed when the *categories* field in the pack metadata was empty for non-integration packs.
* Added *system* and *item-type* arguments to the **download** command, used when downloading system items.
* Added a validation to **validate**, checking that each script, integration and playbook have a README file. This validation only runs when the command is called with either the `-i` or the `-g` flag.
* Fixed a regression issue with **doc-review**, where the `-g` flag did not work.
* Improved the detection of errors in **doc-review** command.
* The **validate** command now checks if a readme file is empty, only for packs that contain playbooks or were written by a partner.
* The **validate** command now makes sure common contextPath values (e.g. `DBotScore.Score`) have a non-empty description, and **format** populates them automatically.
* Fixed an issue where the **generate-outputs** command did not work properly when examples were provided.
* Fixed an issue in the **generate-outputs** command, where the outputs were not written to the specified output path.
* The **generate-outputs** command can now generate outputs from multiple calls to the same command (useful when different args provide different outputs).
* The **generate-outputs** command can now update a yaml file with new outputs, without deleting or overwriting existing ones.
* Fixed a bug where **doc-review** command failed on existing templates.
* Fixed a bug where **validate** command failed when the word demisto is in the repo README file.
* Added support for adding test-playbooks to the zip file result in *create-content-artifacts* command for marketplacev2.
* Fixed an issue in **find-dependencies** where using the argument *-o* without the argument *--all-packs-dependencies* did not print a proper warning.
* Added a **validate** check to prevent deletion of files whose deletion is not supported by the XSOAR marketplace.
* Removed the support in the *maintenance* option of the *-u* flag in the **update-release-notes** command.
* Added validation for forbidden words and phrases in the **doc-review** command.
* Added a retries mechanism to the **test-content** command to stabilize the build process.
* Added support for all `git` platforms to get remote files.
* Refactored the **format** command's effect on the *fromversion* field:
  * Fixed a bug where the *fromversion* field was removed when modifying a content item.
  * Updated the general default *fromversion* and the default *fromversion* of newly-introduced content items (e.g. `Lists`, `Jobs`).
  * Added an interactive mode functionality for all content types, to ask the user whether to set a default *fromversion*, if could not automatically determine its value. Use `-y` to assume 'yes' as an answer to all prompts and run non-interactively.

## 1.6.1

* Added the '--use-packs-known-words' argument to the **doc-review** command
* Added YAML_Loader to handle yaml files in a standard way across modules, replacing PYYAML.
* Fixed an issue when filtering items using the ID set in the **create-content-artifacts** command.
* Fixed an issue in the **generate-docs** command where tables were generated with an empty description column.
* Fixed an issue in the **split** command where splitting failed when using relative input/output paths.
* Added warning when inferred files are missing.
* Added to **validate** a validation for integration image dimensions, which should be 120x50px.
* Improved an error in the **validate** command to better differentiate between the case where a required fetch parameter is malformed or missing.

## 1.6.0

* Fixed an issue in the **create-id-set** command where similar items from different marketplaces were reported as duplicated.
* Fixed typo in demisto-sdk init
* Fixed an issue where the **lint** command did not handle all container exit codes.
* Add to **validate** a validation for pack name to make sure it is unchanged.
* Added a validation to the **validate** command that verifies that the version in the pack_metdata file is written in the correct format.
* Fixed an issue in the **format** command where missing *fromVersion* field in indicator fields caused an error.

## 1.5.9

* Added option to specify `External Playbook Configuration` to change inputs of Playbooks triggered as part of **test-content**
* Improved performance of the **lint** command.
* Improved performance of the **validate** command when checking README images.
* ***create-id-set*** command - the default value of the **marketplace** argument was changed from ‘xsoar’ to all packs existing in the content repository. When using the command, make sure to pass the relevant marketplace to use.

## 1.5.8

* Fixed an issue where the command **doc-review** along with the argument `--release-notes` failed on yml/json files with invalid schema.
* Fixed an issue where the **lint** command failed on packs using python 3.10

## 1.5.7

* Fixed an issue where reading remote yaml files failed.
* Fixed an issue in **validate** failed with no error message for lists (when no fromVersion field was found).
* Fixed an issue when running **validate** or **format** in a gitlab repository, and failing to determine its project id.
* Added an enhancement to **split**, handling an empty output argument.
* Added the ability to add classifiers and mappers to conf.json.
* Added the Alias field to the incident field schema.

## 1.5.6

* Added 'deprecated' release notes template.
* Fixed an issue where **run-test-playbook** command failed to get the task entries when the test playbook finished with errors.
* Fixed an issue in **validate** command when running with `no-conf-json` argument to ignore the `conf.json` file.
* Added error type text (`ERROR` or `WARNING`) to **validate** error prints.
* Fixed an issue where the **format** command on test playbook did not format the ID to be equal to the name of the test playbook.
* Enhanced the **update-release-notes** command to automatically commit release notes config file upon creation.
* The **validate** command will validate that an indicator field of type html has fromVersion of 6.1.0 and above.
* The **format** command will now add fromVersion 6.1.0 to indicator field of type html.
* Added support for beta integrations in the **format** command.
* Fixed an issue where the **postman-codegen** command failed when called with the `--config-out` flag.
* Removed the integration documentation from the detailed description while performing **split** command to the unified yml file.
* Removed the line which indicates the version of the product from the README.md file for new contributions.

## 1.5.5

* Fixed an issue in the **update-release-notes** command, which did not work when changes were made in multiple packs.
* Changed the **validate** command to fail on missing test-playbooks only if no unittests are found.
* Fixed `to_kebab_case`, it will now deal with strings that have hyphens, commas or periods in them, changing them to be hyphens in the new string.
* Fixed an issue in the **create-id-set** command, where the `source` value included the git token if it was specified in the remote url.
* Fixed an issue in the **merge-id-set** command, where merging fails because of duplicates but the packs are in the XSOAR repo but in different version control.
* Fixed missing `Lists` Content Item as valid `IDSetType`
* Added enhancement for **generate-docs**. It is possible to provide both file or a comma seperated list as `examples`. Also, it's possible to provide more than one example for a script or a command.
* Added feature in **format** to sync YML and JSON files to the `master` file structure.
* Added option to specify `Incident Type`, `Incoming Mapper` and `Classifier` when configuring instance in **test-content**
* added a new command **run-test-playbook** to run a test playbook in a given XSOAR instance.
* Fixed an issue in **format** when running on a modified YML, that the `id` value is not changed to its old `id` value.
* Enhancement for **split** command, replace `ApiModule` code block to `import` when splitting a YML.
* Fixed an issue where indicator types were missing from the pack's content, when uploading using **zip-packs**.
* The request data body format generated in the **postman-codegen** will use the python argument's name and not the raw data argument's name.
* Added the flag '--filter-by-id-set' to **create-content-artifacts** to create artifacts only for items in the given id_set.json.

## 1.5.4

* Fixed an issue with the **format** command when contributing via the UI
* The **format** command will now not remove the `defaultRows` key from incident, indicator and generic fields with `type: grid`.
* Fixed an issue with the **validate** command when a layoutscontainer did not have the `fromversion` field set.
* added a new command **update-xsoar-config-file** to handle your XSOAR Configuration File.
* Added `skipVerify` argument in **upload** command to skip pack signature verification.
* Fixed an issue when the **run** command  failed running when there’s more than one playground, by explicitly using the current user’s playground.
* Added support for Job content item in the **format**, **validate**, **upload**, **create-id-set**, **find-dependecies** and **create-content-artifacts** commands.
* Added a **source** field to the **id_set** entitles.
* Two entitles will not consider as duplicates if they share the same pack and the same source.
* Fixed a bug when duplicates were found in **find_dependencies**.
* Added function **get_current_repo** to `tools`.
* The **postman-codegen** will not have duplicates argument name. It will rename them to the minimum distinguished shared path for each of them.

## 1.5.3

* The **format** command will now set `unsearchable: True` for incident, indicator and generic fields.
* Fixed an issue where the **update-release-notes** command crashes with `--help` flag.
* Added validation to the **validate** command that verifies the `unsearchable` key in incident, indicator and generic fields is set to true.
* Removed a validation that DBotRole should be set for automation that requires elevated permissions to the `XSOAR-linter` in the **lint** command.
* Fixed an issue in **Validate** command where playbooks conditional tasks were mishandeled.
* Added a validation to prevent contributors from using the `fromlicense` key as a configuration parameter in an integration's YML
* Added a validation to ensure that the type for **API token** (and similar) parameters are configured correctly as a `credential` type in the integration configuration YML.
* Added an assertion that checks for duplicated requests' names when generating an integration from a postman collection.
* Added support for [.env files](https://pypi.org/project/python-dotenv/). You can now add a `.env` file to your repository with the logging information instead of setting a global environment variables.
* When running **lint** command with --keep-container flag, the docker images are committed.
* The **validate** command will not return missing test playbook error when given a script with dynamic-section tag.

## 1.5.2

* Added a validation to **update-release-notes** command to ensure that the `--version` flag argument is in the right format.
* added a new command **coverage-analyze** to generate and print coverage reports.
* Fixed an issue in **validate** in repositories which are not in GitHub or GitLab
* Added a validation that verifies that readme image absolute links do not contain the working branch name.
* Added support for List content item in the **format**, **validate**, **download**, **upload**, **create-id-set**, **find-dependecies** and **create-content-artifacts** commands.
* Added a validation to ensure reputation command's default argument is set as an array input.
* Added the `--fail-duplicates` flag for the **merge-id-set** command which will fail the command if duplicates are found.
* Added the `--fail-duplicates` flag for the **create-id-set** command which will fail the command if duplicates are found.

## 1.5.1

* Fixed an issue where **validate** command failed to recognized test playbooks for beta integrations as valid tests.
* Fixed an issue were the **validate** command was falsely recognizing image paths in readme files.
* Fixed an issue where the **upload** command error message upon upload failure pointed to wrong file rather than to the pack metadata.
* Added a validation that verifies that each script which appears in incident fields, layouts or layout containers exists in the id_set.json.
* Fixed an issue where the **postman code-gen** command generated double dots for context outputs when it was not needed.
* Fixed an issue where there **validate** command on release notes file crashed when author image was added or modified.
* Added input handling when running **find-dependencies**, replacing string manipulations.
* Fixed an issue where the **validate** command did not handle multiple playbooks with the same name in the id_set.
* Added support for GitLab repositories in **validate**

## 1.5.0

* Fixed an issue where **upload** command failed to upload packs not under content structure.
* Added support for **init** command to run from non-content repo.
* The **split-yml** has been renamed to **split** and now supports splitting Dashboards from unified Generic Modules.
* Fixed an issue where the skipped tests validation ran on the `ApiModules` pack in the **validate** command.
* The **init** command will now create the `Generic Object` entities directories.
* Fixed an issue where the **format** command failed to recognize changed files from git.
* Fixed an issue where the **json-to-outputs** command failed checking whether `0001-01-01T00:00:00` is of type `Date`
* Added to the **generate context** command to generate context paths for integrations from an example file.
* Fixed an issue where **validate** failed on release notes configuration files.
* Fixed an issue where the **validate** command failed on pack input if git detected changed files outside of `Packs` directory.
* Fixed an issue where **validate** command failed to recognize files inside validated pack when validation release notes, resulting in a false error message for missing entity in release note.
* Fixed an issue where the **download** command failed when downloading an invalid YML, instead of skipping it.

## 1.4.9

* Added validation that the support URL in partner contribution pack metadata does not lead to a GitHub repo.
* Enhanced ***generate-docs*** with default `additionalinformation` (description) for common parameters.
* Added to **validate** command a validation that a content item's id and name will not end with spaces.
* The **format** command will now remove trailing whitespaces from content items' id and name fields.
* Fixed an issue where **update-release-notes** could fail on files outside the user given pack.
* Fixed an issue where the **generate-test-playbook** command would not place the playbook in the proper folder.
* Added to **validate** command a validation that packs with `Iron Bank` uses the latest docker from Iron Bank.
* Added to **update-release-notes** command support for `Generic Object` entities.
* Fixed an issue where playbook `fromversion` mismatch validation failed even if `skipunavailable` was set to true.
* Added to the **create artifacts** command support for release notes configuration file.
* Added validation to **validate** for release notes config file.
* Added **isoversize** and **isautoswitchedtoquietmode** fields to the playbook schema.
* Added to the **update-release-notes** command `-bc` flag to generate template for breaking changes version.
* Fixed an issue where **validate** did not search description files correctly, leading to a wrong warning message.

## 1.4.8

* Fixed an issue where yml files with `!reference` failed to load properly.
* Fixed an issue when `View Integration Documentation` button was added twice during the download and re-upload.
* Fixed an issue when `(Partner Contribution)` was added twice to the display name during the download and re-upload.
* Added the following enhancements in the **generate-test-playbook** command:
  * Added the *--commands* argument to generate tasks for specific commands.
  * Added the *--examples* argument to get the command examples file path and generate tasks from the commands and arguments specified there.
  * Added the *--upload* flag to specify whether to upload the test playbook after the generation.
  * Fixed the output condition generation for outputs of type `Boolean`.

## 1.4.7

* Fixed an issue where an empty list for a command context didn't produce an indication other than an empty table.
* Fixed an issue where the **format** command has incorrectly recognized on which files to run when running using git.
* Fixed an issue where author image validations were not checked properly.
* Fixed an issue where new old-formatted scripts and integrations were not validated.
* Fixed an issue where the wording in the from version validation error for subplaybooks was incorrect.
* Fixed an issue where the **update-release-notes** command used the old docker image version instead of the new when detecting a docker change.
* Fixed an issue where the **generate-test-playbook** command used an incorrect argument name as default
* Fixed an issue where the **json-to-outputs** command used an incorrect argument name as default when using `-d`.
* Fixed an issue where validations failed while trying to validate non content files.
* Fixed an issue where README validations did not work post VS Code formatting.
* Fixed an issue where the description validations were inconsistent when running through an integration file or a description file.

## 1.4.6

* Fixed an issue where **validate** suggests, with no reason, running **format** on missing mandatory keys in yml file.
* Skipped existence of TestPlaybook check on community and contribution integrations.
* Fixed an issue where pre-commit didn't run on the demisto_sdk/commands folder.
* The **init** command will now change the script template name in the code to the given script name.
* Expanded the validations performed on beta integrations.
* Added support for PreProcessRules in the **format**, **validate**, **download**, and **create-content-artifacts** commands.
* Improved the error messages in **generate-docs**, if an example was not provided.
* Added to **validate** command a validation that a content entity or a pack name does not contain the words "partner" and "community".
* Fixed an issue where **update-release-notes** ignores *--text* flag while using *-f*
* Fixed the outputs validations in **validate** so enrichment commands will not be checked to have DBotScore outputs.
* Added a new validation to require the dockerimage key to exist in an integration and script yml files.
* Enhanced the **generate-test-playbook** command to use only integration tested on commands, rather than (possibly) other integrations implementing them.
* Expanded unify command to support GenericModules - Unifies a GenericModule object with its Dashboards.
* Added validators for generic objects:
  * Generic Field validator - verify that the 'fromVersion' field is above 6.5.0, 'group' field equals 4 and 'id' field starts with the prefix 'generic_'.
  * Generic Type validator - verify that the 'fromVersion' field is above 6.5.0
  * Generic Module validator - verify that the 'fromVersion' field is above 6.5.0
  * Generic Definition validator - verify that the 'fromVersion' field is above 6.5.0
* Expanded Format command to support Generic Objects - Fixes generic objects according to their validations.
* Fixed an issue where the **update-release-notes** command did not handle ApiModules properly.
* Added option to enter a dictionary or json of format `[{field_name:description}]` in the **json-to-outputs** command,
  with the `-d` flag.
* Improved the outputs for the **format** command.
* Fixed an issue where the validations performed after the **format** command were inconsistent with **validate**.
* Added to the **validate** command a validation for the author image.
* Updated the **create-content-artifacts** command to support generic modules, definitions, fields and types.
* Added an option to ignore errors for file paths and not only file name in .pack-ignore file.

## 1.4.5

* Enhanced the **postman-codegen** command to name all generated arguments with lower case.
* Fixed an issue where the **find-dependencies** command miscalculated the dependencies for playbooks that use generic commands.
* Fixed an issue where the **validate** command failed in external repositories in case the DEMISTO_SDK_GITHUB_TOKEN was not set.
* Fixed an issue where **openapi-codegen** corrupted the swagger file by overwriting configuration to swagger file.
* Updated the **upload** command to support uploading zipped packs to the marketplace.
* Added to the **postman-codegen** command support of path variables.
* Fixed an issue where **openapi-codegen** entered into an infinite loop on circular references in the swagger file.
* The **format** command will now set `fromVersion: 6.2.0` for widgets with 'metrics' data type.
* Updated the **find-dependencies** command to support generic modules, definitions, fields and types.
* Fixed an issue where **openapi-codegen** tried to extract reference example outputs, leading to an exception.
* Added an option to ignore secrets automatically when using the **init** command to create a pack.
* Added a tool that gives the ability to temporarily suppress console output.

## 1.4.4

* When formatting incident types with Auto-Extract rules and without mode field, the **format** command will now add the user selected mode.
* Added new validation that DBotRole is set for scripts that requires elevated permissions to the `XSOAR-linter` in the **lint** command.
* Added url escaping to markdown human readable section in generate docs to avoid autolinking.
* Added a validation that mapper's id and name are matching. Updated the format of mapper to include update_id too.
* Added a validation to ensure that image paths in the README files are valid.
* Fixed **find_type** function to correctly find test files, such as, test script and test playbook.
* Added scheme validations for the new Generic Object Types, Fields, and Modules.
* Renamed the flag *--input-old-version* to *--old-version* in the **generate-docs** command.
* Refactored the **update-release-notes** command:
  * Replaced the *--all* flag with *--use-git* or *-g*.
  * Added the *--force* flag to update the pack release notes without changes in the pack.
  * The **update-release-notes** command will now update all dependent integrations on ApiModule change, even if not specified.
  * If more than one pack has changed, the full list of updated packs will be printed at the end of **update-release-notes** command execution.
  * Fixed an issue where the **update-release-notes** command did not add docker image release notes entry for release notes file if a script was changed.
  * Fixed an issue where the **update-release-notes** command did not detect changed files that had the same name.
  * Fixed an issue in the **update-release-notes** command where the version support of JSON files was mishandled.
* Fixed an issue where **format** did not skip files in test and documentation directories.
* Updated the **create-id-set** command to support generic modules, definitions, fields and types.
* Changed the **convert** command to generate old layout fromversion to 5.0.0 instead of 4.1.0
* Enhanced the command **postman-codegen** with type hints for templates.

## 1.4.3

* Fixed an issue where **json-to-outputs** command returned an incorrect output when json is a list.
* Fixed an issue where if a pack README.md did not exist it could cause an error in the validation process.
* Fixed an issue where the *--name* was incorrectly required in the **init** command.
* Adding the option to run **validate** on a specific path while using git (*-i* & *-g*).
* The **format** command will now change UUIDs in .yml and .json files to their respective content entity name.
* Added a playbook validation to check if a task sub playbook exists in the id set in the **validate** command.
* Added the option to add new tags/usecases to the approved list and to the pack metadata on the same pull request.
* Fixed an issue in **test_content** where when different servers ran tests for the same integration, the server URL parameters were not set correctly.
* Added a validation in the **validate** command to ensure that the ***endpoint*** command is configured correctly in yml file.
* Added a warning when pack_metadata's description field is longer than 130 characters.
* Fixed an issue where a redundant print occurred on release notes validation.
* Added new validation in the **validate** command to ensure that the minimal fromVersion in a widget of type metrics will be 6.2.0.
* Added the *--release-notes* flag to demisto-sdk to get the current version release notes entries.

## 1.4.2

* Added to `pylint` summary an indication if a test was skipped.
* Added to the **init** command the option to specify fromversion.
* Fixed an issue where running **init** command without filling the metadata file.
* Added the *--docker-timeout* flag in the **lint** command to control the request timeout for the Docker client.
* Fixed an issue where **update-release-notes** command added only one docker image release notes entry for release notes file, and not for every entity whom docker image was updated.
* Added a validation to ensure that incident/indicator fields names starts with their pack name in the **validate** command. (Checked only for new files and only when using git *-g*)
* Updated the **find-dependencies** command to return the 'dependencies' according the layout type ('incident', 'indicator').
* Enhanced the "vX" display name validation for scripts and integrations in the **validate** command to check for every versioned script or integration, and not only v2.
* Added the *--fail-duplicates* flag for the **create-id-set** command which will fail the command if duplicates are found.
* Added to the **generate-docs** command automatic addition to git when a new readme file is created.

## 1.4.1

* When in private repo without `DEMSITO_SDK_GITHUB_TOKEN` configured, get_remote_file will take files from the local origin/master.
* Enhanced the **unify** command when giving input of a file and not a directory return a clear error message.
* Added a validation to ensure integrations are not skipped and at least one test playbook is not skipped for each integration or script.
* Added to the Content Tests support for `context_print_dt`, which queries the incident context and prints the result as a json.
* Added new validation for the `xsoar_config.json` file in the **validate** command.
* Added a version differences section to readme in **generate-docs** command.
* Added the *--docs-format* flag in the **integration-diff** command to get the output in README format.
* Added the *--input-old-version* and *--skip-breaking-changes* flags in the **generate-docs** command to get the details for the breaking section and to skip the breaking changes section.

## 1.4.0

* Enable passing a comma-separated list of paths for the `--input` option of the **lint** command.
* Added new validation of unimplemented test-module command in the code to the `XSOAR-linter` in the **lint** command.
* Fixed the **generate-docs** to handle integration authentication parameter.
* Added a validation to ensure that description and README do not contain the word 'Demisto'.
* Improved the deprecated message validation required from playbooks and scripts.
* Added the `--quite-bc-validation` flag for the **validate** command to run the backwards compatibility validation in quite mode (errors is treated like warnings).
* Fixed the **update release notes** command to display a name for old layouts.
* Added the ability to append to the pack README credit to contributors.
* Added identification for parameter differences in **integration-diff** command.
* Fixed **format** to use git as a default value.
* Updated the **upload** command to support reports.
* Fixed an issue where **generate-docs** command was displaying 'None' when credentials parameter display field configured was not configured.
* Fixed an issue where **download** did not return exit code 1 on failure.
* Updated the validation that incident fields' names do not contain the word incident will aplly to core packs only.
* Added a playbook validation to verify all conditional tasks have an 'else' path in **validate** command.
* Renamed the GitHub authentication token environment variable `GITHUB_TOKEN` to `DEMITO_SDK_GITHUB_TOKEN`.
* Added to the **update-release-notes** command automatic addition to git when new release notes file is created.
* Added validation to ensure that integrations, scripts, and playbooks do not contain the entity type in their names.
* Added the **convert** command to convert entities between XSOAR versions.
* Added the *--deprecate* flag in **format** command to deprecate integrations, scripts, and playbooks.
* Fixed an issue where ignoring errors did not work when running the **validate** command on specific files (-i).

## 1.3.9

* Added a validation verifying that the pack's README.md file is not equal to pack description.
* Fixed an issue where the **Assume yes** flag did not work properly for some entities in the **format** command.
* Improved the error messages for separators in folder and file names in the **validate** command.
* Removed the **DISABLE_SDK_VERSION_CHECK** environment variable. To disable new version checks, use the **DEMISTO_SDK_SKIP_VERSION_CHECK** envirnoment variable.
* Fixed an issue where the demisto-sdk version check failed due to a rate limit.
* Fixed an issue with playbooks scheme validation.

## 1.3.8

* Updated the **secrets** command to work on forked branches.

## 1.3.7

* Added a validation to ensure correct image and description file names.
* Fixed an issue where the **validate** command failed when 'display' field in credentials param in yml is empty but 'displaypassword' was provided.
* Added the **integration-diff** command to check differences between two versions of an integration and to return a report of missing and changed elements in the new version.
* Added a validation verifying that the pack's README.md file is not missing or empty for partner packs or packs contains use cases.
* Added a validation to ensure that the integration and script folder and file names will not contain separators (`_`, `-`, ``).
* When formatting new pack, the **format** command will set the *fromversion* key to 5.5.0 in the new files without fromversion.

## 1.3.6

* Added a validation that core packs are not dependent on non-core packs.
* Added a validation that a pack name follows XSOAR standards.
* Fixed an issue where in some cases the `get_remote_file` function failed due to an invalid path.
* Fixed an issue where running **update-release-notes** with updated integration logo, did not detect any file changes.
* Fixed an issue where the **create-id-set** command did not identify unified integrations correctly.
* Fixed an issue where the `CommonTypes` pack was not identified as a dependency for all feed integrations.
* Added support for running SDK commands in private repositories.
* Fixed an issue where running the **init** command did not set the correct category field in an integration .yml file for a newly created pack.
* When formatting new contributed pack, the **format** command will set the *fromversion* key to 6.0.0 in the relevant files.
* If the environment variable "DISABLE_SDK_VERSION_CHECK" is define, the demisto-sdk will no longer check for newer version when running a command.
* Added the `--use-pack-metadata` flag for the **find-dependencies** command to update the calculated dependencies using the the packs metadata files.
* Fixed an issue where **validate** failed on scripts in case the `outputs` field was set to `None`.
* Fixed an issue where **validate** was failing on editing existing release notes.
* Added a validation for README files verifying that the file doesn't contain template text copied from HelloWorld or HelloWorldPremium README.

## 1.3.5

* Added a validation that layoutscontainer's id and name are matching. Updated the format of layoutcontainer to include update_id too.
* Added a validation that commands' names and arguments in core packs, or scripts' arguments do not contain the word incident.
* Fixed issue where running the **generate-docs** command with -c flag ran all the commands and not just the commands specified by the flag.
* Fixed the error message of the **validate** command to not always suggest adding the *description* field.
* Fixed an issue where running **format** on feed integration generated invalid parameter structure.
* Fixed an issue where the **generate-docs** command did not add all the used scripts in a playbook to the README file.
* Fixed an issue where contrib/partner details might be added twice to the same file, when using unify and create-content-artifacts commands
* Fixed issue where running **validate** command on image-related integration did not return the correct outputs to json file.
* When formatting playbooks, the **format** command will now remove empty fields from SetIncident, SetIndicator, CreateNewIncident, CreateNewIndicator script arguments.
* Added an option to fill in the developer email when running the **init** command.

## 1.3.4

* Updated the **validate** command to check that the 'additionalinfo' field only contains the expected value for feed required parameters and not equal to it.
* Added a validation that community/partner details are not in the detailed description file.
* Added a validation that the Use Case tag in pack_metadata file is only used when the pack contains at least one PB, Incident Type or Layout.
* Added a validation that makes sure outputs in integrations are matching the README file when only README has changed.
* Added the *hidden* field to the integration schema.
* Fixed an issue where running **format** on a playbook whose `name` does not equal its `id` would cause other playbooks who use that playbook as a sub-playbook to fail.
* Added support for local custom command configuration file `.demisto-sdk-conf`.
* Updated the **format** command to include an update to the description file of an integration, to remove community/partner details.

## 1.3.3

* Fixed an issue where **lint** failed where *.Dockerfile* exists prior running the lint command.
* Added FeedHelloWorld template option for *--template* flag in **demisto-sdk init** command.
* Fixed issue where **update-release-notes** deleted release note file if command was called more than once.
* Fixed issue where **update-release-notes** added docker image release notes every time the command was called.
* Fixed an issue where running **update-release-notes** on a pack with newly created integration, had also added a docker image entry in the release notes.
* Fixed an issue where `XSOAR-linter` did not find *NotImplementedError* in main.
* Added validation for README files verifying their length (over 30 chars).
* When using *-g* flag in the **validate** command it will now ignore untracked files by default.
* Added the *--include-untracked* flag to the **validate** command to include files which are untracked by git in the validation process.
* Improved the `pykwalify` error outputs in the **validate** command.
* Added the *--print-pykwalify* flag to the **validate** command to print the unchanged output from `pykwalify`.

## 1.3.2

* Updated the format of the outputs when using the *--json-file* flag to create a JSON file output for the **validate** and **lint** commands.
* Added the **doc-review** command to check spelling in .md and .yml files as well as a basic release notes review.
* Added a validation that a pack's display name does not already exist in content repository.
* Fixed an issue where the **validate** command failed to detect duplicate params in an integration.
* Fixed an issue where the **validate** command failed to detect duplicate arguments in a command in an integration.

## 1.3.1

* Fixed an issue where the **validate** command failed to validate the release notes of beta integrations.
* Updated the **upload** command to support indicator fields.
* The **validate** and **update-release-notes** commands will now check changed files against `demisto/master` if it is configured locally.
* Fixed an issue where **validate** would incorrectly identify files as renamed.
* Added a validation that integration properties (such as feed, mappers, mirroring, etc) are not removed.
* Fixed an issue where **validate** failed when comparing branch against commit hash.
* Added the *--no-pipenv* flag to the **split-yml** command.
* Added a validation that incident fields and incident types are not removed from mappers.
* Fixed an issue where the *c
reate-id-set* flag in the *validate* command did not work while not using git.
* Added the *hiddenusername* field to the integration schema.
* Added a validation that images that are not integration images, do not ask for a new version or RN

## 1.3.0

* Do not collect optional dependencies on indicator types reputation commands.
* Fixed an issue where downloading indicator layoutscontainer objects failed.
* Added a validation that makes sure outputs in integrations are matching the README file.
* Fixed an issue where the *create-id-set* flag in the **validate** command did not work.
* Added a warning in case no id_set file is found when running the **validate** command.
* Fixed an issue where changed files were not recognised correctly on forked branches in the **validate** and the **update-release-notes** commands.
* Fixed an issue when files were classified incorrectly when running *update-release-notes*.
* Added a validation that integration and script file paths are compatible with our convention.
* Fixed an issue where id_set.json file was re created whenever running the generate-docs command.
* added the *--json-file* flag to create a JSON file output for the **validate** and **lint** commands.

## 1.2.19

* Fixed an issue where merge id_set was not updated to work with the new entity of Packs.
* Added a validation that the playbook's version matches the version of its sub-playbooks, scripts, and integrations.

## 1.2.18

* Changed the *skip-id-set-creation* flag to *create-id-set* in the **validate** command. Its default value will be False.
* Added support for the 'cve' reputation command in default arg validation.
* Filter out generic and reputation command from scripts and playbooks dependencies calculation.
* Added support for the incident fields in outgoing mappers in the ID set.
* Added a validation that the taskid field and the id field under the task field are both from uuid format and contain the same value.
* Updated the **format** command to generate uuid value for the taskid field and for the id under the task field in case they hold an invalid values.
* Exclude changes from doc_files directory on validation.
* Added a validation that an integration command has at most one default argument.
* Fixing an issue where pack metadata version bump was not enforced when modifying an old format (unified) file.
* Added validation that integration parameter's display names are capitalized and spaced using whitespaces and not underscores.
* Fixed an issue where beta integrations where not running deprecation validations.
* Allowed adding additional information to the deprecated description.
* Fixing an issue when escaping less and greater signs in integration params did not work as expected.

## 1.2.17

* Added a validation that the classifier of an integration exists.
* Added a validation that the mapper of an integration exists.
* Added a validation that the incident types of a classifier exist.
* Added a validation that the incident types of a mapper exist.
* Added support for *text* argument when running **demisto-sdk update-release-notes** on the ApiModules pack.
* Added a validation for the minimal version of an indicator field of type grid.
* Added new validation for incident and indicator fields in classifiers mappers and layouts exist in the content.
* Added cache for get_remote_file to reducing failures from accessing the remote repo.
* Fixed an issue in the **format** command where `_dev` or `_copy` suffixes weren't removed from the `id` of the given playbooks.
* Playbook dependencies from incident and indicator fields are now marked as optional.
* Mappers dependencies from incident types and incident fields are now marked as optional.
* Classifier dependencies from incident types are now marked as optional.
* Updated **demisto-sdk init** command to no longer create `created` field in pack_metadata file
* Updated **generate-docs** command to take the parameters names in setup section from display field and to use additionalinfo field when exist.
* Using the *verbose* argument in the **find-dependencies** command will now log to the console.
* Improved the deprecated message validation required from integrations.
* Fixed an issue in the **generate-docs** command where **Context Example** section was created when it was empty.

## 1.2.16

* Added allowed ignore errors to the *IDSetValidator*.
* Fixed an issue where an irrelevant id_set validation ran in the **validate** command when using the *--id-set* flag.
* Fixed an issue were **generate-docs** command has failed if a command did not exist in commands permissions file.
* Improved a **validate** command message for missing release notes of api module dependencies.

## 1.2.15

* Added the *ID101* to the allowed ignored errors.

## 1.2.14

* SDK repository is now mypy check_untyped_defs complaint.
* The lint command will now ignore the unsubscriptable-object (E1136) pylint error in dockers based on python 3.9 - this will be removed once a new pylint version is released.
* Added an option for **format** to run on a whole pack.
* Added new validation of unimplemented commands from yml in the code to `XSOAR-linter`.
* Fixed an issue where Auto-Extract fields were only checked for newly added incident types in the **validate** command.
* Added a new warning validation of direct access to args/params dicts to `XSOAR-linter`.

## 1.2.13

* Added new validation of indicators usage in CommandResults to `XSOAR-linter`.
* Running **demisto-sdk lint** will automatically run on changed files (same behavior as the -g flag).
* Removed supported version message from the documentation when running **generate_docs**.
* Added a print to indicate backwards compatibility is being checked in **validate** command.
* Added a percent print when running the **validate** command with the *-a* flag.
* Fixed a regression in the **upload** command where it was ignoring `DEMISTO_VERIFY_SSL` env var.
* Fixed an issue where the **upload** command would fail to upload beta integrations.
* Fixed an issue where the **validate** command did not create the *id_set.json* file when running with *-a* flag.
* Added price change validation in the **validate** command.
* Added validations that checks in read-me for empty sections or leftovers from the auto generated read-me that should be changed.
* Added new code validation for *NotImplementedError* to raise a warning in `XSOAR-linter`.
* Added validation for support types in the pack metadata file.
* Added support for *--template* flag in **demisto-sdk init** command.
* Fixed an issue with running **validate** on master branch where the changed files weren't compared to previous commit when using the *-g* flag.
* Fixed an issue where the `XSOAR-linter` ran *NotImplementedError* validation on scripts.
* Added support for Auto-Extract feature validation in incident types in the **validate** command.
* Fixed an issue in the **lint** command where the *-i* flag was ignored.
* Improved **merge-id-sets** command to support merge between two ID sets that contain the same pack.
* Fixed an issue in the **lint** command where flake8 ran twice.

## 1.2.12

* Bandit now reports also on medium severity issues.
* Fixed an issue with support for Docker Desktop on Mac version 2.5.0+.
* Added support for vulture and mypy linting when running without docker.
* Added support for *prev-ver* flag in **update-release-notes** command.
* Improved retry support when building docker images for linting.
* Added the option to create an ID set on a specific pack in **create-id-set** command.
* Added the *--skip-id-set-creation* flag to **validate** command in order to add the capability to run validate command without creating id_set validation.
* Fixed an issue where **validate** command checked docker image tag on ApiModules pack.
* Fixed an issue where **find-dependencies** did not calculate dashboards and reports dependencies.
* Added supported version message to the documentation and release notes files when running **generate_docs** and **update-release-notes** commands respectively.
* Added new code validations for *NotImplementedError* exception raise to `XSOAR-linter`.
* Command create-content-artifacts additional support for **Author_image.png** object.
* Fixed an issue where schemas were not enforced for incident fields, indicator fields and old layouts in the validate command.
* Added support for **update-release-notes** command to update release notes according to master branch.

## 1.2.11

* Fixed an issue where the ***generate-docs*** command reset the enumeration of line numbering after an MD table.
* Updated the **upload** command to support mappers.
* Fixed an issue where exceptions were no printed in the **format** while the *--verbose* flag is set.
* Fixed an issue where *--assume-yes* flag did not work in the **format** command when running on a playbook without a `fromversion` field.
* Fixed an issue where the **format** command would fail in case `conf.json` file was not found instead of skipping the update.
* Fixed an issue where integration with v2 were recognised by the `name` field instead of the `display` field in the **validate** command.
* Added a playbook validation to check if a task script exists in the id set in the **validate** command.
* Added new integration category `File Integrity Management` in the **validate** command.

## 1.2.10

* Added validation for approved content pack use-cases and tags.
* Added new code validations for *CommonServerPython* import to `XSOAR-linter`.
* Added *default value* and *predefined values* to argument description in **generate-docs** command.
* Added a new validation that checks if *get-mapping-fields* command exists if the integration schema has *{ismappable: true}* in **validate** command.
* Fixed an issue where the *--staged* flag recognised added files as modified in the **validate** command.
* Fixed an issue where a backwards compatibility warning was raised for all added files in the **validate** command.
* Fixed an issue where **validate** command failed when no tests were given for a partner supported pack.
* Updated the **download** command to support mappers.
* Fixed an issue where the ***format*** command added a duplicate parameter.
* For partner supported content packs, added support for a list of emails.
* Removed validation of README files from the ***validate*** command.
* Fixed an issue where the ***validate*** command required release notes for ApiModules pack.

## 1.2.9

* Fixed an issue in the **openapi_codegen** command where it created duplicate functions name from the swagger file.
* Fixed an issue in the **update-release-notes** command where the *update type* argument was not verified.
* Fixed an issue in the **validate** command where no error was raised in case a non-existing docker image was presented.
* Fixed an issue in the **format** command where format failed when trying to update invalid Docker image.
* The **format** command will now preserve the **isArray** argument in integration's reputation commands and will show a warning if it set to **false**.
* Fixed an issue in the **lint** command where *finally* clause was not supported in main function.
* Fixed an issue in the **validate** command where changing any entity ID was not validated.
* Fixed an issue in the **validate** command where *--staged* flag did not bring only changed files.
* Fixed the **update-release-notes** command to ignore changes in the metadata file.
* Fixed the **validate** command to ignore metadata changes when checking if a version bump is needed.

## 1.2.8

* Added a new validation that checks in playbooks for the usage of `DeleteContext` in **validate** command.
* Fixed an issue in the **upload** command where it would try to upload content entities with unsupported versions.
* Added a new validation that checks in playbooks for the usage of specific instance in **validate** command.
* Added the **--staged** flag to **validate** command to run on staged files only.

## 1.2.7

* Changed input parameters in **find-dependencies** command.
  * Use ***-i, --input*** instead of ***-p, --path***.
  * Use ***-idp, --id-set-path*** instead of ***-i, --id-set-path***.
* Fixed an issue in the **unify** command where it crashed on an integration without an image file.
* Fixed an issue in the **format** command where unnecessary files were not skipped.
* Fixed an issue in the **update-release-notes** command where the *text* argument was not respected in all cases.
* Fixed an issue in the **validate** command where a warning about detailed description was given for unified or deprecated integrations.
* Improved the error returned by the **validate** command when running on files using the old format.

## 1.2.6

* No longer require setting `DEMISTO_README_VALIDATION` env var to enable README mdx validation. Validation will now run automatically if all necessary node modules are available.
* Fixed an issue in the **validate** command where the `--skip-pack-dependencies` would not skip id-set creation.
* Fixed an issue in the **validate** command where validation would fail if supplied an integration with an empty `commands` key.
* Fixed an issue in the **validate** command where validation would fail due to a required version bump for packs which are not versioned.
* Will use env var `DEMISTO_VERIFY_SSL` to determine if to use a secure connection for commands interacting with the Server when `--insecure` is not passed. If working with a local Server without a trusted certificate, you can set env var `DEMISTO_VERIFY_SSL=no` to avoid using `--insecure` on each command.
* Unifier now adds a link to the integration documentation to the integration detailed description.
* Fixed an issue in the **secrets** command where ignored secrets were not skipped.

## 1.2.5

* Added support for special fields: *defaultclassifier*, *defaultmapperin*, *defaultmapperout* in **download** command.
* Added -y option **format** command to assume "yes" as answer to all prompts and run non-interactively
* Speed up improvements for `validate` of README files.
* Updated the **format** command to adhere to the defined content schema and sub-schemas, aligning its behavior with the **validate** command.
* Added support for canvasContextConnections files in **format** command.

## 1.2.4

* Updated detailed description for community integrations.

## 1.2.3

* Fixed an issue where running **validate** failed on playbook with task that adds tags to the evidence data.
* Added the *displaypassword* field to the integration schema.
* Added new code validations to `XSOAR-linter`.
  * As warnings messages:
    * `demisto.params()` should be used only inside main function.
    * `demisto.args()` should be used only inside main function.
    * Functions args should have type annotations.
* Added `fromversion` field validation to test playbooks and scripts in **validate** command.

## 1.2.2

* Add support for warning msgs in the report and summary to **lint** command.
* Fixed an issue where **json-to-outputs** determined bool values as int.
* Fixed an issue where **update-release-notes** was crushing on `--all` flag.
* Fixed an issue where running **validate**, **update-release-notes** outside of content repo crushed without a meaningful error message.
* Added support for layoutscontainer in **init** contribution flow.
* Added a validation for tlp_color param in feeds in **validate** command.
* Added a validation for removal of integration parameters in **validate** command.
* Fixed an issue where **update-release-notes** was failing with a wrong error message when no pack or input was given.
* Improved formatting output of the **generate-docs** command.
* Add support for env variable *DEMISTO_SDK_ID_SET_REFRESH_INTERVAL*. Set this env variable to the refresh interval in minutes. The id set will be regenerated only if the refresh interval has passed since the last generation. Useful when generating Script documentation, to avoid re-generating the id_set every run.
* Added new code validations to `XSOAR-linter`.
  * As error messages:
    * Longer than 10 seconds sleep statements for non long running integrations.
    * exit() usage.
    * quit() usage.
  * As warnings messages:
    * `demisto.log` should not be used.
    * main function existence.
    * `demito.results` should not be used.
    * `return_output` should not be used.
    * try-except statement in main function.
    * `return_error` usage in main function.
    * only once `return_error` usage.
* Fixed an issue where **lint** command printed logs twice.
* Fixed an issue where *suffix* did not work as expected in the **create-content-artifacts** command.
* Added support for *prev-ver* flag in **lint** and **secrets** commands.
* Added support for *text* flag to **update-release-notes** command to add the same text to all release notes.
* Fixed an issue where **validate** did not recognize added files if they were modified locally.
* Added a validation that checks the `fromversion` field exists and is set to 5.0.0 or above when working or comparing to a non-feature branch in **validate** command.
* Added a validation that checks the certification field in the pack_metadata file is valid in **validate** command.
* The **update-release-notes** command will now automatically add docker image update to the release notes.

## 1.2.1

* Added an additional linter `XSOAR-linter` to the **lint** command which custom validates py files. currently checks for:
  * `Sys.exit` usages with non zero value.
  * Any `Print` usages.
* Fixed an issue where renamed files were failing on *validate*.
* Fixed an issue where single changed files did not required release notes update.
* Fixed an issue where doc_images required release-notes and validations.
* Added handling of dependent packs when running **update-release-notes** on changed *APIModules*.
  * Added new argument *--id-set-path* for id_set.json path.
  * When changes to *APIModule* is detected and an id_set.json is available - the command will update the dependent pack as well.
* Added handling of dependent packs when running **validate** on changed *APIModules*.
  * Added new argument *--id-set-path* for id_set.json path.
  * When changes to *APIModule* is detected and an id_set.json is available - the command will validate that the dependent pack has release notes as well.
* Fixed an issue where the find_type function didn't recognize file types correctly.
* Fixed an issue where **update-release-notes** command did not work properly on Windows.
* Added support for indicator fields in **update-release-notes** command.
* Fixed an issue where files in test dirs where being validated.

## 1.2.0

* Fixed an issue where **format** did not update the test playbook from its pack.
* Fixed an issue where **validate** validated non integration images.
* Fixed an issue where **update-release-notes** did not identified old yml integrations and scripts.
* Added revision templates to the **update-release-notes** command.
* Fixed an issue where **update-release-notes** crashed when a file was renamed.
* Fixed an issue where **validate** failed on deleted files.
* Fixed an issue where **validate** validated all images instead of packs only.
* Fixed an issue where a warning was not printed in the **format** in case a non-supported file type is inputted.
* Fixed an issue where **validate** did not fail if no release notes were added when adding files to existing packs.
* Added handling of incorrect layout paths via the **format** command.
* Refactor **create-content-artifacts** command - Efficient artifacts creation and better logging.
* Fixed an issue where image and description files were not handled correctly by **validate** and **update-release-notes** commands.
* Fixed an issue where the **format** command didn't remove all extra fields in a file.
* Added an error in case an invalid id_set.json file is found while running the **validate** command.
* Added fetch params checks to the **validate** command.

## 1.1.11

* Added line number to secrets' path in **secrets** command report.
* Fixed an issue where **init** a community pack did not present the valid support URL.
* Fixed an issue where **init** offered a non relevant pack support type.
* Fixed an issue where **lint** did not pull docker images for powershell.
* Fixed an issue where **find-dependencies** did not find all the script dependencies.
* Fixed an issue where **find-dependencies** did not collect indicator fields as dependencies for playbooks.
* Updated the **validate** and the **secrets** commands to be less dependent on regex.
* Fixed an issue where **lint** did not run on circle when docker did not return ping.
* Updated the missing release notes error message (RN106) in the **Validate** command.
* Fixed an issue where **Validate** would return missing release notes when two packs with the same substring existed in the modified files.
* Fixed an issue where **update-release-notes** would add duplicate release notes when two packs with the same substring existed in the modified files.
* Fixed an issue where **update-release-notes** would fail to bump new versions if the feature branch was out of sync with the master branch.
* Fixed an issue where a non-descriptive error would be returned when giving the **update-release-notes** command a pack which can not be found.
* Added dependencies check for *widgets* in **find-dependencies** command.
* Added a `update-docker` flag to **format** command.
* Added a `json-to-outputs` flag to the **run** command.
* Added a verbose (`-v`) flag to **format** command.
* Fixed an issue where **download** added the prefix "playbook-" to the name of playbooks.

## 1.1.10

* Updated the **init** command. Relevant only when passing the *--contribution* argument.
  * Added the *--author* option.
  * The *support* field of the pack's metadata is set to *community*.
* Added a proper error message in the **Validate** command upon a missing description in the root of the yml.
* **Format** now works with a relative path.
* **Validate** now fails when all release notes have been excluded.
* Fixed issue where correct error message would not propagate for invalid images.
* Added the *--skip-pack-dependencies* flag to **validate** command to skip pack dependencies validation. Relevant when using the *-g* flag.
* Fixed an issue where **Validate** and **Format** commands failed integrations with `defaultvalue` field in fetch incidents related parameters.
* Fixed an issue in the **Validate** command in which unified YAML files were not ignored.
* Fixed an issue in **generate-docs** where scripts and playbooks inputs and outputs were not parsed correctly.
* Fixed an issue in the **openapi-codegen** command where missing reference fields in the swagger JSON caused errors.
* Fixed an issue in the **openapi-codegen** command where empty objects in the swagger JSON paths caused errors.
* **update-release-notes** command now accept path of the pack instead of pack name.
* Fixed an issue where **generate-docs** was inserting unnecessary escape characters.
* Fixed an issue in the **update-release-notes** command where changes to the pack_metadata were not detected.
* Fixed an issue where **validate** did not check for missing release notes in old format files.

## 1.1.9

* Fixed an issue where **update-release-notes** command failed on invalid file types.

## 1.1.8

* Fixed a regression where **upload** command failed on test playbooks.
* Added new *githubUser* field in pack metadata init command.
* Support beta integration in the commands **split-yml, extract-code, generate-test-playbook and generate-docs.**
* Fixed an issue where **find-dependencies** ignored *toversion* field in content items.
* Added support for *layoutscontainer*, *classifier_5_9_9*, *mapper*, *report*, and *widget* in the **Format** command.
* Fixed an issue where **Format** will set the `ID` field to be equal to the `name` field in modified playbooks.
* Fixed an issue where **Format** did not work for test playbooks.
* Improved **update-release-notes** command:
  * Write content description to release notes for new items.
  * Update format for file types without description: Connections, Incident Types, Indicator Types, Layouts, Incident Fields.
* Added a validation for feedTags param in feeds in **validate** command.
* Fixed readme validation issue in community support packs.
* Added the **openapi-codegen** command to generate integrations from OpenAPI specification files.
* Fixed an issue were release notes validations returned wrong results for *CommonScripts* pack.
* Added validation for image links in README files in **validate** command.
* Added a validation for default value of fetch param in feeds in **validate** command.
* Fixed an issue where the **Init** command failed on scripts.

## 1.1.7

* Fixed an issue where running the **format** command on feed integrations removed the `defaultvalue` fields.
* Playbook branch marked with *skipunavailable* is now set as an optional dependency in the **find-dependencies** command.
* The **feedReputation** parameter can now be hidden in a feed integration.
* Fixed an issue where running the **unify** command on JS package failed.
* Added the *--no-update* flag to the **find-dependencies** command.
* Added the following validations in **validate** command:
  * Validating that a pack does not depend on NonSupported / Deprecated packs.

## 1.1.6

* Added the *--description* option to the **init** command.
* Added the *--contribution* option to the **init** command which converts a contribution zip to proper pack format.
* Improved **validate** command performance time and outputs.
* Added the flag *--no-docker-checks* to **validate** command to skip docker checks.
* Added the flag *--print-ignored-files* to **validate** command to print ignored files report when the command is done.
* Added the following validations in **validate** command:
  * Validating that existing release notes are not modified.
  * Validating release notes are not added to new packs.
  * Validating that the "currentVersion" field was raised in the pack_metadata for modified packs.
  * Validating that the timestamp in the "created" field in the pack_metadata is in ISO format.
* Running `demisto-sdk validate` will run the **validate** command using git and only on committed files (same as using *-g --post-commit*).
* Fixed an issue where release notes were not checked correctly in **validate** command.
* Fixed an issue in the **create-id-set** command where optional playbook tasks were not taken into consideration.
* Added a prompt to the `demisto-sdk update-release-notes` command to prompt users to commit changes before running the release notes command.
* Added support to `layoutscontainer` in **validate** command.

## 1.1.5

* Fixed an issue in **find-dependencies** command.
* **lint** command now verifies flake8 on CommonServerPython script.

## 1.1.4

* Fixed an issue with the default output file name of the **unify** command when using "." as an output path.
* **Unify** command now adds contributor details to the display name and description.
* **Format** command now adds *isFetch* and *incidenttype* fields to integration yml.
* Removed the *feedIncremental* field from the integration schema.
* **Format** command now adds *feedBypassExclusionList*, *Fetch indicators*, *feedReputation*, *feedReliability*,
     *feedExpirationPolicy*, *feedExpirationInterval* and *feedFetchInterval* fields to integration yml.
* Fixed an issue in the playbooks schema.
* Fixed an issue where generated release notes were out of order.
* Improved pack dependencies detection.
* Fixed an issue where test playbooks were mishandled in **validate** command.

## 1.1.3

* Added a validation for invalid id fields in indicators types files in **validate** command.
* Added default behavior for **update-release-notes** command.
* Fixed an error where README files were failing release notes validation.
* Updated format of generated release notes to be more user friendly.
* Improved error messages for the **update-release-notes** command.
* Added support for `Connections`, `Dashboards`, `Widgets`, and `Indicator Types` to **update-release-notes** command.
* **Validate** now supports scripts under the *TestPlaybooks* directory.
* Fixed an issue where **validate** did not support powershell files.

## 1.1.2

* Added a validation for invalid playbookID fields in incidents types files in **validate** command.
* Added a code formatter for python files.
* Fixed an issue where new and old classifiers where mixed on validate command.
* Added *feedIncremental* field to the integration schema.
* Fixed error in the **upload** command where unified YMLs were not uploaded as expected if the given input was a pack.
* Fixed an issue where the **secrets** command failed due to a space character in the file name.
* Ignored RN validation for *NonSupported* pack.
* You can now ignore IF107, SC100, RP102 error codes in the **validate** command.
* Fixed an issue where the **download** command was crashing when received as input a JS integration or script.
* Fixed an issue where **validate** command checked docker image for JS integrations and scripts.
* **validate** command now checks scheme for reports and connections.
* Fixed an issue where **validate** command checked docker when running on all files.
* Fixed an issue where **validate** command did not fail when docker image was not on the latest numeric tag.
* Fixed an issue where beta integrations were not validated correctly in **validate** command.

## 1.1.1

* fixed and issue where file types were not recognized correctly in **validate** command.
* Added better outputs for validate command.

## 1.1.0

* Fixed an issue where changes to only non-validated files would fail validation.
* Fixed an issue in **validate** command where moved files were failing validation for new packs.
* Fixed an issue in **validate** command where added files were failing validation due to wrong file type detection.
* Added support for new classifiers and mappers in **validate** command.
* Removed support of old RN format validation.
* Updated **secrets** command output format.
* Added support for error ignore on deprecated files in **validate** command.
* Improved errors outputs in **validate** command.
* Added support for linting an entire pack.

## 1.0.9

* Fixed a bug where misleading error was presented when pack name was not found.
* **Update-release-notes** now detects added files for packs with versions.
* Readme files are now ignored by **update-release-notes** and validation of release notes.
* Empty release notes no longer cause an uncaught error during validation.

## 1.0.8

* Changed the output format of demisto-sdk secrets.
* Added a validation that checkbox items are not required in integrations.
* Added pack release notes generation and validation.
* Improved pack metadata validation.
* Fixed an issue in **validate** where renamed files caused an error

## 1.0.4

* Fix the **format** command to update the `id` field to be equal to `details` field in indicator-type files, and to `name` field in incident-type & dashboard files.
* Fixed a bug in the **validate** command for layout files that had `sortValues` fields.
* Fixed a bug in the **format** command where `playbookName` field was not always present in the file.
* Fixed a bug in the **format** command where indicatorField wasn't part of the SDK schemas.
* Fixed a bug in **upload** command where created unified docker45 yml files were not deleted.
* Added support for IndicatorTypes directory in packs (for `reputation` files, instead of Misc).
* Fixed parsing playbook condition names as string instead of boolean in **validate** command
* Improved image validation in YAML files.
* Removed validation for else path in playbook condition tasks.

## 1.0.3

* Fixed a bug in the **format** command where comments were being removed from YAML files.
* Added output fields: *file_path* and *kind* for layouts in the id-set.json created by **create-id-set** command.
* Fixed a bug in the **create-id-set** command Who returns Duplicate for Layouts with a different kind.
* Added formatting to **generate-docs** command results replacing all `<br>` tags with `<br/>`.
* Fixed a bug in the **download** command when custom content contained not supported content entity.
* Fixed a bug in **format** command in which boolean strings  (e.g. 'yes' or 'no') were converted to boolean values (e.g. 'True' or 'False').
* **format** command now removes *sourceplaybookid* field from playbook files.
* Fixed a bug in **generate-docs** command in which integration dependencies were not detected when generating documentation for a playbook.

## 1.0.1

* Fixed a bug in the **unify** command when output path was provided empty.
* Improved error message for integration with no tests configured.
* Improved the error message returned from the **validate** command when an integration is missing or contains malformed fetch incidents related parameters.
* Fixed a bug in the **create** command where a unified YML with a docker image for 4.5 was copied incorrectly.
* Missing release notes message are now showing the release notes file path to update.
* Fixed an issue in the **validate** command in which unified YAML files were not ignored.
* File format suggestions are now shown in the relevant file format (JSON or YAML).
* Changed Docker image validation to fail only on non-valid ones.
* Removed backward compatibility validation when Docker image is updated.

## 1.0.0

* Improved the *upload* command to support the upload of all the content entities within a pack.
* The *upload* command now supports the improved pack file structure.
* Added an interactive option to format integrations, scripts and playbooks with No TestPlaybooks configured.
* Added an interactive option to configure *conf.json* file with missing test playbooks for integrations, scripts and playbooks
* Added *download* command to download custom content from Demisto instance to the local content repository.
* Improved validation failure messages to include a command suggestion, wherever relevant, to fix the raised issue.
* Improved 'validate' help and documentation description
* validate - checks that scripts, playbooks, and integrations have the *tests* key.
* validate - checks that test playbooks are configured in `conf.json`.
* demisto-sdk lint - Copy dir better handling.
* demisto-sdk lint - Add error when package missing in docker image.
* Added *-a , --validate-all* option in *validate* to run all validation on all files.
* Added *-i , --input* option in *validate* to run validation on a specified pack/file.
* added *-i, --input* option in *secrets* to run on a specific file.
* Added an allowed hidden parameter: *longRunning* to the hidden integration parameters validation.
* Fixed an issue with **format** command when executing with an output path of a folder and not a file path.
* Bug fixes in generate-docs command given playbook as input.
* Fixed an issue with lint command in which flake8 was not running on unit test files.

## 0.5.2

* Added *-c, --command* option in *generate-docs* to generate a specific command from an integration.
* Fixed an issue when getting README/CHANGELOG files from git and loading them.
* Removed release notes validation for new content.
* Fixed secrets validations for files with the same name in a different directory.
* demisto-sdk lint - parallelization working with specifying the number of workers.
* demisto-sdk lint - logging levels output, 3 levels.
* demisto-sdk lint - JSON report, structured error reports in JSON format.
* demisto-sdk lint - XML JUnit report for unit-tests.
* demisto-sdk lint - new packages used to accelerate execution time.
* demisto-sdk secrets - command now respects the generic whitelist, and not only the pack secrets.

## 0.5.0

[PyPI History][1]

[1]: https://pypi.org/project/demisto-sdk/#history

## 0.4.9

* Fixed an issue in *generate-docs* where Playbooks and Scripts documentation failed.
* Added a graceful error message when executing the *run" command with a misspelled command.
* Added more informative errors upon failures of the *upload* command.
* format command:
  * Added format for json files: IncidentField, IncidentType, IndicatorField, IndicatorType, Layout, Dashboard.
  * Added the *-fv --from-version*, *-nv --no-validation* arguments.
  * Removed the *-t yml_type* argument, the file type will be inferred.
  * Removed the *-g use_git* argument, running format without arguments will run automatically on git diff.
* Fixed an issue in loading playbooks with '=' character.
* Fixed an issue in *validate* failed on deleted README files.

## 0.4.8

* Added the *max* field to the Playbook schema, allowing to define it in tasks loop.
* Fixed an issue in *validate* where Condition branches checks were case sensitive.

## 0.4.7

* Added the *slareminder* field to the Playbook schema.
* Added the *common_server*, *demisto_mock* arguments to the *init* command.
* Fixed an issue in *generate-docs* where the general section was not being generated correctly.
* Fixed an issue in *validate* where Incident type validation failed.

## 0.4.6

* Fixed an issue where the *validate* command did not identify CHANGELOG in packs.
* Added a new command, *id-set* to create the id set - the content dependency tree by file IDs.

## 0.4.5

* generate-docs command:
  * Added the *use_cases*, *permissions*, *command_permissions* and *limitations*.
  * Added the *--insecure* argument to support running the script and integration command in Demisto.
  * Removed the *-t yml_type* argument, the file type will be inferred.
  * The *-o --output* argument is no longer mandatory, default value will be the input file directory.
* Added support for env var: *DEMISTO_SDK_SKIP_VERSION_CHECK*. When set version checks are skipped.
* Fixed an issue in which the CHANGELOG files did not match our scheme.
* Added a validator to verify that there are no hidden integration parameters.
* Fixed an issue where the *validate* command ran on test files.
* Removed the *env-dir* argument from the demisto-sdk.
* README files which are html files will now be skipped in the *validate* command.
* Added support for env var: *DEMISTO_README_VALIDATOR*. When not set the readme validation will not run.

## 0.4.4

* Added a validator for IncidentTypes (incidenttype-*.json).
* Fixed an issue where the -p flag in the *validate* command was not working.
* Added a validator for README.md files.
* Release notes validator will now run on: incident fields, indicator fields, incident types, dashboard and reputations.
* Fixed an issue where the validator of reputation(Indicator Type) did not check on the details field.
* Fixed an issue where the validator attempted validating non-existing files after deletions or name refactoring.
* Removed the *yml_type* argument in the *split-yml*, *extract-code* commands.
* Removed the *file_type* argument in the *generate-test-playbook* command.
* Fixed the *insecure* argument in *upload*.
* Added the *insecure* argument in *run-playbook*.
* Standardise the *-i --input*, *-o --output* to demisto-sdk commands.

## 0.4.3

* Fixed an issue where the incident and indicator field BC check failed.
* Support for linting and unit testing PowerShell integrations.

## 0.4.2

* Fixed an issue where validate failed on Windows.
* Added a validator to verify all branches are handled in conditional task in a playbook.
* Added a warning message when not running the latest sdk version.
* Added a validator to check that the root is connected to all tasks in the playbook.
* Added a validator for Dashboards (dashboard-*.json).
* Added a validator for Indicator Types (reputation-*.json).
* Added a BC validation for changing incident field type.
* Fixed an issue where init command would generate an invalid yml for scripts.
* Fixed an issue in misleading error message in v2 validation hook.
* Fixed an issue in v2 hook which now is set only on newly added scripts.
* Added more indicative message for errors in yaml files.
* Disabled pykwalify info log prints.

## 0.3.10

* Added a BC check for incident fields - changing from version is not allowed.
* Fixed an issue in create-content-artifacts where scripts in Packs in TestPlaybooks dir were copied with a wrong prefix.

## 0.3.9

* Added a validation that incident field can not be required.
* Added validation for fetch incident parameters.
* Added validation for feed integration parameters.
* Added to the *format* command the deletion of the *sourceplaybookid* field.
* Fixed an issue where *fieldMapping* in playbook did not pass the scheme validation.
* Fixed an issue where *create-content-artifacts* did not copy TestPlaybooks in Packs without prefix of *playbook-*.
* Added a validation the a playbook can not have a rolename set.
* Added to the image validator the new DBot default image.
* Added the fields: elasticcommonfields, quiet, quietmode to the Playbook schema.
* Fixed an issue where *validate* failed on integration commands without outputs.
* Added a new hook for naming of v2 integrations and scripts.

## 0.3.8

* Fixed an issue where *create-content-artifact* was not loading the data in the yml correctly.
* Fixed an issue where *unify* broke long lines in script section causing syntax errors

## 0.3.7

* Added *generate-docs* command to generate documentation file for integration, playbook or script.
* Fixed an issue where *unify* created a malformed integration yml.
* Fixed an issue where demisto-sdk **init** creates unit-test file with invalid import.

## 0.3.6

* Fixed an issue where demisto-sdk **validate** failed on modified scripts without error message.

## 0.3.5

* Fixed an issue with docker tag validation for integrations.
* Restructured repo source code.

## 0.3.4

* Saved failing unit tests as a file.
* Fixed an issue where "_test" file for scripts/integrations created using **init** would import the "HelloWorld" templates.
* Fixed an issue in demisto-sdk **validate** - was failing on backward compatiblity check
* Fixed an issue in demisto-sdk **secrets** - empty line in .secrets-ignore always made the secrets check to pass
* Added validation for docker image inside integrations and scripts.
* Added --use-git flag to **format** command to format all changed files.
* Fixed an issue where **validate** did not fail on dockerimage changes with bc check.
* Added new flag **--ignore-entropy** to demisto-sdk **secrets**, this will allow skip entropy secrets check.
* Added --outfile to **lint** to allow saving failed packages to a file.

## 0.3.3

* Added backwards compatibility break error message.
* Added schema for incident types.
* Added **additionalinfo** field to as an available field for integration configuration.
* Added pack parameter for **init**.
* Fixed an issue where error would appear if name parameter is not set in **init**.

## 0.3.2

* Fixed the handling of classifier files in **validate**.

## 0.3.1

* Fixed the handling of newly created reputation files in **validate**.
* Added an option to perform **validate** on a specific file.

## 0.3.0

* Added support for multi-package **lint** both with parallel and without.
* Added all parameter in **lint** to run on all packages and packs in content repository.
* Added **format** for:
  * Scripts
  * Playbooks
  * Integrations
* Improved user outputs for **secrets** command.
* Fixed an issue where **lint** would run pytest and pylint only on a single docker per integration.
* Added auto-complete functionality to demisto-sdk.
* Added git parameter in **lint** to run only on changed packages.
* Added the **run-playbook** command
* Added **run** command which runs a command in the Demisto playground.
* Added **upload** command which uploads an integration or a script to a Demisto instance.
* Fixed and issue where **validate** checked if release notes exist for new integrations and scripts.
* Added **generate-test-playbook** command which generates a basic test playbook for an integration or a script.
* **validate** now supports indicator fields.
* Fixed an issue with layouts scheme validation.
* Adding **init** command.
* Added **json-to-outputs** command which generates the yaml section for outputs from an API raw response.

## 0.2.6

* Fixed an issue with locating release notes for beta integrations in **validate**.

## 0.2.5

* Fixed an issue with locating release notes for beta integrations in **validate**.

## 0.2.4

* Adding image validation to Beta_Integration and Packs in **validate**.

## 0.2.3

* Adding Beta_Integration to the structure validation process.
* Fixing bug where **validate** did checks on TestPlaybooks.
* Added requirements parameter to **lint**.

## 0.2.2

* Fixing bug where **lint** did not return exit code 1 on failure.
* Fixing bug where **validate** did not print error message in case no release notes were give.

## 0.2.1

* **Validate** now checks that the id and name fields are identical in yml files.
* Fixed a bug where sdk did not return any exit code.

## 0.2.0

* Added Release Notes Validator.
* Fixed the Unifier selection of your python file to use as the code.
* **Validate** now supports Indicator fields.
* Fixed a bug where **validate** and **secrets** did not return exit code 1 on failure.
* **Validate** now runs on newly added scripts.

## 0.1.8

* Added support for `--version`.
* Fixed an issue in file_validator when calling `checked_type` method with script regex.

## 0.1.2

* Restructuring validation to support content packs.
* Added secrets validation.
* Added content bundle creation.
* Added lint and unit test run.

## 0.1.1

* Added new logic to the unifier.
* Added detailed README.
* Some small adjustments and fixes.

## 0.1.0

Capabilities:

* **Extract** components(code, image, description etc.) from a Demisto YAML file into a directory.
* **Unify** components(code, image, description etc.) to a single Demisto YAML file.
* **Validate** Demisto content files.<|MERGE_RESOLUTION|>--- conflicted
+++ resolved
@@ -1,15 +1,12 @@
 # Changelog
 ## Unreleased
-<<<<<<< HEAD
 * Fixed an issue where the Slack notifier was using a deprecated argument.
-=======
 * Added the `--docker-image` argument to the **lint** command, which allows determining the docker image to run lint on. Possible options are: `'native:ga'`, `'native:maintenance'`, `'native:dev'`, `'all'`, a specific docker image (from Docker Hub) or, the default `'from-yml'`.
 * Fixed an issue in **prepare-content** command where large code lines were broken.
 * Added a logger warning to **get_demisto_version**, the task will now fail with a more informative message.
 * Fixed an issue where the **upload** and **prepare-content** commands didn't add `fromServerVersion` and `toServerVersion` to layouts.
 * Updated **lint** to use graph instead of id_set when running with `--check-dependent-api-module` flag.
 
->>>>>>> ed61af1a
 
 ## 1.8.3
 * Changed **validate** to allow hiding parameters of type 0, 4, 12 and 14 when replacing with type 9 (credentials) with the same name.
