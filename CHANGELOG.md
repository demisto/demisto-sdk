--- conflicted
+++ resolved
@@ -1,7 +1,4 @@
 # Changelog
-<<<<<<< HEAD
-* Fixed an issue where **validate** a pack name is in right syntax
-=======
 * Added a validation that layoutscontainer's id and name are matching. Updated the format of layoutcontainer to include update_id too.
 * Added a validation that commands' names and arguments in core packs, or scripts' arguments do not contain the word incident.
 * Fixed an issue where running **format** on feed integration generated invalid parameter structure.
@@ -17,7 +14,6 @@
 * Updated the **format** command to include an update to the description file of an integration, to remove community/partner details.
 
 # 1.3.3
->>>>>>> bfd4c375
 * Fixed an issue where **lint** failed where *.Dockerfile* exists prior running the lint command.
 * Added FeedHelloWorld template option for *--template* flag in **demisto-sdk init** command.
 * Fixed issue where **update-release-notes** deleted release note file if command was called more than once.
