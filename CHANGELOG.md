--- conflicted
+++ resolved
@@ -3,6 +3,7 @@
 ## Unreleased
 * Fixed a notification about log file location appeared more than once.
 * Updated the error message when code coverage is below the threshold in **coverage-analyze** to be printed in a more noticeable red color.
+* Fixed an issue where **lint** failed when importing functions from CommonServerUserPython.
 
 ## 1.15.4
 * Fixed an issue where *update-release-notes* and *doc-review* did not handle new content notes as expected.
@@ -49,10 +50,6 @@
 * Added a *layout* modification to **prepare-content**, replacing `Related/Child/Linked Incidents` to `... Alerts` when uploading to XSIAM.
 * Added a *script* modification to **prepare-content**, automatically replacing the word `incident` with `alert` when uploading to XSIAM.
 * Added a validation that the **validate** command will fail if the `dockerimage` field in scripts/integrations uses any py3-native docker image.
-<<<<<<< HEAD
-* Fixed an issue where **lint** failed fetching docker image details from a PANW GitLab CI environment. (PANW-internal only)
-* Fixed an issue where **lint** failed when importing functions from CommonServerUserPython.
-=======
 * Updated the `ruff` version used in **pre-commit** to `0.0.269`.
 * Fixed an issue in **create-content-graph** which caused missing detection of duplicated content items.
 * Fixed an issue where **run-unit-tests** failed on python2 content items.
@@ -60,7 +57,6 @@
 * Fixed an issue in **pre-commit** where `--input` flag was not filtered by the git files.
 * Skip reset containers for XSOAR NG and XSIAM(PANW-internal only).
 * Fixed an issue where **lint** failed fetching docker image details from a PANW GitLab CI environment. (PANW-internal only).
->>>>>>> 5e6f40ed
 
 ## 1.14.5
 * Added logging in case the container fails to run in **run-unit-tests**.
