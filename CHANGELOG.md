--- conflicted
+++ resolved
@@ -1,11 +1,8 @@
 # Changelog
 ## Unreleased
 * Calling **format** with the `-d` flag now removes test playbooks testing the deprecated content from conf.json.
-<<<<<<< HEAD
+* Fixed an issue where in some cases the **split** command did not remove pack version note from the script.
 * The **modeling-rules test** command will now validate that the modeling rules schema mappings are aligned with the test-data mappings.
-=======
-* Fixed an issue where in some cases the **split** command did not remove pack version note from the script.
->>>>>>> 1e08a570
 
 ## 1.17.2
 * Fixed an issue where **lint** and **validate** commands failed on integrations and scripts that use docker images that are not available in the Docker Hub but exist locally.
