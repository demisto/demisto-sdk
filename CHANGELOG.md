# Changelog
* enhanced ***validate*** command to list all command names affected by a backward compatibility break, instead of only one.
* Added the flag '-x', '--xsiam' to **upload** command to upload XSIAM entities to XSIAM server.

## Unreleased

## 1.6.5

* Fixed an issue in the **format** command where the `id` field was overwritten for existing JSON files.
* Fixed an issue where the **doc-review** command was successful even when the release-note is malformed.
* Added timestamps to the `demisto-sdk` logger.
* Added time measurements to **lint**.
* Added the flag '-d', '--dependency' to **find-dependencies** command to get the content items that cause the dependencies between two packs.
<<<<<<< HEAD
* Fixed an issue where **doc-review** failed to recognize script names, in scripts using the old file structure.
* Fixed an issue where concurrent processes created by **lint** caused deadlocks when opening files.
* Fixed an issue in the **format** command where `_dev` or `_copy` suffixes weren't removed from the subscript names in playbooks and layouts.
* Fixed an issue where **validate** failed on nonexistent `README.md` files.
* Added support of XSIAM content items to the **validate** command.
* Report **lint** summary results and failed packages after reporting time measurements.
=======
* Added the flag '-x', '--xsiam' to **upload** command to upload XSIAM entities to XSIAM server.
>>>>>>> c2edd6aa

## 1.6.4

* Added the new **generate-yml-from-python** command.
* Added a code *type* indication for integration and script objects in the *ID Set*.
* Added the [Vulture](https://github.com/jendrikseipp/vulture) linter to the pre-commit hook.
* The `demisto-sdk` pack will now be distributed via PyPi with a **wheel** file.
* Fixed a bug where any edited json file that contained a forward slash (`/`) escaped.
* Added a new validation to **validate** command to verify that the metadata *currentVersion* is
the same as the last release note version.
* The **validate** command now checks if there're none-deprecated integration commands that are missing from the readme file.
* Fixed an issue where *dockerimage* changes in Scripts weren't recognized by the **update-release-notes** command.
* Fixed an issue where **update-xsoar-config-file** did not properly insert the marketplace packs list to the file.
* Added the pack name to the known words by default when running the **doc-review** command.
* Added support for new XSIAM entities in **create-id-set** command.
* Added support for new XSIAM entities in **create-content-artifacts** command.
* Added support for Parsing/Modeling Rule content item in the **unify** command.
* Added the integration name, the commands name and the script name to the known words by default when running the **doc-review** command.
* Added an argument '-c' '--custom' to the **unify** command, if True will append to the unified yml name/display/id the custom label provided
* Added support for sub words suggestion in kebab-case sentences when running the **doc-review** command.
* Added support for new XSIAM entities in **update-release-notes** command.
* Enhanced the message of alternative suggestion words shown when running **doc-review** command.
* Fixed an incorrect error message, in case `node` is not installed on the machine.
* Fixed an issue in the **lint** command where the *check-dependent-api-modules* argument was set to true by default.
* Added a new command **generate-unit-tests**.
* Added a new validation to **validate** all SIEM integration have the same suffix.
* Fixed the destination path of the unified parsing/modeling rules in **create-content-artifacts** command.
* Fixed an issue in the **validate** command, where we validated wrongfully the existence of readme file for the *ApiModules* pack.
* Fixed an issue in the **validate** command, where an error message that was displayed for scripts validation was incorrect.
* Fixed an issue in the **validate** and **format** commands where *None* arguments in integration commands caused the commands to fail unexpectedly.
* Added support for running tests on XSIAM machines in the **test-content** command.
* Fixed an issue where the **validate** command did not work properly when deleting non-content items.
* Added the flag '-d', '--dependency' to **find-dependencies** command to get the content items that cause the dependencies between two packs.

## 1.6.3

* **Breaking change**: Fixed a typo in the **validate** `--quiet-bc-validation` flag (was `--quite-bc-validation`). @upstart-swiss
* Dropped support for python 3.7: Demisto-SDK is now supported on Python 3.8 or newer.
* Added an argument to YAMLHandler, allowing to set a maximal width for YAML files. This fixes an issue where a wrong default was used.
* Added the detach mechanism to the **upload** command, If you set the --input-config-file flag, any files in the repo's SystemPacks folder will be detached.
* Added the reattach mechanism to the **upload** command, If you set the --input-config-file flag, any detached item in your XSOAR instance that isn't currently in the repo's SystemPacks folder will be re-attached.
* Fixed an issue in the **validate** command that did not work properly when using the *-g* flag.
* Enhanced the dependency message shown when running **lint**.
* Fixed an issue where **update-release-notes** didn't update the currentVersion in pack_metadata.
* Improved the logging in **test-content** for helping catch typos in external playbook configuration.

## 1.6.2

* Added dependency validation support for core marketplacev2 packs.
* Fixed an issue in **update-release-notes** where suggestion fix failed in validation.
* Fixed a bug where `.env` files didn't load. @nicolas-rdgs
* Fixed a bug where **validate** command failed when the *categories* field in the pack metadata was empty for non-integration packs.
* Added *system* and *item-type* arguments to the **download** command, used when downloading system items.
* Added a validation to **validate**, checking that each script, integration and playbook have a README file. This validation only runs when the command is called with either the `-i` or the `-g` flag.
* Fixed a regression issue with **doc-review**, where the `-g` flag did not work.
* Improved the detection of errors in **doc-review** command.
* The **validate** command now checks if a readme file is empty, only for packs that contain playbooks or were written by a partner.
* The **validate** command now makes sure common contextPath values (e.g. `DBotScore.Score`) have a non-empty description, and **format** populates them automatically.
* Fixed an issue where the **generate-outputs** command did not work properly when examples were provided.
* Fixed an issue in the **generate-outputs** command, where the outputs were not written to the specified output path.
* The **generate-outputs** command can now generate outputs from multiple calls to the same command (useful when different args provide different outputs).
* The **generate-outputs** command can now update a yaml file with new outputs, without deleting or overwriting existing ones.
* Fixed a bug where **doc-review** command failed on existing templates.
* Fixed a bug where **validate** command failed when the word demisto is in the repo README file.
* Added support for adding test-playbooks to the zip file result in *create-content-artifacts* command for marketplacev2.
* Fixed an issue in **find-dependencies** where using the argument *-o* without the argument *--all-packs-dependencies* did not print a proper warning.
* Added a **validate** check to prevent deletion of files whose deletion is not supported by the XSOAR marketplace.
* Removed the support in the *maintenance* option of the *-u* flag in the **update-release-notes** command.
* Added validation for forbidden words and phrases in the **doc-review** command.
* Added a retries mechanism to the **test-content** command to stabilize the build process.
* Added support for all `git` platforms to get remote files.
* Refactored the **format** command's effect on the *fromversion* field:
  * Fixed a bug where the *fromversion* field was removed when modifying a content item.
  * Updated the general default *fromversion* and the default *fromversion* of newly-introduced content items (e.g. `Lists`, `Jobs`).
  * Added an interactive mode functionality for all content types, to ask the user whether to set a default *fromversion*, if could not automatically determine its value. Use `-y` to assume 'yes' as an answer to all prompts and run non-interactively.

## 1.6.1

* Added the '--use-packs-known-words' argument to the **doc-review** command
* Added YAML_Loader to handle yaml files in a standard way across modules, replacing PYYAML.
* Fixed an issue when filtering items using the ID set in the **create-content-artifacts** command.
* Fixed an issue in the **generate-docs** command where tables were generated with an empty description column.
* Fixed an issue in the **split** command where splitting failed when using relative input/output paths.
* Added warning when inferred files are missing.
* Added to **validate** a validation for integration image dimensions, which should be 120x50px.
* Improved an error in the **validate** command to better differentiate between the case where a required fetch parameter is malformed or missing.

## 1.6.0

* Fixed an issue in the **create-id-set** command where similar items from different marketplaces were reported as duplicated.
* Fixed typo in demisto-sdk init
* Fixed an issue where the **lint** command did not handle all container exit codes.
* Add to **validate** a validation for pack name to make sure it is unchanged.
* Added a validation to the **validate** command that verifies that the version in the pack_metdata file is written in the correct format.
* Fixed an issue in the **format** command where missing *fromVersion* field in indicator fields caused an error.

## 1.5.9

* Added option to specify `External Playbook Configuration` to change inputs of Playbooks triggered as part of **test-content**
* Improved performance of the **lint** command.
* Improved performance of the **validate** command when checking README images.
* ***create-id-set*** command - the default value of the **marketplace** argument was changed from ‘xsoar’ to all packs existing in the content repository. When using the command, make sure to pass the relevant marketplace to use.

## 1.5.8

* Fixed an issue where the command **doc-review** along with the argument `--release-notes` failed on yml/json files with invalid schema.
* Fixed an issue where the **lint** command failed on packs using python 3.10

## 1.5.7

* Fixed an issue where reading remote yaml files failed.
* Fixed an issue in **validate** failed with no error message for lists (when no fromVersion field was found).
* Fixed an issue when running **validate** or **format** in a gitlab repository, and failing to determine its project id.
* Added an enhancement to **split**, handling an empty output argument.
* Added the ability to add classifiers and mappers to conf.json.
* Added the Alias field to the incident field schema.

## 1.5.6

* Added 'deprecated' release notes template.
* Fixed an issue where **run-test-playbook** command failed to get the task entries when the test playbook finished with errors.
* Fixed an issue in **validate** command when running with `no-conf-json` argument to ignore the `conf.json` file.
* Added error type text (`ERROR` or `WARNING`) to **validate** error prints.
* Fixed an issue where the **format** command on test playbook did not format the ID to be equal to the name of the test playbook.
* Enhanced the **update-release-notes** command to automatically commit release notes config file upon creation.
* The **validate** command will validate that an indicator field of type html has fromVersion of 6.1.0 and above.
* The **format** command will now add fromVersion 6.1.0 to indicator field of type html.
* Added support for beta integrations in the **format** command.
* Fixed an issue where the **postman-codegen** command failed when called with the `--config-out` flag.
* Removed the integration documentation from the detailed description while performing **split** command to the unified yml file.
* Removed the line which indicates the version of the product from the README.md file for new contributions.

## 1.5.5

* Fixed an issue in the **update-release-notes** command, which did not work when changes were made in multiple packs.
* Changed the **validate** command to fail on missing test-playbooks only if no unittests are found.
* Fixed `to_kebab_case`, it will now deal with strings that have hyphens, commas or periods in them, changing them to be hyphens in the new string.
* Fixed an issue in the **create-id-set** command, where the `source` value included the git token if it was specified in the remote url.
* Fixed an issue in the **merge-id-set** command, where merging fails because of duplicates but the packs are in the XSOAR repo but in different version control.
* Fixed missing `Lists` Content Item as valid `IDSetType`
* Added enhancement for **generate-docs**. It is possible to provide both file or a comma seperated list as `examples`. Also, it's possible to provide more than one example for a script or a command.
* Added feature in **format** to sync YML and JSON files to the `master` file structure.
* Added option to specify `Incident Type`, `Incoming Mapper` and `Classifier` when configuring instance in **test-content**
* added a new command **run-test-playbook** to run a test playbook in a given XSOAR instance.
* Fixed an issue in **format** when running on a modified YML, that the `id` value is not changed to its old `id` value.
* Enhancement for **split** command, replace `ApiModule` code block to `import` when splitting a YML.
* Fixed an issue where indicator types were missing from the pack's content, when uploading using **zip-packs**.
* The request data body format generated in the **postman-codegen** will use the python argument's name and not the raw data argument's name.
* Added the flag '--filter-by-id-set' to **create-content-artifacts** to create artifacts only for items in the given id_set.json.

## 1.5.4

* Fixed an issue with the **format** command when contributing via the UI
* The **format** command will now not remove the `defaultRows` key from incident, indicator and generic fields with `type: grid`.
* Fixed an issue with the **validate** command when a layoutscontainer did not have the `fromversion` field set.
* added a new command **update-xsoar-config-file** to handle your XSOAR Configuration File.
* Added `skipVerify` argument in **upload** command to skip pack signature verification.
* Fixed an issue when the **run** command  failed running when there’s more than one playground, by explicitly using the current user’s playground.
* Added support for Job content item in the **format**, **validate**, **upload**, **create-id-set**, **find-dependecies** and **create-content-artifacts** commands.
* Added a **source** field to the **id_set** entitles.
* Two entitles will not consider as duplicates if they share the same pack and the same source.
* Fixed a bug when duplicates were found in **find_dependencies**.
* Added function **get_current_repo** to `tools`.
* The **postman-codegen** will not have duplicates argument name. It will rename them to the minimum distinguished shared path for each of them.

## 1.5.3

* The **format** command will now set `unsearchable: True` for incident, indicator and generic fields.
* Fixed an issue where the **update-release-notes** command crashes with `--help` flag.
* Added validation to the **validate** command that verifies the `unsearchable` key in incident, indicator and generic fields is set to true.
* Removed a validation that DBotRole should be set for automation that requires elevated permissions to the `XSOAR-linter` in the **lint** command.
* Fixed an issue in **Validate** command where playbooks conditional tasks were mishandeled.
* Added a validation to prevent contributors from using the `fromlicense` key as a configuration parameter in an integration's YML
* Added a validation to ensure that the type for **API token** (and similar) parameters are configured correctly as a `credential` type in the integration configuration YML.
* Added an assertion that checks for duplicated requests' names when generating an integration from a postman collection.
* Added support for [.env files](https://pypi.org/project/python-dotenv/). You can now add a `.env` file to your repository with the logging information instead of setting a global environment variables.
* When running **lint** command with --keep-container flag, the docker images are committed.
* The **validate** command will not return missing test playbook error when given a script with dynamic-section tag.

## 1.5.2

* Added a validation to **update-release-notes** command to ensure that the `--version` flag argument is in the right format.
* added a new command **coverage-analyze** to generate and print coverage reports.
* Fixed an issue in **validate** in repositories which are not in GitHub or GitLab
* Added a validation that verifies that readme image absolute links do not contain the working branch name.
* Added support for List content item in the **format**, **validate**, **download**, **upload**, **create-id-set**, **find-dependecies** and **create-content-artifacts** commands.
* Added a validation to ensure reputation command's default argument is set as an array input.
* Added the `--fail-duplicates` flag for the **merge-id-set** command which will fail the command if duplicates are found.
* Added the `--fail-duplicates` flag for the **create-id-set** command which will fail the command if duplicates are found.

## 1.5.1

* Fixed an issue where **validate** command failed to recognized test playbooks for beta integrations as valid tests.
* Fixed an issue were the **validate** command was falsely recognizing image paths in readme files.
* Fixed an issue where the **upload** command error message upon upload failure pointed to wrong file rather than to the pack metadata.
* Added a validation that verifies that each script which appears in incident fields, layouts or layout containers exists in the id_set.json.
* Fixed an issue where the **postman code-gen** command generated double dots for context outputs when it was not needed.
* Fixed an issue where there **validate** command on release notes file crashed when author image was added or modified.
* Added input handling when running **find-dependencies**, replacing string manipulations.
* Fixed an issue where the **validate** command did not handle multiple playbooks with the same name in the id_set.
* Added support for GitLab repositories in **validate**

## 1.5.0

* Fixed an issue where **upload** command failed to upload packs not under content structure.
* Added support for **init** command to run from non-content repo.
* The **split-yml** has been renamed to **split** and now supports splitting Dashboards from unified Generic Modules.
* Fixed an issue where the skipped tests validation ran on the `ApiModules` pack in the **validate** command.
* The **init** command will now create the `Generic Object` entities directories.
* Fixed an issue where the **format** command failed to recognize changed files from git.
* Fixed an issue where the **json-to-outputs** command failed checking whether `0001-01-01T00:00:00` is of type `Date`
* Added to the **generate context** command to generate context paths for integrations from an example file.
* Fixed an issue where **validate** failed on release notes configuration files.
* Fixed an issue where the **validate** command failed on pack input if git detected changed files outside of `Packs` directory.
* Fixed an issue where **validate** command failed to recognize files inside validated pack when validation release notes, resulting in a false error message for missing entity in release note.
* Fixed an issue where the **download** command failed when downloading an invalid YML, instead of skipping it.

## 1.4.9

* Added validation that the support URL in partner contribution pack metadata does not lead to a GitHub repo.
* Enhanced ***generate-docs*** with default `additionalinformation` (description) for common parameters.
* Added to **validate** command a validation that a content item's id and name will not end with spaces.
* The **format** command will now remove trailing whitespaces from content items' id and name fields.
* Fixed an issue where **update-release-notes** could fail on files outside the user given pack.
* Fixed an issue where the **generate-test-playbook** command would not place the playbook in the proper folder.
* Added to **validate** command a validation that packs with `Iron Bank` uses the latest docker from Iron Bank.
* Added to **update-release-notes** command support for `Generic Object` entities.
* Fixed an issue where playbook `fromversion` mismatch validation failed even if `skipunavailable` was set to true.
* Added to the **create artifacts** command support for release notes configuration file.
* Added validation to **validate** for release notes config file.
* Added **isoversize** and **isautoswitchedtoquietmode** fields to the playbook schema.
* Added to the **update-release-notes** command `-bc` flag to generate template for breaking changes version.
* Fixed an issue where **validate** did not search description files correctly, leading to a wrong warning message.

## 1.4.8

* Fixed an issue where yml files with `!reference` failed to load properly.
* Fixed an issue when `View Integration Documentation` button was added twice during the download and re-upload.
* Fixed an issue when `(Partner Contribution)` was added twice to the display name during the download and re-upload.
* Added the following enhancements in the **generate-test-playbook** command:
  * Added the *--commands* argument to generate tasks for specific commands.
  * Added the *--examples* argument to get the command examples file path and generate tasks from the commands and arguments specified there.
  * Added the *--upload* flag to specify whether to upload the test playbook after the generation.
  * Fixed the output condition generation for outputs of type `Boolean`.

## 1.4.7

* Fixed an issue where an empty list for a command context didn't produce an indication other than an empty table.
* Fixed an issue where the **format** command has incorrectly recognized on which files to run when running using git.
* Fixed an issue where author image validations were not checked properly.
* Fixed an issue where new old-formatted scripts and integrations were not validated.
* Fixed an issue where the wording in the from version validation error for subplaybooks was incorrect.
* Fixed an issue where the **update-release-notes** command used the old docker image version instead of the new when detecting a docker change.
* Fixed an issue where the **generate-test-playbook** command used an incorrect argument name as default
* Fixed an issue where the **json-to-outputs** command used an incorrect argument name as default when using `-d`.
* Fixed an issue where validations failed while trying to validate non content files.
* Fixed an issue where README validations did not work post VS Code formatting.
* Fixed an issue where the description validations were inconsistent when running through an integration file or a description file.

## 1.4.6

* Fixed an issue where **validate** suggests, with no reason, running **format** on missing mandatory keys in yml file.
* Skipped existence of TestPlaybook check on community and contribution integrations.
* Fixed an issue where pre-commit didn't run on the demisto_sdk/commands folder.
* The **init** command will now change the script template name in the code to the given script name.
* Expanded the validations performed on beta integrations.
* Added support for PreProcessRules in the **format**, **validate**, **download**, and **create-content-artifacts** commands.
* Improved the error messages in **generate-docs**, if an example was not provided.
* Added to **validate** command a validation that a content entity or a pack name does not contain the words "partner" and "community".
* Fixed an issue where **update-release-notes** ignores *--text* flag while using *-f*
* Fixed the outputs validations in **validate** so enrichment commands will not be checked to have DBotScore outputs.
* Added a new validation to require the dockerimage key to exist in an integration and script yml files.
* Enhanced the **generate-test-playbook** command to use only integration tested on commands, rather than (possibly) other integrations implementing them.
* Expanded unify command to support GenericModules - Unifies a GenericModule object with its Dashboards.
* Added validators for generic objects:
  * Generic Field validator - verify that the 'fromVersion' field is above 6.5.0, 'group' field equals 4 and 'id' field starts with the prefix 'generic_'.
  * Generic Type validator - verify that the 'fromVersion' field is above 6.5.0
  * Generic Module validator - verify that the 'fromVersion' field is above 6.5.0
  * Generic Definition validator - verify that the 'fromVersion' field is above 6.5.0
* Expanded Format command to support Generic Objects - Fixes generic objects according to their validations.
* Fixed an issue where the **update-release-notes** command did not handle ApiModules properly.
* Added option to enter a dictionary or json of format `[{field_name:description}]` in the **json-to-outputs** command,
  with the `-d` flag.
* Improved the outputs for the **format** command.
* Fixed an issue where the validations performed after the **format** command were inconsistent with **validate**.
* Added to the **validate** command a validation for the author image.
* Updated the **create-content-artifacts** command to support generic modules, definitions, fields and types.
* Added an option to ignore errors for file paths and not only file name in .pack-ignore file.

## 1.4.5

* Enhanced the **postman-codegen** command to name all generated arguments with lower case.
* Fixed an issue where the **find-dependencies** command miscalculated the dependencies for playbooks that use generic commands.
* Fixed an issue where the **validate** command failed in external repositories in case the DEMISTO_SDK_GITHUB_TOKEN was not set.
* Fixed an issue where **openapi-codegen** corrupted the swagger file by overwriting configuration to swagger file.
* Updated the **upload** command to support uploading zipped packs to the marketplace.
* Added to the **postman-codegen** command support of path variables.
* Fixed an issue where **openapi-codegen** entered into an infinite loop on circular references in the swagger file.
* The **format** command will now set `fromVersion: 6.2.0` for widgets with 'metrics' data type.
* Updated the **find-dependencies** command to support generic modules, definitions, fields and types.
* Fixed an issue where **openapi-codegen** tried to extract reference example outputs, leading to an exception.
* Added an option to ignore secrets automatically when using the **init** command to create a pack.
* Added a tool that gives the ability to temporarily suppress console output.

## 1.4.4

* When formatting incident types with Auto-Extract rules and without mode field, the **format** command will now add the user selected mode.
* Added new validation that DBotRole is set for scripts that requires elevated permissions to the `XSOAR-linter` in the **lint** command.
* Added url escaping to markdown human readable section in generate docs to avoid autolinking.
* Added a validation that mapper's id and name are matching. Updated the format of mapper to include update_id too.
* Added a validation to ensure that image paths in the README files are valid.
* Fixed **find_type** function to correctly find test files, such as, test script and test playbook.
* Added scheme validations for the new Generic Object Types, Fields, and Modules.
* Renamed the flag *--input-old-version* to *--old-version* in the **generate-docs** command.
* Refactored the **update-release-notes** command:
  * Replaced the *--all* flag with *--use-git* or *-g*.
  * Added the *--force* flag to update the pack release notes without changes in the pack.
  * The **update-release-notes** command will now update all dependent integrations on ApiModule change, even if not specified.
  * If more than one pack has changed, the full list of updated packs will be printed at the end of **update-release-notes** command execution.
  * Fixed an issue where the **update-release-notes** command did not add docker image release notes entry for release notes file if a script was changed.
  * Fixed an issue where the **update-release-notes** command did not detect changed files that had the same name.
  * Fixed an issue in the **update-release-notes** command where the version support of JSON files was mishandled.
* Fixed an issue where **format** did not skip files in test and documentation directories.
* Updated the **create-id-set** command to support generic modules, definitions, fields and types.
* Changed the **convert** command to generate old layout fromversion to 5.0.0 instead of 4.1.0
* Enhanced the command **postman-codegen** with type hints for templates.

## 1.4.3

* Fixed an issue where **json-to-outputs** command returned an incorrect output when json is a list.
* Fixed an issue where if a pack README.md did not exist it could cause an error in the validation process.
* Fixed an issue where the *--name* was incorrectly required in the **init** command.
* Adding the option to run **validate** on a specific path while using git (*-i* & *-g*).
* The **format** command will now change UUIDs in .yml and .json files to their respective content entity name.
* Added a playbook validation to check if a task sub playbook exists in the id set in the **validate** command.
* Added the option to add new tags/usecases to the approved list and to the pack metadata on the same pull request.
* Fixed an issue in **test_content** where when different servers ran tests for the same integration, the server URL parameters were not set correctly.
* Added a validation in the **validate** command to ensure that the ***endpoint*** command is configured correctly in yml file.
* Added a warning when pack_metadata's description field is longer than 130 characters.
* Fixed an issue where a redundant print occurred on release notes validation.
* Added new validation in the **validate** command to ensure that the minimal fromVersion in a widget of type metrics will be 6.2.0.
* Added the *--release-notes* flag to demisto-sdk to get the current version release notes entries.

## 1.4.2

* Added to `pylint` summary an indication if a test was skipped.
* Added to the **init** command the option to specify fromversion.
* Fixed an issue where running **init** command without filling the metadata file.
* Added the *--docker-timeout* flag in the **lint** command to control the request timeout for the Docker client.
* Fixed an issue where **update-release-notes** command added only one docker image release notes entry for release notes file, and not for every entity whom docker image was updated.
* Added a validation to ensure that incident/indicator fields names starts with their pack name in the **validate** command. (Checked only for new files and only when using git *-g*)
* Updated the **find-dependencies** command to return the 'dependencies' according the layout type ('incident', 'indicator').
* Enhanced the "vX" display name validation for scripts and integrations in the **validate** command to check for every versioned script or integration, and not only v2.
* Added the *--fail-duplicates* flag for the **create-id-set** command which will fail the command if duplicates are found.
* Added to the **generate-docs** command automatic addition to git when a new readme file is created.

## 1.4.1

* When in private repo without `DEMSITO_SDK_GITHUB_TOKEN` configured, get_remote_file will take files from the local origin/master.
* Enhanced the **unify** command when giving input of a file and not a directory return a clear error message.
* Added a validation to ensure integrations are not skipped and at least one test playbook is not skipped for each integration or script.
* Added to the Content Tests support for `context_print_dt`, which queries the incident context and prints the result as a json.
* Added new validation for the `xsoar_config.json` file in the **validate** command.
* Added a version differences section to readme in **generate-docs** command.
* Added the *--docs-format* flag in the **integration-diff** command to get the output in README format.
* Added the *--input-old-version* and *--skip-breaking-changes* flags in the **generate-docs** command to get the details for the breaking section and to skip the breaking changes section.

## 1.4.0

* Enable passing a comma-separated list of paths for the `--input` option of the **lint** command.
* Added new validation of unimplemented test-module command in the code to the `XSOAR-linter` in the **lint** command.
* Fixed the **generate-docs** to handle integration authentication parameter.
* Added a validation to ensure that description and README do not contain the word 'Demisto'.
* Improved the deprecated message validation required from playbooks and scripts.
* Added the `--quite-bc-validation` flag for the **validate** command to run the backwards compatibility validation in quite mode (errors is treated like warnings).
* Fixed the **update release notes** command to display a name for old layouts.
* Added the ability to append to the pack README credit to contributors.
* Added identification for parameter differences in **integration-diff** command.
* Fixed **format** to use git as a default value.
* Updated the **upload** command to support reports.
* Fixed an issue where **generate-docs** command was displaying 'None' when credentials parameter display field configured was not configured.
* Fixed an issue where **download** did not return exit code 1 on failure.
* Updated the validation that incident fields' names do not contain the word incident will aplly to core packs only.
* Added a playbook validation to verify all conditional tasks have an 'else' path in **validate** command.
* Renamed the GitHub authentication token environment variable `GITHUB_TOKEN` to `DEMITO_SDK_GITHUB_TOKEN`.
* Added to the **update-release-notes** command automatic addition to git when new release notes file is created.
* Added validation to ensure that integrations, scripts, and playbooks do not contain the entity type in their names.
* Added the **convert** command to convert entities between XSOAR versions.
* Added the *--deprecate* flag in **format** command to deprecate integrations, scripts, and playbooks.
* Fixed an issue where ignoring errors did not work when running the **validate** command on specific files (-i).

## 1.3.9

* Added a validation verifying that the pack's README.md file is not equal to pack description.
* Fixed an issue where the **Assume yes** flag did not work properly for some entities in the **format** command.
* Improved the error messages for separators in folder and file names in the **validate** command.
* Removed the **DISABLE_SDK_VERSION_CHECK** environment variable. To disable new version checks, use the **DEMISTO_SDK_SKIP_VERSION_CHECK** envirnoment variable.
* Fixed an issue where the demisto-sdk version check failed due to a rate limit.
* Fixed an issue with playbooks scheme validation.

## 1.3.8

* Updated the **secrets** command to work on forked branches.

## 1.3.7

* Added a validation to ensure correct image and description file names.
* Fixed an issue where the **validate** command failed when 'display' field in credentials param in yml is empty but 'displaypassword' was provided.
* Added the **integration-diff** command to check differences between two versions of an integration and to return a report of missing and changed elements in the new version.
* Added a validation verifying that the pack's README.md file is not missing or empty for partner packs or packs contains use cases.
* Added a validation to ensure that the integration and script folder and file names will not contain separators (`_`, `-`, ``).
* When formatting new pack, the **format** command will set the *fromversion* key to 5.5.0 in the new files without fromversion.

## 1.3.6

* Added a validation that core packs are not dependent on non-core packs.
* Added a validation that a pack name follows XSOAR standards.
* Fixed an issue where in some cases the `get_remote_file` function failed due to an invalid path.
* Fixed an issue where running **update-release-notes** with updated integration logo, did not detect any file changes.
* Fixed an issue where the **create-id-set** command did not identify unified integrations correctly.
* Fixed an issue where the `CommonTypes` pack was not identified as a dependency for all feed integrations.
* Added support for running SDK commands in private repositories.
* Fixed an issue where running the **init** command did not set the correct category field in an integration .yml file for a newly created pack.
* When formatting new contributed pack, the **format** command will set the *fromversion* key to 6.0.0 in the relevant files.
* If the environment variable "DISABLE_SDK_VERSION_CHECK" is define, the demisto-sdk will no longer check for newer version when running a command.
* Added the `--use-pack-metadata` flag for the **find-dependencies** command to update the calculated dependencies using the the packs metadata files.
* Fixed an issue where **validate** failed on scripts in case the `outputs` field was set to `None`.
* Fixed an issue where **validate** was failing on editing existing release notes.
* Added a validation for README files verifying that the file doesn't contain template text copied from HelloWorld or HelloWorldPremium README.

## 1.3.5

* Added a validation that layoutscontainer's id and name are matching. Updated the format of layoutcontainer to include update_id too.
* Added a validation that commands' names and arguments in core packs, or scripts' arguments do not contain the word incident.
* Fixed issue where running the **generate-docs** command with -c flag ran all the commands and not just the commands specified by the flag.
* Fixed the error message of the **validate** command to not always suggest adding the *description* field.
* Fixed an issue where running **format** on feed integration generated invalid parameter structure.
* Fixed an issue where the **generate-docs** command did not add all the used scripts in a playbook to the README file.
* Fixed an issue where contrib/partner details might be added twice to the same file, when using unify and create-content-artifacts commands
* Fixed issue where running **validate** command on image-related integration did not return the correct outputs to json file.
* When formatting playbooks, the **format** command will now remove empty fields from SetIncident, SetIndicator, CreateNewIncident, CreateNewIndicator script arguments.
* Added an option to fill in the developer email when running the **init** command.

## 1.3.4

* Updated the **validate** command to check that the 'additionalinfo' field only contains the expected value for feed required parameters and not equal to it.
* Added a validation that community/partner details are not in the detailed description file.
* Added a validation that the Use Case tag in pack_metadata file is only used when the pack contains at least one PB, Incident Type or Layout.
* Added a validation that makes sure outputs in integrations are matching the README file when only README has changed.
* Added the *hidden* field to the integration schema.
* Fixed an issue where running **format** on a playbook whose `name` does not equal its `id` would cause other playbooks who use that playbook as a sub-playbook to fail.
* Added support for local custom command configuration file `.demisto-sdk-conf`.
* Updated the **format** command to include an update to the description file of an integration, to remove community/partner details.

## 1.3.3

* Fixed an issue where **lint** failed where *.Dockerfile* exists prior running the lint command.
* Added FeedHelloWorld template option for *--template* flag in **demisto-sdk init** command.
* Fixed issue where **update-release-notes** deleted release note file if command was called more than once.
* Fixed issue where **update-release-notes** added docker image release notes every time the command was called.
* Fixed an issue where running **update-release-notes** on a pack with newly created integration, had also added a docker image entry in the release notes.
* Fixed an issue where `XSOAR-linter` did not find *NotImplementedError* in main.
* Added validation for README files verifying their length (over 30 chars).
* When using *-g* flag in the **validate** command it will now ignore untracked files by default.
* Added the *--include-untracked* flag to the **validate** command to include files which are untracked by git in the validation process.
* Improved the `pykwalify` error outputs in the **validate** command.
* Added the *--print-pykwalify* flag to the **validate** command to print the unchanged output from `pykwalify`.

## 1.3.2

* Updated the format of the outputs when using the *--json-file* flag to create a JSON file output for the **validate** and **lint** commands.
* Added the **doc-review** command to check spelling in .md and .yml files as well as a basic release notes review.
* Added a validation that a pack's display name does not already exist in content repository.
* Fixed an issue where the **validate** command failed to detect duplicate params in an integration.
* Fixed an issue where the **validate** command failed to detect duplicate arguments in a command in an integration.

## 1.3.1

* Fixed an issue where the **validate** command failed to validate the release notes of beta integrations.
* Updated the **upload** command to support indicator fields.
* The **validate** and **update-release-notes** commands will now check changed files against `demisto/master` if it is configured locally.
* Fixed an issue where **validate** would incorrectly identify files as renamed.
* Added a validation that integration properties (such as feed, mappers, mirroring, etc) are not removed.
* Fixed an issue where **validate** failed when comparing branch against commit hash.
* Added the *--no-pipenv* flag to the **split-yml** command.
* Added a validation that incident fields and incident types are not removed from mappers.
* Fixed an issue where the *c
reate-id-set* flag in the *validate* command did not work while not using git.
* Added the *hiddenusername* field to the integration schema.
* Added a validation that images that are not integration images, do not ask for a new version or RN

## 1.3.0

* Do not collect optional dependencies on indicator types reputation commands.
* Fixed an issue where downloading indicator layoutscontainer objects failed.
* Added a validation that makes sure outputs in integrations are matching the README file.
* Fixed an issue where the *create-id-set* flag in the **validate** command did not work.
* Added a warning in case no id_set file is found when running the **validate** command.
* Fixed an issue where changed files were not recognised correctly on forked branches in the **validate** and the **update-release-notes** commands.
* Fixed an issue when files were classified incorrectly when running *update-release-notes*.
* Added a validation that integration and script file paths are compatible with our convention.
* Fixed an issue where id_set.json file was re created whenever running the generate-docs command.
* added the *--json-file* flag to create a JSON file output for the **validate** and **lint** commands.

## 1.2.19

* Fixed an issue where merge id_set was not updated to work with the new entity of Packs.
* Added a validation that the playbook's version matches the version of its sub-playbooks, scripts, and integrations.

## 1.2.18

* Changed the *skip-id-set-creation* flag to *create-id-set* in the **validate** command. Its default value will be False.
* Added support for the 'cve' reputation command in default arg validation.
* Filter out generic and reputation command from scripts and playbooks dependencies calculation.
* Added support for the incident fields in outgoing mappers in the ID set.
* Added a validation that the taskid field and the id field under the task field are both from uuid format and contain the same value.
* Updated the **format** command to generate uuid value for the taskid field and for the id under the task field in case they hold an invalid values.
* Exclude changes from doc_files directory on validation.
* Added a validation that an integration command has at most one default argument.
* Fixing an issue where pack metadata version bump was not enforced when modifying an old format (unified) file.
* Added validation that integration parameter's display names are capitalized and spaced using whitespaces and not underscores.
* Fixed an issue where beta integrations where not running deprecation validations.
* Allowed adding additional information to the deprecated description.
* Fixing an issue when escaping less and greater signs in integration params did not work as expected.

## 1.2.17

* Added a validation that the classifier of an integration exists.
* Added a validation that the mapper of an integration exists.
* Added a validation that the incident types of a classifier exist.
* Added a validation that the incident types of a mapper exist.
* Added support for *text* argument when running **demisto-sdk update-release-notes** on the ApiModules pack.
* Added a validation for the minimal version of an indicator field of type grid.
* Added new validation for incident and indicator fields in classifiers mappers and layouts exist in the content.
* Added cache for get_remote_file to reducing failures from accessing the remote repo.
* Fixed an issue in the **format** command where `_dev` or `_copy` suffixes weren't removed from the `id` of the given playbooks.
* Playbook dependencies from incident and indicator fields are now marked as optional.
* Mappers dependencies from incident types and incident fields are now marked as optional.
* Classifier dependencies from incident types are now marked as optional.
* Updated **demisto-sdk init** command to no longer create `created` field in pack_metadata file
* Updated **generate-docs** command to take the parameters names in setup section from display field and to use additionalinfo field when exist.
* Using the *verbose* argument in the **find-dependencies** command will now log to the console.
* Improved the deprecated message validation required from integrations.
* Fixed an issue in the **generate-docs** command where **Context Example** section was created when it was empty.

## 1.2.16

* Added allowed ignore errors to the *IDSetValidator*.
* Fixed an issue where an irrelevant id_set validation ran in the **validate** command when using the *--id-set* flag.
* Fixed an issue were **generate-docs** command has failed if a command did not exist in commands permissions file.
* Improved a **validate** command message for missing release notes of api module dependencies.

## 1.2.15

* Added the *ID101* to the allowed ignored errors.

## 1.2.14

* SDK repository is now mypy check_untyped_defs complaint.
* The lint command will now ignore the unsubscriptable-object (E1136) pylint error in dockers based on python 3.9 - this will be removed once a new pylint version is released.
* Added an option for **format** to run on a whole pack.
* Added new validation of unimplemented commands from yml in the code to `XSOAR-linter`.
* Fixed an issue where Auto-Extract fields were only checked for newly added incident types in the **validate** command.
* Added a new warning validation of direct access to args/params dicts to `XSOAR-linter`.

## 1.2.13

* Added new validation of indicators usage in CommandResults to `XSOAR-linter`.
* Running **demisto-sdk lint** will automatically run on changed files (same behavior as the -g flag).
* Removed supported version message from the documentation when running **generate_docs**.
* Added a print to indicate backwards compatibility is being checked in **validate** command.
* Added a percent print when running the **validate** command with the *-a* flag.
* Fixed a regression in the **upload** command where it was ignoring `DEMISTO_VERIFY_SSL` env var.
* Fixed an issue where the **upload** command would fail to upload beta integrations.
* Fixed an issue where the **validate** command did not create the *id_set.json* file when running with *-a* flag.
* Added price change validation in the **validate** command.
* Added validations that checks in read-me for empty sections or leftovers from the auto generated read-me that should be changed.
* Added new code validation for *NotImplementedError* to raise a warning in `XSOAR-linter`.
* Added validation for support types in the pack metadata file.
* Added support for *--template* flag in **demisto-sdk init** command.
* Fixed an issue with running **validate** on master branch where the changed files weren't compared to previous commit when using the *-g* flag.
* Fixed an issue where the `XSOAR-linter` ran *NotImplementedError* validation on scripts.
* Added support for Auto-Extract feature validation in incident types in the **validate** command.
* Fixed an issue in the **lint** command where the *-i* flag was ignored.
* Improved **merge-id-sets** command to support merge between two ID sets that contain the same pack.
* Fixed an issue in the **lint** command where flake8 ran twice.

## 1.2.12

* Bandit now reports also on medium severity issues.
* Fixed an issue with support for Docker Desktop on Mac version 2.5.0+.
* Added support for vulture and mypy linting when running without docker.
* Added support for *prev-ver* flag in **update-release-notes** command.
* Improved retry support when building docker images for linting.
* Added the option to create an ID set on a specific pack in **create-id-set** command.
* Added the *--skip-id-set-creation* flag to **validate** command in order to add the capability to run validate command without creating id_set validation.
* Fixed an issue where **validate** command checked docker image tag on ApiModules pack.
* Fixed an issue where **find-dependencies** did not calculate dashboards and reports dependencies.
* Added supported version message to the documentation and release notes files when running **generate_docs** and **update-release-notes** commands respectively.
* Added new code validations for *NotImplementedError* exception raise to `XSOAR-linter`.
* Command create-content-artifacts additional support for **Author_image.png** object.
* Fixed an issue where schemas were not enforced for incident fields, indicator fields and old layouts in the validate command.
* Added support for **update-release-notes** command to update release notes according to master branch.

## 1.2.11

* Fixed an issue where the ***generate-docs*** command reset the enumeration of line numbering after an MD table.
* Updated the **upload** command to support mappers.
* Fixed an issue where exceptions were no printed in the **format** while the *--verbose* flag is set.
* Fixed an issue where *--assume-yes* flag did not work in the **format** command when running on a playbook without a `fromversion` field.
* Fixed an issue where the **format** command would fail in case `conf.json` file was not found instead of skipping the update.
* Fixed an issue where integration with v2 were recognised by the `name` field instead of the `display` field in the **validate** command.
* Added a playbook validation to check if a task script exists in the id set in the **validate** command.
* Added new integration category `File Integrity Management` in the **validate** command.

## 1.2.10

* Added validation for approved content pack use-cases and tags.
* Added new code validations for *CommonServerPython* import to `XSOAR-linter`.
* Added *default value* and *predefined values* to argument description in **generate-docs** command.
* Added a new validation that checks if *get-mapping-fields* command exists if the integration schema has *{ismappable: true}* in **validate** command.
* Fixed an issue where the *--staged* flag recognised added files as modified in the **validate** command.
* Fixed an issue where a backwards compatibility warning was raised for all added files in the **validate** command.
* Fixed an issue where **validate** command failed when no tests were given for a partner supported pack.
* Updated the **download** command to support mappers.
* Fixed an issue where the ***format*** command added a duplicate parameter.
* For partner supported content packs, added support for a list of emails.
* Removed validation of README files from the ***validate*** command.
* Fixed an issue where the ***validate*** command required release notes for ApiModules pack.

## 1.2.9

* Fixed an issue in the **openapi_codegen** command where it created duplicate functions name from the swagger file.
* Fixed an issue in the **update-release-notes** command where the *update type* argument was not verified.
* Fixed an issue in the **validate** command where no error was raised in case a non-existing docker image was presented.
* Fixed an issue in the **format** command where format failed when trying to update invalid Docker image.
* The **format** command will now preserve the **isArray** argument in integration's reputation commands and will show a warning if it set to **false**.
* Fixed an issue in the **lint** command where *finally* clause was not supported in main function.
* Fixed an issue in the **validate** command where changing any entity ID was not validated.
* Fixed an issue in the **validate** command where *--staged* flag did not bring only changed files.
* Fixed the **update-release-notes** command to ignore changes in the metadata file.
* Fixed the **validate** command to ignore metadata changes when checking if a version bump is needed.

## 1.2.8

* Added a new validation that checks in playbooks for the usage of `DeleteContext` in **validate** command.
* Fixed an issue in the **upload** command where it would try to upload content entities with unsupported versions.
* Added a new validation that checks in playbooks for the usage of specific instance in **validate** command.
* Added the **--staged** flag to **validate** command to run on staged files only.

## 1.2.7

* Changed input parameters in **find-dependencies** command.
  * Use ***-i, --input*** instead of ***-p, --path***.
  * Use ***-idp, --id-set-path*** instead of ***-i, --id-set-path***.
* Fixed an issue in the **unify** command where it crashed on an integration without an image file.
* Fixed an issue in the **format** command where unnecessary files were not skipped.
* Fixed an issue in the **update-release-notes** command where the *text* argument was not respected in all cases.
* Fixed an issue in the **validate** command where a warning about detailed description was given for unified or deprecated integrations.
* Improved the error returned by the **validate** command when running on files using the old format.

## 1.2.6

* No longer require setting `DEMISTO_README_VALIDATION` env var to enable README mdx validation. Validation will now run automatically if all necessary node modules are available.
* Fixed an issue in the **validate** command where the `--skip-pack-dependencies` would not skip id-set creation.
* Fixed an issue in the **validate** command where validation would fail if supplied an integration with an empty `commands` key.
* Fixed an issue in the **validate** command where validation would fail due to a required version bump for packs which are not versioned.
* Will use env var `DEMISTO_VERIFY_SSL` to determine if to use a secure connection for commands interacting with the Server when `--insecure` is not passed. If working with a local Server without a trusted certificate, you can set env var `DEMISTO_VERIFY_SSL=no` to avoid using `--insecure` on each command.
* Unifier now adds a link to the integration documentation to the integration detailed description.
* Fixed an issue in the **secrets** command where ignored secrets were not skipped.

## 1.2.5

* Added support for special fields: *defaultclassifier*, *defaultmapperin*, *defaultmapperout* in **download** command.
* Added -y option **format** command to assume "yes" as answer to all prompts and run non-interactively
* Speed up improvements for `validate` of README files.
* Updated the **format** command to adhere to the defined content schema and sub-schemas, aligning its behavior with the **validate** command.
* Added support for canvasContextConnections files in **format** command.

## 1.2.4

* Updated detailed description for community integrations.

## 1.2.3

* Fixed an issue where running **validate** failed on playbook with task that adds tags to the evidence data.
* Added the *displaypassword* field to the integration schema.
* Added new code validations to `XSOAR-linter`.
  * As warnings messages:
    * `demisto.params()` should be used only inside main function.
    * `demisto.args()` should be used only inside main function.
    * Functions args should have type annotations.
* Added `fromversion` field validation to test playbooks and scripts in **validate** command.

## 1.2.2

* Add support for warning msgs in the report and summary to **lint** command.
* Fixed an issue where **json-to-outputs** determined bool values as int.
* Fixed an issue where **update-release-notes** was crushing on `--all` flag.
* Fixed an issue where running **validate**, **update-release-notes** outside of content repo crushed without a meaningful error message.
* Added support for layoutscontainer in **init** contribution flow.
* Added a validation for tlp_color param in feeds in **validate** command.
* Added a validation for removal of integration parameters in **validate** command.
* Fixed an issue where **update-release-notes** was failing with a wrong error message when no pack or input was given.
* Improved formatting output of the **generate-docs** command.
* Add support for env variable *DEMISTO_SDK_ID_SET_REFRESH_INTERVAL*. Set this env variable to the refresh interval in minutes. The id set will be regenerated only if the refresh interval has passed since the last generation. Useful when generating Script documentation, to avoid re-generating the id_set every run.
* Added new code validations to `XSOAR-linter`.
  * As error messages:
    * Longer than 10 seconds sleep statements for non long running integrations.
    * exit() usage.
    * quit() usage.
  * As warnings messages:
    * `demisto.log` should not be used.
    * main function existence.
    * `demito.results` should not be used.
    * `return_output` should not be used.
    * try-except statement in main function.
    * `return_error` usage in main function.
    * only once `return_error` usage.
* Fixed an issue where **lint** command printed logs twice.
* Fixed an issue where *suffix* did not work as expected in the **create-content-artifacts** command.
* Added support for *prev-ver* flag in **lint** and **secrets** commands.
* Added support for *text* flag to **update-release-notes** command to add the same text to all release notes.
* Fixed an issue where **validate** did not recognize added files if they were modified locally.
* Added a validation that checks the `fromversion` field exists and is set to 5.0.0 or above when working or comparing to a non-feature branch in **validate** command.
* Added a validation that checks the certification field in the pack_metadata file is valid in **validate** command.
* The **update-release-notes** command will now automatically add docker image update to the release notes.

## 1.2.1

* Added an additional linter `XSOAR-linter` to the **lint** command which custom validates py files. currently checks for:
  * `Sys.exit` usages with non zero value.
  * Any `Print` usages.
* Fixed an issue where renamed files were failing on *validate*.
* Fixed an issue where single changed files did not required release notes update.
* Fixed an issue where doc_images required release-notes and validations.
* Added handling of dependent packs when running **update-release-notes** on changed *APIModules*.
  * Added new argument *--id-set-path* for id_set.json path.
  * When changes to *APIModule* is detected and an id_set.json is available - the command will update the dependent pack as well.
* Added handling of dependent packs when running **validate** on changed *APIModules*.
  * Added new argument *--id-set-path* for id_set.json path.
  * When changes to *APIModule* is detected and an id_set.json is available - the command will validate that the dependent pack has release notes as well.
* Fixed an issue where the find_type function didn't recognize file types correctly.
* Fixed an issue where **update-release-notes** command did not work properly on Windows.
* Added support for indicator fields in **update-release-notes** command.
* Fixed an issue where files in test dirs where being validated.

## 1.2.0

* Fixed an issue where **format** did not update the test playbook from its pack.
* Fixed an issue where **validate** validated non integration images.
* Fixed an issue where **update-release-notes** did not identified old yml integrations and scripts.
* Added revision templates to the **update-release-notes** command.
* Fixed an issue where **update-release-notes** crashed when a file was renamed.
* Fixed an issue where **validate** failed on deleted files.
* Fixed an issue where **validate** validated all images instead of packs only.
* Fixed an issue where a warning was not printed in the **format** in case a non-supported file type is inputted.
* Fixed an issue where **validate** did not fail if no release notes were added when adding files to existing packs.
* Added handling of incorrect layout paths via the **format** command.
* Refactor **create-content-artifacts** command - Efficient artifacts creation and better logging.
* Fixed an issue where image and description files were not handled correctly by **validate** and **update-release-notes** commands.
* Fixed an issue where the **format** command didn't remove all extra fields in a file.
* Added an error in case an invalid id_set.json file is found while running the **validate** command.
* Added fetch params checks to the **validate** command.

## 1.1.11

* Added line number to secrets' path in **secrets** command report.
* Fixed an issue where **init** a community pack did not present the valid support URL.
* Fixed an issue where **init** offered a non relevant pack support type.
* Fixed an issue where **lint** did not pull docker images for powershell.
* Fixed an issue where **find-dependencies** did not find all the script dependencies.
* Fixed an issue where **find-dependencies** did not collect indicator fields as dependencies for playbooks.
* Updated the **validate** and the **secrets** commands to be less dependent on regex.
* Fixed an issue where **lint** did not run on circle when docker did not return ping.
* Updated the missing release notes error message (RN106) in the **Validate** command.
* Fixed an issue where **Validate** would return missing release notes when two packs with the same substring existed in the modified files.
* Fixed an issue where **update-release-notes** would add duplicate release notes when two packs with the same substring existed in the modified files.
* Fixed an issue where **update-release-notes** would fail to bump new versions if the feature branch was out of sync with the master branch.
* Fixed an issue where a non-descriptive error would be returned when giving the **update-release-notes** command a pack which can not be found.
* Added dependencies check for *widgets* in **find-dependencies** command.
* Added a `update-docker` flag to **format** command.
* Added a `json-to-outputs` flag to the **run** command.
* Added a verbose (`-v`) flag to **format** command.
* Fixed an issue where **download** added the prefix "playbook-" to the name of playbooks.

## 1.1.10

* Updated the **init** command. Relevant only when passing the *--contribution* argument.
  * Added the *--author* option.
  * The *support* field of the pack's metadata is set to *community*.
* Added a proper error message in the **Validate** command upon a missing description in the root of the yml.
* **Format** now works with a relative path.
* **Validate** now fails when all release notes have been excluded.
* Fixed issue where correct error message would not propagate for invalid images.
* Added the *--skip-pack-dependencies* flag to **validate** command to skip pack dependencies validation. Relevant when using the *-g* flag.
* Fixed an issue where **Validate** and **Format** commands failed integrations with `defaultvalue` field in fetch incidents related parameters.
* Fixed an issue in the **Validate** command in which unified YAML files were not ignored.
* Fixed an issue in **generate-docs** where scripts and playbooks inputs and outputs were not parsed correctly.
* Fixed an issue in the **openapi-codegen** command where missing reference fields in the swagger JSON caused errors.
* Fixed an issue in the **openapi-codegen** command where empty objects in the swagger JSON paths caused errors.
* **update-release-notes** command now accept path of the pack instead of pack name.
* Fixed an issue where **generate-docs** was inserting unnecessary escape characters.
* Fixed an issue in the **update-release-notes** command where changes to the pack_metadata were not detected.
* Fixed an issue where **validate** did not check for missing release notes in old format files.

## 1.1.9

* Fixed an issue where **update-release-notes** command failed on invalid file types.

## 1.1.8

* Fixed a regression where **upload** command failed on test playbooks.
* Added new *githubUser* field in pack metadata init command.
* Support beta integration in the commands **split-yml, extract-code, generate-test-playbook and generate-docs.**
* Fixed an issue where **find-dependencies** ignored *toversion* field in content items.
* Added support for *layoutscontainer*, *classifier_5_9_9*, *mapper*, *report*, and *widget* in the **Format** command.
* Fixed an issue where **Format** will set the `ID` field to be equal to the `name` field in modified playbooks.
* Fixed an issue where **Format** did not work for test playbooks.
* Improved **update-release-notes** command:
  * Write content description to release notes for new items.
  * Update format for file types without description: Connections, Incident Types, Indicator Types, Layouts, Incident Fields.
* Added a validation for feedTags param in feeds in **validate** command.
* Fixed readme validation issue in community support packs.
* Added the **openapi-codegen** command to generate integrations from OpenAPI specification files.
* Fixed an issue were release notes validations returned wrong results for *CommonScripts* pack.
* Added validation for image links in README files in **validate** command.
* Added a validation for default value of fetch param in feeds in **validate** command.
* Fixed an issue where the **Init** command failed on scripts.

## 1.1.7

* Fixed an issue where running the **format** command on feed integrations removed the `defaultvalue` fields.
* Playbook branch marked with *skipunavailable* is now set as an optional dependency in the **find-dependencies** command.
* The **feedReputation** parameter can now be hidden in a feed integration.
* Fixed an issue where running the **unify** command on JS package failed.
* Added the *--no-update* flag to the **find-dependencies** command.
* Added the following validations in **validate** command:
  * Validating that a pack does not depend on NonSupported / Deprecated packs.

## 1.1.6

* Added the *--description* option to the **init** command.
* Added the *--contribution* option to the **init** command which converts a contribution zip to proper pack format.
* Improved **validate** command performance time and outputs.
* Added the flag *--no-docker-checks* to **validate** command to skip docker checks.
* Added the flag *--print-ignored-files* to **validate** command to print ignored files report when the command is done.
* Added the following validations in **validate** command:
  * Validating that existing release notes are not modified.
  * Validating release notes are not added to new packs.
  * Validating that the "currentVersion" field was raised in the pack_metadata for modified packs.
  * Validating that the timestamp in the "created" field in the pack_metadata is in ISO format.
* Running `demisto-sdk validate` will run the **validate** command using git and only on committed files (same as using *-g --post-commit*).
* Fixed an issue where release notes were not checked correctly in **validate** command.
* Fixed an issue in the **create-id-set** command where optional playbook tasks were not taken into consideration.
* Added a prompt to the `demisto-sdk update-release-notes` command to prompt users to commit changes before running the release notes command.
* Added support to `layoutscontainer` in **validate** command.

## 1.1.5

* Fixed an issue in **find-dependencies** command.
* **lint** command now verifies flake8 on CommonServerPython script.

## 1.1.4

* Fixed an issue with the default output file name of the **unify** command when using "." as an output path.
* **Unify** command now adds contributor details to the display name and description.
* **Format** command now adds *isFetch* and *incidenttype* fields to integration yml.
* Removed the *feedIncremental* field from the integration schema.
* **Format** command now adds *feedBypassExclusionList*, *Fetch indicators*, *feedReputation*, *feedReliability*,
     *feedExpirationPolicy*, *feedExpirationInterval* and *feedFetchInterval* fields to integration yml.
* Fixed an issue in the playbooks schema.
* Fixed an issue where generated release notes were out of order.
* Improved pack dependencies detection.
* Fixed an issue where test playbooks were mishandled in **validate** command.

## 1.1.3

* Added a validation for invalid id fields in indicators types files in **validate** command.
* Added default behavior for **update-release-notes** command.
* Fixed an error where README files were failing release notes validation.
* Updated format of generated release notes to be more user friendly.
* Improved error messages for the **update-release-notes** command.
* Added support for `Connections`, `Dashboards`, `Widgets`, and `Indicator Types` to **update-release-notes** command.
* **Validate** now supports scripts under the *TestPlaybooks* directory.
* Fixed an issue where **validate** did not support powershell files.

## 1.1.2

* Added a validation for invalid playbookID fields in incidents types files in **validate** command.
* Added a code formatter for python files.
* Fixed an issue where new and old classifiers where mixed on validate command.
* Added *feedIncremental* field to the integration schema.
* Fixed error in the **upload** command where unified YMLs were not uploaded as expected if the given input was a pack.
* Fixed an issue where the **secrets** command failed due to a space character in the file name.
* Ignored RN validation for *NonSupported* pack.
* You can now ignore IF107, SC100, RP102 error codes in the **validate** command.
* Fixed an issue where the **download** command was crashing when received as input a JS integration or script.
* Fixed an issue where **validate** command checked docker image for JS integrations and scripts.
* **validate** command now checks scheme for reports and connections.
* Fixed an issue where **validate** command checked docker when running on all files.
* Fixed an issue where **validate** command did not fail when docker image was not on the latest numeric tag.
* Fixed an issue where beta integrations were not validated correctly in **validate** command.

## 1.1.1

* fixed and issue where file types were not recognized correctly in **validate** command.
* Added better outputs for validate command.

## 1.1.0

* Fixed an issue where changes to only non-validated files would fail validation.
* Fixed an issue in **validate** command where moved files were failing validation for new packs.
* Fixed an issue in **validate** command where added files were failing validation due to wrong file type detection.
* Added support for new classifiers and mappers in **validate** command.
* Removed support of old RN format validation.
* Updated **secrets** command output format.
* Added support for error ignore on deprecated files in **validate** command.
* Improved errors outputs in **validate** command.
* Added support for linting an entire pack.

## 1.0.9

* Fixed a bug where misleading error was presented when pack name was not found.
* **Update-release-notes** now detects added files for packs with versions.
* Readme files are now ignored by **update-release-notes** and validation of release notes.
* Empty release notes no longer cause an uncaught error during validation.

## 1.0.8

* Changed the output format of demisto-sdk secrets.
* Added a validation that checkbox items are not required in integrations.
* Added pack release notes generation and validation.
* Improved pack metadata validation.
* Fixed an issue in **validate** where renamed files caused an error

## 1.0.4

* Fix the **format** command to update the `id` field to be equal to `details` field in indicator-type files, and to `name` field in incident-type & dashboard files.
* Fixed a bug in the **validate** command for layout files that had `sortValues` fields.
* Fixed a bug in the **format** command where `playbookName` field was not always present in the file.
* Fixed a bug in the **format** command where indicatorField wasn't part of the SDK schemas.
* Fixed a bug in **upload** command where created unified docker45 yml files were not deleted.
* Added support for IndicatorTypes directory in packs (for `reputation` files, instead of Misc).
* Fixed parsing playbook condition names as string instead of boolean in **validate** command
* Improved image validation in YAML files.
* Removed validation for else path in playbook condition tasks.

## 1.0.3

* Fixed a bug in the **format** command where comments were being removed from YAML files.
* Added output fields: *file_path* and *kind* for layouts in the id-set.json created by **create-id-set** command.
* Fixed a bug in the **create-id-set** command Who returns Duplicate for Layouts with a different kind.
* Added formatting to **generate-docs** command results replacing all `<br>` tags with `<br/>`.
* Fixed a bug in the **download** command when custom content contained not supported content entity.
* Fixed a bug in **format** command in which boolean strings  (e.g. 'yes' or 'no') were converted to boolean values (e.g. 'True' or 'False').
* **format** command now removes *sourceplaybookid* field from playbook files.
* Fixed a bug in **generate-docs** command in which integration dependencies were not detected when generating documentation for a playbook.

## 1.0.1

* Fixed a bug in the **unify** command when output path was provided empty.
* Improved error message for integration with no tests configured.
* Improved the error message returned from the **validate** command when an integration is missing or contains malformed fetch incidents related parameters.
* Fixed a bug in the **create** command where a unified YML with a docker image for 4.5 was copied incorrectly.
* Missing release notes message are now showing the release notes file path to update.
* Fixed an issue in the **validate** command in which unified YAML files were not ignored.
* File format suggestions are now shown in the relevant file format (JSON or YAML).
* Changed Docker image validation to fail only on non-valid ones.
* Removed backward compatibility validation when Docker image is updated.

## 1.0.0

* Improved the *upload* command to support the upload of all the content entities within a pack.
* The *upload* command now supports the improved pack file structure.
* Added an interactive option to format integrations, scripts and playbooks with No TestPlaybooks configured.
* Added an interactive option to configure *conf.json* file with missing test playbooks for integrations, scripts and playbooks
* Added *download* command to download custom content from Demisto instance to the local content repository.
* Improved validation failure messages to include a command suggestion, wherever relevant, to fix the raised issue.
* Improved 'validate' help and documentation description
* validate - checks that scripts, playbooks, and integrations have the *tests* key.
* validate - checks that test playbooks are configured in `conf.json`.
* demisto-sdk lint - Copy dir better handling.
* demisto-sdk lint - Add error when package missing in docker image.
* Added *-a , --validate-all* option in *validate* to run all validation on all files.
* Added *-i , --input* option in *validate* to run validation on a specified pack/file.
* added *-i, --input* option in *secrets* to run on a specific file.
* Added an allowed hidden parameter: *longRunning* to the hidden integration parameters validation.
* Fixed an issue with **format** command when executing with an output path of a folder and not a file path.
* Bug fixes in generate-docs command given playbook as input.
* Fixed an issue with lint command in which flake8 was not running on unit test files.

## 0.5.2

* Added *-c, --command* option in *generate-docs* to generate a specific command from an integration.
* Fixed an issue when getting README/CHANGELOG files from git and loading them.
* Removed release notes validation for new content.
* Fixed secrets validations for files with the same name in a different directory.
* demisto-sdk lint - parallelization working with specifying the number of workers.
* demisto-sdk lint - logging levels output, 3 levels.
* demisto-sdk lint - JSON report, structured error reports in JSON format.
* demisto-sdk lint - XML JUnit report for unit-tests.
* demisto-sdk lint - new packages used to accelerate execution time.
* demisto-sdk secrets - command now respects the generic whitelist, and not only the pack secrets.

## 0.5.0

[PyPI History][1]

[1]: https://pypi.org/project/demisto-sdk/#history

## 0.4.9

* Fixed an issue in *generate-docs* where Playbooks and Scripts documentation failed.
* Added a graceful error message when executing the *run" command with a misspelled command.
* Added more informative errors upon failures of the *upload* command.
* format command:
  * Added format for json files: IncidentField, IncidentType, IndicatorField, IndicatorType, Layout, Dashboard.
  * Added the *-fv --from-version*, *-nv --no-validation* arguments.
  * Removed the *-t yml_type* argument, the file type will be inferred.
  * Removed the *-g use_git* argument, running format without arguments will run automatically on git diff.
* Fixed an issue in loading playbooks with '=' character.
* Fixed an issue in *validate* failed on deleted README files.

## 0.4.8

* Added the *max* field to the Playbook schema, allowing to define it in tasks loop.
* Fixed an issue in *validate* where Condition branches checks were case sensitive.

## 0.4.7

* Added the *slareminder* field to the Playbook schema.
* Added the *common_server*, *demisto_mock* arguments to the *init* command.
* Fixed an issue in *generate-docs* where the general section was not being generated correctly.
* Fixed an issue in *validate* where Incident type validation failed.

## 0.4.6

* Fixed an issue where the *validate* command did not identify CHANGELOG in packs.
* Added a new command, *id-set* to create the id set - the content dependency tree by file IDs.

## 0.4.5

* generate-docs command:
  * Added the *use_cases*, *permissions*, *command_permissions* and *limitations*.
  * Added the *--insecure* argument to support running the script and integration command in Demisto.
  * Removed the *-t yml_type* argument, the file type will be inferred.
  * The *-o --output* argument is no longer mandatory, default value will be the input file directory.
* Added support for env var: *DEMISTO_SDK_SKIP_VERSION_CHECK*. When set version checks are skipped.
* Fixed an issue in which the CHANGELOG files did not match our scheme.
* Added a validator to verify that there are no hidden integration parameters.
* Fixed an issue where the *validate* command ran on test files.
* Removed the *env-dir* argument from the demisto-sdk.
* README files which are html files will now be skipped in the *validate* command.
* Added support for env var: *DEMISTO_README_VALIDATOR*. When not set the readme validation will not run.

## 0.4.4

* Added a validator for IncidentTypes (incidenttype-*.json).
* Fixed an issue where the -p flag in the *validate* command was not working.
* Added a validator for README.md files.
* Release notes validator will now run on: incident fields, indicator fields, incident types, dashboard and reputations.
* Fixed an issue where the validator of reputation(Indicator Type) did not check on the details field.
* Fixed an issue where the validator attempted validating non-existing files after deletions or name refactoring.
* Removed the *yml_type* argument in the *split-yml*, *extract-code* commands.
* Removed the *file_type* argument in the *generate-test-playbook* command.
* Fixed the *insecure* argument in *upload*.
* Added the *insecure* argument in *run-playbook*.
* Standardise the *-i --input*, *-o --output* to demisto-sdk commands.

## 0.4.3

* Fixed an issue where the incident and indicator field BC check failed.
* Support for linting and unit testing PowerShell integrations.

## 0.4.2

* Fixed an issue where validate failed on Windows.
* Added a validator to verify all branches are handled in conditional task in a playbook.
* Added a warning message when not running the latest sdk version.
* Added a validator to check that the root is connected to all tasks in the playbook.
* Added a validator for Dashboards (dashboard-*.json).
* Added a validator for Indicator Types (reputation-*.json).
* Added a BC validation for changing incident field type.
* Fixed an issue where init command would generate an invalid yml for scripts.
* Fixed an issue in misleading error message in v2 validation hook.
* Fixed an issue in v2 hook which now is set only on newly added scripts.
* Added more indicative message for errors in yaml files.
* Disabled pykwalify info log prints.

## 0.3.10

* Added a BC check for incident fields - changing from version is not allowed.
* Fixed an issue in create-content-artifacts where scripts in Packs in TestPlaybooks dir were copied with a wrong prefix.

## 0.3.9

* Added a validation that incident field can not be required.
* Added validation for fetch incident parameters.
* Added validation for feed integration parameters.
* Added to the *format* command the deletion of the *sourceplaybookid* field.
* Fixed an issue where *fieldMapping* in playbook did not pass the scheme validation.
* Fixed an issue where *create-content-artifacts* did not copy TestPlaybooks in Packs without prefix of *playbook-*.
* Added a validation the a playbook can not have a rolename set.
* Added to the image validator the new DBot default image.
* Added the fields: elasticcommonfields, quiet, quietmode to the Playbook schema.
* Fixed an issue where *validate* failed on integration commands without outputs.
* Added a new hook for naming of v2 integrations and scripts.

## 0.3.8

* Fixed an issue where *create-content-artifact* was not loading the data in the yml correctly.
* Fixed an issue where *unify* broke long lines in script section causing syntax errors

## 0.3.7

* Added *generate-docs* command to generate documentation file for integration, playbook or script.
* Fixed an issue where *unify* created a malformed integration yml.
* Fixed an issue where demisto-sdk **init** creates unit-test file with invalid import.

## 0.3.6

* Fixed an issue where demisto-sdk **validate** failed on modified scripts without error message.

## 0.3.5

* Fixed an issue with docker tag validation for integrations.
* Restructured repo source code.

## 0.3.4

* Saved failing unit tests as a file.
* Fixed an issue where "_test" file for scripts/integrations created using **init** would import the "HelloWorld" templates.
* Fixed an issue in demisto-sdk **validate** - was failing on backward compatiblity check
* Fixed an issue in demisto-sdk **secrets** - empty line in .secrets-ignore always made the secrets check to pass
* Added validation for docker image inside integrations and scripts.
* Added --use-git flag to **format** command to format all changed files.
* Fixed an issue where **validate** did not fail on dockerimage changes with bc check.
* Added new flag **--ignore-entropy** to demisto-sdk **secrets**, this will allow skip entropy secrets check.
* Added --outfile to **lint** to allow saving failed packages to a file.

## 0.3.3

* Added backwards compatibility break error message.
* Added schema for incident types.
* Added **additionalinfo** field to as an available field for integration configuration.
* Added pack parameter for **init**.
* Fixed an issue where error would appear if name parameter is not set in **init**.

## 0.3.2

* Fixed the handling of classifier files in **validate**.

## 0.3.1

* Fixed the handling of newly created reputation files in **validate**.
* Added an option to perform **validate** on a specific file.

## 0.3.0

* Added support for multi-package **lint** both with parallel and without.
* Added all parameter in **lint** to run on all packages and packs in content repository.
* Added **format** for:
  * Scripts
  * Playbooks
  * Integrations
* Improved user outputs for **secrets** command.
* Fixed an issue where **lint** would run pytest and pylint only on a single docker per integration.
* Added auto-complete functionality to demisto-sdk.
* Added git parameter in **lint** to run only on changed packages.
* Added the **run-playbook** command
* Added **run** command which runs a command in the Demisto playground.
* Added **upload** command which uploads an integration or a script to a Demisto instance.
* Fixed and issue where **validate** checked if release notes exist for new integrations and scripts.
* Added **generate-test-playbook** command which generates a basic test playbook for an integration or a script.
* **validate** now supports indicator fields.
* Fixed an issue with layouts scheme validation.
* Adding **init** command.
* Added **json-to-outputs** command which generates the yaml section for outputs from an API raw response.

## 0.2.6

* Fixed an issue with locating release notes for beta integrations in **validate**.

## 0.2.5

* Fixed an issue with locating release notes for beta integrations in **validate**.

## 0.2.4

* Adding image validation to Beta_Integration and Packs in **validate**.

## 0.2.3

* Adding Beta_Integration to the structure validation process.
* Fixing bug where **validate** did checks on TestPlaybooks.
* Added requirements parameter to **lint**.

## 0.2.2

* Fixing bug where **lint** did not return exit code 1 on failure.
* Fixing bug where **validate** did not print error message in case no release notes were give.

## 0.2.1

* **Validate** now checks that the id and name fields are identical in yml files.
* Fixed a bug where sdk did not return any exit code.

## 0.2.0

* Added Release Notes Validator.
* Fixed the Unifier selection of your python file to use as the code.
* **Validate** now supports Indicator fields.
* Fixed a bug where **validate** and **secrets** did not return exit code 1 on failure.
* **Validate** now runs on newly added scripts.

## 0.1.8

* Added support for `--version`.
* Fixed an issue in file_validator when calling `checked_type` method with script regex.

## 0.1.2

* Restructuring validation to support content packs.
* Added secrets validation.
* Added content bundle creation.
* Added lint and unit test run.

## 0.1.1

* Added new logic to the unifier.
* Added detailed README.
* Some small adjustments and fixes.

## 0.1.0

Capabilities:

* **Extract** components(code, image, description etc.) from a Demisto YAML file into a directory.
* **Unify** components(code, image, description etc.) to a single Demisto YAML file.
* **Validate** Demisto content files.<|MERGE_RESOLUTION|>--- conflicted
+++ resolved
@@ -1,8 +1,8 @@
 # Changelog
 * enhanced ***validate*** command to list all command names affected by a backward compatibility break, instead of only one.
+
+## Unreleased
 * Added the flag '-x', '--xsiam' to **upload** command to upload XSIAM entities to XSIAM server.
-
-## Unreleased
 
 ## 1.6.5
 
@@ -11,16 +11,12 @@
 * Added timestamps to the `demisto-sdk` logger.
 * Added time measurements to **lint**.
 * Added the flag '-d', '--dependency' to **find-dependencies** command to get the content items that cause the dependencies between two packs.
-<<<<<<< HEAD
 * Fixed an issue where **doc-review** failed to recognize script names, in scripts using the old file structure.
 * Fixed an issue where concurrent processes created by **lint** caused deadlocks when opening files.
 * Fixed an issue in the **format** command where `_dev` or `_copy` suffixes weren't removed from the subscript names in playbooks and layouts.
 * Fixed an issue where **validate** failed on nonexistent `README.md` files.
 * Added support of XSIAM content items to the **validate** command.
 * Report **lint** summary results and failed packages after reporting time measurements.
-=======
-* Added the flag '-x', '--xsiam' to **upload** command to upload XSIAM entities to XSIAM server.
->>>>>>> c2edd6aa
 
 ## 1.6.4
 
