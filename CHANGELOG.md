--- conflicted
+++ resolved
@@ -5,13 +5,10 @@
 * Adding the option to run **validate** on a specific path while using git (*-i* & *-g*).
 * The **format** command will now change UUIDs in .yml and .json files to their respective content entity name.
 * Added a playbook validation to check if a task sub playbook exists in the id set in the **validate** command.
-<<<<<<< HEAD
-* Added a warning when pack_metadata's description field is longer than 130 characters.
-=======
 * Added the option to add new tags/usecases to the approved list and to the pack metadata on the same pull request.
 * Fixed an issue in **test_content** where when different servers ran tests for the same integration, the server URL parameters were not set correctly.
 * Added a validation in the **validate** command to ensure that the ***endpoint*** command is configured correctly in yml file.
->>>>>>> 211c2514
+* Added a warning when pack_metadata's description field is longer than 130 characters.
 
 # 1.4.2
 * Added to `pylint` summary an indication if a test was skipped.
