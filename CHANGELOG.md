# Changelog

## Unreleased
* Added the pack version to the code files when calling **unify**. The same value is removed when calling **split**.
* Added a message showing the output path when **prepare-content** is called.
* Contribution PRs that update outdated packs now display a warning message.
<<<<<<< HEAD
* Fixed an issue when kebab-case has a misspelling in one of the sub words, the suggestion might be confusing.
=======
* Improved caching and stability for **lint**.
>>>>>>> 2e3d8c84
* Fixed an issue where **validate** would fail when playbook inputs contain Transform Language (DT).
* Added a new **validate** check, making sure a first level header exist in release notes (RN116)
* Fixed an issue where **lint** would not properly handle multiple ApiModules imports.


## 1.12.0
* Added the **pre-commit** command, to improve code quality of XSOAR content.
* Added the **run-unit-tests** command, to run unit tests of given content items inside their respective docker images.
* Added support for filepath arguments in the **validate** and **format** commands.
* Added pre-commit hooks for `validate`, `format`, `run-unit-tests` and `update-docker-image` commands.
* Fixed an issue in the **download** command where layouts were overriden even without the `-f` option.
* Fixed an issue where Demisto-SDK did not detect layout ID when using the **download** command.
* Fixed an issue where the **lint** command ran on `native:dev` supported content when passing the `--docker-image all` flag, instead it will run on `native:candidate`.
* Added support for `native:candidate` as a docker image flag for **lint** command.
* Fixed an issue where logs and messages would not show when using the **download** command.
* Fixed an issue where the `server_min_version` field in metadata was an empty value when parsing packs without content items.
* Fixed an issue where running **openapi-codegen** resulted in false-positive error messages.
* Fixed an issue where **generate-python-to-yml** generated input arguments as required even though required=False was specified.
* Fixed an issue where **generate-python-to-yml** generated input arguments a default arguments when default=some_value was provided.
* Fixed a bug where **validate** returned error on playbook inputs with special characters.
* Fixed an issue where **validate** did not properly check `conf.json` when the latter is modified.
* Fixed an issue in the **upload** command, where a prompt was not showing on the console.
* Fixed an issue where running **lint** failed installing dependencies in containers.

## 1.11.0
* **Note: Demisto-SDK will soon stop supporting Python 3.8**
* Fixed an issue where using **download** on non-unicode content, merging them into existing files caused an error.
* Changed an internal setting to allow writing non-ascii content (unicode) using `YAMLHandler` and `JSONHandler`.
* Fixed an issue where an error message in **unify** was unclear for invalid input.
* Fixed an issue where running **validate** failed with **is_valid_integration_file_path_in_folder** on integrations that use API modules.
* Fixed an issue where **validate** failed with **is_valid_integration_file_path_in_folder** on integrations that use the `MSAPIModule`.
* Added **validate** check for the `modules` field in `pack_metadata.json` files.
* Changed **lint** to skip deprecated content, unless when using the `-i` flag.
* Fixed an issue where **update-release-notes** failed when a new *Parsing Rule* was added to a pack.
* Refactored the logging framework. Demisto-SDK logs will now be written to `.demist_sdk_debug.log` under the content path (when detected) or the current directory.
* Added `GR105` validation to **validate** command to check that no duplicate IDs are used.
* Added support for API Modules imported in API modules in the **unify** command.
* Added **validate** check, to make sure every Python file has a corresponding unit test file.

## 1.10.6
* Fixed an issue where running **validate** with the `-g` flag would skip some validations for old-formatted (unified) integration/script files.
* Deprecated integrations and scripts will not run anymore when providing the **--all-packs** to the **lint** command.
* Fixed an issue where a pack `serverMinVersion` would be calculated by the minimal fromVersion of its content items.
* Added the `--docker-image-target` flag to **lint** for testing native supported content with new images.

## 1.10.5
* Fixed an issue where running **run-test-playbook** would not use the `verify` parameter correctly. @ajoga
* Added a newline at the end of README files generated in **generate-docs**.
* Added the value `3` (out of bounds) to the `onChangeRepAlg` and `reputationCalc` fields under the `IncidentType` and `GenericType` schemas. **validate** will allow using it now.
* Fixed an issue where **doc-review** required dot suffixes in release notes describing new content.
* Fixed an issue where **validate** failed on Feed Integrations after adding the new *Collect/Connect* section field.
* Fixed an issue where using **postman-codegen** failed converting strings containing digits to kebab-case.
* Fixed an issue where the ***error-code*** command could not parse List[str] parameter.
* Updated validation *LO107* to support more section types in XSIAM layouts.

## 1.10.4
* Added support for running **lint** in multiple native-docker images.

## 1.10.3
* Fixed an issue where running **format** would fail after running npm install.
* Improved the graph validations in the **validate** command:
  - GR100 will now run on all content items of changed packs.
  - GR101 and GR102 will now catch invalid fromversion/toversion of files **using** the changed items.
  - GR103 errors will raise a warning when using the *-a* flag, but an error if using the *-i* or *g* flags.
* Fixed an issue where test-playbooks timed out.
* Fixed an issue where making a change in a module using an ApiModule would cause lint to run on the ApiModule unnecessarily.
* Fixed an issue where the `marketplace` field was not used when dumping pack zips.
* Fixed a typo in the README content generated with **update-release-notes** for updating integrations.
* Fixed an issue in **validate**, where using the `-gr` and `-i` flags did not run properly.
* Added the `sectionorder` field to integration scheme.
* Fixed an issue where in some occasions running of test-playbooks could receive session timeouts.
* Fixed an issue where **validate** command failed on core pack dependencies validation because of test dependencies.

## 1.10.2
* Added markdown lint formatting for README files in the **format** command.
* Fixed an issue where **lint** failed when using the `-cdam` flag with changed dependant api modules.
* Fixed an issue in the **upload** command, where `json`-based content items were not unified correctly when using the `--zip` argument.
* Added XPANSE core packs validations.

## 1.10.1
* Fixed an issue where **update-content-graph** failed to execute.

## 1.10.0
* **Breaking change**: Removed usage of `pipenv`, `isort` and `autopep8` in the **split** and **download** commands. Removed the `--no-pipenv` and `--no-code-formatting` flags. Please see https://xsoar.pan.dev/docs/tutorials/tut-setup-dev-remote for the recommended environment setup.
* Fixed an issue in **prepare-content** command where large code lines were broken.
* Fixed an issue where git-*renamed_files* were not retrieved properly.
* Fixed an issue where test dependencies were calculated in all level dependencies calculation.
* Added formatting and validation to XSIAM content types.
* Fixed an issue where several XSIAM content types were not validated when passing the `-a` flag.
* Added a UUID to name mapper for **download** it replaces UUIDs with names on all downloaded files.
* Updated the demisto-py to v3.2.6 which now supports basic proxy authentication.
* Improved the message shown when using **upload** and overwriting packs.
* Added support for the **Layout Rule** content type in the id-set and the content graph.
* Updated the default general `fromVersion` value on **format** to `6.8.0`
* Fixed an issue where **lint** sometimes failed when using the `-cdam` flag due to wrong file duplications filtering.
* Added the content graph to **validate**, use with the `--graph` flag.

## 1.9.0
* Fixed an issue where the Slack notifier was using a deprecated argument.
* Added the `--docker-image` argument to the **lint** command, which allows determining the docker image to run lint on. Possible options are: `'native:ga'`, `'native:maintenance'`, `'native:dev'`, `'all'`, a specific docker image (from Docker Hub) or, the default `'from-yml'`.
* Fixed an issue in **prepare-content** command where large code lines were broken.
* Added a logger warning to **get_demisto_version**, the task will now fail with a more informative message.
* Fixed an issue where the **upload** and **prepare-content** commands didn't add `fromServerVersion` and `toServerVersion` to layouts.
* Updated **lint** to use graph instead of id_set when running with `--check-dependent-api-module` flag.
* Added the marketplaces field to all schemas.
* Added the flag `--xsoar-only` to the **doc-review** command which enables reviewing documents that belong to XSOAR-supported Packs.
* Fixed an issue in **update-release-notes** command where an error occurred when executing the same command a second time.
* Fixed an issue where **validate** would not always ignore errors listed under `.pack-ignore`.
* Fixed an issue where running **validate** on a specific pack didn't test all the relevant entities.
* Fixed an issue where fields ending with `_x2` where not replaced in the appropriate Marketplace.

## 1.8.3
* Changed **validate** to allow hiding parameters of type 0, 4, 12 and 14 when replacing with type 9 (credentials) with the same name.
* Fixed an issue where **update-release-notes** fails to update *MicrosoftApiModule* dependent integrations.
* Fixed an issue where the **upload** command failed because `docker_native_image_config.json` file could not be found.
* Added a metadata file to the content graph zip, to be used in the **update-content-graph** command.
* Updated the **validate** and **update-release-notes** commands to unskip the *Triggers Recommendations* content type.


## 1.8.2
* Fixed an issue where demisto-py failed to upload content to XSIAM when `DEMISTO_USERNAME` environment variable is set.
* Fixed an issue where the **prepare-content** command output invalid automation name when used with the --*custom* argument.
* Fixed an issue where modeling rules with arbitrary whitespace characters were not parsed correctly.
* Added support for the **nativeImage** key for an integration/script in the **prepare-content** command.
* Added **validate** checks for integrations declared deprecated (display name, description) but missing the `deprecated` flag.
* Changed the **validate** command to fail on the IN145 error code only when the parameter with type 4 is not hidden.
* Fixed an issue where downloading content layouts with `detailsV2=None` resulted in an error.
* Fixed an issue where **xdrctemplate** was missing 'external' prefix.
* Fixed an issue in **prepare-content** command providing output path.
* Updated the **validate** and **update-release-notes** commands to skip the *Triggers Recommendations* content type.
* Added a new validation to the **validate** command to verify that the release notes headers are in the correct format.
* Changed the **validate** command to fail on the IN140 error code only when the skipped integration has no unit tests.
* Changed **validate** to allow hiding parameters of type 4 (secret) when replacing with type 9 (credentials) with the same name.
* Fixed an issue where the **update-release-notes** command didn't add release-notes properly to some *new* content items.
* Added validation that checks that the `nativeimage` key is not defined in script/integration yml.
* Added to the **format** command the ability to remove `nativeimage` key in case defined in script/integration yml.
* Enhanced the **update-content-graph** command to support `--use-git`, `--imported_path` and `--output-path` arguments.
* Fixed an issue where **doc-review** failed when reviewing command name in some cases.
* Fixed an issue where **download** didn't identify playbooks properly, and downloaded files with UUIDs instead of file/script names.

## 1.8.1
* Fixed an issue where **format** created duplicate configuration parameters.
* Added hidden properties to integration command argument and script argument.
* Added `--override-existing` to **upload** that skips the confirmation prompt for overriding existing content packs. @mattbibbydw
* Fixed an issue where **validate** failed in private repos when attempting to read from a nonexisting `approved_categories.json`.
* Fixed an issue where **validate** used absolute paths when getting remote `pack_metadata.json` files in private repos.
* Fixed an issue in **download**, where names of custom scripts were replaced with UUIDs in IncidentFields and Layouts.

## 1.8.0
* Updated the supported python versions, as `>=3.8,<3.11`, as some of the dependencies are not supported on `3.11` yet.
* Added a **validate** step for **Modeling Rules** testdata files.
* Added the **update-content-graph** command.
* Added the ability to limit the number of CPU cores with `DEMISTO_SDK_MAX_CPU_CORES` envirment variable.
* Added the **prepare-content** command.
* Added support for fromversion/toversion in XSIAM content items (correlation rules, XSIAM dashboards, XSIAM reports and triggers).
* Added a **validate** step checking types of attributes in the schema file of modeling rule.
* Added a **validate** step checking that the dataset name of a modeling rule shows in the xif and schema files.
* Added a **validate** step checking that a correlation rule file does not start with a hyphen.
* Added a **validate** step checking that xsiam content items follow naming conventions.
* Fixed an issue where SDK commands failed on the deprecated `packaging.version.LegacyVersion`, by locking the `packaging` version to `<22`.
* Fixed an issue where **update-release-notes** failed when changing only xif file in **Modeling Rules**.
* Fixed an issue where *is_valid_category* and *is_categories_field_match_standard* failed when running in a private repo.
* Fixed an issue where **validate** didn't fail on the MR103 validation error.
* Fixed the *--release-notes* option, to support the new CHANGELOG format.
* Fixed an issue where **validate** failed when only changing a modeling rules's xif file.
* Fixed an issue where **format** failed on indicator files with a `None` value under the `tabs` key.
* Fixed an issue where **validate** only printed errors for one change of context path, rather than print all.
* Fixed an issue where **download** did not suggest using a username/password when authenticating with XSOAR and using invalid arguments.
* Fixed an issue where **download** failed when listing or downloading content items that are not unicode-encoded.
* Added support for fromversion/toversion in XSIAM content items (correlation rules, XSIAM dashboards, XSIAM reports and triggers).
* Updated the supported python versions, as `>=3.8,<3.11`, as some of the dependencies are not supported on `3.11` yet.
* Added **prepare-content** command which will prepare the pack or content item for the platform.
* Patched an issue where deprecated `packaging.version.LegacyVersion`, locking packaging version to `<22`.

## 1.7.9
* Fixed an issue where an error message in **validate** would not include the suggested fix.
* Added a validation that enforces predefined categories on MP Packs & integration yml files, the validation also ensures that each pack has only one category.
* Fixed an issue where **update-release-notes** did not generate release notes for **XDRC Templates**.
* Fixed an issue where **upload** failed without explaining the reason.
* Improved implementation of the docker_helper module.
* Fixed an issue where **validate** did not check changed pack_metadata.json files when running using git.
* Added support for **xdrctemplate** to content graph.
* Fixed an issue where local copies of the newly-introduced `DemistoClassApiModule.py` were validated.
* Added new release notes templates for the addition and modification of playbooks, layouts and types in the **doc-review** command.
* Fixed an issue where the **doc-review** command failed on descriptions of new content items.
* Added the `Command XXX is deprecated. Use XXX instead.` release notes templates to **doc-review** command.
* Fixed an issue where the **update-release-notes** command didn't add the modeling-rules description for new modeling-rules files.

## 1.7.8
* Added the capability to run the MDX server in a docker container for environments without node.
* Fixed an issue where **generate-docs** with `-c` argument updated sections of the incorrect commands.
* Added IF113 error code to **ALLOWED_IGNORE_ERRORS**.
* Fixed an issue where **validate** failed on playbooks with non-string input values.
* Added the `DEMISTO_SDK_IGNORE_CONTENT_WARNING` environment variable, to allow suppressing warnings when commands are not run under a content repo folder.
* Fixed an issue where **validate** failed to recognize integration tests that were missing from config.json
* Added support for **xpanse** marketplace in **create-id-set** and **create-content-artifacts** commands.
* Fixed an issue where **split** failed on yml files.
* Added support for marketplace-specific tags.
* Fixed an issue where **download** would not run `isort`. @maxgubler
* Fixed an issue where XSIAM Dashboards and Reports images failed the build.
* Added support for **xpanse** marketplace to content graph.

## 1.7.7
* Fixed an issue where paybooks **generate-docs** didn't parse complex input values when no accessor field is given correctly.
* Fixed an issue in the **download** command, where an exception would be raised when downloading system playbooks.
* Fixed an issue where the **upload** failed on playbooks containing a value that starts with `=`.
* Fixed an issue where the **generate-unit-tests** failed to generate assertions, and generate unit tests when command names does not match method name.
* Fixed an issue where the **download** command did not honor the `--no-code-formatting` flag properly. @maxgubler
* Added a new check to **validate**, making sure playbook task values are passed as references.
* Fixed an issue where the **update-release-notes** deleted existing release notes, now appending to it instead.
* Fixed an issue where **validate** printed blank space in case of validation failed and ignored.
* Renamed 'Agent Config' to 'XDRC Templates'.
* Fixed an issue where the **zip-packs** command did not work with the CommonServerUserPython and CommonServerUserPowerShell package.

## 1.7.6

* Fixed parsing of initialization arguments of client classes in the **generate-unit-tests** command.
* Added support for AgentConfig content item in the **upload**, **create-id-set**, **find-dependecies**, **unify** and **create-content-artifacts** commands.
* Added support for XSIAM Report preview image.

## 1.7.5

* Fixed an issue where the **upload** command did not work with the CommonServerUserPython package.
* Fixed an issue in the **download** command, where some playbooks were downloaded as test playbooks.
* Added playbook modification capabilities in **TestSuite**.
* Added a new command **create-content-graph**.
* Fixed an issue in the **upload** command, where the temporary zip would not clean up properly.
* Improved content items parsing in the **create-content-graph** command.
* Added an error when the docker daemon is unavailable when running **lint**.
* Removed the validation of a subtype change for scripts in the **validate** command.
* Fixed an issue where names of XSIAM content items were not normalized properly.
* Fixed an issue where the **download** command was downloading playbooks with **script** (id) and not **scriptName**.
* Fixed an issue where script yml files were not properly identified by `find_type`.
* Removed nightly integrations filtering when deciding if a test should run.
* Added support for XSIAM Dashboard preview image.
* Added the `--no-code-formatting` flag to the **download** command, allowing to skip autopep8 and isort.
* Fixed an issue in the **update-release-notes** command, where generating release notes for modeling rules schema file caused exception.

## 1.7.4

* Fixed an issue where the **doc-review** command showed irrelevant messages.
* Fixed an issue in **validate**, where backward-compatibility failures prevented other validations from running.
* Fixed an issue in **validate**, where content-like files under infrastructure paths were not ignored.
* Fixed an issue in the AMI mapping, where server versions were missing.
* Change the way the normalize name is set for external files.
* Added dump function to XSIAM pack objects to dulicate the files.
* Fixed an issue where the `contribution_converter` did not support changes made to ApiModules.
* Added name normalization according to new convention to XSIAM content items
* Added playbook modification capabilities in **TestSuite**.
* Fixed an issue in create-content-artifacts where it will not get a normalize name for the item and it will try to duplicate the same file.

## 1.7.3

* Fixed an issue in the **format** command where fail when executed from environment without mdx server available.
* Added `Added a`, `Added an` to the list of allowed changelog prefixes.
* Added support for Indicator Types/Reputations in the **upload** command.
* Fixed an issue when running from a subdirectory of a content repo failed.
* Changing the way we are using XSIAM servers api-keys in **test-content** .
* Added a success message to **postman-codegen**.

## 1.7.2

* Fixed an issue in the **validate** command where incident fields were not found in mappers even when they exist
* Added an ability to provide list of marketplace names as a param attribute to **validate** and **upload**
* Added the file type to the error message when it is not supported.
* Fixed an issue where `contribution_converter` incorrectly mapped _Indicator Field_ objects to the _incidentfield_ directory in contribution zip files.
* Fixed a bug where **validate** returned error on empty inputs not used in playbooks.
* Added the `DEMISTO_SDK_CONTENT_PATH` environment variable, implicitly used in various commands.
* Added link to documentation for error messages regarding use cases and tags.

## 1.7.1

* Fixed an issue where *indicatorTypes* and *betaIntegrations* were not found in the id_set.
* Updated the default general `fromVersion` value on **format** to `6.5.0`
* Fixed an issue where the **validate** command did not fail when the integration yml file name was not the same as the folder containing it.
* Added an option to have **generate-docs** take a Playbooks folder path as input, and generate docs for all playbooks in it.
* Fixed an issue where the suggestion in case of `IF113` included uppercase letters for the `cliName` parameter.
* Added new validation to the **validate** command to fail and list all the file paths of files that are using a deprecated integration command / script / playbook.
* **validate** will no longer fail on playbooks calling subplaybooks that have a higher `fromVersion` value, if  calling the subplaybook has `skipifunavailable=True`.
* Fixed an issue where relative paths were not accessed correctly.
* Running any `demisto-sdk` command in a folder with a `.env` file will load it, temporarily overriding existing environment variables.
* Fixed an issue where **validate** did not properly detect deleted files.
* Added new validations to the **validate** command to verify that the schema file exists for a modeling rule and that the schema and rules keys are empty in the yml file.
* Fixed an issue where *find_type* didn't recognize exported incident types.
* Added a new validation to **validate**, making sure all inputs of a playbook are used.
* Added a new validation to **validate**, making sure all inputs used in a playbook declared in the input section.
* The **format** command will now replace the *fromServerVersion* field with *fromVersion*.

## 1.7.0

* Allowed JSON Handlers to accept kwargs, for custoimzing behavior.
* Fixed an issue where an incorrect error was shown when the `id` of a content item differed from its `name` attribute.
* Fixed an issue where the `preserve_quotes` in ruamel_handler received an incorrect value @icholy
* Fixed an issue where ignoring RM110 error code wasn't working and added a validation to **ALLOWED_IGNORE_ERRORS** to validate that all error codes are inserted in the right format.
* Fixed an issue where the contribution credit text was not added correctly to the pack README.
* Changed the contribution file implementation from markdown to a list of contributor names. The **create-content-artifact** will use this list to prepare the needed credit message.
* Added a new validation to the `XSOAR-linter` in the **lint** command for verifying that demisto.log is not used in the code.
* The **generate-docs** command will now auto-generate the Incident Mirroring section when implemented in an integration.
* Added support to automatically generate release notes for deprecated items in the **update-release-notes** command.
* Fixed an issue causing any command to crash when unable to detect local repository properties.
* Fixed an issue where running in a private gitlab repo caused a warning message to be shown multiple times.
* Added a new validation to the **validate** command to verify that markdown and python files do not contain words related to copyright section.
* Fixed an issue where **lint** crashed when provided an input file path (expecting a directory).

## 1.6.9

* Added a new validation that checks whether a pack should be deprecated.
* Added a new ability to the **format** command to deprecate a pack.
* Fixed an issue where the **validate** command sometimes returned a false negative in cases where there are several sub-playbooks with the same ID.
* Added a new validation to the **validate** command to verify that the docker in use is not deprecated.
* Added support for multiple ApiModules in the **unify** command
* Added a check to **validate** command, preventing use of relative urls in README files.
* Added environment variable **DEMISTO_SDK_MARKETPLACE** expected to affect *MarketplaceTagParser* *marketplace* value. The value will be automatically set when passing *marketplace* arg to the commands **unify**, **zip-packs**, **create-content-artifacts** and **upload**.
* Added slack notifier for build failures on the master branch.
* Added support for modeling and parsing rules in the **split** command.
* Added support for README files in **format** command.
* Added a **validate** check, making sure classifier id and name values match. Updated the classifier **format** to update the id accordingly.
* The **generate-docs** command will now auto-generate the playbook image link by default.
* Added the `--custom-image-link` argument to override.
* Added a new flag to **generate-docs** command, allowing to add a custom image link to a playbook README.
* Added a new validation to the **validate** command to verify that the package directory name is the same as the files contained in the that package.
* Added support in the **unify** command to unify a schema into its Modeling Rule.

## 1.6.8

* Fixed an issue where **validate** did not fail on invalid playbook entities' versions (i.e. subplaybooks or scripts with higher fromversion than their parent playbook).
* Added support for running lint via a remote docker ssh connection. Use `DOCKER_HOST` env variable to specify a remote docker connection, such as: `DOCKER_HOST=ssh://myuser@myhost.com`.
* Fixed an issue where the pack cache in *get_marketplaces* caused the function to return invalid values.
* Fixed an issue where running format on a pack with XSIAM entities would fail.
* Added the new `display_name` field to relevant entities in the **create-id-set** command.
* Added a new validation to the **validate** command to verify the existence of "Reliability" parameter if the integration have reputation command.
* Fixed a bug where terminating the **lint** command failed (`ctrl + c`).
* Removed the validation of a subtype change in integrations and scripts from **validate**.
* Fixed an issue where **download** did not behave as expected when prompting for a version update. Reported by @K-Yo
* Added support for adoption release notes.
* Fixed an issue where **merge-id-sets** failed when a key was missing in one id-set.json.
* Fixed a bug where some mypy messages were not parsed properly in **lint**.
* Added a validation to the **validate** command, failing when '`fromversion`' or '`toversion`' in a content entity are incorrect format.
* Added a validation to the **validate** command, checking if `fromversion` <= `toversion`.
* Fixed an issue where coverage reports used the wrong logging level, marking debug logs as errors.
* Added a new validation to the **validate** command, to check when the discouraged `http` prefixes are used when setting defaultvalue, rather than `https`.
* Added a check to the **lint** command for finding hard-coded usage of the http protocol.
* Locked the dependency on Docker.
* Removed a traceback line from the **init** command templates: BaseIntegration, BaseScript.
* Updated the token in **_add_pr_comment** method from the content-bot token to the xsoar-bot token.

## 1.6.7

* Added the `types-markdown` dependency, adding markdown capabilities to existing linters using the [Markdown](https://pypi.org/project/Markdown/) package.
* Added support in the **format** command to remove nonexistent incident/indicator fields from *layouts/mappers*
* Added the `Note: XXX` and `XXX now generally available.` release notes templates to **doc-review** command.
* Updated the logs shown during the docker build step.
* Removed a false warning about configuring the `GITLAB_TOKEN` environment variable when it's not needed.
* Removed duplicate identifiers for XSIAM integrations.
* Updated the *tags* and *use cases* in pack metadata validation to use the local files only.
* Fixed the error message in checkbox validation where the defaultvalue is wrong and added the name of the variable that should be fixed.
* Added types to `find_type_by_path` under tools.py.
* Fixed an issue where YAML files contained incorrect value type for `tests` key when running `format --deprecate`.
* Added a deprecation message to the `tests:` section of yaml files when running `format --deprecate`.
* Added use case for **validate** on *wizard* objects - set_playbook is mapped to all integrations.
* Added the 'integration-get-indicators' commands to be ignored by the **verify_yml_commands_match_readme** validation, the validation will no longer fail if these commands are not in the readme file.
* Added a new validation to the **validate** command to verify that if the phrase "breaking changes" is present in a pack release notes, a JSON file with the same name exists and contains the relevant breaking changes information.
* Improved logs when running test playbooks (in a build).
* Fixed an issue in **upload** did not include list-type content items. @nicolas-rdgs
* Reverted release notes to old format.

## 1.6.6

* Added debug print when excluding item from ID set due to missing dependency.
* Added a validation to the **validate** command, failing when non-ignorable errors are present in .pack-ignore.
* Fixed an issue where `mdx server` did not close when stopped in mid run.
* Fixed an issue where `-vvv` flag did not print logs on debug level.
* enhanced ***validate*** command to list all command names affected by a backward compatibility break, instead of only one.
* Added support for Wizard content item in the **format**, **validate**, **upload**, **create-id-set**, **find-dependecies** and **create-content-artifacts** commands.
* Added a new flag to the **validate** command, allowing to run specific validations.
* Added support in **unify** and **create-content-artifacts** for displaying different documentations (detailed description + readme) for content items, depending on the marketplace version.
* Fixed an issue in **upload** where list items were not uploaded.
* Added a new validation to **validate** command to verify that *cliName* and *id* keys of the incident field or the indicator field are matches.
* Added the flag '-x', '--xsiam' to **upload** command to upload XSIAM entities to XSIAM server.
* Fixed the integration field *isFetchEvents* to be in lowercase.
* Fixed an issue where **validate -i** run after **format -i** on an existing file in the repo instead of **validate -g**.
* Added the following commands: 'update-remote-data', 'get-modified-remote-data', 'update-remote-system' to be ignored by the **verify_yml_commands_match_readme** validation, the validation will no longer fail if these commands are not in the readme file.
* Updated the release note template to include a uniform format for all items.
* Added HelloWorldSlim template option for *--template* flag in **demisto-sdk init** command.
* Fixed an issue where the HelloWorldSlim template in **demisto-sdk init** command had an integration id that was conflicting with HelloWorld integration id.
* Updated the SDK to use demisto-py 3.1.6, allowing use of a proxy with an environment variable.
* Set the default logger level to `warning`, to avoid unwanted debug logs.
* The **format** command now validates that default value of checkbox parameters is a string 'true' or 'false'.
* Fixed an issue where `FileType.PLAYBOOK` would show instead of `Playbook` in readme error messages.
* Added a new validation to **validate** proper defaultvalue for checkbox fields.

## 1.6.5

* Fixed an issue in the **format** command where the `id` field was overwritten for existing JSON files.
* Fixed an issue where the **doc-review** command was successful even when the release-note is malformed.
* Added timestamps to the `demisto-sdk` logger.
* Added time measurements to **lint**.
* Added the flag '-d', '--dependency' to **find-dependencies** command to get the content items that cause the dependencies between two packs.
* Fixed an issue where **update-release-notes** used the *trigger_id* field instead of the *trigger_name* field.
* Fixed an issue where **doc-review** failed to recognize script names, in scripts using the old file structure.
* Fixed an issue where concurrent processes created by **lint** caused deadlocks when opening files.
* Fixed an issue in the **format** command where `_dev` or `_copy` suffixes weren't removed from the subscript names in playbooks and layouts.
* Fixed an issue where **validate** failed on nonexistent `README.md` files.
* Added support of XSIAM content items to the **validate** command.
* Report **lint** summary results and failed packages after reporting time measurements.

## 1.6.4

* Added the new **generate-yml-from-python** command.
* Added a code *type* indication for integration and script objects in the *ID Set*.
* Added the [Vulture](https://github.com/jendrikseipp/vulture) linter to the pre-commit hook.
* The `demisto-sdk` pack will now be distributed via PyPi with a **wheel** file.
* Fixed a bug where any edited json file that contained a forward slash (`/`) escaped.
* Added a new validation to **validate** command to verify that the metadata *currentVersion* is
the same as the last release note version.
* The **validate** command now checks if there're none-deprecated integration commands that are missing from the readme file.
* Fixed an issue where *dockerimage* changes in Scripts weren't recognized by the **update-release-notes** command.
* Fixed an issue where **update-xsoar-config-file** did not properly insert the marketplace packs list to the file.
* Added the pack name to the known words by default when running the **doc-review** command.
* Added support for new XSIAM entities in **create-id-set** command.
* Added support for new XSIAM entities in **create-content-artifacts** command.
* Added support for Parsing/Modeling Rule content item in the **unify** command.
* Added the integration name, the commands name and the script name to the known words by default when running the **doc-review** command.
* Added an argument '-c' '--custom' to the **unify** command, if True will append to the unified yml name/display/id the custom label provided
* Added support for sub words suggestion in kebab-case sentences when running the **doc-review** command.
* Added support for new XSIAM entities in **update-release-notes** command.
* Enhanced the message of alternative suggestion words shown when running **doc-review** command.
* Fixed an incorrect error message, in case `node` is not installed on the machine.
* Fixed an issue in the **lint** command where the *check-dependent-api-modules* argument was set to true by default.
* Added a new command **generate-unit-tests**.
* Added a new validation to **validate** all SIEM integration have the same suffix.
* Fixed the destination path of the unified parsing/modeling rules in **create-content-artifacts** command.
* Fixed an issue in the **validate** command, where we validated wrongfully the existence of readme file for the *ApiModules* pack.
* Fixed an issue in the **validate** command, where an error message that was displayed for scripts validation was incorrect.
* Fixed an issue in the **validate** and **format** commands where *None* arguments in integration commands caused the commands to fail unexpectedly.
* Added support for running tests on XSIAM machines in the **test-content** command.
* Fixed an issue where the **validate** command did not work properly when deleting non-content items.
* Added the flag '-d', '--dependency' to **find-dependencies** command to get the content items that cause the dependencies between two packs.

## 1.6.3

* **Breaking change**: Fixed a typo in the **validate** `--quiet-bc-validation` flag (was `--quite-bc-validation`). @upstart-swiss
* Dropped support for python 3.7: Demisto-SDK is now supported on Python 3.8 or newer.
* Added an argument to YAMLHandler, allowing to set a maximal width for YAML files. This fixes an issue where a wrong default was used.
* Added the detach mechanism to the **upload** command, If you set the --input-config-file flag, any files in the repo's SystemPacks folder will be detached.
* Added the reattach mechanism to the **upload** command, If you set the --input-config-file flag, any detached item in your XSOAR instance that isn't currently in the repo's SystemPacks folder will be re-attached.
* Fixed an issue in the **validate** command that did not work properly when using the *-g* flag.
* Enhanced the dependency message shown when running **lint**.
* Fixed an issue where **update-release-notes** didn't update the currentVersion in pack_metadata.
* Improved the logging in **test-content** for helping catch typos in external playbook configuration.

## 1.6.2

* Added dependency validation support for core marketplacev2 packs.
* Fixed an issue in **update-release-notes** where suggestion fix failed in validation.
* Fixed a bug where `.env` files didn't load. @nicolas-rdgs
* Fixed a bug where **validate** command failed when the *categories* field in the pack metadata was empty for non-integration packs.
* Added *system* and *item-type* arguments to the **download** command, used when downloading system items.
* Added a validation to **validate**, checking that each script, integration and playbook have a README file. This validation only runs when the command is called with either the `-i` or the `-g` flag.
* Fixed a regression issue with **doc-review**, where the `-g` flag did not work.
* Improved the detection of errors in **doc-review** command.
* The **validate** command now checks if a readme file is empty, only for packs that contain playbooks or were written by a partner.
* The **validate** command now makes sure common contextPath values (e.g. `DBotScore.Score`) have a non-empty description, and **format** populates them automatically.
* Fixed an issue where the **generate-outputs** command did not work properly when examples were provided.
* Fixed an issue in the **generate-outputs** command, where the outputs were not written to the specified output path.
* The **generate-outputs** command can now generate outputs from multiple calls to the same command (useful when different args provide different outputs).
* The **generate-outputs** command can now update a yaml file with new outputs, without deleting or overwriting existing ones.
* Fixed a bug where **doc-review** command failed on existing templates.
* Fixed a bug where **validate** command failed when the word demisto is in the repo README file.
* Added support for adding test-playbooks to the zip file result in *create-content-artifacts* command for marketplacev2.
* Fixed an issue in **find-dependencies** where using the argument *-o* without the argument *--all-packs-dependencies* did not print a proper warning.
* Added a **validate** check to prevent deletion of files whose deletion is not supported by the XSOAR marketplace.
* Removed the support in the *maintenance* option of the *-u* flag in the **update-release-notes** command.
* Added validation for forbidden words and phrases in the **doc-review** command.
* Added a retries mechanism to the **test-content** command to stabilize the build process.
* Added support for all `git` platforms to get remote files.
* Refactored the **format** command's effect on the *fromversion* field:
  * Fixed a bug where the *fromversion* field was removed when modifying a content item.
  * Updated the general default *fromversion* and the default *fromversion* of newly-introduced content items (e.g. `Lists`, `Jobs`).
  * Added an interactive mode functionality for all content types, to ask the user whether to set a default *fromversion*, if could not automatically determine its value. Use `-y` to assume 'yes' as an answer to all prompts and run non-interactively.

## 1.6.1

* Added the '--use-packs-known-words' argument to the **doc-review** command
* Added YAML_Loader to handle yaml files in a standard way across modules, replacing PYYAML.
* Fixed an issue when filtering items using the ID set in the **create-content-artifacts** command.
* Fixed an issue in the **generate-docs** command where tables were generated with an empty description column.
* Fixed an issue in the **split** command where splitting failed when using relative input/output paths.
* Added warning when inferred files are missing.
* Added to **validate** a validation for integration image dimensions, which should be 120x50px.
* Improved an error in the **validate** command to better differentiate between the case where a required fetch parameter is malformed or missing.

## 1.6.0

* Fixed an issue in the **create-id-set** command where similar items from different marketplaces were reported as duplicated.
* Fixed typo in demisto-sdk init
* Fixed an issue where the **lint** command did not handle all container exit codes.
* Add to **validate** a validation for pack name to make sure it is unchanged.
* Added a validation to the **validate** command that verifies that the version in the pack_metdata file is written in the correct format.
* Fixed an issue in the **format** command where missing *fromVersion* field in indicator fields caused an error.

## 1.5.9

* Added option to specify `External Playbook Configuration` to change inputs of Playbooks triggered as part of **test-content**
* Improved performance of the **lint** command.
* Improved performance of the **validate** command when checking README images.
* ***create-id-set*** command - the default value of the **marketplace** argument was changed from ‘xsoar’ to all packs existing in the content repository. When using the command, make sure to pass the relevant marketplace to use.

## 1.5.8

* Fixed an issue where the command **doc-review** along with the argument `--release-notes` failed on yml/json files with invalid schema.
* Fixed an issue where the **lint** command failed on packs using python 3.10

## 1.5.7

* Fixed an issue where reading remote yaml files failed.
* Fixed an issue in **validate** failed with no error message for lists (when no fromVersion field was found).
* Fixed an issue when running **validate** or **format** in a gitlab repository, and failing to determine its project id.
* Added an enhancement to **split**, handling an empty output argument.
* Added the ability to add classifiers and mappers to conf.json.
* Added the Alias field to the incident field schema.

## 1.5.6

* Added 'deprecated' release notes template.
* Fixed an issue where **run-test-playbook** command failed to get the task entries when the test playbook finished with errors.
* Fixed an issue in **validate** command when running with `no-conf-json` argument to ignore the `conf.json` file.
* Added error type text (`ERROR` or `WARNING`) to **validate** error prints.
* Fixed an issue where the **format** command on test playbook did not format the ID to be equal to the name of the test playbook.
* Enhanced the **update-release-notes** command to automatically commit release notes config file upon creation.
* The **validate** command will validate that an indicator field of type html has fromVersion of 6.1.0 and above.
* The **format** command will now add fromVersion 6.1.0 to indicator field of type html.
* Added support for beta integrations in the **format** command.
* Fixed an issue where the **postman-codegen** command failed when called with the `--config-out` flag.
* Removed the integration documentation from the detailed description while performing **split** command to the unified yml file.
* Removed the line which indicates the version of the product from the README.md file for new contributions.

## 1.5.5

* Fixed an issue in the **update-release-notes** command, which did not work when changes were made in multiple packs.
* Changed the **validate** command to fail on missing test-playbooks only if no unittests are found.
* Fixed `to_kebab_case`, it will now deal with strings that have hyphens, commas or periods in them, changing them to be hyphens in the new string.
* Fixed an issue in the **create-id-set** command, where the `source` value included the git token if it was specified in the remote url.
* Fixed an issue in the **merge-id-set** command, where merging fails because of duplicates but the packs are in the XSOAR repo but in different version control.
* Fixed missing `Lists` Content Item as valid `IDSetType`
* Added enhancement for **generate-docs**. It is possible to provide both file or a comma seperated list as `examples`. Also, it's possible to provide more than one example for a script or a command.
* Added feature in **format** to sync YML and JSON files to the `master` file structure.
* Added option to specify `Incident Type`, `Incoming Mapper` and `Classifier` when configuring instance in **test-content**
* added a new command **run-test-playbook** to run a test playbook in a given XSOAR instance.
* Fixed an issue in **format** when running on a modified YML, that the `id` value is not changed to its old `id` value.
* Enhancement for **split** command, replace `ApiModule` code block to `import` when splitting a YML.
* Fixed an issue where indicator types were missing from the pack's content, when uploading using **zip-packs**.
* The request data body format generated in the **postman-codegen** will use the python argument's name and not the raw data argument's name.
* Added the flag '--filter-by-id-set' to **create-content-artifacts** to create artifacts only for items in the given id_set.json.

## 1.5.4

* Fixed an issue with the **format** command when contributing via the UI
* The **format** command will now not remove the `defaultRows` key from incident, indicator and generic fields with `type: grid`.
* Fixed an issue with the **validate** command when a layoutscontainer did not have the `fromversion` field set.
* added a new command **update-xsoar-config-file** to handle your XSOAR Configuration File.
* Added `skipVerify` argument in **upload** command to skip pack signature verification.
* Fixed an issue when the **run** command  failed running when there’s more than one playground, by explicitly using the current user’s playground.
* Added support for Job content item in the **format**, **validate**, **upload**, **create-id-set**, **find-dependecies** and **create-content-artifacts** commands.
* Added a **source** field to the **id_set** entitles.
* Two entitles will not consider as duplicates if they share the same pack and the same source.
* Fixed a bug when duplicates were found in **find_dependencies**.
* Added function **get_current_repo** to `tools`.
* The **postman-codegen** will not have duplicates argument name. It will rename them to the minimum distinguished shared path for each of them.

## 1.5.3

* The **format** command will now set `unsearchable: True` for incident, indicator and generic fields.
* Fixed an issue where the **update-release-notes** command crashes with `--help` flag.
* Added validation to the **validate** command that verifies the `unsearchable` key in incident, indicator and generic fields is set to true.
* Removed a validation that DBotRole should be set for automation that requires elevated permissions to the `XSOAR-linter` in the **lint** command.
* Fixed an issue in **Validate** command where playbooks conditional tasks were mishandeled.
* Added a validation to prevent contributors from using the `fromlicense` key as a configuration parameter in an integration's YML
* Added a validation to ensure that the type for **API token** (and similar) parameters are configured correctly as a `credential` type in the integration configuration YML.
* Added an assertion that checks for duplicated requests' names when generating an integration from a postman collection.
* Added support for [.env files](https://pypi.org/project/python-dotenv/). You can now add a `.env` file to your repository with the logging information instead of setting a global environment variables.
* When running **lint** command with --keep-container flag, the docker images are committed.
* The **validate** command will not return missing test playbook error when given a script with dynamic-section tag.

## 1.5.2

* Added a validation to **update-release-notes** command to ensure that the `--version` flag argument is in the right format.
* added a new command **coverage-analyze** to generate and print coverage reports.
* Fixed an issue in **validate** in repositories which are not in GitHub or GitLab
* Added a validation that verifies that readme image absolute links do not contain the working branch name.
* Added support for List content item in the **format**, **validate**, **download**, **upload**, **create-id-set**, **find-dependecies** and **create-content-artifacts** commands.
* Added a validation to ensure reputation command's default argument is set as an array input.
* Added the `--fail-duplicates` flag for the **merge-id-set** command which will fail the command if duplicates are found.
* Added the `--fail-duplicates` flag for the **create-id-set** command which will fail the command if duplicates are found.

## 1.5.1

* Fixed an issue where **validate** command failed to recognized test playbooks for beta integrations as valid tests.
* Fixed an issue were the **validate** command was falsely recognizing image paths in readme files.
* Fixed an issue where the **upload** command error message upon upload failure pointed to wrong file rather than to the pack metadata.
* Added a validation that verifies that each script which appears in incident fields, layouts or layout containers exists in the id_set.json.
* Fixed an issue where the **postman code-gen** command generated double dots for context outputs when it was not needed.
* Fixed an issue where there **validate** command on release notes file crashed when author image was added or modified.
* Added input handling when running **find-dependencies**, replacing string manipulations.
* Fixed an issue where the **validate** command did not handle multiple playbooks with the same name in the id_set.
* Added support for GitLab repositories in **validate**

## 1.5.0

* Fixed an issue where **upload** command failed to upload packs not under content structure.
* Added support for **init** command to run from non-content repo.
* The **split-yml** has been renamed to **split** and now supports splitting Dashboards from unified Generic Modules.
* Fixed an issue where the skipped tests validation ran on the `ApiModules` pack in the **validate** command.
* The **init** command will now create the `Generic Object` entities directories.
* Fixed an issue where the **format** command failed to recognize changed files from git.
* Fixed an issue where the **json-to-outputs** command failed checking whether `0001-01-01T00:00:00` is of type `Date`
* Added to the **generate context** command to generate context paths for integrations from an example file.
* Fixed an issue where **validate** failed on release notes configuration files.
* Fixed an issue where the **validate** command failed on pack input if git detected changed files outside of `Packs` directory.
* Fixed an issue where **validate** command failed to recognize files inside validated pack when validation release notes, resulting in a false error message for missing entity in release note.
* Fixed an issue where the **download** command failed when downloading an invalid YML, instead of skipping it.

## 1.4.9

* Added validation that the support URL in partner contribution pack metadata does not lead to a GitHub repo.
* Enhanced ***generate-docs*** with default `additionalinformation` (description) for common parameters.
* Added to **validate** command a validation that a content item's id and name will not end with spaces.
* The **format** command will now remove trailing whitespaces from content items' id and name fields.
* Fixed an issue where **update-release-notes** could fail on files outside the user given pack.
* Fixed an issue where the **generate-test-playbook** command would not place the playbook in the proper folder.
* Added to **validate** command a validation that packs with `Iron Bank` uses the latest docker from Iron Bank.
* Added to **update-release-notes** command support for `Generic Object` entities.
* Fixed an issue where playbook `fromversion` mismatch validation failed even if `skipunavailable` was set to true.
* Added to the **create artifacts** command support for release notes configuration file.
* Added validation to **validate** for release notes config file.
* Added **isoversize** and **isautoswitchedtoquietmode** fields to the playbook schema.
* Added to the **update-release-notes** command `-bc` flag to generate template for breaking changes version.
* Fixed an issue where **validate** did not search description files correctly, leading to a wrong warning message.

## 1.4.8

* Fixed an issue where yml files with `!reference` failed to load properly.
* Fixed an issue when `View Integration Documentation` button was added twice during the download and re-upload.
* Fixed an issue when `(Partner Contribution)` was added twice to the display name during the download and re-upload.
* Added the following enhancements in the **generate-test-playbook** command:
  * Added the *--commands* argument to generate tasks for specific commands.
  * Added the *--examples* argument to get the command examples file path and generate tasks from the commands and arguments specified there.
  * Added the *--upload* flag to specify whether to upload the test playbook after the generation.
  * Fixed the output condition generation for outputs of type `Boolean`.

## 1.4.7

* Fixed an issue where an empty list for a command context didn't produce an indication other than an empty table.
* Fixed an issue where the **format** command has incorrectly recognized on which files to run when running using git.
* Fixed an issue where author image validations were not checked properly.
* Fixed an issue where new old-formatted scripts and integrations were not validated.
* Fixed an issue where the wording in the from version validation error for subplaybooks was incorrect.
* Fixed an issue where the **update-release-notes** command used the old docker image version instead of the new when detecting a docker change.
* Fixed an issue where the **generate-test-playbook** command used an incorrect argument name as default
* Fixed an issue where the **json-to-outputs** command used an incorrect argument name as default when using `-d`.
* Fixed an issue where validations failed while trying to validate non content files.
* Fixed an issue where README validations did not work post VS Code formatting.
* Fixed an issue where the description validations were inconsistent when running through an integration file or a description file.

## 1.4.6

* Fixed an issue where **validate** suggests, with no reason, running **format** on missing mandatory keys in yml file.
* Skipped existence of TestPlaybook check on community and contribution integrations.
* Fixed an issue where pre-commit didn't run on the demisto_sdk/commands folder.
* The **init** command will now change the script template name in the code to the given script name.
* Expanded the validations performed on beta integrations.
* Added support for PreProcessRules in the **format**, **validate**, **download**, and **create-content-artifacts** commands.
* Improved the error messages in **generate-docs**, if an example was not provided.
* Added to **validate** command a validation that a content entity or a pack name does not contain the words "partner" and "community".
* Fixed an issue where **update-release-notes** ignores *--text* flag while using *-f*
* Fixed the outputs validations in **validate** so enrichment commands will not be checked to have DBotScore outputs.
* Added a new validation to require the dockerimage key to exist in an integration and script yml files.
* Enhanced the **generate-test-playbook** command to use only integration tested on commands, rather than (possibly) other integrations implementing them.
* Expanded unify command to support GenericModules - Unifies a GenericModule object with its Dashboards.
* Added validators for generic objects:
  * Generic Field validator - verify that the 'fromVersion' field is above 6.5.0, 'group' field equals 4 and 'id' field starts with the prefix 'generic_'.
  * Generic Type validator - verify that the 'fromVersion' field is above 6.5.0
  * Generic Module validator - verify that the 'fromVersion' field is above 6.5.0
  * Generic Definition validator - verify that the 'fromVersion' field is above 6.5.0
* Expanded Format command to support Generic Objects - Fixes generic objects according to their validations.
* Fixed an issue where the **update-release-notes** command did not handle ApiModules properly.
* Added option to enter a dictionary or json of format `[{field_name:description}]` in the **json-to-outputs** command,
  with the `-d` flag.
* Improved the outputs for the **format** command.
* Fixed an issue where the validations performed after the **format** command were inconsistent with **validate**.
* Added to the **validate** command a validation for the author image.
* Updated the **create-content-artifacts** command to support generic modules, definitions, fields and types.
* Added an option to ignore errors for file paths and not only file name in .pack-ignore file.

## 1.4.5

* Enhanced the **postman-codegen** command to name all generated arguments with lower case.
* Fixed an issue where the **find-dependencies** command miscalculated the dependencies for playbooks that use generic commands.
* Fixed an issue where the **validate** command failed in external repositories in case the DEMISTO_SDK_GITHUB_TOKEN was not set.
* Fixed an issue where **openapi-codegen** corrupted the swagger file by overwriting configuration to swagger file.
* Updated the **upload** command to support uploading zipped packs to the marketplace.
* Added to the **postman-codegen** command support of path variables.
* Fixed an issue where **openapi-codegen** entered into an infinite loop on circular references in the swagger file.
* The **format** command will now set `fromVersion: 6.2.0` for widgets with 'metrics' data type.
* Updated the **find-dependencies** command to support generic modules, definitions, fields and types.
* Fixed an issue where **openapi-codegen** tried to extract reference example outputs, leading to an exception.
* Added an option to ignore secrets automatically when using the **init** command to create a pack.
* Added a tool that gives the ability to temporarily suppress console output.

## 1.4.4

* When formatting incident types with Auto-Extract rules and without mode field, the **format** command will now add the user selected mode.
* Added new validation that DBotRole is set for scripts that requires elevated permissions to the `XSOAR-linter` in the **lint** command.
* Added url escaping to markdown human readable section in generate docs to avoid autolinking.
* Added a validation that mapper's id and name are matching. Updated the format of mapper to include update_id too.
* Added a validation to ensure that image paths in the README files are valid.
* Fixed **find_type** function to correctly find test files, such as, test script and test playbook.
* Added scheme validations for the new Generic Object Types, Fields, and Modules.
* Renamed the flag *--input-old-version* to *--old-version* in the **generate-docs** command.
* Refactored the **update-release-notes** command:
  * Replaced the *--all* flag with *--use-git* or *-g*.
  * Added the *--force* flag to update the pack release notes without changes in the pack.
  * The **update-release-notes** command will now update all dependent integrations on ApiModule change, even if not specified.
  * If more than one pack has changed, the full list of updated packs will be printed at the end of **update-release-notes** command execution.
  * Fixed an issue where the **update-release-notes** command did not add docker image release notes entry for release notes file if a script was changed.
  * Fixed an issue where the **update-release-notes** command did not detect changed files that had the same name.
  * Fixed an issue in the **update-release-notes** command where the version support of JSON files was mishandled.
* Fixed an issue where **format** did not skip files in test and documentation directories.
* Updated the **create-id-set** command to support generic modules, definitions, fields and types.
* Changed the **convert** command to generate old layout fromversion to 5.0.0 instead of 4.1.0
* Enhanced the command **postman-codegen** with type hints for templates.

## 1.4.3

* Fixed an issue where **json-to-outputs** command returned an incorrect output when json is a list.
* Fixed an issue where if a pack README.md did not exist it could cause an error in the validation process.
* Fixed an issue where the *--name* was incorrectly required in the **init** command.
* Adding the option to run **validate** on a specific path while using git (*-i* & *-g*).
* The **format** command will now change UUIDs in .yml and .json files to their respective content entity name.
* Added a playbook validation to check if a task sub playbook exists in the id set in the **validate** command.
* Added the option to add new tags/usecases to the approved list and to the pack metadata on the same pull request.
* Fixed an issue in **test_content** where when different servers ran tests for the same integration, the server URL parameters were not set correctly.
* Added a validation in the **validate** command to ensure that the ***endpoint*** command is configured correctly in yml file.
* Added a warning when pack_metadata's description field is longer than 130 characters.
* Fixed an issue where a redundant print occurred on release notes validation.
* Added new validation in the **validate** command to ensure that the minimal fromVersion in a widget of type metrics will be 6.2.0.
* Added the *--release-notes* flag to demisto-sdk to get the current version release notes entries.

## 1.4.2

* Added to `pylint` summary an indication if a test was skipped.
* Added to the **init** command the option to specify fromversion.
* Fixed an issue where running **init** command without filling the metadata file.
* Added the *--docker-timeout* flag in the **lint** command to control the request timeout for the Docker client.
* Fixed an issue where **update-release-notes** command added only one docker image release notes entry for release notes file, and not for every entity whom docker image was updated.
* Added a validation to ensure that incident/indicator fields names starts with their pack name in the **validate** command. (Checked only for new files and only when using git *-g*)
* Updated the **find-dependencies** command to return the 'dependencies' according the layout type ('incident', 'indicator').
* Enhanced the "vX" display name validation for scripts and integrations in the **validate** command to check for every versioned script or integration, and not only v2.
* Added the *--fail-duplicates* flag for the **create-id-set** command which will fail the command if duplicates are found.
* Added to the **generate-docs** command automatic addition to git when a new readme file is created.

## 1.4.1

* When in private repo without `DEMSITO_SDK_GITHUB_TOKEN` configured, get_remote_file will take files from the local origin/master.
* Enhanced the **unify** command when giving input of a file and not a directory return a clear error message.
* Added a validation to ensure integrations are not skipped and at least one test playbook is not skipped for each integration or script.
* Added to the Content Tests support for `context_print_dt`, which queries the incident context and prints the result as a json.
* Added new validation for the `xsoar_config.json` file in the **validate** command.
* Added a version differences section to readme in **generate-docs** command.
* Added the *--docs-format* flag in the **integration-diff** command to get the output in README format.
* Added the *--input-old-version* and *--skip-breaking-changes* flags in the **generate-docs** command to get the details for the breaking section and to skip the breaking changes section.

## 1.4.0

* Enable passing a comma-separated list of paths for the `--input` option of the **lint** command.
* Added new validation of unimplemented test-module command in the code to the `XSOAR-linter` in the **lint** command.
* Fixed the **generate-docs** to handle integration authentication parameter.
* Added a validation to ensure that description and README do not contain the word 'Demisto'.
* Improved the deprecated message validation required from playbooks and scripts.
* Added the `--quite-bc-validation` flag for the **validate** command to run the backwards compatibility validation in quite mode (errors is treated like warnings).
* Fixed the **update release notes** command to display a name for old layouts.
* Added the ability to append to the pack README credit to contributors.
* Added identification for parameter differences in **integration-diff** command.
* Fixed **format** to use git as a default value.
* Updated the **upload** command to support reports.
* Fixed an issue where **generate-docs** command was displaying 'None' when credentials parameter display field configured was not configured.
* Fixed an issue where **download** did not return exit code 1 on failure.
* Updated the validation that incident fields' names do not contain the word incident will aplly to core packs only.
* Added a playbook validation to verify all conditional tasks have an 'else' path in **validate** command.
* Renamed the GitHub authentication token environment variable `GITHUB_TOKEN` to `DEMITO_SDK_GITHUB_TOKEN`.
* Added to the **update-release-notes** command automatic addition to git when new release notes file is created.
* Added validation to ensure that integrations, scripts, and playbooks do not contain the entity type in their names.
* Added the **convert** command to convert entities between XSOAR versions.
* Added the *--deprecate* flag in **format** command to deprecate integrations, scripts, and playbooks.
* Fixed an issue where ignoring errors did not work when running the **validate** command on specific files (-i).

## 1.3.9

* Added a validation verifying that the pack's README.md file is not equal to pack description.
* Fixed an issue where the **Assume yes** flag did not work properly for some entities in the **format** command.
* Improved the error messages for separators in folder and file names in the **validate** command.
* Removed the **DISABLE_SDK_VERSION_CHECK** environment variable. To disable new version checks, use the **DEMISTO_SDK_SKIP_VERSION_CHECK** envirnoment variable.
* Fixed an issue where the demisto-sdk version check failed due to a rate limit.
* Fixed an issue with playbooks scheme validation.

## 1.3.8

* Updated the **secrets** command to work on forked branches.

## 1.3.7

* Added a validation to ensure correct image and description file names.
* Fixed an issue where the **validate** command failed when 'display' field in credentials param in yml is empty but 'displaypassword' was provided.
* Added the **integration-diff** command to check differences between two versions of an integration and to return a report of missing and changed elements in the new version.
* Added a validation verifying that the pack's README.md file is not missing or empty for partner packs or packs contains use cases.
* Added a validation to ensure that the integration and script folder and file names will not contain separators (`_`, `-`, ``).
* When formatting new pack, the **format** command will set the *fromversion* key to 5.5.0 in the new files without fromversion.

## 1.3.6

* Added a validation that core packs are not dependent on non-core packs.
* Added a validation that a pack name follows XSOAR standards.
* Fixed an issue where in some cases the `get_remote_file` function failed due to an invalid path.
* Fixed an issue where running **update-release-notes** with updated integration logo, did not detect any file changes.
* Fixed an issue where the **create-id-set** command did not identify unified integrations correctly.
* Fixed an issue where the `CommonTypes` pack was not identified as a dependency for all feed integrations.
* Added support for running SDK commands in private repositories.
* Fixed an issue where running the **init** command did not set the correct category field in an integration .yml file for a newly created pack.
* When formatting new contributed pack, the **format** command will set the *fromversion* key to 6.0.0 in the relevant files.
* If the environment variable "DISABLE_SDK_VERSION_CHECK" is define, the demisto-sdk will no longer check for newer version when running a command.
* Added the `--use-pack-metadata` flag for the **find-dependencies** command to update the calculated dependencies using the the packs metadata files.
* Fixed an issue where **validate** failed on scripts in case the `outputs` field was set to `None`.
* Fixed an issue where **validate** was failing on editing existing release notes.
* Added a validation for README files verifying that the file doesn't contain template text copied from HelloWorld or HelloWorldPremium README.

## 1.3.5

* Added a validation that layoutscontainer's id and name are matching. Updated the format of layoutcontainer to include update_id too.
* Added a validation that commands' names and arguments in core packs, or scripts' arguments do not contain the word incident.
* Fixed issue where running the **generate-docs** command with -c flag ran all the commands and not just the commands specified by the flag.
* Fixed the error message of the **validate** command to not always suggest adding the *description* field.
* Fixed an issue where running **format** on feed integration generated invalid parameter structure.
* Fixed an issue where the **generate-docs** command did not add all the used scripts in a playbook to the README file.
* Fixed an issue where contrib/partner details might be added twice to the same file, when using unify and create-content-artifacts commands
* Fixed issue where running **validate** command on image-related integration did not return the correct outputs to json file.
* When formatting playbooks, the **format** command will now remove empty fields from SetIncident, SetIndicator, CreateNewIncident, CreateNewIndicator script arguments.
* Added an option to fill in the developer email when running the **init** command.

## 1.3.4

* Updated the **validate** command to check that the 'additionalinfo' field only contains the expected value for feed required parameters and not equal to it.
* Added a validation that community/partner details are not in the detailed description file.
* Added a validation that the Use Case tag in pack_metadata file is only used when the pack contains at least one PB, Incident Type or Layout.
* Added a validation that makes sure outputs in integrations are matching the README file when only README has changed.
* Added the *hidden* field to the integration schema.
* Fixed an issue where running **format** on a playbook whose `name` does not equal its `id` would cause other playbooks who use that playbook as a sub-playbook to fail.
* Added support for local custom command configuration file `.demisto-sdk-conf`.
* Updated the **format** command to include an update to the description file of an integration, to remove community/partner details.

## 1.3.3

* Fixed an issue where **lint** failed where *.Dockerfile* exists prior running the lint command.
* Added FeedHelloWorld template option for *--template* flag in **demisto-sdk init** command.
* Fixed issue where **update-release-notes** deleted release note file if command was called more than once.
* Fixed issue where **update-release-notes** added docker image release notes every time the command was called.
* Fixed an issue where running **update-release-notes** on a pack with newly created integration, had also added a docker image entry in the release notes.
* Fixed an issue where `XSOAR-linter` did not find *NotImplementedError* in main.
* Added validation for README files verifying their length (over 30 chars).
* When using *-g* flag in the **validate** command it will now ignore untracked files by default.
* Added the *--include-untracked* flag to the **validate** command to include files which are untracked by git in the validation process.
* Improved the `pykwalify` error outputs in the **validate** command.
* Added the *--print-pykwalify* flag to the **validate** command to print the unchanged output from `pykwalify`.

## 1.3.2

* Updated the format of the outputs when using the *--json-file* flag to create a JSON file output for the **validate** and **lint** commands.
* Added the **doc-review** command to check spelling in .md and .yml files as well as a basic release notes review.
* Added a validation that a pack's display name does not already exist in content repository.
* Fixed an issue where the **validate** command failed to detect duplicate params in an integration.
* Fixed an issue where the **validate** command failed to detect duplicate arguments in a command in an integration.

## 1.3.1

* Fixed an issue where the **validate** command failed to validate the release notes of beta integrations.
* Updated the **upload** command to support indicator fields.
* The **validate** and **update-release-notes** commands will now check changed files against `demisto/master` if it is configured locally.
* Fixed an issue where **validate** would incorrectly identify files as renamed.
* Added a validation that integration properties (such as feed, mappers, mirroring, etc) are not removed.
* Fixed an issue where **validate** failed when comparing branch against commit hash.
* Added the *--no-pipenv* flag to the **split-yml** command.
* Added a validation that incident fields and incident types are not removed from mappers.
* Fixed an issue where the *c
reate-id-set* flag in the *validate* command did not work while not using git.
* Added the *hiddenusername* field to the integration schema.
* Added a validation that images that are not integration images, do not ask for a new version or RN

## 1.3.0

* Do not collect optional dependencies on indicator types reputation commands.
* Fixed an issue where downloading indicator layoutscontainer objects failed.
* Added a validation that makes sure outputs in integrations are matching the README file.
* Fixed an issue where the *create-id-set* flag in the **validate** command did not work.
* Added a warning in case no id_set file is found when running the **validate** command.
* Fixed an issue where changed files were not recognised correctly on forked branches in the **validate** and the **update-release-notes** commands.
* Fixed an issue when files were classified incorrectly when running *update-release-notes*.
* Added a validation that integration and script file paths are compatible with our convention.
* Fixed an issue where id_set.json file was re created whenever running the generate-docs command.
* added the *--json-file* flag to create a JSON file output for the **validate** and **lint** commands.

## 1.2.19

* Fixed an issue where merge id_set was not updated to work with the new entity of Packs.
* Added a validation that the playbook's version matches the version of its sub-playbooks, scripts, and integrations.

## 1.2.18

* Changed the *skip-id-set-creation* flag to *create-id-set* in the **validate** command. Its default value will be False.
* Added support for the 'cve' reputation command in default arg validation.
* Filter out generic and reputation command from scripts and playbooks dependencies calculation.
* Added support for the incident fields in outgoing mappers in the ID set.
* Added a validation that the taskid field and the id field under the task field are both from uuid format and contain the same value.
* Updated the **format** command to generate uuid value for the taskid field and for the id under the task field in case they hold an invalid values.
* Exclude changes from doc_files directory on validation.
* Added a validation that an integration command has at most one default argument.
* Fixing an issue where pack metadata version bump was not enforced when modifying an old format (unified) file.
* Added validation that integration parameter's display names are capitalized and spaced using whitespaces and not underscores.
* Fixed an issue where beta integrations where not running deprecation validations.
* Allowed adding additional information to the deprecated description.
* Fixing an issue when escaping less and greater signs in integration params did not work as expected.

## 1.2.17

* Added a validation that the classifier of an integration exists.
* Added a validation that the mapper of an integration exists.
* Added a validation that the incident types of a classifier exist.
* Added a validation that the incident types of a mapper exist.
* Added support for *text* argument when running **demisto-sdk update-release-notes** on the ApiModules pack.
* Added a validation for the minimal version of an indicator field of type grid.
* Added new validation for incident and indicator fields in classifiers mappers and layouts exist in the content.
* Added cache for get_remote_file to reducing failures from accessing the remote repo.
* Fixed an issue in the **format** command where `_dev` or `_copy` suffixes weren't removed from the `id` of the given playbooks.
* Playbook dependencies from incident and indicator fields are now marked as optional.
* Mappers dependencies from incident types and incident fields are now marked as optional.
* Classifier dependencies from incident types are now marked as optional.
* Updated **demisto-sdk init** command to no longer create `created` field in pack_metadata file
* Updated **generate-docs** command to take the parameters names in setup section from display field and to use additionalinfo field when exist.
* Using the *verbose* argument in the **find-dependencies** command will now log to the console.
* Improved the deprecated message validation required from integrations.
* Fixed an issue in the **generate-docs** command where **Context Example** section was created when it was empty.

## 1.2.16

* Added allowed ignore errors to the *IDSetValidator*.
* Fixed an issue where an irrelevant id_set validation ran in the **validate** command when using the *--id-set* flag.
* Fixed an issue were **generate-docs** command has failed if a command did not exist in commands permissions file.
* Improved a **validate** command message for missing release notes of api module dependencies.

## 1.2.15

* Added the *ID101* to the allowed ignored errors.

## 1.2.14

* SDK repository is now mypy check_untyped_defs complaint.
* The lint command will now ignore the unsubscriptable-object (E1136) pylint error in dockers based on python 3.9 - this will be removed once a new pylint version is released.
* Added an option for **format** to run on a whole pack.
* Added new validation of unimplemented commands from yml in the code to `XSOAR-linter`.
* Fixed an issue where Auto-Extract fields were only checked for newly added incident types in the **validate** command.
* Added a new warning validation of direct access to args/params dicts to `XSOAR-linter`.

## 1.2.13

* Added new validation of indicators usage in CommandResults to `XSOAR-linter`.
* Running **demisto-sdk lint** will automatically run on changed files (same behavior as the -g flag).
* Removed supported version message from the documentation when running **generate_docs**.
* Added a print to indicate backwards compatibility is being checked in **validate** command.
* Added a percent print when running the **validate** command with the *-a* flag.
* Fixed a regression in the **upload** command where it was ignoring `DEMISTO_VERIFY_SSL` env var.
* Fixed an issue where the **upload** command would fail to upload beta integrations.
* Fixed an issue where the **validate** command did not create the *id_set.json* file when running with *-a* flag.
* Added price change validation in the **validate** command.
* Added validations that checks in read-me for empty sections or leftovers from the auto generated read-me that should be changed.
* Added new code validation for *NotImplementedError* to raise a warning in `XSOAR-linter`.
* Added validation for support types in the pack metadata file.
* Added support for *--template* flag in **demisto-sdk init** command.
* Fixed an issue with running **validate** on master branch where the changed files weren't compared to previous commit when using the *-g* flag.
* Fixed an issue where the `XSOAR-linter` ran *NotImplementedError* validation on scripts.
* Added support for Auto-Extract feature validation in incident types in the **validate** command.
* Fixed an issue in the **lint** command where the *-i* flag was ignored.
* Improved **merge-id-sets** command to support merge between two ID sets that contain the same pack.
* Fixed an issue in the **lint** command where flake8 ran twice.

## 1.2.12

* Bandit now reports also on medium severity issues.
* Fixed an issue with support for Docker Desktop on Mac version 2.5.0+.
* Added support for vulture and mypy linting when running without docker.
* Added support for *prev-ver* flag in **update-release-notes** command.
* Improved retry support when building docker images for linting.
* Added the option to create an ID set on a specific pack in **create-id-set** command.
* Added the *--skip-id-set-creation* flag to **validate** command in order to add the capability to run validate command without creating id_set validation.
* Fixed an issue where **validate** command checked docker image tag on ApiModules pack.
* Fixed an issue where **find-dependencies** did not calculate dashboards and reports dependencies.
* Added supported version message to the documentation and release notes files when running **generate_docs** and **update-release-notes** commands respectively.
* Added new code validations for *NotImplementedError* exception raise to `XSOAR-linter`.
* Command create-content-artifacts additional support for **Author_image.png** object.
* Fixed an issue where schemas were not enforced for incident fields, indicator fields and old layouts in the validate command.
* Added support for **update-release-notes** command to update release notes according to master branch.

## 1.2.11

* Fixed an issue where the ***generate-docs*** command reset the enumeration of line numbering after an MD table.
* Updated the **upload** command to support mappers.
* Fixed an issue where exceptions were no printed in the **format** while the *--verbose* flag is set.
* Fixed an issue where *--assume-yes* flag did not work in the **format** command when running on a playbook without a `fromversion` field.
* Fixed an issue where the **format** command would fail in case `conf.json` file was not found instead of skipping the update.
* Fixed an issue where integration with v2 were recognised by the `name` field instead of the `display` field in the **validate** command.
* Added a playbook validation to check if a task script exists in the id set in the **validate** command.
* Added new integration category `File Integrity Management` in the **validate** command.

## 1.2.10

* Added validation for approved content pack use-cases and tags.
* Added new code validations for *CommonServerPython* import to `XSOAR-linter`.
* Added *default value* and *predefined values* to argument description in **generate-docs** command.
* Added a new validation that checks if *get-mapping-fields* command exists if the integration schema has *{ismappable: true}* in **validate** command.
* Fixed an issue where the *--staged* flag recognised added files as modified in the **validate** command.
* Fixed an issue where a backwards compatibility warning was raised for all added files in the **validate** command.
* Fixed an issue where **validate** command failed when no tests were given for a partner supported pack.
* Updated the **download** command to support mappers.
* Fixed an issue where the ***format*** command added a duplicate parameter.
* For partner supported content packs, added support for a list of emails.
* Removed validation of README files from the ***validate*** command.
* Fixed an issue where the ***validate*** command required release notes for ApiModules pack.

## 1.2.9

* Fixed an issue in the **openapi_codegen** command where it created duplicate functions name from the swagger file.
* Fixed an issue in the **update-release-notes** command where the *update type* argument was not verified.
* Fixed an issue in the **validate** command where no error was raised in case a non-existing docker image was presented.
* Fixed an issue in the **format** command where format failed when trying to update invalid Docker image.
* The **format** command will now preserve the **isArray** argument in integration's reputation commands and will show a warning if it set to **false**.
* Fixed an issue in the **lint** command where *finally* clause was not supported in main function.
* Fixed an issue in the **validate** command where changing any entity ID was not validated.
* Fixed an issue in the **validate** command where *--staged* flag did not bring only changed files.
* Fixed the **update-release-notes** command to ignore changes in the metadata file.
* Fixed the **validate** command to ignore metadata changes when checking if a version bump is needed.

## 1.2.8

* Added a new validation that checks in playbooks for the usage of `DeleteContext` in **validate** command.
* Fixed an issue in the **upload** command where it would try to upload content entities with unsupported versions.
* Added a new validation that checks in playbooks for the usage of specific instance in **validate** command.
* Added the **--staged** flag to **validate** command to run on staged files only.

## 1.2.7

* Changed input parameters in **find-dependencies** command.
  * Use ***-i, --input*** instead of ***-p, --path***.
  * Use ***-idp, --id-set-path*** instead of ***-i, --id-set-path***.
* Fixed an issue in the **unify** command where it crashed on an integration without an image file.
* Fixed an issue in the **format** command where unnecessary files were not skipped.
* Fixed an issue in the **update-release-notes** command where the *text* argument was not respected in all cases.
* Fixed an issue in the **validate** command where a warning about detailed description was given for unified or deprecated integrations.
* Improved the error returned by the **validate** command when running on files using the old format.

## 1.2.6

* No longer require setting `DEMISTO_README_VALIDATION` env var to enable README mdx validation. Validation will now run automatically if all necessary node modules are available.
* Fixed an issue in the **validate** command where the `--skip-pack-dependencies` would not skip id-set creation.
* Fixed an issue in the **validate** command where validation would fail if supplied an integration with an empty `commands` key.
* Fixed an issue in the **validate** command where validation would fail due to a required version bump for packs which are not versioned.
* Will use env var `DEMISTO_VERIFY_SSL` to determine if to use a secure connection for commands interacting with the Server when `--insecure` is not passed. If working with a local Server without a trusted certificate, you can set env var `DEMISTO_VERIFY_SSL=no` to avoid using `--insecure` on each command.
* Unifier now adds a link to the integration documentation to the integration detailed description.
* Fixed an issue in the **secrets** command where ignored secrets were not skipped.

## 1.2.5

* Added support for special fields: *defaultclassifier*, *defaultmapperin*, *defaultmapperout* in **download** command.
* Added -y option **format** command to assume "yes" as answer to all prompts and run non-interactively
* Speed up improvements for `validate` of README files.
* Updated the **format** command to adhere to the defined content schema and sub-schemas, aligning its behavior with the **validate** command.
* Added support for canvasContextConnections files in **format** command.

## 1.2.4

* Updated detailed description for community integrations.

## 1.2.3

* Fixed an issue where running **validate** failed on playbook with task that adds tags to the evidence data.
* Added the *displaypassword* field to the integration schema.
* Added new code validations to `XSOAR-linter`.
  * As warnings messages:
    * `demisto.params()` should be used only inside main function.
    * `demisto.args()` should be used only inside main function.
    * Functions args should have type annotations.
* Added `fromversion` field validation to test playbooks and scripts in **validate** command.

## 1.2.2

* Add support for warning msgs in the report and summary to **lint** command.
* Fixed an issue where **json-to-outputs** determined bool values as int.
* Fixed an issue where **update-release-notes** was crushing on `--all` flag.
* Fixed an issue where running **validate**, **update-release-notes** outside of content repo crushed without a meaningful error message.
* Added support for layoutscontainer in **init** contribution flow.
* Added a validation for tlp_color param in feeds in **validate** command.
* Added a validation for removal of integration parameters in **validate** command.
* Fixed an issue where **update-release-notes** was failing with a wrong error message when no pack or input was given.
* Improved formatting output of the **generate-docs** command.
* Add support for env variable *DEMISTO_SDK_ID_SET_REFRESH_INTERVAL*. Set this env variable to the refresh interval in minutes. The id set will be regenerated only if the refresh interval has passed since the last generation. Useful when generating Script documentation, to avoid re-generating the id_set every run.
* Added new code validations to `XSOAR-linter`.
  * As error messages:
    * Longer than 10 seconds sleep statements for non long running integrations.
    * exit() usage.
    * quit() usage.
  * As warnings messages:
    * `demisto.log` should not be used.
    * main function existence.
    * `demito.results` should not be used.
    * `return_output` should not be used.
    * try-except statement in main function.
    * `return_error` usage in main function.
    * only once `return_error` usage.
* Fixed an issue where **lint** command printed logs twice.
* Fixed an issue where *suffix* did not work as expected in the **create-content-artifacts** command.
* Added support for *prev-ver* flag in **lint** and **secrets** commands.
* Added support for *text* flag to **update-release-notes** command to add the same text to all release notes.
* Fixed an issue where **validate** did not recognize added files if they were modified locally.
* Added a validation that checks the `fromversion` field exists and is set to 5.0.0 or above when working or comparing to a non-feature branch in **validate** command.
* Added a validation that checks the certification field in the pack_metadata file is valid in **validate** command.
* The **update-release-notes** command will now automatically add docker image update to the release notes.

## 1.2.1

* Added an additional linter `XSOAR-linter` to the **lint** command which custom validates py files. currently checks for:
  * `Sys.exit` usages with non zero value.
  * Any `Print` usages.
* Fixed an issue where renamed files were failing on *validate*.
* Fixed an issue where single changed files did not required release notes update.
* Fixed an issue where doc_images required release-notes and validations.
* Added handling of dependent packs when running **update-release-notes** on changed *APIModules*.
  * Added new argument *--id-set-path* for id_set.json path.
  * When changes to *APIModule* is detected and an id_set.json is available - the command will update the dependent pack as well.
* Added handling of dependent packs when running **validate** on changed *APIModules*.
  * Added new argument *--id-set-path* for id_set.json path.
  * When changes to *APIModule* is detected and an id_set.json is available - the command will validate that the dependent pack has release notes as well.
* Fixed an issue where the find_type function didn't recognize file types correctly.
* Fixed an issue where **update-release-notes** command did not work properly on Windows.
* Added support for indicator fields in **update-release-notes** command.
* Fixed an issue where files in test dirs where being validated.

## 1.2.0

* Fixed an issue where **format** did not update the test playbook from its pack.
* Fixed an issue where **validate** validated non integration images.
* Fixed an issue where **update-release-notes** did not identified old yml integrations and scripts.
* Added revision templates to the **update-release-notes** command.
* Fixed an issue where **update-release-notes** crashed when a file was renamed.
* Fixed an issue where **validate** failed on deleted files.
* Fixed an issue where **validate** validated all images instead of packs only.
* Fixed an issue where a warning was not printed in the **format** in case a non-supported file type is inputted.
* Fixed an issue where **validate** did not fail if no release notes were added when adding files to existing packs.
* Added handling of incorrect layout paths via the **format** command.
* Refactor **create-content-artifacts** command - Efficient artifacts creation and better logging.
* Fixed an issue where image and description files were not handled correctly by **validate** and **update-release-notes** commands.
* Fixed an issue where the **format** command didn't remove all extra fields in a file.
* Added an error in case an invalid id_set.json file is found while running the **validate** command.
* Added fetch params checks to the **validate** command.

## 1.1.11

* Added line number to secrets' path in **secrets** command report.
* Fixed an issue where **init** a community pack did not present the valid support URL.
* Fixed an issue where **init** offered a non relevant pack support type.
* Fixed an issue where **lint** did not pull docker images for powershell.
* Fixed an issue where **find-dependencies** did not find all the script dependencies.
* Fixed an issue where **find-dependencies** did not collect indicator fields as dependencies for playbooks.
* Updated the **validate** and the **secrets** commands to be less dependent on regex.
* Fixed an issue where **lint** did not run on circle when docker did not return ping.
* Updated the missing release notes error message (RN106) in the **Validate** command.
* Fixed an issue where **Validate** would return missing release notes when two packs with the same substring existed in the modified files.
* Fixed an issue where **update-release-notes** would add duplicate release notes when two packs with the same substring existed in the modified files.
* Fixed an issue where **update-release-notes** would fail to bump new versions if the feature branch was out of sync with the master branch.
* Fixed an issue where a non-descriptive error would be returned when giving the **update-release-notes** command a pack which can not be found.
* Added dependencies check for *widgets* in **find-dependencies** command.
* Added a `update-docker` flag to **format** command.
* Added a `json-to-outputs` flag to the **run** command.
* Added a verbose (`-v`) flag to **format** command.
* Fixed an issue where **download** added the prefix "playbook-" to the name of playbooks.

## 1.1.10

* Updated the **init** command. Relevant only when passing the *--contribution* argument.
  * Added the *--author* option.
  * The *support* field of the pack's metadata is set to *community*.
* Added a proper error message in the **Validate** command upon a missing description in the root of the yml.
* **Format** now works with a relative path.
* **Validate** now fails when all release notes have been excluded.
* Fixed issue where correct error message would not propagate for invalid images.
* Added the *--skip-pack-dependencies* flag to **validate** command to skip pack dependencies validation. Relevant when using the *-g* flag.
* Fixed an issue where **Validate** and **Format** commands failed integrations with `defaultvalue` field in fetch incidents related parameters.
* Fixed an issue in the **Validate** command in which unified YAML files were not ignored.
* Fixed an issue in **generate-docs** where scripts and playbooks inputs and outputs were not parsed correctly.
* Fixed an issue in the **openapi-codegen** command where missing reference fields in the swagger JSON caused errors.
* Fixed an issue in the **openapi-codegen** command where empty objects in the swagger JSON paths caused errors.
* **update-release-notes** command now accept path of the pack instead of pack name.
* Fixed an issue where **generate-docs** was inserting unnecessary escape characters.
* Fixed an issue in the **update-release-notes** command where changes to the pack_metadata were not detected.
* Fixed an issue where **validate** did not check for missing release notes in old format files.

## 1.1.9

* Fixed an issue where **update-release-notes** command failed on invalid file types.

## 1.1.8

* Fixed a regression where **upload** command failed on test playbooks.
* Added new *githubUser* field in pack metadata init command.
* Support beta integration in the commands **split-yml, extract-code, generate-test-playbook and generate-docs.**
* Fixed an issue where **find-dependencies** ignored *toversion* field in content items.
* Added support for *layoutscontainer*, *classifier_5_9_9*, *mapper*, *report*, and *widget* in the **Format** command.
* Fixed an issue where **Format** will set the `ID` field to be equal to the `name` field in modified playbooks.
* Fixed an issue where **Format** did not work for test playbooks.
* Improved **update-release-notes** command:
  * Write content description to release notes for new items.
  * Update format for file types without description: Connections, Incident Types, Indicator Types, Layouts, Incident Fields.
* Added a validation for feedTags param in feeds in **validate** command.
* Fixed readme validation issue in community support packs.
* Added the **openapi-codegen** command to generate integrations from OpenAPI specification files.
* Fixed an issue were release notes validations returned wrong results for *CommonScripts* pack.
* Added validation for image links in README files in **validate** command.
* Added a validation for default value of fetch param in feeds in **validate** command.
* Fixed an issue where the **Init** command failed on scripts.

## 1.1.7

* Fixed an issue where running the **format** command on feed integrations removed the `defaultvalue` fields.
* Playbook branch marked with *skipunavailable* is now set as an optional dependency in the **find-dependencies** command.
* The **feedReputation** parameter can now be hidden in a feed integration.
* Fixed an issue where running the **unify** command on JS package failed.
* Added the *--no-update* flag to the **find-dependencies** command.
* Added the following validations in **validate** command:
  * Validating that a pack does not depend on NonSupported / Deprecated packs.

## 1.1.6

* Added the *--description* option to the **init** command.
* Added the *--contribution* option to the **init** command which converts a contribution zip to proper pack format.
* Improved **validate** command performance time and outputs.
* Added the flag *--no-docker-checks* to **validate** command to skip docker checks.
* Added the flag *--print-ignored-files* to **validate** command to print ignored files report when the command is done.
* Added the following validations in **validate** command:
  * Validating that existing release notes are not modified.
  * Validating release notes are not added to new packs.
  * Validating that the "currentVersion" field was raised in the pack_metadata for modified packs.
  * Validating that the timestamp in the "created" field in the pack_metadata is in ISO format.
* Running `demisto-sdk validate` will run the **validate** command using git and only on committed files (same as using *-g --post-commit*).
* Fixed an issue where release notes were not checked correctly in **validate** command.
* Fixed an issue in the **create-id-set** command where optional playbook tasks were not taken into consideration.
* Added a prompt to the `demisto-sdk update-release-notes` command to prompt users to commit changes before running the release notes command.
* Added support to `layoutscontainer` in **validate** command.

## 1.1.5

* Fixed an issue in **find-dependencies** command.
* **lint** command now verifies flake8 on CommonServerPython script.

## 1.1.4

* Fixed an issue with the default output file name of the **unify** command when using "." as an output path.
* **Unify** command now adds contributor details to the display name and description.
* **Format** command now adds *isFetch* and *incidenttype* fields to integration yml.
* Removed the *feedIncremental* field from the integration schema.
* **Format** command now adds *feedBypassExclusionList*, *Fetch indicators*, *feedReputation*, *feedReliability*,
     *feedExpirationPolicy*, *feedExpirationInterval* and *feedFetchInterval* fields to integration yml.
* Fixed an issue in the playbooks schema.
* Fixed an issue where generated release notes were out of order.
* Improved pack dependencies detection.
* Fixed an issue where test playbooks were mishandled in **validate** command.

## 1.1.3

* Added a validation for invalid id fields in indicators types files in **validate** command.
* Added default behavior for **update-release-notes** command.
* Fixed an error where README files were failing release notes validation.
* Updated format of generated release notes to be more user friendly.
* Improved error messages for the **update-release-notes** command.
* Added support for `Connections`, `Dashboards`, `Widgets`, and `Indicator Types` to **update-release-notes** command.
* **Validate** now supports scripts under the *TestPlaybooks* directory.
* Fixed an issue where **validate** did not support powershell files.

## 1.1.2

* Added a validation for invalid playbookID fields in incidents types files in **validate** command.
* Added a code formatter for python files.
* Fixed an issue where new and old classifiers where mixed on validate command.
* Added *feedIncremental* field to the integration schema.
* Fixed error in the **upload** command where unified YMLs were not uploaded as expected if the given input was a pack.
* Fixed an issue where the **secrets** command failed due to a space character in the file name.
* Ignored RN validation for *NonSupported* pack.
* You can now ignore IF107, SC100, RP102 error codes in the **validate** command.
* Fixed an issue where the **download** command was crashing when received as input a JS integration or script.
* Fixed an issue where **validate** command checked docker image for JS integrations and scripts.
* **validate** command now checks scheme for reports and connections.
* Fixed an issue where **validate** command checked docker when running on all files.
* Fixed an issue where **validate** command did not fail when docker image was not on the latest numeric tag.
* Fixed an issue where beta integrations were not validated correctly in **validate** command.

## 1.1.1

* fixed and issue where file types were not recognized correctly in **validate** command.
* Added better outputs for validate command.

## 1.1.0

* Fixed an issue where changes to only non-validated files would fail validation.
* Fixed an issue in **validate** command where moved files were failing validation for new packs.
* Fixed an issue in **validate** command where added files were failing validation due to wrong file type detection.
* Added support for new classifiers and mappers in **validate** command.
* Removed support of old RN format validation.
* Updated **secrets** command output format.
* Added support for error ignore on deprecated files in **validate** command.
* Improved errors outputs in **validate** command.
* Added support for linting an entire pack.

## 1.0.9

* Fixed a bug where misleading error was presented when pack name was not found.
* **Update-release-notes** now detects added files for packs with versions.
* Readme files are now ignored by **update-release-notes** and validation of release notes.
* Empty release notes no longer cause an uncaught error during validation.

## 1.0.8

* Changed the output format of demisto-sdk secrets.
* Added a validation that checkbox items are not required in integrations.
* Added pack release notes generation and validation.
* Improved pack metadata validation.
* Fixed an issue in **validate** where renamed files caused an error

## 1.0.4

* Fix the **format** command to update the `id` field to be equal to `details` field in indicator-type files, and to `name` field in incident-type & dashboard files.
* Fixed a bug in the **validate** command for layout files that had `sortValues` fields.
* Fixed a bug in the **format** command where `playbookName` field was not always present in the file.
* Fixed a bug in the **format** command where indicatorField wasn't part of the SDK schemas.
* Fixed a bug in **upload** command where created unified docker45 yml files were not deleted.
* Added support for IndicatorTypes directory in packs (for `reputation` files, instead of Misc).
* Fixed parsing playbook condition names as string instead of boolean in **validate** command
* Improved image validation in YAML files.
* Removed validation for else path in playbook condition tasks.

## 1.0.3

* Fixed a bug in the **format** command where comments were being removed from YAML files.
* Added output fields: *file_path* and *kind* for layouts in the id-set.json created by **create-id-set** command.
* Fixed a bug in the **create-id-set** command Who returns Duplicate for Layouts with a different kind.
* Added formatting to **generate-docs** command results replacing all `<br>` tags with `<br/>`.
* Fixed a bug in the **download** command when custom content contained not supported content entity.
* Fixed a bug in **format** command in which boolean strings  (e.g. 'yes' or 'no') were converted to boolean values (e.g. 'True' or 'False').
* **format** command now removes *sourceplaybookid* field from playbook files.
* Fixed a bug in **generate-docs** command in which integration dependencies were not detected when generating documentation for a playbook.

## 1.0.1

* Fixed a bug in the **unify** command when output path was provided empty.
* Improved error message for integration with no tests configured.
* Improved the error message returned from the **validate** command when an integration is missing or contains malformed fetch incidents related parameters.
* Fixed a bug in the **create** command where a unified YML with a docker image for 4.5 was copied incorrectly.
* Missing release notes message are now showing the release notes file path to update.
* Fixed an issue in the **validate** command in which unified YAML files were not ignored.
* File format suggestions are now shown in the relevant file format (JSON or YAML).
* Changed Docker image validation to fail only on non-valid ones.
* Removed backward compatibility validation when Docker image is updated.

## 1.0.0

* Improved the *upload* command to support the upload of all the content entities within a pack.
* The *upload* command now supports the improved pack file structure.
* Added an interactive option to format integrations, scripts and playbooks with No TestPlaybooks configured.
* Added an interactive option to configure *conf.json* file with missing test playbooks for integrations, scripts and playbooks
* Added *download* command to download custom content from Demisto instance to the local content repository.
* Improved validation failure messages to include a command suggestion, wherever relevant, to fix the raised issue.
* Improved 'validate' help and documentation description
* validate - checks that scripts, playbooks, and integrations have the *tests* key.
* validate - checks that test playbooks are configured in `conf.json`.
* demisto-sdk lint - Copy dir better handling.
* demisto-sdk lint - Add error when package missing in docker image.
* Added *-a , --validate-all* option in *validate* to run all validation on all files.
* Added *-i , --input* option in *validate* to run validation on a specified pack/file.
* added *-i, --input* option in *secrets* to run on a specific file.
* Added an allowed hidden parameter: *longRunning* to the hidden integration parameters validation.
* Fixed an issue with **format** command when executing with an output path of a folder and not a file path.
* Bug fixes in generate-docs command given playbook as input.
* Fixed an issue with lint command in which flake8 was not running on unit test files.

## 0.5.2

* Added *-c, --command* option in *generate-docs* to generate a specific command from an integration.
* Fixed an issue when getting README/CHANGELOG files from git and loading them.
* Removed release notes validation for new content.
* Fixed secrets validations for files with the same name in a different directory.
* demisto-sdk lint - parallelization working with specifying the number of workers.
* demisto-sdk lint - logging levels output, 3 levels.
* demisto-sdk lint - JSON report, structured error reports in JSON format.
* demisto-sdk lint - XML JUnit report for unit-tests.
* demisto-sdk lint - new packages used to accelerate execution time.
* demisto-sdk secrets - command now respects the generic whitelist, and not only the pack secrets.

## 0.5.0

[PyPI History][1]

[1]: https://pypi.org/project/demisto-sdk/#history

## 0.4.9

* Fixed an issue in *generate-docs* where Playbooks and Scripts documentation failed.
* Added a graceful error message when executing the *run" command with a misspelled command.
* Added more informative errors upon failures of the *upload* command.
* format command:
  * Added format for json files: IncidentField, IncidentType, IndicatorField, IndicatorType, Layout, Dashboard.
  * Added the *-fv --from-version*, *-nv --no-validation* arguments.
  * Removed the *-t yml_type* argument, the file type will be inferred.
  * Removed the *-g use_git* argument, running format without arguments will run automatically on git diff.
* Fixed an issue in loading playbooks with '=' character.
* Fixed an issue in *validate* failed on deleted README files.

## 0.4.8

* Added the *max* field to the Playbook schema, allowing to define it in tasks loop.
* Fixed an issue in *validate* where Condition branches checks were case sensitive.

## 0.4.7

* Added the *slareminder* field to the Playbook schema.
* Added the *common_server*, *demisto_mock* arguments to the *init* command.
* Fixed an issue in *generate-docs* where the general section was not being generated correctly.
* Fixed an issue in *validate* where Incident type validation failed.

## 0.4.6

* Fixed an issue where the *validate* command did not identify CHANGELOG in packs.
* Added a new command, *id-set* to create the id set - the content dependency tree by file IDs.

## 0.4.5

* generate-docs command:
  * Added the *use_cases*, *permissions*, *command_permissions* and *limitations*.
  * Added the *--insecure* argument to support running the script and integration command in Demisto.
  * Removed the *-t yml_type* argument, the file type will be inferred.
  * The *-o --output* argument is no longer mandatory, default value will be the input file directory.
* Added support for env var: *DEMISTO_SDK_SKIP_VERSION_CHECK*. When set version checks are skipped.
* Fixed an issue in which the CHANGELOG files did not match our scheme.
* Added a validator to verify that there are no hidden integration parameters.
* Fixed an issue where the *validate* command ran on test files.
* Removed the *env-dir* argument from the demisto-sdk.
* README files which are html files will now be skipped in the *validate* command.
* Added support for env var: *DEMISTO_README_VALIDATOR*. When not set the readme validation will not run.

## 0.4.4

* Added a validator for IncidentTypes (incidenttype-*.json).
* Fixed an issue where the -p flag in the *validate* command was not working.
* Added a validator for README.md files.
* Release notes validator will now run on: incident fields, indicator fields, incident types, dashboard and reputations.
* Fixed an issue where the validator of reputation(Indicator Type) did not check on the details field.
* Fixed an issue where the validator attempted validating non-existing files after deletions or name refactoring.
* Removed the *yml_type* argument in the *split-yml*, *extract-code* commands.
* Removed the *file_type* argument in the *generate-test-playbook* command.
* Fixed the *insecure* argument in *upload*.
* Added the *insecure* argument in *run-playbook*.
* Standardise the *-i --input*, *-o --output* to demisto-sdk commands.

## 0.4.3

* Fixed an issue where the incident and indicator field BC check failed.
* Support for linting and unit testing PowerShell integrations.

## 0.4.2

* Fixed an issue where validate failed on Windows.
* Added a validator to verify all branches are handled in conditional task in a playbook.
* Added a warning message when not running the latest sdk version.
* Added a validator to check that the root is connected to all tasks in the playbook.
* Added a validator for Dashboards (dashboard-*.json).
* Added a validator for Indicator Types (reputation-*.json).
* Added a BC validation for changing incident field type.
* Fixed an issue where init command would generate an invalid yml for scripts.
* Fixed an issue in misleading error message in v2 validation hook.
* Fixed an issue in v2 hook which now is set only on newly added scripts.
* Added more indicative message for errors in yaml files.
* Disabled pykwalify info log prints.

## 0.3.10

* Added a BC check for incident fields - changing from version is not allowed.
* Fixed an issue in create-content-artifacts where scripts in Packs in TestPlaybooks dir were copied with a wrong prefix.

## 0.3.9

* Added a validation that incident field can not be required.
* Added validation for fetch incident parameters.
* Added validation for feed integration parameters.
* Added to the *format* command the deletion of the *sourceplaybookid* field.
* Fixed an issue where *fieldMapping* in playbook did not pass the scheme validation.
* Fixed an issue where *create-content-artifacts* did not copy TestPlaybooks in Packs without prefix of *playbook-*.
* Added a validation the a playbook can not have a rolename set.
* Added to the image validator the new DBot default image.
* Added the fields: elasticcommonfields, quiet, quietmode to the Playbook schema.
* Fixed an issue where *validate* failed on integration commands without outputs.
* Added a new hook for naming of v2 integrations and scripts.

## 0.3.8

* Fixed an issue where *create-content-artifact* was not loading the data in the yml correctly.
* Fixed an issue where *unify* broke long lines in script section causing syntax errors

## 0.3.7

* Added *generate-docs* command to generate documentation file for integration, playbook or script.
* Fixed an issue where *unify* created a malformed integration yml.
* Fixed an issue where demisto-sdk **init** creates unit-test file with invalid import.

## 0.3.6

* Fixed an issue where demisto-sdk **validate** failed on modified scripts without error message.

## 0.3.5

* Fixed an issue with docker tag validation for integrations.
* Restructured repo source code.

## 0.3.4

* Saved failing unit tests as a file.
* Fixed an issue where "_test" file for scripts/integrations created using **init** would import the "HelloWorld" templates.
* Fixed an issue in demisto-sdk **validate** - was failing on backward compatiblity check
* Fixed an issue in demisto-sdk **secrets** - empty line in .secrets-ignore always made the secrets check to pass
* Added validation for docker image inside integrations and scripts.
* Added --use-git flag to **format** command to format all changed files.
* Fixed an issue where **validate** did not fail on dockerimage changes with bc check.
* Added new flag **--ignore-entropy** to demisto-sdk **secrets**, this will allow skip entropy secrets check.
* Added --outfile to **lint** to allow saving failed packages to a file.

## 0.3.3

* Added backwards compatibility break error message.
* Added schema for incident types.
* Added **additionalinfo** field to as an available field for integration configuration.
* Added pack parameter for **init**.
* Fixed an issue where error would appear if name parameter is not set in **init**.

## 0.3.2

* Fixed the handling of classifier files in **validate**.

## 0.3.1

* Fixed the handling of newly created reputation files in **validate**.
* Added an option to perform **validate** on a specific file.

## 0.3.0

* Added support for multi-package **lint** both with parallel and without.
* Added all parameter in **lint** to run on all packages and packs in content repository.
* Added **format** for:
  * Scripts
  * Playbooks
  * Integrations
* Improved user outputs for **secrets** command.
* Fixed an issue where **lint** would run pytest and pylint only on a single docker per integration.
* Added auto-complete functionality to demisto-sdk.
* Added git parameter in **lint** to run only on changed packages.
* Added the **run-playbook** command
* Added **run** command which runs a command in the Demisto playground.
* Added **upload** command which uploads an integration or a script to a Demisto instance.
* Fixed and issue where **validate** checked if release notes exist for new integrations and scripts.
* Added **generate-test-playbook** command which generates a basic test playbook for an integration or a script.
* **validate** now supports indicator fields.
* Fixed an issue with layouts scheme validation.
* Adding **init** command.
* Added **json-to-outputs** command which generates the yaml section for outputs from an API raw response.

## 0.2.6

* Fixed an issue with locating release notes for beta integrations in **validate**.

## 0.2.5

* Fixed an issue with locating release notes for beta integrations in **validate**.

## 0.2.4

* Adding image validation to Beta_Integration and Packs in **validate**.

## 0.2.3

* Adding Beta_Integration to the structure validation process.
* Fixing bug where **validate** did checks on TestPlaybooks.
* Added requirements parameter to **lint**.

## 0.2.2

* Fixing bug where **lint** did not return exit code 1 on failure.
* Fixing bug where **validate** did not print error message in case no release notes were give.

## 0.2.1

* **Validate** now checks that the id and name fields are identical in yml files.
* Fixed a bug where sdk did not return any exit code.

## 0.2.0

* Added Release Notes Validator.
* Fixed the Unifier selection of your python file to use as the code.
* **Validate** now supports Indicator fields.
* Fixed a bug where **validate** and **secrets** did not return exit code 1 on failure.
* **Validate** now runs on newly added scripts.

## 0.1.8

* Added support for `--version`.
* Fixed an issue in file_validator when calling `checked_type` method with script regex.

## 0.1.2

* Restructuring validation to support content packs.
* Added secrets validation.
* Added content bundle creation.
* Added lint and unit test run.

## 0.1.1

* Added new logic to the unifier.
* Added detailed README.
* Some small adjustments and fixes.

## 0.1.0

Capabilities:

* **Extract** components(code, image, description etc.) from a Demisto YAML file into a directory.
* **Unify** components(code, image, description etc.) to a single Demisto YAML file.
* **Validate** Demisto content files.<|MERGE_RESOLUTION|>--- conflicted
+++ resolved
@@ -4,11 +4,8 @@
 * Added the pack version to the code files when calling **unify**. The same value is removed when calling **split**.
 * Added a message showing the output path when **prepare-content** is called.
 * Contribution PRs that update outdated packs now display a warning message.
-<<<<<<< HEAD
 * Fixed an issue when kebab-case has a misspelling in one of the sub words, the suggestion might be confusing.
-=======
 * Improved caching and stability for **lint**.
->>>>>>> 2e3d8c84
 * Fixed an issue where **validate** would fail when playbook inputs contain Transform Language (DT).
 * Added a new **validate** check, making sure a first level header exist in release notes (RN116)
 * Fixed an issue where **lint** would not properly handle multiple ApiModules imports.
