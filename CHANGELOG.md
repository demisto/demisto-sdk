--- conflicted
+++ resolved
@@ -2,12 +2,9 @@
 
 ## Unreleased
 * Fixed an issue where **generate-docs** generated fields with double html escaping.
-<<<<<<< HEAD
+* Fixed an issue where **upload** failed when using the `-z` flag.
 * Fixed an issue where **validate** fails when adding the *advance* field to the integration required fields.
 * Updated the integration Traffic Light Protocol (TLP) color list schema in the **validate** command.
-=======
-* Fixed an issue where **upload** failed when using the `-z` flag.
->>>>>>> 8d7ac3b0
 
 ## 1.15.0
 * **Breaking Change**: the **upload** command now only supports **XSOAR 6.5** or newer (and all XSIAM versions).
