--- conflicted
+++ resolved
@@ -1,14 +1,8 @@
 # Changelog
-<<<<<<< HEAD
-
-## Unreleased
-* The content graph will now include the **python_version** field that each script/integration uses.
-=======
 ## Unreleased
 * Fixed an issue where the **coverage-analyze** command was not parsing the logs correctly.
->>>>>>> 654837d1
+* The content graph will now include the **python_version** field that each script/integration uses.
 * Updated the **update-release-notes** command message structure when is run with **--force** flag.
-
 
 ## 1.20.1
 * Added formatting for yml files when period is missing in the end of description field, in the **format** command.
