--- conflicted
+++ resolved
@@ -13,12 +13,8 @@
 * Added the *--docs-format* flag in the **integration-diff** command to get the output in README format.
 * Added the *--input-old-version* and *--skip-breaking-changes* flags in the **generate-docs** command to get the details for the breaking section and to skip the breaking changes section.
 * Enhanced the `is_valid_file` validation for scripts and integrations in the **validate** command to check for every versioned script or integration, and not only v2.
-<<<<<<< HEAD
+* Added the `--fail-duplicates` flag for the **create-id-set** command which will fail the command if duplicates are found.
 * Added to the **generate-docs** command automatic addition to git when a new readme file is created.
-=======
-* Added the `--fail-duplicates` flag for the **create-id-set** command which will fail the command if duplicates are found.
-
->>>>>>> ad03ee90
 
 # 1.4.0
 * Enable passing a comma-separated list of paths for the `--input` option of the **lint** command.
