--- conflicted
+++ resolved
@@ -1,13 +1,10 @@
 # Changelog
 * Fixed an issue where running the **format** command on feed integrations removed the `defaultvalue` fields.
 * The **feedReputation** parameter can now be hidden in a feed integration.
-<<<<<<< HEAD
+* Fixed an issue where running the **unify** command on JS package failed.
 * Added the *--no-update* flag to the **find-dependencies** command.
 * Added the following validations in **validate** command:
    * Validating that a pack does not depend on NonSupported / Deprecated packs.
-=======
-* Fixed an issue where running the **unify** command on JS package failed.
->>>>>>> cd055b0d
 
 # 1.1.6
 * Added the *--description* option to the **init** command.
