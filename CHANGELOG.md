# Changelog
## Unreleased
<<<<<<< HEAD
* Added a **validate** step checking for misplaced files (i.e. directly under `Integrations`, or under mistyped folder name)
* Fixed an issue where **validate** falsely detected backwards-compatibility issues, and prevented adding the `marketplaces` key to content items.
=======
* Added a period at the end of lines produced by the **generate-docs** command that state the tested version of the product.
* Update `RN112` validation's docs reference link.
* Fixed an issue in calculating content graph hash when creating or updating it.
* Calling **graph create** or **graph update** now run the commands with default arguments, instead of showing the command help.
* Removed the use of chunks when calculating content relationships.

## 1.19.1
* Fixed an issue where **unify** failed on integrations using an API a module, when not called from the content root.
* Improved **update-release-notes** logs when changes in dependent API modules are detected.
* Reverted changes released in version 1.19.0 in lint, lint will not fail on `demisto.results`, `return_outputs` and `LOG`.
* Updated the **generate-docs** command to use the content graph instead of the id_set file.
* **Validate** will now validate items which were edited in .pack-ignore.
* Added the '--all' input option for the **prepare-content** command, to support running on all content packs.
* Updated the '-i' input option of the **prepare-content** command to support multiple inputs as a comma-separated list.
* Enhanced the pack metadata properties when dumping pack zips in **prepare-content** command.

## 1.19.0
* Added the **graph** command group. The **create-content-graph** and **update-content-graph** commands were migrated to this command group, and named **graph create** and **graph update** respectively.
* Added the **graph get-relationships** command.
* The **graph create** command will now use a list of known content items from content-private, to avoid false-positives in validation `GR103`. Additionally, `GR103` was added to the **ALLOWED_IGNORE_ERRORS** list.
* The **modeling-rules test** command will now validate that the modeling rules schema mappings are aligned with the test-data mappings.
* Added the *--xsiam* flag to the **init** command in order to create XSIAM content.
* Fixed an issue where the `update-additional-dependencies` **pre-commit** step failed when not running in a content-like repo.
* Removed the format execution step from the `contribution_converter` since it can be executed separately during the contribution process.
* Added a new validation (`GR108`) to **validate**, that assures hidden packs do not have mandatory dependant packs.
* Added a new validation (`PA137`) to **validate**, ensuring the absence of non-ignorable errors in `.pack-ignore`.
* Running **validate** in a GitHub Action will now show errors as annotations, visible in the `Files Changed` tab of the pull request.
* **lint** will now fail on `demisto.results` and `return_outputs` usage, when a pack is `xsoar` or `partner` supported.
* **lint** will now fail on `LOG` usage in python files.
* Updated the **format** command to use the content graph instead of the id_set file.
* Updated **format** command not to fail on unexpected values that returns from the graph, and just add it to the log.
* Removed a redundant debug log on the `tools.get_file` function.

## 1.18.1
* Fixed an issue where the coloring directives where showing in log messages.
* Fixed an issue where **create-content-graph** was not executed upon changes in the parser infra files.
* Added support for `svg` integration images in content repo in **validate** command.
* Added a parameter `skip-packs-known-words` to the **doc-review** command, making sure that pack known words will not be added.

## 1.18.0
* Added the ability to ignore any validation in the **validate** command when running in an external (non-demisto/content) repo, by placing a `.private-repo-settings` file at its root.
>>>>>>> 294851b4
* Calling **format** with the `-d` flag now removes test playbooks testing the deprecated content from conf.json.
* Improved the content graph performance when calculating content relationships.
* Improved determinism of SDK unit tests.
* **validate** will now run on all the pack content items when the pack supported marketplaces are modified.
* **pre-commit** no longer runs when there are no modified files (unless provided with input files).
* Added new validation that XSIAM integrations must have `marketplacev2` as the value of the marketplaces field.
* Added an ability to provide list of marketplace names as a credentials-type (type 9) param attribute.
* **doc-review** will run with the `--use-packs-known-words` true by default.
* Added the *deprecated* field to the pack object for the content-graph metadata.
* Calling **modeling-rules init-test-data** will now return the XDM fields output in alphabetical order.
* Added a new validation (`BA125`) to **validate**, assuring internal function names aren't used in customer-facing docs.
* Removed the Pipfile and Pipfile.lock from the templates in the **init** command.
* Disabled the option to create an integration with `Pipfile` and `Pipfile.lock` files, as they are deprecated.
* Added the Sourcery hook to **pre-commit**.
* Added a working directory to the `contribution_converter` in order to support working on a temporary directory.
* Added a waiting period when checking whether the dataset exists in the **modeling-rule test** command.
* Fixed an issue where the *DEMISTO_SDK_SKIP_VERSION_CHECK* was ignored when running on non CI environments.
* Fixed an issue where **validate** falsely detected backwards-compatibility issues, and prevented adding the `marketplaces` key to content items.
* Fixed an issue where the SDK would fail pulling docker images.
* Fixed an issue where **prepare-content** command would add the string `candidate` to scripts and integrations for the *nativeimage* key.
* Fixed an issue where in some cases the **split** command did not remove pack version note from the script.
* Fixed an issue where **validate** would not properly detect dependencies of core packs.
* Fixed an issue where **validate** failed on single-select types incident and indicator fields when given empty value as a select value option.
* Fixed an issue where errors in **validate** were logged as `info`.
* Fixed an issue where **validate** error messages were not logged when an integration param, or the default argument in reputation commands is not valid.
* Fixed an issue where the **format** command would change the value of the `unsearchable` key in fields.
* Fixed an issue where **lint** command failed to pull docker image in Gitlab environment.
* Fixed an issue in **doc-review** command where escape characters within Markdown files were detected as invalid words.
* Fixed an issue where **validate** failed on infrastructure test files.
* Fixed an issue in **update-content-graph** where the neo4j service was unaccessible for non-root users.

## 1.17.2
* Fixed an issue where **lint** and **validate** commands failed on integrations and scripts that use docker images that are not available in the Docker Hub but exist locally.
* Added documentation for the flag **override-existing** used in upload.
* Fixed an issue where **validate** failed on Incident Field items with a `template` value.
* Improved memory efficiency in **update-content-graph** and **create-content-graph** commands.
* Removed support for the `cve_id` name for the default-argument for **cve** reputation commands in **validate**. Now, only `cve` may be used for such commands.
* Fixed an issue where **zip_packs** failed uploading content.
* Added `tenant_timezone` handling to the **modeling-rules init** command, allowing usage with tenants in various timezones.
* Shortened the timeout when checking whether the dataset exists in **test-modeling-rule**.
* Cleaned up project dependencies.
* Added support for the **List** content item in **Xpanse** marketplace.
* Fixed an issue in **run-unit-tests** command when running Powershell tests.
* Fixed an issue where **lint** failed running when a docker container would not init properly.
* Fixed an issue where the *upload* command would upload a pack metadata with wrong display names.
* Performance enhancements when reading yaml files.
* Removed redundant errors and fields from `errors.py`.
* Updated **update-release-notes** to use graph instead of id_set.

## 1.17.1
* Added the `aliasTo` key to the Incident Field schema.
* Modified **validate** to not require fields whose value is always `False`.
* Modified **validate** to use the graph instead of id_set on changed *APIModules*.
* Fixed an issue where `register_module_line()` was not removed from python scripts when the script had no trailing newline.
* Fixed an issue where an integration containing a command without a description would fail to upload while using the **upload** command.
* Fixed an issue where attempting to individually upload `Preprocess Rule` files raised an unclear error message. Note: preprocess rules can not be individually uploaded, but only as part of a pack.
* Fixed an issue where the **upload** command would fail on Indicator Types.
* Fixed an issue where the **upload** command would return the wrong error message when connection credentials are invalid.
* Fixed an issue where the **upload** command would fail parsing input paths.
* added support for the `isfetcheventsandassets` flag in content graph.
* Fixed an issue where the **modeling-rules test** command failed to get the existence of result from dataset in cases where the results take time to load.
* Added an aliasTo key to the incident field schema.

## 1.17.0
* **validate** will only fail on docker related errors if the pack is supported by xsoar.
* Added a validation that assures filename, id, and name have a correct suffix for modeling/parsing rules files.
* Added new **validate** checks, preventing unwanted changes of the marketplaces (BC108,BC109), toversion (BC107)  and fromversion (BC106) fields.
* Removed the `timezone_offset` argument in the *modeling-rules test* command.
* Fixed an issue where **lint** failed when importing functions from CommonServerUserPython.
* The **format** command now will sync hidden parameters with master branch.
* Fixed an issue where lock integration failed on FileNotFound.(PANW-internal only).
* Fixed an issue where **lint** falsely warned of using `demisto.results`.
* Fixed an issue where **validate** always returned *XSIAM Dashboards* and *Correlation Rules* files as valid.
* Added `GR107` validation to **validate** using the graph validations to check that no deprecated items are used by non-deprecated content.
* Fixed an issue where the **modeling-rules test** command failed to get the existence of dataset in cases where the dataset takes more than 1 minute to get indexed.
* Fixed an issue in **lint** where the container used for linting had dependency conflicts with the image used by content, and caused inconsistent results.
* Fixed an issue where the **download** command failed when the playbook has different `name` and `id`.
* Moved the **pre-commmit** command template to the `demisto/content` repository, where it's easier to maintain.
* Fixed an issue where an internal method caused warning messages when reading md files.
* Added support for Pre Process Rules in the **upload** command.
* Fixed an issue where **upload** would not upload items whose `maketplaces` value was an empty list.
* Added a prettyName key to the incident field schema.
* Fixed an issue where **upload** command could not parse content items that are not unicode-encoded.

## 1.16.0
* Added a check to **is_docker_image_latest_tag** to only fail the validation on non-latest image tag when the current tag is older than 3 days.
* Fixed an issue where **upload** would not properly show the installed version in the UI.
* Fixed an issue where the `contribution_converter` failed replacing generated release notes with the contribution form release notes.
* Fixed an issue where an extra levelname was added to a logging message.
* Modified the `mypy` pre-commit hook to run in a virtual environment, rather than the local mypy version.
* Added support to run **validate** with `--git` flag on detached HEAD.
* Added a validation that the **validate** command will fail if the pack name is not prefixed on XSIAM dashboard images.
* Fixed the **generate-test-playbook** which failed on an unexpected keyword argument - 'console_log_threshold'.
* Fixed an issue where **prepare-content** would not properly parse the `fromVersion` and `toVersion` attributes of XSIAM-Dashbaord and XSIAM-Report content items.
* Fixed an issue where **validate** command did not fail on non-existent dependency ids of non-mandatory dependant content.
* Fixed pytest async io deprecation warning.
* Added the `--incident-id` argument (optional) to the **run** command.
* Fixed an issue in **run-unit-tests** and **update-content-graph** where running commands in a docker container was done with insufficient permissions.
* Added the `_time` field to the output compare table of the **modeling-rules test** command.
* Changed the endpoint **download** uses to get system content items.
* Fixed an issue where graph-related tasks failed when files were deleted from the repo.
* Added a **validate** check, and a **format** auto fix for the `fromversion` field in Correlation Rules and XSIAM Dashboards.
* Update the format used for dev-dependencies in pyproject.toml to match modern versions of Poetry.
* Added timestamps to logging messages when running in a CI build.

## 1.15.5
* **Breaking Change**: The default of the **upload** command `--zip` argument is `true`. To upload packs as custom content items use the `--no-zip` argument.
* Removed the `no-implicit-optional` hook from **pre-commit**.
* Removed the `markdownlint` hook from **pre-commit**.
* Fixed an issue in **run-unit-tests** to pass with warnings when no tests are collected.
* Fixed an issue in **run-unit-tests** with the coverage calculation.
* Fixed a notification about log file location appeared more than once.
* Updated the error message when code coverage is below the threshold in **coverage-analyze** to be printed in a more noticeable red color.
* Fixed an issue in **upload** that failed when a comma-separated list of paths is passed to the `--input` argument.
* Running **validate** with the `--graph` flag will now run the graph validations after all other validations.
* improved the generated release note for newly added XSIAM entities when running *update-release-notes* command.
* Fixed an issue where in some cases validation failed when mapping null values.
* Fixed an issue in **upload** command where the `--keep-zip` argument did not clean the working directory.
* Fixed an issue where an extra levelname was added to a logging message.
* Fixed an issue in **upload** where uploading packs to XSIAM failed due to version mismatch.

## 1.15.4
* Fixed an issue where *update-release-notes* and *doc-review* did not handle new content notes as expected.
* Fixed an issue in PEP484 (no-implicit-optional) hook to **pre-commit**.
* Fixed an issue in **upload** with `--input-config-file` where the content items weren't uploaded in the correct pack.
* Added support to disable the default logging colors with the **DEMISTO_SDK_LOG_NO_COLORS** environment variable.

## 1.15.3
* Added the `--init` flag to **download**.
* Added the `--keep-empty-folders` flag to **download**.
* Added `markdown-lint` to **pre-commit**
* Added the PEP484 (no-implicit-optional) hook to **pre-commit**.
* Fixed an issue where the content-graph parsing failed on mappers with undefined mapping.
* Fixed an issue in **validate** where `pack_metadata.json` files were not collected proplely in `--graph` option.
* Fixed an issue where *validate* reputation commands outputs were not checked for new content.
* Added *IN107* and *DB100* error codes to *ALLOWED_IGNORE_ERRORS* list.
* Added a validation that assures feed integrations implement the `integration_reliability` configuration parameter.
* Fixed an issue where the format command did not work as expected on pre-process rules files.
* Fixed an issue where **upload** command failed to upload when the XSOAR version is beta.
* Fixed an issue where **upload** command summary was inaccurate when uploading a `Pack` without the `-z` flag.
* Added pack name and pack version to **upload** command summary.
* Added support for modeling rules with multi datasets in ****modeling-rules test**** command.
* Fixed an issue where **validate** didn't recognize layouts with incident fields missing from `id_set.json` even when `--post-commit` was indicated.

## 1.15.2
* Fixed an issue where **format** added default arguments to reputation commands which already have one.
* Fixed an issue where **validate** fails when adding the *advance* field to the integration required fields.
* Updated the integration Traffic Light Protocol (TLP) color list schema in the **validate** command.
* Fixed an issue where **upload** would not read a repo configuration file properly.
* Fixed an issue where **upload** would not handle the `-x`/`--xsiam` flag properly.
* Fixed an issue where **format** failed to use input from the user, when asking about a `from_version`.
* Added the `-n`/`--assume_no` flag to **format**.

## 1.15.1
* Fixed an issue where **generate-docs** generated fields with double html escaping.
* Fixed an issue where **upload** failed when using the `-z` flag.

## 1.15.0
* **Breaking Change**: the **upload** command now only supports **XSOAR 6.5** or newer (and all XSIAM versions).
* **upload** now uses content models, and calls the `prepare` method of each model before uploading (unless uploading a zipped pack).
* Added a *playbook* modification to **prepare-content**, replacing `getIncident` calls with `getAlerts`, when uploading to XSIAM.
* Added a *playbook* modification to **prepare-content**, replacing `${incident.fieldname}` context accessors with `${alert.fieldname}` when uploading to XSIAM.
* Added a *playbook* modification to **prepare-content**, replacing `incident` to `alert` in task display names, when uploading to XSIAM.
* Added a *layout* modification to **prepare-content**, replacing `Related/Child/Linked Incidents` to `... Alerts` when uploading to XSIAM.
* Added a *script* modification to **prepare-content**, automatically replacing the word `incident` with `alert` when uploading to XSIAM.
* Added a validation that the **validate** command will fail if the `dockerimage` field in scripts/integrations uses any py3-native docker image.
* Updated the `ruff` version used in **pre-commit** to `0.0.269`.
* Fixed an issue in **create-content-graph** which caused missing detection of duplicated content items.
* Fixed an issue where **run-unit-tests** failed on python2 content items.
* Fixed an issue in **validate** where core packs validations were checked against the core packs defined on master branch, rather than on the current branch.
* Fixed an issue in **pre-commit** where `--input` flag was not filtered by the git files.
* Skip reset containers for XSOAR NG and XSIAM(PANW-internal only).
* Fixed an issue where **lint** failed fetching docker image details from a PANW GitLab CI environment. (PANW-internal only).

## 1.14.5
* Added logging in case the container fails to run in **run-unit-tests**.
* Disabled **pre-commit** multiprocessing for `validate` and `format`, as they use a service.
* **pre-commit** now calls `format` with `--assume-yes` and `--no-validate`.
* Fixed an issue where **pre-commit** ran multiple times when checking out build related files.

## 1.14.4
* Added integration configuration for *Cortex REST API* integration.
* Removed `Flake8` from **pre-commit**, as `ruff` covers its basic rules.
* Improved log readability by silencing non-critical `neo4j` (content graph infrastructure) logs.
* Fixed an issue where **run-unit-tests** failed on python2 content items.
* Fixed an issue where **modeling-rules test** did not properly handle query fields that pointed to a string.
* Fixed an issue when trying to fetch remote files when not under the content repo.
* Fixed a validation that the **modeling-rules test** command will fail if no test data file exist.
* Fixed an issue where **format** command failed while updating the `fromversion` entry.
* Added support for mapping uuid to names for Layout files in the **download** command.

## 1.14.3
* Fixed an issue where **run-unit-tests** failed running on items with `test_data`.
* Updated the demisto-py to v3.2.10 which now supports url decoding for the proxy authentication password.
* Fixed an issue where **generate-outputs** did not generate context paths for empty lists or dictionaries in the response.

## 1.14.2
* Added the `--staged-only` flag to **pre-commit**.
* Fixed an issue where **run-unit-tests** failed running on items with `test_data`.
* Fixed an issue where **pre-commit** ran on unchanged files.
* Add the ability to run **secrets** in **pre-commit** by passing a `--secrets` flag.
* Added support to override the log file with the **DEMISTO_SDK_LOG_FILE_PATH** environment variable.

## 1.14.1
* Fixed an issue where **update-release-notes** command failed when running on a pack that contains deprecated integrations without the `commands` section.
* Added toVersion and fromVersion to XSIAM content items schema.
* Fixed an issue where **validate** failed when attempting to map null values in a classifier and layout.
* Added search marketplace functionality to XSIAM client.
* Fixed an issue in **pre-commit** command where `MYPYPATH` was not set properly.
* Updated the integration category list in the **init** command.
* Fixed an issue where in some environments docker errors were not caught.
* Added a validation that the **validate** command will fail on README files if an image does not exist in the specified path.

## 1.14.0
* Added the `DEMISTO_SDK_GRAPH_FORCE_CREATE` environment variable. Use it to force the SDK to recreate the graph, rather than update it.
* Added support for code importing multi-level ApiModules to **lint**.
* Added a validation that the **modeling-rules test** command will fail if no test data file exist.
* Added support for the `<~XPANSE>` marketplace tag in release notes.
* Added support for marketplace tags in the **doc-review** command.
* Added **generate-unit-tests** documentation to the repo README.
* Added the `hiddenpassword` field to the integration schema, allowing **validate** to run on integrations with username-only inputs.
* Improved logs and error handling in the **modeling-rules test** command.
* Improved the warning message displayed for Contribution PRs editing outdated code.
* Improved the clarity of error messages for cases where yml files cannot be parsed as a dictionary.
* Updated the `XSIAMReport` schema.
* Standardized repo-wide logging. All logs are now created in one logger instance.
* **lint** now prevents unit-tests from accessing online resources in runtime.
* Updated the logs shown during lint when running in docker.
* Fixed an issue where **validate** showed errors twice.
* Fixed an issue where **validate** did not fail when xif files had wrong naming.
* Fixed an issue where **doc-review** required dot suffixes in release notes describing new content.
* Fixed an issue where **download** command failed when running on a beta integration.
* Fixed an issue where **update-release-notes** generated release notes for packs in their initial version (1.0.0).
* Fixed an issue with **update-content-graph** where `--use-git` parameter was ignored when using `--imported-path` parameter.
* Fixed an issue where **validate** failed on playbooks with valid inputs, since it did not collect the playbook inputs occurrences properly.

## 1.13.0
* Added the pack version to the code files when calling **unify**. The same value is removed when calling **split**.
* Added a message showing the output path when **prepare-content** is called.
* Contribution PRs that update outdated packs now display a warning message.
* Fixed an issue when kebab-case has a misspelling in one of the sub words, the suggestion might be confusing.
* Improved caching and stability for **lint**.
* Added support for *.xif* files in the **secrets** command.
* Fixed an issue where **validate** would fail when playbook inputs contain Transform Language (DT).
* Added a new **validate** check, making sure a first level header exist in release notes (RN116)
* Fixed an issue where **lint** would not properly handle multiple ApiModules imports.

## 1.12.0
* Added the **pre-commit** command, to improve code quality of XSOAR content.
* Added the **run-unit-tests** command, to run unit tests of given content items inside their respective docker images.
* Added support for filepath arguments in the **validate** and **format** commands.
* Added pre-commit hooks for `validate`, `format`, `run-unit-tests` and `update-docker-image` commands.
* Fixed an issue in the **download** command where layouts were overriden even without the `-f` option.
* Fixed an issue where Demisto-SDK did not detect layout ID when using the **download** command.
* Fixed an issue where the **lint** command ran on `native:dev` supported content when passing the `--docker-image all` flag, instead it will run on `native:candidate`.
* Added support for `native:candidate` as a docker image flag for **lint** command.
* Added a modification for layouts in **prepare-content**, replacing `Related Incidents`, `Linked Incidents` and `Child Incidents` with the suitable `... Alerts` name when uploading to XSIAM.
* Fixed an issue where logs and messages would not show when using the **download** command.
* Fixed an issue where the `server_min_version` field in metadata was an empty value when parsing packs without content items.
* Fixed an issue where running **openapi-codegen** resulted in false-positive error messages.
* Fixed an issue where **generate-python-to-yml** generated input arguments as required even though required=False was specified.
* Fixed an issue where **generate-python-to-yml** generated input arguments a default arguments when default=some_value was provided.
* Fixed a bug where **validate** returned error on playbook inputs with special characters.
* Fixed an issue where **validate** did not properly check `conf.json` when the latter is modified.
* Fixed an issue in the **upload** command, where a prompt was not showing on the console.
* Fixed an issue where running **lint** failed installing dependencies in containers.

## 1.11.0
* **Note: Demisto-SDK will soon stop supporting Python 3.8**
* Fixed an issue where using **download** on non-unicode content, merging them into existing files caused an error.
* Changed an internal setting to allow writing non-ascii content (unicode) using `YAMLHandler` and `JSONHandler`.
* Fixed an issue where an error message in **unify** was unclear for invalid input.
* Fixed an issue where running **validate** failed with **is_valid_integration_file_path_in_folder** on integrations that use API modules.
* Fixed an issue where **validate** failed with **is_valid_integration_file_path_in_folder** on integrations that use the `MSAPIModule`.
* Added **validate** check for the `modules` field in `pack_metadata.json` files.
* Changed **lint** to skip deprecated content, unless when using the `-i` flag.
* Fixed an issue where **update-release-notes** failed when a new *Parsing Rule* was added to a pack.
* Refactored the logging framework. Demisto-SDK logs will now be written to `.demist_sdk_debug.log` under the content path (when detected) or the current directory.
* Added `GR105` validation to **validate** command to check that no duplicate IDs are used.
* Added support for API Modules imported in API modules in the **unify** command.
* Added **validate** check, to make sure every Python file has a corresponding unit test file.

## 1.10.6
* Fixed an issue where running **validate** with the `-g` flag would skip some validations for old-formatted (unified) integration/script files.
* Deprecated integrations and scripts will not run anymore when providing the **--all-packs** to the **lint** command.
* Fixed an issue where a pack `serverMinVersion` would be calculated by the minimal fromVersion of its content items.
* Added the `--docker-image-target` flag to **lint** for testing native supported content with new images.

## 1.10.5
* Fixed an issue where running **run-test-playbook** would not use the `verify` parameter correctly. @ajoga
* Added a newline at the end of README files generated in **generate-docs**.
* Added the value `3` (out of bounds) to the `onChangeRepAlg` and `reputationCalc` fields under the `IncidentType` and `GenericType` schemas. **validate** will allow using it now.
* Fixed an issue where **doc-review** required dot suffixes in release notes describing new content.
* Fixed an issue where **validate** failed on Feed Integrations after adding the new *Collect/Connect* section field.
* Fixed an issue where using **postman-codegen** failed converting strings containing digits to kebab-case.
* Fixed an issue where the ***error-code*** command could not parse List[str] parameter.
* Updated validation *LO107* to support more section types in XSIAM layouts.

## 1.10.4
* Added support for running **lint** in multiple native-docker images.

## 1.10.3
* Fixed an issue where running **format** would fail after running npm install.
* Improved the graph validations in the **validate** command:
  - GR100 will now run on all content items of changed packs.
  - GR101 and GR102 will now catch invalid fromversion/toversion of files **using** the changed items.
  - GR103 errors will raise a warning when using the *-a* flag, but an error if using the *-i* or *g* flags.
* Fixed an issue where test-playbooks timed out.
* Fixed an issue where making a change in a module using an ApiModule would cause lint to run on the ApiModule unnecessarily.
* Fixed an issue where the `marketplace` field was not used when dumping pack zips.
* Fixed a typo in the README content generated with **update-release-notes** for updating integrations.
* Fixed an issue in **validate**, where using the `-gr` and `-i` flags did not run properly.
* Added the `sectionorder` field to integration scheme.
* Fixed an issue where in some occasions running of test-playbooks could receive session timeouts.
* Fixed an issue where **validate** command failed on core pack dependencies validation because of test dependencies.

## 1.10.2
* Added markdown lint formatting for README files in the **format** command.
* Fixed an issue where **lint** failed when using the `-cdam` flag with changed dependant api modules.
* Fixed an issue in the **upload** command, where `json`-based content items were not unified correctly when using the `--zip` argument.
* Added XPANSE core packs validations.

## 1.10.1
* Fixed an issue where **update-content-graph** failed to execute.

## 1.10.0
* **Breaking change**: Removed usage of `pipenv`, `isort` and `autopep8` in the **split** and **download** commands. Removed the `--no-pipenv` and `--no-code-formatting` flags. Please see https://xsoar.pan.dev/docs/tutorials/tut-setup-dev-remote for the recommended environment setup.
* Fixed an issue in **prepare-content** command where large code lines were broken.
* Fixed an issue where git-*renamed_files* were not retrieved properly.
* Fixed an issue where test dependencies were calculated in all level dependencies calculation.
* Added formatting and validation to XSIAM content types.
* Fixed an issue where several XSIAM content types were not validated when passing the `-a` flag.
* Added a UUID to name mapper for **download** it replaces UUIDs with names on all downloaded files.
* Updated the demisto-py to v3.2.6 which now supports basic proxy authentication.
* Improved the message shown when using **upload** and overwriting packs.
* Added support for the **Layout Rule** content type in the id-set and the content graph.
* Updated the default general `fromVersion` value on **format** to `6.8.0`
* Fixed an issue where **lint** sometimes failed when using the `-cdam` flag due to wrong file duplications filtering.
* Added the content graph to **validate**, use with the `--graph` flag.

## 1.9.0
* Fixed an issue where the Slack notifier was using a deprecated argument.
* Added the `--docker-image` argument to the **lint** command, which allows determining the docker image to run lint on. Possible options are: `'native:ga'`, `'native:maintenance'`, `'native:dev'`, `'all'`, a specific docker image (from Docker Hub) or, the default `'from-yml'`.
* Fixed an issue in **prepare-content** command where large code lines were broken.
* Added a logger warning to **get_demisto_version**, the task will now fail with a more informative message.
* Fixed an issue where the **upload** and **prepare-content** commands didn't add `fromServerVersion` and `toServerVersion` to layouts.
* Updated **lint** to use graph instead of id_set when running with `--check-dependent-api-module` flag.
* Added the marketplaces field to all schemas.
* Added the flag `--xsoar-only` to the **doc-review** command which enables reviewing documents that belong to XSOAR-supported Packs.
* Fixed an issue in **update-release-notes** command where an error occurred when executing the same command a second time.
* Fixed an issue where **validate** would not always ignore errors listed under `.pack-ignore`.
* Fixed an issue where running **validate** on a specific pack didn't test all the relevant entities.
* Fixed an issue where fields ending with `_x2` where not replaced in the appropriate Marketplace.

## 1.8.3
* Changed **validate** to allow hiding parameters of type 0, 4, 12 and 14 when replacing with type 9 (credentials) with the same name.
* Fixed an issue where **update-release-notes** fails to update *MicrosoftApiModule* dependent integrations.
* Fixed an issue where the **upload** command failed because `docker_native_image_config.json` file could not be found.
* Added a metadata file to the content graph zip, to be used in the **update-content-graph** command.
* Updated the **validate** and **update-release-notes** commands to unskip the *Triggers Recommendations* content type.


## 1.8.2
* Fixed an issue where demisto-py failed to upload content to XSIAM when `DEMISTO_USERNAME` environment variable is set.
* Fixed an issue where the **prepare-content** command output invalid automation name when used with the --*custom* argument.
* Fixed an issue where modeling rules with arbitrary whitespace characters were not parsed correctly.
* Added support for the **nativeImage** key for an integration/script in the **prepare-content** command.
* Added **validate** checks for integrations declared deprecated (display name, description) but missing the `deprecated` flag.
* Changed the **validate** command to fail on the IN145 error code only when the parameter with type 4 is not hidden.
* Fixed an issue where downloading content layouts with `detailsV2=None` resulted in an error.
* Fixed an issue where **xdrctemplate** was missing 'external' prefix.
* Fixed an issue in **prepare-content** command providing output path.
* Updated the **validate** and **update-release-notes** commands to skip the *Triggers Recommendations* content type.
* Added a new validation to the **validate** command to verify that the release notes headers are in the correct format.
* Changed the **validate** command to fail on the IN140 error code only when the skipped integration has no unit tests.
* Changed **validate** to allow hiding parameters of type 4 (secret) when replacing with type 9 (credentials) with the same name.
* Fixed an issue where the **update-release-notes** command didn't add release-notes properly to some *new* content items.
* Added validation that checks that the `nativeimage` key is not defined in script/integration yml.
* Added to the **format** command the ability to remove `nativeimage` key in case defined in script/integration yml.
* Enhanced the **update-content-graph** command to support `--use-git`, `--imported_path` and `--output-path` arguments.
* Fixed an issue where **doc-review** failed when reviewing command name in some cases.
* Fixed an issue where **download** didn't identify playbooks properly, and downloaded files with UUIDs instead of file/script names.

## 1.8.1
* Fixed an issue where **format** created duplicate configuration parameters.
* Added hidden properties to integration command argument and script argument.
* Added `--override-existing` to **upload** that skips the confirmation prompt for overriding existing content packs. @mattbibbydw
* Fixed an issue where **validate** failed in private repos when attempting to read from a nonexisting `approved_categories.json`.
* Fixed an issue where **validate** used absolute paths when getting remote `pack_metadata.json` files in private repos.
* Fixed an issue in **download**, where names of custom scripts were replaced with UUIDs in IncidentFields and Layouts.

## 1.8.0
* Updated the supported python versions, as `>=3.8,<3.11`, as some of the dependencies are not supported on `3.11` yet.
* Added a **validate** step for **Modeling Rules** testdata files.
* Added the **update-content-graph** command.
* Added the ability to limit the number of CPU cores with `DEMISTO_SDK_MAX_CPU_CORES` envirment variable.
* Added the **prepare-content** command.
* Added support for fromversion/toversion in XSIAM content items (correlation rules, XSIAM dashboards, XSIAM reports and triggers).
* Added a **validate** step checking types of attributes in the schema file of modeling rule.
* Added a **validate** step checking that the dataset name of a modeling rule shows in the xif and schema files.
* Added a **validate** step checking that a correlation rule file does not start with a hyphen.
* Added a **validate** step checking that xsiam content items follow naming conventions.
* Fixed an issue where SDK commands failed on the deprecated `packaging.version.LegacyVersion`, by locking the `packaging` version to `<22`.
* Fixed an issue where **update-release-notes** failed when changing only xif file in **Modeling Rules**.
* Fixed an issue where *is_valid_category* and *is_categories_field_match_standard* failed when running in a private repo.
* Fixed an issue where **validate** didn't fail on the MR103 validation error.
* Fixed the *--release-notes* option, to support the new CHANGELOG format.
* Fixed an issue where **validate** failed when only changing a modeling rules's xif file.
* Fixed an issue where **format** failed on indicator files with a `None` value under the `tabs` key.
* Fixed an issue where **validate** only printed errors for one change of context path, rather than print all.
* Fixed an issue where **download** did not suggest using a username/password when authenticating with XSOAR and using invalid arguments.
* Fixed an issue where **download** failed when listing or downloading content items that are not unicode-encoded.
* Added support for fromversion/toversion in XSIAM content items (correlation rules, XSIAM dashboards, XSIAM reports and triggers).
* Updated the supported python versions, as `>=3.8,<3.11`, as some of the dependencies are not supported on `3.11` yet.
* Added **prepare-content** command which will prepare the pack or content item for the platform.
* Patched an issue where deprecated `packaging.version.LegacyVersion`, locking packaging version to `<22`.

## 1.7.9
* Fixed an issue where an error message in **validate** would not include the suggested fix.
* Added a validation that enforces predefined categories on MP Packs & integration yml files, the validation also ensures that each pack has only one category.
* Fixed an issue where **update-release-notes** did not generate release notes for **XDRC Templates**.
* Fixed an issue where **upload** failed without explaining the reason.
* Improved implementation of the docker_helper module.
* Fixed an issue where **validate** did not check changed pack_metadata.json files when running using git.
* Added support for **xdrctemplate** to content graph.
* Fixed an issue where local copies of the newly-introduced `DemistoClassApiModule.py` were validated.
* Added new release notes templates for the addition and modification of playbooks, layouts and types in the **doc-review** command.
* Fixed an issue where the **doc-review** command failed on descriptions of new content items.
* Added the `Command XXX is deprecated. Use XXX instead.` release notes templates to **doc-review** command.
* Fixed an issue where the **update-release-notes** command didn't add the modeling-rules description for new modeling-rules files.

## 1.7.8
* Added the capability to run the MDX server in a docker container for environments without node.
* Fixed an issue where **generate-docs** with `-c` argument updated sections of the incorrect commands.
* Added IF113 error code to **ALLOWED_IGNORE_ERRORS**.
* Fixed an issue where **validate** failed on playbooks with non-string input values.
* Added the `DEMISTO_SDK_IGNORE_CONTENT_WARNING` environment variable, to allow suppressing warnings when commands are not run under a content repo folder.
* Fixed an issue where **validate** failed to recognize integration tests that were missing from config.json
* Added support for **xpanse** marketplace in **create-id-set** and **create-content-artifacts** commands.
* Fixed an issue where **split** failed on yml files.
* Added support for marketplace-specific tags.
* Fixed an issue where **download** would not run `isort`. @maxgubler
* Fixed an issue where XSIAM Dashboards and Reports images failed the build.
* Added support for **xpanse** marketplace to content graph.

## 1.7.7
* Fixed an issue where paybooks **generate-docs** didn't parse complex input values when no accessor field is given correctly.
* Fixed an issue in the **download** command, where an exception would be raised when downloading system playbooks.
* Fixed an issue where the **upload** failed on playbooks containing a value that starts with `=`.
* Fixed an issue where the **generate-unit-tests** failed to generate assertions, and generate unit tests when command names does not match method name.
* Fixed an issue where the **download** command did not honor the `--no-code-formatting` flag properly. @maxgubler
* Added a new check to **validate**, making sure playbook task values are passed as references.
* Fixed an issue where the **update-release-notes** deleted existing release notes, now appending to it instead.
* Fixed an issue where **validate** printed blank space in case of validation failed and ignored.
* Renamed 'Agent Config' to 'XDRC Templates'.
* Fixed an issue where the **zip-packs** command did not work with the CommonServerUserPython and CommonServerUserPowerShell package.

## 1.7.6

* Fixed parsing of initialization arguments of client classes in the **generate-unit-tests** command.
* Added support for AgentConfig content item in the **upload**, **create-id-set**, **find-dependecies**, **unify** and **create-content-artifacts** commands.
* Added support for XSIAM Report preview image.

## 1.7.5

* Fixed an issue where the **upload** command did not work with the CommonServerUserPython package.
* Fixed an issue in the **download** command, where some playbooks were downloaded as test playbooks.
* Added playbook modification capabilities in **TestSuite**.
* Added a new command **create-content-graph**.
* Fixed an issue in the **upload** command, where the temporary zip would not clean up properly.
* Improved content items parsing in the **create-content-graph** command.
* Added an error when the docker daemon is unavailable when running **lint**.
* Removed the validation of a subtype change for scripts in the **validate** command.
* Fixed an issue where names of XSIAM content items were not normalized properly.
* Fixed an issue where the **download** command was downloading playbooks with **script** (id) and not **scriptName**.
* Fixed an issue where script yml files were not properly identified by `find_type`.
* Removed nightly integrations filtering when deciding if a test should run.
* Added support for XSIAM Dashboard preview image.
* Added the `--no-code-formatting` flag to the **download** command, allowing to skip autopep8 and isort.
* Fixed an issue in the **update-release-notes** command, where generating release notes for modeling rules schema file caused exception.

## 1.7.4

* Fixed an issue where the **doc-review** command showed irrelevant messages.
* Fixed an issue in **validate**, where backward-compatibility failures prevented other validations from running.
* Fixed an issue in **validate**, where content-like files under infrastructure paths were not ignored.
* Fixed an issue in the AMI mapping, where server versions were missing.
* Change the way the normalize name is set for external files.
* Added dump function to XSIAM pack objects to dulicate the files.
* Fixed an issue where the `contribution_converter` did not support changes made to ApiModules.
* Added name normalization according to new convention to XSIAM content items
* Added playbook modification capabilities in **TestSuite**.
* Fixed an issue in create-content-artifacts where it will not get a normalize name for the item and it will try to duplicate the same file.

## 1.7.3

* Fixed an issue in the **format** command where fail when executed from environment without mdx server available.
* Added `Added a`, `Added an` to the list of allowed changelog prefixes.
* Added support for Indicator Types/Reputations in the **upload** command.
* Fixed an issue when running from a subdirectory of a content repo failed.
* Changing the way we are using XSIAM servers api-keys in **test-content** .
* Added a success message to **postman-codegen**.

## 1.7.2

* Fixed an issue in the **validate** command where incident fields were not found in mappers even when they exist
* Added an ability to provide list of marketplace names as a param attribute to **validate** and **upload**
* Added the file type to the error message when it is not supported.
* Fixed an issue where `contribution_converter` incorrectly mapped _Indicator Field_ objects to the _incidentfield_ directory in contribution zip files.
* Fixed a bug where **validate** returned error on empty inputs not used in playbooks.
* Added the `DEMISTO_SDK_CONTENT_PATH` environment variable, implicitly used in various commands.
* Added link to documentation for error messages regarding use cases and tags.

## 1.7.1

* Fixed an issue where *indicatorTypes* and *betaIntegrations* were not found in the id_set.
* Updated the default general `fromVersion` value on **format** to `6.5.0`
* Fixed an issue where the **validate** command did not fail when the integration yml file name was not the same as the folder containing it.
* Added an option to have **generate-docs** take a Playbooks folder path as input, and generate docs for all playbooks in it.
* Fixed an issue where the suggestion in case of `IF113` included uppercase letters for the `cliName` parameter.
* Added new validation to the **validate** command to fail and list all the file paths of files that are using a deprecated integration command / script / playbook.
* **validate** will no longer fail on playbooks calling subplaybooks that have a higher `fromVersion` value, if  calling the subplaybook has `skipifunavailable=True`.
* Fixed an issue where relative paths were not accessed correctly.
* Running any `demisto-sdk` command in a folder with a `.env` file will load it, temporarily overriding existing environment variables.
* Fixed an issue where **validate** did not properly detect deleted files.
* Added new validations to the **validate** command to verify that the schema file exists for a modeling rule and that the schema and rules keys are empty in the yml file.
* Fixed an issue where *find_type* didn't recognize exported incident types.
* Added a new validation to **validate**, making sure all inputs of a playbook are used.
* Added a new validation to **validate**, making sure all inputs used in a playbook declared in the input section.
* The **format** command will now replace the *fromServerVersion* field with *fromVersion*.

## 1.7.0

* Allowed JSON Handlers to accept kwargs, for custoimzing behavior.
* Fixed an issue where an incorrect error was shown when the `id` of a content item differed from its `name` attribute.
* Fixed an issue where the `preserve_quotes` in ruamel_handler received an incorrect value @icholy
* Fixed an issue where ignoring RM110 error code wasn't working and added a validation to **ALLOWED_IGNORE_ERRORS** to validate that all error codes are inserted in the right format.
* Fixed an issue where the contribution credit text was not added correctly to the pack README.
* Changed the contribution file implementation from markdown to a list of contributor names. The **create-content-artifact** will use this list to prepare the needed credit message.
* Added a new validation to the `XSOAR-linter` in the **lint** command for verifying that demisto.log is not used in the code.
* The **generate-docs** command will now auto-generate the Incident Mirroring section when implemented in an integration.
* Added support to automatically generate release notes for deprecated items in the **update-release-notes** command.
* Fixed an issue causing any command to crash when unable to detect local repository properties.
* Fixed an issue where running in a private gitlab repo caused a warning message to be shown multiple times.
* Added a new validation to the **validate** command to verify that markdown and python files do not contain words related to copyright section.
* Fixed an issue where **lint** crashed when provided an input file path (expecting a directory).

## 1.6.9

* Added a new validation that checks whether a pack should be deprecated.
* Added a new ability to the **format** command to deprecate a pack.
* Fixed an issue where the **validate** command sometimes returned a false negative in cases where there are several sub-playbooks with the same ID.
* Added a new validation to the **validate** command to verify that the docker in use is not deprecated.
* Added support for multiple ApiModules in the **unify** command
* Added a check to **validate** command, preventing use of relative urls in README files.
* Added environment variable **DEMISTO_SDK_MARKETPLACE** expected to affect *MarketplaceTagParser* *marketplace* value. The value will be automatically set when passing *marketplace* arg to the commands **unify**, **zip-packs**, **create-content-artifacts** and **upload**.
* Added slack notifier for build failures on the master branch.
* Added support for modeling and parsing rules in the **split** command.
* Added support for README files in **format** command.
* Added a **validate** check, making sure classifier id and name values match. Updated the classifier **format** to update the id accordingly.
* The **generate-docs** command will now auto-generate the playbook image link by default.
* Added the `--custom-image-link` argument to override.
* Added a new flag to **generate-docs** command, allowing to add a custom image link to a playbook README.
* Added a new validation to the **validate** command to verify that the package directory name is the same as the files contained in the that package.
* Added support in the **unify** command to unify a schema into its Modeling Rule.

## 1.6.8

* Fixed an issue where **validate** did not fail on invalid playbook entities' versions (i.e. subplaybooks or scripts with higher fromversion than their parent playbook).
* Added support for running lint via a remote docker ssh connection. Use `DOCKER_HOST` env variable to specify a remote docker connection, such as: `DOCKER_HOST=ssh://myuser@myhost.com`.
* Fixed an issue where the pack cache in *get_marketplaces* caused the function to return invalid values.
* Fixed an issue where running format on a pack with XSIAM entities would fail.
* Added the new `display_name` field to relevant entities in the **create-id-set** command.
* Added a new validation to the **validate** command to verify the existence of "Reliability" parameter if the integration have reputation command.
* Fixed a bug where terminating the **lint** command failed (`ctrl + c`).
* Removed the validation of a subtype change in integrations and scripts from **validate**.
* Fixed an issue where **download** did not behave as expected when prompting for a version update. Reported by @K-Yo
* Added support for adoption release notes.
* Fixed an issue where **merge-id-sets** failed when a key was missing in one id-set.json.
* Fixed a bug where some mypy messages were not parsed properly in **lint**.
* Added a validation to the **validate** command, failing when '`fromversion`' or '`toversion`' in a content entity are incorrect format.
* Added a validation to the **validate** command, checking if `fromversion` <= `toversion`.
* Fixed an issue where coverage reports used the wrong logging level, marking debug logs as errors.
* Added a new validation to the **validate** command, to check when the discouraged `http` prefixes are used when setting defaultvalue, rather than `https`.
* Added a check to the **lint** command for finding hard-coded usage of the http protocol.
* Locked the dependency on Docker.
* Removed a traceback line from the **init** command templates: BaseIntegration, BaseScript.
* Updated the token in **_add_pr_comment** method from the content-bot token to the xsoar-bot token.

## 1.6.7

* Added the `types-markdown` dependency, adding markdown capabilities to existing linters using the [Markdown](https://pypi.org/project/Markdown/) package.
* Added support in the **format** command to remove nonexistent incident/indicator fields from *layouts/mappers*
* Added the `Note: XXX` and `XXX now generally available.` release notes templates to **doc-review** command.
* Updated the logs shown during the docker build step.
* Removed a false warning about configuring the `GITLAB_TOKEN` environment variable when it's not needed.
* Removed duplicate identifiers for XSIAM integrations.
* Updated the *tags* and *use cases* in pack metadata validation to use the local files only.
* Fixed the error message in checkbox validation where the defaultvalue is wrong and added the name of the variable that should be fixed.
* Added types to `find_type_by_path` under tools.py.
* Fixed an issue where YAML files contained incorrect value type for `tests` key when running `format --deprecate`.
* Added a deprecation message to the `tests:` section of yaml files when running `format --deprecate`.
* Added use case for **validate** on *wizard* objects - set_playbook is mapped to all integrations.
* Added the 'integration-get-indicators' commands to be ignored by the **verify_yml_commands_match_readme** validation, the validation will no longer fail if these commands are not in the readme file.
* Added a new validation to the **validate** command to verify that if the phrase "breaking changes" is present in a pack release notes, a JSON file with the same name exists and contains the relevant breaking changes information.
* Improved logs when running test playbooks (in a build).
* Fixed an issue in **upload** did not include list-type content items. @nicolas-rdgs
* Reverted release notes to old format.

## 1.6.6

* Added debug print when excluding item from ID set due to missing dependency.
* Added a validation to the **validate** command, failing when non-ignorable errors are present in .pack-ignore.
* Fixed an issue where `mdx server` did not close when stopped in mid run.
* Fixed an issue where `-vvv` flag did not print logs on debug level.
* enhanced ***validate*** command to list all command names affected by a backward compatibility break, instead of only one.
* Added support for Wizard content item in the **format**, **validate**, **upload**, **create-id-set**, **find-dependecies** and **create-content-artifacts** commands.
* Added a new flag to the **validate** command, allowing to run specific validations.
* Added support in **unify** and **create-content-artifacts** for displaying different documentations (detailed description + readme) for content items, depending on the marketplace version.
* Fixed an issue in **upload** where list items were not uploaded.
* Added a new validation to **validate** command to verify that *cliName* and *id* keys of the incident field or the indicator field are matches.
* Added the flag '-x', '--xsiam' to **upload** command to upload XSIAM entities to XSIAM server.
* Fixed the integration field *isFetchEvents* to be in lowercase.
* Fixed an issue where **validate -i** run after **format -i** on an existing file in the repo instead of **validate -g**.
* Added the following commands: 'update-remote-data', 'get-modified-remote-data', 'update-remote-system' to be ignored by the **verify_yml_commands_match_readme** validation, the validation will no longer fail if these commands are not in the readme file.
* Updated the release note template to include a uniform format for all items.
* Added HelloWorldSlim template option for *--template* flag in **demisto-sdk init** command.
* Fixed an issue where the HelloWorldSlim template in **demisto-sdk init** command had an integration id that was conflicting with HelloWorld integration id.
* Updated the SDK to use demisto-py 3.1.6, allowing use of a proxy with an environment variable.
* Set the default logger level to `warning`, to avoid unwanted debug logs.
* The **format** command now validates that default value of checkbox parameters is a string 'true' or 'false'.
* Fixed an issue where `FileType.PLAYBOOK` would show instead of `Playbook` in readme error messages.
* Added a new validation to **validate** proper defaultvalue for checkbox fields.

## 1.6.5

* Fixed an issue in the **format** command where the `id` field was overwritten for existing JSON files.
* Fixed an issue where the **doc-review** command was successful even when the release-note is malformed.
* Added timestamps to the `demisto-sdk` logger.
* Added time measurements to **lint**.
* Added the flag '-d', '--dependency' to **find-dependencies** command to get the content items that cause the dependencies between two packs.
* Fixed an issue where **update-release-notes** used the *trigger_id* field instead of the *trigger_name* field.
* Fixed an issue where **doc-review** failed to recognize script names, in scripts using the old file structure.
* Fixed an issue where concurrent processes created by **lint** caused deadlocks when opening files.
* Fixed an issue in the **format** command where `_dev` or `_copy` suffixes weren't removed from the subscript names in playbooks and layouts.
* Fixed an issue where **validate** failed on nonexistent `README.md` files.
* Added support of XSIAM content items to the **validate** command.
* Report **lint** summary results and failed packages after reporting time measurements.

## 1.6.4

* Added the new **generate-yml-from-python** command.
* Added a code *type* indication for integration and script objects in the *ID Set*.
* Added the [Vulture](https://github.com/jendrikseipp/vulture) linter to the pre-commit hook.
* The `demisto-sdk` pack will now be distributed via PyPi with a **wheel** file.
* Fixed a bug where any edited json file that contained a forward slash (`/`) escaped.
* Added a new validation to **validate** command to verify that the metadata *currentVersion* is
the same as the last release note version.
* The **validate** command now checks if there're none-deprecated integration commands that are missing from the readme file.
* Fixed an issue where *dockerimage* changes in Scripts weren't recognized by the **update-release-notes** command.
* Fixed an issue where **update-xsoar-config-file** did not properly insert the marketplace packs list to the file.
* Added the pack name to the known words by default when running the **doc-review** command.
* Added support for new XSIAM entities in **create-id-set** command.
* Added support for new XSIAM entities in **create-content-artifacts** command.
* Added support for Parsing/Modeling Rule content item in the **unify** command.
* Added the integration name, the commands name and the script name to the known words by default when running the **doc-review** command.
* Added an argument '-c' '--custom' to the **unify** command, if True will append to the unified yml name/display/id the custom label provided
* Added support for sub words suggestion in kebab-case sentences when running the **doc-review** command.
* Added support for new XSIAM entities in **update-release-notes** command.
* Enhanced the message of alternative suggestion words shown when running **doc-review** command.
* Fixed an incorrect error message, in case `node` is not installed on the machine.
* Fixed an issue in the **lint** command where the *check-dependent-api-modules* argument was set to true by default.
* Added a new command **generate-unit-tests**.
* Added a new validation to **validate** all SIEM integration have the same suffix.
* Fixed the destination path of the unified parsing/modeling rules in **create-content-artifacts** command.
* Fixed an issue in the **validate** command, where we validated wrongfully the existence of readme file for the *ApiModules* pack.
* Fixed an issue in the **validate** command, where an error message that was displayed for scripts validation was incorrect.
* Fixed an issue in the **validate** and **format** commands where *None* arguments in integration commands caused the commands to fail unexpectedly.
* Added support for running tests on XSIAM machines in the **test-content** command.
* Fixed an issue where the **validate** command did not work properly when deleting non-content items.
* Added the flag '-d', '--dependency' to **find-dependencies** command to get the content items that cause the dependencies between two packs.

## 1.6.3

* **Breaking change**: Fixed a typo in the **validate** `--quiet-bc-validation` flag (was `--quite-bc-validation`). @upstart-swiss
* Dropped support for python 3.7: Demisto-SDK is now supported on Python 3.8 or newer.
* Added an argument to YAMLHandler, allowing to set a maximal width for YAML files. This fixes an issue where a wrong default was used.
* Added the detach mechanism to the **upload** command, If you set the --input-config-file flag, any files in the repo's SystemPacks folder will be detached.
* Added the reattach mechanism to the **upload** command, If you set the --input-config-file flag, any detached item in your XSOAR instance that isn't currently in the repo's SystemPacks folder will be re-attached.
* Fixed an issue in the **validate** command that did not work properly when using the *-g* flag.
* Enhanced the dependency message shown when running **lint**.
* Fixed an issue where **update-release-notes** didn't update the currentVersion in pack_metadata.
* Improved the logging in **test-content** for helping catch typos in external playbook configuration.

## 1.6.2

* Added dependency validation support for core marketplacev2 packs.
* Fixed an issue in **update-release-notes** where suggestion fix failed in validation.
* Fixed a bug where `.env` files didn't load. @nicolas-rdgs
* Fixed a bug where **validate** command failed when the *categories* field in the pack metadata was empty for non-integration packs.
* Added *system* and *item-type* arguments to the **download** command, used when downloading system items.
* Added a validation to **validate**, checking that each script, integration and playbook have a README file. This validation only runs when the command is called with either the `-i` or the `-g` flag.
* Fixed a regression issue with **doc-review**, where the `-g` flag did not work.
* Improved the detection of errors in **doc-review** command.
* The **validate** command now checks if a readme file is empty, only for packs that contain playbooks or were written by a partner.
* The **validate** command now makes sure common contextPath values (e.g. `DBotScore.Score`) have a non-empty description, and **format** populates them automatically.
* Fixed an issue where the **generate-outputs** command did not work properly when examples were provided.
* Fixed an issue in the **generate-outputs** command, where the outputs were not written to the specified output path.
* The **generate-outputs** command can now generate outputs from multiple calls to the same command (useful when different args provide different outputs).
* The **generate-outputs** command can now update a yaml file with new outputs, without deleting or overwriting existing ones.
* Fixed a bug where **doc-review** command failed on existing templates.
* Fixed a bug where **validate** command failed when the word demisto is in the repo README file.
* Added support for adding test-playbooks to the zip file result in *create-content-artifacts* command for marketplacev2.
* Fixed an issue in **find-dependencies** where using the argument *-o* without the argument *--all-packs-dependencies* did not print a proper warning.
* Added a **validate** check to prevent deletion of files whose deletion is not supported by the XSOAR marketplace.
* Removed the support in the *maintenance* option of the *-u* flag in the **update-release-notes** command.
* Added validation for forbidden words and phrases in the **doc-review** command.
* Added a retries mechanism to the **test-content** command to stabilize the build process.
* Added support for all `git` platforms to get remote files.
* Refactored the **format** command's effect on the *fromversion* field:
  * Fixed a bug where the *fromversion* field was removed when modifying a content item.
  * Updated the general default *fromversion* and the default *fromversion* of newly-introduced content items (e.g. `Lists`, `Jobs`).
  * Added an interactive mode functionality for all content types, to ask the user whether to set a default *fromversion*, if could not automatically determine its value. Use `-y` to assume 'yes' as an answer to all prompts and run non-interactively.

## 1.6.1

* Added the '--use-packs-known-words' argument to the **doc-review** command
* Added YAML_Loader to handle yaml files in a standard way across modules, replacing PYYAML.
* Fixed an issue when filtering items using the ID set in the **create-content-artifacts** command.
* Fixed an issue in the **generate-docs** command where tables were generated with an empty description column.
* Fixed an issue in the **split** command where splitting failed when using relative input/output paths.
* Added warning when inferred files are missing.
* Added to **validate** a validation for integration image dimensions, which should be 120x50px.
* Improved an error in the **validate** command to better differentiate between the case where a required fetch parameter is malformed or missing.

## 1.6.0

* Fixed an issue in the **create-id-set** command where similar items from different marketplaces were reported as duplicated.
* Fixed typo in demisto-sdk init
* Fixed an issue where the **lint** command did not handle all container exit codes.
* Add to **validate** a validation for pack name to make sure it is unchanged.
* Added a validation to the **validate** command that verifies that the version in the pack_metdata file is written in the correct format.
* Fixed an issue in the **format** command where missing *fromVersion* field in indicator fields caused an error.

## 1.5.9

* Added option to specify `External Playbook Configuration` to change inputs of Playbooks triggered as part of **test-content**
* Improved performance of the **lint** command.
* Improved performance of the **validate** command when checking README images.
* ***create-id-set*** command - the default value of the **marketplace** argument was changed from ‘xsoar’ to all packs existing in the content repository. When using the command, make sure to pass the relevant marketplace to use.

## 1.5.8

* Fixed an issue where the command **doc-review** along with the argument `--release-notes` failed on yml/json files with invalid schema.
* Fixed an issue where the **lint** command failed on packs using python 3.10

## 1.5.7

* Fixed an issue where reading remote yaml files failed.
* Fixed an issue in **validate** failed with no error message for lists (when no fromVersion field was found).
* Fixed an issue when running **validate** or **format** in a gitlab repository, and failing to determine its project id.
* Added an enhancement to **split**, handling an empty output argument.
* Added the ability to add classifiers and mappers to conf.json.
* Added the Alias field to the incident field schema.

## 1.5.6

* Added 'deprecated' release notes template.
* Fixed an issue where **run-test-playbook** command failed to get the task entries when the test playbook finished with errors.
* Fixed an issue in **validate** command when running with `no-conf-json` argument to ignore the `conf.json` file.
* Added error type text (`ERROR` or `WARNING`) to **validate** error prints.
* Fixed an issue where the **format** command on test playbook did not format the ID to be equal to the name of the test playbook.
* Enhanced the **update-release-notes** command to automatically commit release notes config file upon creation.
* The **validate** command will validate that an indicator field of type html has fromVersion of 6.1.0 and above.
* The **format** command will now add fromVersion 6.1.0 to indicator field of type html.
* Added support for beta integrations in the **format** command.
* Fixed an issue where the **postman-codegen** command failed when called with the `--config-out` flag.
* Removed the integration documentation from the detailed description while performing **split** command to the unified yml file.
* Removed the line which indicates the version of the product from the README.md file for new contributions.

## 1.5.5

* Fixed an issue in the **update-release-notes** command, which did not work when changes were made in multiple packs.
* Changed the **validate** command to fail on missing test-playbooks only if no unittests are found.
* Fixed `to_kebab_case`, it will now deal with strings that have hyphens, commas or periods in them, changing them to be hyphens in the new string.
* Fixed an issue in the **create-id-set** command, where the `source` value included the git token if it was specified in the remote url.
* Fixed an issue in the **merge-id-set** command, where merging fails because of duplicates but the packs are in the XSOAR repo but in different version control.
* Fixed missing `Lists` Content Item as valid `IDSetType`
* Added enhancement for **generate-docs**. It is possible to provide both file or a comma seperated list as `examples`. Also, it's possible to provide more than one example for a script or a command.
* Added feature in **format** to sync YML and JSON files to the `master` file structure.
* Added option to specify `Incident Type`, `Incoming Mapper` and `Classifier` when configuring instance in **test-content**
* added a new command **run-test-playbook** to run a test playbook in a given XSOAR instance.
* Fixed an issue in **format** when running on a modified YML, that the `id` value is not changed to its old `id` value.
* Enhancement for **split** command, replace `ApiModule` code block to `import` when splitting a YML.
* Fixed an issue where indicator types were missing from the pack's content, when uploading using **zip-packs**.
* The request data body format generated in the **postman-codegen** will use the python argument's name and not the raw data argument's name.
* Added the flag '--filter-by-id-set' to **create-content-artifacts** to create artifacts only for items in the given id_set.json.

## 1.5.4

* Fixed an issue with the **format** command when contributing via the UI
* The **format** command will now not remove the `defaultRows` key from incident, indicator and generic fields with `type: grid`.
* Fixed an issue with the **validate** command when a layoutscontainer did not have the `fromversion` field set.
* added a new command **update-xsoar-config-file** to handle your XSOAR Configuration File.
* Added `skipVerify` argument in **upload** command to skip pack signature verification.
* Fixed an issue when the **run** command  failed running when there’s more than one playground, by explicitly using the current user’s playground.
* Added support for Job content item in the **format**, **validate**, **upload**, **create-id-set**, **find-dependecies** and **create-content-artifacts** commands.
* Added a **source** field to the **id_set** entitles.
* Two entitles will not consider as duplicates if they share the same pack and the same source.
* Fixed a bug when duplicates were found in **find_dependencies**.
* Added function **get_current_repo** to `tools`.
* The **postman-codegen** will not have duplicates argument name. It will rename them to the minimum distinguished shared path for each of them.

## 1.5.3

* The **format** command will now set `unsearchable: True` for incident, indicator and generic fields.
* Fixed an issue where the **update-release-notes** command crashes with `--help` flag.
* Added validation to the **validate** command that verifies the `unsearchable` key in incident, indicator and generic fields is set to true.
* Removed a validation that DBotRole should be set for automation that requires elevated permissions to the `XSOAR-linter` in the **lint** command.
* Fixed an issue in **Validate** command where playbooks conditional tasks were mishandeled.
* Added a validation to prevent contributors from using the `fromlicense` key as a configuration parameter in an integration's YML
* Added a validation to ensure that the type for **API token** (and similar) parameters are configured correctly as a `credential` type in the integration configuration YML.
* Added an assertion that checks for duplicated requests' names when generating an integration from a postman collection.
* Added support for [.env files](https://pypi.org/project/python-dotenv/). You can now add a `.env` file to your repository with the logging information instead of setting a global environment variables.
* When running **lint** command with --keep-container flag, the docker images are committed.
* The **validate** command will not return missing test playbook error when given a script with dynamic-section tag.

## 1.5.2

* Added a validation to **update-release-notes** command to ensure that the `--version` flag argument is in the right format.
* added a new command **coverage-analyze** to generate and print coverage reports.
* Fixed an issue in **validate** in repositories which are not in GitHub or GitLab
* Added a validation that verifies that readme image absolute links do not contain the working branch name.
* Added support for List content item in the **format**, **validate**, **download**, **upload**, **create-id-set**, **find-dependecies** and **create-content-artifacts** commands.
* Added a validation to ensure reputation command's default argument is set as an array input.
* Added the `--fail-duplicates` flag for the **merge-id-set** command which will fail the command if duplicates are found.
* Added the `--fail-duplicates` flag for the **create-id-set** command which will fail the command if duplicates are found.

## 1.5.1

* Fixed an issue where **validate** command failed to recognized test playbooks for beta integrations as valid tests.
* Fixed an issue were the **validate** command was falsely recognizing image paths in readme files.
* Fixed an issue where the **upload** command error message upon upload failure pointed to wrong file rather than to the pack metadata.
* Added a validation that verifies that each script which appears in incident fields, layouts or layout containers exists in the id_set.json.
* Fixed an issue where the **postman code-gen** command generated double dots for context outputs when it was not needed.
* Fixed an issue where there **validate** command on release notes file crashed when author image was added or modified.
* Added input handling when running **find-dependencies**, replacing string manipulations.
* Fixed an issue where the **validate** command did not handle multiple playbooks with the same name in the id_set.
* Added support for GitLab repositories in **validate**

## 1.5.0

* Fixed an issue where **upload** command failed to upload packs not under content structure.
* Added support for **init** command to run from non-content repo.
* The **split-yml** has been renamed to **split** and now supports splitting Dashboards from unified Generic Modules.
* Fixed an issue where the skipped tests validation ran on the `ApiModules` pack in the **validate** command.
* The **init** command will now create the `Generic Object` entities directories.
* Fixed an issue where the **format** command failed to recognize changed files from git.
* Fixed an issue where the **json-to-outputs** command failed checking whether `0001-01-01T00:00:00` is of type `Date`
* Added to the **generate context** command to generate context paths for integrations from an example file.
* Fixed an issue where **validate** failed on release notes configuration files.
* Fixed an issue where the **validate** command failed on pack input if git detected changed files outside of `Packs` directory.
* Fixed an issue where **validate** command failed to recognize files inside validated pack when validation release notes, resulting in a false error message for missing entity in release note.
* Fixed an issue where the **download** command failed when downloading an invalid YML, instead of skipping it.

## 1.4.9

* Added validation that the support URL in partner contribution pack metadata does not lead to a GitHub repo.
* Enhanced ***generate-docs*** with default `additionalinformation` (description) for common parameters.
* Added to **validate** command a validation that a content item's id and name will not end with spaces.
* The **format** command will now remove trailing whitespaces from content items' id and name fields.
* Fixed an issue where **update-release-notes** could fail on files outside the user given pack.
* Fixed an issue where the **generate-test-playbook** command would not place the playbook in the proper folder.
* Added to **validate** command a validation that packs with `Iron Bank` uses the latest docker from Iron Bank.
* Added to **update-release-notes** command support for `Generic Object` entities.
* Fixed an issue where playbook `fromversion` mismatch validation failed even if `skipunavailable` was set to true.
* Added to the **create artifacts** command support for release notes configuration file.
* Added validation to **validate** for release notes config file.
* Added **isoversize** and **isautoswitchedtoquietmode** fields to the playbook schema.
* Added to the **update-release-notes** command `-bc` flag to generate template for breaking changes version.
* Fixed an issue where **validate** did not search description files correctly, leading to a wrong warning message.

## 1.4.8

* Fixed an issue where yml files with `!reference` failed to load properly.
* Fixed an issue when `View Integration Documentation` button was added twice during the download and re-upload.
* Fixed an issue when `(Partner Contribution)` was added twice to the display name during the download and re-upload.
* Added the following enhancements in the **generate-test-playbook** command:
  * Added the *--commands* argument to generate tasks for specific commands.
  * Added the *--examples* argument to get the command examples file path and generate tasks from the commands and arguments specified there.
  * Added the *--upload* flag to specify whether to upload the test playbook after the generation.
  * Fixed the output condition generation for outputs of type `Boolean`.

## 1.4.7

* Fixed an issue where an empty list for a command context didn't produce an indication other than an empty table.
* Fixed an issue where the **format** command has incorrectly recognized on which files to run when running using git.
* Fixed an issue where author image validations were not checked properly.
* Fixed an issue where new old-formatted scripts and integrations were not validated.
* Fixed an issue where the wording in the from version validation error for subplaybooks was incorrect.
* Fixed an issue where the **update-release-notes** command used the old docker image version instead of the new when detecting a docker change.
* Fixed an issue where the **generate-test-playbook** command used an incorrect argument name as default
* Fixed an issue where the **json-to-outputs** command used an incorrect argument name as default when using `-d`.
* Fixed an issue where validations failed while trying to validate non content files.
* Fixed an issue where README validations did not work post VS Code formatting.
* Fixed an issue where the description validations were inconsistent when running through an integration file or a description file.

## 1.4.6

* Fixed an issue where **validate** suggests, with no reason, running **format** on missing mandatory keys in yml file.
* Skipped existence of TestPlaybook check on community and contribution integrations.
* Fixed an issue where pre-commit didn't run on the demisto_sdk/commands folder.
* The **init** command will now change the script template name in the code to the given script name.
* Expanded the validations performed on beta integrations.
* Added support for PreProcessRules in the **format**, **validate**, **download**, and **create-content-artifacts** commands.
* Improved the error messages in **generate-docs**, if an example was not provided.
* Added to **validate** command a validation that a content entity or a pack name does not contain the words "partner" and "community".
* Fixed an issue where **update-release-notes** ignores *--text* flag while using *-f*
* Fixed the outputs validations in **validate** so enrichment commands will not be checked to have DBotScore outputs.
* Added a new validation to require the dockerimage key to exist in an integration and script yml files.
* Enhanced the **generate-test-playbook** command to use only integration tested on commands, rather than (possibly) other integrations implementing them.
* Expanded unify command to support GenericModules - Unifies a GenericModule object with its Dashboards.
* Added validators for generic objects:
  * Generic Field validator - verify that the 'fromVersion' field is above 6.5.0, 'group' field equals 4 and 'id' field starts with the prefix 'generic_'.
  * Generic Type validator - verify that the 'fromVersion' field is above 6.5.0
  * Generic Module validator - verify that the 'fromVersion' field is above 6.5.0
  * Generic Definition validator - verify that the 'fromVersion' field is above 6.5.0
* Expanded Format command to support Generic Objects - Fixes generic objects according to their validations.
* Fixed an issue where the **update-release-notes** command did not handle ApiModules properly.
* Added option to enter a dictionary or json of format `[{field_name:description}]` in the **json-to-outputs** command,
  with the `-d` flag.
* Improved the outputs for the **format** command.
* Fixed an issue where the validations performed after the **format** command were inconsistent with **validate**.
* Added to the **validate** command a validation for the author image.
* Updated the **create-content-artifacts** command to support generic modules, definitions, fields and types.
* Added an option to ignore errors for file paths and not only file name in .pack-ignore file.

## 1.4.5

* Enhanced the **postman-codegen** command to name all generated arguments with lower case.
* Fixed an issue where the **find-dependencies** command miscalculated the dependencies for playbooks that use generic commands.
* Fixed an issue where the **validate** command failed in external repositories in case the DEMISTO_SDK_GITHUB_TOKEN was not set.
* Fixed an issue where **openapi-codegen** corrupted the swagger file by overwriting configuration to swagger file.
* Updated the **upload** command to support uploading zipped packs to the marketplace.
* Added to the **postman-codegen** command support of path variables.
* Fixed an issue where **openapi-codegen** entered into an infinite loop on circular references in the swagger file.
* The **format** command will now set `fromVersion: 6.2.0` for widgets with 'metrics' data type.
* Updated the **find-dependencies** command to support generic modules, definitions, fields and types.
* Fixed an issue where **openapi-codegen** tried to extract reference example outputs, leading to an exception.
* Added an option to ignore secrets automatically when using the **init** command to create a pack.
* Added a tool that gives the ability to temporarily suppress console output.

## 1.4.4

* When formatting incident types with Auto-Extract rules and without mode field, the **format** command will now add the user selected mode.
* Added new validation that DBotRole is set for scripts that requires elevated permissions to the `XSOAR-linter` in the **lint** command.
* Added url escaping to markdown human readable section in generate docs to avoid autolinking.
* Added a validation that mapper's id and name are matching. Updated the format of mapper to include update_id too.
* Added a validation to ensure that image paths in the README files are valid.
* Fixed **find_type** function to correctly find test files, such as, test script and test playbook.
* Added scheme validations for the new Generic Object Types, Fields, and Modules.
* Renamed the flag *--input-old-version* to *--old-version* in the **generate-docs** command.
* Refactored the **update-release-notes** command:
  * Replaced the *--all* flag with *--use-git* or *-g*.
  * Added the *--force* flag to update the pack release notes without changes in the pack.
  * The **update-release-notes** command will now update all dependent integrations on ApiModule change, even if not specified.
  * If more than one pack has changed, the full list of updated packs will be printed at the end of **update-release-notes** command execution.
  * Fixed an issue where the **update-release-notes** command did not add docker image release notes entry for release notes file if a script was changed.
  * Fixed an issue where the **update-release-notes** command did not detect changed files that had the same name.
  * Fixed an issue in the **update-release-notes** command where the version support of JSON files was mishandled.
* Fixed an issue where **format** did not skip files in test and documentation directories.
* Updated the **create-id-set** command to support generic modules, definitions, fields and types.
* Changed the **convert** command to generate old layout fromversion to 5.0.0 instead of 4.1.0
* Enhanced the command **postman-codegen** with type hints for templates.

## 1.4.3

* Fixed an issue where **json-to-outputs** command returned an incorrect output when json is a list.
* Fixed an issue where if a pack README.md did not exist it could cause an error in the validation process.
* Fixed an issue where the *--name* was incorrectly required in the **init** command.
* Adding the option to run **validate** on a specific path while using git (*-i* & *-g*).
* The **format** command will now change UUIDs in .yml and .json files to their respective content entity name.
* Added a playbook validation to check if a task sub playbook exists in the id set in the **validate** command.
* Added the option to add new tags/usecases to the approved list and to the pack metadata on the same pull request.
* Fixed an issue in **test_content** where when different servers ran tests for the same integration, the server URL parameters were not set correctly.
* Added a validation in the **validate** command to ensure that the ***endpoint*** command is configured correctly in yml file.
* Added a warning when pack_metadata's description field is longer than 130 characters.
* Fixed an issue where a redundant print occurred on release notes validation.
* Added new validation in the **validate** command to ensure that the minimal fromVersion in a widget of type metrics will be 6.2.0.
* Added the *--release-notes* flag to demisto-sdk to get the current version release notes entries.

## 1.4.2

* Added to `pylint` summary an indication if a test was skipped.
* Added to the **init** command the option to specify fromversion.
* Fixed an issue where running **init** command without filling the metadata file.
* Added the *--docker-timeout* flag in the **lint** command to control the request timeout for the Docker client.
* Fixed an issue where **update-release-notes** command added only one docker image release notes entry for release notes file, and not for every entity whom docker image was updated.
* Added a validation to ensure that incident/indicator fields names starts with their pack name in the **validate** command. (Checked only for new files and only when using git *-g*)
* Updated the **find-dependencies** command to return the 'dependencies' according the layout type ('incident', 'indicator').
* Enhanced the "vX" display name validation for scripts and integrations in the **validate** command to check for every versioned script or integration, and not only v2.
* Added the *--fail-duplicates* flag for the **create-id-set** command which will fail the command if duplicates are found.
* Added to the **generate-docs** command automatic addition to git when a new readme file is created.

## 1.4.1

* When in private repo without `DEMSITO_SDK_GITHUB_TOKEN` configured, get_remote_file will take files from the local origin/master.
* Enhanced the **unify** command when giving input of a file and not a directory return a clear error message.
* Added a validation to ensure integrations are not skipped and at least one test playbook is not skipped for each integration or script.
* Added to the Content Tests support for `context_print_dt`, which queries the incident context and prints the result as a json.
* Added new validation for the `xsoar_config.json` file in the **validate** command.
* Added a version differences section to readme in **generate-docs** command.
* Added the *--docs-format* flag in the **integration-diff** command to get the output in README format.
* Added the *--input-old-version* and *--skip-breaking-changes* flags in the **generate-docs** command to get the details for the breaking section and to skip the breaking changes section.

## 1.4.0

* Enable passing a comma-separated list of paths for the `--input` option of the **lint** command.
* Added new validation of unimplemented test-module command in the code to the `XSOAR-linter` in the **lint** command.
* Fixed the **generate-docs** to handle integration authentication parameter.
* Added a validation to ensure that description and README do not contain the word 'Demisto'.
* Improved the deprecated message validation required from playbooks and scripts.
* Added the `--quite-bc-validation` flag for the **validate** command to run the backwards compatibility validation in quite mode (errors is treated like warnings).
* Fixed the **update release notes** command to display a name for old layouts.
* Added the ability to append to the pack README credit to contributors.
* Added identification for parameter differences in **integration-diff** command.
* Fixed **format** to use git as a default value.
* Updated the **upload** command to support reports.
* Fixed an issue where **generate-docs** command was displaying 'None' when credentials parameter display field configured was not configured.
* Fixed an issue where **download** did not return exit code 1 on failure.
* Updated the validation that incident fields' names do not contain the word incident will aplly to core packs only.
* Added a playbook validation to verify all conditional tasks have an 'else' path in **validate** command.
* Renamed the GitHub authentication token environment variable `GITHUB_TOKEN` to `DEMITO_SDK_GITHUB_TOKEN`.
* Added to the **update-release-notes** command automatic addition to git when new release notes file is created.
* Added validation to ensure that integrations, scripts, and playbooks do not contain the entity type in their names.
* Added the **convert** command to convert entities between XSOAR versions.
* Added the *--deprecate* flag in **format** command to deprecate integrations, scripts, and playbooks.
* Fixed an issue where ignoring errors did not work when running the **validate** command on specific files (-i).

## 1.3.9

* Added a validation verifying that the pack's README.md file is not equal to pack description.
* Fixed an issue where the **Assume yes** flag did not work properly for some entities in the **format** command.
* Improved the error messages for separators in folder and file names in the **validate** command.
* Removed the **DISABLE_SDK_VERSION_CHECK** environment variable. To disable new version checks, use the **DEMISTO_SDK_SKIP_VERSION_CHECK** envirnoment variable.
* Fixed an issue where the demisto-sdk version check failed due to a rate limit.
* Fixed an issue with playbooks scheme validation.

## 1.3.8

* Updated the **secrets** command to work on forked branches.

## 1.3.7

* Added a validation to ensure correct image and description file names.
* Fixed an issue where the **validate** command failed when 'display' field in credentials param in yml is empty but 'displaypassword' was provided.
* Added the **integration-diff** command to check differences between two versions of an integration and to return a report of missing and changed elements in the new version.
* Added a validation verifying that the pack's README.md file is not missing or empty for partner packs or packs contains use cases.
* Added a validation to ensure that the integration and script folder and file names will not contain separators (`_`, `-`, ``).
* When formatting new pack, the **format** command will set the *fromversion* key to 5.5.0 in the new files without fromversion.

## 1.3.6

* Added a validation that core packs are not dependent on non-core packs.
* Added a validation that a pack name follows XSOAR standards.
* Fixed an issue where in some cases the `get_remote_file` function failed due to an invalid path.
* Fixed an issue where running **update-release-notes** with updated integration logo, did not detect any file changes.
* Fixed an issue where the **create-id-set** command did not identify unified integrations correctly.
* Fixed an issue where the `CommonTypes` pack was not identified as a dependency for all feed integrations.
* Added support for running SDK commands in private repositories.
* Fixed an issue where running the **init** command did not set the correct category field in an integration .yml file for a newly created pack.
* When formatting new contributed pack, the **format** command will set the *fromversion* key to 6.0.0 in the relevant files.
* If the environment variable "DISABLE_SDK_VERSION_CHECK" is define, the demisto-sdk will no longer check for newer version when running a command.
* Added the `--use-pack-metadata` flag for the **find-dependencies** command to update the calculated dependencies using the the packs metadata files.
* Fixed an issue where **validate** failed on scripts in case the `outputs` field was set to `None`.
* Fixed an issue where **validate** was failing on editing existing release notes.
* Added a validation for README files verifying that the file doesn't contain template text copied from HelloWorld or HelloWorldPremium README.

## 1.3.5

* Added a validation that layoutscontainer's id and name are matching. Updated the format of layoutcontainer to include update_id too.
* Added a validation that commands' names and arguments in core packs, or scripts' arguments do not contain the word incident.
* Fixed issue where running the **generate-docs** command with -c flag ran all the commands and not just the commands specified by the flag.
* Fixed the error message of the **validate** command to not always suggest adding the *description* field.
* Fixed an issue where running **format** on feed integration generated invalid parameter structure.
* Fixed an issue where the **generate-docs** command did not add all the used scripts in a playbook to the README file.
* Fixed an issue where contrib/partner details might be added twice to the same file, when using unify and create-content-artifacts commands
* Fixed issue where running **validate** command on image-related integration did not return the correct outputs to json file.
* When formatting playbooks, the **format** command will now remove empty fields from SetIncident, SetIndicator, CreateNewIncident, CreateNewIndicator script arguments.
* Added an option to fill in the developer email when running the **init** command.

## 1.3.4

* Updated the **validate** command to check that the 'additionalinfo' field only contains the expected value for feed required parameters and not equal to it.
* Added a validation that community/partner details are not in the detailed description file.
* Added a validation that the Use Case tag in pack_metadata file is only used when the pack contains at least one PB, Incident Type or Layout.
* Added a validation that makes sure outputs in integrations are matching the README file when only README has changed.
* Added the *hidden* field to the integration schema.
* Fixed an issue where running **format** on a playbook whose `name` does not equal its `id` would cause other playbooks who use that playbook as a sub-playbook to fail.
* Added support for local custom command configuration file `.demisto-sdk-conf`.
* Updated the **format** command to include an update to the description file of an integration, to remove community/partner details.

## 1.3.3

* Fixed an issue where **lint** failed where *.Dockerfile* exists prior running the lint command.
* Added FeedHelloWorld template option for *--template* flag in **demisto-sdk init** command.
* Fixed issue where **update-release-notes** deleted release note file if command was called more than once.
* Fixed issue where **update-release-notes** added docker image release notes every time the command was called.
* Fixed an issue where running **update-release-notes** on a pack with newly created integration, had also added a docker image entry in the release notes.
* Fixed an issue where `XSOAR-linter` did not find *NotImplementedError* in main.
* Added validation for README files verifying their length (over 30 chars).
* When using *-g* flag in the **validate** command it will now ignore untracked files by default.
* Added the *--include-untracked* flag to the **validate** command to include files which are untracked by git in the validation process.
* Improved the `pykwalify` error outputs in the **validate** command.
* Added the *--print-pykwalify* flag to the **validate** command to print the unchanged output from `pykwalify`.

## 1.3.2

* Updated the format of the outputs when using the *--json-file* flag to create a JSON file output for the **validate** and **lint** commands.
* Added the **doc-review** command to check spelling in .md and .yml files as well as a basic release notes review.
* Added a validation that a pack's display name does not already exist in content repository.
* Fixed an issue where the **validate** command failed to detect duplicate params in an integration.
* Fixed an issue where the **validate** command failed to detect duplicate arguments in a command in an integration.

## 1.3.1

* Fixed an issue where the **validate** command failed to validate the release notes of beta integrations.
* Updated the **upload** command to support indicator fields.
* The **validate** and **update-release-notes** commands will now check changed files against `demisto/master` if it is configured locally.
* Fixed an issue where **validate** would incorrectly identify files as renamed.
* Added a validation that integration properties (such as feed, mappers, mirroring, etc) are not removed.
* Fixed an issue where **validate** failed when comparing branch against commit hash.
* Added the *--no-pipenv* flag to the **split-yml** command.
* Added a validation that incident fields and incident types are not removed from mappers.
* Fixed an issue where the *c
reate-id-set* flag in the *validate* command did not work while not using git.
* Added the *hiddenusername* field to the integration schema.
* Added a validation that images that are not integration images, do not ask for a new version or RN

## 1.3.0

* Do not collect optional dependencies on indicator types reputation commands.
* Fixed an issue where downloading indicator layoutscontainer objects failed.
* Added a validation that makes sure outputs in integrations are matching the README file.
* Fixed an issue where the *create-id-set* flag in the **validate** command did not work.
* Added a warning in case no id_set file is found when running the **validate** command.
* Fixed an issue where changed files were not recognised correctly on forked branches in the **validate** and the **update-release-notes** commands.
* Fixed an issue when files were classified incorrectly when running *update-release-notes*.
* Added a validation that integration and script file paths are compatible with our convention.
* Fixed an issue where id_set.json file was re created whenever running the generate-docs command.
* added the *--json-file* flag to create a JSON file output for the **validate** and **lint** commands.

## 1.2.19

* Fixed an issue where merge id_set was not updated to work with the new entity of Packs.
* Added a validation that the playbook's version matches the version of its sub-playbooks, scripts, and integrations.

## 1.2.18

* Changed the *skip-id-set-creation* flag to *create-id-set* in the **validate** command. Its default value will be False.
* Added support for the 'cve' reputation command in default arg validation.
* Filter out generic and reputation command from scripts and playbooks dependencies calculation.
* Added support for the incident fields in outgoing mappers in the ID set.
* Added a validation that the taskid field and the id field under the task field are both from uuid format and contain the same value.
* Updated the **format** command to generate uuid value for the taskid field and for the id under the task field in case they hold an invalid values.
* Exclude changes from doc_files directory on validation.
* Added a validation that an integration command has at most one default argument.
* Fixing an issue where pack metadata version bump was not enforced when modifying an old format (unified) file.
* Added validation that integration parameter's display names are capitalized and spaced using whitespaces and not underscores.
* Fixed an issue where beta integrations where not running deprecation validations.
* Allowed adding additional information to the deprecated description.
* Fixing an issue when escaping less and greater signs in integration params did not work as expected.

## 1.2.17

* Added a validation that the classifier of an integration exists.
* Added a validation that the mapper of an integration exists.
* Added a validation that the incident types of a classifier exist.
* Added a validation that the incident types of a mapper exist.
* Added support for *text* argument when running **demisto-sdk update-release-notes** on the ApiModules pack.
* Added a validation for the minimal version of an indicator field of type grid.
* Added new validation for incident and indicator fields in classifiers mappers and layouts exist in the content.
* Added cache for get_remote_file to reducing failures from accessing the remote repo.
* Fixed an issue in the **format** command where `_dev` or `_copy` suffixes weren't removed from the `id` of the given playbooks.
* Playbook dependencies from incident and indicator fields are now marked as optional.
* Mappers dependencies from incident types and incident fields are now marked as optional.
* Classifier dependencies from incident types are now marked as optional.
* Updated **demisto-sdk init** command to no longer create `created` field in pack_metadata file
* Updated **generate-docs** command to take the parameters names in setup section from display field and to use additionalinfo field when exist.
* Using the *verbose* argument in the **find-dependencies** command will now log to the console.
* Improved the deprecated message validation required from integrations.
* Fixed an issue in the **generate-docs** command where **Context Example** section was created when it was empty.

## 1.2.16

* Added allowed ignore errors to the *IDSetValidator*.
* Fixed an issue where an irrelevant id_set validation ran in the **validate** command when using the *--id-set* flag.
* Fixed an issue were **generate-docs** command has failed if a command did not exist in commands permissions file.
* Improved a **validate** command message for missing release notes of api module dependencies.

## 1.2.15

* Added the *ID101* to the allowed ignored errors.

## 1.2.14

* SDK repository is now mypy check_untyped_defs complaint.
* The lint command will now ignore the unsubscriptable-object (E1136) pylint error in dockers based on python 3.9 - this will be removed once a new pylint version is released.
* Added an option for **format** to run on a whole pack.
* Added new validation of unimplemented commands from yml in the code to `XSOAR-linter`.
* Fixed an issue where Auto-Extract fields were only checked for newly added incident types in the **validate** command.
* Added a new warning validation of direct access to args/params dicts to `XSOAR-linter`.

## 1.2.13

* Added new validation of indicators usage in CommandResults to `XSOAR-linter`.
* Running **demisto-sdk lint** will automatically run on changed files (same behavior as the -g flag).
* Removed supported version message from the documentation when running **generate_docs**.
* Added a print to indicate backwards compatibility is being checked in **validate** command.
* Added a percent print when running the **validate** command with the *-a* flag.
* Fixed a regression in the **upload** command where it was ignoring `DEMISTO_VERIFY_SSL` env var.
* Fixed an issue where the **upload** command would fail to upload beta integrations.
* Fixed an issue where the **validate** command did not create the *id_set.json* file when running with *-a* flag.
* Added price change validation in the **validate** command.
* Added validations that checks in read-me for empty sections or leftovers from the auto generated read-me that should be changed.
* Added new code validation for *NotImplementedError* to raise a warning in `XSOAR-linter`.
* Added validation for support types in the pack metadata file.
* Added support for *--template* flag in **demisto-sdk init** command.
* Fixed an issue with running **validate** on master branch where the changed files weren't compared to previous commit when using the *-g* flag.
* Fixed an issue where the `XSOAR-linter` ran *NotImplementedError* validation on scripts.
* Added support for Auto-Extract feature validation in incident types in the **validate** command.
* Fixed an issue in the **lint** command where the *-i* flag was ignored.
* Improved **merge-id-sets** command to support merge between two ID sets that contain the same pack.
* Fixed an issue in the **lint** command where flake8 ran twice.

## 1.2.12

* Bandit now reports also on medium severity issues.
* Fixed an issue with support for Docker Desktop on Mac version 2.5.0+.
* Added support for vulture and mypy linting when running without docker.
* Added support for *prev-ver* flag in **update-release-notes** command.
* Improved retry support when building docker images for linting.
* Added the option to create an ID set on a specific pack in **create-id-set** command.
* Added the *--skip-id-set-creation* flag to **validate** command in order to add the capability to run validate command without creating id_set validation.
* Fixed an issue where **validate** command checked docker image tag on ApiModules pack.
* Fixed an issue where **find-dependencies** did not calculate dashboards and reports dependencies.
* Added supported version message to the documentation and release notes files when running **generate_docs** and **update-release-notes** commands respectively.
* Added new code validations for *NotImplementedError* exception raise to `XSOAR-linter`.
* Command create-content-artifacts additional support for **Author_image.png** object.
* Fixed an issue where schemas were not enforced for incident fields, indicator fields and old layouts in the validate command.
* Added support for **update-release-notes** command to update release notes according to master branch.

## 1.2.11

* Fixed an issue where the ***generate-docs*** command reset the enumeration of line numbering after an MD table.
* Updated the **upload** command to support mappers.
* Fixed an issue where exceptions were no printed in the **format** while the *--verbose* flag is set.
* Fixed an issue where *--assume-yes* flag did not work in the **format** command when running on a playbook without a `fromversion` field.
* Fixed an issue where the **format** command would fail in case `conf.json` file was not found instead of skipping the update.
* Fixed an issue where integration with v2 were recognised by the `name` field instead of the `display` field in the **validate** command.
* Added a playbook validation to check if a task script exists in the id set in the **validate** command.
* Added new integration category `File Integrity Management` in the **validate** command.

## 1.2.10

* Added validation for approved content pack use-cases and tags.
* Added new code validations for *CommonServerPython* import to `XSOAR-linter`.
* Added *default value* and *predefined values* to argument description in **generate-docs** command.
* Added a new validation that checks if *get-mapping-fields* command exists if the integration schema has *{ismappable: true}* in **validate** command.
* Fixed an issue where the *--staged* flag recognised added files as modified in the **validate** command.
* Fixed an issue where a backwards compatibility warning was raised for all added files in the **validate** command.
* Fixed an issue where **validate** command failed when no tests were given for a partner supported pack.
* Updated the **download** command to support mappers.
* Fixed an issue where the ***format*** command added a duplicate parameter.
* For partner supported content packs, added support for a list of emails.
* Removed validation of README files from the ***validate*** command.
* Fixed an issue where the ***validate*** command required release notes for ApiModules pack.

## 1.2.9

* Fixed an issue in the **openapi_codegen** command where it created duplicate functions name from the swagger file.
* Fixed an issue in the **update-release-notes** command where the *update type* argument was not verified.
* Fixed an issue in the **validate** command where no error was raised in case a non-existing docker image was presented.
* Fixed an issue in the **format** command where format failed when trying to update invalid Docker image.
* The **format** command will now preserve the **isArray** argument in integration's reputation commands and will show a warning if it set to **false**.
* Fixed an issue in the **lint** command where *finally* clause was not supported in main function.
* Fixed an issue in the **validate** command where changing any entity ID was not validated.
* Fixed an issue in the **validate** command where *--staged* flag did not bring only changed files.
* Fixed the **update-release-notes** command to ignore changes in the metadata file.
* Fixed the **validate** command to ignore metadata changes when checking if a version bump is needed.

## 1.2.8

* Added a new validation that checks in playbooks for the usage of `DeleteContext` in **validate** command.
* Fixed an issue in the **upload** command where it would try to upload content entities with unsupported versions.
* Added a new validation that checks in playbooks for the usage of specific instance in **validate** command.
* Added the **--staged** flag to **validate** command to run on staged files only.

## 1.2.7

* Changed input parameters in **find-dependencies** command.
  * Use ***-i, --input*** instead of ***-p, --path***.
  * Use ***-idp, --id-set-path*** instead of ***-i, --id-set-path***.
* Fixed an issue in the **unify** command where it crashed on an integration without an image file.
* Fixed an issue in the **format** command where unnecessary files were not skipped.
* Fixed an issue in the **update-release-notes** command where the *text* argument was not respected in all cases.
* Fixed an issue in the **validate** command where a warning about detailed description was given for unified or deprecated integrations.
* Improved the error returned by the **validate** command when running on files using the old format.

## 1.2.6

* No longer require setting `DEMISTO_README_VALIDATION` env var to enable README mdx validation. Validation will now run automatically if all necessary node modules are available.
* Fixed an issue in the **validate** command where the `--skip-pack-dependencies` would not skip id-set creation.
* Fixed an issue in the **validate** command where validation would fail if supplied an integration with an empty `commands` key.
* Fixed an issue in the **validate** command where validation would fail due to a required version bump for packs which are not versioned.
* Will use env var `DEMISTO_VERIFY_SSL` to determine if to use a secure connection for commands interacting with the Server when `--insecure` is not passed. If working with a local Server without a trusted certificate, you can set env var `DEMISTO_VERIFY_SSL=no` to avoid using `--insecure` on each command.
* Unifier now adds a link to the integration documentation to the integration detailed description.
* Fixed an issue in the **secrets** command where ignored secrets were not skipped.

## 1.2.5

* Added support for special fields: *defaultclassifier*, *defaultmapperin*, *defaultmapperout* in **download** command.
* Added -y option **format** command to assume "yes" as answer to all prompts and run non-interactively
* Speed up improvements for `validate` of README files.
* Updated the **format** command to adhere to the defined content schema and sub-schemas, aligning its behavior with the **validate** command.
* Added support for canvasContextConnections files in **format** command.

## 1.2.4

* Updated detailed description for community integrations.

## 1.2.3

* Fixed an issue where running **validate** failed on playbook with task that adds tags to the evidence data.
* Added the *displaypassword* field to the integration schema.
* Added new code validations to `XSOAR-linter`.
  * As warnings messages:
    * `demisto.params()` should be used only inside main function.
    * `demisto.args()` should be used only inside main function.
    * Functions args should have type annotations.
* Added `fromversion` field validation to test playbooks and scripts in **validate** command.

## 1.2.2

* Add support for warning msgs in the report and summary to **lint** command.
* Fixed an issue where **json-to-outputs** determined bool values as int.
* Fixed an issue where **update-release-notes** was crushing on `--all` flag.
* Fixed an issue where running **validate**, **update-release-notes** outside of content repo crushed without a meaningful error message.
* Added support for layoutscontainer in **init** contribution flow.
* Added a validation for tlp_color param in feeds in **validate** command.
* Added a validation for removal of integration parameters in **validate** command.
* Fixed an issue where **update-release-notes** was failing with a wrong error message when no pack or input was given.
* Improved formatting output of the **generate-docs** command.
* Add support for env variable *DEMISTO_SDK_ID_SET_REFRESH_INTERVAL*. Set this env variable to the refresh interval in minutes. The id set will be regenerated only if the refresh interval has passed since the last generation. Useful when generating Script documentation, to avoid re-generating the id_set every run.
* Added new code validations to `XSOAR-linter`.
  * As error messages:
    * Longer than 10 seconds sleep statements for non long running integrations.
    * exit() usage.
    * quit() usage.
  * As warnings messages:
    * `demisto.log` should not be used.
    * main function existence.
    * `demito.results` should not be used.
    * `return_output` should not be used.
    * try-except statement in main function.
    * `return_error` usage in main function.
    * only once `return_error` usage.
* Fixed an issue where **lint** command printed logs twice.
* Fixed an issue where *suffix* did not work as expected in the **create-content-artifacts** command.
* Added support for *prev-ver* flag in **lint** and **secrets** commands.
* Added support for *text* flag to **update-release-notes** command to add the same text to all release notes.
* Fixed an issue where **validate** did not recognize added files if they were modified locally.
* Added a validation that checks the `fromversion` field exists and is set to 5.0.0 or above when working or comparing to a non-feature branch in **validate** command.
* Added a validation that checks the certification field in the pack_metadata file is valid in **validate** command.
* The **update-release-notes** command will now automatically add docker image update to the release notes.

## 1.2.1

* Added an additional linter `XSOAR-linter` to the **lint** command which custom validates py files. currently checks for:
  * `Sys.exit` usages with non zero value.
  * Any `Print` usages.
* Fixed an issue where renamed files were failing on *validate*.
* Fixed an issue where single changed files did not required release notes update.
* Fixed an issue where doc_images required release-notes and validations.
* Added handling of dependent packs when running **update-release-notes** on changed *APIModules*.
  * Added new argument *--id-set-path* for id_set.json path.
  * When changes to *APIModule* is detected and an id_set.json is available - the command will update the dependent pack as well.
* Added handling of dependent packs when running **validate** on changed *APIModules*.
  * Added new argument *--id-set-path* for id_set.json path.
  * When changes to *APIModule* is detected and an id_set.json is available - the command will validate that the dependent pack has release notes as well.
* Fixed an issue where the find_type function didn't recognize file types correctly.
* Fixed an issue where **update-release-notes** command did not work properly on Windows.
* Added support for indicator fields in **update-release-notes** command.
* Fixed an issue where files in test dirs where being validated.

## 1.2.0

* Fixed an issue where **format** did not update the test playbook from its pack.
* Fixed an issue where **validate** validated non integration images.
* Fixed an issue where **update-release-notes** did not identified old yml integrations and scripts.
* Added revision templates to the **update-release-notes** command.
* Fixed an issue where **update-release-notes** crashed when a file was renamed.
* Fixed an issue where **validate** failed on deleted files.
* Fixed an issue where **validate** validated all images instead of packs only.
* Fixed an issue where a warning was not printed in the **format** in case a non-supported file type is inputted.
* Fixed an issue where **validate** did not fail if no release notes were added when adding files to existing packs.
* Added handling of incorrect layout paths via the **format** command.
* Refactor **create-content-artifacts** command - Efficient artifacts creation and better logging.
* Fixed an issue where image and description files were not handled correctly by **validate** and **update-release-notes** commands.
* Fixed an issue where the **format** command didn't remove all extra fields in a file.
* Added an error in case an invalid id_set.json file is found while running the **validate** command.
* Added fetch params checks to the **validate** command.

## 1.1.11

* Added line number to secrets' path in **secrets** command report.
* Fixed an issue where **init** a community pack did not present the valid support URL.
* Fixed an issue where **init** offered a non relevant pack support type.
* Fixed an issue where **lint** did not pull docker images for powershell.
* Fixed an issue where **find-dependencies** did not find all the script dependencies.
* Fixed an issue where **find-dependencies** did not collect indicator fields as dependencies for playbooks.
* Updated the **validate** and the **secrets** commands to be less dependent on regex.
* Fixed an issue where **lint** did not run on circle when docker did not return ping.
* Updated the missing release notes error message (RN106) in the **Validate** command.
* Fixed an issue where **Validate** would return missing release notes when two packs with the same substring existed in the modified files.
* Fixed an issue where **update-release-notes** would add duplicate release notes when two packs with the same substring existed in the modified files.
* Fixed an issue where **update-release-notes** would fail to bump new versions if the feature branch was out of sync with the master branch.
* Fixed an issue where a non-descriptive error would be returned when giving the **update-release-notes** command a pack which can not be found.
* Added dependencies check for *widgets* in **find-dependencies** command.
* Added a `update-docker` flag to **format** command.
* Added a `json-to-outputs` flag to the **run** command.
* Added a verbose (`-v`) flag to **format** command.
* Fixed an issue where **download** added the prefix "playbook-" to the name of playbooks.

## 1.1.10

* Updated the **init** command. Relevant only when passing the *--contribution* argument.
  * Added the *--author* option.
  * The *support* field of the pack's metadata is set to *community*.
* Added a proper error message in the **Validate** command upon a missing description in the root of the yml.
* **Format** now works with a relative path.
* **Validate** now fails when all release notes have been excluded.
* Fixed issue where correct error message would not propagate for invalid images.
* Added the *--skip-pack-dependencies* flag to **validate** command to skip pack dependencies validation. Relevant when using the *-g* flag.
* Fixed an issue where **Validate** and **Format** commands failed integrations with `defaultvalue` field in fetch incidents related parameters.
* Fixed an issue in the **Validate** command in which unified YAML files were not ignored.
* Fixed an issue in **generate-docs** where scripts and playbooks inputs and outputs were not parsed correctly.
* Fixed an issue in the **openapi-codegen** command where missing reference fields in the swagger JSON caused errors.
* Fixed an issue in the **openapi-codegen** command where empty objects in the swagger JSON paths caused errors.
* **update-release-notes** command now accept path of the pack instead of pack name.
* Fixed an issue where **generate-docs** was inserting unnecessary escape characters.
* Fixed an issue in the **update-release-notes** command where changes to the pack_metadata were not detected.
* Fixed an issue where **validate** did not check for missing release notes in old format files.

## 1.1.9

* Fixed an issue where **update-release-notes** command failed on invalid file types.

## 1.1.8

* Fixed a regression where **upload** command failed on test playbooks.
* Added new *githubUser* field in pack metadata init command.
* Support beta integration in the commands **split-yml, extract-code, generate-test-playbook and generate-docs.**
* Fixed an issue where **find-dependencies** ignored *toversion* field in content items.
* Added support for *layoutscontainer*, *classifier_5_9_9*, *mapper*, *report*, and *widget* in the **Format** command.
* Fixed an issue where **Format** will set the `ID` field to be equal to the `name` field in modified playbooks.
* Fixed an issue where **Format** did not work for test playbooks.
* Improved **update-release-notes** command:
  * Write content description to release notes for new items.
  * Update format for file types without description: Connections, Incident Types, Indicator Types, Layouts, Incident Fields.
* Added a validation for feedTags param in feeds in **validate** command.
* Fixed readme validation issue in community support packs.
* Added the **openapi-codegen** command to generate integrations from OpenAPI specification files.
* Fixed an issue were release notes validations returned wrong results for *CommonScripts* pack.
* Added validation for image links in README files in **validate** command.
* Added a validation for default value of fetch param in feeds in **validate** command.
* Fixed an issue where the **Init** command failed on scripts.

## 1.1.7

* Fixed an issue where running the **format** command on feed integrations removed the `defaultvalue` fields.
* Playbook branch marked with *skipunavailable* is now set as an optional dependency in the **find-dependencies** command.
* The **feedReputation** parameter can now be hidden in a feed integration.
* Fixed an issue where running the **unify** command on JS package failed.
* Added the *--no-update* flag to the **find-dependencies** command.
* Added the following validations in **validate** command:
  * Validating that a pack does not depend on NonSupported / Deprecated packs.

## 1.1.6

* Added the *--description* option to the **init** command.
* Added the *--contribution* option to the **init** command which converts a contribution zip to proper pack format.
* Improved **validate** command performance time and outputs.
* Added the flag *--no-docker-checks* to **validate** command to skip docker checks.
* Added the flag *--print-ignored-files* to **validate** command to print ignored files report when the command is done.
* Added the following validations in **validate** command:
  * Validating that existing release notes are not modified.
  * Validating release notes are not added to new packs.
  * Validating that the "currentVersion" field was raised in the pack_metadata for modified packs.
  * Validating that the timestamp in the "created" field in the pack_metadata is in ISO format.
* Running `demisto-sdk validate` will run the **validate** command using git and only on committed files (same as using *-g --post-commit*).
* Fixed an issue where release notes were not checked correctly in **validate** command.
* Fixed an issue in the **create-id-set** command where optional playbook tasks were not taken into consideration.
* Added a prompt to the `demisto-sdk update-release-notes` command to prompt users to commit changes before running the release notes command.
* Added support to `layoutscontainer` in **validate** command.

## 1.1.5

* Fixed an issue in **find-dependencies** command.
* **lint** command now verifies flake8 on CommonServerPython script.

## 1.1.4

* Fixed an issue with the default output file name of the **unify** command when using "." as an output path.
* **Unify** command now adds contributor details to the display name and description.
* **Format** command now adds *isFetch* and *incidenttype* fields to integration yml.
* Removed the *feedIncremental* field from the integration schema.
* **Format** command now adds *feedBypassExclusionList*, *Fetch indicators*, *feedReputation*, *feedReliability*,
     *feedExpirationPolicy*, *feedExpirationInterval* and *feedFetchInterval* fields to integration yml.
* Fixed an issue in the playbooks schema.
* Fixed an issue where generated release notes were out of order.
* Improved pack dependencies detection.
* Fixed an issue where test playbooks were mishandled in **validate** command.

## 1.1.3

* Added a validation for invalid id fields in indicators types files in **validate** command.
* Added default behavior for **update-release-notes** command.
* Fixed an error where README files were failing release notes validation.
* Updated format of generated release notes to be more user friendly.
* Improved error messages for the **update-release-notes** command.
* Added support for `Connections`, `Dashboards`, `Widgets`, and `Indicator Types` to **update-release-notes** command.
* **Validate** now supports scripts under the *TestPlaybooks* directory.
* Fixed an issue where **validate** did not support powershell files.

## 1.1.2

* Added a validation for invalid playbookID fields in incidents types files in **validate** command.
* Added a code formatter for python files.
* Fixed an issue where new and old classifiers where mixed on validate command.
* Added *feedIncremental* field to the integration schema.
* Fixed error in the **upload** command where unified YMLs were not uploaded as expected if the given input was a pack.
* Fixed an issue where the **secrets** command failed due to a space character in the file name.
* Ignored RN validation for *NonSupported* pack.
* You can now ignore IF107, SC100, RP102 error codes in the **validate** command.
* Fixed an issue where the **download** command was crashing when received as input a JS integration or script.
* Fixed an issue where **validate** command checked docker image for JS integrations and scripts.
* **validate** command now checks scheme for reports and connections.
* Fixed an issue where **validate** command checked docker when running on all files.
* Fixed an issue where **validate** command did not fail when docker image was not on the latest numeric tag.
* Fixed an issue where beta integrations were not validated correctly in **validate** command.

## 1.1.1

* fixed and issue where file types were not recognized correctly in **validate** command.
* Added better outputs for validate command.

## 1.1.0

* Fixed an issue where changes to only non-validated files would fail validation.
* Fixed an issue in **validate** command where moved files were failing validation for new packs.
* Fixed an issue in **validate** command where added files were failing validation due to wrong file type detection.
* Added support for new classifiers and mappers in **validate** command.
* Removed support of old RN format validation.
* Updated **secrets** command output format.
* Added support for error ignore on deprecated files in **validate** command.
* Improved errors outputs in **validate** command.
* Added support for linting an entire pack.

## 1.0.9

* Fixed a bug where misleading error was presented when pack name was not found.
* **Update-release-notes** now detects added files for packs with versions.
* Readme files are now ignored by **update-release-notes** and validation of release notes.
* Empty release notes no longer cause an uncaught error during validation.

## 1.0.8

* Changed the output format of demisto-sdk secrets.
* Added a validation that checkbox items are not required in integrations.
* Added pack release notes generation and validation.
* Improved pack metadata validation.
* Fixed an issue in **validate** where renamed files caused an error

## 1.0.4

* Fix the **format** command to update the `id` field to be equal to `details` field in indicator-type files, and to `name` field in incident-type & dashboard files.
* Fixed a bug in the **validate** command for layout files that had `sortValues` fields.
* Fixed a bug in the **format** command where `playbookName` field was not always present in the file.
* Fixed a bug in the **format** command where indicatorField wasn't part of the SDK schemas.
* Fixed a bug in **upload** command where created unified docker45 yml files were not deleted.
* Added support for IndicatorTypes directory in packs (for `reputation` files, instead of Misc).
* Fixed parsing playbook condition names as string instead of boolean in **validate** command
* Improved image validation in YAML files.
* Removed validation for else path in playbook condition tasks.

## 1.0.3

* Fixed a bug in the **format** command where comments were being removed from YAML files.
* Added output fields: *file_path* and *kind* for layouts in the id-set.json created by **create-id-set** command.
* Fixed a bug in the **create-id-set** command Who returns Duplicate for Layouts with a different kind.
* Added formatting to **generate-docs** command results replacing all `<br>` tags with `<br/>`.
* Fixed a bug in the **download** command when custom content contained not supported content entity.
* Fixed a bug in **format** command in which boolean strings  (e.g. 'yes' or 'no') were converted to boolean values (e.g. 'True' or 'False').
* **format** command now removes *sourceplaybookid* field from playbook files.
* Fixed a bug in **generate-docs** command in which integration dependencies were not detected when generating documentation for a playbook.

## 1.0.1

* Fixed a bug in the **unify** command when output path was provided empty.
* Improved error message for integration with no tests configured.
* Improved the error message returned from the **validate** command when an integration is missing or contains malformed fetch incidents related parameters.
* Fixed a bug in the **create** command where a unified YML with a docker image for 4.5 was copied incorrectly.
* Missing release notes message are now showing the release notes file path to update.
* Fixed an issue in the **validate** command in which unified YAML files were not ignored.
* File format suggestions are now shown in the relevant file format (JSON or YAML).
* Changed Docker image validation to fail only on non-valid ones.
* Removed backward compatibility validation when Docker image is updated.

## 1.0.0

* Improved the *upload* command to support the upload of all the content entities within a pack.
* The *upload* command now supports the improved pack file structure.
* Added an interactive option to format integrations, scripts and playbooks with No TestPlaybooks configured.
* Added an interactive option to configure *conf.json* file with missing test playbooks for integrations, scripts and playbooks
* Added *download* command to download custom content from Demisto instance to the local content repository.
* Improved validation failure messages to include a command suggestion, wherever relevant, to fix the raised issue.
* Improved 'validate' help and documentation description
* validate - checks that scripts, playbooks, and integrations have the *tests* key.
* validate - checks that test playbooks are configured in `conf.json`.
* demisto-sdk lint - Copy dir better handling.
* demisto-sdk lint - Add error when package missing in docker image.
* Added *-a , --validate-all* option in *validate* to run all validation on all files.
* Added *-i , --input* option in *validate* to run validation on a specified pack/file.
* added *-i, --input* option in *secrets* to run on a specific file.
* Added an allowed hidden parameter: *longRunning* to the hidden integration parameters validation.
* Fixed an issue with **format** command when executing with an output path of a folder and not a file path.
* Bug fixes in generate-docs command given playbook as input.
* Fixed an issue with lint command in which flake8 was not running on unit test files.

## 0.5.2

* Added *-c, --command* option in *generate-docs* to generate a specific command from an integration.
* Fixed an issue when getting README/CHANGELOG files from git and loading them.
* Removed release notes validation for new content.
* Fixed secrets validations for files with the same name in a different directory.
* demisto-sdk lint - parallelization working with specifying the number of workers.
* demisto-sdk lint - logging levels output, 3 levels.
* demisto-sdk lint - JSON report, structured error reports in JSON format.
* demisto-sdk lint - XML JUnit report for unit-tests.
* demisto-sdk lint - new packages used to accelerate execution time.
* demisto-sdk secrets - command now respects the generic whitelist, and not only the pack secrets.

## 0.5.0

[PyPI History][1]

[1]: https://pypi.org/project/demisto-sdk/#history

## 0.4.9

* Fixed an issue in *generate-docs* where Playbooks and Scripts documentation failed.
* Added a graceful error message when executing the *run" command with a misspelled command.
* Added more informative errors upon failures of the *upload* command.
* format command:
  * Added format for json files: IncidentField, IncidentType, IndicatorField, IndicatorType, Layout, Dashboard.
  * Added the *-fv --from-version*, *-nv --no-validation* arguments.
  * Removed the *-t yml_type* argument, the file type will be inferred.
  * Removed the *-g use_git* argument, running format without arguments will run automatically on git diff.
* Fixed an issue in loading playbooks with '=' character.
* Fixed an issue in *validate* failed on deleted README files.

## 0.4.8

* Added the *max* field to the Playbook schema, allowing to define it in tasks loop.
* Fixed an issue in *validate* where Condition branches checks were case sensitive.

## 0.4.7

* Added the *slareminder* field to the Playbook schema.
* Added the *common_server*, *demisto_mock* arguments to the *init* command.
* Fixed an issue in *generate-docs* where the general section was not being generated correctly.
* Fixed an issue in *validate* where Incident type validation failed.

## 0.4.6

* Fixed an issue where the *validate* command did not identify CHANGELOG in packs.
* Added a new command, *id-set* to create the id set - the content dependency tree by file IDs.

## 0.4.5

* generate-docs command:
  * Added the *use_cases*, *permissions*, *command_permissions* and *limitations*.
  * Added the *--insecure* argument to support running the script and integration command in Demisto.
  * Removed the *-t yml_type* argument, the file type will be inferred.
  * The *-o --output* argument is no longer mandatory, default value will be the input file directory.
* Added support for env var: *DEMISTO_SDK_SKIP_VERSION_CHECK*. When set version checks are skipped.
* Fixed an issue in which the CHANGELOG files did not match our scheme.
* Added a validator to verify that there are no hidden integration parameters.
* Fixed an issue where the *validate* command ran on test files.
* Removed the *env-dir* argument from the demisto-sdk.
* README files which are html files will now be skipped in the *validate* command.
* Added support for env var: *DEMISTO_README_VALIDATOR*. When not set the readme validation will not run.

## 0.4.4

* Added a validator for IncidentTypes (incidenttype-*.json).
* Fixed an issue where the -p flag in the *validate* command was not working.
* Added a validator for README.md files.
* Release notes validator will now run on: incident fields, indicator fields, incident types, dashboard and reputations.
* Fixed an issue where the validator of reputation(Indicator Type) did not check on the details field.
* Fixed an issue where the validator attempted validating non-existing files after deletions or name refactoring.
* Removed the *yml_type* argument in the *split-yml*, *extract-code* commands.
* Removed the *file_type* argument in the *generate-test-playbook* command.
* Fixed the *insecure* argument in *upload*.
* Added the *insecure* argument in *run-playbook*.
* Standardise the *-i --input*, *-o --output* to demisto-sdk commands.

## 0.4.3

* Fixed an issue where the incident and indicator field BC check failed.
* Support for linting and unit testing PowerShell integrations.

## 0.4.2

* Fixed an issue where validate failed on Windows.
* Added a validator to verify all branches are handled in conditional task in a playbook.
* Added a warning message when not running the latest sdk version.
* Added a validator to check that the root is connected to all tasks in the playbook.
* Added a validator for Dashboards (dashboard-*.json).
* Added a validator for Indicator Types (reputation-*.json).
* Added a BC validation for changing incident field type.
* Fixed an issue where init command would generate an invalid yml for scripts.
* Fixed an issue in misleading error message in v2 validation hook.
* Fixed an issue in v2 hook which now is set only on newly added scripts.
* Added more indicative message for errors in yaml files.
* Disabled pykwalify info log prints.

## 0.3.10

* Added a BC check for incident fields - changing from version is not allowed.
* Fixed an issue in create-content-artifacts where scripts in Packs in TestPlaybooks dir were copied with a wrong prefix.

## 0.3.9

* Added a validation that incident field can not be required.
* Added validation for fetch incident parameters.
* Added validation for feed integration parameters.
* Added to the *format* command the deletion of the *sourceplaybookid* field.
* Fixed an issue where *fieldMapping* in playbook did not pass the scheme validation.
* Fixed an issue where *create-content-artifacts* did not copy TestPlaybooks in Packs without prefix of *playbook-*.
* Added a validation the a playbook can not have a rolename set.
* Added to the image validator the new DBot default image.
* Added the fields: elasticcommonfields, quiet, quietmode to the Playbook schema.
* Fixed an issue where *validate* failed on integration commands without outputs.
* Added a new hook for naming of v2 integrations and scripts.

## 0.3.8

* Fixed an issue where *create-content-artifact* was not loading the data in the yml correctly.
* Fixed an issue where *unify* broke long lines in script section causing syntax errors

## 0.3.7

* Added *generate-docs* command to generate documentation file for integration, playbook or script.
* Fixed an issue where *unify* created a malformed integration yml.
* Fixed an issue where demisto-sdk **init** creates unit-test file with invalid import.

## 0.3.6

* Fixed an issue where demisto-sdk **validate** failed on modified scripts without error message.

## 0.3.5

* Fixed an issue with docker tag validation for integrations.
* Restructured repo source code.

## 0.3.4

* Saved failing unit tests as a file.
* Fixed an issue where "_test" file for scripts/integrations created using **init** would import the "HelloWorld" templates.
* Fixed an issue in demisto-sdk **validate** - was failing on backward compatiblity check
* Fixed an issue in demisto-sdk **secrets** - empty line in .secrets-ignore always made the secrets check to pass
* Added validation for docker image inside integrations and scripts.
* Added --use-git flag to **format** command to format all changed files.
* Fixed an issue where **validate** did not fail on dockerimage changes with bc check.
* Added new flag **--ignore-entropy** to demisto-sdk **secrets**, this will allow skip entropy secrets check.
* Added --outfile to **lint** to allow saving failed packages to a file.

## 0.3.3

* Added backwards compatibility break error message.
* Added schema for incident types.
* Added **additionalinfo** field to as an available field for integration configuration.
* Added pack parameter for **init**.
* Fixed an issue where error would appear if name parameter is not set in **init**.

## 0.3.2

* Fixed the handling of classifier files in **validate**.

## 0.3.1

* Fixed the handling of newly created reputation files in **validate**.
* Added an option to perform **validate** on a specific file.

## 0.3.0

* Added support for multi-package **lint** both with parallel and without.
* Added all parameter in **lint** to run on all packages and packs in content repository.
* Added **format** for:
  * Scripts
  * Playbooks
  * Integrations
* Improved user outputs for **secrets** command.
* Fixed an issue where **lint** would run pytest and pylint only on a single docker per integration.
* Added auto-complete functionality to demisto-sdk.
* Added git parameter in **lint** to run only on changed packages.
* Added the **run-playbook** command
* Added **run** command which runs a command in the Demisto playground.
* Added **upload** command which uploads an integration or a script to a Demisto instance.
* Fixed and issue where **validate** checked if release notes exist for new integrations and scripts.
* Added **generate-test-playbook** command which generates a basic test playbook for an integration or a script.
* **validate** now supports indicator fields.
* Fixed an issue with layouts scheme validation.
* Adding **init** command.
* Added **json-to-outputs** command which generates the yaml section for outputs from an API raw response.

## 0.2.6

* Fixed an issue with locating release notes for beta integrations in **validate**.

## 0.2.5

* Fixed an issue with locating release notes for beta integrations in **validate**.

## 0.2.4

* Adding image validation to Beta_Integration and Packs in **validate**.

## 0.2.3

* Adding Beta_Integration to the structure validation process.
* Fixing bug where **validate** did checks on TestPlaybooks.
* Added requirements parameter to **lint**.

## 0.2.2

* Fixing bug where **lint** did not return exit code 1 on failure.
* Fixing bug where **validate** did not print error message in case no release notes were give.

## 0.2.1

* **Validate** now checks that the id and name fields are identical in yml files.
* Fixed a bug where sdk did not return any exit code.

## 0.2.0

* Added Release Notes Validator.
* Fixed the Unifier selection of your python file to use as the code.
* **Validate** now supports Indicator fields.
* Fixed a bug where **validate** and **secrets** did not return exit code 1 on failure.
* **Validate** now runs on newly added scripts.

## 0.1.8

* Added support for `--version`.
* Fixed an issue in file_validator when calling `checked_type` method with script regex.

## 0.1.2

* Restructuring validation to support content packs.
* Added secrets validation.
* Added content bundle creation.
* Added lint and unit test run.

## 0.1.1

* Added new logic to the unifier.
* Added detailed README.
* Some small adjustments and fixes.

## 0.1.0

Capabilities:

* **Extract** components(code, image, description etc.) from a Demisto YAML file into a directory.
* **Unify** components(code, image, description etc.) to a single Demisto YAML file.
* **Validate** Demisto content files.<|MERGE_RESOLUTION|>--- conflicted
+++ resolved
@@ -1,9 +1,6 @@
 # Changelog
 ## Unreleased
-<<<<<<< HEAD
 * Added a **validate** step checking for misplaced files (i.e. directly under `Integrations`, or under mistyped folder name)
-* Fixed an issue where **validate** falsely detected backwards-compatibility issues, and prevented adding the `marketplaces` key to content items.
-=======
 * Added a period at the end of lines produced by the **generate-docs** command that state the tested version of the product.
 * Update `RN112` validation's docs reference link.
 * Fixed an issue in calculating content graph hash when creating or updating it.
@@ -45,7 +42,6 @@
 
 ## 1.18.0
 * Added the ability to ignore any validation in the **validate** command when running in an external (non-demisto/content) repo, by placing a `.private-repo-settings` file at its root.
->>>>>>> 294851b4
 * Calling **format** with the `-d` flag now removes test playbooks testing the deprecated content from conf.json.
 * Improved the content graph performance when calculating content relationships.
 * Improved determinism of SDK unit tests.
