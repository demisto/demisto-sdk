--- conflicted
+++ resolved
@@ -2,12 +2,9 @@
 ## Unreleased
 * Added the *auto-replace-uuids* flag to the **download** command. set this flag to False to avoid UUID replacements when downloading using download command.
 * **format** command will run without the content graph if graph creation fails.
-<<<<<<< HEAD
 * Internal: Replaced the `tools._read_file` function with a more generic `tools.safe_read_unicode` function.
 * Internal: Added `pathlib.Path` support to the `tools.get_yml_paths_in_dir` and `tools.get_child_directories` functions.
-=======
 * Fixed an issue in the **test-modeling-rule** command, where possible exceptions were not caught.
->>>>>>> 68d9e406
 
 ## 1.20.7
 * Fixed an issue where unified integrations / scripts with a period in their name would not split properly.
