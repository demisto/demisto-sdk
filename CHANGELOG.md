--- conflicted
+++ resolved
@@ -7,13 +7,9 @@
 * Added a validation to **validate**, checking that each script, integration and playbook have a README file. This validation only runs when the command is called with either the `-i` or the `-g` flag.
 * Fixed a regression issue with **doc-review**, where  the `-g` flag did not work
 * Improved the detection of errors in **doc-review** command.
-<<<<<<< HEAD
-* The **validate** command now checks if a readme file is empty, only for packs that contain playbooks or were written by a partner.
-* Added support for the `-rt` flag in *create-content-artifacts* for marketplacev2.
-=======
 * The **validate** command now checks if a readme file is empty, only for packs that contain playbooks or were written by a partner
 * The **validate** command now makes sure common contextPath values (e.g. `DBotScore.Score`) have a non-empty description, and **format** populates them automatically.
->>>>>>> 7a215143
+* Added support for the `-rt` flag in *create-content-artifacts* for marketplacev2.
 
 # 1.6.1
 * Added the '--use-packs-known-words' argument to the **doc-review** command
