--- conflicted
+++ resolved
@@ -1,9 +1,6 @@
 # Changelog
-<<<<<<< HEAD
 * Added a validation that a pack name follows XSOAR standards.
-=======
 * Fixed an issue where in some cases the `get_remote_file` function failed due to an invalid path.
->>>>>>> eac13347
 
 # 1.3.5
 * Added a validation that layoutscontainer's id and name are matching. Updated the format of layoutcontainer to include update_id too.
@@ -15,7 +12,6 @@
 * Fixed an issue where contrib/partner details might be added twice to the same file, when using unify and create-content-artifacts commands
 * Fixed issue where running **validate** command on image-related integration did not return the correct outputs to json file.
 * When formatting playbooks, the **format** command will now remove empty fields from SetIncident, SetIndicator, CreateNewIncident, CreateNewIndicator script arguments.
-* Added an option to fill in the developer email when running the **init** command.
 
 # 1.3.4
 * Updated the **validate** command to check that the 'additionalinfo' field only contains the expected value for feed required parameters and not equal to it.
@@ -39,7 +35,6 @@
 * Added the *--include-untracked* flag to the **validate** command to include files which are untracked by git in the validation process.
 * Improved the `pykwalify` error outputs in the **validate** command.
 * Added the *--print-pykwalify* flag to the **validate** command to print the unchanged output from `pykwalify`.
-* Fixed an issue where **validate** was failing on editing existing release notes.
 
 # 1.3.2
 * Updated the format of the outputs when using the *--json-file* flag to create a JSON file output for the **validate** and **lint** commands.
