--- conflicted
+++ resolved
@@ -1,20 +1,17 @@
 # Changelog
 * Added validation that the support URL in partner contribution pack metadata does not lead to a GitHub repo.
+* Added to **validate** command a validation that a content item's id and name will not end with spaces.
+* The **format** command will now remove trailing whitespaces from content items' id and name fields.
 
 # 1.4.8
 * Fixed an issue where yml files with `!reference` failed to load properly.
 * Fixed an issue when `View Integration Documentation` button was added twice during the download and re-upload.
 * Fixed an issue when `(Partner Contribution)` was added twice to the display name during the download and re-upload.
-<<<<<<< HEAD
-* Added to **validate** command a validation that a content item's id and name will not end with spaces.
-* The **format** command will now remove trailing whitespaces from content items' id and name fields.
-=======
 * Added the following enhancements in the **generate-test-playbook** command:
     * Added the *--commands* argument to generate tasks for specific commands.
     * Added the *--examples* argument to get the command examples file path and generate tasks from the commands and arguments specified there.
     * Added the *--upload* flag to specify whether to upload the test playbook after the generation.
     * Fixed the output condition generation for outputs of type `Boolean`.
->>>>>>> cbf18b99
 
 # 1.4.7
 * Fixed an issue where an empty list for a command context didn't produce an indication other than an empty table.
