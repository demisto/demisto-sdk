# Changelog
* Added validation that the support URL in partner contribution pack metadata does not lead to a GitHub repo.
* Added to the **create artifacts** command support for release notes configuration file.

# 1.4.8
* Fixed an issue where yml files with `!reference` failed to load properly.
* Fixed an issue when `View Integration Documentation` button was added twice during the download and re-upload.
* Fixed an issue when `(Partner Contribution)` was added twice to the display name during the download and re-upload.
* Added the following enhancements in the **generate-test-playbook** command:
    * Added the *--commands* argument to generate tasks for specific commands.
    * Added the *--examples* argument to get the command examples file path and generate tasks from the commands and arguments specified there.
    * Added the *--upload* flag to specify whether to upload the test playbook after the generation.
<<<<<<< HEAD
    * Fixed the output condition generation for outputs of type 'Boolean'.
* Added validation to **validate** for release notes config file.
=======
    * Fixed the output condition generation for outputs of type `Boolean`.
>>>>>>> 6413cec6

# 1.4.7
* Fixed an issue where an empty list for a command context didn't produce an indication other than an empty table.
* Fixed an issue where the **format** command has incorrectly recognized on which files to run when running using git.
* Fixed an issue where author image validations were not checked properly.
* Fixed an issue where new old-formatted scripts and integrations were not validated.
* Fixed an issue where the wording in the from version validation error for subplaybooks was incorrect.
* Fixed an issue where the **update-release-notes** command used the old docker image version instead of the new when detecting a docker change.
* Fixed an issue where the **generate-test-playbook** command used an incorrect argument name as default
* Fixed an issue where the **json-to-outputs** command used an incorrect argument name as default when using `-d`.
* Fixed an issue where validations failed while trying to validate non content files.
* Fixed an issue where README validations did not work post VS Code formatting.
* Fixed an issue where the description validations were inconsistent when running through an integration file or a description file.

# 1.4.6
* Fixed an issue where **validate** suggests, with no reason, running **format** on missing mandatory keys in yml file.
* Skipped existence of TestPlaybook check on community and contribution integrations.
* Fixed an issue where pre-commit didn't run on the demisto_sdk/commands folder.
* The **init** command will now change the script template name in the code to the given script name.
* Expanded the validations performed on beta integrations.
* Improved the error messages in **generate-docs**, if an example was not provided.
* Added to **validate** command a validation that a content entity or a pack name does not contain the words "partner" and "community".
* Fixed an issue where **update-release-notes** ignores *--text* flag while using *-f*
* Fixed the outputs validations in **validate** so enrichment commands will not be checked to have DBotScore outputs.
* Added a new validation to require the dockerimage key to exist in an integration and script yml files.
* Enhanced the **generate-test-playbook** command to use only integration tested on commands, rather than (possibly) other integrations implementing them.
* Expanded unify command to support GenericModules - Unifies a GenericModule object with its Dashboards.
* Added validators for generic objects:
  - Generic Field validator - verify that the 'fromVersion' field is above 6.5.0, 'group' field equals 4 and 'id' field starts with the prefix 'generic_'.
  - Generic Type validator - verify that the 'fromVersion' field is above 6.5.0
  - Generic Module validator - verify that the 'fromVersion' field is above 6.5.0
  - Generic Definition validator - verify that the 'fromVersion' field is above 6.5.0
 * Expanded Format command to support Generic Objects - Fixes generic objects according to their validations.
* Fixed an issue where the **update-release-notes** command did not handle ApiModules properly.
* Added option to enter a dictionary or json of format `[{field_name:description}]` in the **json-to-outputs** command,
  with the `-d` flag.
* Improved the outputs for the **format** command.
* Fixed an issue where the validations performed after the **format** command were inconsistent with **validate**.
* Added to the **validate** command a validation for the author image.
* Updated the **create-content-artifacts** command to support generic modules, definitions, fields and types.
* Added an option to ignore errors for file paths and not only file name in .pack-ignore file.

# 1.4.5
* Enhanced the **postman-codegen** command to name all generated arguments with lower case.
* Fixed an issue where the **find-dependencies** command miscalculated the dependencies for playbooks that use generic commands.
* Fixed an issue where the **validate** command failed in external repositories in case the DEMISTO_SDK_GITHUB_TOKEN was not set.
* Fixed an issue where **openapi-codegen** corrupted the swagger file by overwriting configuration to swagger file.
* Updated the **upload** command to support uploading zipped packs to the marketplace.
* Added to the **postman-codegen** command support of path variables.
* Fixed an issue where **openapi-codegen** entered into an infinite loop on circular references in the swagger file.
* The **format** command will now set `fromVersion: 6.2.0` for widgets with 'metrics' data type.
* Updated the **find-dependencies** command to support generic modules, definitions, fields and types.
* Fixed an issue where **openapi-codegen** tried to extract reference example outputs, leading to an exception.
* Added an option to ignore secrets automatically when using the **init** command to create a pack.
* Added a tool that gives the ability to temporarily suppress console output.

# 1.4.4
* When formatting incident types with Auto-Extract rules and without mode field, the **format** command will now add the user selected mode.
* Added new validation that DBotRole is set for scripts that requires elevated permissions to the `XSOAR-linter` in the **lint** command.
* Added url escaping to markdown human readable section in generate docs to avoid autolinking.
* Added a validation that mapper's id and name are matching. Updated the format of mapper to include update_id too.
* Added a validation to ensure that image paths in the README files are valid.
* Fixed **find_type** function to correctly find test files, such as, test script and test playbook.
* Added scheme validations for the new Generic Object Types, Fields, and Modules.
* Renamed the flag *--input-old-version* to *--old-version* in the **generate-docs** command.
* Refactored the **update-release-notes** command:
  - Replaced the *--all* flag with *--use-git* or *-g*.
  - Added the *--force* flag to update the pack release notes without changes in the pack.
  - The **update-release-notes** command will now update all dependent integrations on ApiModule change, even if not specified.
  - If more than one pack has changed, the full list of updated packs will be printed at the end of **update-release-notes** command execution.
  - Fixed an issue where the **update-release-notes** command did not add docker image release notes entry for release notes file if a script was changed.
  - Fixed an issue where the **update-release-notes** command did not detect changed files that had the same name.
  - Fixed an issue in the **update-release-notes** command where the version support of JSON files was mishandled.
* Fixed an issue where **format** did not skip files in test and documentation directories.
* Updated the **create-id-set** command to support generic modules, definitions, fields and types.
* Changed the **convert** command to generate old layout fromversion to 5.0.0 instead of 4.1.0
* Enhanced the command **postman-codegen** with type hints for templates.

# 1.4.3
* Fixed an issue where **json-to-outputs** command returned an incorrect output when json is a list.
* Fixed an issue where if a pack README.md did not exist it could cause an error in the validation process.
* Fixed an issue where the *--name* was incorrectly required in the **init** command.
* Adding the option to run **validate** on a specific path while using git (*-i* & *-g*).
* The **format** command will now change UUIDs in .yml and .json files to their respective content entity name.
* Added a playbook validation to check if a task sub playbook exists in the id set in the **validate** command.
* Added the option to add new tags/usecases to the approved list and to the pack metadata on the same pull request.
* Fixed an issue in **test_content** where when different servers ran tests for the same integration, the server URL parameters were not set correctly.
* Added a validation in the **validate** command to ensure that the ***endpoint*** command is configured correctly in yml file.
* Added a warning when pack_metadata's description field is longer than 130 characters.
* Fixed an issue where a redundant print occurred on release notes validation.
* Added new validation in the **validate** command to ensure that the minimal fromVersion in a widget of type metrics will be 6.2.0.
* Added the *--release-notes* flag to demisto-sdk to get the current version release notes entries.

# 1.4.2
* Added to `pylint` summary an indication if a test was skipped.
* Added to the **init** command the option to specify fromversion.
* Fixed an issue where running **init** command without filling the metadata file.
* Added the *--docker-timeout* flag in the **lint** command to control the request timeout for the Docker client.
* Fixed an issue where **update-release-notes** command added only one docker image release notes entry for release notes file, and not for every entity whom docker image was updated.
* Added a validation to ensure that incident/indicator fields names starts with their pack name in the **validate** command. (Checked only for new files and only when using git *-g*)
* Updated the **find-dependencies** command to return the 'dependencies' according the layout type ('incident', 'indicator').
* Enhanced the "vX" display name validation for scripts and integrations in the **validate** command to check for every versioned script or integration, and not only v2.
* Added the *--fail-duplicates* flag for the **create-id-set** command which will fail the command if duplicates are found.
* Added to the **generate-docs** command automatic addition to git when a new readme file is created.

# 1.4.1
* When in private repo without `DEMSITO_SDK_GITHUB_TOKEN` configured, get_remote_file will take files from the local origin/master.
* Enhanced the **unify** command when giving input of a file and not a directory return a clear error message.
* Added a validation to ensure integrations are not skipped and at least one test playbook is not skipped for each integration or script.
* Added to the Content Tests support for `context_print_dt`, which queries the incident context and prints the result as a json.
* Added new validation for the `xsoar_config.json` file in the **validate** command.
* Added a version differences section to readme in **generate-docs** command.
* Added the *--docs-format* flag in the **integration-diff** command to get the output in README format.
* Added the *--input-old-version* and *--skip-breaking-changes* flags in the **generate-docs** command to get the details for the breaking section and to skip the breaking changes section.

# 1.4.0
* Enable passing a comma-separated list of paths for the `--input` option of the **lint** command.
* Added new validation of unimplemented test-module command in the code to the `XSOAR-linter` in the **lint** command.
* Fixed the **generate-docs** to handle integration authentication parameter.
* Added a validation to ensure that description and README do not contain the word 'Demisto'.
* Improved the deprecated message validation required from playbooks and scripts.
* Added the `--quite-bc-validation` flag for the **validate** command to run the backwards compatibility validation in quite mode (errors is treated like warnings).
* Fixed the **update release notes** command to display a name for old layouts.
* Added the ability to append to the pack README credit to contributors.
* Added identification for parameter differences in **integration-diff** command.
* Fixed **format** to use git as a default value.
* Updated the **upload** command to support reports.
* Fixed an issue where **generate-docs** command was displaying 'None' when credentials parameter display field configured was not configured.
* Fixed an issue where **download** did not return exit code 1 on failure.
* Updated the validation that incident fields' names do not contain the word incident will aplly to core packs only.
* Added a playbook validation to verify all conditional tasks have an 'else' path in **validate** command.
* Renamed the GitHub authentication token environment variable `GITHUB_TOKEN` to `DEMITO_SDK_GITHUB_TOKEN`.
* Added to the **update-release-notes** command automatic addition to git when new release notes file is created.
* Added validation to ensure that integrations, scripts, and playbooks do not contain the entity type in their names.
* Added the **convert** command to convert entities between XSOAR versions.
* Added the *--deprecate* flag in **format** command to deprecate integrations, scripts, and playbooks.
* Fixed an issue where ignoring errors did not work when running the **validate** command on specific files (-i).

# 1.3.9
* Added a validation verifying that the pack's README.md file is not equal to pack description.
* Fixed an issue where the **Assume yes** flag did not work properly for some entities in the **format** command.
* Improved the error messages for separators in folder and file names in the **validate** command.
* Removed the **DISABLE_SDK_VERSION_CHECK** environment variable. To disable new version checks, use the **DEMISTO_SDK_SKIP_VERSION_CHECK** envirnoment variable.
* Fixed an issue where the demisto-sdk version check failed due to a rate limit.
* Fixed an issue with playbooks scheme validation.

# 1.3.8
* Updated the **secrets** command to work on forked branches.

# 1.3.7
* Added a validation to ensure correct image and description file names.
* Fixed an issue where the **validate** command failed when 'display' field in credentials param in yml is empty but 'displaypassword' was provided.
* Added the **integration-diff** command to check differences between two versions of an integration and to return a report of missing and changed elements in the new version.
* Added a validation verifying that the pack's README.md file is not missing or empty for partner packs or packs contains use cases.
* Added a validation to ensure that the integration and script folder and file names will not contain separators (`_`, `-`, ` `).
* When formatting new pack, the **format** command will set the *fromversion* key to 5.5.0 in the new files without fromversion.

# 1.3.6
* Added a validation that core packs are not dependent on non-core packs.
* Added a validation that a pack name follows XSOAR standards.
* Fixed an issue where in some cases the `get_remote_file` function failed due to an invalid path.
* Fixed an issue where running **update-release-notes** with updated integration logo, did not detect any file changes.
* Fixed an issue where the **create-id-set** command did not identify unified integrations correctly.
* Fixed an issue where the `CommonTypes` pack was not identified as a dependency for all feed integrations.
* Added support for running SDK commands in private repositories.
* Fixed an issue where running the **init** command did not set the correct category field in an integration .yml file for a newly created pack.
* When formatting new contributed pack, the **format** command will set the *fromversion* key to 6.0.0 in the relevant files.
* If the environment variable "DISABLE_SDK_VERSION_CHECK" is define, the demisto-sdk will no longer check for newer version when running a command.
* Added the `--use-pack-metadata` flag for the **find-dependencies** command to update the calculated dependencies using the the packs metadata files.
* Fixed an issue where **validate** failed on scripts in case the `outputs` field was set to `None`.
* Fixed an issue where **validate** was failing on editing existing release notes.
* Added a validation for README files verifying that the file doesn't contain template text copied from HelloWorld or HelloWorldPremium README.

# 1.3.5
* Added a validation that layoutscontainer's id and name are matching. Updated the format of layoutcontainer to include update_id too.
* Added a validation that commands' names and arguments in core packs, or scripts' arguments do not contain the word incident.
* Fixed issue where running the **generate-docs** command with -c flag ran all the commands and not just the commands specified by the flag.
* Fixed the error message of the **validate** command to not always suggest adding the *description* field.
* Fixed an issue where running **format** on feed integration generated invalid parameter structure.
* Fixed an issue where the **generate-docs** command did not add all the used scripts in a playbook to the README file.
* Fixed an issue where contrib/partner details might be added twice to the same file, when using unify and create-content-artifacts commands
* Fixed issue where running **validate** command on image-related integration did not return the correct outputs to json file.
* When formatting playbooks, the **format** command will now remove empty fields from SetIncident, SetIndicator, CreateNewIncident, CreateNewIndicator script arguments.
* Added an option to fill in the developer email when running the **init** command.

# 1.3.4
* Updated the **validate** command to check that the 'additionalinfo' field only contains the expected value for feed required parameters and not equal to it.
* Added a validation that community/partner details are not in the detailed description file.
* Added a validation that the Use Case tag in pack_metadata file is only used when the pack contains at least one PB, Incident Type or Layout.
* Added a validation that makes sure outputs in integrations are matching the README file when only README has changed.
* Added the *hidden* field to the integration schema.
* Fixed an issue where running **format** on a playbook whose `name` does not equal its `id` would cause other playbooks who use that playbook as a sub-playbook to fail.
* Added support for local custom command configuration file `.demisto-sdk-conf`.
* Updated the **format** command to include an update to the description file of an integration, to remove community/partner details.

# 1.3.3
* Fixed an issue where **lint** failed where *.Dockerfile* exists prior running the lint command.
* Added FeedHelloWorld template option for *--template* flag in **demisto-sdk init** command.
* Fixed issue where **update-release-notes** deleted release note file if command was called more than once.
* Fixed issue where **update-release-notes** added docker image release notes every time the command was called.
* Fixed an issue where running **update-release-notes** on a pack with newly created integration, had also added a docker image entry in the release notes.
* Fixed an issue where `XSOAR-linter` did not find *NotImplementedError* in main.
* Added validation for README files verifying their length (over 30 chars).
* When using *-g* flag in the **validate** command it will now ignore untracked files by default.
* Added the *--include-untracked* flag to the **validate** command to include files which are untracked by git in the validation process.
* Improved the `pykwalify` error outputs in the **validate** command.
* Added the *--print-pykwalify* flag to the **validate** command to print the unchanged output from `pykwalify`.

# 1.3.2
* Updated the format of the outputs when using the *--json-file* flag to create a JSON file output for the **validate** and **lint** commands.
* Added the **doc-review** command to check spelling in .md and .yml files as well as a basic release notes review.
* Added a validation that a pack's display name does not already exist in content repository.
* Fixed an issue where the **validate** command failed to detect duplicate params in an integration.
* Fixed an issue where the **validate** command failed to detect duplicate arguments in a command in an integration.

# 1.3.1
* Fixed an issue where the **validate** command failed to validate the release notes of beta integrations.
* Updated the **upload** command to support indicator fields.
* The **validate** and **update-release-notes** commands will now check changed files against `demisto/master` if it is configured locally.
* Fixed an issue where **validate** would incorrectly identify files as renamed.
* Added a validation that integration properties (such as feed, mappers, mirroring, etc) are not removed.
* Fixed an issue where **validate** failed when comparing branch against commit hash.
* Added the *--no-pipenv* flag to the **split-yml** command.
* Added a validation that incident fields and incident types are not removed from mappers.
* Fixed an issue where the *c
reate-id-set* flag in the *validate* command did not work while not using git.
* Added the *hiddenusername* field to the integration schema.
* Added a validation that images that are not integration images, do not ask for a new version or RN

# 1.3.0
* Do not collect optional dependencies on indicator types reputation commands.
* Fixed an issue where downloading indicator layoutscontainer objects failed.
* Added a validation that makes sure outputs in integrations are matching the README file.
* Fixed an issue where the *create-id-set* flag in the **validate** command did not work.
* Added a warning in case no id_set file is found when running the **validate** command.
* Fixed an issue where changed files were not recognised correctly on forked branches in the **validate** and the **update-release-notes** commands.
* Fixed an issue when files were classified incorrectly when running *update-release-notes*.
* Added a validation that integration and script file paths are compatible with our convention.
* Fixed an issue where id_set.json file was re created whenever running the generate-docs command.
* added the *--json-file* flag to create a JSON file output for the **validate** and **lint** commands.

# 1.2.19
* Fixed an issue where merge id_set was not updated to work with the new entity of Packs.
* Added a validation that the playbook's version matches the version of its sub-playbooks, scripts, and integrations.

# 1.2.18
* Changed the *skip-id-set-creation* flag to *create-id-set* in the **validate** command. Its default value will be False.
* Added support for the 'cve' reputation command in default arg validation.
* Filter out generic and reputation command from scripts and playbooks dependencies calculation.
* Added support for the incident fields in outgoing mappers in the ID set.
* Added a validation that the taskid field and the id field under the task field are both from uuid format and contain the same value.
* Updated the **format** command to generate uuid value for the taskid field and for the id under the task field in case they hold an invalid values.
* Exclude changes from doc_files directory on validation.
* Added a validation that an integration command has at most one default argument.
* Fixing an issue where pack metadata version bump was not enforced when modifying an old format (unified) file.
* Added validation that integration parameter's display names are capitalized and spaced using whitespaces and not underscores.
* Fixed an issue where beta integrations where not running deprecation validations.
* Allowed adding additional information to the deprecated description.
* Fixing an issue when escaping less and greater signs in integration params did not work as expected.

# 1.2.17
* Added a validation that the classifier of an integration exists.
* Added a validation that the mapper of an integration exists.
* Added a validation that the incident types of a classifier exist.
* Added a validation that the incident types of a mapper exist.
* Added support for *text* argument when running **demisto-sdk update-release-notes** on the ApiModules pack.
* Added a validation for the minimal version of an indicator field of type grid.
* Added new validation for incident and indicator fields in classifiers mappers and layouts exist in the content.
* Added cache for get_remote_file to reducing failures from accessing the remote repo.
* Fixed an issue in the **format** command where `_dev` or `_copy` suffixes weren't removed from the `id` of the given playbooks.
* Playbook dependencies from incident and indicator fields are now marked as optional.
* Mappers dependencies from incident types and incident fields are now marked as optional.
* Classifier dependencies from incident types are now marked as optional.
* Updated **demisto-sdk init** command to no longer create `created` field in pack_metadata file
* Updated **generate-docs** command to take the parameters names in setup section from display field and to use additionalinfo field when exist.
* Using the *verbose* argument in the **find-dependencies** command will now log to the console.
* Improved the deprecated message validation required from integrations.
* Fixed an issue in the **generate-docs** command where **Context Example** section was created when it was empty.

# 1.2.16
* Added allowed ignore errors to the *IDSetValidator*.
* Fixed an issue where an irrelevant id_set validation ran in the **validate** command when using the *--id-set* flag.
* Fixed an issue were **generate-docs** command has failed if a command did not exist in commands permissions file.
* Improved a **validate** command message for missing release notes of api module dependencies.

# 1.2.15
* Added the *ID101* to the allowed ignored errors.

# 1.2.14
* SDK repository is now mypy check_untyped_defs complaint.
* The lint command will now ignore the unsubscriptable-object (E1136) pylint error in dockers based on python 3.9 - this will be removed once a new pylint version is released.
* Added an option for **format** to run on a whole pack.
* Added new validation of unimplemented commands from yml in the code to `XSOAR-linter`.
* Fixed an issue where Auto-Extract fields were only checked for newly added incident types in the **validate** command.
* Added a new warning validation of direct access to args/params dicts to `XSOAR-linter`.

# 1.2.13
* Added new validation of indicators usage in CommandResults to `XSOAR-linter`.
* Running **demisto-sdk lint** will automatically run on changed files (same behavior as the -g flag).
* Removed supported version message from the documentation when running **generate_docs**.
* Added a print to indicate backwards compatibility is being checked in **validate** command.
* Added a percent print when running the **validate** command with the *-a* flag.
* Fixed a regression in the **upload** command where it was ignoring `DEMISTO_VERIFY_SSL` env var.
* Fixed an issue where the **upload** command would fail to upload beta integrations.
* Fixed an issue where the **validate** command did not create the *id_set.json* file when running with *-a* flag.
* Added price change validation in the **validate** command.
* Added validations that checks in read-me for empty sections or leftovers from the auto generated read-me that should be changed.
* Added new code validation for *NotImplementedError* to raise a warning in `XSOAR-linter`.
* Added validation for support types in the pack metadata file.
* Added support for *--template* flag in **demisto-sdk init** command.
* Fixed an issue with running **validate** on master branch where the changed files weren't compared to previous commit when using the *-g* flag.
* Fixed an issue where the `XSOAR-linter` ran *NotImplementedError* validation on scripts.
* Added support for Auto-Extract feature validation in incident types in the **validate** command.
* Fixed an issue in the **lint** command where the *-i* flag was ignored.
* Improved **merge-id-sets** command to support merge between two ID sets that contain the same pack.
* Fixed an issue in the **lint** command where flake8 ran twice.

# 1.2.12
* Bandit now reports also on medium severity issues.
* Fixed an issue with support for Docker Desktop on Mac version 2.5.0+.
* Added support for vulture and mypy linting when running without docker.
* Added support for *prev-ver* flag in **update-release-notes** command.
* Improved retry support when building docker images for linting.
* Added the option to create an ID set on a specific pack in **create-id-set** command.
* Added the *--skip-id-set-creation* flag to **validate** command in order to add the capability to run validate command without creating id_set validation.
* Fixed an issue where **validate** command checked docker image tag on ApiModules pack.
* Fixed an issue where **find-dependencies** did not calculate dashboards and reports dependencies.
* Added supported version message to the documentation and release notes files when running **generate_docs** and **update-release-notes** commands respectively.
* Added new code validations for *NotImplementedError* exception raise to `XSOAR-linter`.
* Command create-content-artifacts additional support for **Author_image.png** object.
* Fixed an issue where schemas were not enforced for incident fields, indicator fields and old layouts in the validate command.
* Added support for **update-release-notes** command to update release notes according to master branch.

# 1.2.11
* Fixed an issue where the ***generate-docs*** command reset the enumeration of line numbering after an MD table.
* Updated the **upload** command to support mappers.
* Fixed an issue where exceptions were no printed in the **format** while the *--verbose* flag is set.
* Fixed an issue where *--assume-yes* flag did not work in the **format** command when running on a playbook without a `fromversion` field.
* Fixed an issue where the **format** command would fail in case `conf.json` file was not found instead of skipping the update.
* Fixed an issue where integration with v2 were recognised by the `name` field instead of the `display` field in the **validate** command.
* Added a playbook validation to check if a task script exists in the id set in the **validate** command.
* Added new integration category `File Integrity Management` in the **validate** command.

# 1.2.10
* Added validation for approved content pack use-cases and tags.
* Added new code validations for *CommonServerPython* import to `XSOAR-linter`.
* Added *default value* and *predefined values* to argument description in **generate-docs** command.
* Added a new validation that checks if *get-mapping-fields* command exists if the integration schema has *{ismappable: true}* in **validate** command.
* Fixed an issue where the *--staged* flag recognised added files as modified in the **validate** command.
* Fixed an issue where a backwards compatibility warning was raised for all added files in the **validate** command.
* Fixed an issue where **validate** command failed when no tests were given for a partner supported pack.
* Updated the **download** command to support mappers.
* Fixed an issue where the ***format*** command added a duplicate parameter.
* For partner supported content packs, added support for a list of emails.
* Removed validation of README files from the ***validate*** command.
* Fixed an issue where the ***validate*** command required release notes for ApiModules pack.

# 1.2.9
* Fixed an issue in the **openapi_codegen** command where it created duplicate functions name from the swagger file.
* Fixed an issue in the **update-release-notes** command where the *update type* argument was not verified.
* Fixed an issue in the **validate** command where no error was raised in case a non-existing docker image was presented.
* Fixed an issue in the **format** command where format failed when trying to update invalid Docker image.
* The **format** command will now preserve the **isArray** argument in integration's reputation commands and will show a warning if it set to **false**.
* Fixed an issue in the **lint** command where *finally* clause was not supported in main function.
* Fixed an issue in the **validate** command where changing any entity ID was not validated.
* Fixed an issue in the **validate** command where *--staged* flag did not bring only changed files.
* Fixed the **update-release-notes** command to ignore changes in the metadata file.
* Fixed the **validate** command to ignore metadata changes when checking if a version bump is needed.


# 1.2.8
* Added a new validation that checks in playbooks for the usage of `DeleteContext` in **validate** command.
* Fixed an issue in the **upload** command where it would try to upload content entities with unsupported versions.
* Added a new validation that checks in playbooks for the usage of specific instance in **validate** command.
* Added the **--staged** flag to **validate** command to run on staged files only.


# 1.2.7
* Changed input parameters in **find-dependencies** command.
   - Use ***-i, --input*** instead of ***-p, --path***.
   - Use ***-idp, --id-set-path*** instead of ***-i, --id-set-path***.
* Fixed an issue in the **unify** command where it crashed on an integration without an image file.
* Fixed an issue in the **format** command where unnecessary files were not skipped.
* Fixed an issue in the **update-release-notes** command where the *text* argument was not respected in all cases.
* Fixed an issue in the **validate** command where a warning about detailed description was given for unified or deprecated integrations.
* Improved the error returned by the **validate** command when running on files using the old format.

# 1.2.6
* No longer require setting `DEMISTO_README_VALIDATION` env var to enable README mdx validation. Validation will now run automatically if all necessary node modules are available.
* Fixed an issue in the **validate** command where the `--skip-pack-dependencies` would not skip id-set creation.
* Fixed an issue in the **validate** command where validation would fail if supplied an integration with an empty `commands` key.
* Fixed an issue in the **validate** command where validation would fail due to a required version bump for packs which are not versioned.
* Will use env var `DEMISTO_VERIFY_SSL` to determine if to use a secure connection for commands interacting with the Server when `--insecure` is not passed. If working with a local Server without a trusted certificate, you can set env var `DEMISTO_VERIFY_SSL=no` to avoid using `--insecure` on each command.
* Unifier now adds a link to the integration documentation to the integration detailed description.
* Fixed an issue in the **secrets** command where ignored secrets were not skipped.

# 1.2.5
* Added support for special fields: *defaultclassifier*, *defaultmapperin*, *defaultmapperout* in **download** command.
* Added -y option **format** command to assume "yes" as answer to all prompts and run non-interactively
* Speed up improvements for `validate` of README files.
* Updated the **format** command to adhere to the defined content schema and sub-schemas, aligning its behavior with the **validate** command.
* Added support for canvasContextConnections files in **format** command.

# 1.2.4
* Updated detailed description for community integrations.

# 1.2.3
* Fixed an issue where running **validate** failed on playbook with task that adds tags to the evidence data.
* Added the *displaypassword* field to the integration schema.
* Added new code validations to `XSOAR-linter`.
    * As warnings messages:
        * `demisto.params()` should be used only inside main function.
        * `demisto.args()` should be used only inside main function.
        * Functions args should have type annotations.
* Added `fromversion` field validation to test playbooks and scripts in **validate** command.

# 1.2.2
* Add support for warning msgs in the report and summary to **lint** command.
* Fixed an issue where **json-to-outputs** determined bool values as int.
* Fixed an issue where **update-release-notes** was crushing on `--all` flag.
* Fixed an issue where running **validate**, **update-release-notes** outside of content repo crushed without a meaningful error message.
* Added support for layoutscontainer in **init** contribution flow.
* Added a validation for tlp_color param in feeds in **validate** command.
* Added a validation for removal of integration parameters in **validate** command.
* Fixed an issue where **update-release-notes** was failing with a wrong error message when no pack or input was given.
* Improved formatting output of the **generate-docs** command.
* Add support for env variable *DEMISTO_SDK_ID_SET_REFRESH_INTERVAL*. Set this env variable to the refresh interval in minutes. The id set will be regenerated only if the refresh interval has passed since the last generation. Useful when generating Script documentation, to avoid re-generating the id_set every run.
* Added new code validations to `XSOAR-linter`.
    * As error messages:
        * Longer than 10 seconds sleep statements for non long running integrations.
        * exit() usage.
        * quit() usage.
    * As warnings messages:
        * `demisto.log` should not be used.
        * main function existence.
        * `demito.results` should not be used.
        * `return_output` should not be used.
        * try-except statement in main function.
        * `return_error` usage in main function.
        * only once `return_error` usage.
* Fixed an issue where **lint** command printed logs twice.
* Fixed an issue where *suffix* did not work as expected in the **create-content-artifacts** command.
* Added support for *prev-ver* flag in **lint** and **secrets** commands.
* Added support for *text* flag to **update-release-notes** command to add the same text to all release notes.
* Fixed an issue where **validate** did not recognize added files if they were modified locally.
* Added a validation that checks the `fromversion` field exists and is set to 5.0.0 or above when working or comparing to a non-feature branch in **validate** command.
* Added a validation that checks the certification field in the pack_metadata file is valid in **validate** command.
* The **update-release-notes** command will now automatically add docker image update to the release notes.

# 1.2.1
* Added an additional linter `XSOAR-linter` to the **lint** command which custom validates py files. currently checks for:
    * `Sys.exit` usages with non zero value.
    * Any `Print` usages.
* Fixed an issue where renamed files were failing on *validate*.
* Fixed an issue where single changed files did not required release notes update.
* Fixed an issue where doc_images required release-notes and validations.
* Added handling of dependent packs when running **update-release-notes** on changed *APIModules*.
    * Added new argument *--id-set-path* for id_set.json path.
    * When changes to *APIModule* is detected and an id_set.json is available - the command will update the dependent pack as well.
* Added handling of dependent packs when running **validate** on changed *APIModules*.
    * Added new argument *--id-set-path* for id_set.json path.
    * When changes to *APIModule* is detected and an id_set.json is available - the command will validate that the dependent pack has release notes as well.
* Fixed an issue where the find_type function didn't recognize file types correctly.
* Fixed an issue where **update-release-notes** command did not work properly on Windows.
* Added support for indicator fields in **update-release-notes** command.
* Fixed an issue where files in test dirs where being validated.


# 1.2.0
* Fixed an issue where **format** did not update the test playbook from its pack.
* Fixed an issue where **validate** validated non integration images.
* Fixed an issue where **update-release-notes** did not identified old yml integrations and scripts.
* Added revision templates to the **update-release-notes** command.
* Fixed an issue where **update-release-notes** crashed when a file was renamed.
* Fixed an issue where **validate** failed on deleted files.
* Fixed an issue where **validate** validated all images instead of packs only.
* Fixed an issue where a warning was not printed in the **format** in case a non-supported file type is inputted.
* Fixed an issue where **validate** did not fail if no release notes were added when adding files to existing packs.
* Added handling of incorrect layout paths via the **format** command.
* Refactor **create-content-artifacts** command - Efficient artifacts creation and better logging.
* Fixed an issue where image and description files were not handled correctly by **validate** and **update-release-notes** commands.
* Fixed an issue where the **format** command didn't remove all extra fields in a file.
* Added an error in case an invalid id_set.json file is found while running the **validate** command.
* Added fetch params checks to the **validate** command.

# 1.1.11
* Added line number to secrets' path in **secrets** command report.
* Fixed an issue where **init** a community pack did not present the valid support URL.
* Fixed an issue where **init** offered a non relevant pack support type.
* Fixed an issue where **lint** did not pull docker images for powershell.
* Fixed an issue where **find-dependencies** did not find all the script dependencies.
* Fixed an issue where **find-dependencies** did not collect indicator fields as dependencies for playbooks.
* Updated the **validate** and the **secrets** commands to be less dependent on regex.
* Fixed an issue where **lint** did not run on circle when docker did not return ping.
* Updated the missing release notes error message (RN106) in the **Validate** command.
* Fixed an issue where **Validate** would return missing release notes when two packs with the same substring existed in the modified files.
* Fixed an issue where **update-release-notes** would add duplicate release notes when two packs with the same substring existed in the modified files.
* Fixed an issue where **update-release-notes** would fail to bump new versions if the feature branch was out of sync with the master branch.
* Fixed an issue where a non-descriptive error would be returned when giving the **update-release-notes** command a pack which can not be found.
* Added dependencies check for *widgets* in **find-dependencies** command.
* Added a `update-docker` flag to **format** command.
* Added a `json-to-outputs` flag to the **run** command.
* Added a verbose (`-v`) flag to **format** command.
* Fixed an issue where **download** added the prefix "playbook-" to the name of playbooks.

# 1.1.10
* Updated the **init** command. Relevant only when passing the *--contribution* argument.
   * Added the *--author* option.
   * The *support* field of the pack's metadata is set to *community*.
* Added a proper error message in the **Validate** command upon a missing description in the root of the yml.
* **Format** now works with a relative path.
* **Validate** now fails when all release notes have been excluded.
* Fixed issue where correct error message would not propagate for invalid images.
* Added the *--skip-pack-dependencies* flag to **validate** command to skip pack dependencies validation. Relevant when using the *-g* flag.
* Fixed an issue where **Validate** and **Format** commands failed integrations with `defaultvalue` field in fetch incidents related parameters.
* Fixed an issue in the **Validate** command in which unified YAML files were not ignored.
* Fixed an issue in **generate-docs** where scripts and playbooks inputs and outputs were not parsed correctly.
* Fixed an issue in the **openapi-codegen** command where missing reference fields in the swagger JSON caused errors.
* Fixed an issue in the **openapi-codegen** command where empty objects in the swagger JSON paths caused errors.
* **update-release-notes** command now accept path of the pack instead of pack name.
* Fixed an issue where **generate-docs** was inserting unnecessary escape characters.
* Fixed an issue in the **update-release-notes** command where changes to the pack_metadata were not detected.
* Fixed an issue where **validate** did not check for missing release notes in old format files.

# 1.1.9
* Fixed an issue where **update-release-notes** command failed on invalid file types.

# 1.1.8
* Fixed a regression where **upload** command failed on test playbooks.
* Added new *githubUser* field in pack metadata init command.
* Support beta integration in the commands **split-yml, extract-code, generate-test-playbook and generate-docs.**
* Fixed an issue where **find-dependencies** ignored *toversion* field in content items.
* Added support for *layoutscontainer*, *classifier_5_9_9*, *mapper*, *report*, and *widget* in the **Format** command.
* Fixed an issue where **Format** will set the `ID` field to be equal to the `name` field in modified playbooks.
* Fixed an issue where **Format** did not work for test playbooks.
* Improved **update-release-notes** command:
    * Write content description to release notes for new items.
    * Update format for file types without description: Connections, Incident Types, Indicator Types, Layouts, Incident Fields.
* Added a validation for feedTags param in feeds in **validate** command.
* Fixed readme validation issue in community support packs.
* Added the **openapi-codegen** command to generate integrations from OpenAPI specification files.
* Fixed an issue were release notes validations returned wrong results for *CommonScripts* pack.
* Added validation for image links in README files in **validate** command.
* Added a validation for default value of fetch param in feeds in **validate** command.
* Fixed an issue where the **Init** command failed on scripts.

# 1.1.7
* Fixed an issue where running the **format** command on feed integrations removed the `defaultvalue` fields.
* Playbook branch marked with *skipunavailable* is now set as an optional dependency in the **find-dependencies** command.
* The **feedReputation** parameter can now be hidden in a feed integration.
* Fixed an issue where running the **unify** command on JS package failed.
* Added the *--no-update* flag to the **find-dependencies** command.
* Added the following validations in **validate** command:
   * Validating that a pack does not depend on NonSupported / Deprecated packs.

# 1.1.6
* Added the *--description* option to the **init** command.
* Added the *--contribution* option to the **init** command which converts a contribution zip to proper pack format.
* Improved **validate** command performance time and outputs.
* Added the flag *--no-docker-checks* to **validate** command to skip docker checks.
* Added the flag *--print-ignored-files* to **validate** command to print ignored files report when the command is done.
* Added the following validations in **validate** command:
   * Validating that existing release notes are not modified.
   * Validating release notes are not added to new packs.
   * Validating that the "currentVersion" field was raised in the pack_metadata for modified packs.
   * Validating that the timestamp in the "created" field in the pack_metadata is in ISO format.
* Running `demisto-sdk validate` will run the **validate** command using git and only on committed files (same as using *-g --post-commit*).
* Fixed an issue where release notes were not checked correctly in **validate** command.
* Fixed an issue in the **create-id-set** command where optional playbook tasks were not taken into consideration.
* Added a prompt to the `demisto-sdk update-release-notes` command to prompt users to commit changes before running the release notes command.
* Added support to `layoutscontainer` in **validate** command.

# 1.1.5
* Fixed an issue in **find-dependencies** command.
* **lint** command now verifies flake8 on CommonServerPython script.

# 1.1.4
* Fixed an issue with the default output file name of the **unify** command when using "." as an output path.
* **Unify** command now adds contributor details to the display name and description.
* **Format** command now adds *isFetch* and *incidenttype* fields to integration yml.
* Removed the *feedIncremental* field from the integration schema.
* **Format** command now adds *feedBypassExclusionList*, *Fetch indicators*, *feedReputation*, *feedReliability*,
     *feedExpirationPolicy*, *feedExpirationInterval* and *feedFetchInterval* fields to integration yml.
* Fixed an issue in the playbooks schema.
* Fixed an issue where generated release notes were out of order.
* Improved pack dependencies detection.
* Fixed an issue where test playbooks were mishandled in **validate** command.

# 1.1.3
* Added a validation for invalid id fields in indicators types files in **validate** command.
* Added default behavior for **update-release-notes** command.
* Fixed an error where README files were failing release notes validation.
* Updated format of generated release notes to be more user friendly.
* Improved error messages for the **update-release-notes** command.
* Added support for `Connections`, `Dashboards`, `Widgets`, and `Indicator Types` to **update-release-notes** command.
* **Validate** now supports scripts under the *TestPlaybooks* directory.
* Fixed an issue where **validate** did not support powershell files.

# 1.1.2
* Added a validation for invalid playbookID fields in incidents types files in **validate** command.
* Added a code formatter for python files.
* Fixed an issue where new and old classifiers where mixed on validate command.
* Added *feedIncremental* field to the integration schema.
* Fixed error in the **upload** command where unified YMLs were not uploaded as expected if the given input was a pack.
* Fixed an issue where the **secrets** command failed due to a space character in the file name.
* Ignored RN validation for *NonSupported* pack.
* You can now ignore IF107, SC100, RP102 error codes in the **validate** command.
* Fixed an issue where the **download** command was crashing when received as input a JS integration or script.
* Fixed an issue where **validate** command checked docker image for JS integrations and scripts.
* **validate** command now checks scheme for reports and connections.
* Fixed an issue where **validate** command checked docker when running on all files.
* Fixed an issue where **validate** command did not fail when docker image was not on the latest numeric tag.
* Fixed an issue where beta integrations were not validated correctly in **validate** command.

# 1.1.1
* fixed and issue where file types were not recognized correctly in **validate** command.
* Added better outputs for validate command.

# 1.1.0
* Fixed an issue where changes to only non-validated files would fail validation.
* Fixed an issue in **validate** command where moved files were failing validation for new packs.
* Fixed an issue in **validate** command where added files were failing validation due to wrong file type detection.
* Added support for new classifiers and mappers in **validate** command.
* Removed support of old RN format validation.
* Updated **secrets** command output format.
* Added support for error ignore on deprecated files in **validate** command.
* Improved errors outputs in **validate** command.
* Added support for linting an entire pack.

# 1.0.9
* Fixed a bug where misleading error was presented when pack name was not found.
* **Update-release-notes** now detects added files for packs with versions.
* Readme files are now ignored by **update-release-notes** and validation of release notes.
* Empty release notes no longer cause an uncaught error during validation.

# 1.0.8
* Changed the output format of demisto-sdk secrets.
* Added a validation that checkbox items are not required in integrations.
* Added pack release notes generation and validation.
* Improved pack metadata validation.
* Fixed an issue in **validate** where renamed files caused an error

# 1.0.4
* Fix the **format** command to update the `id` field to be equal to `details` field in indicator-type files, and to `name` field in incident-type & dashboard files.
* Fixed a bug in the **validate** command for layout files that had `sortValues` fields.
* Fixed a bug in the **format** command where `playbookName` field was not always present in the file.
* Fixed a bug in the **format** command where indicatorField wasn't part of the SDK schemas.
* Fixed a bug in **upload** command where created unified docker45 yml files were not deleted.
* Added support for IndicatorTypes directory in packs (for `reputation` files, instead of Misc).
* Fixed parsing playbook condition names as string instead of boolean in **validate** command
* Improved image validation in YAML files.
* Removed validation for else path in playbook condition tasks.

# 1.0.3
* Fixed a bug in the **format** command where comments were being removed from YAML files.
* Added output fields: _file_path_ and _kind_ for layouts in the id-set.json created by **create-id-set** command.
* Fixed a bug in the **create-id-set** command Who returns Duplicate for Layouts with a different kind.
* Added formatting to **generate-docs** command results replacing all `<br>` tags with `<br/>`.
* Fixed a bug in the **download** command when custom content contained not supported content entity.
* Fixed a bug in **format** command in which boolean strings  (e.g. 'yes' or 'no') were converted to boolean values (e.g. 'True' or 'False').
* **format** command now removes *sourceplaybookid* field from playbook files.
* Fixed a bug in **generate-docs** command in which integration dependencies were not detected when generating documentation for a playbook.


# 1.0.1
* Fixed a bug in the **unify** command when output path was provided empty.
* Improved error message for integration with no tests configured.
* Improved the error message returned from the **validate** command when an integration is missing or contains malformed fetch incidents related parameters.
* Fixed a bug in the **create** command where a unified YML with a docker image for 4.5 was copied incorrectly.
* Missing release notes message are now showing the release notes file path to update.
* Fixed an issue in the **validate** command in which unified YAML files were not ignored.
* File format suggestions are now shown in the relevant file format (JSON or YAML).
* Changed Docker image validation to fail only on non-valid ones.
* Removed backward compatibility validation when Docker image is updated.

# 1.0.0
* Improved the *upload* command to support the upload of all the content entities within a pack.
* The *upload* command now supports the improved pack file structure.
* Added an interactive option to format integrations, scripts and playbooks with No TestPlaybooks configured.
* Added an interactive option to configure *conf.json* file with missing test playbooks for integrations, scripts and playbooks
* Added *download* command to download custom content from Demisto instance to the local content repository.
* Improved validation failure messages to include a command suggestion, wherever relevant, to fix the raised issue.
* Improved 'validate' help and documentation description
* validate - checks that scripts, playbooks, and integrations have the *tests* key.
* validate - checks that test playbooks are configured in `conf.json`.
* demisto-sdk lint - Copy dir better handling.
* demisto-sdk lint - Add error when package missing in docker image.
* Added *-a , --validate-all* option in *validate* to run all validation on all files.
* Added *-i , --input* option in *validate* to run validation on a specified pack/file.
* added *-i, --input* option in *secrets* to run on a specific file.
* Added an allowed hidden parameter: *longRunning* to the hidden integration parameters validation.
* Fixed an issue with **format** command when executing with an output path of a folder and not a file path.
* Bug fixes in generate-docs command given playbook as input.
* Fixed an issue with lint command in which flake8 was not running on unit test files.

# 0.5.2
* Added *-c, --command* option in *generate-docs* to generate a specific command from an integration.
* Fixed an issue when getting README/CHANGELOG files from git and loading them.
* Removed release notes validation for new content.
* Fixed secrets validations for files with the same name in a different directory.
* demisto-sdk lint - parallelization working with specifying the number of workers.
* demisto-sdk lint - logging levels output, 3 levels.
* demisto-sdk lint - JSON report, structured error reports in JSON format.
* demisto-sdk lint - XML JUnit report for unit-tests.
* demisto-sdk lint - new packages used to accelerate execution time.
* demisto-sdk secrets - command now respects the generic whitelist, and not only the pack secrets.

# 0.5.0
[PyPI History][1]

[1]: https://pypi.org/project/demisto-sdk/#history
# 0.4.9
* Fixed an issue in *generate-docs* where Playbooks and Scripts documentation failed.
* Added a graceful error message when executing the *run" command with a misspelled command.
* Added more informative errors upon failures of the *upload* command.
* format command:
    * Added format for json files: IncidentField, IncidentType, IndicatorField, IndicatorType, Layout, Dashboard.
    * Added the *-fv --from-version*, *-nv --no-validation* arguments.
    * Removed the *-t yml_type* argument, the file type will be inferred.
    * Removed the *-g use_git* argument, running format without arguments will run automatically on git diff.
* Fixed an issue in loading playbooks with '=' character.
* Fixed an issue in *validate* failed on deleted README files.

# 0.4.8
* Added the *max* field to the Playbook schema, allowing to define it in tasks loop.
* Fixed an issue in *validate* where Condition branches checks were case sensitive.

# 0.4.7
* Added the *slareminder* field to the Playbook schema.
* Added the *common_server*, *demisto_mock* arguments to the *init* command.
* Fixed an issue in *generate-docs* where the general section was not being generated correctly.
* Fixed an issue in *validate* where Incident type validation failed.

# 0.4.6
* Fixed an issue where the *validate* command did not identify CHANGELOG in packs.
* Added a new command, *id-set* to create the id set - the content dependency tree by file IDs.

# 0.4.5
* generate-docs command:
    * Added the *use_cases*, *permissions*, *command_permissions* and *limitations*.
    * Added the *--insecure* argument to support running the script and integration command in Demisto.
    * Removed the *-t yml_type* argument, the file type will be inferred.
    * The *-o --output* argument is no longer mandatory, default value will be the input file directory.
* Added support for env var: *DEMISTO_SDK_SKIP_VERSION_CHECK*. When set version checks are skipped.
* Fixed an issue in which the CHANGELOG files did not match our scheme.
* Added a validator to verify that there are no hidden integration parameters.
* Fixed an issue where the *validate* command ran on test files.
* Removed the *env-dir* argument from the demisto-sdk.
* README files which are html files will now be skipped in the *validate* command.
* Added support for env var: *DEMISTO_README_VALIDATOR*. When not set the readme validation will not run.

# 0.4.4
* Added a validator for IncidentTypes (incidenttype-*.json).
* Fixed an issue where the -p flag in the *validate* command was not working.
* Added a validator for README.md files.
* Release notes validator will now run on: incident fields, indicator fields, incident types, dashboard and reputations.
* Fixed an issue where the validator of reputation(Indicator Type) did not check on the details field.
* Fixed an issue where the validator attempted validating non-existing files after deletions or name refactoring.
* Removed the *yml_type* argument in the *split-yml*, *extract-code* commands.
* Removed the *file_type* argument in the *generate-test-playbook* command.
* Fixed the *insecure* argument in *upload*.
* Added the *insecure* argument in *run-playbook*.
* Standardise the *-i --input*, *-o --output* to demisto-sdk commands.

# 0.4.3
* Fixed an issue where the incident and indicator field BC check failed.
* Support for linting and unit testing PowerShell integrations.

# 0.4.2
* Fixed an issue where validate failed on Windows.
* Added a validator to verify all branches are handled in conditional task in a playbook.
* Added a warning message when not running the latest sdk version.
* Added a validator to check that the root is connected to all tasks in the playbook.
* Added a validator for Dashboards (dashboard-*.json).
* Added a validator for Indicator Types (reputation-*.json).
* Added a BC validation for changing incident field type.
* Fixed an issue where init command would generate an invalid yml for scripts.
* Fixed an issue in misleading error message in v2 validation hook.
* Fixed an issue in v2 hook which now is set only on newly added scripts.
* Added more indicative message for errors in yaml files.
* Disabled pykwalify info log prints.

# 0.3.10
* Added a BC check for incident fields - changing from version is not allowed.
* Fixed an issue in create-content-artifacts where scripts in Packs in TestPlaybooks dir were copied with a wrong prefix.


# 0.3.9
* Added a validation that incident field can not be required.
* Added validation for fetch incident parameters.
* Added validation for feed integration parameters.
* Added to the *format* command the deletion of the *sourceplaybookid* field.
* Fixed an issue where *fieldMapping* in playbook did not pass the scheme validation.
* Fixed an issue where *create-content-artifacts* did not copy TestPlaybooks in Packs without prefix of *playbook-*.
* Added a validation the a playbook can not have a rolename set.
* Added to the image validator the new DBot default image.
* Added the fields: elasticcommonfields, quiet, quietmode to the Playbook schema.
* Fixed an issue where *validate* failed on integration commands without outputs.
* Added a new hook for naming of v2 integrations and scripts.


# 0.3.8
* Fixed an issue where *create-content-artifact* was not loading the data in the yml correctly.
* Fixed an issue where *unify* broke long lines in script section causing syntax errors


# 0.3.7
* Added *generate-docs* command to generate documentation file for integration, playbook or script.
* Fixed an issue where *unify* created a malformed integration yml.
* Fixed an issue where demisto-sdk **init** creates unit-test file with invalid import.


# 0.3.6
* Fixed an issue where demisto-sdk **validate** failed on modified scripts without error message.


# 0.3.5
* Fixed an issue with docker tag validation for integrations.
* Restructured repo source code.


# 0.3.4
* Saved failing unit tests as a file.
* Fixed an issue where "_test" file for scripts/integrations created using **init** would import the "HelloWorld" templates.
* Fixed an issue in demisto-sdk **validate** - was failing on backward compatiblity check
* Fixed an issue in demisto-sdk **secrets** - empty line in .secrets-ignore always made the secrets check to pass
* Added validation for docker image inside integrations and scripts.
* Added --use-git flag to **format** command to format all changed files.
* Fixed an issue where **validate** did not fail on dockerimage changes with bc check.
* Added new flag **--ignore-entropy** to demisto-sdk **secrets**, this will allow skip entropy secrets check.
* Added --outfile to **lint** to allow saving failed packages to a file.


# 0.3.3
* Added backwards compatibility break error message.
* Added schema for incident types.
* Added **additionalinfo** field to as an available field for integration configuration.
* Added pack parameter for **init**.
* Fixed an issue where error would appear if name parameter is not set in **init**.


# 0.3.2
* Fixed the handling of classifier files in **validate**.


# 0.3.1
* Fixed the handling of newly created reputation files in **validate**.
* Added an option to perform **validate** on a specific file.


# 0.3.0
* Added support for multi-package **lint** both with parallel and without.
* Added all parameter in **lint** to run on all packages and packs in content repository.
* Added **format** for:
    * Scripts
    * Playbooks
    * Integrations
* Improved user outputs for **secrets** command.
* Fixed an issue where **lint** would run pytest and pylint only on a single docker per integration.
* Added auto-complete functionality to demisto-sdk.
* Added git parameter in **lint** to run only on changed packages.
* Added the **run-playbook** command
* Added **run** command which runs a command in the Demisto playground.
* Added **upload** command which uploads an integration or a script to a Demisto instance.
* Fixed and issue where **validate** checked if release notes exist for new integrations and scripts.
* Added **generate-test-playbook** command which generates a basic test playbook for an integration or a script.
* **validate** now supports indicator fields.
* Fixed an issue with layouts scheme validation.
* Adding **init** command.
* Added **json-to-outputs** command which generates the yaml section for outputs from an API raw response.

# 0.2.6
* Fixed an issue with locating release notes for beta integrations in **validate**.

# 0.2.5
* Fixed an issue with locating release notes for beta integrations in **validate**.

# 0.2.4
* Adding image validation to Beta_Integration and Packs in **validate**.

# 0.2.3
* Adding Beta_Integration to the structure validation process.
* Fixing bug where **validate** did checks on TestPlaybooks.
* Added requirements parameter to **lint**.

# 0.2.2
* Fixing bug where **lint** did not return exit code 1 on failure.
* Fixing bug where **validate** did not print error message in case no release notes were give.

# 0.2.1
* **Validate** now checks that the id and name fields are identical in yml files.
* Fixed a bug where sdk did not return any exit code.

# 0.2.0
* Added Release Notes Validator.
* Fixed the Unifier selection of your python file to use as the code.
* **Validate** now supports Indicator fields.
* Fixed a bug where **validate** and **secrets** did not return exit code 1 on failure.
* **Validate** now runs on newly added scripts.

# 0.1.8
* Added support for `--version`.
* Fixed an issue in file_validator when calling `checked_type` method with script regex.

# 0.1.2
* Restructuring validation to support content packs.
* Added secrets validation.
* Added content bundle creation.
* Added lint and unit test run.

# 0.1.1
* Added new logic to the unifier.
* Added detailed README.
* Some small adjustments and fixes.

# 0.1.0
Capabilities:
* **Extract** components(code, image, description etc.) from a Demisto YAML file into a directory.
* **Unify** components(code, image, description etc.) to a single Demisto YAML file.
* **Validate** Demisto content files.<|MERGE_RESOLUTION|>--- conflicted
+++ resolved
@@ -1,6 +1,7 @@
 # Changelog
 * Added validation that the support URL in partner contribution pack metadata does not lead to a GitHub repo.
 * Added to the **create artifacts** command support for release notes configuration file.
+* Added validation to **validate** for release notes config file.
 
 # 1.4.8
 * Fixed an issue where yml files with `!reference` failed to load properly.
@@ -10,12 +11,8 @@
     * Added the *--commands* argument to generate tasks for specific commands.
     * Added the *--examples* argument to get the command examples file path and generate tasks from the commands and arguments specified there.
     * Added the *--upload* flag to specify whether to upload the test playbook after the generation.
-<<<<<<< HEAD
     * Fixed the output condition generation for outputs of type 'Boolean'.
-* Added validation to **validate** for release notes config file.
-=======
     * Fixed the output condition generation for outputs of type `Boolean`.
->>>>>>> 6413cec6
 
 # 1.4.7
 * Fixed an issue where an empty list for a command context didn't produce an indication other than an empty table.
