# Changelog

## Unreleased
<<<<<<< HEAD
* Removed confusing prints from **doc-review** command.
=======
* Fixed an issue in **validate**, where backward-compatibility failures prevented other validations from running.
* fixed an issue in **validate**, where content-like files under infrastructure paths were not ignored.

## 1.7.3

>>>>>>> 72d7760f
* Fixed an issue in the **format** command where fail when executed from environment without mdx server available.
* Added `Added a`, `Added an` to the list of allowed changelog prefixes.
* Added support for Indicator Types/Reputations in the **upload** command.
* Fixed an issue when running from a subdirectory of a content repo failed.
* Changing the way we are using XSIAM servers api-keys in **test-content** .
* Added a success message to **postman-codegen**.
* Added name normalization according to new convention to XSIAM content items

## 1.7.2

* Fixed an issue in the **validate** command where incident fields were not found in mappers even when they exist
* Added an ability to provide list of marketplace names as a param attribute to **validate** and **upload**
* Added the file type to the error message when it is not supported.
* Fixed an issue where `contribution_converter` incorrectly mapped _Indicator Field_ objects to the _incidentfield_ directory in contribution zip files.
* Fixed a bug where **validate** returned error on empty inputs not used in playbooks.
* Added the `DEMISTO_SDK_CONTENT_PATH` environment variable, implicitly used in various commands.
* Added link to documentation for error messages regarding use cases and tags.

## 1.7.1

* Fixed an issue where *indicatorTypes* and *betaIntegrations* were not found in the id_set.
* Updated the default general `fromVersion` value on **format** to `6.5.0`
* Fixed an issue where the **validate** command did not fail when the integration yml file name was not the same as the folder containing it.
* Added an option to have **generate-docs** take a Playbooks folder path as input, and generate docs for all playbooks in it.
* Fixed an issue where the suggestion in case of `IF113` included uppercase letters for the `cliName` parameter.
* Added new validation to the **validate** command to fail and list all the file paths of files that are using a deprecated integration command / script / playbook.
* **validate** will no longer fail on playbooks calling subplaybooks that have a higher `fromVersion` value, if  calling the subplaybook has `skipifunavailable=True`.
* Fixed an issue where relative paths were not accessed correctly.
* Running any `demisto-sdk` command in a folder with a `.env` file will load it, temporarily overriding existing environment variables.
* Fixed an issue where **validate** did not properly detect deleted files.
* Added new validations to the **validate** command to verify that the schema file exists for a modeling rule and that the schema and rules keys are empty in the yml file.
* Fixed an issue where *find_type* didn't recognize exported incident types.
* Added a new validation to **validate**, making sure all inputs of a playbook are used.
* Added a new validation to **validate**, making sure all inputs used in a playbook declared in the input section.
* The **format** command will now replace the *fromServerVersion* field with *fromVersion*.

## 1.7.0

* Allowed JSON Handlers to accept kwargs, for custoimzing behavior.
* Fixed an issue where an incorrect error was shown when the `id` of a content item differed from its `name` attribute.
* Fixed an issue where the `preserve_quotes` in ruamel_handler received an incorrect value @icholy
* Fixed an issue where ignoring RM110 error code wasn't working and added a validation to **ALLOWED_IGNORE_ERRORS** to validate that all error codes are inserted in the right format.
* Fixed an issue where the contribution credit text was not added correctly to the pack README.
* Changed the contribution file implementation from markdown to a list of contributor names. The **create-content-artifact** will use this list to prepare the needed credit message.
* Added a new validation to the `XSOAR-linter` in the **lint** command for verifying that demisto.log is not used in the code.
* The **generate-docs** command will now auto-generate the Incident Mirroring section when implemented in an integration.
* Added support to automatically generate release notes for deprecated items in the **update-release-notes** command.
* Fixed an issue causing any command to crash when unable to detect local repository properties.
* Fixed an issue where running in a private gitlab repo caused a warning message to be shown multiple times.
* Added a new validation to the **validate** command to verify that markdown and python files do not contain words related to copyright section.
* Fixed an issue where **lint** crashed when provided an input file path (expecting a directory).

## 1.6.9

* Added a new validation that checks whether a pack should be deprecated.
* Added a new ability to the **format** command to deprecate a pack.
* Fixed an issue where the **validate** command sometimes returned a false negative in cases where there are several sub-playbooks with the same ID.
* Added a new validation to the **validate** command to verify that the docker in use is not deprecated.
* Added support for multiple ApiModules in the **unify** command
* Added a check to **validate** command, preventing use of relative urls in README files.
* Added environment variable **DEMISTO_SDK_MARKETPLACE** expected to affect *MarketplaceTagParser* *marketplace* value. The value will be automatically set when passing *marketplace* arg to the commands **unify**, **zip-packs**, **create-content-artifacts** and **upload**.
* Added slack notifier for build failures on the master branch.
* Added support for modeling and parsing rules in the **split** command.
* Added support for README files in **format** command.
* Added a **validate** check, making sure classifier id and name values match. Updated the classifier **format** to update the id accordingly.
* The **generate-docs** command will now auto-generate the playbook image link by default.
* Added the `--custom-image-link` argument to override.
* Added a new flag to **generate-docs** command, allowing to add a custom image link to a playbook README.
* Added a new validation to the **validate** command to verify that the package directory name is the same as the files contained in the that package.
* Added support in the **unify** command to unify a schema into its Modeling Rule.

## 1.6.8

* Fixed an issue where **validate** did not fail on invalid playbook entities' versions (i.e. subplaybooks or scripts with higher fromversion than their parent playbook).
* Added support for running lint via a remote docker ssh connection. Use `DOCKER_HOST` env variable to specify a remote docker connection, such as: `DOCKER_HOST=ssh://myuser@myhost.com`.
* Fixed an issue where the pack cache in *get_marketplaces* caused the function to return invalid values.
* Fixed an issue where running format on a pack with XSIAM entities would fail.
* Added the new `display_name` field to relevant entities in the **create-id-set** command.
* Added a new validation to the **validate** command to verify the existence of "Reliability" parameter if the integration have reputation command.
* Fixed a bug where terminating the **lint** command failed (`ctrl + c`).
* Removed the validation of a subtype change in integrations and scripts from **validate**.
* Fixed an issue where **download** did not behave as expected when prompting for a version update. Reported by @K-Yo
* Added support for adoption release notes.
* Fixed an issue where **merge-id-sets** failed when a key was missing in one id-set.json.
* Fixed a bug where some mypy messages were not parsed properly in **lint**.
* Added a validation to the **validate** command, failing when '`fromversion`' or '`toversion`' in a content entity are incorrect format.
* Added a validation to the **validate** command, checking if `fromversion` <= `toversion`.
* Fixed an issue where coverage reports used the wrong logging level, marking debug logs as errors.
* Added a new validation to the **validate** command, to check when the discouraged `http` prefixes are used when setting defaultvalue, rather than `https`.
* Added a check to the **lint** command for finding hard-coded usage of the http protocol.
* Locked the dependency on Docker.
* Removed a traceback line from the **init** command templates: BaseIntegration, BaseScript.
* Updated the token in **_add_pr_comment** method from the content-bot token to the xsoar-bot token.

## 1.6.7

* Added the `types-markdown` dependency, adding markdown capabilities to existing linters using the [Markdown](https://pypi.org/project/Markdown/) package.
* Added support in the **format** command to remove nonexistent incident/indicator fields from *layouts/mappers*
* Added the `Note: XXX` and `XXX now generally available.` release notes templates to **doc-review** command.
* Updated the logs shown during the docker build step.
* Removed a false warning about configuring the `GITLAB_TOKEN` environment variable when it's not needed.
* Removed duplicate identifiers for XSIAM integrations.
* Updated the *tags* and *use cases* in pack metadata validation to use the local files only.
* Fixed the error message in checkbox validation where the defaultvalue is wrong and added the name of the variable that should be fixed.
* Added types to `find_type_by_path` under tools.py.
* Fixed an issue where YAML files contained incorrect value type for `tests` key when running `format --deprecate`.
* Added a deprecation message to the `tests:` section of yaml files when running `format --deprecate`.
* Added use case for **validate** on *wizard* objects - set_playbook is mapped to all integrations.
* Added the 'integration-get-indicators' commands to be ignored by the **verify_yml_commands_match_readme** validation, the validation will no longer fail if these commands are not in the readme file.
* Added a new validation to the **validate** command to verify that if the phrase "breaking changes" is present in a pack release notes, a JSON file with the same name exists and contains the relevant breaking changes information.
* Improved logs when running test playbooks (in a build).
* Fixed an issue in **upload** did not include list-type content items. @nicolas-rdgs
* Reverted release notes to old format.

## 1.6.6

* Added debug print when excluding item from ID set due to missing dependency.
* Added a validation to the **validate** command, failing when non-ignorable errors are present in .pack-ignore.
* Fixed an issue where `mdx server` did not close when stopped in mid run.
* Fixed an issue where `-vvv` flag did not print logs on debug level.
* enhanced ***validate*** command to list all command names affected by a backward compatibility break, instead of only one.
* Added support for Wizard content item in the **format**, **validate**, **upload**, **create-id-set**, **find-dependecies** and **create-content-artifacts** commands.
* Added a new flag to the **validate** command, allowing to run specific validations.
* Added support in **unify** and **create-content-artifacts** for displaying different documentations (detailed description + readme) for content items, depending on the marketplace version.
* Fixed an issue in **upload** where list items were not uploaded.
* Added a new validation to **validate** command to verify that *cliName* and *id* keys of the incident field or the indicator field are matches.
* Added the flag '-x', '--xsiam' to **upload** command to upload XSIAM entities to XSIAM server.
* Fixed the integration field *isFetchEvents* to be in lowercase.
* Fixed an issue where **validate -i** run after **format -i** on an existing file in the repo instead of **validate -g**.
* Added the following commands: 'update-remote-data', 'get-modified-remote-data', 'update-remote-system' to be ignored by the **verify_yml_commands_match_readme** validation, the validation will no longer fail if these commands are not in the readme file.
* Updated the release note template to include a uniform format for all items.
* Added HelloWorldSlim template option for *--template* flag in **demisto-sdk init** command.
* Fixed an issue where the HelloWorldSlim template in **demisto-sdk init** command had an integration id that was conflicting with HelloWorld integration id.
* Updated the SDK to use demisto-py 3.1.6, allowing use of a proxy with an environment variable.
* Set the default logger level to `warning`, to avoid unwanted debug logs.
* The **format** command now validates that default value of checkbox parameters is a string 'true' or 'false'.
* Fixed an issue where `FileType.PLAYBOOK` would show instead of `Playbook` in readme error messages.
* Added a new validation to **validate** proper defaultvalue for checkbox fields.

## 1.6.5

* Fixed an issue in the **format** command where the `id` field was overwritten for existing JSON files.
* Fixed an issue where the **doc-review** command was successful even when the release-note is malformed.
* Added timestamps to the `demisto-sdk` logger.
* Added time measurements to **lint**.
* Added the flag '-d', '--dependency' to **find-dependencies** command to get the content items that cause the dependencies between two packs.
* Fixed an issue where **update-release-notes** used the *trigger_id* field instead of the *trigger_name* field.
* Fixed an issue where **doc-review** failed to recognize script names, in scripts using the old file structure.
* Fixed an issue where concurrent processes created by **lint** caused deadlocks when opening files.
* Fixed an issue in the **format** command where `_dev` or `_copy` suffixes weren't removed from the subscript names in playbooks and layouts.
* Fixed an issue where **validate** failed on nonexistent `README.md` files.
* Added support of XSIAM content items to the **validate** command.
* Report **lint** summary results and failed packages after reporting time measurements.

## 1.6.4

* Added the new **generate-yml-from-python** command.
* Added a code *type* indication for integration and script objects in the *ID Set*.
* Added the [Vulture](https://github.com/jendrikseipp/vulture) linter to the pre-commit hook.
* The `demisto-sdk` pack will now be distributed via PyPi with a **wheel** file.
* Fixed a bug where any edited json file that contained a forward slash (`/`) escaped.
* Added a new validation to **validate** command to verify that the metadata *currentVersion* is
the same as the last release note version.
* The **validate** command now checks if there're none-deprecated integration commands that are missing from the readme file.
* Fixed an issue where *dockerimage* changes in Scripts weren't recognized by the **update-release-notes** command.
* Fixed an issue where **update-xsoar-config-file** did not properly insert the marketplace packs list to the file.
* Added the pack name to the known words by default when running the **doc-review** command.
* Added support for new XSIAM entities in **create-id-set** command.
* Added support for new XSIAM entities in **create-content-artifacts** command.
* Added support for Parsing/Modeling Rule content item in the **unify** command.
* Added the integration name, the commands name and the script name to the known words by default when running the **doc-review** command.
* Added an argument '-c' '--custom' to the **unify** command, if True will append to the unified yml name/display/id the custom label provided
* Added support for sub words suggestion in kebab-case sentences when running the **doc-review** command.
* Added support for new XSIAM entities in **update-release-notes** command.
* Enhanced the message of alternative suggestion words shown when running **doc-review** command.
* Fixed an incorrect error message, in case `node` is not installed on the machine.
* Fixed an issue in the **lint** command where the *check-dependent-api-modules* argument was set to true by default.
* Added a new command **generate-unit-tests**.
* Added a new validation to **validate** all SIEM integration have the same suffix.
* Fixed the destination path of the unified parsing/modeling rules in **create-content-artifacts** command.
* Fixed an issue in the **validate** command, where we validated wrongfully the existence of readme file for the *ApiModules* pack.
* Fixed an issue in the **validate** command, where an error message that was displayed for scripts validation was incorrect.
* Fixed an issue in the **validate** and **format** commands where *None* arguments in integration commands caused the commands to fail unexpectedly.
* Added support for running tests on XSIAM machines in the **test-content** command.
* Fixed an issue where the **validate** command did not work properly when deleting non-content items.
* Added the flag '-d', '--dependency' to **find-dependencies** command to get the content items that cause the dependencies between two packs.

## 1.6.3

* **Breaking change**: Fixed a typo in the **validate** `--quiet-bc-validation` flag (was `--quite-bc-validation`). @upstart-swiss
* Dropped support for python 3.7: Demisto-SDK is now supported on Python 3.8 or newer.
* Added an argument to YAMLHandler, allowing to set a maximal width for YAML files. This fixes an issue where a wrong default was used.
* Added the detach mechanism to the **upload** command, If you set the --input-config-file flag, any files in the repo's SystemPacks folder will be detached.
* Added the reattach mechanism to the **upload** command, If you set the --input-config-file flag, any detached item in your XSOAR instance that isn't currently in the repo's SystemPacks folder will be re-attached.
* Fixed an issue in the **validate** command that did not work properly when using the *-g* flag.
* Enhanced the dependency message shown when running **lint**.
* Fixed an issue where **update-release-notes** didn't update the currentVersion in pack_metadata.
* Improved the logging in **test-content** for helping catch typos in external playbook configuration.

## 1.6.2

* Added dependency validation support for core marketplacev2 packs.
* Fixed an issue in **update-release-notes** where suggestion fix failed in validation.
* Fixed a bug where `.env` files didn't load. @nicolas-rdgs
* Fixed a bug where **validate** command failed when the *categories* field in the pack metadata was empty for non-integration packs.
* Added *system* and *item-type* arguments to the **download** command, used when downloading system items.
* Added a validation to **validate**, checking that each script, integration and playbook have a README file. This validation only runs when the command is called with either the `-i` or the `-g` flag.
* Fixed a regression issue with **doc-review**, where the `-g` flag did not work.
* Improved the detection of errors in **doc-review** command.
* The **validate** command now checks if a readme file is empty, only for packs that contain playbooks or were written by a partner.
* The **validate** command now makes sure common contextPath values (e.g. `DBotScore.Score`) have a non-empty description, and **format** populates them automatically.
* Fixed an issue where the **generate-outputs** command did not work properly when examples were provided.
* Fixed an issue in the **generate-outputs** command, where the outputs were not written to the specified output path.
* The **generate-outputs** command can now generate outputs from multiple calls to the same command (useful when different args provide different outputs).
* The **generate-outputs** command can now update a yaml file with new outputs, without deleting or overwriting existing ones.
* Fixed a bug where **doc-review** command failed on existing templates.
* Fixed a bug where **validate** command failed when the word demisto is in the repo README file.
* Added support for adding test-playbooks to the zip file result in *create-content-artifacts* command for marketplacev2.
* Fixed an issue in **find-dependencies** where using the argument *-o* without the argument *--all-packs-dependencies* did not print a proper warning.
* Added a **validate** check to prevent deletion of files whose deletion is not supported by the XSOAR marketplace.
* Removed the support in the *maintenance* option of the *-u* flag in the **update-release-notes** command.
* Added validation for forbidden words and phrases in the **doc-review** command.
* Added a retries mechanism to the **test-content** command to stabilize the build process.
* Added support for all `git` platforms to get remote files.
* Refactored the **format** command's effect on the *fromversion* field:
  * Fixed a bug where the *fromversion* field was removed when modifying a content item.
  * Updated the general default *fromversion* and the default *fromversion* of newly-introduced content items (e.g. `Lists`, `Jobs`).
  * Added an interactive mode functionality for all content types, to ask the user whether to set a default *fromversion*, if could not automatically determine its value. Use `-y` to assume 'yes' as an answer to all prompts and run non-interactively.

## 1.6.1

* Added the '--use-packs-known-words' argument to the **doc-review** command
* Added YAML_Loader to handle yaml files in a standard way across modules, replacing PYYAML.
* Fixed an issue when filtering items using the ID set in the **create-content-artifacts** command.
* Fixed an issue in the **generate-docs** command where tables were generated with an empty description column.
* Fixed an issue in the **split** command where splitting failed when using relative input/output paths.
* Added warning when inferred files are missing.
* Added to **validate** a validation for integration image dimensions, which should be 120x50px.
* Improved an error in the **validate** command to better differentiate between the case where a required fetch parameter is malformed or missing.

## 1.6.0

* Fixed an issue in the **create-id-set** command where similar items from different marketplaces were reported as duplicated.
* Fixed typo in demisto-sdk init
* Fixed an issue where the **lint** command did not handle all container exit codes.
* Add to **validate** a validation for pack name to make sure it is unchanged.
* Added a validation to the **validate** command that verifies that the version in the pack_metdata file is written in the correct format.
* Fixed an issue in the **format** command where missing *fromVersion* field in indicator fields caused an error.

## 1.5.9

* Added option to specify `External Playbook Configuration` to change inputs of Playbooks triggered as part of **test-content**
* Improved performance of the **lint** command.
* Improved performance of the **validate** command when checking README images.
* ***create-id-set*** command - the default value of the **marketplace** argument was changed from ‘xsoar’ to all packs existing in the content repository. When using the command, make sure to pass the relevant marketplace to use.

## 1.5.8

* Fixed an issue where the command **doc-review** along with the argument `--release-notes` failed on yml/json files with invalid schema.
* Fixed an issue where the **lint** command failed on packs using python 3.10

## 1.5.7

* Fixed an issue where reading remote yaml files failed.
* Fixed an issue in **validate** failed with no error message for lists (when no fromVersion field was found).
* Fixed an issue when running **validate** or **format** in a gitlab repository, and failing to determine its project id.
* Added an enhancement to **split**, handling an empty output argument.
* Added the ability to add classifiers and mappers to conf.json.
* Added the Alias field to the incident field schema.

## 1.5.6

* Added 'deprecated' release notes template.
* Fixed an issue where **run-test-playbook** command failed to get the task entries when the test playbook finished with errors.
* Fixed an issue in **validate** command when running with `no-conf-json` argument to ignore the `conf.json` file.
* Added error type text (`ERROR` or `WARNING`) to **validate** error prints.
* Fixed an issue where the **format** command on test playbook did not format the ID to be equal to the name of the test playbook.
* Enhanced the **update-release-notes** command to automatically commit release notes config file upon creation.
* The **validate** command will validate that an indicator field of type html has fromVersion of 6.1.0 and above.
* The **format** command will now add fromVersion 6.1.0 to indicator field of type html.
* Added support for beta integrations in the **format** command.
* Fixed an issue where the **postman-codegen** command failed when called with the `--config-out` flag.
* Removed the integration documentation from the detailed description while performing **split** command to the unified yml file.
* Removed the line which indicates the version of the product from the README.md file for new contributions.

## 1.5.5

* Fixed an issue in the **update-release-notes** command, which did not work when changes were made in multiple packs.
* Changed the **validate** command to fail on missing test-playbooks only if no unittests are found.
* Fixed `to_kebab_case`, it will now deal with strings that have hyphens, commas or periods in them, changing them to be hyphens in the new string.
* Fixed an issue in the **create-id-set** command, where the `source` value included the git token if it was specified in the remote url.
* Fixed an issue in the **merge-id-set** command, where merging fails because of duplicates but the packs are in the XSOAR repo but in different version control.
* Fixed missing `Lists` Content Item as valid `IDSetType`
* Added enhancement for **generate-docs**. It is possible to provide both file or a comma seperated list as `examples`. Also, it's possible to provide more than one example for a script or a command.
* Added feature in **format** to sync YML and JSON files to the `master` file structure.
* Added option to specify `Incident Type`, `Incoming Mapper` and `Classifier` when configuring instance in **test-content**
* added a new command **run-test-playbook** to run a test playbook in a given XSOAR instance.
* Fixed an issue in **format** when running on a modified YML, that the `id` value is not changed to its old `id` value.
* Enhancement for **split** command, replace `ApiModule` code block to `import` when splitting a YML.
* Fixed an issue where indicator types were missing from the pack's content, when uploading using **zip-packs**.
* The request data body format generated in the **postman-codegen** will use the python argument's name and not the raw data argument's name.
* Added the flag '--filter-by-id-set' to **create-content-artifacts** to create artifacts only for items in the given id_set.json.

## 1.5.4

* Fixed an issue with the **format** command when contributing via the UI
* The **format** command will now not remove the `defaultRows` key from incident, indicator and generic fields with `type: grid`.
* Fixed an issue with the **validate** command when a layoutscontainer did not have the `fromversion` field set.
* added a new command **update-xsoar-config-file** to handle your XSOAR Configuration File.
* Added `skipVerify` argument in **upload** command to skip pack signature verification.
* Fixed an issue when the **run** command  failed running when there’s more than one playground, by explicitly using the current user’s playground.
* Added support for Job content item in the **format**, **validate**, **upload**, **create-id-set**, **find-dependecies** and **create-content-artifacts** commands.
* Added a **source** field to the **id_set** entitles.
* Two entitles will not consider as duplicates if they share the same pack and the same source.
* Fixed a bug when duplicates were found in **find_dependencies**.
* Added function **get_current_repo** to `tools`.
* The **postman-codegen** will not have duplicates argument name. It will rename them to the minimum distinguished shared path for each of them.

## 1.5.3

* The **format** command will now set `unsearchable: True` for incident, indicator and generic fields.
* Fixed an issue where the **update-release-notes** command crashes with `--help` flag.
* Added validation to the **validate** command that verifies the `unsearchable` key in incident, indicator and generic fields is set to true.
* Removed a validation that DBotRole should be set for automation that requires elevated permissions to the `XSOAR-linter` in the **lint** command.
* Fixed an issue in **Validate** command where playbooks conditional tasks were mishandeled.
* Added a validation to prevent contributors from using the `fromlicense` key as a configuration parameter in an integration's YML
* Added a validation to ensure that the type for **API token** (and similar) parameters are configured correctly as a `credential` type in the integration configuration YML.
* Added an assertion that checks for duplicated requests' names when generating an integration from a postman collection.
* Added support for [.env files](https://pypi.org/project/python-dotenv/). You can now add a `.env` file to your repository with the logging information instead of setting a global environment variables.
* When running **lint** command with --keep-container flag, the docker images are committed.
* The **validate** command will not return missing test playbook error when given a script with dynamic-section tag.

## 1.5.2

* Added a validation to **update-release-notes** command to ensure that the `--version` flag argument is in the right format.
* added a new command **coverage-analyze** to generate and print coverage reports.
* Fixed an issue in **validate** in repositories which are not in GitHub or GitLab
* Added a validation that verifies that readme image absolute links do not contain the working branch name.
* Added support for List content item in the **format**, **validate**, **download**, **upload**, **create-id-set**, **find-dependecies** and **create-content-artifacts** commands.
* Added a validation to ensure reputation command's default argument is set as an array input.
* Added the `--fail-duplicates` flag for the **merge-id-set** command which will fail the command if duplicates are found.
* Added the `--fail-duplicates` flag for the **create-id-set** command which will fail the command if duplicates are found.

## 1.5.1

* Fixed an issue where **validate** command failed to recognized test playbooks for beta integrations as valid tests.
* Fixed an issue were the **validate** command was falsely recognizing image paths in readme files.
* Fixed an issue where the **upload** command error message upon upload failure pointed to wrong file rather than to the pack metadata.
* Added a validation that verifies that each script which appears in incident fields, layouts or layout containers exists in the id_set.json.
* Fixed an issue where the **postman code-gen** command generated double dots for context outputs when it was not needed.
* Fixed an issue where there **validate** command on release notes file crashed when author image was added or modified.
* Added input handling when running **find-dependencies**, replacing string manipulations.
* Fixed an issue where the **validate** command did not handle multiple playbooks with the same name in the id_set.
* Added support for GitLab repositories in **validate**

## 1.5.0

* Fixed an issue where **upload** command failed to upload packs not under content structure.
* Added support for **init** command to run from non-content repo.
* The **split-yml** has been renamed to **split** and now supports splitting Dashboards from unified Generic Modules.
* Fixed an issue where the skipped tests validation ran on the `ApiModules` pack in the **validate** command.
* The **init** command will now create the `Generic Object` entities directories.
* Fixed an issue where the **format** command failed to recognize changed files from git.
* Fixed an issue where the **json-to-outputs** command failed checking whether `0001-01-01T00:00:00` is of type `Date`
* Added to the **generate context** command to generate context paths for integrations from an example file.
* Fixed an issue where **validate** failed on release notes configuration files.
* Fixed an issue where the **validate** command failed on pack input if git detected changed files outside of `Packs` directory.
* Fixed an issue where **validate** command failed to recognize files inside validated pack when validation release notes, resulting in a false error message for missing entity in release note.
* Fixed an issue where the **download** command failed when downloading an invalid YML, instead of skipping it.

## 1.4.9

* Added validation that the support URL in partner contribution pack metadata does not lead to a GitHub repo.
* Enhanced ***generate-docs*** with default `additionalinformation` (description) for common parameters.
* Added to **validate** command a validation that a content item's id and name will not end with spaces.
* The **format** command will now remove trailing whitespaces from content items' id and name fields.
* Fixed an issue where **update-release-notes** could fail on files outside the user given pack.
* Fixed an issue where the **generate-test-playbook** command would not place the playbook in the proper folder.
* Added to **validate** command a validation that packs with `Iron Bank` uses the latest docker from Iron Bank.
* Added to **update-release-notes** command support for `Generic Object` entities.
* Fixed an issue where playbook `fromversion` mismatch validation failed even if `skipunavailable` was set to true.
* Added to the **create artifacts** command support for release notes configuration file.
* Added validation to **validate** for release notes config file.
* Added **isoversize** and **isautoswitchedtoquietmode** fields to the playbook schema.
* Added to the **update-release-notes** command `-bc` flag to generate template for breaking changes version.
* Fixed an issue where **validate** did not search description files correctly, leading to a wrong warning message.

## 1.4.8

* Fixed an issue where yml files with `!reference` failed to load properly.
* Fixed an issue when `View Integration Documentation` button was added twice during the download and re-upload.
* Fixed an issue when `(Partner Contribution)` was added twice to the display name during the download and re-upload.
* Added the following enhancements in the **generate-test-playbook** command:
  * Added the *--commands* argument to generate tasks for specific commands.
  * Added the *--examples* argument to get the command examples file path and generate tasks from the commands and arguments specified there.
  * Added the *--upload* flag to specify whether to upload the test playbook after the generation.
  * Fixed the output condition generation for outputs of type `Boolean`.

## 1.4.7

* Fixed an issue where an empty list for a command context didn't produce an indication other than an empty table.
* Fixed an issue where the **format** command has incorrectly recognized on which files to run when running using git.
* Fixed an issue where author image validations were not checked properly.
* Fixed an issue where new old-formatted scripts and integrations were not validated.
* Fixed an issue where the wording in the from version validation error for subplaybooks was incorrect.
* Fixed an issue where the **update-release-notes** command used the old docker image version instead of the new when detecting a docker change.
* Fixed an issue where the **generate-test-playbook** command used an incorrect argument name as default
* Fixed an issue where the **json-to-outputs** command used an incorrect argument name as default when using `-d`.
* Fixed an issue where validations failed while trying to validate non content files.
* Fixed an issue where README validations did not work post VS Code formatting.
* Fixed an issue where the description validations were inconsistent when running through an integration file or a description file.

## 1.4.6

* Fixed an issue where **validate** suggests, with no reason, running **format** on missing mandatory keys in yml file.
* Skipped existence of TestPlaybook check on community and contribution integrations.
* Fixed an issue where pre-commit didn't run on the demisto_sdk/commands folder.
* The **init** command will now change the script template name in the code to the given script name.
* Expanded the validations performed on beta integrations.
* Added support for PreProcessRules in the **format**, **validate**, **download**, and **create-content-artifacts** commands.
* Improved the error messages in **generate-docs**, if an example was not provided.
* Added to **validate** command a validation that a content entity or a pack name does not contain the words "partner" and "community".
* Fixed an issue where **update-release-notes** ignores *--text* flag while using *-f*
* Fixed the outputs validations in **validate** so enrichment commands will not be checked to have DBotScore outputs.
* Added a new validation to require the dockerimage key to exist in an integration and script yml files.
* Enhanced the **generate-test-playbook** command to use only integration tested on commands, rather than (possibly) other integrations implementing them.
* Expanded unify command to support GenericModules - Unifies a GenericModule object with its Dashboards.
* Added validators for generic objects:
  * Generic Field validator - verify that the 'fromVersion' field is above 6.5.0, 'group' field equals 4 and 'id' field starts with the prefix 'generic_'.
  * Generic Type validator - verify that the 'fromVersion' field is above 6.5.0
  * Generic Module validator - verify that the 'fromVersion' field is above 6.5.0
  * Generic Definition validator - verify that the 'fromVersion' field is above 6.5.0
* Expanded Format command to support Generic Objects - Fixes generic objects according to their validations.
* Fixed an issue where the **update-release-notes** command did not handle ApiModules properly.
* Added option to enter a dictionary or json of format `[{field_name:description}]` in the **json-to-outputs** command,
  with the `-d` flag.
* Improved the outputs for the **format** command.
* Fixed an issue where the validations performed after the **format** command were inconsistent with **validate**.
* Added to the **validate** command a validation for the author image.
* Updated the **create-content-artifacts** command to support generic modules, definitions, fields and types.
* Added an option to ignore errors for file paths and not only file name in .pack-ignore file.

## 1.4.5

* Enhanced the **postman-codegen** command to name all generated arguments with lower case.
* Fixed an issue where the **find-dependencies** command miscalculated the dependencies for playbooks that use generic commands.
* Fixed an issue where the **validate** command failed in external repositories in case the DEMISTO_SDK_GITHUB_TOKEN was not set.
* Fixed an issue where **openapi-codegen** corrupted the swagger file by overwriting configuration to swagger file.
* Updated the **upload** command to support uploading zipped packs to the marketplace.
* Added to the **postman-codegen** command support of path variables.
* Fixed an issue where **openapi-codegen** entered into an infinite loop on circular references in the swagger file.
* The **format** command will now set `fromVersion: 6.2.0` for widgets with 'metrics' data type.
* Updated the **find-dependencies** command to support generic modules, definitions, fields and types.
* Fixed an issue where **openapi-codegen** tried to extract reference example outputs, leading to an exception.
* Added an option to ignore secrets automatically when using the **init** command to create a pack.
* Added a tool that gives the ability to temporarily suppress console output.

## 1.4.4

* When formatting incident types with Auto-Extract rules and without mode field, the **format** command will now add the user selected mode.
* Added new validation that DBotRole is set for scripts that requires elevated permissions to the `XSOAR-linter` in the **lint** command.
* Added url escaping to markdown human readable section in generate docs to avoid autolinking.
* Added a validation that mapper's id and name are matching. Updated the format of mapper to include update_id too.
* Added a validation to ensure that image paths in the README files are valid.
* Fixed **find_type** function to correctly find test files, such as, test script and test playbook.
* Added scheme validations for the new Generic Object Types, Fields, and Modules.
* Renamed the flag *--input-old-version* to *--old-version* in the **generate-docs** command.
* Refactored the **update-release-notes** command:
  * Replaced the *--all* flag with *--use-git* or *-g*.
  * Added the *--force* flag to update the pack release notes without changes in the pack.
  * The **update-release-notes** command will now update all dependent integrations on ApiModule change, even if not specified.
  * If more than one pack has changed, the full list of updated packs will be printed at the end of **update-release-notes** command execution.
  * Fixed an issue where the **update-release-notes** command did not add docker image release notes entry for release notes file if a script was changed.
  * Fixed an issue where the **update-release-notes** command did not detect changed files that had the same name.
  * Fixed an issue in the **update-release-notes** command where the version support of JSON files was mishandled.
* Fixed an issue where **format** did not skip files in test and documentation directories.
* Updated the **create-id-set** command to support generic modules, definitions, fields and types.
* Changed the **convert** command to generate old layout fromversion to 5.0.0 instead of 4.1.0
* Enhanced the command **postman-codegen** with type hints for templates.

## 1.4.3

* Fixed an issue where **json-to-outputs** command returned an incorrect output when json is a list.
* Fixed an issue where if a pack README.md did not exist it could cause an error in the validation process.
* Fixed an issue where the *--name* was incorrectly required in the **init** command.
* Adding the option to run **validate** on a specific path while using git (*-i* & *-g*).
* The **format** command will now change UUIDs in .yml and .json files to their respective content entity name.
* Added a playbook validation to check if a task sub playbook exists in the id set in the **validate** command.
* Added the option to add new tags/usecases to the approved list and to the pack metadata on the same pull request.
* Fixed an issue in **test_content** where when different servers ran tests for the same integration, the server URL parameters were not set correctly.
* Added a validation in the **validate** command to ensure that the ***endpoint*** command is configured correctly in yml file.
* Added a warning when pack_metadata's description field is longer than 130 characters.
* Fixed an issue where a redundant print occurred on release notes validation.
* Added new validation in the **validate** command to ensure that the minimal fromVersion in a widget of type metrics will be 6.2.0.
* Added the *--release-notes* flag to demisto-sdk to get the current version release notes entries.

## 1.4.2

* Added to `pylint` summary an indication if a test was skipped.
* Added to the **init** command the option to specify fromversion.
* Fixed an issue where running **init** command without filling the metadata file.
* Added the *--docker-timeout* flag in the **lint** command to control the request timeout for the Docker client.
* Fixed an issue where **update-release-notes** command added only one docker image release notes entry for release notes file, and not for every entity whom docker image was updated.
* Added a validation to ensure that incident/indicator fields names starts with their pack name in the **validate** command. (Checked only for new files and only when using git *-g*)
* Updated the **find-dependencies** command to return the 'dependencies' according the layout type ('incident', 'indicator').
* Enhanced the "vX" display name validation for scripts and integrations in the **validate** command to check for every versioned script or integration, and not only v2.
* Added the *--fail-duplicates* flag for the **create-id-set** command which will fail the command if duplicates are found.
* Added to the **generate-docs** command automatic addition to git when a new readme file is created.

## 1.4.1

* When in private repo without `DEMSITO_SDK_GITHUB_TOKEN` configured, get_remote_file will take files from the local origin/master.
* Enhanced the **unify** command when giving input of a file and not a directory return a clear error message.
* Added a validation to ensure integrations are not skipped and at least one test playbook is not skipped for each integration or script.
* Added to the Content Tests support for `context_print_dt`, which queries the incident context and prints the result as a json.
* Added new validation for the `xsoar_config.json` file in the **validate** command.
* Added a version differences section to readme in **generate-docs** command.
* Added the *--docs-format* flag in the **integration-diff** command to get the output in README format.
* Added the *--input-old-version* and *--skip-breaking-changes* flags in the **generate-docs** command to get the details for the breaking section and to skip the breaking changes section.

## 1.4.0

* Enable passing a comma-separated list of paths for the `--input` option of the **lint** command.
* Added new validation of unimplemented test-module command in the code to the `XSOAR-linter` in the **lint** command.
* Fixed the **generate-docs** to handle integration authentication parameter.
* Added a validation to ensure that description and README do not contain the word 'Demisto'.
* Improved the deprecated message validation required from playbooks and scripts.
* Added the `--quite-bc-validation` flag for the **validate** command to run the backwards compatibility validation in quite mode (errors is treated like warnings).
* Fixed the **update release notes** command to display a name for old layouts.
* Added the ability to append to the pack README credit to contributors.
* Added identification for parameter differences in **integration-diff** command.
* Fixed **format** to use git as a default value.
* Updated the **upload** command to support reports.
* Fixed an issue where **generate-docs** command was displaying 'None' when credentials parameter display field configured was not configured.
* Fixed an issue where **download** did not return exit code 1 on failure.
* Updated the validation that incident fields' names do not contain the word incident will aplly to core packs only.
* Added a playbook validation to verify all conditional tasks have an 'else' path in **validate** command.
* Renamed the GitHub authentication token environment variable `GITHUB_TOKEN` to `DEMITO_SDK_GITHUB_TOKEN`.
* Added to the **update-release-notes** command automatic addition to git when new release notes file is created.
* Added validation to ensure that integrations, scripts, and playbooks do not contain the entity type in their names.
* Added the **convert** command to convert entities between XSOAR versions.
* Added the *--deprecate* flag in **format** command to deprecate integrations, scripts, and playbooks.
* Fixed an issue where ignoring errors did not work when running the **validate** command on specific files (-i).

## 1.3.9

* Added a validation verifying that the pack's README.md file is not equal to pack description.
* Fixed an issue where the **Assume yes** flag did not work properly for some entities in the **format** command.
* Improved the error messages for separators in folder and file names in the **validate** command.
* Removed the **DISABLE_SDK_VERSION_CHECK** environment variable. To disable new version checks, use the **DEMISTO_SDK_SKIP_VERSION_CHECK** envirnoment variable.
* Fixed an issue where the demisto-sdk version check failed due to a rate limit.
* Fixed an issue with playbooks scheme validation.

## 1.3.8

* Updated the **secrets** command to work on forked branches.

## 1.3.7

* Added a validation to ensure correct image and description file names.
* Fixed an issue where the **validate** command failed when 'display' field in credentials param in yml is empty but 'displaypassword' was provided.
* Added the **integration-diff** command to check differences between two versions of an integration and to return a report of missing and changed elements in the new version.
* Added a validation verifying that the pack's README.md file is not missing or empty for partner packs or packs contains use cases.
* Added a validation to ensure that the integration and script folder and file names will not contain separators (`_`, `-`, ``).
* When formatting new pack, the **format** command will set the *fromversion* key to 5.5.0 in the new files without fromversion.

## 1.3.6

* Added a validation that core packs are not dependent on non-core packs.
* Added a validation that a pack name follows XSOAR standards.
* Fixed an issue where in some cases the `get_remote_file` function failed due to an invalid path.
* Fixed an issue where running **update-release-notes** with updated integration logo, did not detect any file changes.
* Fixed an issue where the **create-id-set** command did not identify unified integrations correctly.
* Fixed an issue where the `CommonTypes` pack was not identified as a dependency for all feed integrations.
* Added support for running SDK commands in private repositories.
* Fixed an issue where running the **init** command did not set the correct category field in an integration .yml file for a newly created pack.
* When formatting new contributed pack, the **format** command will set the *fromversion* key to 6.0.0 in the relevant files.
* If the environment variable "DISABLE_SDK_VERSION_CHECK" is define, the demisto-sdk will no longer check for newer version when running a command.
* Added the `--use-pack-metadata` flag for the **find-dependencies** command to update the calculated dependencies using the the packs metadata files.
* Fixed an issue where **validate** failed on scripts in case the `outputs` field was set to `None`.
* Fixed an issue where **validate** was failing on editing existing release notes.
* Added a validation for README files verifying that the file doesn't contain template text copied from HelloWorld or HelloWorldPremium README.

## 1.3.5

* Added a validation that layoutscontainer's id and name are matching. Updated the format of layoutcontainer to include update_id too.
* Added a validation that commands' names and arguments in core packs, or scripts' arguments do not contain the word incident.
* Fixed issue where running the **generate-docs** command with -c flag ran all the commands and not just the commands specified by the flag.
* Fixed the error message of the **validate** command to not always suggest adding the *description* field.
* Fixed an issue where running **format** on feed integration generated invalid parameter structure.
* Fixed an issue where the **generate-docs** command did not add all the used scripts in a playbook to the README file.
* Fixed an issue where contrib/partner details might be added twice to the same file, when using unify and create-content-artifacts commands
* Fixed issue where running **validate** command on image-related integration did not return the correct outputs to json file.
* When formatting playbooks, the **format** command will now remove empty fields from SetIncident, SetIndicator, CreateNewIncident, CreateNewIndicator script arguments.
* Added an option to fill in the developer email when running the **init** command.

## 1.3.4

* Updated the **validate** command to check that the 'additionalinfo' field only contains the expected value for feed required parameters and not equal to it.
* Added a validation that community/partner details are not in the detailed description file.
* Added a validation that the Use Case tag in pack_metadata file is only used when the pack contains at least one PB, Incident Type or Layout.
* Added a validation that makes sure outputs in integrations are matching the README file when only README has changed.
* Added the *hidden* field to the integration schema.
* Fixed an issue where running **format** on a playbook whose `name` does not equal its `id` would cause other playbooks who use that playbook as a sub-playbook to fail.
* Added support for local custom command configuration file `.demisto-sdk-conf`.
* Updated the **format** command to include an update to the description file of an integration, to remove community/partner details.

## 1.3.3

* Fixed an issue where **lint** failed where *.Dockerfile* exists prior running the lint command.
* Added FeedHelloWorld template option for *--template* flag in **demisto-sdk init** command.
* Fixed issue where **update-release-notes** deleted release note file if command was called more than once.
* Fixed issue where **update-release-notes** added docker image release notes every time the command was called.
* Fixed an issue where running **update-release-notes** on a pack with newly created integration, had also added a docker image entry in the release notes.
* Fixed an issue where `XSOAR-linter` did not find *NotImplementedError* in main.
* Added validation for README files verifying their length (over 30 chars).
* When using *-g* flag in the **validate** command it will now ignore untracked files by default.
* Added the *--include-untracked* flag to the **validate** command to include files which are untracked by git in the validation process.
* Improved the `pykwalify` error outputs in the **validate** command.
* Added the *--print-pykwalify* flag to the **validate** command to print the unchanged output from `pykwalify`.

## 1.3.2

* Updated the format of the outputs when using the *--json-file* flag to create a JSON file output for the **validate** and **lint** commands.
* Added the **doc-review** command to check spelling in .md and .yml files as well as a basic release notes review.
* Added a validation that a pack's display name does not already exist in content repository.
* Fixed an issue where the **validate** command failed to detect duplicate params in an integration.
* Fixed an issue where the **validate** command failed to detect duplicate arguments in a command in an integration.

## 1.3.1

* Fixed an issue where the **validate** command failed to validate the release notes of beta integrations.
* Updated the **upload** command to support indicator fields.
* The **validate** and **update-release-notes** commands will now check changed files against `demisto/master` if it is configured locally.
* Fixed an issue where **validate** would incorrectly identify files as renamed.
* Added a validation that integration properties (such as feed, mappers, mirroring, etc) are not removed.
* Fixed an issue where **validate** failed when comparing branch against commit hash.
* Added the *--no-pipenv* flag to the **split-yml** command.
* Added a validation that incident fields and incident types are not removed from mappers.
* Fixed an issue where the *c
reate-id-set* flag in the *validate* command did not work while not using git.
* Added the *hiddenusername* field to the integration schema.
* Added a validation that images that are not integration images, do not ask for a new version or RN

## 1.3.0

* Do not collect optional dependencies on indicator types reputation commands.
* Fixed an issue where downloading indicator layoutscontainer objects failed.
* Added a validation that makes sure outputs in integrations are matching the README file.
* Fixed an issue where the *create-id-set* flag in the **validate** command did not work.
* Added a warning in case no id_set file is found when running the **validate** command.
* Fixed an issue where changed files were not recognised correctly on forked branches in the **validate** and the **update-release-notes** commands.
* Fixed an issue when files were classified incorrectly when running *update-release-notes*.
* Added a validation that integration and script file paths are compatible with our convention.
* Fixed an issue where id_set.json file was re created whenever running the generate-docs command.
* added the *--json-file* flag to create a JSON file output for the **validate** and **lint** commands.

## 1.2.19

* Fixed an issue where merge id_set was not updated to work with the new entity of Packs.
* Added a validation that the playbook's version matches the version of its sub-playbooks, scripts, and integrations.

## 1.2.18

* Changed the *skip-id-set-creation* flag to *create-id-set* in the **validate** command. Its default value will be False.
* Added support for the 'cve' reputation command in default arg validation.
* Filter out generic and reputation command from scripts and playbooks dependencies calculation.
* Added support for the incident fields in outgoing mappers in the ID set.
* Added a validation that the taskid field and the id field under the task field are both from uuid format and contain the same value.
* Updated the **format** command to generate uuid value for the taskid field and for the id under the task field in case they hold an invalid values.
* Exclude changes from doc_files directory on validation.
* Added a validation that an integration command has at most one default argument.
* Fixing an issue where pack metadata version bump was not enforced when modifying an old format (unified) file.
* Added validation that integration parameter's display names are capitalized and spaced using whitespaces and not underscores.
* Fixed an issue where beta integrations where not running deprecation validations.
* Allowed adding additional information to the deprecated description.
* Fixing an issue when escaping less and greater signs in integration params did not work as expected.

## 1.2.17

* Added a validation that the classifier of an integration exists.
* Added a validation that the mapper of an integration exists.
* Added a validation that the incident types of a classifier exist.
* Added a validation that the incident types of a mapper exist.
* Added support for *text* argument when running **demisto-sdk update-release-notes** on the ApiModules pack.
* Added a validation for the minimal version of an indicator field of type grid.
* Added new validation for incident and indicator fields in classifiers mappers and layouts exist in the content.
* Added cache for get_remote_file to reducing failures from accessing the remote repo.
* Fixed an issue in the **format** command where `_dev` or `_copy` suffixes weren't removed from the `id` of the given playbooks.
* Playbook dependencies from incident and indicator fields are now marked as optional.
* Mappers dependencies from incident types and incident fields are now marked as optional.
* Classifier dependencies from incident types are now marked as optional.
* Updated **demisto-sdk init** command to no longer create `created` field in pack_metadata file
* Updated **generate-docs** command to take the parameters names in setup section from display field and to use additionalinfo field when exist.
* Using the *verbose* argument in the **find-dependencies** command will now log to the console.
* Improved the deprecated message validation required from integrations.
* Fixed an issue in the **generate-docs** command where **Context Example** section was created when it was empty.

## 1.2.16

* Added allowed ignore errors to the *IDSetValidator*.
* Fixed an issue where an irrelevant id_set validation ran in the **validate** command when using the *--id-set* flag.
* Fixed an issue were **generate-docs** command has failed if a command did not exist in commands permissions file.
* Improved a **validate** command message for missing release notes of api module dependencies.

## 1.2.15

* Added the *ID101* to the allowed ignored errors.

## 1.2.14

* SDK repository is now mypy check_untyped_defs complaint.
* The lint command will now ignore the unsubscriptable-object (E1136) pylint error in dockers based on python 3.9 - this will be removed once a new pylint version is released.
* Added an option for **format** to run on a whole pack.
* Added new validation of unimplemented commands from yml in the code to `XSOAR-linter`.
* Fixed an issue where Auto-Extract fields were only checked for newly added incident types in the **validate** command.
* Added a new warning validation of direct access to args/params dicts to `XSOAR-linter`.

## 1.2.13

* Added new validation of indicators usage in CommandResults to `XSOAR-linter`.
* Running **demisto-sdk lint** will automatically run on changed files (same behavior as the -g flag).
* Removed supported version message from the documentation when running **generate_docs**.
* Added a print to indicate backwards compatibility is being checked in **validate** command.
* Added a percent print when running the **validate** command with the *-a* flag.
* Fixed a regression in the **upload** command where it was ignoring `DEMISTO_VERIFY_SSL` env var.
* Fixed an issue where the **upload** command would fail to upload beta integrations.
* Fixed an issue where the **validate** command did not create the *id_set.json* file when running with *-a* flag.
* Added price change validation in the **validate** command.
* Added validations that checks in read-me for empty sections or leftovers from the auto generated read-me that should be changed.
* Added new code validation for *NotImplementedError* to raise a warning in `XSOAR-linter`.
* Added validation for support types in the pack metadata file.
* Added support for *--template* flag in **demisto-sdk init** command.
* Fixed an issue with running **validate** on master branch where the changed files weren't compared to previous commit when using the *-g* flag.
* Fixed an issue where the `XSOAR-linter` ran *NotImplementedError* validation on scripts.
* Added support for Auto-Extract feature validation in incident types in the **validate** command.
* Fixed an issue in the **lint** command where the *-i* flag was ignored.
* Improved **merge-id-sets** command to support merge between two ID sets that contain the same pack.
* Fixed an issue in the **lint** command where flake8 ran twice.

## 1.2.12

* Bandit now reports also on medium severity issues.
* Fixed an issue with support for Docker Desktop on Mac version 2.5.0+.
* Added support for vulture and mypy linting when running without docker.
* Added support for *prev-ver* flag in **update-release-notes** command.
* Improved retry support when building docker images for linting.
* Added the option to create an ID set on a specific pack in **create-id-set** command.
* Added the *--skip-id-set-creation* flag to **validate** command in order to add the capability to run validate command without creating id_set validation.
* Fixed an issue where **validate** command checked docker image tag on ApiModules pack.
* Fixed an issue where **find-dependencies** did not calculate dashboards and reports dependencies.
* Added supported version message to the documentation and release notes files when running **generate_docs** and **update-release-notes** commands respectively.
* Added new code validations for *NotImplementedError* exception raise to `XSOAR-linter`.
* Command create-content-artifacts additional support for **Author_image.png** object.
* Fixed an issue where schemas were not enforced for incident fields, indicator fields and old layouts in the validate command.
* Added support for **update-release-notes** command to update release notes according to master branch.

## 1.2.11

* Fixed an issue where the ***generate-docs*** command reset the enumeration of line numbering after an MD table.
* Updated the **upload** command to support mappers.
* Fixed an issue where exceptions were no printed in the **format** while the *--verbose* flag is set.
* Fixed an issue where *--assume-yes* flag did not work in the **format** command when running on a playbook without a `fromversion` field.
* Fixed an issue where the **format** command would fail in case `conf.json` file was not found instead of skipping the update.
* Fixed an issue where integration with v2 were recognised by the `name` field instead of the `display` field in the **validate** command.
* Added a playbook validation to check if a task script exists in the id set in the **validate** command.
* Added new integration category `File Integrity Management` in the **validate** command.

## 1.2.10

* Added validation for approved content pack use-cases and tags.
* Added new code validations for *CommonServerPython* import to `XSOAR-linter`.
* Added *default value* and *predefined values* to argument description in **generate-docs** command.
* Added a new validation that checks if *get-mapping-fields* command exists if the integration schema has *{ismappable: true}* in **validate** command.
* Fixed an issue where the *--staged* flag recognised added files as modified in the **validate** command.
* Fixed an issue where a backwards compatibility warning was raised for all added files in the **validate** command.
* Fixed an issue where **validate** command failed when no tests were given for a partner supported pack.
* Updated the **download** command to support mappers.
* Fixed an issue where the ***format*** command added a duplicate parameter.
* For partner supported content packs, added support for a list of emails.
* Removed validation of README files from the ***validate*** command.
* Fixed an issue where the ***validate*** command required release notes for ApiModules pack.

## 1.2.9

* Fixed an issue in the **openapi_codegen** command where it created duplicate functions name from the swagger file.
* Fixed an issue in the **update-release-notes** command where the *update type* argument was not verified.
* Fixed an issue in the **validate** command where no error was raised in case a non-existing docker image was presented.
* Fixed an issue in the **format** command where format failed when trying to update invalid Docker image.
* The **format** command will now preserve the **isArray** argument in integration's reputation commands and will show a warning if it set to **false**.
* Fixed an issue in the **lint** command where *finally* clause was not supported in main function.
* Fixed an issue in the **validate** command where changing any entity ID was not validated.
* Fixed an issue in the **validate** command where *--staged* flag did not bring only changed files.
* Fixed the **update-release-notes** command to ignore changes in the metadata file.
* Fixed the **validate** command to ignore metadata changes when checking if a version bump is needed.

## 1.2.8

* Added a new validation that checks in playbooks for the usage of `DeleteContext` in **validate** command.
* Fixed an issue in the **upload** command where it would try to upload content entities with unsupported versions.
* Added a new validation that checks in playbooks for the usage of specific instance in **validate** command.
* Added the **--staged** flag to **validate** command to run on staged files only.

## 1.2.7

* Changed input parameters in **find-dependencies** command.
  * Use ***-i, --input*** instead of ***-p, --path***.
  * Use ***-idp, --id-set-path*** instead of ***-i, --id-set-path***.
* Fixed an issue in the **unify** command where it crashed on an integration without an image file.
* Fixed an issue in the **format** command where unnecessary files were not skipped.
* Fixed an issue in the **update-release-notes** command where the *text* argument was not respected in all cases.
* Fixed an issue in the **validate** command where a warning about detailed description was given for unified or deprecated integrations.
* Improved the error returned by the **validate** command when running on files using the old format.

## 1.2.6

* No longer require setting `DEMISTO_README_VALIDATION` env var to enable README mdx validation. Validation will now run automatically if all necessary node modules are available.
* Fixed an issue in the **validate** command where the `--skip-pack-dependencies` would not skip id-set creation.
* Fixed an issue in the **validate** command where validation would fail if supplied an integration with an empty `commands` key.
* Fixed an issue in the **validate** command where validation would fail due to a required version bump for packs which are not versioned.
* Will use env var `DEMISTO_VERIFY_SSL` to determine if to use a secure connection for commands interacting with the Server when `--insecure` is not passed. If working with a local Server without a trusted certificate, you can set env var `DEMISTO_VERIFY_SSL=no` to avoid using `--insecure` on each command.
* Unifier now adds a link to the integration documentation to the integration detailed description.
* Fixed an issue in the **secrets** command where ignored secrets were not skipped.

## 1.2.5

* Added support for special fields: *defaultclassifier*, *defaultmapperin*, *defaultmapperout* in **download** command.
* Added -y option **format** command to assume "yes" as answer to all prompts and run non-interactively
* Speed up improvements for `validate` of README files.
* Updated the **format** command to adhere to the defined content schema and sub-schemas, aligning its behavior with the **validate** command.
* Added support for canvasContextConnections files in **format** command.

## 1.2.4

* Updated detailed description for community integrations.

## 1.2.3

* Fixed an issue where running **validate** failed on playbook with task that adds tags to the evidence data.
* Added the *displaypassword* field to the integration schema.
* Added new code validations to `XSOAR-linter`.
  * As warnings messages:
    * `demisto.params()` should be used only inside main function.
    * `demisto.args()` should be used only inside main function.
    * Functions args should have type annotations.
* Added `fromversion` field validation to test playbooks and scripts in **validate** command.

## 1.2.2

* Add support for warning msgs in the report and summary to **lint** command.
* Fixed an issue where **json-to-outputs** determined bool values as int.
* Fixed an issue where **update-release-notes** was crushing on `--all` flag.
* Fixed an issue where running **validate**, **update-release-notes** outside of content repo crushed without a meaningful error message.
* Added support for layoutscontainer in **init** contribution flow.
* Added a validation for tlp_color param in feeds in **validate** command.
* Added a validation for removal of integration parameters in **validate** command.
* Fixed an issue where **update-release-notes** was failing with a wrong error message when no pack or input was given.
* Improved formatting output of the **generate-docs** command.
* Add support for env variable *DEMISTO_SDK_ID_SET_REFRESH_INTERVAL*. Set this env variable to the refresh interval in minutes. The id set will be regenerated only if the refresh interval has passed since the last generation. Useful when generating Script documentation, to avoid re-generating the id_set every run.
* Added new code validations to `XSOAR-linter`.
  * As error messages:
    * Longer than 10 seconds sleep statements for non long running integrations.
    * exit() usage.
    * quit() usage.
  * As warnings messages:
    * `demisto.log` should not be used.
    * main function existence.
    * `demito.results` should not be used.
    * `return_output` should not be used.
    * try-except statement in main function.
    * `return_error` usage in main function.
    * only once `return_error` usage.
* Fixed an issue where **lint** command printed logs twice.
* Fixed an issue where *suffix* did not work as expected in the **create-content-artifacts** command.
* Added support for *prev-ver* flag in **lint** and **secrets** commands.
* Added support for *text* flag to **update-release-notes** command to add the same text to all release notes.
* Fixed an issue where **validate** did not recognize added files if they were modified locally.
* Added a validation that checks the `fromversion` field exists and is set to 5.0.0 or above when working or comparing to a non-feature branch in **validate** command.
* Added a validation that checks the certification field in the pack_metadata file is valid in **validate** command.
* The **update-release-notes** command will now automatically add docker image update to the release notes.

## 1.2.1

* Added an additional linter `XSOAR-linter` to the **lint** command which custom validates py files. currently checks for:
  * `Sys.exit` usages with non zero value.
  * Any `Print` usages.
* Fixed an issue where renamed files were failing on *validate*.
* Fixed an issue where single changed files did not required release notes update.
* Fixed an issue where doc_images required release-notes and validations.
* Added handling of dependent packs when running **update-release-notes** on changed *APIModules*.
  * Added new argument *--id-set-path* for id_set.json path.
  * When changes to *APIModule* is detected and an id_set.json is available - the command will update the dependent pack as well.
* Added handling of dependent packs when running **validate** on changed *APIModules*.
  * Added new argument *--id-set-path* for id_set.json path.
  * When changes to *APIModule* is detected and an id_set.json is available - the command will validate that the dependent pack has release notes as well.
* Fixed an issue where the find_type function didn't recognize file types correctly.
* Fixed an issue where **update-release-notes** command did not work properly on Windows.
* Added support for indicator fields in **update-release-notes** command.
* Fixed an issue where files in test dirs where being validated.

## 1.2.0

* Fixed an issue where **format** did not update the test playbook from its pack.
* Fixed an issue where **validate** validated non integration images.
* Fixed an issue where **update-release-notes** did not identified old yml integrations and scripts.
* Added revision templates to the **update-release-notes** command.
* Fixed an issue where **update-release-notes** crashed when a file was renamed.
* Fixed an issue where **validate** failed on deleted files.
* Fixed an issue where **validate** validated all images instead of packs only.
* Fixed an issue where a warning was not printed in the **format** in case a non-supported file type is inputted.
* Fixed an issue where **validate** did not fail if no release notes were added when adding files to existing packs.
* Added handling of incorrect layout paths via the **format** command.
* Refactor **create-content-artifacts** command - Efficient artifacts creation and better logging.
* Fixed an issue where image and description files were not handled correctly by **validate** and **update-release-notes** commands.
* Fixed an issue where the **format** command didn't remove all extra fields in a file.
* Added an error in case an invalid id_set.json file is found while running the **validate** command.
* Added fetch params checks to the **validate** command.

## 1.1.11

* Added line number to secrets' path in **secrets** command report.
* Fixed an issue where **init** a community pack did not present the valid support URL.
* Fixed an issue where **init** offered a non relevant pack support type.
* Fixed an issue where **lint** did not pull docker images for powershell.
* Fixed an issue where **find-dependencies** did not find all the script dependencies.
* Fixed an issue where **find-dependencies** did not collect indicator fields as dependencies for playbooks.
* Updated the **validate** and the **secrets** commands to be less dependent on regex.
* Fixed an issue where **lint** did not run on circle when docker did not return ping.
* Updated the missing release notes error message (RN106) in the **Validate** command.
* Fixed an issue where **Validate** would return missing release notes when two packs with the same substring existed in the modified files.
* Fixed an issue where **update-release-notes** would add duplicate release notes when two packs with the same substring existed in the modified files.
* Fixed an issue where **update-release-notes** would fail to bump new versions if the feature branch was out of sync with the master branch.
* Fixed an issue where a non-descriptive error would be returned when giving the **update-release-notes** command a pack which can not be found.
* Added dependencies check for *widgets* in **find-dependencies** command.
* Added a `update-docker` flag to **format** command.
* Added a `json-to-outputs` flag to the **run** command.
* Added a verbose (`-v`) flag to **format** command.
* Fixed an issue where **download** added the prefix "playbook-" to the name of playbooks.

## 1.1.10

* Updated the **init** command. Relevant only when passing the *--contribution* argument.
  * Added the *--author* option.
  * The *support* field of the pack's metadata is set to *community*.
* Added a proper error message in the **Validate** command upon a missing description in the root of the yml.
* **Format** now works with a relative path.
* **Validate** now fails when all release notes have been excluded.
* Fixed issue where correct error message would not propagate for invalid images.
* Added the *--skip-pack-dependencies* flag to **validate** command to skip pack dependencies validation. Relevant when using the *-g* flag.
* Fixed an issue where **Validate** and **Format** commands failed integrations with `defaultvalue` field in fetch incidents related parameters.
* Fixed an issue in the **Validate** command in which unified YAML files were not ignored.
* Fixed an issue in **generate-docs** where scripts and playbooks inputs and outputs were not parsed correctly.
* Fixed an issue in the **openapi-codegen** command where missing reference fields in the swagger JSON caused errors.
* Fixed an issue in the **openapi-codegen** command where empty objects in the swagger JSON paths caused errors.
* **update-release-notes** command now accept path of the pack instead of pack name.
* Fixed an issue where **generate-docs** was inserting unnecessary escape characters.
* Fixed an issue in the **update-release-notes** command where changes to the pack_metadata were not detected.
* Fixed an issue where **validate** did not check for missing release notes in old format files.

## 1.1.9

* Fixed an issue where **update-release-notes** command failed on invalid file types.

## 1.1.8

* Fixed a regression where **upload** command failed on test playbooks.
* Added new *githubUser* field in pack metadata init command.
* Support beta integration in the commands **split-yml, extract-code, generate-test-playbook and generate-docs.**
* Fixed an issue where **find-dependencies** ignored *toversion* field in content items.
* Added support for *layoutscontainer*, *classifier_5_9_9*, *mapper*, *report*, and *widget* in the **Format** command.
* Fixed an issue where **Format** will set the `ID` field to be equal to the `name` field in modified playbooks.
* Fixed an issue where **Format** did not work for test playbooks.
* Improved **update-release-notes** command:
  * Write content description to release notes for new items.
  * Update format for file types without description: Connections, Incident Types, Indicator Types, Layouts, Incident Fields.
* Added a validation for feedTags param in feeds in **validate** command.
* Fixed readme validation issue in community support packs.
* Added the **openapi-codegen** command to generate integrations from OpenAPI specification files.
* Fixed an issue were release notes validations returned wrong results for *CommonScripts* pack.
* Added validation for image links in README files in **validate** command.
* Added a validation for default value of fetch param in feeds in **validate** command.
* Fixed an issue where the **Init** command failed on scripts.

## 1.1.7

* Fixed an issue where running the **format** command on feed integrations removed the `defaultvalue` fields.
* Playbook branch marked with *skipunavailable* is now set as an optional dependency in the **find-dependencies** command.
* The **feedReputation** parameter can now be hidden in a feed integration.
* Fixed an issue where running the **unify** command on JS package failed.
* Added the *--no-update* flag to the **find-dependencies** command.
* Added the following validations in **validate** command:
  * Validating that a pack does not depend on NonSupported / Deprecated packs.

## 1.1.6

* Added the *--description* option to the **init** command.
* Added the *--contribution* option to the **init** command which converts a contribution zip to proper pack format.
* Improved **validate** command performance time and outputs.
* Added the flag *--no-docker-checks* to **validate** command to skip docker checks.
* Added the flag *--print-ignored-files* to **validate** command to print ignored files report when the command is done.
* Added the following validations in **validate** command:
  * Validating that existing release notes are not modified.
  * Validating release notes are not added to new packs.
  * Validating that the "currentVersion" field was raised in the pack_metadata for modified packs.
  * Validating that the timestamp in the "created" field in the pack_metadata is in ISO format.
* Running `demisto-sdk validate` will run the **validate** command using git and only on committed files (same as using *-g --post-commit*).
* Fixed an issue where release notes were not checked correctly in **validate** command.
* Fixed an issue in the **create-id-set** command where optional playbook tasks were not taken into consideration.
* Added a prompt to the `demisto-sdk update-release-notes` command to prompt users to commit changes before running the release notes command.
* Added support to `layoutscontainer` in **validate** command.

## 1.1.5

* Fixed an issue in **find-dependencies** command.
* **lint** command now verifies flake8 on CommonServerPython script.

## 1.1.4

* Fixed an issue with the default output file name of the **unify** command when using "." as an output path.
* **Unify** command now adds contributor details to the display name and description.
* **Format** command now adds *isFetch* and *incidenttype* fields to integration yml.
* Removed the *feedIncremental* field from the integration schema.
* **Format** command now adds *feedBypassExclusionList*, *Fetch indicators*, *feedReputation*, *feedReliability*,
     *feedExpirationPolicy*, *feedExpirationInterval* and *feedFetchInterval* fields to integration yml.
* Fixed an issue in the playbooks schema.
* Fixed an issue where generated release notes were out of order.
* Improved pack dependencies detection.
* Fixed an issue where test playbooks were mishandled in **validate** command.

## 1.1.3

* Added a validation for invalid id fields in indicators types files in **validate** command.
* Added default behavior for **update-release-notes** command.
* Fixed an error where README files were failing release notes validation.
* Updated format of generated release notes to be more user friendly.
* Improved error messages for the **update-release-notes** command.
* Added support for `Connections`, `Dashboards`, `Widgets`, and `Indicator Types` to **update-release-notes** command.
* **Validate** now supports scripts under the *TestPlaybooks* directory.
* Fixed an issue where **validate** did not support powershell files.

## 1.1.2

* Added a validation for invalid playbookID fields in incidents types files in **validate** command.
* Added a code formatter for python files.
* Fixed an issue where new and old classifiers where mixed on validate command.
* Added *feedIncremental* field to the integration schema.
* Fixed error in the **upload** command where unified YMLs were not uploaded as expected if the given input was a pack.
* Fixed an issue where the **secrets** command failed due to a space character in the file name.
* Ignored RN validation for *NonSupported* pack.
* You can now ignore IF107, SC100, RP102 error codes in the **validate** command.
* Fixed an issue where the **download** command was crashing when received as input a JS integration or script.
* Fixed an issue where **validate** command checked docker image for JS integrations and scripts.
* **validate** command now checks scheme for reports and connections.
* Fixed an issue where **validate** command checked docker when running on all files.
* Fixed an issue where **validate** command did not fail when docker image was not on the latest numeric tag.
* Fixed an issue where beta integrations were not validated correctly in **validate** command.

## 1.1.1

* fixed and issue where file types were not recognized correctly in **validate** command.
* Added better outputs for validate command.

## 1.1.0

* Fixed an issue where changes to only non-validated files would fail validation.
* Fixed an issue in **validate** command where moved files were failing validation for new packs.
* Fixed an issue in **validate** command where added files were failing validation due to wrong file type detection.
* Added support for new classifiers and mappers in **validate** command.
* Removed support of old RN format validation.
* Updated **secrets** command output format.
* Added support for error ignore on deprecated files in **validate** command.
* Improved errors outputs in **validate** command.
* Added support for linting an entire pack.

## 1.0.9

* Fixed a bug where misleading error was presented when pack name was not found.
* **Update-release-notes** now detects added files for packs with versions.
* Readme files are now ignored by **update-release-notes** and validation of release notes.
* Empty release notes no longer cause an uncaught error during validation.

## 1.0.8

* Changed the output format of demisto-sdk secrets.
* Added a validation that checkbox items are not required in integrations.
* Added pack release notes generation and validation.
* Improved pack metadata validation.
* Fixed an issue in **validate** where renamed files caused an error

## 1.0.4

* Fix the **format** command to update the `id` field to be equal to `details` field in indicator-type files, and to `name` field in incident-type & dashboard files.
* Fixed a bug in the **validate** command for layout files that had `sortValues` fields.
* Fixed a bug in the **format** command where `playbookName` field was not always present in the file.
* Fixed a bug in the **format** command where indicatorField wasn't part of the SDK schemas.
* Fixed a bug in **upload** command where created unified docker45 yml files were not deleted.
* Added support for IndicatorTypes directory in packs (for `reputation` files, instead of Misc).
* Fixed parsing playbook condition names as string instead of boolean in **validate** command
* Improved image validation in YAML files.
* Removed validation for else path in playbook condition tasks.

## 1.0.3

* Fixed a bug in the **format** command where comments were being removed from YAML files.
* Added output fields: *file_path* and *kind* for layouts in the id-set.json created by **create-id-set** command.
* Fixed a bug in the **create-id-set** command Who returns Duplicate for Layouts with a different kind.
* Added formatting to **generate-docs** command results replacing all `<br>` tags with `<br/>`.
* Fixed a bug in the **download** command when custom content contained not supported content entity.
* Fixed a bug in **format** command in which boolean strings  (e.g. 'yes' or 'no') were converted to boolean values (e.g. 'True' or 'False').
* **format** command now removes *sourceplaybookid* field from playbook files.
* Fixed a bug in **generate-docs** command in which integration dependencies were not detected when generating documentation for a playbook.

## 1.0.1

* Fixed a bug in the **unify** command when output path was provided empty.
* Improved error message for integration with no tests configured.
* Improved the error message returned from the **validate** command when an integration is missing or contains malformed fetch incidents related parameters.
* Fixed a bug in the **create** command where a unified YML with a docker image for 4.5 was copied incorrectly.
* Missing release notes message are now showing the release notes file path to update.
* Fixed an issue in the **validate** command in which unified YAML files were not ignored.
* File format suggestions are now shown in the relevant file format (JSON or YAML).
* Changed Docker image validation to fail only on non-valid ones.
* Removed backward compatibility validation when Docker image is updated.

## 1.0.0

* Improved the *upload* command to support the upload of all the content entities within a pack.
* The *upload* command now supports the improved pack file structure.
* Added an interactive option to format integrations, scripts and playbooks with No TestPlaybooks configured.
* Added an interactive option to configure *conf.json* file with missing test playbooks for integrations, scripts and playbooks
* Added *download* command to download custom content from Demisto instance to the local content repository.
* Improved validation failure messages to include a command suggestion, wherever relevant, to fix the raised issue.
* Improved 'validate' help and documentation description
* validate - checks that scripts, playbooks, and integrations have the *tests* key.
* validate - checks that test playbooks are configured in `conf.json`.
* demisto-sdk lint - Copy dir better handling.
* demisto-sdk lint - Add error when package missing in docker image.
* Added *-a , --validate-all* option in *validate* to run all validation on all files.
* Added *-i , --input* option in *validate* to run validation on a specified pack/file.
* added *-i, --input* option in *secrets* to run on a specific file.
* Added an allowed hidden parameter: *longRunning* to the hidden integration parameters validation.
* Fixed an issue with **format** command when executing with an output path of a folder and not a file path.
* Bug fixes in generate-docs command given playbook as input.
* Fixed an issue with lint command in which flake8 was not running on unit test files.

## 0.5.2

* Added *-c, --command* option in *generate-docs* to generate a specific command from an integration.
* Fixed an issue when getting README/CHANGELOG files from git and loading them.
* Removed release notes validation for new content.
* Fixed secrets validations for files with the same name in a different directory.
* demisto-sdk lint - parallelization working with specifying the number of workers.
* demisto-sdk lint - logging levels output, 3 levels.
* demisto-sdk lint - JSON report, structured error reports in JSON format.
* demisto-sdk lint - XML JUnit report for unit-tests.
* demisto-sdk lint - new packages used to accelerate execution time.
* demisto-sdk secrets - command now respects the generic whitelist, and not only the pack secrets.

## 0.5.0

[PyPI History][1]

[1]: https://pypi.org/project/demisto-sdk/#history

## 0.4.9

* Fixed an issue in *generate-docs* where Playbooks and Scripts documentation failed.
* Added a graceful error message when executing the *run" command with a misspelled command.
* Added more informative errors upon failures of the *upload* command.
* format command:
  * Added format for json files: IncidentField, IncidentType, IndicatorField, IndicatorType, Layout, Dashboard.
  * Added the *-fv --from-version*, *-nv --no-validation* arguments.
  * Removed the *-t yml_type* argument, the file type will be inferred.
  * Removed the *-g use_git* argument, running format without arguments will run automatically on git diff.
* Fixed an issue in loading playbooks with '=' character.
* Fixed an issue in *validate* failed on deleted README files.

## 0.4.8

* Added the *max* field to the Playbook schema, allowing to define it in tasks loop.
* Fixed an issue in *validate* where Condition branches checks were case sensitive.

## 0.4.7

* Added the *slareminder* field to the Playbook schema.
* Added the *common_server*, *demisto_mock* arguments to the *init* command.
* Fixed an issue in *generate-docs* where the general section was not being generated correctly.
* Fixed an issue in *validate* where Incident type validation failed.

## 0.4.6

* Fixed an issue where the *validate* command did not identify CHANGELOG in packs.
* Added a new command, *id-set* to create the id set - the content dependency tree by file IDs.

## 0.4.5

* generate-docs command:
  * Added the *use_cases*, *permissions*, *command_permissions* and *limitations*.
  * Added the *--insecure* argument to support running the script and integration command in Demisto.
  * Removed the *-t yml_type* argument, the file type will be inferred.
  * The *-o --output* argument is no longer mandatory, default value will be the input file directory.
* Added support for env var: *DEMISTO_SDK_SKIP_VERSION_CHECK*. When set version checks are skipped.
* Fixed an issue in which the CHANGELOG files did not match our scheme.
* Added a validator to verify that there are no hidden integration parameters.
* Fixed an issue where the *validate* command ran on test files.
* Removed the *env-dir* argument from the demisto-sdk.
* README files which are html files will now be skipped in the *validate* command.
* Added support for env var: *DEMISTO_README_VALIDATOR*. When not set the readme validation will not run.

## 0.4.4

* Added a validator for IncidentTypes (incidenttype-*.json).
* Fixed an issue where the -p flag in the *validate* command was not working.
* Added a validator for README.md files.
* Release notes validator will now run on: incident fields, indicator fields, incident types, dashboard and reputations.
* Fixed an issue where the validator of reputation(Indicator Type) did not check on the details field.
* Fixed an issue where the validator attempted validating non-existing files after deletions or name refactoring.
* Removed the *yml_type* argument in the *split-yml*, *extract-code* commands.
* Removed the *file_type* argument in the *generate-test-playbook* command.
* Fixed the *insecure* argument in *upload*.
* Added the *insecure* argument in *run-playbook*.
* Standardise the *-i --input*, *-o --output* to demisto-sdk commands.

## 0.4.3

* Fixed an issue where the incident and indicator field BC check failed.
* Support for linting and unit testing PowerShell integrations.

## 0.4.2

* Fixed an issue where validate failed on Windows.
* Added a validator to verify all branches are handled in conditional task in a playbook.
* Added a warning message when not running the latest sdk version.
* Added a validator to check that the root is connected to all tasks in the playbook.
* Added a validator for Dashboards (dashboard-*.json).
* Added a validator for Indicator Types (reputation-*.json).
* Added a BC validation for changing incident field type.
* Fixed an issue where init command would generate an invalid yml for scripts.
* Fixed an issue in misleading error message in v2 validation hook.
* Fixed an issue in v2 hook which now is set only on newly added scripts.
* Added more indicative message for errors in yaml files.
* Disabled pykwalify info log prints.

## 0.3.10

* Added a BC check for incident fields - changing from version is not allowed.
* Fixed an issue in create-content-artifacts where scripts in Packs in TestPlaybooks dir were copied with a wrong prefix.

## 0.3.9

* Added a validation that incident field can not be required.
* Added validation for fetch incident parameters.
* Added validation for feed integration parameters.
* Added to the *format* command the deletion of the *sourceplaybookid* field.
* Fixed an issue where *fieldMapping* in playbook did not pass the scheme validation.
* Fixed an issue where *create-content-artifacts* did not copy TestPlaybooks in Packs without prefix of *playbook-*.
* Added a validation the a playbook can not have a rolename set.
* Added to the image validator the new DBot default image.
* Added the fields: elasticcommonfields, quiet, quietmode to the Playbook schema.
* Fixed an issue where *validate* failed on integration commands without outputs.
* Added a new hook for naming of v2 integrations and scripts.

## 0.3.8

* Fixed an issue where *create-content-artifact* was not loading the data in the yml correctly.
* Fixed an issue where *unify* broke long lines in script section causing syntax errors

## 0.3.7

* Added *generate-docs* command to generate documentation file for integration, playbook or script.
* Fixed an issue where *unify* created a malformed integration yml.
* Fixed an issue where demisto-sdk **init** creates unit-test file with invalid import.

## 0.3.6

* Fixed an issue where demisto-sdk **validate** failed on modified scripts without error message.

## 0.3.5

* Fixed an issue with docker tag validation for integrations.
* Restructured repo source code.

## 0.3.4

* Saved failing unit tests as a file.
* Fixed an issue where "_test" file for scripts/integrations created using **init** would import the "HelloWorld" templates.
* Fixed an issue in demisto-sdk **validate** - was failing on backward compatiblity check
* Fixed an issue in demisto-sdk **secrets** - empty line in .secrets-ignore always made the secrets check to pass
* Added validation for docker image inside integrations and scripts.
* Added --use-git flag to **format** command to format all changed files.
* Fixed an issue where **validate** did not fail on dockerimage changes with bc check.
* Added new flag **--ignore-entropy** to demisto-sdk **secrets**, this will allow skip entropy secrets check.
* Added --outfile to **lint** to allow saving failed packages to a file.

## 0.3.3

* Added backwards compatibility break error message.
* Added schema for incident types.
* Added **additionalinfo** field to as an available field for integration configuration.
* Added pack parameter for **init**.
* Fixed an issue where error would appear if name parameter is not set in **init**.

## 0.3.2

* Fixed the handling of classifier files in **validate**.

## 0.3.1

* Fixed the handling of newly created reputation files in **validate**.
* Added an option to perform **validate** on a specific file.

## 0.3.0

* Added support for multi-package **lint** both with parallel and without.
* Added all parameter in **lint** to run on all packages and packs in content repository.
* Added **format** for:
  * Scripts
  * Playbooks
  * Integrations
* Improved user outputs for **secrets** command.
* Fixed an issue where **lint** would run pytest and pylint only on a single docker per integration.
* Added auto-complete functionality to demisto-sdk.
* Added git parameter in **lint** to run only on changed packages.
* Added the **run-playbook** command
* Added **run** command which runs a command in the Demisto playground.
* Added **upload** command which uploads an integration or a script to a Demisto instance.
* Fixed and issue where **validate** checked if release notes exist for new integrations and scripts.
* Added **generate-test-playbook** command which generates a basic test playbook for an integration or a script.
* **validate** now supports indicator fields.
* Fixed an issue with layouts scheme validation.
* Adding **init** command.
* Added **json-to-outputs** command which generates the yaml section for outputs from an API raw response.

## 0.2.6

* Fixed an issue with locating release notes for beta integrations in **validate**.

## 0.2.5

* Fixed an issue with locating release notes for beta integrations in **validate**.

## 0.2.4

* Adding image validation to Beta_Integration and Packs in **validate**.

## 0.2.3

* Adding Beta_Integration to the structure validation process.
* Fixing bug where **validate** did checks on TestPlaybooks.
* Added requirements parameter to **lint**.

## 0.2.2

* Fixing bug where **lint** did not return exit code 1 on failure.
* Fixing bug where **validate** did not print error message in case no release notes were give.

## 0.2.1

* **Validate** now checks that the id and name fields are identical in yml files.
* Fixed a bug where sdk did not return any exit code.

## 0.2.0

* Added Release Notes Validator.
* Fixed the Unifier selection of your python file to use as the code.
* **Validate** now supports Indicator fields.
* Fixed a bug where **validate** and **secrets** did not return exit code 1 on failure.
* **Validate** now runs on newly added scripts.

## 0.1.8

* Added support for `--version`.
* Fixed an issue in file_validator when calling `checked_type` method with script regex.

## 0.1.2

* Restructuring validation to support content packs.
* Added secrets validation.
* Added content bundle creation.
* Added lint and unit test run.

## 0.1.1

* Added new logic to the unifier.
* Added detailed README.
* Some small adjustments and fixes.

## 0.1.0

Capabilities:

* **Extract** components(code, image, description etc.) from a Demisto YAML file into a directory.
* **Unify** components(code, image, description etc.) to a single Demisto YAML file.
* **Validate** Demisto content files.<|MERGE_RESOLUTION|>--- conflicted
+++ resolved
@@ -1,15 +1,12 @@
 # Changelog
 
 ## Unreleased
-<<<<<<< HEAD
 * Removed confusing prints from **doc-review** command.
-=======
 * Fixed an issue in **validate**, where backward-compatibility failures prevented other validations from running.
 * fixed an issue in **validate**, where content-like files under infrastructure paths were not ignored.
 
 ## 1.7.3
 
->>>>>>> 72d7760f
 * Fixed an issue in the **format** command where fail when executed from environment without mdx server available.
 * Added `Added a`, `Added an` to the list of allowed changelog prefixes.
 * Added support for Indicator Types/Reputations in the **upload** command.
