--- conflicted
+++ resolved
@@ -1,11 +1,8 @@
 # Changelog
 
 ## Unreleased
-<<<<<<< HEAD
 * Fixed an issue where running **format** would fail after running npm install.
-=======
 * Improved the graph validations in **validate** command.
->>>>>>> b0e8cf1c
 * Fixed an issue where in some occasions running of test-playbooks could receive session timeouts.
 * Fixed an issue where making a change in a module using an ApiModule would cause lint to run on the ApiModule unnecessarily.
 * Fixed an issue where the `marketplace` field was not used when dumping pack zips.
