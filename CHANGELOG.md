# Changelog

## Unreleased
* Fixed an issue where **update-release-notes** command failed when running on a pack that contains deprecated integrations without the `commands` section.

## 1.14.0
* Added the `DEMISTO_SDK_GRAPH_FORCE_CREATE` environment variable. Use it to force the SDK to recreate the graph, rather than update it.
* Added support for code importing multi-level ApiModules to **lint**.
* Added a validation that the **modeling-rules test** command will fail if no test data file exist.
* Added support for the `<~XPANSE>` marketplace tag in release notes.
* Added support for marketplace tags in the **doc-review** command.
* Added **generate-unit-tests** documentation to the repo README.
* Added the `hiddenpassword` field to the integration schema, allowing **validate** to run on integrations with username-only inputs.
* Improved logs and error handling in the **modeling-rules test** command.
* Improved the warning message displayed for Contribution PRs editing outdated code.
* Improved the clarity of error messages for cases where yml files cannot be parsed as a dictionary.
* Updated the `XSIAMReport` schema.
* Standardized repo-wide logging. All logs are now created in one logger instance.
* **lint** now prevents unit-tests from accessing online resources in runtime.
* Updated the logs shown during lint when running in docker.
* Fixed an issue where **validate** showed errors twice.
* Fixed an issue where **validate** did not fail when xif files had wrong naming.
* Fixed an issue where **doc-review** required dot suffixes in release notes describing new content.
* Fixed an issue where **download** command failed when running on a beta integration.
* Fixed an issue where **update-release-notes** generated release notes for packs in their initial version (1.0.0).
* Fixed an issue with **update-content-graph** where `--use-git` parameter was ignored when using `--imported-path` parameter.
<<<<<<< HEAD
* Fixed an issue where **validate** failed when attempting to map null values in a classifier.
=======
* Fixed an issue where **validate** failed on playbooks with valid inputs, since it did not collect the playbook inputs occurrences properly.
>>>>>>> ab7976b7

## 1.13.0
* Added the pack version to the code files when calling **unify**. The same value is removed when calling **split**.
* Added a message showing the output path when **prepare-content** is called.
* Contribution PRs that update outdated packs now display a warning message.
* Fixed an issue when kebab-case has a misspelling in one of the sub words, the suggestion might be confusing.
* Improved caching and stability for **lint**.
* Added support for *.xif* files in the **secrets** command.
* Fixed an issue where **validate** would fail when playbook inputs contain Transform Language (DT).
* Added a new **validate** check, making sure a first level header exist in release notes (RN116)
* Fixed an issue where **lint** would not properly handle multiple ApiModules imports.

## 1.12.0
* Added the **pre-commit** command, to improve code quality of XSOAR content.
* Added the **run-unit-tests** command, to run unit tests of given content items inside their respective docker images.
* Added support for filepath arguments in the **validate** and **format** commands.
* Added pre-commit hooks for `validate`, `format`, `run-unit-tests` and `update-docker-image` commands.
* Fixed an issue in the **download** command where layouts were overriden even without the `-f` option.
* Fixed an issue where Demisto-SDK did not detect layout ID when using the **download** command.
* Fixed an issue where the **lint** command ran on `native:dev` supported content when passing the `--docker-image all` flag, instead it will run on `native:candidate`.
* Added support for `native:candidate` as a docker image flag for **lint** command.
* Fixed an issue where logs and messages would not show when using the **download** command.
* Fixed an issue where the `server_min_version` field in metadata was an empty value when parsing packs without content items.
* Fixed an issue where running **openapi-codegen** resulted in false-positive error messages.
* Fixed an issue where **generate-python-to-yml** generated input arguments as required even though required=False was specified.
* Fixed an issue where **generate-python-to-yml** generated input arguments a default arguments when default=some_value was provided.
* Fixed a bug where **validate** returned error on playbook inputs with special characters.
* Fixed an issue where **validate** did not properly check `conf.json` when the latter is modified.
* Fixed an issue in the **upload** command, where a prompt was not showing on the console.
* Fixed an issue where running **lint** failed installing dependencies in containers.

## 1.11.0
* **Note: Demisto-SDK will soon stop supporting Python 3.8**
* Fixed an issue where using **download** on non-unicode content, merging them into existing files caused an error.
* Changed an internal setting to allow writing non-ascii content (unicode) using `YAMLHandler` and `JSONHandler`.
* Fixed an issue where an error message in **unify** was unclear for invalid input.
* Fixed an issue where running **validate** failed with **is_valid_integration_file_path_in_folder** on integrations that use API modules.
* Fixed an issue where **validate** failed with **is_valid_integration_file_path_in_folder** on integrations that use the `MSAPIModule`.
* Added **validate** check for the `modules` field in `pack_metadata.json` files.
* Changed **lint** to skip deprecated content, unless when using the `-i` flag.
* Fixed an issue where **update-release-notes** failed when a new *Parsing Rule* was added to a pack.
* Refactored the logging framework. Demisto-SDK logs will now be written to `.demist_sdk_debug.log` under the content path (when detected) or the current directory.
* Added `GR105` validation to **validate** command to check that no duplicate IDs are used.
* Added support for API Modules imported in API modules in the **unify** command.
* Added **validate** check, to make sure every Python file has a corresponding unit test file.

## 1.10.6
* Fixed an issue where running **validate** with the `-g` flag would skip some validations for old-formatted (unified) integration/script files.
* Deprecated integrations and scripts will not run anymore when providing the **--all-packs** to the **lint** command.
* Fixed an issue where a pack `serverMinVersion` would be calculated by the minimal fromVersion of its content items.
* Added the `--docker-image-target` flag to **lint** for testing native supported content with new images.

## 1.10.5
* Fixed an issue where running **run-test-playbook** would not use the `verify` parameter correctly. @ajoga
* Added a newline at the end of README files generated in **generate-docs**.
* Added the value `3` (out of bounds) to the `onChangeRepAlg` and `reputationCalc` fields under the `IncidentType` and `GenericType` schemas. **validate** will allow using it now.
* Fixed an issue where **doc-review** required dot suffixes in release notes describing new content.
* Fixed an issue where **validate** failed on Feed Integrations after adding the new *Collect/Connect* section field.
* Fixed an issue where using **postman-codegen** failed converting strings containing digits to kebab-case.
* Fixed an issue where the ***error-code*** command could not parse List[str] parameter.
* Updated validation *LO107* to support more section types in XSIAM layouts.

## 1.10.4
* Added support for running **lint** in multiple native-docker images.

## 1.10.3
* Fixed an issue where running **format** would fail after running npm install.
* Improved the graph validations in the **validate** command:
  - GR100 will now run on all content items of changed packs.
  - GR101 and GR102 will now catch invalid fromversion/toversion of files **using** the changed items.
  - GR103 errors will raise a warning when using the *-a* flag, but an error if using the *-i* or *g* flags.
* Fixed an issue where test-playbooks timed out.
* Fixed an issue where making a change in a module using an ApiModule would cause lint to run on the ApiModule unnecessarily.
* Fixed an issue where the `marketplace` field was not used when dumping pack zips.
* Fixed a typo in the README content generated with **update-release-notes** for updating integrations.
* Fixed an issue in **validate**, where using the `-gr` and `-i` flags did not run properly.
* Added the `sectionorder` field to integration scheme.
* Fixed an issue where in some occasions running of test-playbooks could receive session timeouts.
* Fixed an issue where **validate** command failed on core pack dependencies validation because of test dependencies.

## 1.10.2
* Added markdown lint formatting for README files in the **format** command.
* Fixed an issue where **lint** failed when using the `-cdam` flag with changed dependant api modules.
* Fixed an issue in the **upload** command, where `json`-based content items were not unified correctly when using the `--zip` argument.
* Added XPANSE core packs validations.

## 1.10.1
* Fixed an issue where **update-content-graph** failed to execute.

## 1.10.0
* **Breaking change**: Removed usage of `pipenv`, `isort` and `autopep8` in the **split** and **download** commands. Removed the `--no-pipenv` and `--no-code-formatting` flags. Please see https://xsoar.pan.dev/docs/tutorials/tut-setup-dev-remote for the recommended environment setup.
* Fixed an issue in **prepare-content** command where large code lines were broken.
* Fixed an issue where git-*renamed_files* were not retrieved properly.
* Fixed an issue where test dependencies were calculated in all level dependencies calculation.
* Added formatting and validation to XSIAM content types.
* Fixed an issue where several XSIAM content types were not validated when passing the `-a` flag.
* Added a UUID to name mapper for **download** it replaces UUIDs with names on all downloaded files.
* Updated the demisto-py to v3.2.6 which now supports basic proxy authentication.
* Improved the message shown when using **upload** and overwriting packs.
* Added support for the **Layout Rule** content type in the id-set and the content graph.
* Updated the default general `fromVersion` value on **format** to `6.8.0`
* Fixed an issue where **lint** sometimes failed when using the `-cdam` flag due to wrong file duplications filtering.
* Added the content graph to **validate**, use with the `--graph` flag.

## 1.9.0
* Fixed an issue where the Slack notifier was using a deprecated argument.
* Added the `--docker-image` argument to the **lint** command, which allows determining the docker image to run lint on. Possible options are: `'native:ga'`, `'native:maintenance'`, `'native:dev'`, `'all'`, a specific docker image (from Docker Hub) or, the default `'from-yml'`.
* Fixed an issue in **prepare-content** command where large code lines were broken.
* Added a logger warning to **get_demisto_version**, the task will now fail with a more informative message.
* Fixed an issue where the **upload** and **prepare-content** commands didn't add `fromServerVersion` and `toServerVersion` to layouts.
* Updated **lint** to use graph instead of id_set when running with `--check-dependent-api-module` flag.
* Added the marketplaces field to all schemas.
* Added the flag `--xsoar-only` to the **doc-review** command which enables reviewing documents that belong to XSOAR-supported Packs.
* Fixed an issue in **update-release-notes** command where an error occurred when executing the same command a second time.
* Fixed an issue where **validate** would not always ignore errors listed under `.pack-ignore`.
* Fixed an issue where running **validate** on a specific pack didn't test all the relevant entities.
* Fixed an issue where fields ending with `_x2` where not replaced in the appropriate Marketplace.

## 1.8.3
* Changed **validate** to allow hiding parameters of type 0, 4, 12 and 14 when replacing with type 9 (credentials) with the same name.
* Fixed an issue where **update-release-notes** fails to update *MicrosoftApiModule* dependent integrations.
* Fixed an issue where the **upload** command failed because `docker_native_image_config.json` file could not be found.
* Added a metadata file to the content graph zip, to be used in the **update-content-graph** command.
* Updated the **validate** and **update-release-notes** commands to unskip the *Triggers Recommendations* content type.


## 1.8.2
* Fixed an issue where demisto-py failed to upload content to XSIAM when `DEMISTO_USERNAME` environment variable is set.
* Fixed an issue where the **prepare-content** command output invalid automation name when used with the --*custom* argument.
* Fixed an issue where modeling rules with arbitrary whitespace characters were not parsed correctly.
* Added support for the **nativeImage** key for an integration/script in the **prepare-content** command.
* Added **validate** checks for integrations declared deprecated (display name, description) but missing the `deprecated` flag.
* Changed the **validate** command to fail on the IN145 error code only when the parameter with type 4 is not hidden.
* Fixed an issue where downloading content layouts with `detailsV2=None` resulted in an error.
* Fixed an issue where **xdrctemplate** was missing 'external' prefix.
* Fixed an issue in **prepare-content** command providing output path.
* Updated the **validate** and **update-release-notes** commands to skip the *Triggers Recommendations* content type.
* Added a new validation to the **validate** command to verify that the release notes headers are in the correct format.
* Changed the **validate** command to fail on the IN140 error code only when the skipped integration has no unit tests.
* Changed **validate** to allow hiding parameters of type 4 (secret) when replacing with type 9 (credentials) with the same name.
* Fixed an issue where the **update-release-notes** command didn't add release-notes properly to some *new* content items.
* Added validation that checks that the `nativeimage` key is not defined in script/integration yml.
* Added to the **format** command the ability to remove `nativeimage` key in case defined in script/integration yml.
* Enhanced the **update-content-graph** command to support `--use-git`, `--imported_path` and `--output-path` arguments.
* Fixed an issue where **doc-review** failed when reviewing command name in some cases.
* Fixed an issue where **download** didn't identify playbooks properly, and downloaded files with UUIDs instead of file/script names.

## 1.8.1
* Fixed an issue where **format** created duplicate configuration parameters.
* Added hidden properties to integration command argument and script argument.
* Added `--override-existing` to **upload** that skips the confirmation prompt for overriding existing content packs. @mattbibbydw
* Fixed an issue where **validate** failed in private repos when attempting to read from a nonexisting `approved_categories.json`.
* Fixed an issue where **validate** used absolute paths when getting remote `pack_metadata.json` files in private repos.
* Fixed an issue in **download**, where names of custom scripts were replaced with UUIDs in IncidentFields and Layouts.

## 1.8.0
* Updated the supported python versions, as `>=3.8,<3.11`, as some of the dependencies are not supported on `3.11` yet.
* Added a **validate** step for **Modeling Rules** testdata files.
* Added the **update-content-graph** command.
* Added the ability to limit the number of CPU cores with `DEMISTO_SDK_MAX_CPU_CORES` envirment variable.
* Added the **prepare-content** command.
* Added support for fromversion/toversion in XSIAM content items (correlation rules, XSIAM dashboards, XSIAM reports and triggers).
* Added a **validate** step checking types of attributes in the schema file of modeling rule.
* Added a **validate** step checking that the dataset name of a modeling rule shows in the xif and schema files.
* Added a **validate** step checking that a correlation rule file does not start with a hyphen.
* Added a **validate** step checking that xsiam content items follow naming conventions.
* Fixed an issue where SDK commands failed on the deprecated `packaging.version.LegacyVersion`, by locking the `packaging` version to `<22`.
* Fixed an issue where **update-release-notes** failed when changing only xif file in **Modeling Rules**.
* Fixed an issue where *is_valid_category* and *is_categories_field_match_standard* failed when running in a private repo.
* Fixed an issue where **validate** didn't fail on the MR103 validation error.
* Fixed the *--release-notes* option, to support the new CHANGELOG format.
* Fixed an issue where **validate** failed when only changing a modeling rules's xif file.
* Fixed an issue where **format** failed on indicator files with a `None` value under the `tabs` key.
* Fixed an issue where **validate** only printed errors for one change of context path, rather than print all.
* Fixed an issue where **download** did not suggest using a username/password when authenticating with XSOAR and using invalid arguments.
* Fixed an issue where **download** failed when listing or downloading content items that are not unicode-encoded.
* Added support for fromversion/toversion in XSIAM content items (correlation rules, XSIAM dashboards, XSIAM reports and triggers).
* Updated the supported python versions, as `>=3.8,<3.11`, as some of the dependencies are not supported on `3.11` yet.
* Added **prepare-content** command which will prepare the pack or content item for the platform.
* Patched an issue where deprecated `packaging.version.LegacyVersion`, locking packaging version to `<22`.

## 1.7.9
* Fixed an issue where an error message in **validate** would not include the suggested fix.
* Added a validation that enforces predefined categories on MP Packs & integration yml files, the validation also ensures that each pack has only one category.
* Fixed an issue where **update-release-notes** did not generate release notes for **XDRC Templates**.
* Fixed an issue where **upload** failed without explaining the reason.
* Improved implementation of the docker_helper module.
* Fixed an issue where **validate** did not check changed pack_metadata.json files when running using git.
* Added support for **xdrctemplate** to content graph.
* Fixed an issue where local copies of the newly-introduced `DemistoClassApiModule.py` were validated.
* Added new release notes templates for the addition and modification of playbooks, layouts and types in the **doc-review** command.
* Fixed an issue where the **doc-review** command failed on descriptions of new content items.
* Added the `Command XXX is deprecated. Use XXX instead.` release notes templates to **doc-review** command.
* Fixed an issue where the **update-release-notes** command didn't add the modeling-rules description for new modeling-rules files.

## 1.7.8
* Added the capability to run the MDX server in a docker container for environments without node.
* Fixed an issue where **generate-docs** with `-c` argument updated sections of the incorrect commands.
* Added IF113 error code to **ALLOWED_IGNORE_ERRORS**.
* Fixed an issue where **validate** failed on playbooks with non-string input values.
* Added the `DEMISTO_SDK_IGNORE_CONTENT_WARNING` environment variable, to allow suppressing warnings when commands are not run under a content repo folder.
* Fixed an issue where **validate** failed to recognize integration tests that were missing from config.json
* Added support for **xpanse** marketplace in **create-id-set** and **create-content-artifacts** commands.
* Fixed an issue where **split** failed on yml files.
* Added support for marketplace-specific tags.
* Fixed an issue where **download** would not run `isort`. @maxgubler
* Fixed an issue where XSIAM Dashboards and Reports images failed the build.
* Added support for **xpanse** marketplace to content graph.

## 1.7.7
* Fixed an issue where paybooks **generate-docs** didn't parse complex input values when no accessor field is given correctly.
* Fixed an issue in the **download** command, where an exception would be raised when downloading system playbooks.
* Fixed an issue where the **upload** failed on playbooks containing a value that starts with `=`.
* Fixed an issue where the **generate-unit-tests** failed to generate assertions, and generate unit tests when command names does not match method name.
* Fixed an issue where the **download** command did not honor the `--no-code-formatting` flag properly. @maxgubler
* Added a new check to **validate**, making sure playbook task values are passed as references.
* Fixed an issue where the **update-release-notes** deleted existing release notes, now appending to it instead.
* Fixed an issue where **validate** printed blank space in case of validation failed and ignored.
* Renamed 'Agent Config' to 'XDRC Templates'.
* Fixed an issue where the **zip-packs** command did not work with the CommonServerUserPython and CommonServerUserPowerShell package.

## 1.7.6

* Fixed parsing of initialization arguments of client classes in the **generate-unit-tests** command.
* Added support for AgentConfig content item in the **upload**, **create-id-set**, **find-dependecies**, **unify** and **create-content-artifacts** commands.
* Added support for XSIAM Report preview image.

## 1.7.5

* Fixed an issue where the **upload** command did not work with the CommonServerUserPython package.
* Fixed an issue in the **download** command, where some playbooks were downloaded as test playbooks.
* Added playbook modification capabilities in **TestSuite**.
* Added a new command **create-content-graph**.
* Fixed an issue in the **upload** command, where the temporary zip would not clean up properly.
* Improved content items parsing in the **create-content-graph** command.
* Added an error when the docker daemon is unavailable when running **lint**.
* Removed the validation of a subtype change for scripts in the **validate** command.
* Fixed an issue where names of XSIAM content items were not normalized properly.
* Fixed an issue where the **download** command was downloading playbooks with **script** (id) and not **scriptName**.
* Fixed an issue where script yml files were not properly identified by `find_type`.
* Removed nightly integrations filtering when deciding if a test should run.
* Added support for XSIAM Dashboard preview image.
* Added the `--no-code-formatting` flag to the **download** command, allowing to skip autopep8 and isort.
* Fixed an issue in the **update-release-notes** command, where generating release notes for modeling rules schema file caused exception.

## 1.7.4

* Fixed an issue where the **doc-review** command showed irrelevant messages.
* Fixed an issue in **validate**, where backward-compatibility failures prevented other validations from running.
* Fixed an issue in **validate**, where content-like files under infrastructure paths were not ignored.
* Fixed an issue in the AMI mapping, where server versions were missing.
* Change the way the normalize name is set for external files.
* Added dump function to XSIAM pack objects to dulicate the files.
* Fixed an issue where the `contribution_converter` did not support changes made to ApiModules.
* Added name normalization according to new convention to XSIAM content items
* Added playbook modification capabilities in **TestSuite**.
* Fixed an issue in create-content-artifacts where it will not get a normalize name for the item and it will try to duplicate the same file.

## 1.7.3

* Fixed an issue in the **format** command where fail when executed from environment without mdx server available.
* Added `Added a`, `Added an` to the list of allowed changelog prefixes.
* Added support for Indicator Types/Reputations in the **upload** command.
* Fixed an issue when running from a subdirectory of a content repo failed.
* Changing the way we are using XSIAM servers api-keys in **test-content** .
* Added a success message to **postman-codegen**.

## 1.7.2

* Fixed an issue in the **validate** command where incident fields were not found in mappers even when they exist
* Added an ability to provide list of marketplace names as a param attribute to **validate** and **upload**
* Added the file type to the error message when it is not supported.
* Fixed an issue where `contribution_converter` incorrectly mapped _Indicator Field_ objects to the _incidentfield_ directory in contribution zip files.
* Fixed a bug where **validate** returned error on empty inputs not used in playbooks.
* Added the `DEMISTO_SDK_CONTENT_PATH` environment variable, implicitly used in various commands.
* Added link to documentation for error messages regarding use cases and tags.

## 1.7.1

* Fixed an issue where *indicatorTypes* and *betaIntegrations* were not found in the id_set.
* Updated the default general `fromVersion` value on **format** to `6.5.0`
* Fixed an issue where the **validate** command did not fail when the integration yml file name was not the same as the folder containing it.
* Added an option to have **generate-docs** take a Playbooks folder path as input, and generate docs for all playbooks in it.
* Fixed an issue where the suggestion in case of `IF113` included uppercase letters for the `cliName` parameter.
* Added new validation to the **validate** command to fail and list all the file paths of files that are using a deprecated integration command / script / playbook.
* **validate** will no longer fail on playbooks calling subplaybooks that have a higher `fromVersion` value, if  calling the subplaybook has `skipifunavailable=True`.
* Fixed an issue where relative paths were not accessed correctly.
* Running any `demisto-sdk` command in a folder with a `.env` file will load it, temporarily overriding existing environment variables.
* Fixed an issue where **validate** did not properly detect deleted files.
* Added new validations to the **validate** command to verify that the schema file exists for a modeling rule and that the schema and rules keys are empty in the yml file.
* Fixed an issue where *find_type* didn't recognize exported incident types.
* Added a new validation to **validate**, making sure all inputs of a playbook are used.
* Added a new validation to **validate**, making sure all inputs used in a playbook declared in the input section.
* The **format** command will now replace the *fromServerVersion* field with *fromVersion*.

## 1.7.0

* Allowed JSON Handlers to accept kwargs, for custoimzing behavior.
* Fixed an issue where an incorrect error was shown when the `id` of a content item differed from its `name` attribute.
* Fixed an issue where the `preserve_quotes` in ruamel_handler received an incorrect value @icholy
* Fixed an issue where ignoring RM110 error code wasn't working and added a validation to **ALLOWED_IGNORE_ERRORS** to validate that all error codes are inserted in the right format.
* Fixed an issue where the contribution credit text was not added correctly to the pack README.
* Changed the contribution file implementation from markdown to a list of contributor names. The **create-content-artifact** will use this list to prepare the needed credit message.
* Added a new validation to the `XSOAR-linter` in the **lint** command for verifying that demisto.log is not used in the code.
* The **generate-docs** command will now auto-generate the Incident Mirroring section when implemented in an integration.
* Added support to automatically generate release notes for deprecated items in the **update-release-notes** command.
* Fixed an issue causing any command to crash when unable to detect local repository properties.
* Fixed an issue where running in a private gitlab repo caused a warning message to be shown multiple times.
* Added a new validation to the **validate** command to verify that markdown and python files do not contain words related to copyright section.
* Fixed an issue where **lint** crashed when provided an input file path (expecting a directory).

## 1.6.9

* Added a new validation that checks whether a pack should be deprecated.
* Added a new ability to the **format** command to deprecate a pack.
* Fixed an issue where the **validate** command sometimes returned a false negative in cases where there are several sub-playbooks with the same ID.
* Added a new validation to the **validate** command to verify that the docker in use is not deprecated.
* Added support for multiple ApiModules in the **unify** command
* Added a check to **validate** command, preventing use of relative urls in README files.
* Added environment variable **DEMISTO_SDK_MARKETPLACE** expected to affect *MarketplaceTagParser* *marketplace* value. The value will be automatically set when passing *marketplace* arg to the commands **unify**, **zip-packs**, **create-content-artifacts** and **upload**.
* Added slack notifier for build failures on the master branch.
* Added support for modeling and parsing rules in the **split** command.
* Added support for README files in **format** command.
* Added a **validate** check, making sure classifier id and name values match. Updated the classifier **format** to update the id accordingly.
* The **generate-docs** command will now auto-generate the playbook image link by default.
* Added the `--custom-image-link` argument to override.
* Added a new flag to **generate-docs** command, allowing to add a custom image link to a playbook README.
* Added a new validation to the **validate** command to verify that the package directory name is the same as the files contained in the that package.
* Added support in the **unify** command to unify a schema into its Modeling Rule.

## 1.6.8

* Fixed an issue where **validate** did not fail on invalid playbook entities' versions (i.e. subplaybooks or scripts with higher fromversion than their parent playbook).
* Added support for running lint via a remote docker ssh connection. Use `DOCKER_HOST` env variable to specify a remote docker connection, such as: `DOCKER_HOST=ssh://myuser@myhost.com`.
* Fixed an issue where the pack cache in *get_marketplaces* caused the function to return invalid values.
* Fixed an issue where running format on a pack with XSIAM entities would fail.
* Added the new `display_name` field to relevant entities in the **create-id-set** command.
* Added a new validation to the **validate** command to verify the existence of "Reliability" parameter if the integration have reputation command.
* Fixed a bug where terminating the **lint** command failed (`ctrl + c`).
* Removed the validation of a subtype change in integrations and scripts from **validate**.
* Fixed an issue where **download** did not behave as expected when prompting for a version update. Reported by @K-Yo
* Added support for adoption release notes.
* Fixed an issue where **merge-id-sets** failed when a key was missing in one id-set.json.
* Fixed a bug where some mypy messages were not parsed properly in **lint**.
* Added a validation to the **validate** command, failing when '`fromversion`' or '`toversion`' in a content entity are incorrect format.
* Added a validation to the **validate** command, checking if `fromversion` <= `toversion`.
* Fixed an issue where coverage reports used the wrong logging level, marking debug logs as errors.
* Added a new validation to the **validate** command, to check when the discouraged `http` prefixes are used when setting defaultvalue, rather than `https`.
* Added a check to the **lint** command for finding hard-coded usage of the http protocol.
* Locked the dependency on Docker.
* Removed a traceback line from the **init** command templates: BaseIntegration, BaseScript.
* Updated the token in **_add_pr_comment** method from the content-bot token to the xsoar-bot token.

## 1.6.7

* Added the `types-markdown` dependency, adding markdown capabilities to existing linters using the [Markdown](https://pypi.org/project/Markdown/) package.
* Added support in the **format** command to remove nonexistent incident/indicator fields from *layouts/mappers*
* Added the `Note: XXX` and `XXX now generally available.` release notes templates to **doc-review** command.
* Updated the logs shown during the docker build step.
* Removed a false warning about configuring the `GITLAB_TOKEN` environment variable when it's not needed.
* Removed duplicate identifiers for XSIAM integrations.
* Updated the *tags* and *use cases* in pack metadata validation to use the local files only.
* Fixed the error message in checkbox validation where the defaultvalue is wrong and added the name of the variable that should be fixed.
* Added types to `find_type_by_path` under tools.py.
* Fixed an issue where YAML files contained incorrect value type for `tests` key when running `format --deprecate`.
* Added a deprecation message to the `tests:` section of yaml files when running `format --deprecate`.
* Added use case for **validate** on *wizard* objects - set_playbook is mapped to all integrations.
* Added the 'integration-get-indicators' commands to be ignored by the **verify_yml_commands_match_readme** validation, the validation will no longer fail if these commands are not in the readme file.
* Added a new validation to the **validate** command to verify that if the phrase "breaking changes" is present in a pack release notes, a JSON file with the same name exists and contains the relevant breaking changes information.
* Improved logs when running test playbooks (in a build).
* Fixed an issue in **upload** did not include list-type content items. @nicolas-rdgs
* Reverted release notes to old format.

## 1.6.6

* Added debug print when excluding item from ID set due to missing dependency.
* Added a validation to the **validate** command, failing when non-ignorable errors are present in .pack-ignore.
* Fixed an issue where `mdx server` did not close when stopped in mid run.
* Fixed an issue where `-vvv` flag did not print logs on debug level.
* enhanced ***validate*** command to list all command names affected by a backward compatibility break, instead of only one.
* Added support for Wizard content item in the **format**, **validate**, **upload**, **create-id-set**, **find-dependecies** and **create-content-artifacts** commands.
* Added a new flag to the **validate** command, allowing to run specific validations.
* Added support in **unify** and **create-content-artifacts** for displaying different documentations (detailed description + readme) for content items, depending on the marketplace version.
* Fixed an issue in **upload** where list items were not uploaded.
* Added a new validation to **validate** command to verify that *cliName* and *id* keys of the incident field or the indicator field are matches.
* Added the flag '-x', '--xsiam' to **upload** command to upload XSIAM entities to XSIAM server.
* Fixed the integration field *isFetchEvents* to be in lowercase.
* Fixed an issue where **validate -i** run after **format -i** on an existing file in the repo instead of **validate -g**.
* Added the following commands: 'update-remote-data', 'get-modified-remote-data', 'update-remote-system' to be ignored by the **verify_yml_commands_match_readme** validation, the validation will no longer fail if these commands are not in the readme file.
* Updated the release note template to include a uniform format for all items.
* Added HelloWorldSlim template option for *--template* flag in **demisto-sdk init** command.
* Fixed an issue where the HelloWorldSlim template in **demisto-sdk init** command had an integration id that was conflicting with HelloWorld integration id.
* Updated the SDK to use demisto-py 3.1.6, allowing use of a proxy with an environment variable.
* Set the default logger level to `warning`, to avoid unwanted debug logs.
* The **format** command now validates that default value of checkbox parameters is a string 'true' or 'false'.
* Fixed an issue where `FileType.PLAYBOOK` would show instead of `Playbook` in readme error messages.
* Added a new validation to **validate** proper defaultvalue for checkbox fields.

## 1.6.5

* Fixed an issue in the **format** command where the `id` field was overwritten for existing JSON files.
* Fixed an issue where the **doc-review** command was successful even when the release-note is malformed.
* Added timestamps to the `demisto-sdk` logger.
* Added time measurements to **lint**.
* Added the flag '-d', '--dependency' to **find-dependencies** command to get the content items that cause the dependencies between two packs.
* Fixed an issue where **update-release-notes** used the *trigger_id* field instead of the *trigger_name* field.
* Fixed an issue where **doc-review** failed to recognize script names, in scripts using the old file structure.
* Fixed an issue where concurrent processes created by **lint** caused deadlocks when opening files.
* Fixed an issue in the **format** command where `_dev` or `_copy` suffixes weren't removed from the subscript names in playbooks and layouts.
* Fixed an issue where **validate** failed on nonexistent `README.md` files.
* Added support of XSIAM content items to the **validate** command.
* Report **lint** summary results and failed packages after reporting time measurements.

## 1.6.4

* Added the new **generate-yml-from-python** command.
* Added a code *type* indication for integration and script objects in the *ID Set*.
* Added the [Vulture](https://github.com/jendrikseipp/vulture) linter to the pre-commit hook.
* The `demisto-sdk` pack will now be distributed via PyPi with a **wheel** file.
* Fixed a bug where any edited json file that contained a forward slash (`/`) escaped.
* Added a new validation to **validate** command to verify that the metadata *currentVersion* is
the same as the last release note version.
* The **validate** command now checks if there're none-deprecated integration commands that are missing from the readme file.
* Fixed an issue where *dockerimage* changes in Scripts weren't recognized by the **update-release-notes** command.
* Fixed an issue where **update-xsoar-config-file** did not properly insert the marketplace packs list to the file.
* Added the pack name to the known words by default when running the **doc-review** command.
* Added support for new XSIAM entities in **create-id-set** command.
* Added support for new XSIAM entities in **create-content-artifacts** command.
* Added support for Parsing/Modeling Rule content item in the **unify** command.
* Added the integration name, the commands name and the script name to the known words by default when running the **doc-review** command.
* Added an argument '-c' '--custom' to the **unify** command, if True will append to the unified yml name/display/id the custom label provided
* Added support for sub words suggestion in kebab-case sentences when running the **doc-review** command.
* Added support for new XSIAM entities in **update-release-notes** command.
* Enhanced the message of alternative suggestion words shown when running **doc-review** command.
* Fixed an incorrect error message, in case `node` is not installed on the machine.
* Fixed an issue in the **lint** command where the *check-dependent-api-modules* argument was set to true by default.
* Added a new command **generate-unit-tests**.
* Added a new validation to **validate** all SIEM integration have the same suffix.
* Fixed the destination path of the unified parsing/modeling rules in **create-content-artifacts** command.
* Fixed an issue in the **validate** command, where we validated wrongfully the existence of readme file for the *ApiModules* pack.
* Fixed an issue in the **validate** command, where an error message that was displayed for scripts validation was incorrect.
* Fixed an issue in the **validate** and **format** commands where *None* arguments in integration commands caused the commands to fail unexpectedly.
* Added support for running tests on XSIAM machines in the **test-content** command.
* Fixed an issue where the **validate** command did not work properly when deleting non-content items.
* Added the flag '-d', '--dependency' to **find-dependencies** command to get the content items that cause the dependencies between two packs.

## 1.6.3

* **Breaking change**: Fixed a typo in the **validate** `--quiet-bc-validation` flag (was `--quite-bc-validation`). @upstart-swiss
* Dropped support for python 3.7: Demisto-SDK is now supported on Python 3.8 or newer.
* Added an argument to YAMLHandler, allowing to set a maximal width for YAML files. This fixes an issue where a wrong default was used.
* Added the detach mechanism to the **upload** command, If you set the --input-config-file flag, any files in the repo's SystemPacks folder will be detached.
* Added the reattach mechanism to the **upload** command, If you set the --input-config-file flag, any detached item in your XSOAR instance that isn't currently in the repo's SystemPacks folder will be re-attached.
* Fixed an issue in the **validate** command that did not work properly when using the *-g* flag.
* Enhanced the dependency message shown when running **lint**.
* Fixed an issue where **update-release-notes** didn't update the currentVersion in pack_metadata.
* Improved the logging in **test-content** for helping catch typos in external playbook configuration.

## 1.6.2

* Added dependency validation support for core marketplacev2 packs.
* Fixed an issue in **update-release-notes** where suggestion fix failed in validation.
* Fixed a bug where `.env` files didn't load. @nicolas-rdgs
* Fixed a bug where **validate** command failed when the *categories* field in the pack metadata was empty for non-integration packs.
* Added *system* and *item-type* arguments to the **download** command, used when downloading system items.
* Added a validation to **validate**, checking that each script, integration and playbook have a README file. This validation only runs when the command is called with either the `-i` or the `-g` flag.
* Fixed a regression issue with **doc-review**, where the `-g` flag did not work.
* Improved the detection of errors in **doc-review** command.
* The **validate** command now checks if a readme file is empty, only for packs that contain playbooks or were written by a partner.
* The **validate** command now makes sure common contextPath values (e.g. `DBotScore.Score`) have a non-empty description, and **format** populates them automatically.
* Fixed an issue where the **generate-outputs** command did not work properly when examples were provided.
* Fixed an issue in the **generate-outputs** command, where the outputs were not written to the specified output path.
* The **generate-outputs** command can now generate outputs from multiple calls to the same command (useful when different args provide different outputs).
* The **generate-outputs** command can now update a yaml file with new outputs, without deleting or overwriting existing ones.
* Fixed a bug where **doc-review** command failed on existing templates.
* Fixed a bug where **validate** command failed when the word demisto is in the repo README file.
* Added support for adding test-playbooks to the zip file result in *create-content-artifacts* command for marketplacev2.
* Fixed an issue in **find-dependencies** where using the argument *-o* without the argument *--all-packs-dependencies* did not print a proper warning.
* Added a **validate** check to prevent deletion of files whose deletion is not supported by the XSOAR marketplace.
* Removed the support in the *maintenance* option of the *-u* flag in the **update-release-notes** command.
* Added validation for forbidden words and phrases in the **doc-review** command.
* Added a retries mechanism to the **test-content** command to stabilize the build process.
* Added support for all `git` platforms to get remote files.
* Refactored the **format** command's effect on the *fromversion* field:
  * Fixed a bug where the *fromversion* field was removed when modifying a content item.
  * Updated the general default *fromversion* and the default *fromversion* of newly-introduced content items (e.g. `Lists`, `Jobs`).
  * Added an interactive mode functionality for all content types, to ask the user whether to set a default *fromversion*, if could not automatically determine its value. Use `-y` to assume 'yes' as an answer to all prompts and run non-interactively.

## 1.6.1

* Added the '--use-packs-known-words' argument to the **doc-review** command
* Added YAML_Loader to handle yaml files in a standard way across modules, replacing PYYAML.
* Fixed an issue when filtering items using the ID set in the **create-content-artifacts** command.
* Fixed an issue in the **generate-docs** command where tables were generated with an empty description column.
* Fixed an issue in the **split** command where splitting failed when using relative input/output paths.
* Added warning when inferred files are missing.
* Added to **validate** a validation for integration image dimensions, which should be 120x50px.
* Improved an error in the **validate** command to better differentiate between the case where a required fetch parameter is malformed or missing.

## 1.6.0

* Fixed an issue in the **create-id-set** command where similar items from different marketplaces were reported as duplicated.
* Fixed typo in demisto-sdk init
* Fixed an issue where the **lint** command did not handle all container exit codes.
* Add to **validate** a validation for pack name to make sure it is unchanged.
* Added a validation to the **validate** command that verifies that the version in the pack_metdata file is written in the correct format.
* Fixed an issue in the **format** command where missing *fromVersion* field in indicator fields caused an error.

## 1.5.9

* Added option to specify `External Playbook Configuration` to change inputs of Playbooks triggered as part of **test-content**
* Improved performance of the **lint** command.
* Improved performance of the **validate** command when checking README images.
* ***create-id-set*** command - the default value of the **marketplace** argument was changed from ‘xsoar’ to all packs existing in the content repository. When using the command, make sure to pass the relevant marketplace to use.

## 1.5.8

* Fixed an issue where the command **doc-review** along with the argument `--release-notes` failed on yml/json files with invalid schema.
* Fixed an issue where the **lint** command failed on packs using python 3.10

## 1.5.7

* Fixed an issue where reading remote yaml files failed.
* Fixed an issue in **validate** failed with no error message for lists (when no fromVersion field was found).
* Fixed an issue when running **validate** or **format** in a gitlab repository, and failing to determine its project id.
* Added an enhancement to **split**, handling an empty output argument.
* Added the ability to add classifiers and mappers to conf.json.
* Added the Alias field to the incident field schema.

## 1.5.6

* Added 'deprecated' release notes template.
* Fixed an issue where **run-test-playbook** command failed to get the task entries when the test playbook finished with errors.
* Fixed an issue in **validate** command when running with `no-conf-json` argument to ignore the `conf.json` file.
* Added error type text (`ERROR` or `WARNING`) to **validate** error prints.
* Fixed an issue where the **format** command on test playbook did not format the ID to be equal to the name of the test playbook.
* Enhanced the **update-release-notes** command to automatically commit release notes config file upon creation.
* The **validate** command will validate that an indicator field of type html has fromVersion of 6.1.0 and above.
* The **format** command will now add fromVersion 6.1.0 to indicator field of type html.
* Added support for beta integrations in the **format** command.
* Fixed an issue where the **postman-codegen** command failed when called with the `--config-out` flag.
* Removed the integration documentation from the detailed description while performing **split** command to the unified yml file.
* Removed the line which indicates the version of the product from the README.md file for new contributions.

## 1.5.5

* Fixed an issue in the **update-release-notes** command, which did not work when changes were made in multiple packs.
* Changed the **validate** command to fail on missing test-playbooks only if no unittests are found.
* Fixed `to_kebab_case`, it will now deal with strings that have hyphens, commas or periods in them, changing them to be hyphens in the new string.
* Fixed an issue in the **create-id-set** command, where the `source` value included the git token if it was specified in the remote url.
* Fixed an issue in the **merge-id-set** command, where merging fails because of duplicates but the packs are in the XSOAR repo but in different version control.
* Fixed missing `Lists` Content Item as valid `IDSetType`
* Added enhancement for **generate-docs**. It is possible to provide both file or a comma seperated list as `examples`. Also, it's possible to provide more than one example for a script or a command.
* Added feature in **format** to sync YML and JSON files to the `master` file structure.
* Added option to specify `Incident Type`, `Incoming Mapper` and `Classifier` when configuring instance in **test-content**
* added a new command **run-test-playbook** to run a test playbook in a given XSOAR instance.
* Fixed an issue in **format** when running on a modified YML, that the `id` value is not changed to its old `id` value.
* Enhancement for **split** command, replace `ApiModule` code block to `import` when splitting a YML.
* Fixed an issue where indicator types were missing from the pack's content, when uploading using **zip-packs**.
* The request data body format generated in the **postman-codegen** will use the python argument's name and not the raw data argument's name.
* Added the flag '--filter-by-id-set' to **create-content-artifacts** to create artifacts only for items in the given id_set.json.

## 1.5.4

* Fixed an issue with the **format** command when contributing via the UI
* The **format** command will now not remove the `defaultRows` key from incident, indicator and generic fields with `type: grid`.
* Fixed an issue with the **validate** command when a layoutscontainer did not have the `fromversion` field set.
* added a new command **update-xsoar-config-file** to handle your XSOAR Configuration File.
* Added `skipVerify` argument in **upload** command to skip pack signature verification.
* Fixed an issue when the **run** command  failed running when there’s more than one playground, by explicitly using the current user’s playground.
* Added support for Job content item in the **format**, **validate**, **upload**, **create-id-set**, **find-dependecies** and **create-content-artifacts** commands.
* Added a **source** field to the **id_set** entitles.
* Two entitles will not consider as duplicates if they share the same pack and the same source.
* Fixed a bug when duplicates were found in **find_dependencies**.
* Added function **get_current_repo** to `tools`.
* The **postman-codegen** will not have duplicates argument name. It will rename them to the minimum distinguished shared path for each of them.

## 1.5.3

* The **format** command will now set `unsearchable: True` for incident, indicator and generic fields.
* Fixed an issue where the **update-release-notes** command crashes with `--help` flag.
* Added validation to the **validate** command that verifies the `unsearchable` key in incident, indicator and generic fields is set to true.
* Removed a validation that DBotRole should be set for automation that requires elevated permissions to the `XSOAR-linter` in the **lint** command.
* Fixed an issue in **Validate** command where playbooks conditional tasks were mishandeled.
* Added a validation to prevent contributors from using the `fromlicense` key as a configuration parameter in an integration's YML
* Added a validation to ensure that the type for **API token** (and similar) parameters are configured correctly as a `credential` type in the integration configuration YML.
* Added an assertion that checks for duplicated requests' names when generating an integration from a postman collection.
* Added support for [.env files](https://pypi.org/project/python-dotenv/). You can now add a `.env` file to your repository with the logging information instead of setting a global environment variables.
* When running **lint** command with --keep-container flag, the docker images are committed.
* The **validate** command will not return missing test playbook error when given a script with dynamic-section tag.

## 1.5.2

* Added a validation to **update-release-notes** command to ensure that the `--version` flag argument is in the right format.
* added a new command **coverage-analyze** to generate and print coverage reports.
* Fixed an issue in **validate** in repositories which are not in GitHub or GitLab
* Added a validation that verifies that readme image absolute links do not contain the working branch name.
* Added support for List content item in the **format**, **validate**, **download**, **upload**, **create-id-set**, **find-dependecies** and **create-content-artifacts** commands.
* Added a validation to ensure reputation command's default argument is set as an array input.
* Added the `--fail-duplicates` flag for the **merge-id-set** command which will fail the command if duplicates are found.
* Added the `--fail-duplicates` flag for the **create-id-set** command which will fail the command if duplicates are found.

## 1.5.1

* Fixed an issue where **validate** command failed to recognized test playbooks for beta integrations as valid tests.
* Fixed an issue were the **validate** command was falsely recognizing image paths in readme files.
* Fixed an issue where the **upload** command error message upon upload failure pointed to wrong file rather than to the pack metadata.
* Added a validation that verifies that each script which appears in incident fields, layouts or layout containers exists in the id_set.json.
* Fixed an issue where the **postman code-gen** command generated double dots for context outputs when it was not needed.
* Fixed an issue where there **validate** command on release notes file crashed when author image was added or modified.
* Added input handling when running **find-dependencies**, replacing string manipulations.
* Fixed an issue where the **validate** command did not handle multiple playbooks with the same name in the id_set.
* Added support for GitLab repositories in **validate**

## 1.5.0

* Fixed an issue where **upload** command failed to upload packs not under content structure.
* Added support for **init** command to run from non-content repo.
* The **split-yml** has been renamed to **split** and now supports splitting Dashboards from unified Generic Modules.
* Fixed an issue where the skipped tests validation ran on the `ApiModules` pack in the **validate** command.
* The **init** command will now create the `Generic Object` entities directories.
* Fixed an issue where the **format** command failed to recognize changed files from git.
* Fixed an issue where the **json-to-outputs** command failed checking whether `0001-01-01T00:00:00` is of type `Date`
* Added to the **generate context** command to generate context paths for integrations from an example file.
* Fixed an issue where **validate** failed on release notes configuration files.
* Fixed an issue where the **validate** command failed on pack input if git detected changed files outside of `Packs` directory.
* Fixed an issue where **validate** command failed to recognize files inside validated pack when validation release notes, resulting in a false error message for missing entity in release note.
* Fixed an issue where the **download** command failed when downloading an invalid YML, instead of skipping it.

## 1.4.9

* Added validation that the support URL in partner contribution pack metadata does not lead to a GitHub repo.
* Enhanced ***generate-docs*** with default `additionalinformation` (description) for common parameters.
* Added to **validate** command a validation that a content item's id and name will not end with spaces.
* The **format** command will now remove trailing whitespaces from content items' id and name fields.
* Fixed an issue where **update-release-notes** could fail on files outside the user given pack.
* Fixed an issue where the **generate-test-playbook** command would not place the playbook in the proper folder.
* Added to **validate** command a validation that packs with `Iron Bank` uses the latest docker from Iron Bank.
* Added to **update-release-notes** command support for `Generic Object` entities.
* Fixed an issue where playbook `fromversion` mismatch validation failed even if `skipunavailable` was set to true.
* Added to the **create artifacts** command support for release notes configuration file.
* Added validation to **validate** for release notes config file.
* Added **isoversize** and **isautoswitchedtoquietmode** fields to the playbook schema.
* Added to the **update-release-notes** command `-bc` flag to generate template for breaking changes version.
* Fixed an issue where **validate** did not search description files correctly, leading to a wrong warning message.

## 1.4.8

* Fixed an issue where yml files with `!reference` failed to load properly.
* Fixed an issue when `View Integration Documentation` button was added twice during the download and re-upload.
* Fixed an issue when `(Partner Contribution)` was added twice to the display name during the download and re-upload.
* Added the following enhancements in the **generate-test-playbook** command:
  * Added the *--commands* argument to generate tasks for specific commands.
  * Added the *--examples* argument to get the command examples file path and generate tasks from the commands and arguments specified there.
  * Added the *--upload* flag to specify whether to upload the test playbook after the generation.
  * Fixed the output condition generation for outputs of type `Boolean`.

## 1.4.7

* Fixed an issue where an empty list for a command context didn't produce an indication other than an empty table.
* Fixed an issue where the **format** command has incorrectly recognized on which files to run when running using git.
* Fixed an issue where author image validations were not checked properly.
* Fixed an issue where new old-formatted scripts and integrations were not validated.
* Fixed an issue where the wording in the from version validation error for subplaybooks was incorrect.
* Fixed an issue where the **update-release-notes** command used the old docker image version instead of the new when detecting a docker change.
* Fixed an issue where the **generate-test-playbook** command used an incorrect argument name as default
* Fixed an issue where the **json-to-outputs** command used an incorrect argument name as default when using `-d`.
* Fixed an issue where validations failed while trying to validate non content files.
* Fixed an issue where README validations did not work post VS Code formatting.
* Fixed an issue where the description validations were inconsistent when running through an integration file or a description file.

## 1.4.6

* Fixed an issue where **validate** suggests, with no reason, running **format** on missing mandatory keys in yml file.
* Skipped existence of TestPlaybook check on community and contribution integrations.
* Fixed an issue where pre-commit didn't run on the demisto_sdk/commands folder.
* The **init** command will now change the script template name in the code to the given script name.
* Expanded the validations performed on beta integrations.
* Added support for PreProcessRules in the **format**, **validate**, **download**, and **create-content-artifacts** commands.
* Improved the error messages in **generate-docs**, if an example was not provided.
* Added to **validate** command a validation that a content entity or a pack name does not contain the words "partner" and "community".
* Fixed an issue where **update-release-notes** ignores *--text* flag while using *-f*
* Fixed the outputs validations in **validate** so enrichment commands will not be checked to have DBotScore outputs.
* Added a new validation to require the dockerimage key to exist in an integration and script yml files.
* Enhanced the **generate-test-playbook** command to use only integration tested on commands, rather than (possibly) other integrations implementing them.
* Expanded unify command to support GenericModules - Unifies a GenericModule object with its Dashboards.
* Added validators for generic objects:
  * Generic Field validator - verify that the 'fromVersion' field is above 6.5.0, 'group' field equals 4 and 'id' field starts with the prefix 'generic_'.
  * Generic Type validator - verify that the 'fromVersion' field is above 6.5.0
  * Generic Module validator - verify that the 'fromVersion' field is above 6.5.0
  * Generic Definition validator - verify that the 'fromVersion' field is above 6.5.0
* Expanded Format command to support Generic Objects - Fixes generic objects according to their validations.
* Fixed an issue where the **update-release-notes** command did not handle ApiModules properly.
* Added option to enter a dictionary or json of format `[{field_name:description}]` in the **json-to-outputs** command,
  with the `-d` flag.
* Improved the outputs for the **format** command.
* Fixed an issue where the validations performed after the **format** command were inconsistent with **validate**.
* Added to the **validate** command a validation for the author image.
* Updated the **create-content-artifacts** command to support generic modules, definitions, fields and types.
* Added an option to ignore errors for file paths and not only file name in .pack-ignore file.

## 1.4.5

* Enhanced the **postman-codegen** command to name all generated arguments with lower case.
* Fixed an issue where the **find-dependencies** command miscalculated the dependencies for playbooks that use generic commands.
* Fixed an issue where the **validate** command failed in external repositories in case the DEMISTO_SDK_GITHUB_TOKEN was not set.
* Fixed an issue where **openapi-codegen** corrupted the swagger file by overwriting configuration to swagger file.
* Updated the **upload** command to support uploading zipped packs to the marketplace.
* Added to the **postman-codegen** command support of path variables.
* Fixed an issue where **openapi-codegen** entered into an infinite loop on circular references in the swagger file.
* The **format** command will now set `fromVersion: 6.2.0` for widgets with 'metrics' data type.
* Updated the **find-dependencies** command to support generic modules, definitions, fields and types.
* Fixed an issue where **openapi-codegen** tried to extract reference example outputs, leading to an exception.
* Added an option to ignore secrets automatically when using the **init** command to create a pack.
* Added a tool that gives the ability to temporarily suppress console output.

## 1.4.4

* When formatting incident types with Auto-Extract rules and without mode field, the **format** command will now add the user selected mode.
* Added new validation that DBotRole is set for scripts that requires elevated permissions to the `XSOAR-linter` in the **lint** command.
* Added url escaping to markdown human readable section in generate docs to avoid autolinking.
* Added a validation that mapper's id and name are matching. Updated the format of mapper to include update_id too.
* Added a validation to ensure that image paths in the README files are valid.
* Fixed **find_type** function to correctly find test files, such as, test script and test playbook.
* Added scheme validations for the new Generic Object Types, Fields, and Modules.
* Renamed the flag *--input-old-version* to *--old-version* in the **generate-docs** command.
* Refactored the **update-release-notes** command:
  * Replaced the *--all* flag with *--use-git* or *-g*.
  * Added the *--force* flag to update the pack release notes without changes in the pack.
  * The **update-release-notes** command will now update all dependent integrations on ApiModule change, even if not specified.
  * If more than one pack has changed, the full list of updated packs will be printed at the end of **update-release-notes** command execution.
  * Fixed an issue where the **update-release-notes** command did not add docker image release notes entry for release notes file if a script was changed.
  * Fixed an issue where the **update-release-notes** command did not detect changed files that had the same name.
  * Fixed an issue in the **update-release-notes** command where the version support of JSON files was mishandled.
* Fixed an issue where **format** did not skip files in test and documentation directories.
* Updated the **create-id-set** command to support generic modules, definitions, fields and types.
* Changed the **convert** command to generate old layout fromversion to 5.0.0 instead of 4.1.0
* Enhanced the command **postman-codegen** with type hints for templates.

## 1.4.3

* Fixed an issue where **json-to-outputs** command returned an incorrect output when json is a list.
* Fixed an issue where if a pack README.md did not exist it could cause an error in the validation process.
* Fixed an issue where the *--name* was incorrectly required in the **init** command.
* Adding the option to run **validate** on a specific path while using git (*-i* & *-g*).
* The **format** command will now change UUIDs in .yml and .json files to their respective content entity name.
* Added a playbook validation to check if a task sub playbook exists in the id set in the **validate** command.
* Added the option to add new tags/usecases to the approved list and to the pack metadata on the same pull request.
* Fixed an issue in **test_content** where when different servers ran tests for the same integration, the server URL parameters were not set correctly.
* Added a validation in the **validate** command to ensure that the ***endpoint*** command is configured correctly in yml file.
* Added a warning when pack_metadata's description field is longer than 130 characters.
* Fixed an issue where a redundant print occurred on release notes validation.
* Added new validation in the **validate** command to ensure that the minimal fromVersion in a widget of type metrics will be 6.2.0.
* Added the *--release-notes* flag to demisto-sdk to get the current version release notes entries.

## 1.4.2

* Added to `pylint` summary an indication if a test was skipped.
* Added to the **init** command the option to specify fromversion.
* Fixed an issue where running **init** command without filling the metadata file.
* Added the *--docker-timeout* flag in the **lint** command to control the request timeout for the Docker client.
* Fixed an issue where **update-release-notes** command added only one docker image release notes entry for release notes file, and not for every entity whom docker image was updated.
* Added a validation to ensure that incident/indicator fields names starts with their pack name in the **validate** command. (Checked only for new files and only when using git *-g*)
* Updated the **find-dependencies** command to return the 'dependencies' according the layout type ('incident', 'indicator').
* Enhanced the "vX" display name validation for scripts and integrations in the **validate** command to check for every versioned script or integration, and not only v2.
* Added the *--fail-duplicates* flag for the **create-id-set** command which will fail the command if duplicates are found.
* Added to the **generate-docs** command automatic addition to git when a new readme file is created.

## 1.4.1

* When in private repo without `DEMSITO_SDK_GITHUB_TOKEN` configured, get_remote_file will take files from the local origin/master.
* Enhanced the **unify** command when giving input of a file and not a directory return a clear error message.
* Added a validation to ensure integrations are not skipped and at least one test playbook is not skipped for each integration or script.
* Added to the Content Tests support for `context_print_dt`, which queries the incident context and prints the result as a json.
* Added new validation for the `xsoar_config.json` file in the **validate** command.
* Added a version differences section to readme in **generate-docs** command.
* Added the *--docs-format* flag in the **integration-diff** command to get the output in README format.
* Added the *--input-old-version* and *--skip-breaking-changes* flags in the **generate-docs** command to get the details for the breaking section and to skip the breaking changes section.

## 1.4.0

* Enable passing a comma-separated list of paths for the `--input` option of the **lint** command.
* Added new validation of unimplemented test-module command in the code to the `XSOAR-linter` in the **lint** command.
* Fixed the **generate-docs** to handle integration authentication parameter.
* Added a validation to ensure that description and README do not contain the word 'Demisto'.
* Improved the deprecated message validation required from playbooks and scripts.
* Added the `--quite-bc-validation` flag for the **validate** command to run the backwards compatibility validation in quite mode (errors is treated like warnings).
* Fixed the **update release notes** command to display a name for old layouts.
* Added the ability to append to the pack README credit to contributors.
* Added identification for parameter differences in **integration-diff** command.
* Fixed **format** to use git as a default value.
* Updated the **upload** command to support reports.
* Fixed an issue where **generate-docs** command was displaying 'None' when credentials parameter display field configured was not configured.
* Fixed an issue where **download** did not return exit code 1 on failure.
* Updated the validation that incident fields' names do not contain the word incident will aplly to core packs only.
* Added a playbook validation to verify all conditional tasks have an 'else' path in **validate** command.
* Renamed the GitHub authentication token environment variable `GITHUB_TOKEN` to `DEMITO_SDK_GITHUB_TOKEN`.
* Added to the **update-release-notes** command automatic addition to git when new release notes file is created.
* Added validation to ensure that integrations, scripts, and playbooks do not contain the entity type in their names.
* Added the **convert** command to convert entities between XSOAR versions.
* Added the *--deprecate* flag in **format** command to deprecate integrations, scripts, and playbooks.
* Fixed an issue where ignoring errors did not work when running the **validate** command on specific files (-i).

## 1.3.9

* Added a validation verifying that the pack's README.md file is not equal to pack description.
* Fixed an issue where the **Assume yes** flag did not work properly for some entities in the **format** command.
* Improved the error messages for separators in folder and file names in the **validate** command.
* Removed the **DISABLE_SDK_VERSION_CHECK** environment variable. To disable new version checks, use the **DEMISTO_SDK_SKIP_VERSION_CHECK** envirnoment variable.
* Fixed an issue where the demisto-sdk version check failed due to a rate limit.
* Fixed an issue with playbooks scheme validation.

## 1.3.8

* Updated the **secrets** command to work on forked branches.

## 1.3.7

* Added a validation to ensure correct image and description file names.
* Fixed an issue where the **validate** command failed when 'display' field in credentials param in yml is empty but 'displaypassword' was provided.
* Added the **integration-diff** command to check differences between two versions of an integration and to return a report of missing and changed elements in the new version.
* Added a validation verifying that the pack's README.md file is not missing or empty for partner packs or packs contains use cases.
* Added a validation to ensure that the integration and script folder and file names will not contain separators (`_`, `-`, ``).
* When formatting new pack, the **format** command will set the *fromversion* key to 5.5.0 in the new files without fromversion.

## 1.3.6

* Added a validation that core packs are not dependent on non-core packs.
* Added a validation that a pack name follows XSOAR standards.
* Fixed an issue where in some cases the `get_remote_file` function failed due to an invalid path.
* Fixed an issue where running **update-release-notes** with updated integration logo, did not detect any file changes.
* Fixed an issue where the **create-id-set** command did not identify unified integrations correctly.
* Fixed an issue where the `CommonTypes` pack was not identified as a dependency for all feed integrations.
* Added support for running SDK commands in private repositories.
* Fixed an issue where running the **init** command did not set the correct category field in an integration .yml file for a newly created pack.
* When formatting new contributed pack, the **format** command will set the *fromversion* key to 6.0.0 in the relevant files.
* If the environment variable "DISABLE_SDK_VERSION_CHECK" is define, the demisto-sdk will no longer check for newer version when running a command.
* Added the `--use-pack-metadata` flag for the **find-dependencies** command to update the calculated dependencies using the the packs metadata files.
* Fixed an issue where **validate** failed on scripts in case the `outputs` field was set to `None`.
* Fixed an issue where **validate** was failing on editing existing release notes.
* Added a validation for README files verifying that the file doesn't contain template text copied from HelloWorld or HelloWorldPremium README.

## 1.3.5

* Added a validation that layoutscontainer's id and name are matching. Updated the format of layoutcontainer to include update_id too.
* Added a validation that commands' names and arguments in core packs, or scripts' arguments do not contain the word incident.
* Fixed issue where running the **generate-docs** command with -c flag ran all the commands and not just the commands specified by the flag.
* Fixed the error message of the **validate** command to not always suggest adding the *description* field.
* Fixed an issue where running **format** on feed integration generated invalid parameter structure.
* Fixed an issue where the **generate-docs** command did not add all the used scripts in a playbook to the README file.
* Fixed an issue where contrib/partner details might be added twice to the same file, when using unify and create-content-artifacts commands
* Fixed issue where running **validate** command on image-related integration did not return the correct outputs to json file.
* When formatting playbooks, the **format** command will now remove empty fields from SetIncident, SetIndicator, CreateNewIncident, CreateNewIndicator script arguments.
* Added an option to fill in the developer email when running the **init** command.

## 1.3.4

* Updated the **validate** command to check that the 'additionalinfo' field only contains the expected value for feed required parameters and not equal to it.
* Added a validation that community/partner details are not in the detailed description file.
* Added a validation that the Use Case tag in pack_metadata file is only used when the pack contains at least one PB, Incident Type or Layout.
* Added a validation that makes sure outputs in integrations are matching the README file when only README has changed.
* Added the *hidden* field to the integration schema.
* Fixed an issue where running **format** on a playbook whose `name` does not equal its `id` would cause other playbooks who use that playbook as a sub-playbook to fail.
* Added support for local custom command configuration file `.demisto-sdk-conf`.
* Updated the **format** command to include an update to the description file of an integration, to remove community/partner details.

## 1.3.3

* Fixed an issue where **lint** failed where *.Dockerfile* exists prior running the lint command.
* Added FeedHelloWorld template option for *--template* flag in **demisto-sdk init** command.
* Fixed issue where **update-release-notes** deleted release note file if command was called more than once.
* Fixed issue where **update-release-notes** added docker image release notes every time the command was called.
* Fixed an issue where running **update-release-notes** on a pack with newly created integration, had also added a docker image entry in the release notes.
* Fixed an issue where `XSOAR-linter` did not find *NotImplementedError* in main.
* Added validation for README files verifying their length (over 30 chars).
* When using *-g* flag in the **validate** command it will now ignore untracked files by default.
* Added the *--include-untracked* flag to the **validate** command to include files which are untracked by git in the validation process.
* Improved the `pykwalify` error outputs in the **validate** command.
* Added the *--print-pykwalify* flag to the **validate** command to print the unchanged output from `pykwalify`.

## 1.3.2

* Updated the format of the outputs when using the *--json-file* flag to create a JSON file output for the **validate** and **lint** commands.
* Added the **doc-review** command to check spelling in .md and .yml files as well as a basic release notes review.
* Added a validation that a pack's display name does not already exist in content repository.
* Fixed an issue where the **validate** command failed to detect duplicate params in an integration.
* Fixed an issue where the **validate** command failed to detect duplicate arguments in a command in an integration.

## 1.3.1

* Fixed an issue where the **validate** command failed to validate the release notes of beta integrations.
* Updated the **upload** command to support indicator fields.
* The **validate** and **update-release-notes** commands will now check changed files against `demisto/master` if it is configured locally.
* Fixed an issue where **validate** would incorrectly identify files as renamed.
* Added a validation that integration properties (such as feed, mappers, mirroring, etc) are not removed.
* Fixed an issue where **validate** failed when comparing branch against commit hash.
* Added the *--no-pipenv* flag to the **split-yml** command.
* Added a validation that incident fields and incident types are not removed from mappers.
* Fixed an issue where the *c
reate-id-set* flag in the *validate* command did not work while not using git.
* Added the *hiddenusername* field to the integration schema.
* Added a validation that images that are not integration images, do not ask for a new version or RN

## 1.3.0

* Do not collect optional dependencies on indicator types reputation commands.
* Fixed an issue where downloading indicator layoutscontainer objects failed.
* Added a validation that makes sure outputs in integrations are matching the README file.
* Fixed an issue where the *create-id-set* flag in the **validate** command did not work.
* Added a warning in case no id_set file is found when running the **validate** command.
* Fixed an issue where changed files were not recognised correctly on forked branches in the **validate** and the **update-release-notes** commands.
* Fixed an issue when files were classified incorrectly when running *update-release-notes*.
* Added a validation that integration and script file paths are compatible with our convention.
* Fixed an issue where id_set.json file was re created whenever running the generate-docs command.
* added the *--json-file* flag to create a JSON file output for the **validate** and **lint** commands.

## 1.2.19

* Fixed an issue where merge id_set was not updated to work with the new entity of Packs.
* Added a validation that the playbook's version matches the version of its sub-playbooks, scripts, and integrations.

## 1.2.18

* Changed the *skip-id-set-creation* flag to *create-id-set* in the **validate** command. Its default value will be False.
* Added support for the 'cve' reputation command in default arg validation.
* Filter out generic and reputation command from scripts and playbooks dependencies calculation.
* Added support for the incident fields in outgoing mappers in the ID set.
* Added a validation that the taskid field and the id field under the task field are both from uuid format and contain the same value.
* Updated the **format** command to generate uuid value for the taskid field and for the id under the task field in case they hold an invalid values.
* Exclude changes from doc_files directory on validation.
* Added a validation that an integration command has at most one default argument.
* Fixing an issue where pack metadata version bump was not enforced when modifying an old format (unified) file.
* Added validation that integration parameter's display names are capitalized and spaced using whitespaces and not underscores.
* Fixed an issue where beta integrations where not running deprecation validations.
* Allowed adding additional information to the deprecated description.
* Fixing an issue when escaping less and greater signs in integration params did not work as expected.

## 1.2.17

* Added a validation that the classifier of an integration exists.
* Added a validation that the mapper of an integration exists.
* Added a validation that the incident types of a classifier exist.
* Added a validation that the incident types of a mapper exist.
* Added support for *text* argument when running **demisto-sdk update-release-notes** on the ApiModules pack.
* Added a validation for the minimal version of an indicator field of type grid.
* Added new validation for incident and indicator fields in classifiers mappers and layouts exist in the content.
* Added cache for get_remote_file to reducing failures from accessing the remote repo.
* Fixed an issue in the **format** command where `_dev` or `_copy` suffixes weren't removed from the `id` of the given playbooks.
* Playbook dependencies from incident and indicator fields are now marked as optional.
* Mappers dependencies from incident types and incident fields are now marked as optional.
* Classifier dependencies from incident types are now marked as optional.
* Updated **demisto-sdk init** command to no longer create `created` field in pack_metadata file
* Updated **generate-docs** command to take the parameters names in setup section from display field and to use additionalinfo field when exist.
* Using the *verbose* argument in the **find-dependencies** command will now log to the console.
* Improved the deprecated message validation required from integrations.
* Fixed an issue in the **generate-docs** command where **Context Example** section was created when it was empty.

## 1.2.16

* Added allowed ignore errors to the *IDSetValidator*.
* Fixed an issue where an irrelevant id_set validation ran in the **validate** command when using the *--id-set* flag.
* Fixed an issue were **generate-docs** command has failed if a command did not exist in commands permissions file.
* Improved a **validate** command message for missing release notes of api module dependencies.

## 1.2.15

* Added the *ID101* to the allowed ignored errors.

## 1.2.14

* SDK repository is now mypy check_untyped_defs complaint.
* The lint command will now ignore the unsubscriptable-object (E1136) pylint error in dockers based on python 3.9 - this will be removed once a new pylint version is released.
* Added an option for **format** to run on a whole pack.
* Added new validation of unimplemented commands from yml in the code to `XSOAR-linter`.
* Fixed an issue where Auto-Extract fields were only checked for newly added incident types in the **validate** command.
* Added a new warning validation of direct access to args/params dicts to `XSOAR-linter`.

## 1.2.13

* Added new validation of indicators usage in CommandResults to `XSOAR-linter`.
* Running **demisto-sdk lint** will automatically run on changed files (same behavior as the -g flag).
* Removed supported version message from the documentation when running **generate_docs**.
* Added a print to indicate backwards compatibility is being checked in **validate** command.
* Added a percent print when running the **validate** command with the *-a* flag.
* Fixed a regression in the **upload** command where it was ignoring `DEMISTO_VERIFY_SSL` env var.
* Fixed an issue where the **upload** command would fail to upload beta integrations.
* Fixed an issue where the **validate** command did not create the *id_set.json* file when running with *-a* flag.
* Added price change validation in the **validate** command.
* Added validations that checks in read-me for empty sections or leftovers from the auto generated read-me that should be changed.
* Added new code validation for *NotImplementedError* to raise a warning in `XSOAR-linter`.
* Added validation for support types in the pack metadata file.
* Added support for *--template* flag in **demisto-sdk init** command.
* Fixed an issue with running **validate** on master branch where the changed files weren't compared to previous commit when using the *-g* flag.
* Fixed an issue where the `XSOAR-linter` ran *NotImplementedError* validation on scripts.
* Added support for Auto-Extract feature validation in incident types in the **validate** command.
* Fixed an issue in the **lint** command where the *-i* flag was ignored.
* Improved **merge-id-sets** command to support merge between two ID sets that contain the same pack.
* Fixed an issue in the **lint** command where flake8 ran twice.

## 1.2.12

* Bandit now reports also on medium severity issues.
* Fixed an issue with support for Docker Desktop on Mac version 2.5.0+.
* Added support for vulture and mypy linting when running without docker.
* Added support for *prev-ver* flag in **update-release-notes** command.
* Improved retry support when building docker images for linting.
* Added the option to create an ID set on a specific pack in **create-id-set** command.
* Added the *--skip-id-set-creation* flag to **validate** command in order to add the capability to run validate command without creating id_set validation.
* Fixed an issue where **validate** command checked docker image tag on ApiModules pack.
* Fixed an issue where **find-dependencies** did not calculate dashboards and reports dependencies.
* Added supported version message to the documentation and release notes files when running **generate_docs** and **update-release-notes** commands respectively.
* Added new code validations for *NotImplementedError* exception raise to `XSOAR-linter`.
* Command create-content-artifacts additional support for **Author_image.png** object.
* Fixed an issue where schemas were not enforced for incident fields, indicator fields and old layouts in the validate command.
* Added support for **update-release-notes** command to update release notes according to master branch.

## 1.2.11

* Fixed an issue where the ***generate-docs*** command reset the enumeration of line numbering after an MD table.
* Updated the **upload** command to support mappers.
* Fixed an issue where exceptions were no printed in the **format** while the *--verbose* flag is set.
* Fixed an issue where *--assume-yes* flag did not work in the **format** command when running on a playbook without a `fromversion` field.
* Fixed an issue where the **format** command would fail in case `conf.json` file was not found instead of skipping the update.
* Fixed an issue where integration with v2 were recognised by the `name` field instead of the `display` field in the **validate** command.
* Added a playbook validation to check if a task script exists in the id set in the **validate** command.
* Added new integration category `File Integrity Management` in the **validate** command.

## 1.2.10

* Added validation for approved content pack use-cases and tags.
* Added new code validations for *CommonServerPython* import to `XSOAR-linter`.
* Added *default value* and *predefined values* to argument description in **generate-docs** command.
* Added a new validation that checks if *get-mapping-fields* command exists if the integration schema has *{ismappable: true}* in **validate** command.
* Fixed an issue where the *--staged* flag recognised added files as modified in the **validate** command.
* Fixed an issue where a backwards compatibility warning was raised for all added files in the **validate** command.
* Fixed an issue where **validate** command failed when no tests were given for a partner supported pack.
* Updated the **download** command to support mappers.
* Fixed an issue where the ***format*** command added a duplicate parameter.
* For partner supported content packs, added support for a list of emails.
* Removed validation of README files from the ***validate*** command.
* Fixed an issue where the ***validate*** command required release notes for ApiModules pack.

## 1.2.9

* Fixed an issue in the **openapi_codegen** command where it created duplicate functions name from the swagger file.
* Fixed an issue in the **update-release-notes** command where the *update type* argument was not verified.
* Fixed an issue in the **validate** command where no error was raised in case a non-existing docker image was presented.
* Fixed an issue in the **format** command where format failed when trying to update invalid Docker image.
* The **format** command will now preserve the **isArray** argument in integration's reputation commands and will show a warning if it set to **false**.
* Fixed an issue in the **lint** command where *finally* clause was not supported in main function.
* Fixed an issue in the **validate** command where changing any entity ID was not validated.
* Fixed an issue in the **validate** command where *--staged* flag did not bring only changed files.
* Fixed the **update-release-notes** command to ignore changes in the metadata file.
* Fixed the **validate** command to ignore metadata changes when checking if a version bump is needed.

## 1.2.8

* Added a new validation that checks in playbooks for the usage of `DeleteContext` in **validate** command.
* Fixed an issue in the **upload** command where it would try to upload content entities with unsupported versions.
* Added a new validation that checks in playbooks for the usage of specific instance in **validate** command.
* Added the **--staged** flag to **validate** command to run on staged files only.

## 1.2.7

* Changed input parameters in **find-dependencies** command.
  * Use ***-i, --input*** instead of ***-p, --path***.
  * Use ***-idp, --id-set-path*** instead of ***-i, --id-set-path***.
* Fixed an issue in the **unify** command where it crashed on an integration without an image file.
* Fixed an issue in the **format** command where unnecessary files were not skipped.
* Fixed an issue in the **update-release-notes** command where the *text* argument was not respected in all cases.
* Fixed an issue in the **validate** command where a warning about detailed description was given for unified or deprecated integrations.
* Improved the error returned by the **validate** command when running on files using the old format.

## 1.2.6

* No longer require setting `DEMISTO_README_VALIDATION` env var to enable README mdx validation. Validation will now run automatically if all necessary node modules are available.
* Fixed an issue in the **validate** command where the `--skip-pack-dependencies` would not skip id-set creation.
* Fixed an issue in the **validate** command where validation would fail if supplied an integration with an empty `commands` key.
* Fixed an issue in the **validate** command where validation would fail due to a required version bump for packs which are not versioned.
* Will use env var `DEMISTO_VERIFY_SSL` to determine if to use a secure connection for commands interacting with the Server when `--insecure` is not passed. If working with a local Server without a trusted certificate, you can set env var `DEMISTO_VERIFY_SSL=no` to avoid using `--insecure` on each command.
* Unifier now adds a link to the integration documentation to the integration detailed description.
* Fixed an issue in the **secrets** command where ignored secrets were not skipped.

## 1.2.5

* Added support for special fields: *defaultclassifier*, *defaultmapperin*, *defaultmapperout* in **download** command.
* Added -y option **format** command to assume "yes" as answer to all prompts and run non-interactively
* Speed up improvements for `validate` of README files.
* Updated the **format** command to adhere to the defined content schema and sub-schemas, aligning its behavior with the **validate** command.
* Added support for canvasContextConnections files in **format** command.

## 1.2.4

* Updated detailed description for community integrations.

## 1.2.3

* Fixed an issue where running **validate** failed on playbook with task that adds tags to the evidence data.
* Added the *displaypassword* field to the integration schema.
* Added new code validations to `XSOAR-linter`.
  * As warnings messages:
    * `demisto.params()` should be used only inside main function.
    * `demisto.args()` should be used only inside main function.
    * Functions args should have type annotations.
* Added `fromversion` field validation to test playbooks and scripts in **validate** command.

## 1.2.2

* Add support for warning msgs in the report and summary to **lint** command.
* Fixed an issue where **json-to-outputs** determined bool values as int.
* Fixed an issue where **update-release-notes** was crushing on `--all` flag.
* Fixed an issue where running **validate**, **update-release-notes** outside of content repo crushed without a meaningful error message.
* Added support for layoutscontainer in **init** contribution flow.
* Added a validation for tlp_color param in feeds in **validate** command.
* Added a validation for removal of integration parameters in **validate** command.
* Fixed an issue where **update-release-notes** was failing with a wrong error message when no pack or input was given.
* Improved formatting output of the **generate-docs** command.
* Add support for env variable *DEMISTO_SDK_ID_SET_REFRESH_INTERVAL*. Set this env variable to the refresh interval in minutes. The id set will be regenerated only if the refresh interval has passed since the last generation. Useful when generating Script documentation, to avoid re-generating the id_set every run.
* Added new code validations to `XSOAR-linter`.
  * As error messages:
    * Longer than 10 seconds sleep statements for non long running integrations.
    * exit() usage.
    * quit() usage.
  * As warnings messages:
    * `demisto.log` should not be used.
    * main function existence.
    * `demito.results` should not be used.
    * `return_output` should not be used.
    * try-except statement in main function.
    * `return_error` usage in main function.
    * only once `return_error` usage.
* Fixed an issue where **lint** command printed logs twice.
* Fixed an issue where *suffix* did not work as expected in the **create-content-artifacts** command.
* Added support for *prev-ver* flag in **lint** and **secrets** commands.
* Added support for *text* flag to **update-release-notes** command to add the same text to all release notes.
* Fixed an issue where **validate** did not recognize added files if they were modified locally.
* Added a validation that checks the `fromversion` field exists and is set to 5.0.0 or above when working or comparing to a non-feature branch in **validate** command.
* Added a validation that checks the certification field in the pack_metadata file is valid in **validate** command.
* The **update-release-notes** command will now automatically add docker image update to the release notes.

## 1.2.1

* Added an additional linter `XSOAR-linter` to the **lint** command which custom validates py files. currently checks for:
  * `Sys.exit` usages with non zero value.
  * Any `Print` usages.
* Fixed an issue where renamed files were failing on *validate*.
* Fixed an issue where single changed files did not required release notes update.
* Fixed an issue where doc_images required release-notes and validations.
* Added handling of dependent packs when running **update-release-notes** on changed *APIModules*.
  * Added new argument *--id-set-path* for id_set.json path.
  * When changes to *APIModule* is detected and an id_set.json is available - the command will update the dependent pack as well.
* Added handling of dependent packs when running **validate** on changed *APIModules*.
  * Added new argument *--id-set-path* for id_set.json path.
  * When changes to *APIModule* is detected and an id_set.json is available - the command will validate that the dependent pack has release notes as well.
* Fixed an issue where the find_type function didn't recognize file types correctly.
* Fixed an issue where **update-release-notes** command did not work properly on Windows.
* Added support for indicator fields in **update-release-notes** command.
* Fixed an issue where files in test dirs where being validated.

## 1.2.0

* Fixed an issue where **format** did not update the test playbook from its pack.
* Fixed an issue where **validate** validated non integration images.
* Fixed an issue where **update-release-notes** did not identified old yml integrations and scripts.
* Added revision templates to the **update-release-notes** command.
* Fixed an issue where **update-release-notes** crashed when a file was renamed.
* Fixed an issue where **validate** failed on deleted files.
* Fixed an issue where **validate** validated all images instead of packs only.
* Fixed an issue where a warning was not printed in the **format** in case a non-supported file type is inputted.
* Fixed an issue where **validate** did not fail if no release notes were added when adding files to existing packs.
* Added handling of incorrect layout paths via the **format** command.
* Refactor **create-content-artifacts** command - Efficient artifacts creation and better logging.
* Fixed an issue where image and description files were not handled correctly by **validate** and **update-release-notes** commands.
* Fixed an issue where the **format** command didn't remove all extra fields in a file.
* Added an error in case an invalid id_set.json file is found while running the **validate** command.
* Added fetch params checks to the **validate** command.

## 1.1.11

* Added line number to secrets' path in **secrets** command report.
* Fixed an issue where **init** a community pack did not present the valid support URL.
* Fixed an issue where **init** offered a non relevant pack support type.
* Fixed an issue where **lint** did not pull docker images for powershell.
* Fixed an issue where **find-dependencies** did not find all the script dependencies.
* Fixed an issue where **find-dependencies** did not collect indicator fields as dependencies for playbooks.
* Updated the **validate** and the **secrets** commands to be less dependent on regex.
* Fixed an issue where **lint** did not run on circle when docker did not return ping.
* Updated the missing release notes error message (RN106) in the **Validate** command.
* Fixed an issue where **Validate** would return missing release notes when two packs with the same substring existed in the modified files.
* Fixed an issue where **update-release-notes** would add duplicate release notes when two packs with the same substring existed in the modified files.
* Fixed an issue where **update-release-notes** would fail to bump new versions if the feature branch was out of sync with the master branch.
* Fixed an issue where a non-descriptive error would be returned when giving the **update-release-notes** command a pack which can not be found.
* Added dependencies check for *widgets* in **find-dependencies** command.
* Added a `update-docker` flag to **format** command.
* Added a `json-to-outputs` flag to the **run** command.
* Added a verbose (`-v`) flag to **format** command.
* Fixed an issue where **download** added the prefix "playbook-" to the name of playbooks.

## 1.1.10

* Updated the **init** command. Relevant only when passing the *--contribution* argument.
  * Added the *--author* option.
  * The *support* field of the pack's metadata is set to *community*.
* Added a proper error message in the **Validate** command upon a missing description in the root of the yml.
* **Format** now works with a relative path.
* **Validate** now fails when all release notes have been excluded.
* Fixed issue where correct error message would not propagate for invalid images.
* Added the *--skip-pack-dependencies* flag to **validate** command to skip pack dependencies validation. Relevant when using the *-g* flag.
* Fixed an issue where **Validate** and **Format** commands failed integrations with `defaultvalue` field in fetch incidents related parameters.
* Fixed an issue in the **Validate** command in which unified YAML files were not ignored.
* Fixed an issue in **generate-docs** where scripts and playbooks inputs and outputs were not parsed correctly.
* Fixed an issue in the **openapi-codegen** command where missing reference fields in the swagger JSON caused errors.
* Fixed an issue in the **openapi-codegen** command where empty objects in the swagger JSON paths caused errors.
* **update-release-notes** command now accept path of the pack instead of pack name.
* Fixed an issue where **generate-docs** was inserting unnecessary escape characters.
* Fixed an issue in the **update-release-notes** command where changes to the pack_metadata were not detected.
* Fixed an issue where **validate** did not check for missing release notes in old format files.

## 1.1.9

* Fixed an issue where **update-release-notes** command failed on invalid file types.

## 1.1.8

* Fixed a regression where **upload** command failed on test playbooks.
* Added new *githubUser* field in pack metadata init command.
* Support beta integration in the commands **split-yml, extract-code, generate-test-playbook and generate-docs.**
* Fixed an issue where **find-dependencies** ignored *toversion* field in content items.
* Added support for *layoutscontainer*, *classifier_5_9_9*, *mapper*, *report*, and *widget* in the **Format** command.
* Fixed an issue where **Format** will set the `ID` field to be equal to the `name` field in modified playbooks.
* Fixed an issue where **Format** did not work for test playbooks.
* Improved **update-release-notes** command:
  * Write content description to release notes for new items.
  * Update format for file types without description: Connections, Incident Types, Indicator Types, Layouts, Incident Fields.
* Added a validation for feedTags param in feeds in **validate** command.
* Fixed readme validation issue in community support packs.
* Added the **openapi-codegen** command to generate integrations from OpenAPI specification files.
* Fixed an issue were release notes validations returned wrong results for *CommonScripts* pack.
* Added validation for image links in README files in **validate** command.
* Added a validation for default value of fetch param in feeds in **validate** command.
* Fixed an issue where the **Init** command failed on scripts.

## 1.1.7

* Fixed an issue where running the **format** command on feed integrations removed the `defaultvalue` fields.
* Playbook branch marked with *skipunavailable* is now set as an optional dependency in the **find-dependencies** command.
* The **feedReputation** parameter can now be hidden in a feed integration.
* Fixed an issue where running the **unify** command on JS package failed.
* Added the *--no-update* flag to the **find-dependencies** command.
* Added the following validations in **validate** command:
  * Validating that a pack does not depend on NonSupported / Deprecated packs.

## 1.1.6

* Added the *--description* option to the **init** command.
* Added the *--contribution* option to the **init** command which converts a contribution zip to proper pack format.
* Improved **validate** command performance time and outputs.
* Added the flag *--no-docker-checks* to **validate** command to skip docker checks.
* Added the flag *--print-ignored-files* to **validate** command to print ignored files report when the command is done.
* Added the following validations in **validate** command:
  * Validating that existing release notes are not modified.
  * Validating release notes are not added to new packs.
  * Validating that the "currentVersion" field was raised in the pack_metadata for modified packs.
  * Validating that the timestamp in the "created" field in the pack_metadata is in ISO format.
* Running `demisto-sdk validate` will run the **validate** command using git and only on committed files (same as using *-g --post-commit*).
* Fixed an issue where release notes were not checked correctly in **validate** command.
* Fixed an issue in the **create-id-set** command where optional playbook tasks were not taken into consideration.
* Added a prompt to the `demisto-sdk update-release-notes` command to prompt users to commit changes before running the release notes command.
* Added support to `layoutscontainer` in **validate** command.

## 1.1.5

* Fixed an issue in **find-dependencies** command.
* **lint** command now verifies flake8 on CommonServerPython script.

## 1.1.4

* Fixed an issue with the default output file name of the **unify** command when using "." as an output path.
* **Unify** command now adds contributor details to the display name and description.
* **Format** command now adds *isFetch* and *incidenttype* fields to integration yml.
* Removed the *feedIncremental* field from the integration schema.
* **Format** command now adds *feedBypassExclusionList*, *Fetch indicators*, *feedReputation*, *feedReliability*,
     *feedExpirationPolicy*, *feedExpirationInterval* and *feedFetchInterval* fields to integration yml.
* Fixed an issue in the playbooks schema.
* Fixed an issue where generated release notes were out of order.
* Improved pack dependencies detection.
* Fixed an issue where test playbooks were mishandled in **validate** command.

## 1.1.3

* Added a validation for invalid id fields in indicators types files in **validate** command.
* Added default behavior for **update-release-notes** command.
* Fixed an error where README files were failing release notes validation.
* Updated format of generated release notes to be more user friendly.
* Improved error messages for the **update-release-notes** command.
* Added support for `Connections`, `Dashboards`, `Widgets`, and `Indicator Types` to **update-release-notes** command.
* **Validate** now supports scripts under the *TestPlaybooks* directory.
* Fixed an issue where **validate** did not support powershell files.

## 1.1.2

* Added a validation for invalid playbookID fields in incidents types files in **validate** command.
* Added a code formatter for python files.
* Fixed an issue where new and old classifiers where mixed on validate command.
* Added *feedIncremental* field to the integration schema.
* Fixed error in the **upload** command where unified YMLs were not uploaded as expected if the given input was a pack.
* Fixed an issue where the **secrets** command failed due to a space character in the file name.
* Ignored RN validation for *NonSupported* pack.
* You can now ignore IF107, SC100, RP102 error codes in the **validate** command.
* Fixed an issue where the **download** command was crashing when received as input a JS integration or script.
* Fixed an issue where **validate** command checked docker image for JS integrations and scripts.
* **validate** command now checks scheme for reports and connections.
* Fixed an issue where **validate** command checked docker when running on all files.
* Fixed an issue where **validate** command did not fail when docker image was not on the latest numeric tag.
* Fixed an issue where beta integrations were not validated correctly in **validate** command.

## 1.1.1

* fixed and issue where file types were not recognized correctly in **validate** command.
* Added better outputs for validate command.

## 1.1.0

* Fixed an issue where changes to only non-validated files would fail validation.
* Fixed an issue in **validate** command where moved files were failing validation for new packs.
* Fixed an issue in **validate** command where added files were failing validation due to wrong file type detection.
* Added support for new classifiers and mappers in **validate** command.
* Removed support of old RN format validation.
* Updated **secrets** command output format.
* Added support for error ignore on deprecated files in **validate** command.
* Improved errors outputs in **validate** command.
* Added support for linting an entire pack.

## 1.0.9

* Fixed a bug where misleading error was presented when pack name was not found.
* **Update-release-notes** now detects added files for packs with versions.
* Readme files are now ignored by **update-release-notes** and validation of release notes.
* Empty release notes no longer cause an uncaught error during validation.

## 1.0.8

* Changed the output format of demisto-sdk secrets.
* Added a validation that checkbox items are not required in integrations.
* Added pack release notes generation and validation.
* Improved pack metadata validation.
* Fixed an issue in **validate** where renamed files caused an error

## 1.0.4

* Fix the **format** command to update the `id` field to be equal to `details` field in indicator-type files, and to `name` field in incident-type & dashboard files.
* Fixed a bug in the **validate** command for layout files that had `sortValues` fields.
* Fixed a bug in the **format** command where `playbookName` field was not always present in the file.
* Fixed a bug in the **format** command where indicatorField wasn't part of the SDK schemas.
* Fixed a bug in **upload** command where created unified docker45 yml files were not deleted.
* Added support for IndicatorTypes directory in packs (for `reputation` files, instead of Misc).
* Fixed parsing playbook condition names as string instead of boolean in **validate** command
* Improved image validation in YAML files.
* Removed validation for else path in playbook condition tasks.

## 1.0.3

* Fixed a bug in the **format** command where comments were being removed from YAML files.
* Added output fields: *file_path* and *kind* for layouts in the id-set.json created by **create-id-set** command.
* Fixed a bug in the **create-id-set** command Who returns Duplicate for Layouts with a different kind.
* Added formatting to **generate-docs** command results replacing all `<br>` tags with `<br/>`.
* Fixed a bug in the **download** command when custom content contained not supported content entity.
* Fixed a bug in **format** command in which boolean strings  (e.g. 'yes' or 'no') were converted to boolean values (e.g. 'True' or 'False').
* **format** command now removes *sourceplaybookid* field from playbook files.
* Fixed a bug in **generate-docs** command in which integration dependencies were not detected when generating documentation for a playbook.

## 1.0.1

* Fixed a bug in the **unify** command when output path was provided empty.
* Improved error message for integration with no tests configured.
* Improved the error message returned from the **validate** command when an integration is missing or contains malformed fetch incidents related parameters.
* Fixed a bug in the **create** command where a unified YML with a docker image for 4.5 was copied incorrectly.
* Missing release notes message are now showing the release notes file path to update.
* Fixed an issue in the **validate** command in which unified YAML files were not ignored.
* File format suggestions are now shown in the relevant file format (JSON or YAML).
* Changed Docker image validation to fail only on non-valid ones.
* Removed backward compatibility validation when Docker image is updated.

## 1.0.0

* Improved the *upload* command to support the upload of all the content entities within a pack.
* The *upload* command now supports the improved pack file structure.
* Added an interactive option to format integrations, scripts and playbooks with No TestPlaybooks configured.
* Added an interactive option to configure *conf.json* file with missing test playbooks for integrations, scripts and playbooks
* Added *download* command to download custom content from Demisto instance to the local content repository.
* Improved validation failure messages to include a command suggestion, wherever relevant, to fix the raised issue.
* Improved 'validate' help and documentation description
* validate - checks that scripts, playbooks, and integrations have the *tests* key.
* validate - checks that test playbooks are configured in `conf.json`.
* demisto-sdk lint - Copy dir better handling.
* demisto-sdk lint - Add error when package missing in docker image.
* Added *-a , --validate-all* option in *validate* to run all validation on all files.
* Added *-i , --input* option in *validate* to run validation on a specified pack/file.
* added *-i, --input* option in *secrets* to run on a specific file.
* Added an allowed hidden parameter: *longRunning* to the hidden integration parameters validation.
* Fixed an issue with **format** command when executing with an output path of a folder and not a file path.
* Bug fixes in generate-docs command given playbook as input.
* Fixed an issue with lint command in which flake8 was not running on unit test files.

## 0.5.2

* Added *-c, --command* option in *generate-docs* to generate a specific command from an integration.
* Fixed an issue when getting README/CHANGELOG files from git and loading them.
* Removed release notes validation for new content.
* Fixed secrets validations for files with the same name in a different directory.
* demisto-sdk lint - parallelization working with specifying the number of workers.
* demisto-sdk lint - logging levels output, 3 levels.
* demisto-sdk lint - JSON report, structured error reports in JSON format.
* demisto-sdk lint - XML JUnit report for unit-tests.
* demisto-sdk lint - new packages used to accelerate execution time.
* demisto-sdk secrets - command now respects the generic whitelist, and not only the pack secrets.

## 0.5.0

[PyPI History][1]

[1]: https://pypi.org/project/demisto-sdk/#history

## 0.4.9

* Fixed an issue in *generate-docs* where Playbooks and Scripts documentation failed.
* Added a graceful error message when executing the *run" command with a misspelled command.
* Added more informative errors upon failures of the *upload* command.
* format command:
  * Added format for json files: IncidentField, IncidentType, IndicatorField, IndicatorType, Layout, Dashboard.
  * Added the *-fv --from-version*, *-nv --no-validation* arguments.
  * Removed the *-t yml_type* argument, the file type will be inferred.
  * Removed the *-g use_git* argument, running format without arguments will run automatically on git diff.
* Fixed an issue in loading playbooks with '=' character.
* Fixed an issue in *validate* failed on deleted README files.

## 0.4.8

* Added the *max* field to the Playbook schema, allowing to define it in tasks loop.
* Fixed an issue in *validate* where Condition branches checks were case sensitive.

## 0.4.7

* Added the *slareminder* field to the Playbook schema.
* Added the *common_server*, *demisto_mock* arguments to the *init* command.
* Fixed an issue in *generate-docs* where the general section was not being generated correctly.
* Fixed an issue in *validate* where Incident type validation failed.

## 0.4.6

* Fixed an issue where the *validate* command did not identify CHANGELOG in packs.
* Added a new command, *id-set* to create the id set - the content dependency tree by file IDs.

## 0.4.5

* generate-docs command:
  * Added the *use_cases*, *permissions*, *command_permissions* and *limitations*.
  * Added the *--insecure* argument to support running the script and integration command in Demisto.
  * Removed the *-t yml_type* argument, the file type will be inferred.
  * The *-o --output* argument is no longer mandatory, default value will be the input file directory.
* Added support for env var: *DEMISTO_SDK_SKIP_VERSION_CHECK*. When set version checks are skipped.
* Fixed an issue in which the CHANGELOG files did not match our scheme.
* Added a validator to verify that there are no hidden integration parameters.
* Fixed an issue where the *validate* command ran on test files.
* Removed the *env-dir* argument from the demisto-sdk.
* README files which are html files will now be skipped in the *validate* command.
* Added support for env var: *DEMISTO_README_VALIDATOR*. When not set the readme validation will not run.

## 0.4.4

* Added a validator for IncidentTypes (incidenttype-*.json).
* Fixed an issue where the -p flag in the *validate* command was not working.
* Added a validator for README.md files.
* Release notes validator will now run on: incident fields, indicator fields, incident types, dashboard and reputations.
* Fixed an issue where the validator of reputation(Indicator Type) did not check on the details field.
* Fixed an issue where the validator attempted validating non-existing files after deletions or name refactoring.
* Removed the *yml_type* argument in the *split-yml*, *extract-code* commands.
* Removed the *file_type* argument in the *generate-test-playbook* command.
* Fixed the *insecure* argument in *upload*.
* Added the *insecure* argument in *run-playbook*.
* Standardise the *-i --input*, *-o --output* to demisto-sdk commands.

## 0.4.3

* Fixed an issue where the incident and indicator field BC check failed.
* Support for linting and unit testing PowerShell integrations.

## 0.4.2

* Fixed an issue where validate failed on Windows.
* Added a validator to verify all branches are handled in conditional task in a playbook.
* Added a warning message when not running the latest sdk version.
* Added a validator to check that the root is connected to all tasks in the playbook.
* Added a validator for Dashboards (dashboard-*.json).
* Added a validator for Indicator Types (reputation-*.json).
* Added a BC validation for changing incident field type.
* Fixed an issue where init command would generate an invalid yml for scripts.
* Fixed an issue in misleading error message in v2 validation hook.
* Fixed an issue in v2 hook which now is set only on newly added scripts.
* Added more indicative message for errors in yaml files.
* Disabled pykwalify info log prints.

## 0.3.10

* Added a BC check for incident fields - changing from version is not allowed.
* Fixed an issue in create-content-artifacts where scripts in Packs in TestPlaybooks dir were copied with a wrong prefix.

## 0.3.9

* Added a validation that incident field can not be required.
* Added validation for fetch incident parameters.
* Added validation for feed integration parameters.
* Added to the *format* command the deletion of the *sourceplaybookid* field.
* Fixed an issue where *fieldMapping* in playbook did not pass the scheme validation.
* Fixed an issue where *create-content-artifacts* did not copy TestPlaybooks in Packs without prefix of *playbook-*.
* Added a validation the a playbook can not have a rolename set.
* Added to the image validator the new DBot default image.
* Added the fields: elasticcommonfields, quiet, quietmode to the Playbook schema.
* Fixed an issue where *validate* failed on integration commands without outputs.
* Added a new hook for naming of v2 integrations and scripts.

## 0.3.8

* Fixed an issue where *create-content-artifact* was not loading the data in the yml correctly.
* Fixed an issue where *unify* broke long lines in script section causing syntax errors

## 0.3.7

* Added *generate-docs* command to generate documentation file for integration, playbook or script.
* Fixed an issue where *unify* created a malformed integration yml.
* Fixed an issue where demisto-sdk **init** creates unit-test file with invalid import.

## 0.3.6

* Fixed an issue where demisto-sdk **validate** failed on modified scripts without error message.

## 0.3.5

* Fixed an issue with docker tag validation for integrations.
* Restructured repo source code.

## 0.3.4

* Saved failing unit tests as a file.
* Fixed an issue where "_test" file for scripts/integrations created using **init** would import the "HelloWorld" templates.
* Fixed an issue in demisto-sdk **validate** - was failing on backward compatiblity check
* Fixed an issue in demisto-sdk **secrets** - empty line in .secrets-ignore always made the secrets check to pass
* Added validation for docker image inside integrations and scripts.
* Added --use-git flag to **format** command to format all changed files.
* Fixed an issue where **validate** did not fail on dockerimage changes with bc check.
* Added new flag **--ignore-entropy** to demisto-sdk **secrets**, this will allow skip entropy secrets check.
* Added --outfile to **lint** to allow saving failed packages to a file.

## 0.3.3

* Added backwards compatibility break error message.
* Added schema for incident types.
* Added **additionalinfo** field to as an available field for integration configuration.
* Added pack parameter for **init**.
* Fixed an issue where error would appear if name parameter is not set in **init**.

## 0.3.2

* Fixed the handling of classifier files in **validate**.

## 0.3.1

* Fixed the handling of newly created reputation files in **validate**.
* Added an option to perform **validate** on a specific file.

## 0.3.0

* Added support for multi-package **lint** both with parallel and without.
* Added all parameter in **lint** to run on all packages and packs in content repository.
* Added **format** for:
  * Scripts
  * Playbooks
  * Integrations
* Improved user outputs for **secrets** command.
* Fixed an issue where **lint** would run pytest and pylint only on a single docker per integration.
* Added auto-complete functionality to demisto-sdk.
* Added git parameter in **lint** to run only on changed packages.
* Added the **run-playbook** command
* Added **run** command which runs a command in the Demisto playground.
* Added **upload** command which uploads an integration or a script to a Demisto instance.
* Fixed and issue where **validate** checked if release notes exist for new integrations and scripts.
* Added **generate-test-playbook** command which generates a basic test playbook for an integration or a script.
* **validate** now supports indicator fields.
* Fixed an issue with layouts scheme validation.
* Adding **init** command.
* Added **json-to-outputs** command which generates the yaml section for outputs from an API raw response.

## 0.2.6

* Fixed an issue with locating release notes for beta integrations in **validate**.

## 0.2.5

* Fixed an issue with locating release notes for beta integrations in **validate**.

## 0.2.4

* Adding image validation to Beta_Integration and Packs in **validate**.

## 0.2.3

* Adding Beta_Integration to the structure validation process.
* Fixing bug where **validate** did checks on TestPlaybooks.
* Added requirements parameter to **lint**.

## 0.2.2

* Fixing bug where **lint** did not return exit code 1 on failure.
* Fixing bug where **validate** did not print error message in case no release notes were give.

## 0.2.1

* **Validate** now checks that the id and name fields are identical in yml files.
* Fixed a bug where sdk did not return any exit code.

## 0.2.0

* Added Release Notes Validator.
* Fixed the Unifier selection of your python file to use as the code.
* **Validate** now supports Indicator fields.
* Fixed a bug where **validate** and **secrets** did not return exit code 1 on failure.
* **Validate** now runs on newly added scripts.

## 0.1.8

* Added support for `--version`.
* Fixed an issue in file_validator when calling `checked_type` method with script regex.

## 0.1.2

* Restructuring validation to support content packs.
* Added secrets validation.
* Added content bundle creation.
* Added lint and unit test run.

## 0.1.1

* Added new logic to the unifier.
* Added detailed README.
* Some small adjustments and fixes.

## 0.1.0

Capabilities:

* **Extract** components(code, image, description etc.) from a Demisto YAML file into a directory.
* **Unify** components(code, image, description etc.) to a single Demisto YAML file.
* **Validate** Demisto content files.<|MERGE_RESOLUTION|>--- conflicted
+++ resolved
@@ -2,6 +2,7 @@
 
 ## Unreleased
 * Fixed an issue where **update-release-notes** command failed when running on a pack that contains deprecated integrations without the `commands` section.
+* Fixed an issue where **validate** failed when attempting to map null values in a classifier.
 
 ## 1.14.0
 * Added the `DEMISTO_SDK_GRAPH_FORCE_CREATE` environment variable. Use it to force the SDK to recreate the graph, rather than update it.
@@ -24,11 +25,8 @@
 * Fixed an issue where **download** command failed when running on a beta integration.
 * Fixed an issue where **update-release-notes** generated release notes for packs in their initial version (1.0.0).
 * Fixed an issue with **update-content-graph** where `--use-git` parameter was ignored when using `--imported-path` parameter.
-<<<<<<< HEAD
-* Fixed an issue where **validate** failed when attempting to map null values in a classifier.
-=======
 * Fixed an issue where **validate** failed on playbooks with valid inputs, since it did not collect the playbook inputs occurrences properly.
->>>>>>> ab7976b7
+
 
 ## 1.13.0
 * Added the pack version to the code files when calling **unify**. The same value is removed when calling **split**.
