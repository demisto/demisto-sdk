--- conflicted
+++ resolved
@@ -2,11 +2,8 @@
 ## Unreleased
 * Fixed an issue where the coloring directives where showing in log messages.
 * Fixed an issue where **create-content-graph** was not executed upon changes in the parser infra files.
-<<<<<<< HEAD
 * Added support for `svg` integration images in content repo in **validate** command.
-=======
 * Added a parameter `skip-packs-known-words` to the **doc-review** command, making sure that pack known words will not be added.
->>>>>>> 0a20d1d2
 
 ## 1.18.0
 * Added the ability to ignore any validation in the **validate** command when running in an external (non-demisto/content) repo, by placing a `.private-repo-settings` file at its root.
