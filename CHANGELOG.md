--- conflicted
+++ resolved
@@ -6,11 +6,8 @@
 * Added the reattach mechanism to the **upload** command, If you set the --input-config-file flag, any detached item in your XSOAR instance that isn't currently in the repo's SystemPacks folder will be re-attached.
 * Fixed an issue in the **validate** command did not work properly when using the *-g* flag.
 * Enhanced the dependency message shown when running **lint**.
-<<<<<<< HEAD
 * The **validate** command now checks if there're integration commands that apear only in the readme file or only in the yml file.
-=======
 * Fixed an issue where **update-release-notes** didn't update the currentVersion in pack_metadata
->>>>>>> d1e8d581
 
 # 1.6.2
 * Added dependency validation support for core marketplacev2 packs.
