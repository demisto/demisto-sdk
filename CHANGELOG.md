# Changelog

## Unreleased
* enhanced ***validate*** command to list all command names affected by a backward compatibility break, instead of only one.
<<<<<<< HEAD
* Added support for Wizard content item in the **format**, **validate**, **upload**, **create-id-set**, **find-dependecies** and **create-content-artifacts** commands.
=======
* Added a new flag to the **validate** command, allowing to run specific validations.
>>>>>>> 4ce7f8d9

## 1.6.5

* Fixed an issue in the **format** command where the `id` field was overwritten for existing JSON files.
* Fixed an issue where the **doc-review** command was successful even when the release-note is malformed.
* Added timestamps to the `demisto-sdk` logger.
* Added time measurements to **lint**.
* Added the flag '-d', '--dependency' to **find-dependencies** command to get the content items that cause the dependencies between two packs.
* Fixed an issue where **doc-review** failed to recognize script names, in scripts using the old file structure.
* Fixed an issue where concurrent processes created by **lint** caused deadlocks when opening files.
* Fixed an issue in the **format** command where `_dev` or `_copy` suffixes weren't removed from the subscript names in playbooks and layouts.
* Fixed an issue where **validate** failed on nonexistent `README.md` files.
* Added support of XSIAM content items to the **validate** command.
* Report **lint** summary results and failed packages after reporting time measurements.

## 1.6.4

* Added the new **generate-yml-from-python** command.
* Added a code *type* indication for integration and script objects in the *ID Set*.
* Added the [Vulture](https://github.com/jendrikseipp/vulture) linter to the pre-commit hook.
* The `demisto-sdk` pack will now be distributed via PyPi with a **wheel** file.
* Fixed a bug where any edited json file that contained a forward slash (`/`) escaped.
* Added a new validation to **validate** command to verify that the metadata *currentVersion* is
the same as the last release note version.
* The **validate** command now checks if there're none-deprecated integration commands that are missing from the readme file.
* Fixed an issue where *dockerimage* changes in Scripts weren't recognized by the **update-release-notes** command.
* Fixed an issue where **update-xsoar-config-file** did not properly insert the marketplace packs list to the file.
* Added the pack name to the known words by default when running the **doc-review** command.
* Added support for new XSIAM entities in **create-id-set** command.
* Added support for new XSIAM entities in **create-content-artifacts** command.
* Added support for Parsing/Modeling Rule content item in the **unify** command.
* Added the integration name, the commands name and the script name to the known words by default when running the **doc-review** command.
* Added an argument '-c' '--custom' to the **unify** command, if True will append to the unified yml name/display/id the custom label provided
* Added support for sub words suggestion in kebab-case sentences when running the **doc-review** command.
* Added support for new XSIAM entities in **update-release-notes** command.
* Enhanced the message of alternative suggestion words shown when running **doc-review** command.
* Fixed an incorrect error message, in case `node` is not installed on the machine.
* Fixed an issue in the **lint** command where the *check-dependent-api-modules* argument was set to true by default.
* Added a new command **generate-unit-tests**.
* Added a new validation to **validate** all SIEM integration have the same suffix.
* Fixed the destination path of the unified parsing/modeling rules in **create-content-artifacts** command.
* Fixed an issue in the **validate** command, where we validated wrongfully the existence of readme file for the *ApiModules* pack.
* Fixed an issue in the **validate** command, where an error message that was displayed for scripts validation was incorrect.
* Fixed an issue in the **validate** and **format** commands where *None* arguments in integration commands caused the commands to fail unexpectedly.
* Added support for running tests on XSIAM machines in the **test-content** command.
* Fixed an issue where the **validate** command did not work properly when deleting non-content items.
* Added the flag '-d', '--dependency' to **find-dependencies** command to get the content items that cause the dependencies between two packs.

## 1.6.3

* **Breaking change**: Fixed a typo in the **validate** `--quiet-bc-validation` flag (was `--quite-bc-validation`). @upstart-swiss
* Dropped support for python 3.7: Demisto-SDK is now supported on Python 3.8 or newer.
* Added an argument to YAMLHandler, allowing to set a maximal width for YAML files. This fixes an issue where a wrong default was used.
* Added the detach mechanism to the **upload** command, If you set the --input-config-file flag, any files in the repo's SystemPacks folder will be detached.
* Added the reattach mechanism to the **upload** command, If you set the --input-config-file flag, any detached item in your XSOAR instance that isn't currently in the repo's SystemPacks folder will be re-attached.
* Fixed an issue in the **validate** command that did not work properly when using the *-g* flag.
* Enhanced the dependency message shown when running **lint**.
* Fixed an issue where **update-release-notes** didn't update the currentVersion in pack_metadata.
* Improved the logging in **test-content** for helping catch typos in external playbook configuration.

## 1.6.2

* Added dependency validation support for core marketplacev2 packs.
* Fixed an issue in **update-release-notes** where suggestion fix failed in validation.
* Fixed a bug where `.env` files didn't load. @nicolas-rdgs
* Fixed a bug where **validate** command failed when the *categories* field in the pack metadata was empty for non-integration packs.
* Added *system* and *item-type* arguments to the **download** command, used when downloading system items.
* Added a validation to **validate**, checking that each script, integration and playbook have a README file. This validation only runs when the command is called with either the `-i` or the `-g` flag.
* Fixed a regression issue with **doc-review**, where the `-g` flag did not work.
* Improved the detection of errors in **doc-review** command.
* The **validate** command now checks if a readme file is empty, only for packs that contain playbooks or were written by a partner.
* The **validate** command now makes sure common contextPath values (e.g. `DBotScore.Score`) have a non-empty description, and **format** populates them automatically.
* Fixed an issue where the **generate-outputs** command did not work properly when examples were provided.
* Fixed an issue in the **generate-outputs** command, where the outputs were not written to the specified output path.
* The **generate-outputs** command can now generate outputs from multiple calls to the same command (useful when different args provide different outputs).
* The **generate-outputs** command can now update a yaml file with new outputs, without deleting or overwriting existing ones.
* Fixed a bug where **doc-review** command failed on existing templates.
* Fixed a bug where **validate** command failed when the word demisto is in the repo README file.
* Added support for adding test-playbooks to the zip file result in *create-content-artifacts* command for marketplacev2.
* Fixed an issue in **find-dependencies** where using the argument *-o* without the argument *--all-packs-dependencies* did not print a proper warning.
* Added a **validate** check to prevent deletion of files whose deletion is not supported by the XSOAR marketplace.
* Removed the support in the *maintenance* option of the *-u* flag in the **update-release-notes** command.
* Added validation for forbidden words and phrases in the **doc-review** command.
* Added a retries mechanism to the **test-content** command to stabilize the build process.
* Added support for all `git` platforms to get remote files.
* Refactored the **format** command's effect on the *fromversion* field:
  * Fixed a bug where the *fromversion* field was removed when modifying a content item.
  * Updated the general default *fromversion* and the default *fromversion* of newly-introduced content items (e.g. `Lists`, `Jobs`).
  * Added an interactive mode functionality for all content types, to ask the user whether to set a default *fromversion*, if could not automatically determine its value. Use `-y` to assume 'yes' as an answer to all prompts and run non-interactively.

## 1.6.1

* Added the '--use-packs-known-words' argument to the **doc-review** command
* Added YAML_Loader to handle yaml files in a standard way across modules, replacing PYYAML.
* Fixed an issue when filtering items using the ID set in the **create-content-artifacts** command.
* Fixed an issue in the **generate-docs** command where tables were generated with an empty description column.
* Fixed an issue in the **split** command where splitting failed when using relative input/output paths.
* Added warning when inferred files are missing.
* Added to **validate** a validation for integration image dimensions, which should be 120x50px.
* Improved an error in the **validate** command to better differentiate between the case where a required fetch parameter is malformed or missing.

## 1.6.0

* Fixed an issue in the **create-id-set** command where similar items from different marketplaces were reported as duplicated.
* Fixed typo in demisto-sdk init
* Fixed an issue where the **lint** command did not handle all container exit codes.
* Add to **validate** a validation for pack name to make sure it is unchanged.
* Added a validation to the **validate** command that verifies that the version in the pack_metdata file is written in the correct format.
* Fixed an issue in the **format** command where missing *fromVersion* field in indicator fields caused an error.

## 1.5.9

* Added option to specify `External Playbook Configuration` to change inputs of Playbooks triggered as part of **test-content**
* Improved performance of the **lint** command.
* Improved performance of the **validate** command when checking README images.
* ***create-id-set*** command - the default value of the **marketplace** argument was changed from ‘xsoar’ to all packs existing in the content repository. When using the command, make sure to pass the relevant marketplace to use.

## 1.5.8

* Fixed an issue where the command **doc-review** along with the argument `--release-notes` failed on yml/json files with invalid schema.
* Fixed an issue where the **lint** command failed on packs using python 3.10

## 1.5.7

* Fixed an issue where reading remote yaml files failed.
* Fixed an issue in **validate** failed with no error message for lists (when no fromVersion field was found).
* Fixed an issue when running **validate** or **format** in a gitlab repository, and failing to determine its project id.
* Added an enhancement to **split**, handling an empty output argument.
* Added the ability to add classifiers and mappers to conf.json.
* Added the Alias field to the incident field schema.

## 1.5.6

* Added 'deprecated' release notes template.
* Fixed an issue where **run-test-playbook** command failed to get the task entries when the test playbook finished with errors.
* Fixed an issue in **validate** command when running with `no-conf-json` argument to ignore the `conf.json` file.
* Added error type text (`ERROR` or `WARNING`) to **validate** error prints.
* Fixed an issue where the **format** command on test playbook did not format the ID to be equal to the name of the test playbook.
* Enhanced the **update-release-notes** command to automatically commit release notes config file upon creation.
* The **validate** command will validate that an indicator field of type html has fromVersion of 6.1.0 and above.
* The **format** command will now add fromVersion 6.1.0 to indicator field of type html.
* Added support for beta integrations in the **format** command.
* Fixed an issue where the **postman-codegen** command failed when called with the `--config-out` flag.
* Removed the integration documentation from the detailed description while performing **split** command to the unified yml file.
* Removed the line which indicates the version of the product from the README.md file for new contributions.

## 1.5.5

* Fixed an issue in the **update-release-notes** command, which did not work when changes were made in multiple packs.
* Changed the **validate** command to fail on missing test-playbooks only if no unittests are found.
* Fixed `to_kebab_case`, it will now deal with strings that have hyphens, commas or periods in them, changing them to be hyphens in the new string.
* Fixed an issue in the **create-id-set** command, where the `source` value included the git token if it was specified in the remote url.
* Fixed an issue in the **merge-id-set** command, where merging fails because of duplicates but the packs are in the XSOAR repo but in different version control.
* Fixed missing `Lists` Content Item as valid `IDSetType`
* Added enhancement for **generate-docs**. It is possible to provide both file or a comma seperated list as `examples`. Also, it's possible to provide more than one example for a script or a command.
* Added feature in **format** to sync YML and JSON files to the `master` file structure.
* Added option to specify `Incident Type`, `Incoming Mapper` and `Classifier` when configuring instance in **test-content**
* added a new command **run-test-playbook** to run a test playbook in a given XSOAR instance.
* Fixed an issue in **format** when running on a modified YML, that the `id` value is not changed to its old `id` value.
* Enhancement for **split** command, replace `ApiModule` code block to `import` when splitting a YML.
* Fixed an issue where indicator types were missing from the pack's content, when uploading using **zip-packs**.
* The request data body format generated in the **postman-codegen** will use the python argument's name and not the raw data argument's name.
* Added the flag '--filter-by-id-set' to **create-content-artifacts** to create artifacts only for items in the given id_set.json.

## 1.5.4

* Fixed an issue with the **format** command when contributing via the UI
* The **format** command will now not remove the `defaultRows` key from incident, indicator and generic fields with `type: grid`.
* Fixed an issue with the **validate** command when a layoutscontainer did not have the `fromversion` field set.
* added a new command **update-xsoar-config-file** to handle your XSOAR Configuration File.
* Added `skipVerify` argument in **upload** command to skip pack signature verification.
* Fixed an issue when the **run** command  failed running when there’s more than one playground, by explicitly using the current user’s playground.
* Added support for Job content item in the **format**, **validate**, **upload**, **create-id-set**, **find-dependecies** and **create-content-artifacts** commands.
* Added a **source** field to the **id_set** entitles.
* Two entitles will not consider as duplicates if they share the same pack and the same source.
* Fixed a bug when duplicates were found in **find_dependencies**.
* Added function **get_current_repo** to `tools`.
* The **postman-codegen** will not have duplicates argument name. It will rename them to the minimum distinguished shared path for each of them.

## 1.5.3

* The **format** command will now set `unsearchable: True` for incident, indicator and generic fields.
* Fixed an issue where the **update-release-notes** command crashes with `--help` flag.
* Added validation to the **validate** command that verifies the `unsearchable` key in incident, indicator and generic fields is set to true.
* Removed a validation that DBotRole should be set for automation that requires elevated permissions to the `XSOAR-linter` in the **lint** command.
* Fixed an issue in **Validate** command where playbooks conditional tasks were mishandeled.
* Added a validation to prevent contributors from using the `fromlicense` key as a configuration parameter in an integration's YML
* Added a validation to ensure that the type for **API token** (and similar) parameters are configured correctly as a `credential` type in the integration configuration YML.
* Added an assertion that checks for duplicated requests' names when generating an integration from a postman collection.
* Added support for [.env files](https://pypi.org/project/python-dotenv/). You can now add a `.env` file to your repository with the logging information instead of setting a global environment variables.
* When running **lint** command with --keep-container flag, the docker images are committed.
* The **validate** command will not return missing test playbook error when given a script with dynamic-section tag.

## 1.5.2

* Added a validation to **update-release-notes** command to ensure that the `--version` flag argument is in the right format.
* added a new command **coverage-analyze** to generate and print coverage reports.
* Fixed an issue in **validate** in repositories which are not in GitHub or GitLab
* Added a validation that verifies that readme image absolute links do not contain the working branch name.
* Added support for List content item in the **format**, **validate**, **download**, **upload**, **create-id-set**, **find-dependecies** and **create-content-artifacts** commands.
* Added a validation to ensure reputation command's default argument is set as an array input.
* Added the `--fail-duplicates` flag for the **merge-id-set** command which will fail the command if duplicates are found.
* Added the `--fail-duplicates` flag for the **create-id-set** command which will fail the command if duplicates are found.

## 1.5.1

* Fixed an issue where **validate** command failed to recognized test playbooks for beta integrations as valid tests.
* Fixed an issue were the **validate** command was falsely recognizing image paths in readme files.
* Fixed an issue where the **upload** command error message upon upload failure pointed to wrong file rather than to the pack metadata.
* Added a validation that verifies that each script which appears in incident fields, layouts or layout containers exists in the id_set.json.
* Fixed an issue where the **postman code-gen** command generated double dots for context outputs when it was not needed.
* Fixed an issue where there **validate** command on release notes file crashed when author image was added or modified.
* Added input handling when running **find-dependencies**, replacing string manipulations.
* Fixed an issue where the **validate** command did not handle multiple playbooks with the same name in the id_set.
* Added support for GitLab repositories in **validate**

## 1.5.0

* Fixed an issue where **upload** command failed to upload packs not under content structure.
* Added support for **init** command to run from non-content repo.
* The **split-yml** has been renamed to **split** and now supports splitting Dashboards from unified Generic Modules.
* Fixed an issue where the skipped tests validation ran on the `ApiModules` pack in the **validate** command.
* The **init** command will now create the `Generic Object` entities directories.
* Fixed an issue where the **format** command failed to recognize changed files from git.
* Fixed an issue where the **json-to-outputs** command failed checking whether `0001-01-01T00:00:00` is of type `Date`
* Added to the **generate context** command to generate context paths for integrations from an example file.
* Fixed an issue where **validate** failed on release notes configuration files.
* Fixed an issue where the **validate** command failed on pack input if git detected changed files outside of `Packs` directory.
* Fixed an issue where **validate** command failed to recognize files inside validated pack when validation release notes, resulting in a false error message for missing entity in release note.
* Fixed an issue where the **download** command failed when downloading an invalid YML, instead of skipping it.

## 1.4.9

* Added validation that the support URL in partner contribution pack metadata does not lead to a GitHub repo.
* Enhanced ***generate-docs*** with default `additionalinformation` (description) for common parameters.
* Added to **validate** command a validation that a content item's id and name will not end with spaces.
* The **format** command will now remove trailing whitespaces from content items' id and name fields.
* Fixed an issue where **update-release-notes** could fail on files outside the user given pack.
* Fixed an issue where the **generate-test-playbook** command would not place the playbook in the proper folder.
* Added to **validate** command a validation that packs with `Iron Bank` uses the latest docker from Iron Bank.
* Added to **update-release-notes** command support for `Generic Object` entities.
* Fixed an issue where playbook `fromversion` mismatch validation failed even if `skipunavailable` was set to true.
* Added to the **create artifacts** command support for release notes configuration file.
* Added validation to **validate** for release notes config file.
* Added **isoversize** and **isautoswitchedtoquietmode** fields to the playbook schema.
* Added to the **update-release-notes** command `-bc` flag to generate template for breaking changes version.
* Fixed an issue where **validate** did not search description files correctly, leading to a wrong warning message.

## 1.4.8

* Fixed an issue where yml files with `!reference` failed to load properly.
* Fixed an issue when `View Integration Documentation` button was added twice during the download and re-upload.
* Fixed an issue when `(Partner Contribution)` was added twice to the display name during the download and re-upload.
* Added the following enhancements in the **generate-test-playbook** command:
  * Added the *--commands* argument to generate tasks for specific commands.
  * Added the *--examples* argument to get the command examples file path and generate tasks from the commands and arguments specified there.
  * Added the *--upload* flag to specify whether to upload the test playbook after the generation.
  * Fixed the output condition generation for outputs of type `Boolean`.

## 1.4.7

* Fixed an issue where an empty list for a command context didn't produce an indication other than an empty table.
* Fixed an issue where the **format** command has incorrectly recognized on which files to run when running using git.
* Fixed an issue where author image validations were not checked properly.
* Fixed an issue where new old-formatted scripts and integrations were not validated.
* Fixed an issue where the wording in the from version validation error for subplaybooks was incorrect.
* Fixed an issue where the **update-release-notes** command used the old docker image version instead of the new when detecting a docker change.
* Fixed an issue where the **generate-test-playbook** command used an incorrect argument name as default
* Fixed an issue where the **json-to-outputs** command used an incorrect argument name as default when using `-d`.
* Fixed an issue where validations failed while trying to validate non content files.
* Fixed an issue where README validations did not work post VS Code formatting.
* Fixed an issue where the description validations were inconsistent when running through an integration file or a description file.

## 1.4.6

* Fixed an issue where **validate** suggests, with no reason, running **format** on missing mandatory keys in yml file.
* Skipped existence of TestPlaybook check on community and contribution integrations.
* Fixed an issue where pre-commit didn't run on the demisto_sdk/commands folder.
* The **init** command will now change the script template name in the code to the given script name.
* Expanded the validations performed on beta integrations.
* Added support for PreProcessRules in the **format**, **validate**, **download**, and **create-content-artifacts** commands.
* Improved the error messages in **generate-docs**, if an example was not provided.
* Added to **validate** command a validation that a content entity or a pack name does not contain the words "partner" and "community".
* Fixed an issue where **update-release-notes** ignores *--text* flag while using *-f*
* Fixed the outputs validations in **validate** so enrichment commands will not be checked to have DBotScore outputs.
* Added a new validation to require the dockerimage key to exist in an integration and script yml files.
* Enhanced the **generate-test-playbook** command to use only integration tested on commands, rather than (possibly) other integrations implementing them.
* Expanded unify command to support GenericModules - Unifies a GenericModule object with its Dashboards.
* Added validators for generic objects:
  * Generic Field validator - verify that the 'fromVersion' field is above 6.5.0, 'group' field equals 4 and 'id' field starts with the prefix 'generic_'.
  * Generic Type validator - verify that the 'fromVersion' field is above 6.5.0
  * Generic Module validator - verify that the 'fromVersion' field is above 6.5.0
  * Generic Definition validator - verify that the 'fromVersion' field is above 6.5.0
* Expanded Format command to support Generic Objects - Fixes generic objects according to their validations.
* Fixed an issue where the **update-release-notes** command did not handle ApiModules properly.
* Added option to enter a dictionary or json of format `[{field_name:description}]` in the **json-to-outputs** command,
  with the `-d` flag.
* Improved the outputs for the **format** command.
* Fixed an issue where the validations performed after the **format** command were inconsistent with **validate**.
* Added to the **validate** command a validation for the author image.
* Updated the **create-content-artifacts** command to support generic modules, definitions, fields and types.
* Added an option to ignore errors for file paths and not only file name in .pack-ignore file.

## 1.4.5

* Enhanced the **postman-codegen** command to name all generated arguments with lower case.
* Fixed an issue where the **find-dependencies** command miscalculated the dependencies for playbooks that use generic commands.
* Fixed an issue where the **validate** command failed in external repositories in case the DEMISTO_SDK_GITHUB_TOKEN was not set.
* Fixed an issue where **openapi-codegen** corrupted the swagger file by overwriting configuration to swagger file.
* Updated the **upload** command to support uploading zipped packs to the marketplace.
* Added to the **postman-codegen** command support of path variables.
* Fixed an issue where **openapi-codegen** entered into an infinite loop on circular references in the swagger file.
* The **format** command will now set `fromVersion: 6.2.0` for widgets with 'metrics' data type.
* Updated the **find-dependencies** command to support generic modules, definitions, fields and types.
* Fixed an issue where **openapi-codegen** tried to extract reference example outputs, leading to an exception.
* Added an option to ignore secrets automatically when using the **init** command to create a pack.
* Added a tool that gives the ability to temporarily suppress console output.

## 1.4.4

* When formatting incident types with Auto-Extract rules and without mode field, the **format** command will now add the user selected mode.
* Added new validation that DBotRole is set for scripts that requires elevated permissions to the `XSOAR-linter` in the **lint** command.
* Added url escaping to markdown human readable section in generate docs to avoid autolinking.
* Added a validation that mapper's id and name are matching. Updated the format of mapper to include update_id too.
* Added a validation to ensure that image paths in the README files are valid.
* Fixed **find_type** function to correctly find test files, such as, test script and test playbook.
* Added scheme validations for the new Generic Object Types, Fields, and Modules.
* Renamed the flag *--input-old-version* to *--old-version* in the **generate-docs** command.
* Refactored the **update-release-notes** command:
  * Replaced the *--all* flag with *--use-git* or *-g*.
  * Added the *--force* flag to update the pack release notes without changes in the pack.
  * The **update-release-notes** command will now update all dependent integrations on ApiModule change, even if not specified.
  * If more than one pack has changed, the full list of updated packs will be printed at the end of **update-release-notes** command execution.
  * Fixed an issue where the **update-release-notes** command did not add docker image release notes entry for release notes file if a script was changed.
  * Fixed an issue where the **update-release-notes** command did not detect changed files that had the same name.
  * Fixed an issue in the **update-release-notes** command where the version support of JSON files was mishandled.
* Fixed an issue where **format** did not skip files in test and documentation directories.
* Updated the **create-id-set** command to support generic modules, definitions, fields and types.
* Changed the **convert** command to generate old layout fromversion to 5.0.0 instead of 4.1.0
* Enhanced the command **postman-codegen** with type hints for templates.

## 1.4.3

* Fixed an issue where **json-to-outputs** command returned an incorrect output when json is a list.
* Fixed an issue where if a pack README.md did not exist it could cause an error in the validation process.
* Fixed an issue where the *--name* was incorrectly required in the **init** command.
* Adding the option to run **validate** on a specific path while using git (*-i* & *-g*).
* The **format** command will now change UUIDs in .yml and .json files to their respective content entity name.
* Added a playbook validation to check if a task sub playbook exists in the id set in the **validate** command.
* Added the option to add new tags/usecases to the approved list and to the pack metadata on the same pull request.
* Fixed an issue in **test_content** where when different servers ran tests for the same integration, the server URL parameters were not set correctly.
* Added a validation in the **validate** command to ensure that the ***endpoint*** command is configured correctly in yml file.
* Added a warning when pack_metadata's description field is longer than 130 characters.
* Fixed an issue where a redundant print occurred on release notes validation.
* Added new validation in the **validate** command to ensure that the minimal fromVersion in a widget of type metrics will be 6.2.0.
* Added the *--release-notes* flag to demisto-sdk to get the current version release notes entries.

## 1.4.2

* Added to `pylint` summary an indication if a test was skipped.
* Added to the **init** command the option to specify fromversion.
* Fixed an issue where running **init** command without filling the metadata file.
* Added the *--docker-timeout* flag in the **lint** command to control the request timeout for the Docker client.
* Fixed an issue where **update-release-notes** command added only one docker image release notes entry for release notes file, and not for every entity whom docker image was updated.
* Added a validation to ensure that incident/indicator fields names starts with their pack name in the **validate** command. (Checked only for new files and only when using git *-g*)
* Updated the **find-dependencies** command to return the 'dependencies' according the layout type ('incident', 'indicator').
* Enhanced the "vX" display name validation for scripts and integrations in the **validate** command to check for every versioned script or integration, and not only v2.
* Added the *--fail-duplicates* flag for the **create-id-set** command which will fail the command if duplicates are found.
* Added to the **generate-docs** command automatic addition to git when a new readme file is created.

## 1.4.1

* When in private repo without `DEMSITO_SDK_GITHUB_TOKEN` configured, get_remote_file will take files from the local origin/master.
* Enhanced the **unify** command when giving input of a file and not a directory return a clear error message.
* Added a validation to ensure integrations are not skipped and at least one test playbook is not skipped for each integration or script.
* Added to the Content Tests support for `context_print_dt`, which queries the incident context and prints the result as a json.
* Added new validation for the `xsoar_config.json` file in the **validate** command.
* Added a version differences section to readme in **generate-docs** command.
* Added the *--docs-format* flag in the **integration-diff** command to get the output in README format.
* Added the *--input-old-version* and *--skip-breaking-changes* flags in the **generate-docs** command to get the details for the breaking section and to skip the breaking changes section.

## 1.4.0

* Enable passing a comma-separated list of paths for the `--input` option of the **lint** command.
* Added new validation of unimplemented test-module command in the code to the `XSOAR-linter` in the **lint** command.
* Fixed the **generate-docs** to handle integration authentication parameter.
* Added a validation to ensure that description and README do not contain the word 'Demisto'.
* Improved the deprecated message validation required from playbooks and scripts.
* Added the `--quite-bc-validation` flag for the **validate** command to run the backwards compatibility validation in quite mode (errors is treated like warnings).
* Fixed the **update release notes** command to display a name for old layouts.
* Added the ability to append to the pack README credit to contributors.
* Added identification for parameter differences in **integration-diff** command.
* Fixed **format** to use git as a default value.
* Updated the **upload** command to support reports.
* Fixed an issue where **generate-docs** command was displaying 'None' when credentials parameter display field configured was not configured.
* Fixed an issue where **download** did not return exit code 1 on failure.
* Updated the validation that incident fields' names do not contain the word incident will aplly to core packs only.
* Added a playbook validation to verify all conditional tasks have an 'else' path in **validate** command.
* Renamed the GitHub authentication token environment variable `GITHUB_TOKEN` to `DEMITO_SDK_GITHUB_TOKEN`.
* Added to the **update-release-notes** command automatic addition to git when new release notes file is created.
* Added validation to ensure that integrations, scripts, and playbooks do not contain the entity type in their names.
* Added the **convert** command to convert entities between XSOAR versions.
* Added the *--deprecate* flag in **format** command to deprecate integrations, scripts, and playbooks.
* Fixed an issue where ignoring errors did not work when running the **validate** command on specific files (-i).

## 1.3.9

* Added a validation verifying that the pack's README.md file is not equal to pack description.
* Fixed an issue where the **Assume yes** flag did not work properly for some entities in the **format** command.
* Improved the error messages for separators in folder and file names in the **validate** command.
* Removed the **DISABLE_SDK_VERSION_CHECK** environment variable. To disable new version checks, use the **DEMISTO_SDK_SKIP_VERSION_CHECK** envirnoment variable.
* Fixed an issue where the demisto-sdk version check failed due to a rate limit.
* Fixed an issue with playbooks scheme validation.

## 1.3.8

* Updated the **secrets** command to work on forked branches.

## 1.3.7

* Added a validation to ensure correct image and description file names.
* Fixed an issue where the **validate** command failed when 'display' field in credentials param in yml is empty but 'displaypassword' was provided.
* Added the **integration-diff** command to check differences between two versions of an integration and to return a report of missing and changed elements in the new version.
* Added a validation verifying that the pack's README.md file is not missing or empty for partner packs or packs contains use cases.
* Added a validation to ensure that the integration and script folder and file names will not contain separators (`_`, `-`, ``).
* When formatting new pack, the **format** command will set the *fromversion* key to 5.5.0 in the new files without fromversion.

## 1.3.6

* Added a validation that core packs are not dependent on non-core packs.
* Added a validation that a pack name follows XSOAR standards.
* Fixed an issue where in some cases the `get_remote_file` function failed due to an invalid path.
* Fixed an issue where running **update-release-notes** with updated integration logo, did not detect any file changes.
* Fixed an issue where the **create-id-set** command did not identify unified integrations correctly.
* Fixed an issue where the `CommonTypes` pack was not identified as a dependency for all feed integrations.
* Added support for running SDK commands in private repositories.
* Fixed an issue where running the **init** command did not set the correct category field in an integration .yml file for a newly created pack.
* When formatting new contributed pack, the **format** command will set the *fromversion* key to 6.0.0 in the relevant files.
* If the environment variable "DISABLE_SDK_VERSION_CHECK" is define, the demisto-sdk will no longer check for newer version when running a command.
* Added the `--use-pack-metadata` flag for the **find-dependencies** command to update the calculated dependencies using the the packs metadata files.
* Fixed an issue where **validate** failed on scripts in case the `outputs` field was set to `None`.
* Fixed an issue where **validate** was failing on editing existing release notes.
* Added a validation for README files verifying that the file doesn't contain template text copied from HelloWorld or HelloWorldPremium README.

## 1.3.5

* Added a validation that layoutscontainer's id and name are matching. Updated the format of layoutcontainer to include update_id too.
* Added a validation that commands' names and arguments in core packs, or scripts' arguments do not contain the word incident.
* Fixed issue where running the **generate-docs** command with -c flag ran all the commands and not just the commands specified by the flag.
* Fixed the error message of the **validate** command to not always suggest adding the *description* field.
* Fixed an issue where running **format** on feed integration generated invalid parameter structure.
* Fixed an issue where the **generate-docs** command did not add all the used scripts in a playbook to the README file.
* Fixed an issue where contrib/partner details might be added twice to the same file, when using unify and create-content-artifacts commands
* Fixed issue where running **validate** command on image-related integration did not return the correct outputs to json file.
* When formatting playbooks, the **format** command will now remove empty fields from SetIncident, SetIndicator, CreateNewIncident, CreateNewIndicator script arguments.
* Added an option to fill in the developer email when running the **init** command.

## 1.3.4

* Updated the **validate** command to check that the 'additionalinfo' field only contains the expected value for feed required parameters and not equal to it.
* Added a validation that community/partner details are not in the detailed description file.
* Added a validation that the Use Case tag in pack_metadata file is only used when the pack contains at least one PB, Incident Type or Layout.
* Added a validation that makes sure outputs in integrations are matching the README file when only README has changed.
* Added the *hidden* field to the integration schema.
* Fixed an issue where running **format** on a playbook whose `name` does not equal its `id` would cause other playbooks who use that playbook as a sub-playbook to fail.
* Added support for local custom command configuration file `.demisto-sdk-conf`.
* Updated the **format** command to include an update to the description file of an integration, to remove community/partner details.

## 1.3.3

* Fixed an issue where **lint** failed where *.Dockerfile* exists prior running the lint command.
* Added FeedHelloWorld template option for *--template* flag in **demisto-sdk init** command.
* Fixed issue where **update-release-notes** deleted release note file if command was called more than once.
* Fixed issue where **update-release-notes** added docker image release notes every time the command was called.
* Fixed an issue where running **update-release-notes** on a pack with newly created integration, had also added a docker image entry in the release notes.
* Fixed an issue where `XSOAR-linter` did not find *NotImplementedError* in main.
* Added validation for README files verifying their length (over 30 chars).
* When using *-g* flag in the **validate** command it will now ignore untracked files by default.
* Added the *--include-untracked* flag to the **validate** command to include files which are untracked by git in the validation process.
* Improved the `pykwalify` error outputs in the **validate** command.
* Added the *--print-pykwalify* flag to the **validate** command to print the unchanged output from `pykwalify`.

## 1.3.2

* Updated the format of the outputs when using the *--json-file* flag to create a JSON file output for the **validate** and **lint** commands.
* Added the **doc-review** command to check spelling in .md and .yml files as well as a basic release notes review.
* Added a validation that a pack's display name does not already exist in content repository.
* Fixed an issue where the **validate** command failed to detect duplicate params in an integration.
* Fixed an issue where the **validate** command failed to detect duplicate arguments in a command in an integration.

## 1.3.1

* Fixed an issue where the **validate** command failed to validate the release notes of beta integrations.
* Updated the **upload** command to support indicator fields.
* The **validate** and **update-release-notes** commands will now check changed files against `demisto/master` if it is configured locally.
* Fixed an issue where **validate** would incorrectly identify files as renamed.
* Added a validation that integration properties (such as feed, mappers, mirroring, etc) are not removed.
* Fixed an issue where **validate** failed when comparing branch against commit hash.
* Added the *--no-pipenv* flag to the **split-yml** command.
* Added a validation that incident fields and incident types are not removed from mappers.
* Fixed an issue where the *c
reate-id-set* flag in the *validate* command did not work while not using git.
* Added the *hiddenusername* field to the integration schema.
* Added a validation that images that are not integration images, do not ask for a new version or RN

## 1.3.0

* Do not collect optional dependencies on indicator types reputation commands.
* Fixed an issue where downloading indicator layoutscontainer objects failed.
* Added a validation that makes sure outputs in integrations are matching the README file.
* Fixed an issue where the *create-id-set* flag in the **validate** command did not work.
* Added a warning in case no id_set file is found when running the **validate** command.
* Fixed an issue where changed files were not recognised correctly on forked branches in the **validate** and the **update-release-notes** commands.
* Fixed an issue when files were classified incorrectly when running *update-release-notes*.
* Added a validation that integration and script file paths are compatible with our convention.
* Fixed an issue where id_set.json file was re created whenever running the generate-docs command.
* added the *--json-file* flag to create a JSON file output for the **validate** and **lint** commands.

## 1.2.19

* Fixed an issue where merge id_set was not updated to work with the new entity of Packs.
* Added a validation that the playbook's version matches the version of its sub-playbooks, scripts, and integrations.

## 1.2.18

* Changed the *skip-id-set-creation* flag to *create-id-set* in the **validate** command. Its default value will be False.
* Added support for the 'cve' reputation command in default arg validation.
* Filter out generic and reputation command from scripts and playbooks dependencies calculation.
* Added support for the incident fields in outgoing mappers in the ID set.
* Added a validation that the taskid field and the id field under the task field are both from uuid format and contain the same value.
* Updated the **format** command to generate uuid value for the taskid field and for the id under the task field in case they hold an invalid values.
* Exclude changes from doc_files directory on validation.
* Added a validation that an integration command has at most one default argument.
* Fixing an issue where pack metadata version bump was not enforced when modifying an old format (unified) file.
* Added validation that integration parameter's display names are capitalized and spaced using whitespaces and not underscores.
* Fixed an issue where beta integrations where not running deprecation validations.
* Allowed adding additional information to the deprecated description.
* Fixing an issue when escaping less and greater signs in integration params did not work as expected.

## 1.2.17

* Added a validation that the classifier of an integration exists.
* Added a validation that the mapper of an integration exists.
* Added a validation that the incident types of a classifier exist.
* Added a validation that the incident types of a mapper exist.
* Added support for *text* argument when running **demisto-sdk update-release-notes** on the ApiModules pack.
* Added a validation for the minimal version of an indicator field of type grid.
* Added new validation for incident and indicator fields in classifiers mappers and layouts exist in the content.
* Added cache for get_remote_file to reducing failures from accessing the remote repo.
* Fixed an issue in the **format** command where `_dev` or `_copy` suffixes weren't removed from the `id` of the given playbooks.
* Playbook dependencies from incident and indicator fields are now marked as optional.
* Mappers dependencies from incident types and incident fields are now marked as optional.
* Classifier dependencies from incident types are now marked as optional.
* Updated **demisto-sdk init** command to no longer create `created` field in pack_metadata file
* Updated **generate-docs** command to take the parameters names in setup section from display field and to use additionalinfo field when exist.
* Using the *verbose* argument in the **find-dependencies** command will now log to the console.
* Improved the deprecated message validation required from integrations.
* Fixed an issue in the **generate-docs** command where **Context Example** section was created when it was empty.

## 1.2.16

* Added allowed ignore errors to the *IDSetValidator*.
* Fixed an issue where an irrelevant id_set validation ran in the **validate** command when using the *--id-set* flag.
* Fixed an issue were **generate-docs** command has failed if a command did not exist in commands permissions file.
* Improved a **validate** command message for missing release notes of api module dependencies.

## 1.2.15

* Added the *ID101* to the allowed ignored errors.

## 1.2.14

* SDK repository is now mypy check_untyped_defs complaint.
* The lint command will now ignore the unsubscriptable-object (E1136) pylint error in dockers based on python 3.9 - this will be removed once a new pylint version is released.
* Added an option for **format** to run on a whole pack.
* Added new validation of unimplemented commands from yml in the code to `XSOAR-linter`.
* Fixed an issue where Auto-Extract fields were only checked for newly added incident types in the **validate** command.
* Added a new warning validation of direct access to args/params dicts to `XSOAR-linter`.

## 1.2.13

* Added new validation of indicators usage in CommandResults to `XSOAR-linter`.
* Running **demisto-sdk lint** will automatically run on changed files (same behavior as the -g flag).
* Removed supported version message from the documentation when running **generate_docs**.
* Added a print to indicate backwards compatibility is being checked in **validate** command.
* Added a percent print when running the **validate** command with the *-a* flag.
* Fixed a regression in the **upload** command where it was ignoring `DEMISTO_VERIFY_SSL` env var.
* Fixed an issue where the **upload** command would fail to upload beta integrations.
* Fixed an issue where the **validate** command did not create the *id_set.json* file when running with *-a* flag.
* Added price change validation in the **validate** command.
* Added validations that checks in read-me for empty sections or leftovers from the auto generated read-me that should be changed.
* Added new code validation for *NotImplementedError* to raise a warning in `XSOAR-linter`.
* Added validation for support types in the pack metadata file.
* Added support for *--template* flag in **demisto-sdk init** command.
* Fixed an issue with running **validate** on master branch where the changed files weren't compared to previous commit when using the *-g* flag.
* Fixed an issue where the `XSOAR-linter` ran *NotImplementedError* validation on scripts.
* Added support for Auto-Extract feature validation in incident types in the **validate** command.
* Fixed an issue in the **lint** command where the *-i* flag was ignored.
* Improved **merge-id-sets** command to support merge between two ID sets that contain the same pack.
* Fixed an issue in the **lint** command where flake8 ran twice.

## 1.2.12

* Bandit now reports also on medium severity issues.
* Fixed an issue with support for Docker Desktop on Mac version 2.5.0+.
* Added support for vulture and mypy linting when running without docker.
* Added support for *prev-ver* flag in **update-release-notes** command.
* Improved retry support when building docker images for linting.
* Added the option to create an ID set on a specific pack in **create-id-set** command.
* Added the *--skip-id-set-creation* flag to **validate** command in order to add the capability to run validate command without creating id_set validation.
* Fixed an issue where **validate** command checked docker image tag on ApiModules pack.
* Fixed an issue where **find-dependencies** did not calculate dashboards and reports dependencies.
* Added supported version message to the documentation and release notes files when running **generate_docs** and **update-release-notes** commands respectively.
* Added new code validations for *NotImplementedError* exception raise to `XSOAR-linter`.
* Command create-content-artifacts additional support for **Author_image.png** object.
* Fixed an issue where schemas were not enforced for incident fields, indicator fields and old layouts in the validate command.
* Added support for **update-release-notes** command to update release notes according to master branch.

## 1.2.11

* Fixed an issue where the ***generate-docs*** command reset the enumeration of line numbering after an MD table.
* Updated the **upload** command to support mappers.
* Fixed an issue where exceptions were no printed in the **format** while the *--verbose* flag is set.
* Fixed an issue where *--assume-yes* flag did not work in the **format** command when running on a playbook without a `fromversion` field.
* Fixed an issue where the **format** command would fail in case `conf.json` file was not found instead of skipping the update.
* Fixed an issue where integration with v2 were recognised by the `name` field instead of the `display` field in the **validate** command.
* Added a playbook validation to check if a task script exists in the id set in the **validate** command.
* Added new integration category `File Integrity Management` in the **validate** command.

## 1.2.10

* Added validation for approved content pack use-cases and tags.
* Added new code validations for *CommonServerPython* import to `XSOAR-linter`.
* Added *default value* and *predefined values* to argument description in **generate-docs** command.
* Added a new validation that checks if *get-mapping-fields* command exists if the integration schema has *{ismappable: true}* in **validate** command.
* Fixed an issue where the *--staged* flag recognised added files as modified in the **validate** command.
* Fixed an issue where a backwards compatibility warning was raised for all added files in the **validate** command.
* Fixed an issue where **validate** command failed when no tests were given for a partner supported pack.
* Updated the **download** command to support mappers.
* Fixed an issue where the ***format*** command added a duplicate parameter.
* For partner supported content packs, added support for a list of emails.
* Removed validation of README files from the ***validate*** command.
* Fixed an issue where the ***validate*** command required release notes for ApiModules pack.

## 1.2.9

* Fixed an issue in the **openapi_codegen** command where it created duplicate functions name from the swagger file.
* Fixed an issue in the **update-release-notes** command where the *update type* argument was not verified.
* Fixed an issue in the **validate** command where no error was raised in case a non-existing docker image was presented.
* Fixed an issue in the **format** command where format failed when trying to update invalid Docker image.
* The **format** command will now preserve the **isArray** argument in integration's reputation commands and will show a warning if it set to **false**.
* Fixed an issue in the **lint** command where *finally* clause was not supported in main function.
* Fixed an issue in the **validate** command where changing any entity ID was not validated.
* Fixed an issue in the **validate** command where *--staged* flag did not bring only changed files.
* Fixed the **update-release-notes** command to ignore changes in the metadata file.
* Fixed the **validate** command to ignore metadata changes when checking if a version bump is needed.

## 1.2.8

* Added a new validation that checks in playbooks for the usage of `DeleteContext` in **validate** command.
* Fixed an issue in the **upload** command where it would try to upload content entities with unsupported versions.
* Added a new validation that checks in playbooks for the usage of specific instance in **validate** command.
* Added the **--staged** flag to **validate** command to run on staged files only.

## 1.2.7

* Changed input parameters in **find-dependencies** command.
  * Use ***-i, --input*** instead of ***-p, --path***.
  * Use ***-idp, --id-set-path*** instead of ***-i, --id-set-path***.
* Fixed an issue in the **unify** command where it crashed on an integration without an image file.
* Fixed an issue in the **format** command where unnecessary files were not skipped.
* Fixed an issue in the **update-release-notes** command where the *text* argument was not respected in all cases.
* Fixed an issue in the **validate** command where a warning about detailed description was given for unified or deprecated integrations.
* Improved the error returned by the **validate** command when running on files using the old format.

## 1.2.6

* No longer require setting `DEMISTO_README_VALIDATION` env var to enable README mdx validation. Validation will now run automatically if all necessary node modules are available.
* Fixed an issue in the **validate** command where the `--skip-pack-dependencies` would not skip id-set creation.
* Fixed an issue in the **validate** command where validation would fail if supplied an integration with an empty `commands` key.
* Fixed an issue in the **validate** command where validation would fail due to a required version bump for packs which are not versioned.
* Will use env var `DEMISTO_VERIFY_SSL` to determine if to use a secure connection for commands interacting with the Server when `--insecure` is not passed. If working with a local Server without a trusted certificate, you can set env var `DEMISTO_VERIFY_SSL=no` to avoid using `--insecure` on each command.
* Unifier now adds a link to the integration documentation to the integration detailed description.
* Fixed an issue in the **secrets** command where ignored secrets were not skipped.

## 1.2.5

* Added support for special fields: *defaultclassifier*, *defaultmapperin*, *defaultmapperout* in **download** command.
* Added -y option **format** command to assume "yes" as answer to all prompts and run non-interactively
* Speed up improvements for `validate` of README files.
* Updated the **format** command to adhere to the defined content schema and sub-schemas, aligning its behavior with the **validate** command.
* Added support for canvasContextConnections files in **format** command.

## 1.2.4

* Updated detailed description for community integrations.

## 1.2.3

* Fixed an issue where running **validate** failed on playbook with task that adds tags to the evidence data.
* Added the *displaypassword* field to the integration schema.
* Added new code validations to `XSOAR-linter`.
  * As warnings messages:
    * `demisto.params()` should be used only inside main function.
    * `demisto.args()` should be used only inside main function.
    * Functions args should have type annotations.
* Added `fromversion` field validation to test playbooks and scripts in **validate** command.

## 1.2.2

* Add support for warning msgs in the report and summary to **lint** command.
* Fixed an issue where **json-to-outputs** determined bool values as int.
* Fixed an issue where **update-release-notes** was crushing on `--all` flag.
* Fixed an issue where running **validate**, **update-release-notes** outside of content repo crushed without a meaningful error message.
* Added support for layoutscontainer in **init** contribution flow.
* Added a validation for tlp_color param in feeds in **validate** command.
* Added a validation for removal of integration parameters in **validate** command.
* Fixed an issue where **update-release-notes** was failing with a wrong error message when no pack or input was given.
* Improved formatting output of the **generate-docs** command.
* Add support for env variable *DEMISTO_SDK_ID_SET_REFRESH_INTERVAL*. Set this env variable to the refresh interval in minutes. The id set will be regenerated only if the refresh interval has passed since the last generation. Useful when generating Script documentation, to avoid re-generating the id_set every run.
* Added new code validations to `XSOAR-linter`.
  * As error messages:
    * Longer than 10 seconds sleep statements for non long running integrations.
    * exit() usage.
    * quit() usage.
  * As warnings messages:
    * `demisto.log` should not be used.
    * main function existence.
    * `demito.results` should not be used.
    * `return_output` should not be used.
    * try-except statement in main function.
    * `return_error` usage in main function.
    * only once `return_error` usage.
* Fixed an issue where **lint** command printed logs twice.
* Fixed an issue where *suffix* did not work as expected in the **create-content-artifacts** command.
* Added support for *prev-ver* flag in **lint** and **secrets** commands.
* Added support for *text* flag to **update-release-notes** command to add the same text to all release notes.
* Fixed an issue where **validate** did not recognize added files if they were modified locally.
* Added a validation that checks the `fromversion` field exists and is set to 5.0.0 or above when working or comparing to a non-feature branch in **validate** command.
* Added a validation that checks the certification field in the pack_metadata file is valid in **validate** command.
* The **update-release-notes** command will now automatically add docker image update to the release notes.

## 1.2.1

* Added an additional linter `XSOAR-linter` to the **lint** command which custom validates py files. currently checks for:
  * `Sys.exit` usages with non zero value.
  * Any `Print` usages.
* Fixed an issue where renamed files were failing on *validate*.
* Fixed an issue where single changed files did not required release notes update.
* Fixed an issue where doc_images required release-notes and validations.
* Added handling of dependent packs when running **update-release-notes** on changed *APIModules*.
  * Added new argument *--id-set-path* for id_set.json path.
  * When changes to *APIModule* is detected and an id_set.json is available - the command will update the dependent pack as well.
* Added handling of dependent packs when running **validate** on changed *APIModules*.
  * Added new argument *--id-set-path* for id_set.json path.
  * When changes to *APIModule* is detected and an id_set.json is available - the command will validate that the dependent pack has release notes as well.
* Fixed an issue where the find_type function didn't recognize file types correctly.
* Fixed an issue where **update-release-notes** command did not work properly on Windows.
* Added support for indicator fields in **update-release-notes** command.
* Fixed an issue where files in test dirs where being validated.

## 1.2.0

* Fixed an issue where **format** did not update the test playbook from its pack.
* Fixed an issue where **validate** validated non integration images.
* Fixed an issue where **update-release-notes** did not identified old yml integrations and scripts.
* Added revision templates to the **update-release-notes** command.
* Fixed an issue where **update-release-notes** crashed when a file was renamed.
* Fixed an issue where **validate** failed on deleted files.
* Fixed an issue where **validate** validated all images instead of packs only.
* Fixed an issue where a warning was not printed in the **format** in case a non-supported file type is inputted.
* Fixed an issue where **validate** did not fail if no release notes were added when adding files to existing packs.
* Added handling of incorrect layout paths via the **format** command.
* Refactor **create-content-artifacts** command - Efficient artifacts creation and better logging.
* Fixed an issue where image and description files were not handled correctly by **validate** and **update-release-notes** commands.
* Fixed an issue where the **format** command didn't remove all extra fields in a file.
* Added an error in case an invalid id_set.json file is found while running the **validate** command.
* Added fetch params checks to the **validate** command.

## 1.1.11

* Added line number to secrets' path in **secrets** command report.
* Fixed an issue where **init** a community pack did not present the valid support URL.
* Fixed an issue where **init** offered a non relevant pack support type.
* Fixed an issue where **lint** did not pull docker images for powershell.
* Fixed an issue where **find-dependencies** did not find all the script dependencies.
* Fixed an issue where **find-dependencies** did not collect indicator fields as dependencies for playbooks.
* Updated the **validate** and the **secrets** commands to be less dependent on regex.
* Fixed an issue where **lint** did not run on circle when docker did not return ping.
* Updated the missing release notes error message (RN106) in the **Validate** command.
* Fixed an issue where **Validate** would return missing release notes when two packs with the same substring existed in the modified files.
* Fixed an issue where **update-release-notes** would add duplicate release notes when two packs with the same substring existed in the modified files.
* Fixed an issue where **update-release-notes** would fail to bump new versions if the feature branch was out of sync with the master branch.
* Fixed an issue where a non-descriptive error would be returned when giving the **update-release-notes** command a pack which can not be found.
* Added dependencies check for *widgets* in **find-dependencies** command.
* Added a `update-docker` flag to **format** command.
* Added a `json-to-outputs` flag to the **run** command.
* Added a verbose (`-v`) flag to **format** command.
* Fixed an issue where **download** added the prefix "playbook-" to the name of playbooks.

## 1.1.10

* Updated the **init** command. Relevant only when passing the *--contribution* argument.
  * Added the *--author* option.
  * The *support* field of the pack's metadata is set to *community*.
* Added a proper error message in the **Validate** command upon a missing description in the root of the yml.
* **Format** now works with a relative path.
* **Validate** now fails when all release notes have been excluded.
* Fixed issue where correct error message would not propagate for invalid images.
* Added the *--skip-pack-dependencies* flag to **validate** command to skip pack dependencies validation. Relevant when using the *-g* flag.
* Fixed an issue where **Validate** and **Format** commands failed integrations with `defaultvalue` field in fetch incidents related parameters.
* Fixed an issue in the **Validate** command in which unified YAML files were not ignored.
* Fixed an issue in **generate-docs** where scripts and playbooks inputs and outputs were not parsed correctly.
* Fixed an issue in the **openapi-codegen** command where missing reference fields in the swagger JSON caused errors.
* Fixed an issue in the **openapi-codegen** command where empty objects in the swagger JSON paths caused errors.
* **update-release-notes** command now accept path of the pack instead of pack name.
* Fixed an issue where **generate-docs** was inserting unnecessary escape characters.
* Fixed an issue in the **update-release-notes** command where changes to the pack_metadata were not detected.
* Fixed an issue where **validate** did not check for missing release notes in old format files.

## 1.1.9

* Fixed an issue where **update-release-notes** command failed on invalid file types.

## 1.1.8

* Fixed a regression where **upload** command failed on test playbooks.
* Added new *githubUser* field in pack metadata init command.
* Support beta integration in the commands **split-yml, extract-code, generate-test-playbook and generate-docs.**
* Fixed an issue where **find-dependencies** ignored *toversion* field in content items.
* Added support for *layoutscontainer*, *classifier_5_9_9*, *mapper*, *report*, and *widget* in the **Format** command.
* Fixed an issue where **Format** will set the `ID` field to be equal to the `name` field in modified playbooks.
* Fixed an issue where **Format** did not work for test playbooks.
* Improved **update-release-notes** command:
  * Write content description to release notes for new items.
  * Update format for file types without description: Connections, Incident Types, Indicator Types, Layouts, Incident Fields.
* Added a validation for feedTags param in feeds in **validate** command.
* Fixed readme validation issue in community support packs.
* Added the **openapi-codegen** command to generate integrations from OpenAPI specification files.
* Fixed an issue were release notes validations returned wrong results for *CommonScripts* pack.
* Added validation for image links in README files in **validate** command.
* Added a validation for default value of fetch param in feeds in **validate** command.
* Fixed an issue where the **Init** command failed on scripts.

## 1.1.7

* Fixed an issue where running the **format** command on feed integrations removed the `defaultvalue` fields.
* Playbook branch marked with *skipunavailable* is now set as an optional dependency in the **find-dependencies** command.
* The **feedReputation** parameter can now be hidden in a feed integration.
* Fixed an issue where running the **unify** command on JS package failed.
* Added the *--no-update* flag to the **find-dependencies** command.
* Added the following validations in **validate** command:
  * Validating that a pack does not depend on NonSupported / Deprecated packs.

## 1.1.6

* Added the *--description* option to the **init** command.
* Added the *--contribution* option to the **init** command which converts a contribution zip to proper pack format.
* Improved **validate** command performance time and outputs.
* Added the flag *--no-docker-checks* to **validate** command to skip docker checks.
* Added the flag *--print-ignored-files* to **validate** command to print ignored files report when the command is done.
* Added the following validations in **validate** command:
  * Validating that existing release notes are not modified.
  * Validating release notes are not added to new packs.
  * Validating that the "currentVersion" field was raised in the pack_metadata for modified packs.
  * Validating that the timestamp in the "created" field in the pack_metadata is in ISO format.
* Running `demisto-sdk validate` will run the **validate** command using git and only on committed files (same as using *-g --post-commit*).
* Fixed an issue where release notes were not checked correctly in **validate** command.
* Fixed an issue in the **create-id-set** command where optional playbook tasks were not taken into consideration.
* Added a prompt to the `demisto-sdk update-release-notes` command to prompt users to commit changes before running the release notes command.
* Added support to `layoutscontainer` in **validate** command.

## 1.1.5

* Fixed an issue in **find-dependencies** command.
* **lint** command now verifies flake8 on CommonServerPython script.

## 1.1.4

* Fixed an issue with the default output file name of the **unify** command when using "." as an output path.
* **Unify** command now adds contributor details to the display name and description.
* **Format** command now adds *isFetch* and *incidenttype* fields to integration yml.
* Removed the *feedIncremental* field from the integration schema.
* **Format** command now adds *feedBypassExclusionList*, *Fetch indicators*, *feedReputation*, *feedReliability*,
     *feedExpirationPolicy*, *feedExpirationInterval* and *feedFetchInterval* fields to integration yml.
* Fixed an issue in the playbooks schema.
* Fixed an issue where generated release notes were out of order.
* Improved pack dependencies detection.
* Fixed an issue where test playbooks were mishandled in **validate** command.

## 1.1.3

* Added a validation for invalid id fields in indicators types files in **validate** command.
* Added default behavior for **update-release-notes** command.
* Fixed an error where README files were failing release notes validation.
* Updated format of generated release notes to be more user friendly.
* Improved error messages for the **update-release-notes** command.
* Added support for `Connections`, `Dashboards`, `Widgets`, and `Indicator Types` to **update-release-notes** command.
* **Validate** now supports scripts under the *TestPlaybooks* directory.
* Fixed an issue where **validate** did not support powershell files.

## 1.1.2

* Added a validation for invalid playbookID fields in incidents types files in **validate** command.
* Added a code formatter for python files.
* Fixed an issue where new and old classifiers where mixed on validate command.
* Added *feedIncremental* field to the integration schema.
* Fixed error in the **upload** command where unified YMLs were not uploaded as expected if the given input was a pack.
* Fixed an issue where the **secrets** command failed due to a space character in the file name.
* Ignored RN validation for *NonSupported* pack.
* You can now ignore IF107, SC100, RP102 error codes in the **validate** command.
* Fixed an issue where the **download** command was crashing when received as input a JS integration or script.
* Fixed an issue where **validate** command checked docker image for JS integrations and scripts.
* **validate** command now checks scheme for reports and connections.
* Fixed an issue where **validate** command checked docker when running on all files.
* Fixed an issue where **validate** command did not fail when docker image was not on the latest numeric tag.
* Fixed an issue where beta integrations were not validated correctly in **validate** command.

## 1.1.1

* fixed and issue where file types were not recognized correctly in **validate** command.
* Added better outputs for validate command.

## 1.1.0

* Fixed an issue where changes to only non-validated files would fail validation.
* Fixed an issue in **validate** command where moved files were failing validation for new packs.
* Fixed an issue in **validate** command where added files were failing validation due to wrong file type detection.
* Added support for new classifiers and mappers in **validate** command.
* Removed support of old RN format validation.
* Updated **secrets** command output format.
* Added support for error ignore on deprecated files in **validate** command.
* Improved errors outputs in **validate** command.
* Added support for linting an entire pack.

## 1.0.9

* Fixed a bug where misleading error was presented when pack name was not found.
* **Update-release-notes** now detects added files for packs with versions.
* Readme files are now ignored by **update-release-notes** and validation of release notes.
* Empty release notes no longer cause an uncaught error during validation.

## 1.0.8

* Changed the output format of demisto-sdk secrets.
* Added a validation that checkbox items are not required in integrations.
* Added pack release notes generation and validation.
* Improved pack metadata validation.
* Fixed an issue in **validate** where renamed files caused an error

## 1.0.4

* Fix the **format** command to update the `id` field to be equal to `details` field in indicator-type files, and to `name` field in incident-type & dashboard files.
* Fixed a bug in the **validate** command for layout files that had `sortValues` fields.
* Fixed a bug in the **format** command where `playbookName` field was not always present in the file.
* Fixed a bug in the **format** command where indicatorField wasn't part of the SDK schemas.
* Fixed a bug in **upload** command where created unified docker45 yml files were not deleted.
* Added support for IndicatorTypes directory in packs (for `reputation` files, instead of Misc).
* Fixed parsing playbook condition names as string instead of boolean in **validate** command
* Improved image validation in YAML files.
* Removed validation for else path in playbook condition tasks.

## 1.0.3

* Fixed a bug in the **format** command where comments were being removed from YAML files.
* Added output fields: *file_path* and *kind* for layouts in the id-set.json created by **create-id-set** command.
* Fixed a bug in the **create-id-set** command Who returns Duplicate for Layouts with a different kind.
* Added formatting to **generate-docs** command results replacing all `<br>` tags with `<br/>`.
* Fixed a bug in the **download** command when custom content contained not supported content entity.
* Fixed a bug in **format** command in which boolean strings  (e.g. 'yes' or 'no') were converted to boolean values (e.g. 'True' or 'False').
* **format** command now removes *sourceplaybookid* field from playbook files.
* Fixed a bug in **generate-docs** command in which integration dependencies were not detected when generating documentation for a playbook.

## 1.0.1

* Fixed a bug in the **unify** command when output path was provided empty.
* Improved error message for integration with no tests configured.
* Improved the error message returned from the **validate** command when an integration is missing or contains malformed fetch incidents related parameters.
* Fixed a bug in the **create** command where a unified YML with a docker image for 4.5 was copied incorrectly.
* Missing release notes message are now showing the release notes file path to update.
* Fixed an issue in the **validate** command in which unified YAML files were not ignored.
* File format suggestions are now shown in the relevant file format (JSON or YAML).
* Changed Docker image validation to fail only on non-valid ones.
* Removed backward compatibility validation when Docker image is updated.

## 1.0.0

* Improved the *upload* command to support the upload of all the content entities within a pack.
* The *upload* command now supports the improved pack file structure.
* Added an interactive option to format integrations, scripts and playbooks with No TestPlaybooks configured.
* Added an interactive option to configure *conf.json* file with missing test playbooks for integrations, scripts and playbooks
* Added *download* command to download custom content from Demisto instance to the local content repository.
* Improved validation failure messages to include a command suggestion, wherever relevant, to fix the raised issue.
* Improved 'validate' help and documentation description
* validate - checks that scripts, playbooks, and integrations have the *tests* key.
* validate - checks that test playbooks are configured in `conf.json`.
* demisto-sdk lint - Copy dir better handling.
* demisto-sdk lint - Add error when package missing in docker image.
* Added *-a , --validate-all* option in *validate* to run all validation on all files.
* Added *-i , --input* option in *validate* to run validation on a specified pack/file.
* added *-i, --input* option in *secrets* to run on a specific file.
* Added an allowed hidden parameter: *longRunning* to the hidden integration parameters validation.
* Fixed an issue with **format** command when executing with an output path of a folder and not a file path.
* Bug fixes in generate-docs command given playbook as input.
* Fixed an issue with lint command in which flake8 was not running on unit test files.

## 0.5.2

* Added *-c, --command* option in *generate-docs* to generate a specific command from an integration.
* Fixed an issue when getting README/CHANGELOG files from git and loading them.
* Removed release notes validation for new content.
* Fixed secrets validations for files with the same name in a different directory.
* demisto-sdk lint - parallelization working with specifying the number of workers.
* demisto-sdk lint - logging levels output, 3 levels.
* demisto-sdk lint - JSON report, structured error reports in JSON format.
* demisto-sdk lint - XML JUnit report for unit-tests.
* demisto-sdk lint - new packages used to accelerate execution time.
* demisto-sdk secrets - command now respects the generic whitelist, and not only the pack secrets.

## 0.5.0

[PyPI History][1]

[1]: https://pypi.org/project/demisto-sdk/#history

## 0.4.9

* Fixed an issue in *generate-docs* where Playbooks and Scripts documentation failed.
* Added a graceful error message when executing the *run" command with a misspelled command.
* Added more informative errors upon failures of the *upload* command.
* format command:
  * Added format for json files: IncidentField, IncidentType, IndicatorField, IndicatorType, Layout, Dashboard.
  * Added the *-fv --from-version*, *-nv --no-validation* arguments.
  * Removed the *-t yml_type* argument, the file type will be inferred.
  * Removed the *-g use_git* argument, running format without arguments will run automatically on git diff.
* Fixed an issue in loading playbooks with '=' character.
* Fixed an issue in *validate* failed on deleted README files.

## 0.4.8

* Added the *max* field to the Playbook schema, allowing to define it in tasks loop.
* Fixed an issue in *validate* where Condition branches checks were case sensitive.

## 0.4.7

* Added the *slareminder* field to the Playbook schema.
* Added the *common_server*, *demisto_mock* arguments to the *init* command.
* Fixed an issue in *generate-docs* where the general section was not being generated correctly.
* Fixed an issue in *validate* where Incident type validation failed.

## 0.4.6

* Fixed an issue where the *validate* command did not identify CHANGELOG in packs.
* Added a new command, *id-set* to create the id set - the content dependency tree by file IDs.

## 0.4.5

* generate-docs command:
  * Added the *use_cases*, *permissions*, *command_permissions* and *limitations*.
  * Added the *--insecure* argument to support running the script and integration command in Demisto.
  * Removed the *-t yml_type* argument, the file type will be inferred.
  * The *-o --output* argument is no longer mandatory, default value will be the input file directory.
* Added support for env var: *DEMISTO_SDK_SKIP_VERSION_CHECK*. When set version checks are skipped.
* Fixed an issue in which the CHANGELOG files did not match our scheme.
* Added a validator to verify that there are no hidden integration parameters.
* Fixed an issue where the *validate* command ran on test files.
* Removed the *env-dir* argument from the demisto-sdk.
* README files which are html files will now be skipped in the *validate* command.
* Added support for env var: *DEMISTO_README_VALIDATOR*. When not set the readme validation will not run.

## 0.4.4

* Added a validator for IncidentTypes (incidenttype-*.json).
* Fixed an issue where the -p flag in the *validate* command was not working.
* Added a validator for README.md files.
* Release notes validator will now run on: incident fields, indicator fields, incident types, dashboard and reputations.
* Fixed an issue where the validator of reputation(Indicator Type) did not check on the details field.
* Fixed an issue where the validator attempted validating non-existing files after deletions or name refactoring.
* Removed the *yml_type* argument in the *split-yml*, *extract-code* commands.
* Removed the *file_type* argument in the *generate-test-playbook* command.
* Fixed the *insecure* argument in *upload*.
* Added the *insecure* argument in *run-playbook*.
* Standardise the *-i --input*, *-o --output* to demisto-sdk commands.

## 0.4.3

* Fixed an issue where the incident and indicator field BC check failed.
* Support for linting and unit testing PowerShell integrations.

## 0.4.2

* Fixed an issue where validate failed on Windows.
* Added a validator to verify all branches are handled in conditional task in a playbook.
* Added a warning message when not running the latest sdk version.
* Added a validator to check that the root is connected to all tasks in the playbook.
* Added a validator for Dashboards (dashboard-*.json).
* Added a validator for Indicator Types (reputation-*.json).
* Added a BC validation for changing incident field type.
* Fixed an issue where init command would generate an invalid yml for scripts.
* Fixed an issue in misleading error message in v2 validation hook.
* Fixed an issue in v2 hook which now is set only on newly added scripts.
* Added more indicative message for errors in yaml files.
* Disabled pykwalify info log prints.

## 0.3.10

* Added a BC check for incident fields - changing from version is not allowed.
* Fixed an issue in create-content-artifacts where scripts in Packs in TestPlaybooks dir were copied with a wrong prefix.

## 0.3.9

* Added a validation that incident field can not be required.
* Added validation for fetch incident parameters.
* Added validation for feed integration parameters.
* Added to the *format* command the deletion of the *sourceplaybookid* field.
* Fixed an issue where *fieldMapping* in playbook did not pass the scheme validation.
* Fixed an issue where *create-content-artifacts* did not copy TestPlaybooks in Packs without prefix of *playbook-*.
* Added a validation the a playbook can not have a rolename set.
* Added to the image validator the new DBot default image.
* Added the fields: elasticcommonfields, quiet, quietmode to the Playbook schema.
* Fixed an issue where *validate* failed on integration commands without outputs.
* Added a new hook for naming of v2 integrations and scripts.

## 0.3.8

* Fixed an issue where *create-content-artifact* was not loading the data in the yml correctly.
* Fixed an issue where *unify* broke long lines in script section causing syntax errors

## 0.3.7

* Added *generate-docs* command to generate documentation file for integration, playbook or script.
* Fixed an issue where *unify* created a malformed integration yml.
* Fixed an issue where demisto-sdk **init** creates unit-test file with invalid import.

## 0.3.6

* Fixed an issue where demisto-sdk **validate** failed on modified scripts without error message.

## 0.3.5

* Fixed an issue with docker tag validation for integrations.
* Restructured repo source code.

## 0.3.4

* Saved failing unit tests as a file.
* Fixed an issue where "_test" file for scripts/integrations created using **init** would import the "HelloWorld" templates.
* Fixed an issue in demisto-sdk **validate** - was failing on backward compatiblity check
* Fixed an issue in demisto-sdk **secrets** - empty line in .secrets-ignore always made the secrets check to pass
* Added validation for docker image inside integrations and scripts.
* Added --use-git flag to **format** command to format all changed files.
* Fixed an issue where **validate** did not fail on dockerimage changes with bc check.
* Added new flag **--ignore-entropy** to demisto-sdk **secrets**, this will allow skip entropy secrets check.
* Added --outfile to **lint** to allow saving failed packages to a file.

## 0.3.3

* Added backwards compatibility break error message.
* Added schema for incident types.
* Added **additionalinfo** field to as an available field for integration configuration.
* Added pack parameter for **init**.
* Fixed an issue where error would appear if name parameter is not set in **init**.

## 0.3.2

* Fixed the handling of classifier files in **validate**.

## 0.3.1

* Fixed the handling of newly created reputation files in **validate**.
* Added an option to perform **validate** on a specific file.

## 0.3.0

* Added support for multi-package **lint** both with parallel and without.
* Added all parameter in **lint** to run on all packages and packs in content repository.
* Added **format** for:
  * Scripts
  * Playbooks
  * Integrations
* Improved user outputs for **secrets** command.
* Fixed an issue where **lint** would run pytest and pylint only on a single docker per integration.
* Added auto-complete functionality to demisto-sdk.
* Added git parameter in **lint** to run only on changed packages.
* Added the **run-playbook** command
* Added **run** command which runs a command in the Demisto playground.
* Added **upload** command which uploads an integration or a script to a Demisto instance.
* Fixed and issue where **validate** checked if release notes exist for new integrations and scripts.
* Added **generate-test-playbook** command which generates a basic test playbook for an integration or a script.
* **validate** now supports indicator fields.
* Fixed an issue with layouts scheme validation.
* Adding **init** command.
* Added **json-to-outputs** command which generates the yaml section for outputs from an API raw response.

## 0.2.6

* Fixed an issue with locating release notes for beta integrations in **validate**.

## 0.2.5

* Fixed an issue with locating release notes for beta integrations in **validate**.

## 0.2.4

* Adding image validation to Beta_Integration and Packs in **validate**.

## 0.2.3

* Adding Beta_Integration to the structure validation process.
* Fixing bug where **validate** did checks on TestPlaybooks.
* Added requirements parameter to **lint**.

## 0.2.2

* Fixing bug where **lint** did not return exit code 1 on failure.
* Fixing bug where **validate** did not print error message in case no release notes were give.

## 0.2.1

* **Validate** now checks that the id and name fields are identical in yml files.
* Fixed a bug where sdk did not return any exit code.

## 0.2.0

* Added Release Notes Validator.
* Fixed the Unifier selection of your python file to use as the code.
* **Validate** now supports Indicator fields.
* Fixed a bug where **validate** and **secrets** did not return exit code 1 on failure.
* **Validate** now runs on newly added scripts.

## 0.1.8

* Added support for `--version`.
* Fixed an issue in file_validator when calling `checked_type` method with script regex.

## 0.1.2

* Restructuring validation to support content packs.
* Added secrets validation.
* Added content bundle creation.
* Added lint and unit test run.

## 0.1.1

* Added new logic to the unifier.
* Added detailed README.
* Some small adjustments and fixes.

## 0.1.0

Capabilities:

* **Extract** components(code, image, description etc.) from a Demisto YAML file into a directory.
* **Unify** components(code, image, description etc.) to a single Demisto YAML file.
* **Validate** Demisto content files.<|MERGE_RESOLUTION|>--- conflicted
+++ resolved
@@ -2,11 +2,8 @@
 
 ## Unreleased
 * enhanced ***validate*** command to list all command names affected by a backward compatibility break, instead of only one.
-<<<<<<< HEAD
 * Added support for Wizard content item in the **format**, **validate**, **upload**, **create-id-set**, **find-dependecies** and **create-content-artifacts** commands.
-=======
 * Added a new flag to the **validate** command, allowing to run specific validations.
->>>>>>> 4ce7f8d9
 
 ## 1.6.5
 
