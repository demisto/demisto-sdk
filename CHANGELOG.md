--- conflicted
+++ resolved
@@ -1,10 +1,7 @@
 # Changelog
-<<<<<<< HEAD
 * Added a validation that a pack name follows XSOAR standards.
-=======
 
 # 1.3.5
->>>>>>> 29fd8e65
 * Added a validation that layoutscontainer's id and name are matching. Updated the format of layoutcontainer to include update_id too.
 * Added a validation that commands' names and arguments in core packs, or scripts' arguments do not contain the word incident.
 * Fixed issue where running the **generate-docs** command with -c flag ran all the commands and not just the commands specified by the flag.
