# Changelog
* When formatting incident types with Auto-Extract rules and without mode field, the **format** command will now add the user selected mode.
* Added new validation that DBotRole is set for scripts that requires elevated permissions to the `XSOAR-linter` in the **lint** command.
* Added url escaping to markdown human readable section in generate docs to avoid autolinking.
* Added a validation that mapper's id and name are matching. Updated the format of mapper to include update_id too.
* Refactored the **update-release-notes** command:
  - Replaced the *--all* flag with *-g*
  - Added the *--force* flag to update the pack release notes without changes in the pack.
  - The **update-release-notes** command will now update all dependent integrations on ApiModule change, even if not specified.
  - If more than one pack has changed, the full list of updated packs will be printed at the end of **update-release-notes** command execution.
  - Fixed an issue where **update-release-notes** command did not add docker image release notes entry for release notes file if a script was changed.
<<<<<<< HEAD
=======

>>>>>>> ce53c494

# 1.4.3
* Fixed an issue where **json-to-outputs** command returned an incorrect output when json is a list.
* Fixed an issue where if a pack README.md did not exist it could cause an error in the validation process.
* Fixed an issue where the *--name* was incorrectly required in the **init** command.
* Adding the option to run **validate** on a specific path while using git (*-i* & *-g*).
* The **format** command will now change UUIDs in .yml and .json files to their respective content entity name.
* Added a playbook validation to check if a task sub playbook exists in the id set in the **validate** command.
* Added the option to add new tags/usecases to the approved list and to the pack metadata on the same pull request.
* Fixed an issue in **test_content** where when different servers ran tests for the same integration, the server URL parameters were not set correctly.
* Added a validation in the **validate** command to ensure that the ***endpoint*** command is configured correctly in yml file.
* Added a warning when pack_metadata's description field is longer than 130 characters.
* Fixed an issue where a redundant print occurred on release notes validation.
* Added new validation in the **validate** command to ensure that the minimal fromVersion in a widget of type metrics will be 6.2.0.
* Added the *--release-notes* flag to demisto-sdk to get the current version release notes entries.


# 1.4.2
* Added to `pylint` summary an indication if a test was skipped.
* Added to the **init** command the option to specify fromversion.
* Fixed an issue where running **init** command without filling the metadata file.
* Added the *--docker-timeout* flag in the **lint** command to control the request timeout for the Docker client.
* Fixed an issue where **update-release-notes** command added only one docker image release notes entry for release notes file, and not for every entity whom docker image was updated.
* Added a validation to ensure that incident/indicator fields names starts with their pack name in the **validate** command. (Checked only for new files and only when using git *-g*)
* Updated the **find-dependencies** command to return the 'dependencies' according the layout type ('incident', 'indicator').
* Enhanced the "vX" display name validation for scripts and integrations in the **validate** command to check for every versioned script or integration, and not only v2.
* Added the *--fail-duplicates* flag for the **create-id-set** command which will fail the command if duplicates are found.
* Added to the **generate-docs** command automatic addition to git when a new readme file is created.

# 1.4.1
* When in private repo without `DEMSITO_SDK_GITHUB_TOKEN` configured, get_remote_file will take files from the local origin/master.
* Enhanced the **unify** command when giving input of a file and not a directory return a clear error message.
* Added a validation to ensure integrations are not skipped and at least one test playbook is not skipped for each integration or script.
* Added to the Content Tests support for `context_print_dt`, which queries the incident context and prints the result as a json.
* Added new validation for the `xsoar_config.json` file in the **validate** command.
* Added a version differences section to readme in **generate-docs** command.
* Added the *--docs-format* flag in the **integration-diff** command to get the output in README format.
* Added the *--input-old-version* and *--skip-breaking-changes* flags in the **generate-docs** command to get the details for the breaking section and to skip the breaking changes section.

# 1.4.0
* Enable passing a comma-separated list of paths for the `--input` option of the **lint** command.
* Added new validation of unimplemented test-module command in the code to the `XSOAR-linter` in the **lint** command.
* Fixed the **generate-docs** to handle integration authentication parameter.
* Added a validation to ensure that description and README do not contain the word 'Demisto'.
* Improved the deprecated message validation required from playbooks and scripts.
* Added the `--quite-bc-validation` flag for the **validate** command to run the backwards compatibility validation in quite mode (errors is treated like warnings).
* Fixed the **update release notes** command to display a name for old layouts.
* Added the ability to append to the pack README credit to contributors.
* Added identification for parameter differences in **integration-diff** command.
* Fixed **format** to use git as a default value.
* Updated the **upload** command to support reports.
* Fixed an issue where **generate-docs** command was displaying 'None' when credentials parameter display field configured was not configured.
* Fixed an issue where **download** did not return exit code 1 on failure.
* Updated the validation that incident fields' names do not contain the word incident will aplly to core packs only.
* Added a playbook validation to verify all conditional tasks have an 'else' path in **validate** command.
* Renamed the GitHub authentication token environment variable `GITHUB_TOKEN` to `DEMITO_SDK_GITHUB_TOKEN`.
* Added to the **update-release-notes** command automatic addition to git when new release notes file is created.
* Added validation to ensure that integrations, scripts, and playbooks do not contain the entity type in their names.
* Added the **convert** command to convert entities between XSOAR versions.
* Added the *--deprecate* flag in **format** command to deprecate integrations, scripts, and playbooks.
* Fixed an issue where ignoring errors did not work when running the **validate** command on specific files (-i).

# 1.3.9
* Added a validation verifying that the pack's README.md file is not equal to pack description.
* Fixed an issue where the **Assume yes** flag did not work properly for some entities in the **format** command.
* Improved the error messages for separators in folder and file names in the **validate** command.
* Removed the **DISABLE_SDK_VERSION_CHECK** environment variable. To disable new version checks, use the **DEMISTO_SDK_SKIP_VERSION_CHECK** envirnoment variable.
* Fixed an issue where the demisto-sdk version check failed due to a rate limit.
* Fixed an issue with playbooks scheme validation.

# 1.3.8
* Updated the **secrets** command to work on forked branches.

# 1.3.7
* Added a validation to ensure correct image and description file names.
* Fixed an issue where the **validate** command failed when 'display' field in credentials param in yml is empty but 'displaypassword' was provided.
* Added the **integration-diff** command to check differences between two versions of an integration and to return a report of missing and changed elements in the new version.
* Added a validation verifying that the pack's README.md file is not missing or empty for partner packs or packs contains use cases.
* Added a validation to ensure that the integration and script folder and file names will not contain separators (`_`, `-`, ` `).
* When formatting new pack, the **format** command will set the *fromversion* key to 5.5.0 in the new files without fromversion.

# 1.3.6
* Added a validation that core packs are not dependent on non-core packs.
* Added a validation that a pack name follows XSOAR standards.
* Fixed an issue where in some cases the `get_remote_file` function failed due to an invalid path.
* Fixed an issue where running **update-release-notes** with updated integration logo, did not detect any file changes.
* Fixed an issue where the **create-id-set** command did not identify unified integrations correctly.
* Fixed an issue where the `CommonTypes` pack was not identified as a dependency for all feed integrations.
* Added support for running SDK commands in private repositories.
* Fixed an issue where running the **init** command did not set the correct category field in an integration .yml file for a newly created pack.
* When formatting new contributed pack, the **format** command will set the *fromversion* key to 6.0.0 in the relevant files.
* If the environment variable "DISABLE_SDK_VERSION_CHECK" is define, the demisto-sdk will no longer check for newer version when running a command.
* Added the `--use-pack-metadata` flag for the **find-dependencies** command to update the calculated dependencies using the the packs metadata files.
* Fixed an issue where **validate** failed on scripts in case the `outputs` field was set to `None`.
* Fixed an issue where **validate** was failing on editing existing release notes.
* Added a validation for README files verifying that the file doesn't contain template text copied from HelloWorld or HelloWorldPremium README.

# 1.3.5
* Added a validation that layoutscontainer's id and name are matching. Updated the format of layoutcontainer to include update_id too.
* Added a validation that commands' names and arguments in core packs, or scripts' arguments do not contain the word incident.
* Fixed issue where running the **generate-docs** command with -c flag ran all the commands and not just the commands specified by the flag.
* Fixed the error message of the **validate** command to not always suggest adding the *description* field.
* Fixed an issue where running **format** on feed integration generated invalid parameter structure.
* Fixed an issue where the **generate-docs** command did not add all the used scripts in a playbook to the README file.
* Fixed an issue where contrib/partner details might be added twice to the same file, when using unify and create-content-artifacts commands
* Fixed issue where running **validate** command on image-related integration did not return the correct outputs to json file.
* When formatting playbooks, the **format** command will now remove empty fields from SetIncident, SetIndicator, CreateNewIncident, CreateNewIndicator script arguments.
* Added an option to fill in the developer email when running the **init** command.

# 1.3.4
* Updated the **validate** command to check that the 'additionalinfo' field only contains the expected value for feed required parameters and not equal to it.
* Added a validation that community/partner details are not in the detailed description file.
* Added a validation that the Use Case tag in pack_metadata file is only used when the pack contains at least one PB, Incident Type or Layout.
* Added a validation that makes sure outputs in integrations are matching the README file when only README has changed.
* Added the *hidden* field to the integration schema.
* Fixed an issue where running **format** on a playbook whose `name` does not equal its `id` would cause other playbooks who use that playbook as a sub-playbook to fail.
* Added support for local custom command configuration file `.demisto-sdk-conf`.
* Updated the **format** command to include an update to the description file of an integration, to remove community/partner details.

# 1.3.3
* Fixed an issue where **lint** failed where *.Dockerfile* exists prior running the lint command.
* Added FeedHelloWorld template option for *--template* flag in **demisto-sdk init** command.
* Fixed issue where **update-release-notes** deleted release note file if command was called more than once.
* Fixed issue where **update-release-notes** added docker image release notes every time the command was called.
* Fixed an issue where running **update-release-notes** on a pack with newly created integration, had also added a docker image entry in the release notes.
* Fixed an issue where `XSOAR-linter` did not find *NotImplementedError* in main.
* Added validation for README files verifying their length (over 30 chars).
* When using *-g* flag in the **validate** command it will now ignore untracked files by default.
* Added the *--include-untracked* flag to the **validate** command to include files which are untracked by git in the validation process.
* Improved the `pykwalify` error outputs in the **validate** command.
* Added the *--print-pykwalify* flag to the **validate** command to print the unchanged output from `pykwalify`.

# 1.3.2
* Updated the format of the outputs when using the *--json-file* flag to create a JSON file output for the **validate** and **lint** commands.
* Added the **doc-review** command to check spelling in .md and .yml files as well as a basic release notes review.
* Added a validation that a pack's display name does not already exist in content repository.
* Fixed an issue where the **validate** command failed to detect duplicate params in an integration.
* Fixed an issue where the **validate** command failed to detect duplicate arguments in a command in an integration.

# 1.3.1
* Fixed an issue where the **validate** command failed to validate the release notes of beta integrations.
* Updated the **upload** command to support indicator fields.
* The **validate** and **update-release-notes** commands will now check changed files against `demisto/master` if it is configured locally.
* Fixed an issue where **validate** would incorrectly identify files as renamed.
* Added a validation that integration properties (such as feed, mappers, mirroring, etc) are not removed.
* Fixed an issue where **validate** failed when comparing branch against commit hash.
* Added the *--no-pipenv* flag to the **split-yml** command.
* Added a validation that incident fields and incident types are not removed from mappers.
* Fixed an issue where the *c
reate-id-set* flag in the *validate* command did not work while not using git.
* Added the *hiddenusername* field to the integration schema.
* Added a validation that images that are not integration images, do not ask for a new version or RN

# 1.3.0
* Do not collect optional dependencies on indicator types reputation commands.
* Fixed an issue where downloading indicator layoutscontainer objects failed.
* Added a validation that makes sure outputs in integrations are matching the README file.
* Fixed an issue where the *create-id-set* flag in the **validate** command did not work.
* Added a warning in case no id_set file is found when running the **validate** command.
* Fixed an issue where changed files were not recognised correctly on forked branches in the **validate** and the **update-release-notes** commands.
* Fixed an issue when files were classified incorrectly when running *update-release-notes*.
* Added a validation that integration and script file paths are compatible with our convention.
* Fixed an issue where id_set.json file was re created whenever running the generate-docs command.
* added the *--json-file* flag to create a JSON file output for the **validate** and **lint** commands.

# 1.2.19
* Fixed an issue where merge id_set was not updated to work with the new entity of Packs.
* Added a validation that the playbook's version matches the version of its sub-playbooks, scripts, and integrations.

# 1.2.18
* Changed the *skip-id-set-creation* flag to *create-id-set* in the **validate** command. Its default value will be False.
* Added support for the 'cve' reputation command in default arg validation.
* Filter out generic and reputation command from scripts and playbooks dependencies calculation.
* Added support for the incident fields in outgoing mappers in the ID set.
* Added a validation that the taskid field and the id field under the task field are both from uuid format and contain the same value.
* Updated the **format** command to generate uuid value for the taskid field and for the id under the task field in case they hold an invalid values.
* Exclude changes from doc_files directory on validation.
* Added a validation that an integration command has at most one default argument.
* Fixing an issue where pack metadata version bump was not enforced when modifying an old format (unified) file.
* Added validation that integration parameter's display names are capitalized and spaced using whitespaces and not underscores.
* Fixed an issue where beta integrations where not running deprecation validations.
* Allowed adding additional information to the deprecated description.
* Fixing an issue when escaping less and greater signs in integration params did not work as expected.

# 1.2.17
* Added a validation that the classifier of an integration exists.
* Added a validation that the mapper of an integration exists.
* Added a validation that the incident types of a classifier exist.
* Added a validation that the incident types of a mapper exist.
* Added support for *text* argument when running **demisto-sdk update-release-notes** on the ApiModules pack.
* Added a validation for the minimal version of an indicator field of type grid.
* Added new validation for incident and indicator fields in classifiers mappers and layouts exist in the content.
* Added cache for get_remote_file to reducing failures from accessing the remote repo.
* Fixed an issue in the **format** command where `_dev` or `_copy` suffixes weren't removed from the `id` of the given playbooks.
* Playbook dependencies from incident and indicator fields are now marked as optional.
* Mappers dependencies from incident types and incident fields are now marked as optional.
* Classifier dependencies from incident types are now marked as optional.
* Updated **demisto-sdk init** command to no longer create `created` field in pack_metadata file
* Updated **generate-docs** command to take the parameters names in setup section from display field and to use additionalinfo field when exist.
* Using the *verbose* argument in the **find-dependencies** command will now log to the console.
* Improved the deprecated message validation required from integrations.
* Fixed an issue in the **generate-docs** command where **Context Example** section was created when it was empty.

# 1.2.16
* Added allowed ignore errors to the *IDSetValidator*.
* Fixed an issue where an irrelevant id_set validation ran in the **validate** command when using the *--id-set* flag.
* Fixed an issue were **generate-docs** command has failed if a command did not exist in commands permissions file.
* Improved a **validate** command message for missing release notes of api module dependencies.

# 1.2.15
* Added the *ID101* to the allowed ignored errors.

# 1.2.14
* SDK repository is now mypy check_untyped_defs complaint.
* The lint command will now ignore the unsubscriptable-object (E1136) pylint error in dockers based on python 3.9 - this will be removed once a new pylint version is released.
* Added an option for **format** to run on a whole pack.
* Added new validation of unimplemented commands from yml in the code to `XSOAR-linter`.
* Fixed an issue where Auto-Extract fields were only checked for newly added incident types in the **validate** command.
* Added a new warning validation of direct access to args/params dicts to `XSOAR-linter`.

# 1.2.13
* Added new validation of indicators usage in CommandResults to `XSOAR-linter`.
* Running **demisto-sdk lint** will automatically run on changed files (same behavior as the -g flag).
* Removed supported version message from the documentation when running **generate_docs**.
* Added a print to indicate backwards compatibility is being checked in **validate** command.
* Added a percent print when running the **validate** command with the *-a* flag.
* Fixed a regression in the **upload** command where it was ignoring `DEMISTO_VERIFY_SSL` env var.
* Fixed an issue where the **upload** command would fail to upload beta integrations.
* Fixed an issue where the **validate** command did not create the *id_set.json* file when running with *-a* flag.
* Added price change validation in the **validate** command.
* Added validations that checks in read-me for empty sections or leftovers from the auto generated read-me that should be changed.
* Added new code validation for *NotImplementedError* to raise a warning in `XSOAR-linter`.
* Added validation for support types in the pack metadata file.
* Added support for *--template* flag in **demisto-sdk init** command.
* Fixed an issue with running **validate** on master branch where the changed files weren't compared to previous commit when using the *-g* flag.
* Fixed an issue where the `XSOAR-linter` ran *NotImplementedError* validation on scripts.
* Added support for Auto-Extract feature validation in incident types in the **validate** command.
* Fixed an issue in the **lint** command where the *-i* flag was ignored.
* Improved **merge-id-sets** command to support merge between two ID sets that contain the same pack.
* Fixed an issue in the **lint** command where flake8 ran twice.

# 1.2.12
* Bandit now reports also on medium severity issues.
* Fixed an issue with support for Docker Desktop on Mac version 2.5.0+.
* Added support for vulture and mypy linting when running without docker.
* Added support for *prev-ver* flag in **update-release-notes** command.
* Improved retry support when building docker images for linting.
* Added the option to create an ID set on a specific pack in **create-id-set** command.
* Added the *--skip-id-set-creation* flag to **validate** command in order to add the capability to run validate command without creating id_set validation.
* Fixed an issue where **validate** command checked docker image tag on ApiModules pack.
* Fixed an issue where **find-dependencies** did not calculate dashboards and reports dependencies.
* Added supported version message to the documentation and release notes files when running **generate_docs** and **update-release-notes** commands respectively.
* Added new code validations for *NotImplementedError* exception raise to `XSOAR-linter`.
* Command create-content-artifacts additional support for **Author_image.png** object.
* Fixed an issue where schemas were not enforced for incident fields, indicator fields and old layouts in the validate command.
* Added support for **update-release-notes** command to update release notes according to master branch.

# 1.2.11
* Fixed an issue where the ***generate-docs*** command reset the enumeration of line numbering after an MD table.
* Updated the **upload** command to support mappers.
* Fixed an issue where exceptions were no printed in the **format** while the *--verbose* flag is set.
* Fixed an issue where *--assume-yes* flag did not work in the **format** command when running on a playbook without a `fromversion` field.
* Fixed an issue where the **format** command would fail in case `conf.json` file was not found instead of skipping the update.
* Fixed an issue where integration with v2 were recognised by the `name` field instead of the `display` field in the **validate** command.
* Added a playbook validation to check if a task script exists in the id set in the **validate** command.
* Added new integration category `File Integrity Management` in the **validate** command.

# 1.2.10
* Added validation for approved content pack use-cases and tags.
* Added new code validations for *CommonServerPython* import to `XSOAR-linter`.
* Added *default value* and *predefined values* to argument description in **generate-docs** command.
* Added a new validation that checks if *get-mapping-fields* command exists if the integration schema has *{ismappable: true}* in **validate** command.
* Fixed an issue where the *--staged* flag recognised added files as modified in the **validate** command.
* Fixed an issue where a backwards compatibility warning was raised for all added files in the **validate** command.
* Fixed an issue where **validate** command failed when no tests were given for a partner supported pack.
* Updated the **download** command to support mappers.
* Fixed an issue where the ***format*** command added a duplicate parameter.
* For partner supported content packs, added support for a list of emails.
* Removed validation of README files from the ***validate*** command.
* Fixed an issue where the ***validate*** command required release notes for ApiModules pack.

# 1.2.9
* Fixed an issue in the **openapi_codegen** command where it created duplicate functions name from the swagger file.
* Fixed an issue in the **update-release-notes** command where the *update type* argument was not verified.
* Fixed an issue in the **validate** command where no error was raised in case a non-existing docker image was presented.
* Fixed an issue in the **format** command where format failed when trying to update invalid Docker image.
* The **format** command will now preserve the **isArray** argument in integration's reputation commands and will show a warning if it set to **false**.
* Fixed an issue in the **lint** command where *finally* clause was not supported in main function.
* Fixed an issue in the **validate** command where changing any entity ID was not validated.
* Fixed an issue in the **validate** command where *--staged* flag did not bring only changed files.
* Fixed the **update-release-notes** command to ignore changes in the metadata file.
* Fixed the **validate** command to ignore metadata changes when checking if a version bump is needed.


# 1.2.8
* Added a new validation that checks in playbooks for the usage of `DeleteContext` in **validate** command.
* Fixed an issue in the **upload** command where it would try to upload content entities with unsupported versions.
* Added a new validation that checks in playbooks for the usage of specific instance in **validate** command.
* Added the **--staged** flag to **validate** command to run on staged files only.


# 1.2.7
* Changed input parameters in **find-dependencies** command.
   - Use ***-i, --input*** instead of ***-p, --path***.
   - Use ***-idp, --id-set-path*** instead of ***-i, --id-set-path***.
* Fixed an issue in the **unify** command where it crashed on an integration without an image file.
* Fixed an issue in the **format** command where unnecessary files were not skipped.
* Fixed an issue in the **update-release-notes** command where the *text* argument was not respected in all cases.
* Fixed an issue in the **validate** command where a warning about detailed description was given for unified or deprecated integrations.
* Improved the error returned by the **validate** command when running on files using the old format.

# 1.2.6
* No longer require setting `DEMISTO_README_VALIDATION` env var to enable README mdx validation. Validation will now run automatically if all necessary node modules are available.
* Fixed an issue in the **validate** command where the `--skip-pack-dependencies` would not skip id-set creation.
* Fixed an issue in the **validate** command where validation would fail if supplied an integration with an empty `commands` key.
* Fixed an issue in the **validate** command where validation would fail due to a required version bump for packs which are not versioned.
* Will use env var `DEMISTO_VERIFY_SSL` to determine if to use a secure connection for commands interacting with the Server when `--insecure` is not passed. If working with a local Server without a trusted certificate, you can set env var `DEMISTO_VERIFY_SSL=no` to avoid using `--insecure` on each command.
* Unifier now adds a link to the integration documentation to the integration detailed description.
* Fixed an issue in the **secrets** command where ignored secrets were not skipped.

# 1.2.5
* Added support for special fields: *defaultclassifier*, *defaultmapperin*, *defaultmapperout* in **download** command.
* Added -y option **format** command to assume "yes" as answer to all prompts and run non-interactively
* Speed up improvements for `validate` of README files.
* Updated the **format** command to adhere to the defined content schema and sub-schemas, aligning its behavior with the **validate** command.
* Added support for canvasContextConnections files in **format** command.

# 1.2.4
* Updated detailed description for community integrations.

# 1.2.3
* Fixed an issue where running **validate** failed on playbook with task that adds tags to the evidence data.
* Added the *displaypassword* field to the integration schema.
* Added new code validations to `XSOAR-linter`.
    * As warnings messages:
        * `demisto.params()` should be used only inside main function.
        * `demisto.args()` should be used only inside main function.
        * Functions args should have type annotations.
* Added `fromversion` field validation to test playbooks and scripts in **validate** command.

# 1.2.2
* Add support for warning msgs in the report and summary to **lint** command.
* Fixed an issue where **json-to-outputs** determined bool values as int.
* Fixed an issue where **update-release-notes** was crushing on `--all` flag.
* Fixed an issue where running **validate**, **update-release-notes** outside of content repo crushed without a meaningful error message.
* Added support for layoutscontainer in **init** contribution flow.
* Added a validation for tlp_color param in feeds in **validate** command.
* Added a validation for removal of integration parameters in **validate** command.
* Fixed an issue where **update-release-notes** was failing with a wrong error message when no pack or input was given.
* Improved formatting output of the **generate-docs** command.
* Add support for env variable *DEMISTO_SDK_ID_SET_REFRESH_INTERVAL*. Set this env variable to the refresh interval in minutes. The id set will be regenerated only if the refresh interval has passed since the last generation. Useful when generating Script documentation, to avoid re-generating the id_set every run.
* Added new code validations to `XSOAR-linter`.
    * As error messages:
        * Longer than 10 seconds sleep statements for non long running integrations.
        * exit() usage.
        * quit() usage.
    * As warnings messages:
        * `demisto.log` should not be used.
        * main function existence.
        * `demito.results` should not be used.
        * `return_output` should not be used.
        * try-except statement in main function.
        * `return_error` usage in main function.
        * only once `return_error` usage.
* Fixed an issue where **lint** command printed logs twice.
* Fixed an issue where *suffix* did not work as expected in the **create-content-artifacts** command.
* Added support for *prev-ver* flag in **lint** and **secrets** commands.
* Added support for *text* flag to **update-release-notes** command to add the same text to all release notes.
* Fixed an issue where **validate** did not recognize added files if they were modified locally.
* Added a validation that checks the `fromversion` field exists and is set to 5.0.0 or above when working or comparing to a non-feature branch in **validate** command.
* Added a validation that checks the certification field in the pack_metadata file is valid in **validate** command.
* The **update-release-notes** command will now automatically add docker image update to the release notes.

# 1.2.1
* Added an additional linter `XSOAR-linter` to the **lint** command which custom validates py files. currently checks for:
    * `Sys.exit` usages with non zero value.
    * Any `Print` usages.
* Fixed an issue where renamed files were failing on *validate*.
* Fixed an issue where single changed files did not required release notes update.
* Fixed an issue where doc_images required release-notes and validations.
* Added handling of dependent packs when running **update-release-notes** on changed *APIModules*.
    * Added new argument *--id-set-path* for id_set.json path.
    * When changes to *APIModule* is detected and an id_set.json is available - the command will update the dependent pack as well.
* Added handling of dependent packs when running **validate** on changed *APIModules*.
    * Added new argument *--id-set-path* for id_set.json path.
    * When changes to *APIModule* is detected and an id_set.json is available - the command will validate that the dependent pack has release notes as well.
* Fixed an issue where the find_type function didn't recognize file types correctly.
* Fixed an issue where **update-release-notes** command did not work properly on Windows.
* Added support for indicator fields in **update-release-notes** command.
* Fixed an issue where files in test dirs where being validated.


# 1.2.0
* Fixed an issue where **format** did not update the test playbook from its pack.
* Fixed an issue where **validate** validated non integration images.
* Fixed an issue where **update-release-notes** did not identified old yml integrations and scripts.
* Added revision templates to the **update-release-notes** command.
* Fixed an issue where **update-release-notes** crashed when a file was renamed.
* Fixed an issue where **validate** failed on deleted files.
* Fixed an issue where **validate** validated all images instead of packs only.
* Fixed an issue where a warning was not printed in the **format** in case a non-supported file type is inputted.
* Fixed an issue where **validate** did not fail if no release notes were added when adding files to existing packs.
* Added handling of incorrect layout paths via the **format** command.
* Refactor **create-content-artifacts** command - Efficient artifacts creation and better logging.
* Fixed an issue where image and description files were not handled correctly by **validate** and **update-release-notes** commands.
* Fixed an issue where the **format** command didn't remove all extra fields in a file.
* Added an error in case an invalid id_set.json file is found while running the **validate** command.
* Added fetch params checks to the **validate** command.

# 1.1.11
* Added line number to secrets' path in **secrets** command report.
* Fixed an issue where **init** a community pack did not present the valid support URL.
* Fixed an issue where **init** offered a non relevant pack support type.
* Fixed an issue where **lint** did not pull docker images for powershell.
* Fixed an issue where **find-dependencies** did not find all the script dependencies.
* Fixed an issue where **find-dependencies** did not collect indicator fields as dependencies for playbooks.
* Updated the **validate** and the **secrets** commands to be less dependent on regex.
* Fixed an issue where **lint** did not run on circle when docker did not return ping.
* Updated the missing release notes error message (RN106) in the **Validate** command.
* Fixed an issue where **Validate** would return missing release notes when two packs with the same substring existed in the modified files.
* Fixed an issue where **update-release-notes** would add duplicate release notes when two packs with the same substring existed in the modified files.
* Fixed an issue where **update-release-notes** would fail to bump new versions if the feature branch was out of sync with the master branch.
* Fixed an issue where a non-descriptive error would be returned when giving the **update-release-notes** command a pack which can not be found.
* Added dependencies check for *widgets* in **find-dependencies** command.
* Added a `update-docker` flag to **format** command.
* Added a `json-to-outputs` flag to the **run** command.
* Added a verbose (`-v`) flag to **format** command.
* Fixed an issue where **download** added the prefix "playbook-" to the name of playbooks.

# 1.1.10
* Updated the **init** command. Relevant only when passing the *--contribution* argument.
   * Added the *--author* option.
   * The *support* field of the pack's metadata is set to *community*.
* Added a proper error message in the **Validate** command upon a missing description in the root of the yml.
* **Format** now works with a relative path.
* **Validate** now fails when all release notes have been excluded.
* Fixed issue where correct error message would not propagate for invalid images.
* Added the *--skip-pack-dependencies* flag to **validate** command to skip pack dependencies validation. Relevant when using the *-g* flag.
* Fixed an issue where **Validate** and **Format** commands failed integrations with `defaultvalue` field in fetch incidents related parameters.
* Fixed an issue in the **Validate** command in which unified YAML files were not ignored.
* Fixed an issue in **generate-docs** where scripts and playbooks inputs and outputs were not parsed correctly.
* Fixed an issue in the **openapi-codegen** command where missing reference fields in the swagger JSON caused errors.
* Fixed an issue in the **openapi-codegen** command where empty objects in the swagger JSON paths caused errors.
* **update-release-notes** command now accept path of the pack instead of pack name.
* Fixed an issue where **generate-docs** was inserting unnecessary escape characters.
* Fixed an issue in the **update-release-notes** command where changes to the pack_metadata were not detected.
* Fixed an issue where **validate** did not check for missing release notes in old format files.

# 1.1.9
* Fixed an issue where **update-release-notes** command failed on invalid file types.

# 1.1.8
* Fixed a regression where **upload** command failed on test playbooks.
* Added new *githubUser* field in pack metadata init command.
* Support beta integration in the commands **split-yml, extract-code, generate-test-playbook and generate-docs.**
* Fixed an issue where **find-dependencies** ignored *toversion* field in content items.
* Added support for *layoutscontainer*, *classifier_5_9_9*, *mapper*, *report*, and *widget* in the **Format** command.
* Fixed an issue where **Format** will set the `ID` field to be equal to the `name` field in modified playbooks.
* Fixed an issue where **Format** did not work for test playbooks.
* Improved **update-release-notes** command:
    * Write content description to release notes for new items.
    * Update format for file types without description: Connections, Incident Types, Indicator Types, Layouts, Incident Fields.
* Added a validation for feedTags param in feeds in **validate** command.
* Fixed readme validation issue in community support packs.
* Added the **openapi-codegen** command to generate integrations from OpenAPI specification files.
* Fixed an issue were release notes validations returned wrong results for *CommonScripts* pack.
* Added validation for image links in README files in **validate** command.
* Added a validation for default value of fetch param in feeds in **validate** command.
* Fixed an issue where the **Init** command failed on scripts.

# 1.1.7
* Fixed an issue where running the **format** command on feed integrations removed the `defaultvalue` fields.
* Playbook branch marked with *skipunavailable* is now set as an optional dependency in the **find-dependencies** command.
* The **feedReputation** parameter can now be hidden in a feed integration.
* Fixed an issue where running the **unify** command on JS package failed.
* Added the *--no-update* flag to the **find-dependencies** command.
* Added the following validations in **validate** command:
   * Validating that a pack does not depend on NonSupported / Deprecated packs.

# 1.1.6
* Added the *--description* option to the **init** command.
* Added the *--contribution* option to the **init** command which converts a contribution zip to proper pack format.
* Improved **validate** command performance time and outputs.
* Added the flag *--no-docker-checks* to **validate** command to skip docker checks.
* Added the flag *--print-ignored-files* to **validate** command to print ignored files report when the command is done.
* Added the following validations in **validate** command:
   * Validating that existing release notes are not modified.
   * Validating release notes are not added to new packs.
   * Validating that the "currentVersion" field was raised in the pack_metadata for modified packs.
   * Validating that the timestamp in the "created" field in the pack_metadata is in ISO format.
* Running `demisto-sdk validate` will run the **validate** command using git and only on committed files (same as using *-g --post-commit*).
* Fixed an issue where release notes were not checked correctly in **validate** command.
* Fixed an issue in the **create-id-set** command where optional playbook tasks were not taken into consideration.
* Added a prompt to the `demisto-sdk update-release-notes` command to prompt users to commit changes before running the release notes command.
* Added support to `layoutscontainer` in **validate** command.

# 1.1.5
* Fixed an issue in **find-dependencies** command.
* **lint** command now verifies flake8 on CommonServerPython script.

# 1.1.4
* Fixed an issue with the default output file name of the **unify** command when using "." as an output path.
* **Unify** command now adds contributor details to the display name and description.
* **Format** command now adds *isFetch* and *incidenttype* fields to integration yml.
* Removed the *feedIncremental* field from the integration schema.
* **Format** command now adds *feedBypassExclusionList*, *Fetch indicators*, *feedReputation*, *feedReliability*,
     *feedExpirationPolicy*, *feedExpirationInterval* and *feedFetchInterval* fields to integration yml.
* Fixed an issue in the playbooks schema.
* Fixed an issue where generated release notes were out of order.
* Improved pack dependencies detection.
* Fixed an issue where test playbooks were mishandled in **validate** command.

# 1.1.3
* Added a validation for invalid id fields in indicators types files in **validate** command.
* Added default behavior for **update-release-notes** command.
* Fixed an error where README files were failing release notes validation.
* Updated format of generated release notes to be more user friendly.
* Improved error messages for the **update-release-notes** command.
* Added support for `Connections`, `Dashboards`, `Widgets`, and `Indicator Types` to **update-release-notes** command.
* **Validate** now supports scripts under the *TestPlaybooks* directory.
* Fixed an issue where **validate** did not support powershell files.

# 1.1.2
* Added a validation for invalid playbookID fields in incidents types files in **validate** command.
* Added a code formatter for python files.
* Fixed an issue where new and old classifiers where mixed on validate command.
* Added *feedIncremental* field to the integration schema.
* Fixed error in the **upload** command where unified YMLs were not uploaded as expected if the given input was a pack.
* Fixed an issue where the **secrets** command failed due to a space character in the file name.
* Ignored RN validation for *NonSupported* pack.
* You can now ignore IF107, SC100, RP102 error codes in the **validate** command.
* Fixed an issue where the **download** command was crashing when received as input a JS integration or script.
* Fixed an issue where **validate** command checked docker image for JS integrations and scripts.
* **validate** command now checks scheme for reports and connections.
* Fixed an issue where **validate** command checked docker when running on all files.
* Fixed an issue where **validate** command did not fail when docker image was not on the latest numeric tag.
* Fixed an issue where beta integrations were not validated correctly in **validate** command.

# 1.1.1
* fixed and issue where file types were not recognized correctly in **validate** command.
* Added better outputs for validate command.

# 1.1.0
* Fixed an issue where changes to only non-validated files would fail validation.
* Fixed an issue in **validate** command where moved files were failing validation for new packs.
* Fixed an issue in **validate** command where added files were failing validation due to wrong file type detection.
* Added support for new classifiers and mappers in **validate** command.
* Removed support of old RN format validation.
* Updated **secrets** command output format.
* Added support for error ignore on deprecated files in **validate** command.
* Improved errors outputs in **validate** command.
* Added support for linting an entire pack.

# 1.0.9
* Fixed a bug where misleading error was presented when pack name was not found.
* **Update-release-notes** now detects added files for packs with versions.
* Readme files are now ignored by **update-release-notes** and validation of release notes.
* Empty release notes no longer cause an uncaught error during validation.

# 1.0.8
* Changed the output format of demisto-sdk secrets.
* Added a validation that checkbox items are not required in integrations.
* Added pack release notes generation and validation.
* Improved pack metadata validation.
* Fixed an issue in **validate** where renamed files caused an error

# 1.0.4
* Fix the **format** command to update the `id` field to be equal to `details` field in indicator-type files, and to `name` field in incident-type & dashboard files.
* Fixed a bug in the **validate** command for layout files that had `sortValues` fields.
* Fixed a bug in the **format** command where `playbookName` field was not always present in the file.
* Fixed a bug in the **format** command where indicatorField wasn't part of the SDK schemas.
* Fixed a bug in **upload** command where created unified docker45 yml files were not deleted.
* Added support for IndicatorTypes directory in packs (for `reputation` files, instead of Misc).
* Fixed parsing playbook condition names as string instead of boolean in **validate** command
* Improved image validation in YAML files.
* Removed validation for else path in playbook condition tasks.

# 1.0.3
* Fixed a bug in the **format** command where comments were being removed from YAML files.
* Added output fields: _file_path_ and _kind_ for layouts in the id-set.json created by **create-id-set** command.
* Fixed a bug in the **create-id-set** command Who returns Duplicate for Layouts with a different kind.
* Added formatting to **generate-docs** command results replacing all `<br>` tags with `<br/>`.
* Fixed a bug in the **download** command when custom content contained not supported content entity.
* Fixed a bug in **format** command in which boolean strings  (e.g. 'yes' or 'no') were converted to boolean values (e.g. 'True' or 'False').
* **format** command now removes *sourceplaybookid* field from playbook files.
* Fixed a bug in **generate-docs** command in which integration dependencies were not detected when generating documentation for a playbook.


# 1.0.1
* Fixed a bug in the **unify** command when output path was provided empty.
* Improved error message for integration with no tests configured.
* Improved the error message returned from the **validate** command when an integration is missing or contains malformed fetch incidents related parameters.
* Fixed a bug in the **create** command where a unified YML with a docker image for 4.5 was copied incorrectly.
* Missing release notes message are now showing the release notes file path to update.
* Fixed an issue in the **validate** command in which unified YAML files were not ignored.
* File format suggestions are now shown in the relevant file format (JSON or YAML).
* Changed Docker image validation to fail only on non-valid ones.
* Removed backward compatibility validation when Docker image is updated.

# 1.0.0
* Improved the *upload* command to support the upload of all the content entities within a pack.
* The *upload* command now supports the improved pack file structure.
* Added an interactive option to format integrations, scripts and playbooks with No TestPlaybooks configured.
* Added an interactive option to configure *conf.json* file with missing test playbooks for integrations, scripts and playbooks
* Added *download* command to download custom content from Demisto instance to the local content repository.
* Improved validation failure messages to include a command suggestion, wherever relevant, to fix the raised issue.
* Improved 'validate' help and documentation description
* validate - checks that scripts, playbooks, and integrations have the *tests* key.
* validate - checks that test playbooks are configured in `conf.json`.
* demisto-sdk lint - Copy dir better handling.
* demisto-sdk lint - Add error when package missing in docker image.
* Added *-a , --validate-all* option in *validate* to run all validation on all files.
* Added *-i , --input* option in *validate* to run validation on a specified pack/file.
* added *-i, --input* option in *secrets* to run on a specific file.
* Added an allowed hidden parameter: *longRunning* to the hidden integration parameters validation.
* Fixed an issue with **format** command when executing with an output path of a folder and not a file path.
* Bug fixes in generate-docs command given playbook as input.
* Fixed an issue with lint command in which flake8 was not running on unit test files.

# 0.5.2
* Added *-c, --command* option in *generate-docs* to generate a specific command from an integration.
* Fixed an issue when getting README/CHANGELOG files from git and loading them.
* Removed release notes validation for new content.
* Fixed secrets validations for files with the same name in a different directory.
* demisto-sdk lint - parallelization working with specifying the number of workers.
* demisto-sdk lint - logging levels output, 3 levels.
* demisto-sdk lint - JSON report, structured error reports in JSON format.
* demisto-sdk lint - XML JUnit report for unit-tests.
* demisto-sdk lint - new packages used to accelerate execution time.
* demisto-sdk secrets - command now respects the generic whitelist, and not only the pack secrets.

# 0.5.0
[PyPI History][1]

[1]: https://pypi.org/project/demisto-sdk/#history
# 0.4.9
* Fixed an issue in *generate-docs* where Playbooks and Scripts documentation failed.
* Added a graceful error message when executing the *run" command with a misspelled command.
* Added more informative errors upon failures of the *upload* command.
* format command:
    * Added format for json files: IncidentField, IncidentType, IndicatorField, IndicatorType, Layout, Dashboard.
    * Added the *-fv --from-version*, *-nv --no-validation* arguments.
    * Removed the *-t yml_type* argument, the file type will be inferred.
    * Removed the *-g use_git* argument, running format without arguments will run automatically on git diff.
* Fixed an issue in loading playbooks with '=' character.
* Fixed an issue in *validate* failed on deleted README files.

# 0.4.8
* Added the *max* field to the Playbook schema, allowing to define it in tasks loop.
* Fixed an issue in *validate* where Condition branches checks were case sensitive.

# 0.4.7
* Added the *slareminder* field to the Playbook schema.
* Added the *common_server*, *demisto_mock* arguments to the *init* command.
* Fixed an issue in *generate-docs* where the general section was not being generated correctly.
* Fixed an issue in *validate* where Incident type validation failed.

# 0.4.6
* Fixed an issue where the *validate* command did not identify CHANGELOG in packs.
* Added a new command, *id-set* to create the id set - the content dependency tree by file IDs.

# 0.4.5
* generate-docs command:
    * Added the *use_cases*, *permissions*, *command_permissions* and *limitations*.
    * Added the *--insecure* argument to support running the script and integration command in Demisto.
    * Removed the *-t yml_type* argument, the file type will be inferred.
    * The *-o --output* argument is no longer mandatory, default value will be the input file directory.
* Added support for env var: *DEMISTO_SDK_SKIP_VERSION_CHECK*. When set version checks are skipped.
* Fixed an issue in which the CHANGELOG files did not match our scheme.
* Added a validator to verify that there are no hidden integration parameters.
* Fixed an issue where the *validate* command ran on test files.
* Removed the *env-dir* argument from the demisto-sdk.
* README files which are html files will now be skipped in the *validate* command.
* Added support for env var: *DEMISTO_README_VALIDATOR*. When not set the readme validation will not run.

# 0.4.4
* Added a validator for IncidentTypes (incidenttype-*.json).
* Fixed an issue where the -p flag in the *validate* command was not working.
* Added a validator for README.md files.
* Release notes validator will now run on: incident fields, indicator fields, incident types, dashboard and reputations.
* Fixed an issue where the validator of reputation(Indicator Type) did not check on the details field.
* Fixed an issue where the validator attempted validating non-existing files after deletions or name refactoring.
* Removed the *yml_type* argument in the *split-yml*, *extract-code* commands.
* Removed the *file_type* argument in the *generate-test-playbook* command.
* Fixed the *insecure* argument in *upload*.
* Added the *insecure* argument in *run-playbook*.
* Standardise the *-i --input*, *-o --output* to demisto-sdk commands.

# 0.4.3
* Fixed an issue where the incident and indicator field BC check failed.
* Support for linting and unit testing PowerShell integrations.

# 0.4.2
* Fixed an issue where validate failed on Windows.
* Added a validator to verify all branches are handled in conditional task in a playbook.
* Added a warning message when not running the latest sdk version.
* Added a validator to check that the root is connected to all tasks in the playbook.
* Added a validator for Dashboards (dashboard-*.json).
* Added a validator for Indicator Types (reputation-*.json).
* Added a BC validation for changing incident field type.
* Fixed an issue where init command would generate an invalid yml for scripts.
* Fixed an issue in misleading error message in v2 validation hook.
* Fixed an issue in v2 hook which now is set only on newly added scripts.
* Added more indicative message for errors in yaml files.
* Disabled pykwalify info log prints.

# 0.3.10
* Added a BC check for incident fields - changing from version is not allowed.
* Fixed an issue in create-content-artifacts where scripts in Packs in TestPlaybooks dir were copied with a wrong prefix.


# 0.3.9
* Added a validation that incident field can not be required.
* Added validation for fetch incident parameters.
* Added validation for feed integration parameters.
* Added to the *format* command the deletion of the *sourceplaybookid* field.
* Fixed an issue where *fieldMapping* in playbook did not pass the scheme validation.
* Fixed an issue where *create-content-artifacts* did not copy TestPlaybooks in Packs without prefix of *playbook-*.
* Added a validation the a playbook can not have a rolename set.
* Added to the image validator the new DBot default image.
* Added the fields: elasticcommonfields, quiet, quietmode to the Playbook schema.
* Fixed an issue where *validate* failed on integration commands without outputs.
* Added a new hook for naming of v2 integrations and scripts.


# 0.3.8
* Fixed an issue where *create-content-artifact* was not loading the data in the yml correctly.
* Fixed an issue where *unify* broke long lines in script section causing syntax errors


# 0.3.7
* Added *generate-docs* command to generate documentation file for integration, playbook or script.
* Fixed an issue where *unify* created a malformed integration yml.
* Fixed an issue where demisto-sdk **init** creates unit-test file with invalid import.


# 0.3.6
* Fixed an issue where demisto-sdk **validate** failed on modified scripts without error message.


# 0.3.5
* Fixed an issue with docker tag validation for integrations.
* Restructured repo source code.


# 0.3.4
* Saved failing unit tests as a file.
* Fixed an issue where "_test" file for scripts/integrations created using **init** would import the "HelloWorld" templates.
* Fixed an issue in demisto-sdk **validate** - was failing on backward compatiblity check
* Fixed an issue in demisto-sdk **secrets** - empty line in .secrets-ignore always made the secrets check to pass
* Added validation for docker image inside integrations and scripts.
* Added --use-git flag to **format** command to format all changed files.
* Fixed an issue where **validate** did not fail on dockerimage changes with bc check.
* Added new flag **--ignore-entropy** to demisto-sdk **secrets**, this will allow skip entropy secrets check.
* Added --outfile to **lint** to allow saving failed packages to a file.


# 0.3.3
* Added backwards compatibility break error message.
* Added schema for incident types.
* Added **additionalinfo** field to as an available field for integration configuration.
* Added pack parameter for **init**.
* Fixed an issue where error would appear if name parameter is not set in **init**.


# 0.3.2
* Fixed the handling of classifier files in **validate**.


# 0.3.1
* Fixed the handling of newly created reputation files in **validate**.
* Added an option to perform **validate** on a specific file.


# 0.3.0
* Added support for multi-package **lint** both with parallel and without.
* Added all parameter in **lint** to run on all packages and packs in content repository.
* Added **format** for:
    * Scripts
    * Playbooks
    * Integrations
* Improved user outputs for **secrets** command.
* Fixed an issue where **lint** would run pytest and pylint only on a single docker per integration.
* Added auto-complete functionality to demisto-sdk.
* Added git parameter in **lint** to run only on changed packages.
* Added the **run-playbook** command
* Added **run** command which runs a command in the Demisto playground.
* Added **upload** command which uploads an integration or a script to a Demisto instance.
* Fixed and issue where **validate** checked if release notes exist for new integrations and scripts.
* Added **generate-test-playbook** command which generates a basic test playbook for an integration or a script.
* **validate** now supports indicator fields.
* Fixed an issue with layouts scheme validation.
* Adding **init** command.
* Added **json-to-outputs** command which generates the yaml section for outputs from an API raw response.

# 0.2.6
* Fixed an issue with locating release notes for beta integrations in **validate**.

# 0.2.5
* Fixed an issue with locating release notes for beta integrations in **validate**.

# 0.2.4
* Adding image validation to Beta_Integration and Packs in **validate**.

# 0.2.3
* Adding Beta_Integration to the structure validation process.
* Fixing bug where **validate** did checks on TestPlaybooks.
* Added requirements parameter to **lint**.

# 0.2.2
* Fixing bug where **lint** did not return exit code 1 on failure.
* Fixing bug where **validate** did not print error message in case no release notes were give.

# 0.2.1
* **Validate** now checks that the id and name fields are identical in yml files.
* Fixed a bug where sdk did not return any exit code.

# 0.2.0
* Added Release Notes Validator.
* Fixed the Unifier selection of your python file to use as the code.
* **Validate** now supports Indicator fields.
* Fixed a bug where **validate** and **secrets** did not return exit code 1 on failure.
* **Validate** now runs on newly added scripts.

# 0.1.8
* Added support for `--version`.
* Fixed an issue in file_validator when calling `checked_type` method with script regex.

# 0.1.2
* Restructuring validation to support content packs.
* Added secrets validation.
* Added content bundle creation.
* Added lint and unit test run.

# 0.1.1
* Added new logic to the unifier.
* Added detailed README.
* Some small adjustments and fixes.

# 0.1.0
Capabilities:
* **Extract** components(code, image, description etc.) from a Demisto YAML file into a directory.
* **Unify** components(code, image, description etc.) to a single Demisto YAML file.
* **Validate** Demisto content files.<|MERGE_RESOLUTION|>--- conflicted
+++ resolved
@@ -9,10 +9,6 @@
   - The **update-release-notes** command will now update all dependent integrations on ApiModule change, even if not specified.
   - If more than one pack has changed, the full list of updated packs will be printed at the end of **update-release-notes** command execution.
   - Fixed an issue where **update-release-notes** command did not add docker image release notes entry for release notes file if a script was changed.
-<<<<<<< HEAD
-=======
-
->>>>>>> ce53c494
 
 # 1.4.3
 * Fixed an issue where **json-to-outputs** command returned an incorrect output when json is a list.
