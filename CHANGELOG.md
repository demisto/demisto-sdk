--- conflicted
+++ resolved
@@ -15,6 +15,7 @@
 * Fixed an issue where **upload** command summary was inaccurate when uploading a `Pack` without the `-z` flag.
 * Added pack name and pack version to **upload** command summary.
 * Added support for modeling rules with multi datasets in ****modeling-rules test**** command.
+* Fixed an issue where **validate** didn't recognize layouts with incident fields missing from `id_set.json` even when `--post-commit` was indicated.
 
 ## 1.15.2
 * Fixed an issue where **format** added default arguments to reputation commands which already have one.
@@ -104,13 +105,9 @@
 * Fixed an issue where **validate** did not fail when xif files had wrong naming.
 * Fixed an issue where **doc-review** required dot suffixes in release notes describing new content.
 * Fixed an issue where **download** command failed when running on a beta integration.
-<<<<<<< HEAD
-* Fixed an issue where **validate** didn't recognize layouts with incident fields missing from `id_set.json` even when `--post-commit` was indicated.
-=======
 * Fixed an issue where **update-release-notes** generated release notes for packs in their initial version (1.0.0).
 * Fixed an issue with **update-content-graph** where `--use-git` parameter was ignored when using `--imported-path` parameter.
 * Fixed an issue where **validate** failed on playbooks with valid inputs, since it did not collect the playbook inputs occurrences properly.
->>>>>>> 8c87fd3f
 
 ## 1.13.0
 * Added the pack version to the code files when calling **unify**. The same value is removed when calling **split**.
