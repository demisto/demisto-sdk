--- conflicted
+++ resolved
@@ -9,11 +9,8 @@
 * The **format** command will now set `fromVersion: 6.2.0` for widgets with 'metrics' data type.
 * Updated the **find-dependencies** command to support generic modules, definitions, fields and types.
 * Fixed an issue where **openapi-codegen** tried to extract reference example outputs, leading to an exception.
-<<<<<<< HEAD
 * Added an option to ignore secrets automatically when using the **init** command to create a pack.
-=======
 * Added a tool that gives the ability to temporarily suppress console output.
->>>>>>> 64c2b398
 
 # 1.4.4
 * When formatting incident types with Auto-Extract rules and without mode field, the **format** command will now add the user selected mode.
