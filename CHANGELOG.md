--- conflicted
+++ resolved
@@ -1,5 +1,6 @@
 # Changelog
 * Fixed an issue where the **zip-packs** command did not work with the CommonServerUserPython and CommonServerUserPowerShell package.
+* Fixed an issue where **validate** failed to recognize integration tests that were missing from config.json
 
 ## Unreleased
 
@@ -8,15 +9,11 @@
 * Fixed an issue in the **download** command, where an exception would be raised when downloading system playbooks.
 * Fixed an issue where the **upload** failed on playbooks containing a value that starts with `=`.
 * Fixed an issue where the **generate-unit-tests** failed to generate assertions, and generate unit tests when command names does not match method name.
-<<<<<<< HEAD
-* Fixed an issue where **validate** failed to recognize integration tests that were missing from config.json
-=======
 * Fixed an issue where the **download** command did not honor the `--no-code-formatting` flag properly. @maxgubler
 * Added a new check to **validate**, making sure playbook task values are passed as references.
 * Fixed an issue where the **update-release-notes** deleted existing release notes, now appending to it instead.
 * Fixed an issue where **validate** printed blank space in case of validation failed and ignored.
 * Renamed 'Agent Config' to 'XDRC Templates'.
->>>>>>> 5d05be7a
 
 ## 1.7.6
 
