# Changelog

## Unreleased
* Added an ability to provide list of marketplace names as a param attribute to **validate** and **upload**

## 1.7.1

* Fixed an issue where *indicatorTypes* and *betaIntegrations* were not found in the id_set.
* Updated the default general `fromVersion` value on **format** to `6.5.0`
* Fixed an issue where the **validate** command did not fail when the integration yml file name was not the same as the folder containing it.
* Added an option to have **generate-docs** take a Playbooks folder path as input, and generate docs for all playbooks in it.
* Fixed an issue where the suggestion in case of `IF113` included uppercase letters for the `cliName` parameter.
* Added new validation to the **validate** command to fail and list all the file paths of files that are using a deprecated integration command / script / playbook.
* **validate** will no longer fail on playbooks calling subplaybooks that have a higher `fromVersion` value, if  calling the subplaybook has `skipifunavailable=True`.
<<<<<<< HEAD
* Added link to documentation for error messages regarding use cases and tags.
=======
* Fixed an issue where relative paths were not accessed correctly.
* Fixed a bug where **validate** returned error on empty inputs not used in playbooks.
* Running any `demisto-sdk` command in a folder with a `.env` file will load it, temporarily overriding existing environment variables.
* Fixed an issue where **validate** did not properly detect deleted files.
* Added new validations to the **validate** command to verify that the schema file exists for a modeling rule and that the schema and rules keys are empty in the yml file.
* Fixed an issue where *find_type* didn't recognize exported incident types.
* Added a new validation to **validate**, making sure all inputs of a playbook are used.
* Added a new validation to **validate**, making sure all inputs used in a playbook declared in the input section.
* The **format** command will now replace the *fromServerVersion* field with *fromVersion*.
>>>>>>> 7d4ab73b

## 1.7.0

* Allowed JSON Handlers to accept kwargs, for custoimzing behavior.
* Fixed an issue where an incorrect error was shown when the `id` of a content item differed from its `name` attribute.
* Fixed an issue where the `preserve_quotes` in ruamel_handler received an incorrect value @icholy
* Fixed an issue where ignoring RM110 error code wasn't working and added a validation to **ALLOWED_IGNORE_ERRORS** to validate that all error codes are inserted in the right format.
* Fixed an issue where the contribution credit text was not added correctly to the pack README.
* Changed the contribution file implementation from markdown to a list of contributor names. The **create-content-artifact** will use this list to prepare the needed credit message.
* Added a new validation to the `XSOAR-linter` in the **lint** command for verifying that demisto.log is not used in the code.
* The **generate-docs** command will now auto-generate the Incident Mirroring section when implemented in an integration.
* Added support to automatically generate release notes for deprecated items in the **update-release-notes** command.
* Fixed an issue causing any command to crash when unable to detect local repository properties.
* Fixed an issue where running in a private gitlab repo caused a warning message to be shown multiple times.
* Added a new validation to the **validate** command to verify that markdown and python files do not contain words related to copyright section.
* Fixed an issue where **lint** crashed when provided an input file path (expecting a directory).

## 1.6.9

* Added a new validation that checks whether a pack should be deprecated.
* Added a new ability to the **format** command to deprecate a pack.
* Fixed an issue where the **validate** command sometimes returned a false negative in cases where there are several sub-playbooks with the same ID.
* Added a new validation to the **validate** command to verify that the docker in use is not deprecated.
* Added support for multiple ApiModules in the **unify** command
* Added a check to **validate** command, preventing use of relative urls in README files.
* Added environment variable **DEMISTO_SDK_MARKETPLACE** expected to affect *MarketplaceTagParser* *marketplace* value. The value will be automatically set when passing *marketplace* arg to the commands **unify**, **zip-packs**, **create-content-artifacts** and **upload**.
* Added slack notifier for build failures on the master branch.
* Added support for modeling and parsing rules in the **split** command.
* Added support for README files in **format** command.
* Added a **validate** check, making sure classifier id and name values match. Updated the classifier **format** to update the id accordingly.
* The **generate-docs** command will now auto-generate the playbook image link by default.
* Added the `--custom-image-link` argument to override.
* Added a new flag to **generate-docs** command, allowing to add a custom image link to a playbook README.
* Added a new validation to the **validate** command to verify that the package directory name is the same as the files contained in the that package.
* Added support in the **unify** command to unify a schema into its Modeling Rule.

## 1.6.8

* Fixed an issue where **validate** did not fail on invalid playbook entities' versions (i.e. subplaybooks or scripts with higher fromversion than their parent playbook).
* Added support for running lint via a remote docker ssh connection. Use `DOCKER_HOST` env variable to specify a remote docker connection, such as: `DOCKER_HOST=ssh://myuser@myhost.com`.
* Fixed an issue where the pack cache in *get_marketplaces* caused the function to return invalid values.
* Fixed an issue where running format on a pack with XSIAM entities would fail.
* Added the new `display_name` field to relevant entities in the **create-id-set** command.
* Added a new validation to the **validate** command to verify the existence of "Reliability" parameter if the integration have reputation command.
* Fixed a bug where terminating the **lint** command failed (`ctrl + c`).
* Removed the validation of a subtype change in integrations and scripts from **validate**.
* Fixed an issue where **download** did not behave as expected when prompting for a version update. Reported by @K-Yo
* Added support for adoption release notes.
* Fixed an issue where **merge-id-sets** failed when a key was missing in one id-set.json.
* Fixed a bug where some mypy messages were not parsed properly in **lint**.
* Added a validation to the **validate** command, failing when '`fromversion`' or '`toversion`' in a content entity are incorrect format.
* Added a validation to the **validate** command, checking if `fromversion` <= `toversion`.
* Fixed an issue where coverage reports used the wrong logging level, marking debug logs as errors.
* Added a new validation to the **validate** command, to check when the discouraged `http` prefixes are used when setting defaultvalue, rather than `https`.
* Added a check to the **lint** command for finding hard-coded usage of the http protocol.
* Locked the dependency on Docker.
* Removed a traceback line from the **init** command templates: BaseIntegration, BaseScript.
* Updated the token in **_add_pr_comment** method from the content-bot token to the xsoar-bot token.

## 1.6.7

* Added the `types-markdown` dependency, adding markdown capabilities to existing linters using the [Markdown](https://pypi.org/project/Markdown/) package.
* Added support in the **format** command to remove nonexistent incident/indicator fields from *layouts/mappers*
* Added the `Note: XXX` and `XXX now generally available.` release notes templates to **doc-review** command.
* Updated the logs shown during the docker build step.
* Removed a false warning about configuring the `GITLAB_TOKEN` environment variable when it's not needed.
* Removed duplicate identifiers for XSIAM integrations.
* Updated the *tags* and *use cases* in pack metadata validation to use the local files only.
* Fixed the error message in checkbox validation where the defaultvalue is wrong and added the name of the variable that should be fixed.
* Added types to `find_type_by_path` under tools.py.
* Fixed an issue where YAML files contained incorrect value type for `tests` key when running `format --deprecate`.
* Added a deprecation message to the `tests:` section of yaml files when running `format --deprecate`.
* Added use case for **validate** on *wizard* objects - set_playbook is mapped to all integrations.
* Added the 'integration-get-indicators' commands to be ignored by the **verify_yml_commands_match_readme** validation, the validation will no longer fail if these commands are not in the readme file.
* Added a new validation to the **validate** command to verify that if the phrase "breaking changes" is present in a pack release notes, a JSON file with the same name exists and contains the relevant breaking changes information.
* Improved logs when running test playbooks (in a build).
* Fixed an issue in **upload** did not include list-type content items. @nicolas-rdgs
* Reverted release notes to old format.

## 1.6.6

* Added debug print when excluding item from ID set due to missing dependency.
* Added a validation to the **validate** command, failing when non-ignorable errors are present in .pack-ignore.
* Fixed an issue where `mdx server` did not close when stopped in mid run.
* Fixed an issue where `-vvv` flag did not print logs on debug level.
* enhanced ***validate*** command to list all command names affected by a backward compatibility break, instead of only one.
* Added support for Wizard content item in the **format**, **validate**, **upload**, **create-id-set**, **find-dependecies** and **create-content-artifacts** commands.
* Added a new flag to the **validate** command, allowing to run specific validations.
* Added support in **unify** and **create-content-artifacts** for displaying different documentations (detailed description + readme) for content items, depending on the marketplace version.
* Fixed an issue in **upload** where list items were not uploaded.
* Added a new validation to **validate** command to verify that *cliName* and *id* keys of the incident field or the indicator field are matches.
* Added the flag '-x', '--xsiam' to **upload** command to upload XSIAM entities to XSIAM server.
* Fixed the integration field *isFetchEvents* to be in lowercase.
* Fixed an issue where **validate -i** run after **format -i** on an existing file in the repo instead of **validate -g**.
* Added the following commands: 'update-remote-data', 'get-modified-remote-data', 'update-remote-system' to be ignored by the **verify_yml_commands_match_readme** validation, the validation will no longer fail if these commands are not in the readme file.
* Updated the release note template to include a uniform format for all items.
* Added HelloWorldSlim template option for *--template* flag in **demisto-sdk init** command.
* Fixed an issue where the HelloWorldSlim template in **demisto-sdk init** command had an integration id that was conflicting with HelloWorld integration id.
* Updated the SDK to use demisto-py 3.1.6, allowing use of a proxy with an environment variable.
* Set the default logger level to `warning`, to avoid unwanted debug logs.
* The **format** command now validates that default value of checkbox parameters is a string 'true' or 'false'.
* Fixed an issue where `FileType.PLAYBOOK` would show instead of `Playbook` in readme error messages.
* Added a new validation to **validate** proper defaultvalue for checkbox fields.

## 1.6.5

* Fixed an issue in the **format** command where the `id` field was overwritten for existing JSON files.
* Fixed an issue where the **doc-review** command was successful even when the release-note is malformed.
* Added timestamps to the `demisto-sdk` logger.
* Added time measurements to **lint**.
* Added the flag '-d', '--dependency' to **find-dependencies** command to get the content items that cause the dependencies between two packs.
* Fixed an issue where **update-release-notes** used the *trigger_id* field instead of the *trigger_name* field.
* Fixed an issue where **doc-review** failed to recognize script names, in scripts using the old file structure.
* Fixed an issue where concurrent processes created by **lint** caused deadlocks when opening files.
* Fixed an issue in the **format** command where `_dev` or `_copy` suffixes weren't removed from the subscript names in playbooks and layouts.
* Fixed an issue where **validate** failed on nonexistent `README.md` files.
* Added support of XSIAM content items to the **validate** command.
* Report **lint** summary results and failed packages after reporting time measurements.

## 1.6.4

* Added the new **generate-yml-from-python** command.
* Added a code *type* indication for integration and script objects in the *ID Set*.
* Added the [Vulture](https://github.com/jendrikseipp/vulture) linter to the pre-commit hook.
* The `demisto-sdk` pack will now be distributed via PyPi with a **wheel** file.
* Fixed a bug where any edited json file that contained a forward slash (`/`) escaped.
* Added a new validation to **validate** command to verify that the metadata *currentVersion* is
the same as the last release note version.
* The **validate** command now checks if there're none-deprecated integration commands that are missing from the readme file.
* Fixed an issue where *dockerimage* changes in Scripts weren't recognized by the **update-release-notes** command.
* Fixed an issue where **update-xsoar-config-file** did not properly insert the marketplace packs list to the file.
* Added the pack name to the known words by default when running the **doc-review** command.
* Added support for new XSIAM entities in **create-id-set** command.
* Added support for new XSIAM entities in **create-content-artifacts** command.
* Added support for Parsing/Modeling Rule content item in the **unify** command.
* Added the integration name, the commands name and the script name to the known words by default when running the **doc-review** command.
* Added an argument '-c' '--custom' to the **unify** command, if True will append to the unified yml name/display/id the custom label provided
* Added support for sub words suggestion in kebab-case sentences when running the **doc-review** command.
* Added support for new XSIAM entities in **update-release-notes** command.
* Enhanced the message of alternative suggestion words shown when running **doc-review** command.
* Fixed an incorrect error message, in case `node` is not installed on the machine.
* Fixed an issue in the **lint** command where the *check-dependent-api-modules* argument was set to true by default.
* Added a new command **generate-unit-tests**.
* Added a new validation to **validate** all SIEM integration have the same suffix.
* Fixed the destination path of the unified parsing/modeling rules in **create-content-artifacts** command.
* Fixed an issue in the **validate** command, where we validated wrongfully the existence of readme file for the *ApiModules* pack.
* Fixed an issue in the **validate** command, where an error message that was displayed for scripts validation was incorrect.
* Fixed an issue in the **validate** and **format** commands where *None* arguments in integration commands caused the commands to fail unexpectedly.
* Added support for running tests on XSIAM machines in the **test-content** command.
* Fixed an issue where the **validate** command did not work properly when deleting non-content items.
* Added the flag '-d', '--dependency' to **find-dependencies** command to get the content items that cause the dependencies between two packs.

## 1.6.3

* **Breaking change**: Fixed a typo in the **validate** `--quiet-bc-validation` flag (was `--quite-bc-validation`). @upstart-swiss
* Dropped support for python 3.7: Demisto-SDK is now supported on Python 3.8 or newer.
* Added an argument to YAMLHandler, allowing to set a maximal width for YAML files. This fixes an issue where a wrong default was used.
* Added the detach mechanism to the **upload** command, If you set the --input-config-file flag, any files in the repo's SystemPacks folder will be detached.
* Added the reattach mechanism to the **upload** command, If you set the --input-config-file flag, any detached item in your XSOAR instance that isn't currently in the repo's SystemPacks folder will be re-attached.
* Fixed an issue in the **validate** command that did not work properly when using the *-g* flag.
* Enhanced the dependency message shown when running **lint**.
* Fixed an issue where **update-release-notes** didn't update the currentVersion in pack_metadata.
* Improved the logging in **test-content** for helping catch typos in external playbook configuration.

## 1.6.2

* Added dependency validation support for core marketplacev2 packs.
* Fixed an issue in **update-release-notes** where suggestion fix failed in validation.
* Fixed a bug where `.env` files didn't load. @nicolas-rdgs
* Fixed a bug where **validate** command failed when the *categories* field in the pack metadata was empty for non-integration packs.
* Added *system* and *item-type* arguments to the **download** command, used when downloading system items.
* Added a validation to **validate**, checking that each script, integration and playbook have a README file. This validation only runs when the command is called with either the `-i` or the `-g` flag.
* Fixed a regression issue with **doc-review**, where the `-g` flag did not work.
* Improved the detection of errors in **doc-review** command.
* The **validate** command now checks if a readme file is empty, only for packs that contain playbooks or were written by a partner.
* The **validate** command now makes sure common contextPath values (e.g. `DBotScore.Score`) have a non-empty description, and **format** populates them automatically.
* Fixed an issue where the **generate-outputs** command did not work properly when examples were provided.
* Fixed an issue in the **generate-outputs** command, where the outputs were not written to the specified output path.
* The **generate-outputs** command can now generate outputs from multiple calls to the same command (useful when different args provide different outputs).
* The **generate-outputs** command can now update a yaml file with new outputs, without deleting or overwriting existing ones.
* Fixed a bug where **doc-review** command failed on existing templates.
* Fixed a bug where **validate** command failed when the word demisto is in the repo README file.
* Added support for adding test-playbooks to the zip file result in *create-content-artifacts* command for marketplacev2.
* Fixed an issue in **find-dependencies** where using the argument *-o* without the argument *--all-packs-dependencies* did not print a proper warning.
* Added a **validate** check to prevent deletion of files whose deletion is not supported by the XSOAR marketplace.
* Removed the support in the *maintenance* option of the *-u* flag in the **update-release-notes** command.
* Added validation for forbidden words and phrases in the **doc-review** command.
* Added a retries mechanism to the **test-content** command to stabilize the build process.
* Added support for all `git` platforms to get remote files.
* Refactored the **format** command's effect on the *fromversion* field:
  * Fixed a bug where the *fromversion* field was removed when modifying a content item.
  * Updated the general default *fromversion* and the default *fromversion* of newly-introduced content items (e.g. `Lists`, `Jobs`).
  * Added an interactive mode functionality for all content types, to ask the user whether to set a default *fromversion*, if could not automatically determine its value. Use `-y` to assume 'yes' as an answer to all prompts and run non-interactively.

## 1.6.1

* Added the '--use-packs-known-words' argument to the **doc-review** command
* Added YAML_Loader to handle yaml files in a standard way across modules, replacing PYYAML.
* Fixed an issue when filtering items using the ID set in the **create-content-artifacts** command.
* Fixed an issue in the **generate-docs** command where tables were generated with an empty description column.
* Fixed an issue in the **split** command where splitting failed when using relative input/output paths.
* Added warning when inferred files are missing.
* Added to **validate** a validation for integration image dimensions, which should be 120x50px.
* Improved an error in the **validate** command to better differentiate between the case where a required fetch parameter is malformed or missing.

## 1.6.0

* Fixed an issue in the **create-id-set** command where similar items from different marketplaces were reported as duplicated.
* Fixed typo in demisto-sdk init
* Fixed an issue where the **lint** command did not handle all container exit codes.
* Add to **validate** a validation for pack name to make sure it is unchanged.
* Added a validation to the **validate** command that verifies that the version in the pack_metdata file is written in the correct format.
* Fixed an issue in the **format** command where missing *fromVersion* field in indicator fields caused an error.

## 1.5.9

* Added option to specify `External Playbook Configuration` to change inputs of Playbooks triggered as part of **test-content**
* Improved performance of the **lint** command.
* Improved performance of the **validate** command when checking README images.
* ***create-id-set*** command - the default value of the **marketplace** argument was changed from ‘xsoar’ to all packs existing in the content repository. When using the command, make sure to pass the relevant marketplace to use.

## 1.5.8

* Fixed an issue where the command **doc-review** along with the argument `--release-notes` failed on yml/json files with invalid schema.
* Fixed an issue where the **lint** command failed on packs using python 3.10

## 1.5.7

* Fixed an issue where reading remote yaml files failed.
* Fixed an issue in **validate** failed with no error message for lists (when no fromVersion field was found).
* Fixed an issue when running **validate** or **format** in a gitlab repository, and failing to determine its project id.
* Added an enhancement to **split**, handling an empty output argument.
* Added the ability to add classifiers and mappers to conf.json.
* Added the Alias field to the incident field schema.

## 1.5.6

* Added 'deprecated' release notes template.
* Fixed an issue where **run-test-playbook** command failed to get the task entries when the test playbook finished with errors.
* Fixed an issue in **validate** command when running with `no-conf-json` argument to ignore the `conf.json` file.
* Added error type text (`ERROR` or `WARNING`) to **validate** error prints.
* Fixed an issue where the **format** command on test playbook did not format the ID to be equal to the name of the test playbook.
* Enhanced the **update-release-notes** command to automatically commit release notes config file upon creation.
* The **validate** command will validate that an indicator field of type html has fromVersion of 6.1.0 and above.
* The **format** command will now add fromVersion 6.1.0 to indicator field of type html.
* Added support for beta integrations in the **format** command.
* Fixed an issue where the **postman-codegen** command failed when called with the `--config-out` flag.
* Removed the integration documentation from the detailed description while performing **split** command to the unified yml file.
* Removed the line which indicates the version of the product from the README.md file for new contributions.

## 1.5.5

* Fixed an issue in the **update-release-notes** command, which did not work when changes were made in multiple packs.
* Changed the **validate** command to fail on missing test-playbooks only if no unittests are found.
* Fixed `to_kebab_case`, it will now deal with strings that have hyphens, commas or periods in them, changing them to be hyphens in the new string.
* Fixed an issue in the **create-id-set** command, where the `source` value included the git token if it was specified in the remote url.
* Fixed an issue in the **merge-id-set** command, where merging fails because of duplicates but the packs are in the XSOAR repo but in different version control.
* Fixed missing `Lists` Content Item as valid `IDSetType`
* Added enhancement for **generate-docs**. It is possible to provide both file or a comma seperated list as `examples`. Also, it's possible to provide more than one example for a script or a command.
* Added feature in **format** to sync YML and JSON files to the `master` file structure.
* Added option to specify `Incident Type`, `Incoming Mapper` and `Classifier` when configuring instance in **test-content**
* added a new command **run-test-playbook** to run a test playbook in a given XSOAR instance.
* Fixed an issue in **format** when running on a modified YML, that the `id` value is not changed to its old `id` value.
* Enhancement for **split** command, replace `ApiModule` code block to `import` when splitting a YML.
* Fixed an issue where indicator types were missing from the pack's content, when uploading using **zip-packs**.
* The request data body format generated in the **postman-codegen** will use the python argument's name and not the raw data argument's name.
* Added the flag '--filter-by-id-set' to **create-content-artifacts** to create artifacts only for items in the given id_set.json.

## 1.5.4

* Fixed an issue with the **format** command when contributing via the UI
* The **format** command will now not remove the `defaultRows` key from incident, indicator and generic fields with `type: grid`.
* Fixed an issue with the **validate** command when a layoutscontainer did not have the `fromversion` field set.
* added a new command **update-xsoar-config-file** to handle your XSOAR Configuration File.
* Added `skipVerify` argument in **upload** command to skip pack signature verification.
* Fixed an issue when the **run** command  failed running when there’s more than one playground, by explicitly using the current user’s playground.
* Added support for Job content item in the **format**, **validate**, **upload**, **create-id-set**, **find-dependecies** and **create-content-artifacts** commands.
* Added a **source** field to the **id_set** entitles.
* Two entitles will not consider as duplicates if they share the same pack and the same source.
* Fixed a bug when duplicates were found in **find_dependencies**.
* Added function **get_current_repo** to `tools`.
* The **postman-codegen** will not have duplicates argument name. It will rename them to the minimum distinguished shared path for each of them.

## 1.5.3

* The **format** command will now set `unsearchable: True` for incident, indicator and generic fields.
* Fixed an issue where the **update-release-notes** command crashes with `--help` flag.
* Added validation to the **validate** command that verifies the `unsearchable` key in incident, indicator and generic fields is set to true.
* Removed a validation that DBotRole should be set for automation that requires elevated permissions to the `XSOAR-linter` in the **lint** command.
* Fixed an issue in **Validate** command where playbooks conditional tasks were mishandeled.
* Added a validation to prevent contributors from using the `fromlicense` key as a configuration parameter in an integration's YML
* Added a validation to ensure that the type for **API token** (and similar) parameters are configured correctly as a `credential` type in the integration configuration YML.
* Added an assertion that checks for duplicated requests' names when generating an integration from a postman collection.
* Added support for [.env files](https://pypi.org/project/python-dotenv/). You can now add a `.env` file to your repository with the logging information instead of setting a global environment variables.
* When running **lint** command with --keep-container flag, the docker images are committed.
* The **validate** command will not return missing test playbook error when given a script with dynamic-section tag.

## 1.5.2

* Added a validation to **update-release-notes** command to ensure that the `--version` flag argument is in the right format.
* added a new command **coverage-analyze** to generate and print coverage reports.
* Fixed an issue in **validate** in repositories which are not in GitHub or GitLab
* Added a validation that verifies that readme image absolute links do not contain the working branch name.
* Added support for List content item in the **format**, **validate**, **download**, **upload**, **create-id-set**, **find-dependecies** and **create-content-artifacts** commands.
* Added a validation to ensure reputation command's default argument is set as an array input.
* Added the `--fail-duplicates` flag for the **merge-id-set** command which will fail the command if duplicates are found.
* Added the `--fail-duplicates` flag for the **create-id-set** command which will fail the command if duplicates are found.

## 1.5.1

* Fixed an issue where **validate** command failed to recognized test playbooks for beta integrations as valid tests.
* Fixed an issue were the **validate** command was falsely recognizing image paths in readme files.
* Fixed an issue where the **upload** command error message upon upload failure pointed to wrong file rather than to the pack metadata.
* Added a validation that verifies that each script which appears in incident fields, layouts or layout containers exists in the id_set.json.
* Fixed an issue where the **postman code-gen** command generated double dots for context outputs when it was not needed.
* Fixed an issue where there **validate** command on release notes file crashed when author image was added or modified.
* Added input handling when running **find-dependencies**, replacing string manipulations.
* Fixed an issue where the **validate** command did not handle multiple playbooks with the same name in the id_set.
* Added support for GitLab repositories in **validate**

## 1.5.0

* Fixed an issue where **upload** command failed to upload packs not under content structure.
* Added support for **init** command to run from non-content repo.
* The **split-yml** has been renamed to **split** and now supports splitting Dashboards from unified Generic Modules.
* Fixed an issue where the skipped tests validation ran on the `ApiModules` pack in the **validate** command.
* The **init** command will now create the `Generic Object` entities directories.
* Fixed an issue where the **format** command failed to recognize changed files from git.
* Fixed an issue where the **json-to-outputs** command failed checking whether `0001-01-01T00:00:00` is of type `Date`
* Added to the **generate context** command to generate context paths for integrations from an example file.
* Fixed an issue where **validate** failed on release notes configuration files.
* Fixed an issue where the **validate** command failed on pack input if git detected changed files outside of `Packs` directory.
* Fixed an issue where **validate** command failed to recognize files inside validated pack when validation release notes, resulting in a false error message for missing entity in release note.
* Fixed an issue where the **download** command failed when downloading an invalid YML, instead of skipping it.

## 1.4.9

* Added validation that the support URL in partner contribution pack metadata does not lead to a GitHub repo.
* Enhanced ***generate-docs*** with default `additionalinformation` (description) for common parameters.
* Added to **validate** command a validation that a content item's id and name will not end with spaces.
* The **format** command will now remove trailing whitespaces from content items' id and name fields.
* Fixed an issue where **update-release-notes** could fail on files outside the user given pack.
* Fixed an issue where the **generate-test-playbook** command would not place the playbook in the proper folder.
* Added to **validate** command a validation that packs with `Iron Bank` uses the latest docker from Iron Bank.
* Added to **update-release-notes** command support for `Generic Object` entities.
* Fixed an issue where playbook `fromversion` mismatch validation failed even if `skipunavailable` was set to true.
* Added to the **create artifacts** command support for release notes configuration file.
* Added validation to **validate** for release notes config file.
* Added **isoversize** and **isautoswitchedtoquietmode** fields to the playbook schema.
* Added to the **update-release-notes** command `-bc` flag to generate template for breaking changes version.
* Fixed an issue where **validate** did not search description files correctly, leading to a wrong warning message.

## 1.4.8

* Fixed an issue where yml files with `!reference` failed to load properly.
* Fixed an issue when `View Integration Documentation` button was added twice during the download and re-upload.
* Fixed an issue when `(Partner Contribution)` was added twice to the display name during the download and re-upload.
* Added the following enhancements in the **generate-test-playbook** command:
  * Added the *--commands* argument to generate tasks for specific commands.
  * Added the *--examples* argument to get the command examples file path and generate tasks from the commands and arguments specified there.
  * Added the *--upload* flag to specify whether to upload the test playbook after the generation.
  * Fixed the output condition generation for outputs of type `Boolean`.

## 1.4.7

* Fixed an issue where an empty list for a command context didn't produce an indication other than an empty table.
* Fixed an issue where the **format** command has incorrectly recognized on which files to run when running using git.
* Fixed an issue where author image validations were not checked properly.
* Fixed an issue where new old-formatted scripts and integrations were not validated.
* Fixed an issue where the wording in the from version validation error for subplaybooks was incorrect.
* Fixed an issue where the **update-release-notes** command used the old docker image version instead of the new when detecting a docker change.
* Fixed an issue where the **generate-test-playbook** command used an incorrect argument name as default
* Fixed an issue where the **json-to-outputs** command used an incorrect argument name as default when using `-d`.
* Fixed an issue where validations failed while trying to validate non content files.
* Fixed an issue where README validations did not work post VS Code formatting.
* Fixed an issue where the description validations were inconsistent when running through an integration file or a description file.

## 1.4.6

* Fixed an issue where **validate** suggests, with no reason, running **format** on missing mandatory keys in yml file.
* Skipped existence of TestPlaybook check on community and contribution integrations.
* Fixed an issue where pre-commit didn't run on the demisto_sdk/commands folder.
* The **init** command will now change the script template name in the code to the given script name.
* Expanded the validations performed on beta integrations.
* Added support for PreProcessRules in the **format**, **validate**, **download**, and **create-content-artifacts** commands.
* Improved the error messages in **generate-docs**, if an example was not provided.
* Added to **validate** command a validation that a content entity or a pack name does not contain the words "partner" and "community".
* Fixed an issue where **update-release-notes** ignores *--text* flag while using *-f*
* Fixed the outputs validations in **validate** so enrichment commands will not be checked to have DBotScore outputs.
* Added a new validation to require the dockerimage key to exist in an integration and script yml files.
* Enhanced the **generate-test-playbook** command to use only integration tested on commands, rather than (possibly) other integrations implementing them.
* Expanded unify command to support GenericModules - Unifies a GenericModule object with its Dashboards.
* Added validators for generic objects:
  * Generic Field validator - verify that the 'fromVersion' field is above 6.5.0, 'group' field equals 4 and 'id' field starts with the prefix 'generic_'.
  * Generic Type validator - verify that the 'fromVersion' field is above 6.5.0
  * Generic Module validator - verify that the 'fromVersion' field is above 6.5.0
  * Generic Definition validator - verify that the 'fromVersion' field is above 6.5.0
* Expanded Format command to support Generic Objects - Fixes generic objects according to their validations.
* Fixed an issue where the **update-release-notes** command did not handle ApiModules properly.
* Added option to enter a dictionary or json of format `[{field_name:description}]` in the **json-to-outputs** command,
  with the `-d` flag.
* Improved the outputs for the **format** command.
* Fixed an issue where the validations performed after the **format** command were inconsistent with **validate**.
* Added to the **validate** command a validation for the author image.
* Updated the **create-content-artifacts** command to support generic modules, definitions, fields and types.
* Added an option to ignore errors for file paths and not only file name in .pack-ignore file.

## 1.4.5

* Enhanced the **postman-codegen** command to name all generated arguments with lower case.
* Fixed an issue where the **find-dependencies** command miscalculated the dependencies for playbooks that use generic commands.
* Fixed an issue where the **validate** command failed in external repositories in case the DEMISTO_SDK_GITHUB_TOKEN was not set.
* Fixed an issue where **openapi-codegen** corrupted the swagger file by overwriting configuration to swagger file.
* Updated the **upload** command to support uploading zipped packs to the marketplace.
* Added to the **postman-codegen** command support of path variables.
* Fixed an issue where **openapi-codegen** entered into an infinite loop on circular references in the swagger file.
* The **format** command will now set `fromVersion: 6.2.0` for widgets with 'metrics' data type.
* Updated the **find-dependencies** command to support generic modules, definitions, fields and types.
* Fixed an issue where **openapi-codegen** tried to extract reference example outputs, leading to an exception.
* Added an option to ignore secrets automatically when using the **init** command to create a pack.
* Added a tool that gives the ability to temporarily suppress console output.

## 1.4.4

* When formatting incident types with Auto-Extract rules and without mode field, the **format** command will now add the user selected mode.
* Added new validation that DBotRole is set for scripts that requires elevated permissions to the `XSOAR-linter` in the **lint** command.
* Added url escaping to markdown human readable section in generate docs to avoid autolinking.
* Added a validation that mapper's id and name are matching. Updated the format of mapper to include update_id too.
* Added a validation to ensure that image paths in the README files are valid.
* Fixed **find_type** function to correctly find test files, such as, test script and test playbook.
* Added scheme validations for the new Generic Object Types, Fields, and Modules.
* Renamed the flag *--input-old-version* to *--old-version* in the **generate-docs** command.
* Refactored the **update-release-notes** command:
  * Replaced the *--all* flag with *--use-git* or *-g*.
  * Added the *--force* flag to update the pack release notes without changes in the pack.
  * The **update-release-notes** command will now update all dependent integrations on ApiModule change, even if not specified.
  * If more than one pack has changed, the full list of updated packs will be printed at the end of **update-release-notes** command execution.
  * Fixed an issue where the **update-release-notes** command did not add docker image release notes entry for release notes file if a script was changed.
  * Fixed an issue where the **update-release-notes** command did not detect changed files that had the same name.
  * Fixed an issue in the **update-release-notes** command where the version support of JSON files was mishandled.
* Fixed an issue where **format** did not skip files in test and documentation directories.
* Updated the **create-id-set** command to support generic modules, definitions, fields and types.
* Changed the **convert** command to generate old layout fromversion to 5.0.0 instead of 4.1.0
* Enhanced the command **postman-codegen** with type hints for templates.

## 1.4.3

* Fixed an issue where **json-to-outputs** command returned an incorrect output when json is a list.
* Fixed an issue where if a pack README.md did not exist it could cause an error in the validation process.
* Fixed an issue where the *--name* was incorrectly required in the **init** command.
* Adding the option to run **validate** on a specific path while using git (*-i* & *-g*).
* The **format** command will now change UUIDs in .yml and .json files to their respective content entity name.
* Added a playbook validation to check if a task sub playbook exists in the id set in the **validate** command.
* Added the option to add new tags/usecases to the approved list and to the pack metadata on the same pull request.
* Fixed an issue in **test_content** where when different servers ran tests for the same integration, the server URL parameters were not set correctly.
* Added a validation in the **validate** command to ensure that the ***endpoint*** command is configured correctly in yml file.
* Added a warning when pack_metadata's description field is longer than 130 characters.
* Fixed an issue where a redundant print occurred on release notes validation.
* Added new validation in the **validate** command to ensure that the minimal fromVersion in a widget of type metrics will be 6.2.0.
* Added the *--release-notes* flag to demisto-sdk to get the current version release notes entries.

## 1.4.2

* Added to `pylint` summary an indication if a test was skipped.
* Added to the **init** command the option to specify fromversion.
* Fixed an issue where running **init** command without filling the metadata file.
* Added the *--docker-timeout* flag in the **lint** command to control the request timeout for the Docker client.
* Fixed an issue where **update-release-notes** command added only one docker image release notes entry for release notes file, and not for every entity whom docker image was updated.
* Added a validation to ensure that incident/indicator fields names starts with their pack name in the **validate** command. (Checked only for new files and only when using git *-g*)
* Updated the **find-dependencies** command to return the 'dependencies' according the layout type ('incident', 'indicator').
* Enhanced the "vX" display name validation for scripts and integrations in the **validate** command to check for every versioned script or integration, and not only v2.
* Added the *--fail-duplicates* flag for the **create-id-set** command which will fail the command if duplicates are found.
* Added to the **generate-docs** command automatic addition to git when a new readme file is created.

## 1.4.1

* When in private repo without `DEMSITO_SDK_GITHUB_TOKEN` configured, get_remote_file will take files from the local origin/master.
* Enhanced the **unify** command when giving input of a file and not a directory return a clear error message.
* Added a validation to ensure integrations are not skipped and at least one test playbook is not skipped for each integration or script.
* Added to the Content Tests support for `context_print_dt`, which queries the incident context and prints the result as a json.
* Added new validation for the `xsoar_config.json` file in the **validate** command.
* Added a version differences section to readme in **generate-docs** command.
* Added the *--docs-format* flag in the **integration-diff** command to get the output in README format.
* Added the *--input-old-version* and *--skip-breaking-changes* flags in the **generate-docs** command to get the details for the breaking section and to skip the breaking changes section.

## 1.4.0

* Enable passing a comma-separated list of paths for the `--input` option of the **lint** command.
* Added new validation of unimplemented test-module command in the code to the `XSOAR-linter` in the **lint** command.
* Fixed the **generate-docs** to handle integration authentication parameter.
* Added a validation to ensure that description and README do not contain the word 'Demisto'.
* Improved the deprecated message validation required from playbooks and scripts.
* Added the `--quite-bc-validation` flag for the **validate** command to run the backwards compatibility validation in quite mode (errors is treated like warnings).
* Fixed the **update release notes** command to display a name for old layouts.
* Added the ability to append to the pack README credit to contributors.
* Added identification for parameter differences in **integration-diff** command.
* Fixed **format** to use git as a default value.
* Updated the **upload** command to support reports.
* Fixed an issue where **generate-docs** command was displaying 'None' when credentials parameter display field configured was not configured.
* Fixed an issue where **download** did not return exit code 1 on failure.
* Updated the validation that incident fields' names do not contain the word incident will aplly to core packs only.
* Added a playbook validation to verify all conditional tasks have an 'else' path in **validate** command.
* Renamed the GitHub authentication token environment variable `GITHUB_TOKEN` to `DEMITO_SDK_GITHUB_TOKEN`.
* Added to the **update-release-notes** command automatic addition to git when new release notes file is created.
* Added validation to ensure that integrations, scripts, and playbooks do not contain the entity type in their names.
* Added the **convert** command to convert entities between XSOAR versions.
* Added the *--deprecate* flag in **format** command to deprecate integrations, scripts, and playbooks.
* Fixed an issue where ignoring errors did not work when running the **validate** command on specific files (-i).

## 1.3.9

* Added a validation verifying that the pack's README.md file is not equal to pack description.
* Fixed an issue where the **Assume yes** flag did not work properly for some entities in the **format** command.
* Improved the error messages for separators in folder and file names in the **validate** command.
* Removed the **DISABLE_SDK_VERSION_CHECK** environment variable. To disable new version checks, use the **DEMISTO_SDK_SKIP_VERSION_CHECK** envirnoment variable.
* Fixed an issue where the demisto-sdk version check failed due to a rate limit.
* Fixed an issue with playbooks scheme validation.

## 1.3.8

* Updated the **secrets** command to work on forked branches.

## 1.3.7

* Added a validation to ensure correct image and description file names.
* Fixed an issue where the **validate** command failed when 'display' field in credentials param in yml is empty but 'displaypassword' was provided.
* Added the **integration-diff** command to check differences between two versions of an integration and to return a report of missing and changed elements in the new version.
* Added a validation verifying that the pack's README.md file is not missing or empty for partner packs or packs contains use cases.
* Added a validation to ensure that the integration and script folder and file names will not contain separators (`_`, `-`, ``).
* When formatting new pack, the **format** command will set the *fromversion* key to 5.5.0 in the new files without fromversion.

## 1.3.6

* Added a validation that core packs are not dependent on non-core packs.
* Added a validation that a pack name follows XSOAR standards.
* Fixed an issue where in some cases the `get_remote_file` function failed due to an invalid path.
* Fixed an issue where running **update-release-notes** with updated integration logo, did not detect any file changes.
* Fixed an issue where the **create-id-set** command did not identify unified integrations correctly.
* Fixed an issue where the `CommonTypes` pack was not identified as a dependency for all feed integrations.
* Added support for running SDK commands in private repositories.
* Fixed an issue where running the **init** command did not set the correct category field in an integration .yml file for a newly created pack.
* When formatting new contributed pack, the **format** command will set the *fromversion* key to 6.0.0 in the relevant files.
* If the environment variable "DISABLE_SDK_VERSION_CHECK" is define, the demisto-sdk will no longer check for newer version when running a command.
* Added the `--use-pack-metadata` flag for the **find-dependencies** command to update the calculated dependencies using the the packs metadata files.
* Fixed an issue where **validate** failed on scripts in case the `outputs` field was set to `None`.
* Fixed an issue where **validate** was failing on editing existing release notes.
* Added a validation for README files verifying that the file doesn't contain template text copied from HelloWorld or HelloWorldPremium README.

## 1.3.5

* Added a validation that layoutscontainer's id and name are matching. Updated the format of layoutcontainer to include update_id too.
* Added a validation that commands' names and arguments in core packs, or scripts' arguments do not contain the word incident.
* Fixed issue where running the **generate-docs** command with -c flag ran all the commands and not just the commands specified by the flag.
* Fixed the error message of the **validate** command to not always suggest adding the *description* field.
* Fixed an issue where running **format** on feed integration generated invalid parameter structure.
* Fixed an issue where the **generate-docs** command did not add all the used scripts in a playbook to the README file.
* Fixed an issue where contrib/partner details might be added twice to the same file, when using unify and create-content-artifacts commands
* Fixed issue where running **validate** command on image-related integration did not return the correct outputs to json file.
* When formatting playbooks, the **format** command will now remove empty fields from SetIncident, SetIndicator, CreateNewIncident, CreateNewIndicator script arguments.
* Added an option to fill in the developer email when running the **init** command.

## 1.3.4

* Updated the **validate** command to check that the 'additionalinfo' field only contains the expected value for feed required parameters and not equal to it.
* Added a validation that community/partner details are not in the detailed description file.
* Added a validation that the Use Case tag in pack_metadata file is only used when the pack contains at least one PB, Incident Type or Layout.
* Added a validation that makes sure outputs in integrations are matching the README file when only README has changed.
* Added the *hidden* field to the integration schema.
* Fixed an issue where running **format** on a playbook whose `name` does not equal its `id` would cause other playbooks who use that playbook as a sub-playbook to fail.
* Added support for local custom command configuration file `.demisto-sdk-conf`.
* Updated the **format** command to include an update to the description file of an integration, to remove community/partner details.

## 1.3.3

* Fixed an issue where **lint** failed where *.Dockerfile* exists prior running the lint command.
* Added FeedHelloWorld template option for *--template* flag in **demisto-sdk init** command.
* Fixed issue where **update-release-notes** deleted release note file if command was called more than once.
* Fixed issue where **update-release-notes** added docker image release notes every time the command was called.
* Fixed an issue where running **update-release-notes** on a pack with newly created integration, had also added a docker image entry in the release notes.
* Fixed an issue where `XSOAR-linter` did not find *NotImplementedError* in main.
* Added validation for README files verifying their length (over 30 chars).
* When using *-g* flag in the **validate** command it will now ignore untracked files by default.
* Added the *--include-untracked* flag to the **validate** command to include files which are untracked by git in the validation process.
* Improved the `pykwalify` error outputs in the **validate** command.
* Added the *--print-pykwalify* flag to the **validate** command to print the unchanged output from `pykwalify`.

## 1.3.2

* Updated the format of the outputs when using the *--json-file* flag to create a JSON file output for the **validate** and **lint** commands.
* Added the **doc-review** command to check spelling in .md and .yml files as well as a basic release notes review.
* Added a validation that a pack's display name does not already exist in content repository.
* Fixed an issue where the **validate** command failed to detect duplicate params in an integration.
* Fixed an issue where the **validate** command failed to detect duplicate arguments in a command in an integration.

## 1.3.1

* Fixed an issue where the **validate** command failed to validate the release notes of beta integrations.
* Updated the **upload** command to support indicator fields.
* The **validate** and **update-release-notes** commands will now check changed files against `demisto/master` if it is configured locally.
* Fixed an issue where **validate** would incorrectly identify files as renamed.
* Added a validation that integration properties (such as feed, mappers, mirroring, etc) are not removed.
* Fixed an issue where **validate** failed when comparing branch against commit hash.
* Added the *--no-pipenv* flag to the **split-yml** command.
* Added a validation that incident fields and incident types are not removed from mappers.
* Fixed an issue where the *c
reate-id-set* flag in the *validate* command did not work while not using git.
* Added the *hiddenusername* field to the integration schema.
* Added a validation that images that are not integration images, do not ask for a new version or RN

## 1.3.0

* Do not collect optional dependencies on indicator types reputation commands.
* Fixed an issue where downloading indicator layoutscontainer objects failed.
* Added a validation that makes sure outputs in integrations are matching the README file.
* Fixed an issue where the *create-id-set* flag in the **validate** command did not work.
* Added a warning in case no id_set file is found when running the **validate** command.
* Fixed an issue where changed files were not recognised correctly on forked branches in the **validate** and the **update-release-notes** commands.
* Fixed an issue when files were classified incorrectly when running *update-release-notes*.
* Added a validation that integration and script file paths are compatible with our convention.
* Fixed an issue where id_set.json file was re created whenever running the generate-docs command.
* added the *--json-file* flag to create a JSON file output for the **validate** and **lint** commands.

## 1.2.19

* Fixed an issue where merge id_set was not updated to work with the new entity of Packs.
* Added a validation that the playbook's version matches the version of its sub-playbooks, scripts, and integrations.

## 1.2.18

* Changed the *skip-id-set-creation* flag to *create-id-set* in the **validate** command. Its default value will be False.
* Added support for the 'cve' reputation command in default arg validation.
* Filter out generic and reputation command from scripts and playbooks dependencies calculation.
* Added support for the incident fields in outgoing mappers in the ID set.
* Added a validation that the taskid field and the id field under the task field are both from uuid format and contain the same value.
* Updated the **format** command to generate uuid value for the taskid field and for the id under the task field in case they hold an invalid values.
* Exclude changes from doc_files directory on validation.
* Added a validation that an integration command has at most one default argument.
* Fixing an issue where pack metadata version bump was not enforced when modifying an old format (unified) file.
* Added validation that integration parameter's display names are capitalized and spaced using whitespaces and not underscores.
* Fixed an issue where beta integrations where not running deprecation validations.
* Allowed adding additional information to the deprecated description.
* Fixing an issue when escaping less and greater signs in integration params did not work as expected.

## 1.2.17

* Added a validation that the classifier of an integration exists.
* Added a validation that the mapper of an integration exists.
* Added a validation that the incident types of a classifier exist.
* Added a validation that the incident types of a mapper exist.
* Added support for *text* argument when running **demisto-sdk update-release-notes** on the ApiModules pack.
* Added a validation for the minimal version of an indicator field of type grid.
* Added new validation for incident and indicator fields in classifiers mappers and layouts exist in the content.
* Added cache for get_remote_file to reducing failures from accessing the remote repo.
* Fixed an issue in the **format** command where `_dev` or `_copy` suffixes weren't removed from the `id` of the given playbooks.
* Playbook dependencies from incident and indicator fields are now marked as optional.
* Mappers dependencies from incident types and incident fields are now marked as optional.
* Classifier dependencies from incident types are now marked as optional.
* Updated **demisto-sdk init** command to no longer create `created` field in pack_metadata file
* Updated **generate-docs** command to take the parameters names in setup section from display field and to use additionalinfo field when exist.
* Using the *verbose* argument in the **find-dependencies** command will now log to the console.
* Improved the deprecated message validation required from integrations.
* Fixed an issue in the **generate-docs** command where **Context Example** section was created when it was empty.

## 1.2.16

* Added allowed ignore errors to the *IDSetValidator*.
* Fixed an issue where an irrelevant id_set validation ran in the **validate** command when using the *--id-set* flag.
* Fixed an issue were **generate-docs** command has failed if a command did not exist in commands permissions file.
* Improved a **validate** command message for missing release notes of api module dependencies.

## 1.2.15

* Added the *ID101* to the allowed ignored errors.

## 1.2.14

* SDK repository is now mypy check_untyped_defs complaint.
* The lint command will now ignore the unsubscriptable-object (E1136) pylint error in dockers based on python 3.9 - this will be removed once a new pylint version is released.
* Added an option for **format** to run on a whole pack.
* Added new validation of unimplemented commands from yml in the code to `XSOAR-linter`.
* Fixed an issue where Auto-Extract fields were only checked for newly added incident types in the **validate** command.
* Added a new warning validation of direct access to args/params dicts to `XSOAR-linter`.

## 1.2.13

* Added new validation of indicators usage in CommandResults to `XSOAR-linter`.
* Running **demisto-sdk lint** will automatically run on changed files (same behavior as the -g flag).
* Removed supported version message from the documentation when running **generate_docs**.
* Added a print to indicate backwards compatibility is being checked in **validate** command.
* Added a percent print when running the **validate** command with the *-a* flag.
* Fixed a regression in the **upload** command where it was ignoring `DEMISTO_VERIFY_SSL` env var.
* Fixed an issue where the **upload** command would fail to upload beta integrations.
* Fixed an issue where the **validate** command did not create the *id_set.json* file when running with *-a* flag.
* Added price change validation in the **validate** command.
* Added validations that checks in read-me for empty sections or leftovers from the auto generated read-me that should be changed.
* Added new code validation for *NotImplementedError* to raise a warning in `XSOAR-linter`.
* Added validation for support types in the pack metadata file.
* Added support for *--template* flag in **demisto-sdk init** command.
* Fixed an issue with running **validate** on master branch where the changed files weren't compared to previous commit when using the *-g* flag.
* Fixed an issue where the `XSOAR-linter` ran *NotImplementedError* validation on scripts.
* Added support for Auto-Extract feature validation in incident types in the **validate** command.
* Fixed an issue in the **lint** command where the *-i* flag was ignored.
* Improved **merge-id-sets** command to support merge between two ID sets that contain the same pack.
* Fixed an issue in the **lint** command where flake8 ran twice.

## 1.2.12

* Bandit now reports also on medium severity issues.
* Fixed an issue with support for Docker Desktop on Mac version 2.5.0+.
* Added support for vulture and mypy linting when running without docker.
* Added support for *prev-ver* flag in **update-release-notes** command.
* Improved retry support when building docker images for linting.
* Added the option to create an ID set on a specific pack in **create-id-set** command.
* Added the *--skip-id-set-creation* flag to **validate** command in order to add the capability to run validate command without creating id_set validation.
* Fixed an issue where **validate** command checked docker image tag on ApiModules pack.
* Fixed an issue where **find-dependencies** did not calculate dashboards and reports dependencies.
* Added supported version message to the documentation and release notes files when running **generate_docs** and **update-release-notes** commands respectively.
* Added new code validations for *NotImplementedError* exception raise to `XSOAR-linter`.
* Command create-content-artifacts additional support for **Author_image.png** object.
* Fixed an issue where schemas were not enforced for incident fields, indicator fields and old layouts in the validate command.
* Added support for **update-release-notes** command to update release notes according to master branch.

## 1.2.11

* Fixed an issue where the ***generate-docs*** command reset the enumeration of line numbering after an MD table.
* Updated the **upload** command to support mappers.
* Fixed an issue where exceptions were no printed in the **format** while the *--verbose* flag is set.
* Fixed an issue where *--assume-yes* flag did not work in the **format** command when running on a playbook without a `fromversion` field.
* Fixed an issue where the **format** command would fail in case `conf.json` file was not found instead of skipping the update.
* Fixed an issue where integration with v2 were recognised by the `name` field instead of the `display` field in the **validate** command.
* Added a playbook validation to check if a task script exists in the id set in the **validate** command.
* Added new integration category `File Integrity Management` in the **validate** command.

## 1.2.10

* Added validation for approved content pack use-cases and tags.
* Added new code validations for *CommonServerPython* import to `XSOAR-linter`.
* Added *default value* and *predefined values* to argument description in **generate-docs** command.
* Added a new validation that checks if *get-mapping-fields* command exists if the integration schema has *{ismappable: true}* in **validate** command.
* Fixed an issue where the *--staged* flag recognised added files as modified in the **validate** command.
* Fixed an issue where a backwards compatibility warning was raised for all added files in the **validate** command.
* Fixed an issue where **validate** command failed when no tests were given for a partner supported pack.
* Updated the **download** command to support mappers.
* Fixed an issue where the ***format*** command added a duplicate parameter.
* For partner supported content packs, added support for a list of emails.
* Removed validation of README files from the ***validate*** command.
* Fixed an issue where the ***validate*** command required release notes for ApiModules pack.

## 1.2.9

* Fixed an issue in the **openapi_codegen** command where it created duplicate functions name from the swagger file.
* Fixed an issue in the **update-release-notes** command where the *update type* argument was not verified.
* Fixed an issue in the **validate** command where no error was raised in case a non-existing docker image was presented.
* Fixed an issue in the **format** command where format failed when trying to update invalid Docker image.
* The **format** command will now preserve the **isArray** argument in integration's reputation commands and will show a warning if it set to **false**.
* Fixed an issue in the **lint** command where *finally* clause was not supported in main function.
* Fixed an issue in the **validate** command where changing any entity ID was not validated.
* Fixed an issue in the **validate** command where *--staged* flag did not bring only changed files.
* Fixed the **update-release-notes** command to ignore changes in the metadata file.
* Fixed the **validate** command to ignore metadata changes when checking if a version bump is needed.

## 1.2.8

* Added a new validation that checks in playbooks for the usage of `DeleteContext` in **validate** command.
* Fixed an issue in the **upload** command where it would try to upload content entities with unsupported versions.
* Added a new validation that checks in playbooks for the usage of specific instance in **validate** command.
* Added the **--staged** flag to **validate** command to run on staged files only.

## 1.2.7

* Changed input parameters in **find-dependencies** command.
  * Use ***-i, --input*** instead of ***-p, --path***.
  * Use ***-idp, --id-set-path*** instead of ***-i, --id-set-path***.
* Fixed an issue in the **unify** command where it crashed on an integration without an image file.
* Fixed an issue in the **format** command where unnecessary files were not skipped.
* Fixed an issue in the **update-release-notes** command where the *text* argument was not respected in all cases.
* Fixed an issue in the **validate** command where a warning about detailed description was given for unified or deprecated integrations.
* Improved the error returned by the **validate** command when running on files using the old format.

## 1.2.6

* No longer require setting `DEMISTO_README_VALIDATION` env var to enable README mdx validation. Validation will now run automatically if all necessary node modules are available.
* Fixed an issue in the **validate** command where the `--skip-pack-dependencies` would not skip id-set creation.
* Fixed an issue in the **validate** command where validation would fail if supplied an integration with an empty `commands` key.
* Fixed an issue in the **validate** command where validation would fail due to a required version bump for packs which are not versioned.
* Will use env var `DEMISTO_VERIFY_SSL` to determine if to use a secure connection for commands interacting with the Server when `--insecure` is not passed. If working with a local Server without a trusted certificate, you can set env var `DEMISTO_VERIFY_SSL=no` to avoid using `--insecure` on each command.
* Unifier now adds a link to the integration documentation to the integration detailed description.
* Fixed an issue in the **secrets** command where ignored secrets were not skipped.

## 1.2.5

* Added support for special fields: *defaultclassifier*, *defaultmapperin*, *defaultmapperout* in **download** command.
* Added -y option **format** command to assume "yes" as answer to all prompts and run non-interactively
* Speed up improvements for `validate` of README files.
* Updated the **format** command to adhere to the defined content schema and sub-schemas, aligning its behavior with the **validate** command.
* Added support for canvasContextConnections files in **format** command.

## 1.2.4

* Updated detailed description for community integrations.

## 1.2.3

* Fixed an issue where running **validate** failed on playbook with task that adds tags to the evidence data.
* Added the *displaypassword* field to the integration schema.
* Added new code validations to `XSOAR-linter`.
  * As warnings messages:
    * `demisto.params()` should be used only inside main function.
    * `demisto.args()` should be used only inside main function.
    * Functions args should have type annotations.
* Added `fromversion` field validation to test playbooks and scripts in **validate** command.

## 1.2.2

* Add support for warning msgs in the report and summary to **lint** command.
* Fixed an issue where **json-to-outputs** determined bool values as int.
* Fixed an issue where **update-release-notes** was crushing on `--all` flag.
* Fixed an issue where running **validate**, **update-release-notes** outside of content repo crushed without a meaningful error message.
* Added support for layoutscontainer in **init** contribution flow.
* Added a validation for tlp_color param in feeds in **validate** command.
* Added a validation for removal of integration parameters in **validate** command.
* Fixed an issue where **update-release-notes** was failing with a wrong error message when no pack or input was given.
* Improved formatting output of the **generate-docs** command.
* Add support for env variable *DEMISTO_SDK_ID_SET_REFRESH_INTERVAL*. Set this env variable to the refresh interval in minutes. The id set will be regenerated only if the refresh interval has passed since the last generation. Useful when generating Script documentation, to avoid re-generating the id_set every run.
* Added new code validations to `XSOAR-linter`.
  * As error messages:
    * Longer than 10 seconds sleep statements for non long running integrations.
    * exit() usage.
    * quit() usage.
  * As warnings messages:
    * `demisto.log` should not be used.
    * main function existence.
    * `demito.results` should not be used.
    * `return_output` should not be used.
    * try-except statement in main function.
    * `return_error` usage in main function.
    * only once `return_error` usage.
* Fixed an issue where **lint** command printed logs twice.
* Fixed an issue where *suffix* did not work as expected in the **create-content-artifacts** command.
* Added support for *prev-ver* flag in **lint** and **secrets** commands.
* Added support for *text* flag to **update-release-notes** command to add the same text to all release notes.
* Fixed an issue where **validate** did not recognize added files if they were modified locally.
* Added a validation that checks the `fromversion` field exists and is set to 5.0.0 or above when working or comparing to a non-feature branch in **validate** command.
* Added a validation that checks the certification field in the pack_metadata file is valid in **validate** command.
* The **update-release-notes** command will now automatically add docker image update to the release notes.

## 1.2.1

* Added an additional linter `XSOAR-linter` to the **lint** command which custom validates py files. currently checks for:
  * `Sys.exit` usages with non zero value.
  * Any `Print` usages.
* Fixed an issue where renamed files were failing on *validate*.
* Fixed an issue where single changed files did not required release notes update.
* Fixed an issue where doc_images required release-notes and validations.
* Added handling of dependent packs when running **update-release-notes** on changed *APIModules*.
  * Added new argument *--id-set-path* for id_set.json path.
  * When changes to *APIModule* is detected and an id_set.json is available - the command will update the dependent pack as well.
* Added handling of dependent packs when running **validate** on changed *APIModules*.
  * Added new argument *--id-set-path* for id_set.json path.
  * When changes to *APIModule* is detected and an id_set.json is available - the command will validate that the dependent pack has release notes as well.
* Fixed an issue where the find_type function didn't recognize file types correctly.
* Fixed an issue where **update-release-notes** command did not work properly on Windows.
* Added support for indicator fields in **update-release-notes** command.
* Fixed an issue where files in test dirs where being validated.

## 1.2.0

* Fixed an issue where **format** did not update the test playbook from its pack.
* Fixed an issue where **validate** validated non integration images.
* Fixed an issue where **update-release-notes** did not identified old yml integrations and scripts.
* Added revision templates to the **update-release-notes** command.
* Fixed an issue where **update-release-notes** crashed when a file was renamed.
* Fixed an issue where **validate** failed on deleted files.
* Fixed an issue where **validate** validated all images instead of packs only.
* Fixed an issue where a warning was not printed in the **format** in case a non-supported file type is inputted.
* Fixed an issue where **validate** did not fail if no release notes were added when adding files to existing packs.
* Added handling of incorrect layout paths via the **format** command.
* Refactor **create-content-artifacts** command - Efficient artifacts creation and better logging.
* Fixed an issue where image and description files were not handled correctly by **validate** and **update-release-notes** commands.
* Fixed an issue where the **format** command didn't remove all extra fields in a file.
* Added an error in case an invalid id_set.json file is found while running the **validate** command.
* Added fetch params checks to the **validate** command.

## 1.1.11

* Added line number to secrets' path in **secrets** command report.
* Fixed an issue where **init** a community pack did not present the valid support URL.
* Fixed an issue where **init** offered a non relevant pack support type.
* Fixed an issue where **lint** did not pull docker images for powershell.
* Fixed an issue where **find-dependencies** did not find all the script dependencies.
* Fixed an issue where **find-dependencies** did not collect indicator fields as dependencies for playbooks.
* Updated the **validate** and the **secrets** commands to be less dependent on regex.
* Fixed an issue where **lint** did not run on circle when docker did not return ping.
* Updated the missing release notes error message (RN106) in the **Validate** command.
* Fixed an issue where **Validate** would return missing release notes when two packs with the same substring existed in the modified files.
* Fixed an issue where **update-release-notes** would add duplicate release notes when two packs with the same substring existed in the modified files.
* Fixed an issue where **update-release-notes** would fail to bump new versions if the feature branch was out of sync with the master branch.
* Fixed an issue where a non-descriptive error would be returned when giving the **update-release-notes** command a pack which can not be found.
* Added dependencies check for *widgets* in **find-dependencies** command.
* Added a `update-docker` flag to **format** command.
* Added a `json-to-outputs` flag to the **run** command.
* Added a verbose (`-v`) flag to **format** command.
* Fixed an issue where **download** added the prefix "playbook-" to the name of playbooks.

## 1.1.10

* Updated the **init** command. Relevant only when passing the *--contribution* argument.
  * Added the *--author* option.
  * The *support* field of the pack's metadata is set to *community*.
* Added a proper error message in the **Validate** command upon a missing description in the root of the yml.
* **Format** now works with a relative path.
* **Validate** now fails when all release notes have been excluded.
* Fixed issue where correct error message would not propagate for invalid images.
* Added the *--skip-pack-dependencies* flag to **validate** command to skip pack dependencies validation. Relevant when using the *-g* flag.
* Fixed an issue where **Validate** and **Format** commands failed integrations with `defaultvalue` field in fetch incidents related parameters.
* Fixed an issue in the **Validate** command in which unified YAML files were not ignored.
* Fixed an issue in **generate-docs** where scripts and playbooks inputs and outputs were not parsed correctly.
* Fixed an issue in the **openapi-codegen** command where missing reference fields in the swagger JSON caused errors.
* Fixed an issue in the **openapi-codegen** command where empty objects in the swagger JSON paths caused errors.
* **update-release-notes** command now accept path of the pack instead of pack name.
* Fixed an issue where **generate-docs** was inserting unnecessary escape characters.
* Fixed an issue in the **update-release-notes** command where changes to the pack_metadata were not detected.
* Fixed an issue where **validate** did not check for missing release notes in old format files.

## 1.1.9

* Fixed an issue where **update-release-notes** command failed on invalid file types.

## 1.1.8

* Fixed a regression where **upload** command failed on test playbooks.
* Added new *githubUser* field in pack metadata init command.
* Support beta integration in the commands **split-yml, extract-code, generate-test-playbook and generate-docs.**
* Fixed an issue where **find-dependencies** ignored *toversion* field in content items.
* Added support for *layoutscontainer*, *classifier_5_9_9*, *mapper*, *report*, and *widget* in the **Format** command.
* Fixed an issue where **Format** will set the `ID` field to be equal to the `name` field in modified playbooks.
* Fixed an issue where **Format** did not work for test playbooks.
* Improved **update-release-notes** command:
  * Write content description to release notes for new items.
  * Update format for file types without description: Connections, Incident Types, Indicator Types, Layouts, Incident Fields.
* Added a validation for feedTags param in feeds in **validate** command.
* Fixed readme validation issue in community support packs.
* Added the **openapi-codegen** command to generate integrations from OpenAPI specification files.
* Fixed an issue were release notes validations returned wrong results for *CommonScripts* pack.
* Added validation for image links in README files in **validate** command.
* Added a validation for default value of fetch param in feeds in **validate** command.
* Fixed an issue where the **Init** command failed on scripts.

## 1.1.7

* Fixed an issue where running the **format** command on feed integrations removed the `defaultvalue` fields.
* Playbook branch marked with *skipunavailable* is now set as an optional dependency in the **find-dependencies** command.
* The **feedReputation** parameter can now be hidden in a feed integration.
* Fixed an issue where running the **unify** command on JS package failed.
* Added the *--no-update* flag to the **find-dependencies** command.
* Added the following validations in **validate** command:
  * Validating that a pack does not depend on NonSupported / Deprecated packs.

## 1.1.6

* Added the *--description* option to the **init** command.
* Added the *--contribution* option to the **init** command which converts a contribution zip to proper pack format.
* Improved **validate** command performance time and outputs.
* Added the flag *--no-docker-checks* to **validate** command to skip docker checks.
* Added the flag *--print-ignored-files* to **validate** command to print ignored files report when the command is done.
* Added the following validations in **validate** command:
  * Validating that existing release notes are not modified.
  * Validating release notes are not added to new packs.
  * Validating that the "currentVersion" field was raised in the pack_metadata for modified packs.
  * Validating that the timestamp in the "created" field in the pack_metadata is in ISO format.
* Running `demisto-sdk validate` will run the **validate** command using git and only on committed files (same as using *-g --post-commit*).
* Fixed an issue where release notes were not checked correctly in **validate** command.
* Fixed an issue in the **create-id-set** command where optional playbook tasks were not taken into consideration.
* Added a prompt to the `demisto-sdk update-release-notes` command to prompt users to commit changes before running the release notes command.
* Added support to `layoutscontainer` in **validate** command.

## 1.1.5

* Fixed an issue in **find-dependencies** command.
* **lint** command now verifies flake8 on CommonServerPython script.

## 1.1.4

* Fixed an issue with the default output file name of the **unify** command when using "." as an output path.
* **Unify** command now adds contributor details to the display name and description.
* **Format** command now adds *isFetch* and *incidenttype* fields to integration yml.
* Removed the *feedIncremental* field from the integration schema.
* **Format** command now adds *feedBypassExclusionList*, *Fetch indicators*, *feedReputation*, *feedReliability*,
     *feedExpirationPolicy*, *feedExpirationInterval* and *feedFetchInterval* fields to integration yml.
* Fixed an issue in the playbooks schema.
* Fixed an issue where generated release notes were out of order.
* Improved pack dependencies detection.
* Fixed an issue where test playbooks were mishandled in **validate** command.

## 1.1.3

* Added a validation for invalid id fields in indicators types files in **validate** command.
* Added default behavior for **update-release-notes** command.
* Fixed an error where README files were failing release notes validation.
* Updated format of generated release notes to be more user friendly.
* Improved error messages for the **update-release-notes** command.
* Added support for `Connections`, `Dashboards`, `Widgets`, and `Indicator Types` to **update-release-notes** command.
* **Validate** now supports scripts under the *TestPlaybooks* directory.
* Fixed an issue where **validate** did not support powershell files.

## 1.1.2

* Added a validation for invalid playbookID fields in incidents types files in **validate** command.
* Added a code formatter for python files.
* Fixed an issue where new and old classifiers where mixed on validate command.
* Added *feedIncremental* field to the integration schema.
* Fixed error in the **upload** command where unified YMLs were not uploaded as expected if the given input was a pack.
* Fixed an issue where the **secrets** command failed due to a space character in the file name.
* Ignored RN validation for *NonSupported* pack.
* You can now ignore IF107, SC100, RP102 error codes in the **validate** command.
* Fixed an issue where the **download** command was crashing when received as input a JS integration or script.
* Fixed an issue where **validate** command checked docker image for JS integrations and scripts.
* **validate** command now checks scheme for reports and connections.
* Fixed an issue where **validate** command checked docker when running on all files.
* Fixed an issue where **validate** command did not fail when docker image was not on the latest numeric tag.
* Fixed an issue where beta integrations were not validated correctly in **validate** command.

## 1.1.1

* fixed and issue where file types were not recognized correctly in **validate** command.
* Added better outputs for validate command.

## 1.1.0

* Fixed an issue where changes to only non-validated files would fail validation.
* Fixed an issue in **validate** command where moved files were failing validation for new packs.
* Fixed an issue in **validate** command where added files were failing validation due to wrong file type detection.
* Added support for new classifiers and mappers in **validate** command.
* Removed support of old RN format validation.
* Updated **secrets** command output format.
* Added support for error ignore on deprecated files in **validate** command.
* Improved errors outputs in **validate** command.
* Added support for linting an entire pack.

## 1.0.9

* Fixed a bug where misleading error was presented when pack name was not found.
* **Update-release-notes** now detects added files for packs with versions.
* Readme files are now ignored by **update-release-notes** and validation of release notes.
* Empty release notes no longer cause an uncaught error during validation.

## 1.0.8

* Changed the output format of demisto-sdk secrets.
* Added a validation that checkbox items are not required in integrations.
* Added pack release notes generation and validation.
* Improved pack metadata validation.
* Fixed an issue in **validate** where renamed files caused an error

## 1.0.4

* Fix the **format** command to update the `id` field to be equal to `details` field in indicator-type files, and to `name` field in incident-type & dashboard files.
* Fixed a bug in the **validate** command for layout files that had `sortValues` fields.
* Fixed a bug in the **format** command where `playbookName` field was not always present in the file.
* Fixed a bug in the **format** command where indicatorField wasn't part of the SDK schemas.
* Fixed a bug in **upload** command where created unified docker45 yml files were not deleted.
* Added support for IndicatorTypes directory in packs (for `reputation` files, instead of Misc).
* Fixed parsing playbook condition names as string instead of boolean in **validate** command
* Improved image validation in YAML files.
* Removed validation for else path in playbook condition tasks.

## 1.0.3

* Fixed a bug in the **format** command where comments were being removed from YAML files.
* Added output fields: *file_path* and *kind* for layouts in the id-set.json created by **create-id-set** command.
* Fixed a bug in the **create-id-set** command Who returns Duplicate for Layouts with a different kind.
* Added formatting to **generate-docs** command results replacing all `<br>` tags with `<br/>`.
* Fixed a bug in the **download** command when custom content contained not supported content entity.
* Fixed a bug in **format** command in which boolean strings  (e.g. 'yes' or 'no') were converted to boolean values (e.g. 'True' or 'False').
* **format** command now removes *sourceplaybookid* field from playbook files.
* Fixed a bug in **generate-docs** command in which integration dependencies were not detected when generating documentation for a playbook.

## 1.0.1

* Fixed a bug in the **unify** command when output path was provided empty.
* Improved error message for integration with no tests configured.
* Improved the error message returned from the **validate** command when an integration is missing or contains malformed fetch incidents related parameters.
* Fixed a bug in the **create** command where a unified YML with a docker image for 4.5 was copied incorrectly.
* Missing release notes message are now showing the release notes file path to update.
* Fixed an issue in the **validate** command in which unified YAML files were not ignored.
* File format suggestions are now shown in the relevant file format (JSON or YAML).
* Changed Docker image validation to fail only on non-valid ones.
* Removed backward compatibility validation when Docker image is updated.

## 1.0.0

* Improved the *upload* command to support the upload of all the content entities within a pack.
* The *upload* command now supports the improved pack file structure.
* Added an interactive option to format integrations, scripts and playbooks with No TestPlaybooks configured.
* Added an interactive option to configure *conf.json* file with missing test playbooks for integrations, scripts and playbooks
* Added *download* command to download custom content from Demisto instance to the local content repository.
* Improved validation failure messages to include a command suggestion, wherever relevant, to fix the raised issue.
* Improved 'validate' help and documentation description
* validate - checks that scripts, playbooks, and integrations have the *tests* key.
* validate - checks that test playbooks are configured in `conf.json`.
* demisto-sdk lint - Copy dir better handling.
* demisto-sdk lint - Add error when package missing in docker image.
* Added *-a , --validate-all* option in *validate* to run all validation on all files.
* Added *-i , --input* option in *validate* to run validation on a specified pack/file.
* added *-i, --input* option in *secrets* to run on a specific file.
* Added an allowed hidden parameter: *longRunning* to the hidden integration parameters validation.
* Fixed an issue with **format** command when executing with an output path of a folder and not a file path.
* Bug fixes in generate-docs command given playbook as input.
* Fixed an issue with lint command in which flake8 was not running on unit test files.

## 0.5.2

* Added *-c, --command* option in *generate-docs* to generate a specific command from an integration.
* Fixed an issue when getting README/CHANGELOG files from git and loading them.
* Removed release notes validation for new content.
* Fixed secrets validations for files with the same name in a different directory.
* demisto-sdk lint - parallelization working with specifying the number of workers.
* demisto-sdk lint - logging levels output, 3 levels.
* demisto-sdk lint - JSON report, structured error reports in JSON format.
* demisto-sdk lint - XML JUnit report for unit-tests.
* demisto-sdk lint - new packages used to accelerate execution time.
* demisto-sdk secrets - command now respects the generic whitelist, and not only the pack secrets.

## 0.5.0

[PyPI History][1]

[1]: https://pypi.org/project/demisto-sdk/#history

## 0.4.9

* Fixed an issue in *generate-docs* where Playbooks and Scripts documentation failed.
* Added a graceful error message when executing the *run" command with a misspelled command.
* Added more informative errors upon failures of the *upload* command.
* format command:
  * Added format for json files: IncidentField, IncidentType, IndicatorField, IndicatorType, Layout, Dashboard.
  * Added the *-fv --from-version*, *-nv --no-validation* arguments.
  * Removed the *-t yml_type* argument, the file type will be inferred.
  * Removed the *-g use_git* argument, running format without arguments will run automatically on git diff.
* Fixed an issue in loading playbooks with '=' character.
* Fixed an issue in *validate* failed on deleted README files.

## 0.4.8

* Added the *max* field to the Playbook schema, allowing to define it in tasks loop.
* Fixed an issue in *validate* where Condition branches checks were case sensitive.

## 0.4.7

* Added the *slareminder* field to the Playbook schema.
* Added the *common_server*, *demisto_mock* arguments to the *init* command.
* Fixed an issue in *generate-docs* where the general section was not being generated correctly.
* Fixed an issue in *validate* where Incident type validation failed.

## 0.4.6

* Fixed an issue where the *validate* command did not identify CHANGELOG in packs.
* Added a new command, *id-set* to create the id set - the content dependency tree by file IDs.

## 0.4.5

* generate-docs command:
  * Added the *use_cases*, *permissions*, *command_permissions* and *limitations*.
  * Added the *--insecure* argument to support running the script and integration command in Demisto.
  * Removed the *-t yml_type* argument, the file type will be inferred.
  * The *-o --output* argument is no longer mandatory, default value will be the input file directory.
* Added support for env var: *DEMISTO_SDK_SKIP_VERSION_CHECK*. When set version checks are skipped.
* Fixed an issue in which the CHANGELOG files did not match our scheme.
* Added a validator to verify that there are no hidden integration parameters.
* Fixed an issue where the *validate* command ran on test files.
* Removed the *env-dir* argument from the demisto-sdk.
* README files which are html files will now be skipped in the *validate* command.
* Added support for env var: *DEMISTO_README_VALIDATOR*. When not set the readme validation will not run.

## 0.4.4

* Added a validator for IncidentTypes (incidenttype-*.json).
* Fixed an issue where the -p flag in the *validate* command was not working.
* Added a validator for README.md files.
* Release notes validator will now run on: incident fields, indicator fields, incident types, dashboard and reputations.
* Fixed an issue where the validator of reputation(Indicator Type) did not check on the details field.
* Fixed an issue where the validator attempted validating non-existing files after deletions or name refactoring.
* Removed the *yml_type* argument in the *split-yml*, *extract-code* commands.
* Removed the *file_type* argument in the *generate-test-playbook* command.
* Fixed the *insecure* argument in *upload*.
* Added the *insecure* argument in *run-playbook*.
* Standardise the *-i --input*, *-o --output* to demisto-sdk commands.

## 0.4.3

* Fixed an issue where the incident and indicator field BC check failed.
* Support for linting and unit testing PowerShell integrations.

## 0.4.2

* Fixed an issue where validate failed on Windows.
* Added a validator to verify all branches are handled in conditional task in a playbook.
* Added a warning message when not running the latest sdk version.
* Added a validator to check that the root is connected to all tasks in the playbook.
* Added a validator for Dashboards (dashboard-*.json).
* Added a validator for Indicator Types (reputation-*.json).
* Added a BC validation for changing incident field type.
* Fixed an issue where init command would generate an invalid yml for scripts.
* Fixed an issue in misleading error message in v2 validation hook.
* Fixed an issue in v2 hook which now is set only on newly added scripts.
* Added more indicative message for errors in yaml files.
* Disabled pykwalify info log prints.

## 0.3.10

* Added a BC check for incident fields - changing from version is not allowed.
* Fixed an issue in create-content-artifacts where scripts in Packs in TestPlaybooks dir were copied with a wrong prefix.

## 0.3.9

* Added a validation that incident field can not be required.
* Added validation for fetch incident parameters.
* Added validation for feed integration parameters.
* Added to the *format* command the deletion of the *sourceplaybookid* field.
* Fixed an issue where *fieldMapping* in playbook did not pass the scheme validation.
* Fixed an issue where *create-content-artifacts* did not copy TestPlaybooks in Packs without prefix of *playbook-*.
* Added a validation the a playbook can not have a rolename set.
* Added to the image validator the new DBot default image.
* Added the fields: elasticcommonfields, quiet, quietmode to the Playbook schema.
* Fixed an issue where *validate* failed on integration commands without outputs.
* Added a new hook for naming of v2 integrations and scripts.

## 0.3.8

* Fixed an issue where *create-content-artifact* was not loading the data in the yml correctly.
* Fixed an issue where *unify* broke long lines in script section causing syntax errors

## 0.3.7

* Added *generate-docs* command to generate documentation file for integration, playbook or script.
* Fixed an issue where *unify* created a malformed integration yml.
* Fixed an issue where demisto-sdk **init** creates unit-test file with invalid import.

## 0.3.6

* Fixed an issue where demisto-sdk **validate** failed on modified scripts without error message.

## 0.3.5

* Fixed an issue with docker tag validation for integrations.
* Restructured repo source code.

## 0.3.4

* Saved failing unit tests as a file.
* Fixed an issue where "_test" file for scripts/integrations created using **init** would import the "HelloWorld" templates.
* Fixed an issue in demisto-sdk **validate** - was failing on backward compatiblity check
* Fixed an issue in demisto-sdk **secrets** - empty line in .secrets-ignore always made the secrets check to pass
* Added validation for docker image inside integrations and scripts.
* Added --use-git flag to **format** command to format all changed files.
* Fixed an issue where **validate** did not fail on dockerimage changes with bc check.
* Added new flag **--ignore-entropy** to demisto-sdk **secrets**, this will allow skip entropy secrets check.
* Added --outfile to **lint** to allow saving failed packages to a file.

## 0.3.3

* Added backwards compatibility break error message.
* Added schema for incident types.
* Added **additionalinfo** field to as an available field for integration configuration.
* Added pack parameter for **init**.
* Fixed an issue where error would appear if name parameter is not set in **init**.

## 0.3.2

* Fixed the handling of classifier files in **validate**.

## 0.3.1

* Fixed the handling of newly created reputation files in **validate**.
* Added an option to perform **validate** on a specific file.

## 0.3.0

* Added support for multi-package **lint** both with parallel and without.
* Added all parameter in **lint** to run on all packages and packs in content repository.
* Added **format** for:
  * Scripts
  * Playbooks
  * Integrations
* Improved user outputs for **secrets** command.
* Fixed an issue where **lint** would run pytest and pylint only on a single docker per integration.
* Added auto-complete functionality to demisto-sdk.
* Added git parameter in **lint** to run only on changed packages.
* Added the **run-playbook** command
* Added **run** command which runs a command in the Demisto playground.
* Added **upload** command which uploads an integration or a script to a Demisto instance.
* Fixed and issue where **validate** checked if release notes exist for new integrations and scripts.
* Added **generate-test-playbook** command which generates a basic test playbook for an integration or a script.
* **validate** now supports indicator fields.
* Fixed an issue with layouts scheme validation.
* Adding **init** command.
* Added **json-to-outputs** command which generates the yaml section for outputs from an API raw response.

## 0.2.6

* Fixed an issue with locating release notes for beta integrations in **validate**.

## 0.2.5

* Fixed an issue with locating release notes for beta integrations in **validate**.

## 0.2.4

* Adding image validation to Beta_Integration and Packs in **validate**.

## 0.2.3

* Adding Beta_Integration to the structure validation process.
* Fixing bug where **validate** did checks on TestPlaybooks.
* Added requirements parameter to **lint**.

## 0.2.2

* Fixing bug where **lint** did not return exit code 1 on failure.
* Fixing bug where **validate** did not print error message in case no release notes were give.

## 0.2.1

* **Validate** now checks that the id and name fields are identical in yml files.
* Fixed a bug where sdk did not return any exit code.

## 0.2.0

* Added Release Notes Validator.
* Fixed the Unifier selection of your python file to use as the code.
* **Validate** now supports Indicator fields.
* Fixed a bug where **validate** and **secrets** did not return exit code 1 on failure.
* **Validate** now runs on newly added scripts.

## 0.1.8

* Added support for `--version`.
* Fixed an issue in file_validator when calling `checked_type` method with script regex.

## 0.1.2

* Restructuring validation to support content packs.
* Added secrets validation.
* Added content bundle creation.
* Added lint and unit test run.

## 0.1.1

* Added new logic to the unifier.
* Added detailed README.
* Some small adjustments and fixes.

## 0.1.0

Capabilities:

* **Extract** components(code, image, description etc.) from a Demisto YAML file into a directory.
* **Unify** components(code, image, description etc.) to a single Demisto YAML file.
* **Validate** Demisto content files.<|MERGE_RESOLUTION|>--- conflicted
+++ resolved
@@ -12,9 +12,7 @@
 * Fixed an issue where the suggestion in case of `IF113` included uppercase letters for the `cliName` parameter.
 * Added new validation to the **validate** command to fail and list all the file paths of files that are using a deprecated integration command / script / playbook.
 * **validate** will no longer fail on playbooks calling subplaybooks that have a higher `fromVersion` value, if  calling the subplaybook has `skipifunavailable=True`.
-<<<<<<< HEAD
 * Added link to documentation for error messages regarding use cases and tags.
-=======
 * Fixed an issue where relative paths were not accessed correctly.
 * Fixed a bug where **validate** returned error on empty inputs not used in playbooks.
 * Running any `demisto-sdk` command in a folder with a `.env` file will load it, temporarily overriding existing environment variables.
@@ -24,7 +22,6 @@
 * Added a new validation to **validate**, making sure all inputs of a playbook are used.
 * Added a new validation to **validate**, making sure all inputs used in a playbook declared in the input section.
 * The **format** command will now replace the *fromServerVersion* field with *fromVersion*.
->>>>>>> 7d4ab73b
 
 ## 1.7.0
 
