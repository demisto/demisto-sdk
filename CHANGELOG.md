--- conflicted
+++ resolved
@@ -1,11 +1,8 @@
 # Changelog
 * Added support for layoutscontainer in **init** contribution flow.
 * Added a validation for tlp_color param in feeds in **validate** command.
-<<<<<<< HEAD
 * Added a validation for removal of integration parameters in **validate** command.
-=======
 * Fixed an issue where **update-release-notes** was failing with a wrong error message when no pack or input was given.
->>>>>>> 4e2c4256
 
 # 1.2.1
 * Added an additional linter `XSOAR-linter` to the **lint** command which custom validates py files. currently checks for:
