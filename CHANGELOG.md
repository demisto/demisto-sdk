--- conflicted
+++ resolved
@@ -1,17 +1,14 @@
 # Changelog
 * Fixed an issue where the ***generate-docs*** command reset the enumeration of line numbering after an MD table.
 * Updated the **upload** command to support mappers.
-<<<<<<< HEAD
 * Fixed an issue with support for Docker Desktop on Mac version 2.5.0+.
 * Added support for vulture and mypy linting when running without docker.
-=======
 * Fixed an issue where exceptions were no printed in the **format** while the *--verbose* flag is set.
 * Fixed an issue where *--assume-yes* flag did not work in the **format** command when running on a playbook without a `fromversion` field.
 * Fixed an issue where the **format** command would fail in case `conf.json` file was not found instead of skipping the update.
 * Fixed an issue where integration with v2 were recognised by the `name` field instead of the `display` field in the **validate** command.
 * Added a playbook validation to check if a task script exists in the id set in the **validate** command.
 * Added new integration category `File Integrity Management` in the **validate** command.
->>>>>>> 1bd7104f
 
 # 1.2.10
 * Added validation for approved content pack use-cases and tags.
