--- conflicted
+++ resolved
@@ -13,13 +13,10 @@
     * Playbooks
     * Integrations
 * Improved user outputs for **secrets** command.
-<<<<<<< HEAD
 * Added the **run-playbook** command
-=======
 * Added **run** command which runs a command in the Demisto playground.
 * Added **upload** command which uploads an integration or a script to a Demisto instance.
 * Fixed and issue where **validate** checked if release notes exist for new integrations and scripts.
->>>>>>> a479a77c
 
 ### 0.2.6
 
