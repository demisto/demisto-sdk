--- conflicted
+++ resolved
@@ -6,10 +6,7 @@
 * Running **validate** with the `--graph` flag will now run the graph validations after all other validations.
 * improved the generated release note for newly added XSIAM entities when running *update-release-notes* command.
 * Fixed an issue where in some cases validation failed when mapping null values.
-<<<<<<< HEAD
-* Fixed an issue in **upload** command where the `--input-config-file`, with the `--zip` and `--keep-zip` argument did not clean the `--keep-zip` directory.
-=======
->>>>>>> 59e159a0
+* Fixed an issue in **upload** command where the `--keep-zip` argument did not clean the working directory.
 
 ## 1.15.4
 * Fixed an issue where *update-release-notes* and *doc-review* did not handle new content notes as expected.
