--- conflicted
+++ resolved
@@ -9,18 +9,11 @@
 * Improved the detection of errors in **doc-review** command.
 * The **validate** command now checks if a readme file is empty, only for packs that contain playbooks or were written by a partner
 * The **validate** command now makes sure common contextPath values (e.g. `DBotScore.Score`) have a non-empty description, and **format** populates them automatically.
-<<<<<<< HEAD
 * Fixed an issue where the **generate-outputs** command did not work properly when examples were provided.
 * Fixed an issue in the **generate-outputs** command, where the outputs were not written to the specified output path. 
 * The **generate-outputs** command can now generate outputs from multiple calls to the same command (useful when different args provide different outputs).
 * The **generate-outputs** command can now update a yaml file with new outputs, without deleting or overwriting existing ones.
-=======
-* Fixed command **generate-outputs** to work with examples.
-* Fixed a bug in **generate-outputs** which the `output` argument is ignored.
-* Added support in **generate-outputs** to provide several examples of the same command.
-* Added support in **generate-outputs** to keep the existing outputs descriptions instead of overriding them.
 * Fixed a bug where **doc-review** command failed on existing templates.
->>>>>>> 7e7254ad
 
 # 1.6.1
 * Added the '--use-packs-known-words' argument to the **doc-review** command
