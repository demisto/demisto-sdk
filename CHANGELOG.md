# Changelog
* Fixed an issue with the **format** command when contributing via the UI
* The **format** command will now not remove the `defaultRows` key from incident, indicator and generic fields with `type: grid`.
* Fixed an issue with the **validate** command when a layoutscontainer did not have the `fromversion` field set.
* added a new command **update-xsoar-config-file** to handle your XSOAR Configuration File.
* Added `skipVerify` argument in **upload** command to skip pack signature verification.
* Adding a filter to the current user to **_get_playground_id** method to find the actual playground id.
* Added support for Job content item in the **format**, **validate**, **upload**, **create-id-set**, **find-dependecies** and **create-content-artifacts** commands.
<<<<<<< HEAD
* Added a **source** field to the **id_set** entitles.
* Two entitles will not consider as duplicates if they share the same pack and the same source.
* Fixed a bug when duplicates were found in **find_dependencies**.
* Added function **get_current_repo** to `tools`.
=======
* The **postman-codegen** will not have duplicates arguments' name. It will rename them to the minimum distinguished shared path for each of them.
>>>>>>> 2b4a159b

# 1.5.3
* The **format** command will now set `unsearchable: True` for incident, indicator and generic fields.
* Fixed an issue where the **update-release-notes** command crashes with `--help` flag.
* Added validation to the **validate** command that verifies the `unsearchable` key in incident, indicator and generic fields is set to true.
* Removed a validation that DBotRole should be set for automation that requires elevated permissions to the `XSOAR-linter` in the **lint** command.
* Fixed an issue in **Validate** command where playbooks conditional tasks were mishandeled.
* Added a validation to prevent contributors from using the `fromlicense` key as a configuration parameter in an integration's YML
* Added a validation to ensure that the type for **API token** (and similar) parameters are configured correctly as a `credential` type in the integration configuration YML.
* Added an assertion that checks for duplicated requests' names when generating an integration from a postman collection.
* Added support for [.env files](https://pypi.org/project/python-dotenv/). You can now add a `.env` file to your repository with the logging information instead of setting a global environment variables.
* When running **lint** command with --keep-container flag, the docker images are committed.
* The **validate** command will not return missing test playbook error when given a script with dynamic-section tag.

# 1.5.2
* Added a validation to **update-release-notes** command to ensure that the `--version` flag argument is in the right format.
* added a new command **coverage-analyze** to generate and print coverage reports.
* Fixed an issue in **validate** in repositories which are not in GitHub or GitLab
* Added a validation that verifies that readme image absolute links do not contain the working branch name.
* Added support for List content item in the **format**, **validate**, **download**, **upload**, **create-id-set**, **find-dependecies** and **create-content-artifacts** commands.
* Added a validation to ensure reputation command's default argument is set as an array input.
* Added the `--fail-duplicates` flag for the **merge-id-set** command which will fail the command if duplicates are found.
* Added the `--fail-duplicates` flag for the **create-id-set** command which will fail the command if duplicates are found.

# 1.5.1
* Fixed an issue where **validate** command failed to recognized test playbooks for beta integrations as valid tests.
* Fixed an issue were the **validate** command was falsely recognizing image paths in readme files.
* Fixed an issue where the **upload** command error message upon upload failure pointed to wrong file rather than to the pack metadata.
* Added a validation that verifies that each script which appears in incident fields, layouts or layout containers exists in the id_set.json.
* Fixed an issue where the **postman code-gen** command generated double dots for context outputs when it was not needed.
* Fixed an issue where there **validate** command on release notes file crashed when author image was added or modified.
* Added input handling when running **find-dependencies**, replacing string manipulations.
* Fixed an issue where the **validate** command did not handle multiple playbooks with the same name in the id_set.
* Added support for GitLab repositories in **validate**

# 1.5.0
* Fixed an issue where **upload** command failed to upload packs not under content structure.
* Added support for **init** command to run from non-content repo.
* The **split-yml** has been renamed to **split** and now supports splitting Dashboards from unified Generic Modules.
* Fixed an issue where the skipped tests validation ran on the `ApiModules` pack in the **validate** command.
* The **init** command will now create the `Generic Object` entities directories.
* Fixed an issue where the **format** command failed to recognize changed files from git.
* Fixed an issue where the **json-to-outputs** command failed checking whether `0001-01-01T00:00:00` is of type `Date`
* Added to the **generate context** command to generate context paths for integrations from an example file.
* Fixed an issue where **validate** failed on release notes configuration files.
* Fixed an issue where the **validate** command failed on pack input if git detected changed files outside of `Packs` directory.
* Fixed an issue where **validate** command failed to recognize files inside validated pack when validation release notes, resulting in a false error message for missing entity in release note.
* Fixed an issue where the **download** command failed when downloading an invalid YML, instead of skipping it.

# 1.4.9
* Added validation that the support URL in partner contribution pack metadata does not lead to a GitHub repo.
* Enhanced ***generate-docs*** with default `additionalinformation` (description) for common parameters.
* Added to **validate** command a validation that a content item's id and name will not end with spaces.
* The **format** command will now remove trailing whitespaces from content items' id and name fields.
* Fixed an issue where **update-release-notes** could fail on files outside the user given pack.
* Fixed an issue where the **generate-test-playbook** command would not place the playbook in the proper folder.
* Added to **validate** command a validation that packs with `Iron Bank` uses the latest docker from Iron Bank.
* Added to **update-release-notes** command support for `Generic Object` entities.
* Fixed an issue where playbook `fromversion` mismatch validation failed even if `skipunavailable` was set to true.
* Added to the **create artifacts** command support for release notes configuration file.
* Added validation to **validate** for release notes config file.
* Added **isoversize** and **isautoswitchedtoquietmode** fields to the playbook schema.
* Added to the **update-release-notes** command `-bc` flag to generate template for breaking changes version.
* Fixed an issue where **validate** did not search description files correctly, leading to a wrong warning message.

# 1.4.8
* Fixed an issue where yml files with `!reference` failed to load properly.
* Fixed an issue when `View Integration Documentation` button was added twice during the download and re-upload.
* Fixed an issue when `(Partner Contribution)` was added twice to the display name during the download and re-upload.
* Added the following enhancements in the **generate-test-playbook** command:
    * Added the *--commands* argument to generate tasks for specific commands.
    * Added the *--examples* argument to get the command examples file path and generate tasks from the commands and arguments specified there.
    * Added the *--upload* flag to specify whether to upload the test playbook after the generation.
    * Fixed the output condition generation for outputs of type `Boolean`.

# 1.4.7
* Fixed an issue where an empty list for a command context didn't produce an indication other than an empty table.
* Fixed an issue where the **format** command has incorrectly recognized on which files to run when running using git.
* Fixed an issue where author image validations were not checked properly.
* Fixed an issue where new old-formatted scripts and integrations were not validated.
* Fixed an issue where the wording in the from version validation error for subplaybooks was incorrect.
* Fixed an issue where the **update-release-notes** command used the old docker image version instead of the new when detecting a docker change.
* Fixed an issue where the **generate-test-playbook** command used an incorrect argument name as default
* Fixed an issue where the **json-to-outputs** command used an incorrect argument name as default when using `-d`.
* Fixed an issue where validations failed while trying to validate non content files.
* Fixed an issue where README validations did not work post VS Code formatting.
* Fixed an issue where the description validations were inconsistent when running through an integration file or a description file.

# 1.4.6
* Fixed an issue where **validate** suggests, with no reason, running **format** on missing mandatory keys in yml file.
* Skipped existence of TestPlaybook check on community and contribution integrations.
* Fixed an issue where pre-commit didn't run on the demisto_sdk/commands folder.
* The **init** command will now change the script template name in the code to the given script name.
* Expanded the validations performed on beta integrations.
* Added support for PreProcessRules in the **format**, **validate**, **download**, and **create-content-artifacts** commands.
* Improved the error messages in **generate-docs**, if an example was not provided.
* Added to **validate** command a validation that a content entity or a pack name does not contain the words "partner" and "community".
* Fixed an issue where **update-release-notes** ignores *--text* flag while using *-f*
* Fixed the outputs validations in **validate** so enrichment commands will not be checked to have DBotScore outputs.
* Added a new validation to require the dockerimage key to exist in an integration and script yml files.
* Enhanced the **generate-test-playbook** command to use only integration tested on commands, rather than (possibly) other integrations implementing them.
* Expanded unify command to support GenericModules - Unifies a GenericModule object with its Dashboards.
* Added validators for generic objects:
  - Generic Field validator - verify that the 'fromVersion' field is above 6.5.0, 'group' field equals 4 and 'id' field starts with the prefix 'generic_'.
  - Generic Type validator - verify that the 'fromVersion' field is above 6.5.0
  - Generic Module validator - verify that the 'fromVersion' field is above 6.5.0
  - Generic Definition validator - verify that the 'fromVersion' field is above 6.5.0
 * Expanded Format command to support Generic Objects - Fixes generic objects according to their validations.
* Fixed an issue where the **update-release-notes** command did not handle ApiModules properly.
* Added option to enter a dictionary or json of format `[{field_name:description}]` in the **json-to-outputs** command,
  with the `-d` flag.
* Improved the outputs for the **format** command.
* Fixed an issue where the validations performed after the **format** command were inconsistent with **validate**.
* Added to the **validate** command a validation for the author image.
* Updated the **create-content-artifacts** command to support generic modules, definitions, fields and types.
* Added an option to ignore errors for file paths and not only file name in .pack-ignore file.

# 1.4.5
* Enhanced the **postman-codegen** command to name all generated arguments with lower case.
* Fixed an issue where the **find-dependencies** command miscalculated the dependencies for playbooks that use generic commands.
* Fixed an issue where the **validate** command failed in external repositories in case the DEMISTO_SDK_GITHUB_TOKEN was not set.
* Fixed an issue where **openapi-codegen** corrupted the swagger file by overwriting configuration to swagger file.
* Updated the **upload** command to support uploading zipped packs to the marketplace.
* Added to the **postman-codegen** command support of path variables.
* Fixed an issue where **openapi-codegen** entered into an infinite loop on circular references in the swagger file.
* The **format** command will now set `fromVersion: 6.2.0` for widgets with 'metrics' data type.
* Updated the **find-dependencies** command to support generic modules, definitions, fields and types.
* Fixed an issue where **openapi-codegen** tried to extract reference example outputs, leading to an exception.
* Added an option to ignore secrets automatically when using the **init** command to create a pack.
* Added a tool that gives the ability to temporarily suppress console output.

# 1.4.4
* When formatting incident types with Auto-Extract rules and without mode field, the **format** command will now add the user selected mode.
* Added new validation that DBotRole is set for scripts that requires elevated permissions to the `XSOAR-linter` in the **lint** command.
* Added url escaping to markdown human readable section in generate docs to avoid autolinking.
* Added a validation that mapper's id and name are matching. Updated the format of mapper to include update_id too.
* Added a validation to ensure that image paths in the README files are valid.
* Fixed **find_type** function to correctly find test files, such as, test script and test playbook.
* Added scheme validations for the new Generic Object Types, Fields, and Modules.
* Renamed the flag *--input-old-version* to *--old-version* in the **generate-docs** command.
* Refactored the **update-release-notes** command:
  - Replaced the *--all* flag with *--use-git* or *-g*.
  - Added the *--force* flag to update the pack release notes without changes in the pack.
  - The **update-release-notes** command will now update all dependent integrations on ApiModule change, even if not specified.
  - If more than one pack has changed, the full list of updated packs will be printed at the end of **update-release-notes** command execution.
  - Fixed an issue where the **update-release-notes** command did not add docker image release notes entry for release notes file if a script was changed.
  - Fixed an issue where the **update-release-notes** command did not detect changed files that had the same name.
  - Fixed an issue in the **update-release-notes** command where the version support of JSON files was mishandled.
* Fixed an issue where **format** did not skip files in test and documentation directories.
* Updated the **create-id-set** command to support generic modules, definitions, fields and types.
* Changed the **convert** command to generate old layout fromversion to 5.0.0 instead of 4.1.0
* Enhanced the command **postman-codegen** with type hints for templates.

# 1.4.3
* Fixed an issue where **json-to-outputs** command returned an incorrect output when json is a list.
* Fixed an issue where if a pack README.md did not exist it could cause an error in the validation process.
* Fixed an issue where the *--name* was incorrectly required in the **init** command.
* Adding the option to run **validate** on a specific path while using git (*-i* & *-g*).
* The **format** command will now change UUIDs in .yml and .json files to their respective content entity name.
* Added a playbook validation to check if a task sub playbook exists in the id set in the **validate** command.
* Added the option to add new tags/usecases to the approved list and to the pack metadata on the same pull request.
* Fixed an issue in **test_content** where when different servers ran tests for the same integration, the server URL parameters were not set correctly.
* Added a validation in the **validate** command to ensure that the ***endpoint*** command is configured correctly in yml file.
* Added a warning when pack_metadata's description field is longer than 130 characters.
* Fixed an issue where a redundant print occurred on release notes validation.
* Added new validation in the **validate** command to ensure that the minimal fromVersion in a widget of type metrics will be 6.2.0.
* Added the *--release-notes* flag to demisto-sdk to get the current version release notes entries.

# 1.4.2
* Added to `pylint` summary an indication if a test was skipped.
* Added to the **init** command the option to specify fromversion.
* Fixed an issue where running **init** command without filling the metadata file.
* Added the *--docker-timeout* flag in the **lint** command to control the request timeout for the Docker client.
* Fixed an issue where **update-release-notes** command added only one docker image release notes entry for release notes file, and not for every entity whom docker image was updated.
* Added a validation to ensure that incident/indicator fields names starts with their pack name in the **validate** command. (Checked only for new files and only when using git *-g*)
* Updated the **find-dependencies** command to return the 'dependencies' according the layout type ('incident', 'indicator').
* Enhanced the "vX" display name validation for scripts and integrations in the **validate** command to check for every versioned script or integration, and not only v2.
* Added the *--fail-duplicates* flag for the **create-id-set** command which will fail the command if duplicates are found.
* Added to the **generate-docs** command automatic addition to git when a new readme file is created.

# 1.4.1
* When in private repo without `DEMSITO_SDK_GITHUB_TOKEN` configured, get_remote_file will take files from the local origin/master.
* Enhanced the **unify** command when giving input of a file and not a directory return a clear error message.
* Added a validation to ensure integrations are not skipped and at least one test playbook is not skipped for each integration or script.
* Added to the Content Tests support for `context_print_dt`, which queries the incident context and prints the result as a json.
* Added new validation for the `xsoar_config.json` file in the **validate** command.
* Added a version differences section to readme in **generate-docs** command.
* Added the *--docs-format* flag in the **integration-diff** command to get the output in README format.
* Added the *--input-old-version* and *--skip-breaking-changes* flags in the **generate-docs** command to get the details for the breaking section and to skip the breaking changes section.

# 1.4.0
* Enable passing a comma-separated list of paths for the `--input` option of the **lint** command.
* Added new validation of unimplemented test-module command in the code to the `XSOAR-linter` in the **lint** command.
* Fixed the **generate-docs** to handle integration authentication parameter.
* Added a validation to ensure that description and README do not contain the word 'Demisto'.
* Improved the deprecated message validation required from playbooks and scripts.
* Added the `--quite-bc-validation` flag for the **validate** command to run the backwards compatibility validation in quite mode (errors is treated like warnings).
* Fixed the **update release notes** command to display a name for old layouts.
* Added the ability to append to the pack README credit to contributors.
* Added identification for parameter differences in **integration-diff** command.
* Fixed **format** to use git as a default value.
* Updated the **upload** command to support reports.
* Fixed an issue where **generate-docs** command was displaying 'None' when credentials parameter display field configured was not configured.
* Fixed an issue where **download** did not return exit code 1 on failure.
* Updated the validation that incident fields' names do not contain the word incident will aplly to core packs only.
* Added a playbook validation to verify all conditional tasks have an 'else' path in **validate** command.
* Renamed the GitHub authentication token environment variable `GITHUB_TOKEN` to `DEMITO_SDK_GITHUB_TOKEN`.
* Added to the **update-release-notes** command automatic addition to git when new release notes file is created.
* Added validation to ensure that integrations, scripts, and playbooks do not contain the entity type in their names.
* Added the **convert** command to convert entities between XSOAR versions.
* Added the *--deprecate* flag in **format** command to deprecate integrations, scripts, and playbooks.
* Fixed an issue where ignoring errors did not work when running the **validate** command on specific files (-i).

# 1.3.9
* Added a validation verifying that the pack's README.md file is not equal to pack description.
* Fixed an issue where the **Assume yes** flag did not work properly for some entities in the **format** command.
* Improved the error messages for separators in folder and file names in the **validate** command.
* Removed the **DISABLE_SDK_VERSION_CHECK** environment variable. To disable new version checks, use the **DEMISTO_SDK_SKIP_VERSION_CHECK** envirnoment variable.
* Fixed an issue where the demisto-sdk version check failed due to a rate limit.
* Fixed an issue with playbooks scheme validation.

# 1.3.8
* Updated the **secrets** command to work on forked branches.

# 1.3.7
* Added a validation to ensure correct image and description file names.
* Fixed an issue where the **validate** command failed when 'display' field in credentials param in yml is empty but 'displaypassword' was provided.
* Added the **integration-diff** command to check differences between two versions of an integration and to return a report of missing and changed elements in the new version.
* Added a validation verifying that the pack's README.md file is not missing or empty for partner packs or packs contains use cases.
* Added a validation to ensure that the integration and script folder and file names will not contain separators (`_`, `-`, ` `).
* When formatting new pack, the **format** command will set the *fromversion* key to 5.5.0 in the new files without fromversion.

# 1.3.6
* Added a validation that core packs are not dependent on non-core packs.
* Added a validation that a pack name follows XSOAR standards.
* Fixed an issue where in some cases the `get_remote_file` function failed due to an invalid path.
* Fixed an issue where running **update-release-notes** with updated integration logo, did not detect any file changes.
* Fixed an issue where the **create-id-set** command did not identify unified integrations correctly.
* Fixed an issue where the `CommonTypes` pack was not identified as a dependency for all feed integrations.
* Added support for running SDK commands in private repositories.
* Fixed an issue where running the **init** command did not set the correct category field in an integration .yml file for a newly created pack.
* When formatting new contributed pack, the **format** command will set the *fromversion* key to 6.0.0 in the relevant files.
* If the environment variable "DISABLE_SDK_VERSION_CHECK" is define, the demisto-sdk will no longer check for newer version when running a command.
* Added the `--use-pack-metadata` flag for the **find-dependencies** command to update the calculated dependencies using the the packs metadata files.
* Fixed an issue where **validate** failed on scripts in case the `outputs` field was set to `None`.
* Fixed an issue where **validate** was failing on editing existing release notes.
* Added a validation for README files verifying that the file doesn't contain template text copied from HelloWorld or HelloWorldPremium README.

# 1.3.5
* Added a validation that layoutscontainer's id and name are matching. Updated the format of layoutcontainer to include update_id too.
* Added a validation that commands' names and arguments in core packs, or scripts' arguments do not contain the word incident.
* Fixed issue where running the **generate-docs** command with -c flag ran all the commands and not just the commands specified by the flag.
* Fixed the error message of the **validate** command to not always suggest adding the *description* field.
* Fixed an issue where running **format** on feed integration generated invalid parameter structure.
* Fixed an issue where the **generate-docs** command did not add all the used scripts in a playbook to the README file.
* Fixed an issue where contrib/partner details might be added twice to the same file, when using unify and create-content-artifacts commands
* Fixed issue where running **validate** command on image-related integration did not return the correct outputs to json file.
* When formatting playbooks, the **format** command will now remove empty fields from SetIncident, SetIndicator, CreateNewIncident, CreateNewIndicator script arguments.
* Added an option to fill in the developer email when running the **init** command.

# 1.3.4
* Updated the **validate** command to check that the 'additionalinfo' field only contains the expected value for feed required parameters and not equal to it.
* Added a validation that community/partner details are not in the detailed description file.
* Added a validation that the Use Case tag in pack_metadata file is only used when the pack contains at least one PB, Incident Type or Layout.
* Added a validation that makes sure outputs in integrations are matching the README file when only README has changed.
* Added the *hidden* field to the integration schema.
* Fixed an issue where running **format** on a playbook whose `name` does not equal its `id` would cause other playbooks who use that playbook as a sub-playbook to fail.
* Added support for local custom command configuration file `.demisto-sdk-conf`.
* Updated the **format** command to include an update to the description file of an integration, to remove community/partner details.

# 1.3.3
* Fixed an issue where **lint** failed where *.Dockerfile* exists prior running the lint command.
* Added FeedHelloWorld template option for *--template* flag in **demisto-sdk init** command.
* Fixed issue where **update-release-notes** deleted release note file if command was called more than once.
* Fixed issue where **update-release-notes** added docker image release notes every time the command was called.
* Fixed an issue where running **update-release-notes** on a pack with newly created integration, had also added a docker image entry in the release notes.
* Fixed an issue where `XSOAR-linter` did not find *NotImplementedError* in main.
* Added validation for README files verifying their length (over 30 chars).
* When using *-g* flag in the **validate** command it will now ignore untracked files by default.
* Added the *--include-untracked* flag to the **validate** command to include files which are untracked by git in the validation process.
* Improved the `pykwalify` error outputs in the **validate** command.
* Added the *--print-pykwalify* flag to the **validate** command to print the unchanged output from `pykwalify`.

# 1.3.2
* Updated the format of the outputs when using the *--json-file* flag to create a JSON file output for the **validate** and **lint** commands.
* Added the **doc-review** command to check spelling in .md and .yml files as well as a basic release notes review.
* Added a validation that a pack's display name does not already exist in content repository.
* Fixed an issue where the **validate** command failed to detect duplicate params in an integration.
* Fixed an issue where the **validate** command failed to detect duplicate arguments in a command in an integration.

# 1.3.1
* Fixed an issue where the **validate** command failed to validate the release notes of beta integrations.
* Updated the **upload** command to support indicator fields.
* The **validate** and **update-release-notes** commands will now check changed files against `demisto/master` if it is configured locally.
* Fixed an issue where **validate** would incorrectly identify files as renamed.
* Added a validation that integration properties (such as feed, mappers, mirroring, etc) are not removed.
* Fixed an issue where **validate** failed when comparing branch against commit hash.
* Added the *--no-pipenv* flag to the **split-yml** command.
* Added a validation that incident fields and incident types are not removed from mappers.
* Fixed an issue where the *c
reate-id-set* flag in the *validate* command did not work while not using git.
* Added the *hiddenusername* field to the integration schema.
* Added a validation that images that are not integration images, do not ask for a new version or RN

# 1.3.0
* Do not collect optional dependencies on indicator types reputation commands.
* Fixed an issue where downloading indicator layoutscontainer objects failed.
* Added a validation that makes sure outputs in integrations are matching the README file.
* Fixed an issue where the *create-id-set* flag in the **validate** command did not work.
* Added a warning in case no id_set file is found when running the **validate** command.
* Fixed an issue where changed files were not recognised correctly on forked branches in the **validate** and the **update-release-notes** commands.
* Fixed an issue when files were classified incorrectly when running *update-release-notes*.
* Added a validation that integration and script file paths are compatible with our convention.
* Fixed an issue where id_set.json file was re created whenever running the generate-docs command.
* added the *--json-file* flag to create a JSON file output for the **validate** and **lint** commands.

# 1.2.19
* Fixed an issue where merge id_set was not updated to work with the new entity of Packs.
* Added a validation that the playbook's version matches the version of its sub-playbooks, scripts, and integrations.

# 1.2.18
* Changed the *skip-id-set-creation* flag to *create-id-set* in the **validate** command. Its default value will be False.
* Added support for the 'cve' reputation command in default arg validation.
* Filter out generic and reputation command from scripts and playbooks dependencies calculation.
* Added support for the incident fields in outgoing mappers in the ID set.
* Added a validation that the taskid field and the id field under the task field are both from uuid format and contain the same value.
* Updated the **format** command to generate uuid value for the taskid field and for the id under the task field in case they hold an invalid values.
* Exclude changes from doc_files directory on validation.
* Added a validation that an integration command has at most one default argument.
* Fixing an issue where pack metadata version bump was not enforced when modifying an old format (unified) file.
* Added validation that integration parameter's display names are capitalized and spaced using whitespaces and not underscores.
* Fixed an issue where beta integrations where not running deprecation validations.
* Allowed adding additional information to the deprecated description.
* Fixing an issue when escaping less and greater signs in integration params did not work as expected.

# 1.2.17
* Added a validation that the classifier of an integration exists.
* Added a validation that the mapper of an integration exists.
* Added a validation that the incident types of a classifier exist.
* Added a validation that the incident types of a mapper exist.
* Added support for *text* argument when running **demisto-sdk update-release-notes** on the ApiModules pack.
* Added a validation for the minimal version of an indicator field of type grid.
* Added new validation for incident and indicator fields in classifiers mappers and layouts exist in the content.
* Added cache for get_remote_file to reducing failures from accessing the remote repo.
* Fixed an issue in the **format** command where `_dev` or `_copy` suffixes weren't removed from the `id` of the given playbooks.
* Playbook dependencies from incident and indicator fields are now marked as optional.
* Mappers dependencies from incident types and incident fields are now marked as optional.
* Classifier dependencies from incident types are now marked as optional.
* Updated **demisto-sdk init** command to no longer create `created` field in pack_metadata file
* Updated **generate-docs** command to take the parameters names in setup section from display field and to use additionalinfo field when exist.
* Using the *verbose* argument in the **find-dependencies** command will now log to the console.
* Improved the deprecated message validation required from integrations.
* Fixed an issue in the **generate-docs** command where **Context Example** section was created when it was empty.

# 1.2.16
* Added allowed ignore errors to the *IDSetValidator*.
* Fixed an issue where an irrelevant id_set validation ran in the **validate** command when using the *--id-set* flag.
* Fixed an issue were **generate-docs** command has failed if a command did not exist in commands permissions file.
* Improved a **validate** command message for missing release notes of api module dependencies.

# 1.2.15
* Added the *ID101* to the allowed ignored errors.

# 1.2.14
* SDK repository is now mypy check_untyped_defs complaint.
* The lint command will now ignore the unsubscriptable-object (E1136) pylint error in dockers based on python 3.9 - this will be removed once a new pylint version is released.
* Added an option for **format** to run on a whole pack.
* Added new validation of unimplemented commands from yml in the code to `XSOAR-linter`.
* Fixed an issue where Auto-Extract fields were only checked for newly added incident types in the **validate** command.
* Added a new warning validation of direct access to args/params dicts to `XSOAR-linter`.

# 1.2.13
* Added new validation of indicators usage in CommandResults to `XSOAR-linter`.
* Running **demisto-sdk lint** will automatically run on changed files (same behavior as the -g flag).
* Removed supported version message from the documentation when running **generate_docs**.
* Added a print to indicate backwards compatibility is being checked in **validate** command.
* Added a percent print when running the **validate** command with the *-a* flag.
* Fixed a regression in the **upload** command where it was ignoring `DEMISTO_VERIFY_SSL` env var.
* Fixed an issue where the **upload** command would fail to upload beta integrations.
* Fixed an issue where the **validate** command did not create the *id_set.json* file when running with *-a* flag.
* Added price change validation in the **validate** command.
* Added validations that checks in read-me for empty sections or leftovers from the auto generated read-me that should be changed.
* Added new code validation for *NotImplementedError* to raise a warning in `XSOAR-linter`.
* Added validation for support types in the pack metadata file.
* Added support for *--template* flag in **demisto-sdk init** command.
* Fixed an issue with running **validate** on master branch where the changed files weren't compared to previous commit when using the *-g* flag.
* Fixed an issue where the `XSOAR-linter` ran *NotImplementedError* validation on scripts.
* Added support for Auto-Extract feature validation in incident types in the **validate** command.
* Fixed an issue in the **lint** command where the *-i* flag was ignored.
* Improved **merge-id-sets** command to support merge between two ID sets that contain the same pack.
* Fixed an issue in the **lint** command where flake8 ran twice.

# 1.2.12
* Bandit now reports also on medium severity issues.
* Fixed an issue with support for Docker Desktop on Mac version 2.5.0+.
* Added support for vulture and mypy linting when running without docker.
* Added support for *prev-ver* flag in **update-release-notes** command.
* Improved retry support when building docker images for linting.
* Added the option to create an ID set on a specific pack in **create-id-set** command.
* Added the *--skip-id-set-creation* flag to **validate** command in order to add the capability to run validate command without creating id_set validation.
* Fixed an issue where **validate** command checked docker image tag on ApiModules pack.
* Fixed an issue where **find-dependencies** did not calculate dashboards and reports dependencies.
* Added supported version message to the documentation and release notes files when running **generate_docs** and **update-release-notes** commands respectively.
* Added new code validations for *NotImplementedError* exception raise to `XSOAR-linter`.
* Command create-content-artifacts additional support for **Author_image.png** object.
* Fixed an issue where schemas were not enforced for incident fields, indicator fields and old layouts in the validate command.
* Added support for **update-release-notes** command to update release notes according to master branch.

# 1.2.11
* Fixed an issue where the ***generate-docs*** command reset the enumeration of line numbering after an MD table.
* Updated the **upload** command to support mappers.
* Fixed an issue where exceptions were no printed in the **format** while the *--verbose* flag is set.
* Fixed an issue where *--assume-yes* flag did not work in the **format** command when running on a playbook without a `fromversion` field.
* Fixed an issue where the **format** command would fail in case `conf.json` file was not found instead of skipping the update.
* Fixed an issue where integration with v2 were recognised by the `name` field instead of the `display` field in the **validate** command.
* Added a playbook validation to check if a task script exists in the id set in the **validate** command.
* Added new integration category `File Integrity Management` in the **validate** command.

# 1.2.10
* Added validation for approved content pack use-cases and tags.
* Added new code validations for *CommonServerPython* import to `XSOAR-linter`.
* Added *default value* and *predefined values* to argument description in **generate-docs** command.
* Added a new validation that checks if *get-mapping-fields* command exists if the integration schema has *{ismappable: true}* in **validate** command.
* Fixed an issue where the *--staged* flag recognised added files as modified in the **validate** command.
* Fixed an issue where a backwards compatibility warning was raised for all added files in the **validate** command.
* Fixed an issue where **validate** command failed when no tests were given for a partner supported pack.
* Updated the **download** command to support mappers.
* Fixed an issue where the ***format*** command added a duplicate parameter.
* For partner supported content packs, added support for a list of emails.
* Removed validation of README files from the ***validate*** command.
* Fixed an issue where the ***validate*** command required release notes for ApiModules pack.

# 1.2.9
* Fixed an issue in the **openapi_codegen** command where it created duplicate functions name from the swagger file.
* Fixed an issue in the **update-release-notes** command where the *update type* argument was not verified.
* Fixed an issue in the **validate** command where no error was raised in case a non-existing docker image was presented.
* Fixed an issue in the **format** command where format failed when trying to update invalid Docker image.
* The **format** command will now preserve the **isArray** argument in integration's reputation commands and will show a warning if it set to **false**.
* Fixed an issue in the **lint** command where *finally* clause was not supported in main function.
* Fixed an issue in the **validate** command where changing any entity ID was not validated.
* Fixed an issue in the **validate** command where *--staged* flag did not bring only changed files.
* Fixed the **update-release-notes** command to ignore changes in the metadata file.
* Fixed the **validate** command to ignore metadata changes when checking if a version bump is needed.


# 1.2.8
* Added a new validation that checks in playbooks for the usage of `DeleteContext` in **validate** command.
* Fixed an issue in the **upload** command where it would try to upload content entities with unsupported versions.
* Added a new validation that checks in playbooks for the usage of specific instance in **validate** command.
* Added the **--staged** flag to **validate** command to run on staged files only.


# 1.2.7
* Changed input parameters in **find-dependencies** command.
   - Use ***-i, --input*** instead of ***-p, --path***.
   - Use ***-idp, --id-set-path*** instead of ***-i, --id-set-path***.
* Fixed an issue in the **unify** command where it crashed on an integration without an image file.
* Fixed an issue in the **format** command where unnecessary files were not skipped.
* Fixed an issue in the **update-release-notes** command where the *text* argument was not respected in all cases.
* Fixed an issue in the **validate** command where a warning about detailed description was given for unified or deprecated integrations.
* Improved the error returned by the **validate** command when running on files using the old format.

# 1.2.6
* No longer require setting `DEMISTO_README_VALIDATION` env var to enable README mdx validation. Validation will now run automatically if all necessary node modules are available.
* Fixed an issue in the **validate** command where the `--skip-pack-dependencies` would not skip id-set creation.
* Fixed an issue in the **validate** command where validation would fail if supplied an integration with an empty `commands` key.
* Fixed an issue in the **validate** command where validation would fail due to a required version bump for packs which are not versioned.
* Will use env var `DEMISTO_VERIFY_SSL` to determine if to use a secure connection for commands interacting with the Server when `--insecure` is not passed. If working with a local Server without a trusted certificate, you can set env var `DEMISTO_VERIFY_SSL=no` to avoid using `--insecure` on each command.
* Unifier now adds a link to the integration documentation to the integration detailed description.
* Fixed an issue in the **secrets** command where ignored secrets were not skipped.

# 1.2.5
* Added support for special fields: *defaultclassifier*, *defaultmapperin*, *defaultmapperout* in **download** command.
* Added -y option **format** command to assume "yes" as answer to all prompts and run non-interactively
* Speed up improvements for `validate` of README files.
* Updated the **format** command to adhere to the defined content schema and sub-schemas, aligning its behavior with the **validate** command.
* Added support for canvasContextConnections files in **format** command.

# 1.2.4
* Updated detailed description for community integrations.

# 1.2.3
* Fixed an issue where running **validate** failed on playbook with task that adds tags to the evidence data.
* Added the *displaypassword* field to the integration schema.
* Added new code validations to `XSOAR-linter`.
    * As warnings messages:
        * `demisto.params()` should be used only inside main function.
        * `demisto.args()` should be used only inside main function.
        * Functions args should have type annotations.
* Added `fromversion` field validation to test playbooks and scripts in **validate** command.

# 1.2.2
* Add support for warning msgs in the report and summary to **lint** command.
* Fixed an issue where **json-to-outputs** determined bool values as int.
* Fixed an issue where **update-release-notes** was crushing on `--all` flag.
* Fixed an issue where running **validate**, **update-release-notes** outside of content repo crushed without a meaningful error message.
* Added support for layoutscontainer in **init** contribution flow.
* Added a validation for tlp_color param in feeds in **validate** command.
* Added a validation for removal of integration parameters in **validate** command.
* Fixed an issue where **update-release-notes** was failing with a wrong error message when no pack or input was given.
* Improved formatting output of the **generate-docs** command.
* Add support for env variable *DEMISTO_SDK_ID_SET_REFRESH_INTERVAL*. Set this env variable to the refresh interval in minutes. The id set will be regenerated only if the refresh interval has passed since the last generation. Useful when generating Script documentation, to avoid re-generating the id_set every run.
* Added new code validations to `XSOAR-linter`.
    * As error messages:
        * Longer than 10 seconds sleep statements for non long running integrations.
        * exit() usage.
        * quit() usage.
    * As warnings messages:
        * `demisto.log` should not be used.
        * main function existence.
        * `demito.results` should not be used.
        * `return_output` should not be used.
        * try-except statement in main function.
        * `return_error` usage in main function.
        * only once `return_error` usage.
* Fixed an issue where **lint** command printed logs twice.
* Fixed an issue where *suffix* did not work as expected in the **create-content-artifacts** command.
* Added support for *prev-ver* flag in **lint** and **secrets** commands.
* Added support for *text* flag to **update-release-notes** command to add the same text to all release notes.
* Fixed an issue where **validate** did not recognize added files if they were modified locally.
* Added a validation that checks the `fromversion` field exists and is set to 5.0.0 or above when working or comparing to a non-feature branch in **validate** command.
* Added a validation that checks the certification field in the pack_metadata file is valid in **validate** command.
* The **update-release-notes** command will now automatically add docker image update to the release notes.

# 1.2.1
* Added an additional linter `XSOAR-linter` to the **lint** command which custom validates py files. currently checks for:
    * `Sys.exit` usages with non zero value.
    * Any `Print` usages.
* Fixed an issue where renamed files were failing on *validate*.
* Fixed an issue where single changed files did not required release notes update.
* Fixed an issue where doc_images required release-notes and validations.
* Added handling of dependent packs when running **update-release-notes** on changed *APIModules*.
    * Added new argument *--id-set-path* for id_set.json path.
    * When changes to *APIModule* is detected and an id_set.json is available - the command will update the dependent pack as well.
* Added handling of dependent packs when running **validate** on changed *APIModules*.
    * Added new argument *--id-set-path* for id_set.json path.
    * When changes to *APIModule* is detected and an id_set.json is available - the command will validate that the dependent pack has release notes as well.
* Fixed an issue where the find_type function didn't recognize file types correctly.
* Fixed an issue where **update-release-notes** command did not work properly on Windows.
* Added support for indicator fields in **update-release-notes** command.
* Fixed an issue where files in test dirs where being validated.


# 1.2.0
* Fixed an issue where **format** did not update the test playbook from its pack.
* Fixed an issue where **validate** validated non integration images.
* Fixed an issue where **update-release-notes** did not identified old yml integrations and scripts.
* Added revision templates to the **update-release-notes** command.
* Fixed an issue where **update-release-notes** crashed when a file was renamed.
* Fixed an issue where **validate** failed on deleted files.
* Fixed an issue where **validate** validated all images instead of packs only.
* Fixed an issue where a warning was not printed in the **format** in case a non-supported file type is inputted.
* Fixed an issue where **validate** did not fail if no release notes were added when adding files to existing packs.
* Added handling of incorrect layout paths via the **format** command.
* Refactor **create-content-artifacts** command - Efficient artifacts creation and better logging.
* Fixed an issue where image and description files were not handled correctly by **validate** and **update-release-notes** commands.
* Fixed an issue where the **format** command didn't remove all extra fields in a file.
* Added an error in case an invalid id_set.json file is found while running the **validate** command.
* Added fetch params checks to the **validate** command.

# 1.1.11
* Added line number to secrets' path in **secrets** command report.
* Fixed an issue where **init** a community pack did not present the valid support URL.
* Fixed an issue where **init** offered a non relevant pack support type.
* Fixed an issue where **lint** did not pull docker images for powershell.
* Fixed an issue where **find-dependencies** did not find all the script dependencies.
* Fixed an issue where **find-dependencies** did not collect indicator fields as dependencies for playbooks.
* Updated the **validate** and the **secrets** commands to be less dependent on regex.
* Fixed an issue where **lint** did not run on circle when docker did not return ping.
* Updated the missing release notes error message (RN106) in the **Validate** command.
* Fixed an issue where **Validate** would return missing release notes when two packs with the same substring existed in the modified files.
* Fixed an issue where **update-release-notes** would add duplicate release notes when two packs with the same substring existed in the modified files.
* Fixed an issue where **update-release-notes** would fail to bump new versions if the feature branch was out of sync with the master branch.
* Fixed an issue where a non-descriptive error would be returned when giving the **update-release-notes** command a pack which can not be found.
* Added dependencies check for *widgets* in **find-dependencies** command.
* Added a `update-docker` flag to **format** command.
* Added a `json-to-outputs` flag to the **run** command.
* Added a verbose (`-v`) flag to **format** command.
* Fixed an issue where **download** added the prefix "playbook-" to the name of playbooks.

# 1.1.10
* Updated the **init** command. Relevant only when passing the *--contribution* argument.
   * Added the *--author* option.
   * The *support* field of the pack's metadata is set to *community*.
* Added a proper error message in the **Validate** command upon a missing description in the root of the yml.
* **Format** now works with a relative path.
* **Validate** now fails when all release notes have been excluded.
* Fixed issue where correct error message would not propagate for invalid images.
* Added the *--skip-pack-dependencies* flag to **validate** command to skip pack dependencies validation. Relevant when using the *-g* flag.
* Fixed an issue where **Validate** and **Format** commands failed integrations with `defaultvalue` field in fetch incidents related parameters.
* Fixed an issue in the **Validate** command in which unified YAML files were not ignored.
* Fixed an issue in **generate-docs** where scripts and playbooks inputs and outputs were not parsed correctly.
* Fixed an issue in the **openapi-codegen** command where missing reference fields in the swagger JSON caused errors.
* Fixed an issue in the **openapi-codegen** command where empty objects in the swagger JSON paths caused errors.
* **update-release-notes** command now accept path of the pack instead of pack name.
* Fixed an issue where **generate-docs** was inserting unnecessary escape characters.
* Fixed an issue in the **update-release-notes** command where changes to the pack_metadata were not detected.
* Fixed an issue where **validate** did not check for missing release notes in old format files.

# 1.1.9
* Fixed an issue where **update-release-notes** command failed on invalid file types.

# 1.1.8
* Fixed a regression where **upload** command failed on test playbooks.
* Added new *githubUser* field in pack metadata init command.
* Support beta integration in the commands **split-yml, extract-code, generate-test-playbook and generate-docs.**
* Fixed an issue where **find-dependencies** ignored *toversion* field in content items.
* Added support for *layoutscontainer*, *classifier_5_9_9*, *mapper*, *report*, and *widget* in the **Format** command.
* Fixed an issue where **Format** will set the `ID` field to be equal to the `name` field in modified playbooks.
* Fixed an issue where **Format** did not work for test playbooks.
* Improved **update-release-notes** command:
    * Write content description to release notes for new items.
    * Update format for file types without description: Connections, Incident Types, Indicator Types, Layouts, Incident Fields.
* Added a validation for feedTags param in feeds in **validate** command.
* Fixed readme validation issue in community support packs.
* Added the **openapi-codegen** command to generate integrations from OpenAPI specification files.
* Fixed an issue were release notes validations returned wrong results for *CommonScripts* pack.
* Added validation for image links in README files in **validate** command.
* Added a validation for default value of fetch param in feeds in **validate** command.
* Fixed an issue where the **Init** command failed on scripts.

# 1.1.7
* Fixed an issue where running the **format** command on feed integrations removed the `defaultvalue` fields.
* Playbook branch marked with *skipunavailable* is now set as an optional dependency in the **find-dependencies** command.
* The **feedReputation** parameter can now be hidden in a feed integration.
* Fixed an issue where running the **unify** command on JS package failed.
* Added the *--no-update* flag to the **find-dependencies** command.
* Added the following validations in **validate** command:
   * Validating that a pack does not depend on NonSupported / Deprecated packs.

# 1.1.6
* Added the *--description* option to the **init** command.
* Added the *--contribution* option to the **init** command which converts a contribution zip to proper pack format.
* Improved **validate** command performance time and outputs.
* Added the flag *--no-docker-checks* to **validate** command to skip docker checks.
* Added the flag *--print-ignored-files* to **validate** command to print ignored files report when the command is done.
* Added the following validations in **validate** command:
   * Validating that existing release notes are not modified.
   * Validating release notes are not added to new packs.
   * Validating that the "currentVersion" field was raised in the pack_metadata for modified packs.
   * Validating that the timestamp in the "created" field in the pack_metadata is in ISO format.
* Running `demisto-sdk validate` will run the **validate** command using git and only on committed files (same as using *-g --post-commit*).
* Fixed an issue where release notes were not checked correctly in **validate** command.
* Fixed an issue in the **create-id-set** command where optional playbook tasks were not taken into consideration.
* Added a prompt to the `demisto-sdk update-release-notes` command to prompt users to commit changes before running the release notes command.
* Added support to `layoutscontainer` in **validate** command.

# 1.1.5
* Fixed an issue in **find-dependencies** command.
* **lint** command now verifies flake8 on CommonServerPython script.

# 1.1.4
* Fixed an issue with the default output file name of the **unify** command when using "." as an output path.
* **Unify** command now adds contributor details to the display name and description.
* **Format** command now adds *isFetch* and *incidenttype* fields to integration yml.
* Removed the *feedIncremental* field from the integration schema.
* **Format** command now adds *feedBypassExclusionList*, *Fetch indicators*, *feedReputation*, *feedReliability*,
     *feedExpirationPolicy*, *feedExpirationInterval* and *feedFetchInterval* fields to integration yml.
* Fixed an issue in the playbooks schema.
* Fixed an issue where generated release notes were out of order.
* Improved pack dependencies detection.
* Fixed an issue where test playbooks were mishandled in **validate** command.

# 1.1.3
* Added a validation for invalid id fields in indicators types files in **validate** command.
* Added default behavior for **update-release-notes** command.
* Fixed an error where README files were failing release notes validation.
* Updated format of generated release notes to be more user friendly.
* Improved error messages for the **update-release-notes** command.
* Added support for `Connections`, `Dashboards`, `Widgets`, and `Indicator Types` to **update-release-notes** command.
* **Validate** now supports scripts under the *TestPlaybooks* directory.
* Fixed an issue where **validate** did not support powershell files.

# 1.1.2
* Added a validation for invalid playbookID fields in incidents types files in **validate** command.
* Added a code formatter for python files.
* Fixed an issue where new and old classifiers where mixed on validate command.
* Added *feedIncremental* field to the integration schema.
* Fixed error in the **upload** command where unified YMLs were not uploaded as expected if the given input was a pack.
* Fixed an issue where the **secrets** command failed due to a space character in the file name.
* Ignored RN validation for *NonSupported* pack.
* You can now ignore IF107, SC100, RP102 error codes in the **validate** command.
* Fixed an issue where the **download** command was crashing when received as input a JS integration or script.
* Fixed an issue where **validate** command checked docker image for JS integrations and scripts.
* **validate** command now checks scheme for reports and connections.
* Fixed an issue where **validate** command checked docker when running on all files.
* Fixed an issue where **validate** command did not fail when docker image was not on the latest numeric tag.
* Fixed an issue where beta integrations were not validated correctly in **validate** command.

# 1.1.1
* fixed and issue where file types were not recognized correctly in **validate** command.
* Added better outputs for validate command.

# 1.1.0
* Fixed an issue where changes to only non-validated files would fail validation.
* Fixed an issue in **validate** command where moved files were failing validation for new packs.
* Fixed an issue in **validate** command where added files were failing validation due to wrong file type detection.
* Added support for new classifiers and mappers in **validate** command.
* Removed support of old RN format validation.
* Updated **secrets** command output format.
* Added support for error ignore on deprecated files in **validate** command.
* Improved errors outputs in **validate** command.
* Added support for linting an entire pack.

# 1.0.9
* Fixed a bug where misleading error was presented when pack name was not found.
* **Update-release-notes** now detects added files for packs with versions.
* Readme files are now ignored by **update-release-notes** and validation of release notes.
* Empty release notes no longer cause an uncaught error during validation.

# 1.0.8
* Changed the output format of demisto-sdk secrets.
* Added a validation that checkbox items are not required in integrations.
* Added pack release notes generation and validation.
* Improved pack metadata validation.
* Fixed an issue in **validate** where renamed files caused an error

# 1.0.4
* Fix the **format** command to update the `id` field to be equal to `details` field in indicator-type files, and to `name` field in incident-type & dashboard files.
* Fixed a bug in the **validate** command for layout files that had `sortValues` fields.
* Fixed a bug in the **format** command where `playbookName` field was not always present in the file.
* Fixed a bug in the **format** command where indicatorField wasn't part of the SDK schemas.
* Fixed a bug in **upload** command where created unified docker45 yml files were not deleted.
* Added support for IndicatorTypes directory in packs (for `reputation` files, instead of Misc).
* Fixed parsing playbook condition names as string instead of boolean in **validate** command
* Improved image validation in YAML files.
* Removed validation for else path in playbook condition tasks.

# 1.0.3
* Fixed a bug in the **format** command where comments were being removed from YAML files.
* Added output fields: _file_path_ and _kind_ for layouts in the id-set.json created by **create-id-set** command.
* Fixed a bug in the **create-id-set** command Who returns Duplicate for Layouts with a different kind.
* Added formatting to **generate-docs** command results replacing all `<br>` tags with `<br/>`.
* Fixed a bug in the **download** command when custom content contained not supported content entity.
* Fixed a bug in **format** command in which boolean strings  (e.g. 'yes' or 'no') were converted to boolean values (e.g. 'True' or 'False').
* **format** command now removes *sourceplaybookid* field from playbook files.
* Fixed a bug in **generate-docs** command in which integration dependencies were not detected when generating documentation for a playbook.


# 1.0.1
* Fixed a bug in the **unify** command when output path was provided empty.
* Improved error message for integration with no tests configured.
* Improved the error message returned from the **validate** command when an integration is missing or contains malformed fetch incidents related parameters.
* Fixed a bug in the **create** command where a unified YML with a docker image for 4.5 was copied incorrectly.
* Missing release notes message are now showing the release notes file path to update.
* Fixed an issue in the **validate** command in which unified YAML files were not ignored.
* File format suggestions are now shown in the relevant file format (JSON or YAML).
* Changed Docker image validation to fail only on non-valid ones.
* Removed backward compatibility validation when Docker image is updated.

# 1.0.0
* Improved the *upload* command to support the upload of all the content entities within a pack.
* The *upload* command now supports the improved pack file structure.
* Added an interactive option to format integrations, scripts and playbooks with No TestPlaybooks configured.
* Added an interactive option to configure *conf.json* file with missing test playbooks for integrations, scripts and playbooks
* Added *download* command to download custom content from Demisto instance to the local content repository.
* Improved validation failure messages to include a command suggestion, wherever relevant, to fix the raised issue.
* Improved 'validate' help and documentation description
* validate - checks that scripts, playbooks, and integrations have the *tests* key.
* validate - checks that test playbooks are configured in `conf.json`.
* demisto-sdk lint - Copy dir better handling.
* demisto-sdk lint - Add error when package missing in docker image.
* Added *-a , --validate-all* option in *validate* to run all validation on all files.
* Added *-i , --input* option in *validate* to run validation on a specified pack/file.
* added *-i, --input* option in *secrets* to run on a specific file.
* Added an allowed hidden parameter: *longRunning* to the hidden integration parameters validation.
* Fixed an issue with **format** command when executing with an output path of a folder and not a file path.
* Bug fixes in generate-docs command given playbook as input.
* Fixed an issue with lint command in which flake8 was not running on unit test files.

# 0.5.2
* Added *-c, --command* option in *generate-docs* to generate a specific command from an integration.
* Fixed an issue when getting README/CHANGELOG files from git and loading them.
* Removed release notes validation for new content.
* Fixed secrets validations for files with the same name in a different directory.
* demisto-sdk lint - parallelization working with specifying the number of workers.
* demisto-sdk lint - logging levels output, 3 levels.
* demisto-sdk lint - JSON report, structured error reports in JSON format.
* demisto-sdk lint - XML JUnit report for unit-tests.
* demisto-sdk lint - new packages used to accelerate execution time.
* demisto-sdk secrets - command now respects the generic whitelist, and not only the pack secrets.

# 0.5.0
[PyPI History][1]

[1]: https://pypi.org/project/demisto-sdk/#history
# 0.4.9
* Fixed an issue in *generate-docs* where Playbooks and Scripts documentation failed.
* Added a graceful error message when executing the *run" command with a misspelled command.
* Added more informative errors upon failures of the *upload* command.
* format command:
    * Added format for json files: IncidentField, IncidentType, IndicatorField, IndicatorType, Layout, Dashboard.
    * Added the *-fv --from-version*, *-nv --no-validation* arguments.
    * Removed the *-t yml_type* argument, the file type will be inferred.
    * Removed the *-g use_git* argument, running format without arguments will run automatically on git diff.
* Fixed an issue in loading playbooks with '=' character.
* Fixed an issue in *validate* failed on deleted README files.

# 0.4.8
* Added the *max* field to the Playbook schema, allowing to define it in tasks loop.
* Fixed an issue in *validate* where Condition branches checks were case sensitive.

# 0.4.7
* Added the *slareminder* field to the Playbook schema.
* Added the *common_server*, *demisto_mock* arguments to the *init* command.
* Fixed an issue in *generate-docs* where the general section was not being generated correctly.
* Fixed an issue in *validate* where Incident type validation failed.

# 0.4.6
* Fixed an issue where the *validate* command did not identify CHANGELOG in packs.
* Added a new command, *id-set* to create the id set - the content dependency tree by file IDs.

# 0.4.5
* generate-docs command:
    * Added the *use_cases*, *permissions*, *command_permissions* and *limitations*.
    * Added the *--insecure* argument to support running the script and integration command in Demisto.
    * Removed the *-t yml_type* argument, the file type will be inferred.
    * The *-o --output* argument is no longer mandatory, default value will be the input file directory.
* Added support for env var: *DEMISTO_SDK_SKIP_VERSION_CHECK*. When set version checks are skipped.
* Fixed an issue in which the CHANGELOG files did not match our scheme.
* Added a validator to verify that there are no hidden integration parameters.
* Fixed an issue where the *validate* command ran on test files.
* Removed the *env-dir* argument from the demisto-sdk.
* README files which are html files will now be skipped in the *validate* command.
* Added support for env var: *DEMISTO_README_VALIDATOR*. When not set the readme validation will not run.

# 0.4.4
* Added a validator for IncidentTypes (incidenttype-*.json).
* Fixed an issue where the -p flag in the *validate* command was not working.
* Added a validator for README.md files.
* Release notes validator will now run on: incident fields, indicator fields, incident types, dashboard and reputations.
* Fixed an issue where the validator of reputation(Indicator Type) did not check on the details field.
* Fixed an issue where the validator attempted validating non-existing files after deletions or name refactoring.
* Removed the *yml_type* argument in the *split-yml*, *extract-code* commands.
* Removed the *file_type* argument in the *generate-test-playbook* command.
* Fixed the *insecure* argument in *upload*.
* Added the *insecure* argument in *run-playbook*.
* Standardise the *-i --input*, *-o --output* to demisto-sdk commands.

# 0.4.3
* Fixed an issue where the incident and indicator field BC check failed.
* Support for linting and unit testing PowerShell integrations.

# 0.4.2
* Fixed an issue where validate failed on Windows.
* Added a validator to verify all branches are handled in conditional task in a playbook.
* Added a warning message when not running the latest sdk version.
* Added a validator to check that the root is connected to all tasks in the playbook.
* Added a validator for Dashboards (dashboard-*.json).
* Added a validator for Indicator Types (reputation-*.json).
* Added a BC validation for changing incident field type.
* Fixed an issue where init command would generate an invalid yml for scripts.
* Fixed an issue in misleading error message in v2 validation hook.
* Fixed an issue in v2 hook which now is set only on newly added scripts.
* Added more indicative message for errors in yaml files.
* Disabled pykwalify info log prints.

# 0.3.10
* Added a BC check for incident fields - changing from version is not allowed.
* Fixed an issue in create-content-artifacts where scripts in Packs in TestPlaybooks dir were copied with a wrong prefix.


# 0.3.9
* Added a validation that incident field can not be required.
* Added validation for fetch incident parameters.
* Added validation for feed integration parameters.
* Added to the *format* command the deletion of the *sourceplaybookid* field.
* Fixed an issue where *fieldMapping* in playbook did not pass the scheme validation.
* Fixed an issue where *create-content-artifacts* did not copy TestPlaybooks in Packs without prefix of *playbook-*.
* Added a validation the a playbook can not have a rolename set.
* Added to the image validator the new DBot default image.
* Added the fields: elasticcommonfields, quiet, quietmode to the Playbook schema.
* Fixed an issue where *validate* failed on integration commands without outputs.
* Added a new hook for naming of v2 integrations and scripts.


# 0.3.8
* Fixed an issue where *create-content-artifact* was not loading the data in the yml correctly.
* Fixed an issue where *unify* broke long lines in script section causing syntax errors


# 0.3.7
* Added *generate-docs* command to generate documentation file for integration, playbook or script.
* Fixed an issue where *unify* created a malformed integration yml.
* Fixed an issue where demisto-sdk **init** creates unit-test file with invalid import.


# 0.3.6
* Fixed an issue where demisto-sdk **validate** failed on modified scripts without error message.


# 0.3.5
* Fixed an issue with docker tag validation for integrations.
* Restructured repo source code.


# 0.3.4
* Saved failing unit tests as a file.
* Fixed an issue where "_test" file for scripts/integrations created using **init** would import the "HelloWorld" templates.
* Fixed an issue in demisto-sdk **validate** - was failing on backward compatiblity check
* Fixed an issue in demisto-sdk **secrets** - empty line in .secrets-ignore always made the secrets check to pass
* Added validation for docker image inside integrations and scripts.
* Added --use-git flag to **format** command to format all changed files.
* Fixed an issue where **validate** did not fail on dockerimage changes with bc check.
* Added new flag **--ignore-entropy** to demisto-sdk **secrets**, this will allow skip entropy secrets check.
* Added --outfile to **lint** to allow saving failed packages to a file.


# 0.3.3
* Added backwards compatibility break error message.
* Added schema for incident types.
* Added **additionalinfo** field to as an available field for integration configuration.
* Added pack parameter for **init**.
* Fixed an issue where error would appear if name parameter is not set in **init**.


# 0.3.2
* Fixed the handling of classifier files in **validate**.


# 0.3.1
* Fixed the handling of newly created reputation files in **validate**.
* Added an option to perform **validate** on a specific file.


# 0.3.0
* Added support for multi-package **lint** both with parallel and without.
* Added all parameter in **lint** to run on all packages and packs in content repository.
* Added **format** for:
    * Scripts
    * Playbooks
    * Integrations
* Improved user outputs for **secrets** command.
* Fixed an issue where **lint** would run pytest and pylint only on a single docker per integration.
* Added auto-complete functionality to demisto-sdk.
* Added git parameter in **lint** to run only on changed packages.
* Added the **run-playbook** command
* Added **run** command which runs a command in the Demisto playground.
* Added **upload** command which uploads an integration or a script to a Demisto instance.
* Fixed and issue where **validate** checked if release notes exist for new integrations and scripts.
* Added **generate-test-playbook** command which generates a basic test playbook for an integration or a script.
* **validate** now supports indicator fields.
* Fixed an issue with layouts scheme validation.
* Adding **init** command.
* Added **json-to-outputs** command which generates the yaml section for outputs from an API raw response.

# 0.2.6
* Fixed an issue with locating release notes for beta integrations in **validate**.

# 0.2.5
* Fixed an issue with locating release notes for beta integrations in **validate**.

# 0.2.4
* Adding image validation to Beta_Integration and Packs in **validate**.

# 0.2.3
* Adding Beta_Integration to the structure validation process.
* Fixing bug where **validate** did checks on TestPlaybooks.
* Added requirements parameter to **lint**.

# 0.2.2
* Fixing bug where **lint** did not return exit code 1 on failure.
* Fixing bug where **validate** did not print error message in case no release notes were give.

# 0.2.1
* **Validate** now checks that the id and name fields are identical in yml files.
* Fixed a bug where sdk did not return any exit code.

# 0.2.0
* Added Release Notes Validator.
* Fixed the Unifier selection of your python file to use as the code.
* **Validate** now supports Indicator fields.
* Fixed a bug where **validate** and **secrets** did not return exit code 1 on failure.
* **Validate** now runs on newly added scripts.

# 0.1.8
* Added support for `--version`.
* Fixed an issue in file_validator when calling `checked_type` method with script regex.

# 0.1.2
* Restructuring validation to support content packs.
* Added secrets validation.
* Added content bundle creation.
* Added lint and unit test run.

# 0.1.1
* Added new logic to the unifier.
* Added detailed README.
* Some small adjustments and fixes.

# 0.1.0
Capabilities:
* **Extract** components(code, image, description etc.) from a Demisto YAML file into a directory.
* **Unify** components(code, image, description etc.) to a single Demisto YAML file.
* **Validate** Demisto content files.<|MERGE_RESOLUTION|>--- conflicted
+++ resolved
@@ -6,14 +6,11 @@
 * Added `skipVerify` argument in **upload** command to skip pack signature verification.
 * Adding a filter to the current user to **_get_playground_id** method to find the actual playground id.
 * Added support for Job content item in the **format**, **validate**, **upload**, **create-id-set**, **find-dependecies** and **create-content-artifacts** commands.
-<<<<<<< HEAD
 * Added a **source** field to the **id_set** entitles.
 * Two entitles will not consider as duplicates if they share the same pack and the same source.
 * Fixed a bug when duplicates were found in **find_dependencies**.
 * Added function **get_current_repo** to `tools`.
-=======
 * The **postman-codegen** will not have duplicates arguments' name. It will rename them to the minimum distinguished shared path for each of them.
->>>>>>> 2b4a159b
 
 # 1.5.3
 * The **format** command will now set `unsearchable: True` for incident, indicator and generic fields.
