--- conflicted
+++ resolved
@@ -2,11 +2,8 @@
 
 ## Unreleased
 
-<<<<<<< HEAD
+* Fixed parsing of initialization arguments of client classes in the **generate-unit-tests** command.
 * Added support for XSIAM Report preview image.
-=======
-* Fixed parsing of initialization arguments of client classes in the **generate-unit-tests** command.
->>>>>>> 9d3094a6
 
 ## 1.7.5
 
