# Changelog
<<<<<<< HEAD
* Fixed an issue in the **validate** command where the `--skip-pack-dependencies` would not skip id-set creation.
=======
* No longer require setting `DEMISTO_README_VALIDATION` env var to enable README mdx validation. Validation will now run automatically if all necessary node modules are available.
* Fixed a bug in the **validate** command where the `--skip-pack-dependencies` flag did not work.
>>>>>>> f453b63f
* Fixed an issue in the **validate** command where validation would fail if supplied an integration with an empty `commands` key.
* Fixed an issue in the **validate** command where validation would fail due to a required version bump for packs which are not versioned.
* Will use env var `DEMISTO_VERIFY_SSL` to determine if to use a secure connection for commands interacting with the Server when `--insecure` is not passed. If working with a local Server without a trusted certificate, you can set env var `DEMISTO_VERIFY_SSL=no` to avoid using `--insecure` on each command.
* Unifier now adds a link to the integration documentation to the integration detailed description.
* Fixed an issue in the **secrets** command where ignored secrets were not skipped.

# 1.2.5
* Added support for special fields: *defaultclassifier*, *defaultmapperin*, *defaultmapperout* in **download** command.
* Added -y option **format** command to assume "yes" as answer to all prompts and run non-interactively
* Speed up improvements for `validate` of README files.
* Updated the **format** command to adhere to the defined content schema and sub-schemas, aligning its behavior with the **validate** command.
* Added support for canvasContextConnections files in **format** command.

# 1.2.4
* Updated detailed description for community integrations.

# 1.2.3
* Fixed an issue where running **validate** failed on playbook with task that adds tags to the evidence data.
* Added the *displaypassword* field to the integration schema.
* Added new code validations to `XSOAR-linter`.
    * As warnings messages:
        * `demisto.params()` should be used only inside main function.
        * `demisto.args()` should be used only inside main function.
        * Functions args should have type annotations.
* Added `fromversion` field validation to test playbooks and scripts in **validate** command.

# 1.2.2
* Add support for warning msgs in the report and summary to **lint** command.
* Fixed an issue where **json-to-outputs** determined bool values as int.
* Fixed an issue where **update-release-notes** was crushing on `--all` flag.
* Fixed an issue where running **validate**, **update-release-notes** outside of content repo crushed without a meaningful error message.
* Added support for layoutscontainer in **init** contribution flow.
* Added a validation for tlp_color param in feeds in **validate** command.
* Added a validation for removal of integration parameters in **validate** command.
* Fixed an issue where **update-release-notes** was failing with a wrong error message when no pack or input was given.
* Improved formatting output of the **generate-docs** command.
* Add support for env variable *DEMISTO_SDK_ID_SET_REFRESH_INTERVAL*. Set this env variable to the refresh interval in minutes. The id set will be regenerated only if the refresh interval has passed since the last generation. Useful when generating Script documentation, to avoid re-generating the id_set every run.
* Added new code validations to `XSOAR-linter`.
    * As error messages:
        * Longer than 10 seconds sleep statements for non long running integrations.
        * exit() usage.
        * quit() usage.
    * As warnings messages:
        * `demisto.log` should not be used.
        * main function existence.
        * `demito.results` should not be used.
        * `return_output` should not be used.
        * try-except statement in main function.
        * `return_error` usage in main function.
        * only once `return_error` usage.
* Fixed an issue where **lint** command printed logs twice.
* Fixed an issue where *suffix* did not work as expected in the **create-content-artifacts** command.
* Added support for *prev-ver* flag in **lint** and **secrets** commands.
* Added support for *text* flag to **update-release-notes** command to add the same text to all release notes.
* Fixed an issue where **validate** did not recognize added files if they were modified locally.
* Added a validation that checks the `fromversion` field exists and is set to 5.0.0 or above when working or comparing to a non-feature branch in **validate** command.
* Added a validation that checks the certification field in the pack_metadata file is valid in **validate** command.
* The **update-release-notes** command will now automatically add docker image update to the release notes.

# 1.2.1
* Added an additional linter `XSOAR-linter` to the **lint** command which custom validates py files. currently checks for:
    * `Sys.exit` usages with non zero value.
    * Any `Print` usages.
* Fixed an issue where renamed files were failing on *validate*.
* Fixed an issue where single changed files did not required release notes update.
* Fixed an issue where doc_images required release-notes and validations.
* Added handling of dependent packs when running **update-release-notes** on changed *APIModules*.
    * Added new argument *--id-set-path* for id_set.json path.
    * When changes to *APIModule* is detected and an id_set.json is available - the command will update the dependent pack as well.
* Added handling of dependent packs when running **validate** on changed *APIModules*.
    * Added new argument *--id-set-path* for id_set.json path.
    * When changes to *APIModule* is detected and an id_set.json is available - the command will validate that the dependent pack has release notes as well.
* Fixed an issue where the find_type function didn't recognize file types correctly.
* Fixed an issue where **update-release-notes** command did not work properly on Windows.
* Added support for indicator fields in **update-release-notes** command.
* Fixed an issue where files in test dirs where being validated.


# 1.2.0
* Fixed an issue where **format** did not update the test playbook from its pack.
* Fixed an issue where **validate** validated non integration images.
* Fixed an issue where **update-release-notes** did not identified old yml integrations and scripts.
* Added revision templates to the **update-release-notes** command.
* Fixed an issue where **update-release-notes** crashed when a file was renamed.
* Fixed an issue where **validate** failed on deleted files.
* Fixed an issue where **validate** validated all images instead of packs only.
* Fixed an issue where a warning was not printed in the **format** in case a non-supported file type is inputted.
* Fixed an issue where **validate** did not fail if no release notes were added when adding files to existing packs.
* Added handling of incorrect layout paths via the **format** command.
* Refactor **create-content-artifacts** command - Efficient artifacts creation and better logging.
* Fixed an issue where image and description files were not handled correctly by **validate** and **update-release-notes** commands.
* Fixed an issue where the **format** command didn't remove all extra fields in a file.
* Added an error in case an invalid id_set.json file is found while running the **validate** command.
* Added fetch params checks to the **validate** command.

# 1.1.11
* Added line number to secrets' path in **secrets** command report.
* Fixed an issue where **init** a community pack did not present the valid support URL.
* Fixed an issue where **init** offered a non relevant pack support type.
* Fixed an issue where **lint** did not pull docker images for powershell.
* Fixed an issue where **find-dependencies** did not find all the script dependencies.
* Fixed an issue where **find-dependencies** did not collect indicator fields as dependencies for playbooks.
* Updated the **validate** and the **secrets** commands to be less dependent on regex.
* Fixed an issue where **lint** did not run on circle when docker did not return ping.
* Updated the missing release notes error message (RN106) in the **Validate** command.
* Fixed an issue where **Validate** would return missing release notes when two packs with the same substring existed in the modified files.
* Fixed an issue where **update-release-notes** would add duplicate release notes when two packs with the same substring existed in the modified files.
* Fixed an issue where **update-release-notes** would fail to bump new versions if the feature branch was out of sync with the master branch.
* Fixed an issue where a non-descriptive error would be returned when giving the **update-release-notes** command a pack which can not be found.
* Added dependencies check for *widgets* in **find-dependencies** command.
* Added a `update-docker` flag to **format** command.
* Added a `json-to-outputs` flag to the **run** command.
* Added a verbose (`-v`) flag to **format** command.
* Fixed an issue where **download** added the prefix "playbook-" to the name of playbooks.

# 1.1.10
* Updated the **init** command. Relevant only when passing the *--contribution* argument.
   * Added the *--author* option.
   * The *support* field of the pack's metadata is set to *community*.
* Added a proper error message in the **Validate** command upon a missing description in the root of the yml.
* **Format** now works with a relative path.
* **Validate** now fails when all release notes have been excluded.
* Fixed issue where correct error message would not propagate for invalid images.
* Added the *--skip-pack-dependencies* flag to **validate** command to skip pack dependencies validation. Relevant when using the *-g* flag.
* Fixed an issue where **Validate** and **Format** commands failed integrations with `defaultvalue` field in fetch incidents related parameters.
* Fixed an issue in the **Validate** command in which unified YAML files were not ignored.
* Fixed an issue in **generate-docs** where scripts and playbooks inputs and outputs were not parsed correctly.
* Fixed an issue in the **openapi-codegen** command where missing reference fields in the swagger JSON caused errors.
* Fixed an issue in the **openapi-codegen** command where empty objects in the swagger JSON paths caused errors.
* **update-release-notes** command now accept path of the pack instead of pack name.
* Fixed an issue where **generate-docs** was inserting unnecessary escape characters.
* Fixed an issue in the **update-release-notes** command where changes to the pack_metadata were not detected.
* Fixed an issue where **validate** did not check for missing release notes in old format files.

# 1.1.9
* Fixed an issue where **update-release-notes** command failed on invalid file types.

# 1.1.8
* Fixed a regression where **upload** command failed on test playbooks.
* Added new *githubUser* field in pack metadata init command.
* Support beta integration in the commands **split-yml, extract-code, generate-test-playbook and generate-docs.**
* Fixed an issue where **find-dependencies** ignored *toversion* field in content items.
* Added support for *layoutscontainer*, *classifier_5_9_9*, *mapper*, *report*, and *widget* in the **Format** command.
* Fixed an issue where **Format** will set the `ID` field to be equal to the `name` field in modified playbooks.
* Fixed an issue where **Format** did not work for test playbooks.
* Improved **update-release-notes** command:
    * Write content description to release notes for new items.
    * Update format for file types without description: Connections, Incident Types, Indicator Types, Layouts, Incident Fields.
* Added a validation for feedTags param in feeds in **validate** command.
* Fixed readme validation issue in community support packs.
* Added the **openapi-codegen** command to generate integrations from OpenAPI specification files.
* Fixed an issue were release notes validations returned wrong results for *CommonScripts* pack.
* Added validation for image links in README files in **validate** command.
* Added a validation for default value of fetch param in feeds in **validate** command.
* Fixed an issue where the **Init** command failed on scripts.

# 1.1.7
* Fixed an issue where running the **format** command on feed integrations removed the `defaultvalue` fields.
* Playbook branch marked with *skipunavailable* is now set as an optional dependency in the **find-dependencies** command.
* The **feedReputation** parameter can now be hidden in a feed integration.
* Fixed an issue where running the **unify** command on JS package failed.
* Added the *--no-update* flag to the **find-dependencies** command.
* Added the following validations in **validate** command:
   * Validating that a pack does not depend on NonSupported / Deprecated packs.

# 1.1.6
* Added the *--description* option to the **init** command.
* Added the *--contribution* option to the **init** command which converts a contribution zip to proper pack format.
* Improved **validate** command performance time and outputs.
* Added the flag *--no-docker-checks* to **validate** command to skip docker checks.
* Added the flag *--print-ignored-files* to **validate** command to print ignored files report when the command is done.
* Added the following validations in **validate** command:
   * Validating that existing release notes are not modified.
   * Validating release notes are not added to new packs.
   * Validating that the "currentVersion" field was raised in the pack_metadata for modified packs.
   * Validating that the timestamp in the "created" field in the pack_metadata is in ISO format.
* Running `demisto-sdk validate` will run the **validate** command using git and only on committed files (same as using *-g --post-commit*).
* Fixed an issue where release notes were not checked correctly in **validate** command.
* Fixed an issue in the **create-id-set** command where optional playbook tasks were not taken into consideration.
* Added a prompt to the `demisto-sdk update-release-notes` command to prompt users to commit changes before running the release notes command.
* Added support to `layoutscontainer` in **validate** command.

#### 1.1.5
* Fixed an issue in **find-dependencies** command.
* **lint** command now verifies flake8 on CommonServerPython script.

#### 1.1.4
* Fixed an issue with the default output file name of the **unify** command when using "." as an output path.
* **Unify** command now adds contributor details to the display name and description.
* **Format** command now adds *isFetch* and *incidenttype* fields to integration yml.
* Removed the *feedIncremental* field from the integration schema.
* **Format** command now adds *feedBypassExclusionList*, *Fetch indicators*, *feedReputation*, *feedReliability*,
     *feedExpirationPolicy*, *feedExpirationInterval* and *feedFetchInterval* fields to integration yml.
* Fixed an issue in the playbooks schema.
* Fixed an issue where generated release notes were out of order.
* Improved pack dependencies detection.
* Fixed an issue where test playbooks were mishandled in **validate** command.

#### 1.1.3
* Added a validation for invalid id fields in indicators types files in **validate** command.
* Added default behavior for **update-release-notes** command.
* Fixed an error where README files were failing release notes validation.
* Updated format of generated release notes to be more user friendly.
* Improved error messages for the **update-release-notes** command.
* Added support for `Connections`, `Dashboards`, `Widgets`, and `Indicator Types` to **update-release-notes** command.
* **Validate** now supports scripts under the *TestPlaybooks* directory.
* Fixed an issue where **validate** did not support powershell files.

#### 1.1.2
* Added a validation for invalid playbookID fields in incidents types files in **validate** command.
* Added a code formatter for python files.
* Fixed an issue where new and old classifiers where mixed on validate command.
* Added *feedIncremental* field to the integration schema.
* Fixed error in the **upload** command where unified YMLs were not uploaded as expected if the given input was a pack.
* Fixed an issue where the **secrets** command failed due to a space character in the file name.
* Ignored RN validation for *NonSupported* pack.
* You can now ignore IF107, SC100, RP102 error codes in the **validate** command.
* Fixed an issue where the **download** command was crashing when received as input a JS integration or script.
* Fixed an issue where **validate** command checked docker image for JS integrations and scripts.
* **validate** command now checks scheme for reports and connections.
* Fixed an issue where **validate** command checked docker when running on all files.
* Fixed an issue where **validate** command did not fail when docker image was not on the latest numeric tag.
* Fixed an issue where beta integrations were not validated correctly in **validate** command.

#### 1.1.1
* fixed and issue where file types were not recognized correctly in **validate** command.
* Added better outputs for validate command.

#### 1.1.0
* Fixed an issue where changes to only non-validated files would fail validation.
* Fixed an issue in **validate** command where moved files were failing validation for new packs.
* Fixed an issue in **validate** command where added files were failing validation due to wrong file type detection.
* Added support for new classifiers and mappers in **validate** command.
* Removed support of old RN format validation.
* Updated **secrets** command output format.
* Added support for error ignore on deprecated files in **validate** command.
* Improved errors outputs in **validate** command.
* Added support for linting an entire pack.

#### 1.0.9
* Fixed a bug where misleading error was presented when pack name was not found.
* **Update-release-notes** now detects added files for packs with versions.
* Readme files are now ignored by **update-release-notes** and validation of release notes.
* Empty release notes no longer cause an uncaught error during validation.

#### 1.0.8
* Changed the output format of demisto-sdk secrets.
* Added a validation that checkbox items are not required in integrations.
* Added pack release notes generation and validation.
* Improved pack metadata validation.
* Fixed an issue in **validate** where renamed files caused an error

#### 1.0.4
* Fix the **format** command to update the `id` field to be equal to `details` field in indicator-type files, and to `name` field in incident-type & dashboard files.
* Fixed a bug in the **validate** command for layout files that had `sortValues` fields.
* Fixed a bug in the **format** command where `playbookName` field was not always present in the file.
* Fixed a bug in the **format** command where indicatorField wasn't part of the SDK schemas.
* Fixed a bug in **upload** command where created unified docker45 yml files were not deleted.
* Added support for IndicatorTypes directory in packs (for `reputation` files, instead of Misc).
* Fixed parsing playbook condition names as string instead of boolean in **validate** command
* Improved image validation in YAML files.
* Removed validation for else path in playbook condition tasks.

#### 1.0.3
* Fixed a bug in the **format** command where comments were being removed from YAML files.
* Added output fields: _file_path_ and _kind_ for layouts in the id-set.json created by **create-id-set** command.
* Fixed a bug in the **create-id-set** command Who returns Duplicate for Layouts with a different kind.
* Added formatting to **generate-docs** command results replacing all `<br>` tags with `<br/>`.
* Fixed a bug in the **download** command when custom content contained not supported content entity.
* Fixed a bug in **format** command in which boolean strings  (e.g. 'yes' or 'no') were converted to boolean values (e.g. 'True' or 'False').
* **format** command now removes *sourceplaybookid* field from playbook files.
* Fixed a bug in **generate-docs** command in which integration dependencies were not detected when generating documentation for a playbook.


#### 1.0.1
* Fixed a bug in the **unify** command when output path was provided empty.
* Improved error message for integration with no tests configured.
* Improved the error message returned from the **validate** command when an integration is missing or contains malformed fetch incidents related parameters.
* Fixed a bug in the **create** command where a unified YML with a docker image for 4.5 was copied incorrectly.
* Missing release notes message are now showing the release notes file path to update.
* Fixed an issue in the **validate** command in which unified YAML files were not ignored.
* File format suggestions are now shown in the relevant file format (JSON or YAML).
* Changed Docker image validation to fail only on non-valid ones.
* Removed backward compatibility validation when Docker image is updated.

#### 1.0.0
* Improved the *upload* command to support the upload of all the content entities within a pack.
* The *upload* command now supports the improved pack file structure.
* Added an interactive option to format integrations, scripts and playbooks with No TestPlaybooks configured.
* Added an interactive option to configure *conf.json* file with missing test playbooks for integrations, scripts and playbooks
* Added *download* command to download custom content from Demisto instance to the local content repository.
* Improved validation failure messages to include a command suggestion, wherever relevant, to fix the raised issue.
* Improved 'validate' help and documentation description
* validate - checks that scripts, playbooks, and integrations have the *tests* key.
* validate - checks that test playbooks are configured in `conf.json`.
* demisto-sdk lint - Copy dir better handling.
* demisto-sdk lint - Add error when package missing in docker image.
* Added *-a , --validate-all* option in *validate* to run all validation on all files.
* Added *-i , --input* option in *validate* to run validation on a specified pack/file.
* added *-i, --input* option in *secrets* to run on a specific file.
* Added an allowed hidden parameter: *longRunning* to the hidden integration parameters validation.
* Fixed an issue with **format** command when executing with an output path of a folder and not a file path.
* Bug fixes in generate-docs command given playbook as input.
* Fixed an issue with lint command in which flake8 was not running on unit test files.

#### 0.5.2
* Added *-c, --command* option in *generate-docs* to generate a specific command from an integration.
* Fixed an issue when getting README/CHANGELOG files from git and loading them.
* Removed release notes validation for new content.
* Fixed secrets validations for files with the same name in a different directory.
* demisto-sdk lint - parallelization working with specifying the number of workers.
* demisto-sdk lint - logging levels output, 3 levels.
* demisto-sdk lint - JSON report, structured error reports in JSON format.
* demisto-sdk lint - XML JUnit report for unit-tests.
* demisto-sdk lint - new packages used to accelerate execution time.
* demisto-sdk secrets - command now respects the generic whitelist, and not only the pack secrets.

#### 0.5.0
[PyPI History][1]

[1]: https://pypi.org/project/demisto-sdk/#history
### 0.4.9
* Fixed an issue in *generate-docs* where Playbooks and Scripts documentation failed.
* Added a graceful error message when executing the *run" command with a misspelled command.
* Added more informative errors upon failures of the *upload* command.
* format command:
    * Added format for json files: IncidentField, IncidentType, IndicatorField, IndicatorType, Layout, Dashboard.
    * Added the *-fv --from-version*, *-nv --no-validation* arguments.
    * Removed the *-t yml_type* argument, the file type will be inferred.
    * Removed the *-g use_git* argument, running format without arguments will run automatically on git diff.
* Fixed an issue in loading playbooks with '=' character.
* Fixed an issue in *validate* failed on deleted README files.

### 0.4.8
* Added the *max* field to the Playbook schema, allowing to define it in tasks loop.
* Fixed an issue in *validate* where Condition branches checks were case sensitive.

### 0.4.7
* Added the *slareminder* field to the Playbook schema.
* Added the *common_server*, *demisto_mock* arguments to the *init* command.
* Fixed an issue in *generate-docs* where the general section was not being generated correctly.
* Fixed an issue in *validate* where Incident type validation failed.

### 0.4.6
* Fixed an issue where the *validate* command did not identify CHANGELOG in packs.
* Added a new command, *id-set* to create the id set - the content dependency tree by file IDs.

### 0.4.5
* generate-docs command:
    * Added the *use_cases*, *permissions*, *command_permissions* and *limitations*.
    * Added the *--insecure* argument to support running the script and integration command in Demisto.
    * Removed the *-t yml_type* argument, the file type will be inferred.
    * The *-o --output* argument is no longer mandatory, default value will be the input file directory.
* Added support for env var: *DEMISTO_SDK_SKIP_VERSION_CHECK*. When set version checks are skipped.
* Fixed an issue in which the CHANGELOG files did not match our scheme.
* Added a validator to verify that there are no hidden integration parameters.
* Fixed an issue where the *validate* command ran on test files.
* Removed the *env-dir* argument from the demisto-sdk.
* README files which are html files will now be skipped in the *validate* command.
* Added support for env var: *DEMISTO_README_VALIDATOR*. When not set the readme validation will not run.

### 0.4.4
* Added a validator for IncidentTypes (incidenttype-*.json).
* Fixed an issue where the -p flag in the *validate* command was not working.
* Added a validator for README.md files.
* Release notes validator will now run on: incident fields, indicator fields, incident types, dashboard and reputations.
* Fixed an issue where the validator of reputation(Indicator Type) did not check on the details field.
* Fixed an issue where the validator attempted validating non-existing files after deletions or name refactoring.
* Removed the *yml_type* argument in the *split-yml*, *extract-code* commands.
* Removed the *file_type* argument in the *generate-test-playbook* command.
* Fixed the *insecure* argument in *upload*.
* Added the *insecure* argument in *run-playbook*.
* Standardise the *-i --input*, *-o --output* to demisto-sdk commands.

### 0.4.3
* Fixed an issue where the incident and indicator field BC check failed.
* Support for linting and unit testing PowerShell integrations.

### 0.4.2
* Fixed an issue where validate failed on Windows.
* Added a validator to verify all branches are handled in conditional task in a playbook.
* Added a warning message when not running the latest sdk version.
* Added a validator to check that the root is connected to all tasks in the playbook.
* Added a validator for Dashboards (dashboard-*.json).
* Added a validator for Indicator Types (reputation-*.json).
* Added a BC validation for changing incident field type.
* Fixed an issue where init command would generate an invalid yml for scripts.
* Fixed an issue in misleading error message in v2 validation hook.
* Fixed an issue in v2 hook which now is set only on newly added scripts.
* Added more indicative message for errors in yaml files.
* Disabled pykwalify info log prints.

### 0.3.10
* Added a BC check for incident fields - changing from version is not allowed.
* Fixed an issue in create-content-artifacts where scripts in Packs in TestPlaybooks dir were copied with a wrong prefix.


### 0.3.9
* Added a validation that incident field can not be required.
* Added validation for fetch incident parameters.
* Added validation for feed integration parameters.
* Added to the *format* command the deletion of the *sourceplaybookid* field.
* Fixed an issue where *fieldMapping* in playbook did not pass the scheme validation.
* Fixed an issue where *create-content-artifacts* did not copy TestPlaybooks in Packs without prefix of *playbook-*.
* Added a validation the a playbook can not have a rolename set.
* Added to the image validator the new DBot default image.
* Added the fields: elasticcommonfields, quiet, quietmode to the Playbook schema.
* Fixed an issue where *validate* failed on integration commands without outputs.
* Added a new hook for naming of v2 integrations and scripts.


### 0.3.8
* Fixed an issue where *create-content-artifact* was not loading the data in the yml correctly.
* Fixed an issue where *unify* broke long lines in script section causing syntax errors


### 0.3.7
* Added *generate-docs* command to generate documentation file for integration, playbook or script.
* Fixed an issue where *unify* created a malformed integration yml.
* Fixed an issue where demisto-sdk **init** creates unit-test file with invalid import.


### 0.3.6
* Fixed an issue where demisto-sdk **validate** failed on modified scripts without error message.


### 0.3.5
* Fixed an issue with docker tag validation for integrations.
* Restructured repo source code.


### 0.3.4
* Saved failing unit tests as a file.
* Fixed an issue where "_test" file for scripts/integrations created using **init** would import the "HelloWorld" templates.
* Fixed an issue in demisto-sdk **validate** - was failing on backward compatiblity check
* Fixed an issue in demisto-sdk **secrets** - empty line in .secrets-ignore always made the secrets check to pass
* Added validation for docker image inside integrations and scripts.
* Added --use-git flag to **format** command to format all changed files.
* Fixed an issue where **validate** did not fail on dockerimage changes with bc check.
* Added new flag **--ignore-entropy** to demisto-sdk **secrets**, this will allow skip entropy secrets check.
* Added --outfile to **lint** to allow saving failed packages to a file.


### 0.3.3
* Added backwards compatibility break error message.
* Added schema for incident types.
* Added **additionalinfo** field to as an available field for integration configuration.
* Added pack parameter for **init**.
* Fixed an issue where error would appear if name parameter is not set in **init**.


### 0.3.2
* Fixed the handling of classifier files in **validate**.


### 0.3.1
* Fixed the handling of newly created reputation files in **validate**.
* Added an option to perform **validate** on a specific file.


### 0.3.0
* Added support for multi-package **lint** both with parallel and without.
* Added all parameter in **lint** to run on all packages and packs in content repository.
* Added **format** for:
    * Scripts
    * Playbooks
    * Integrations
* Improved user outputs for **secrets** command.
* Fixed an issue where **lint** would run pytest and pylint only on a single docker per integration.
* Added auto-complete functionality to demisto-sdk.
* Added git parameter in **lint** to run only on changed packages.
* Added the **run-playbook** command
* Added **run** command which runs a command in the Demisto playground.
* Added **upload** command which uploads an integration or a script to a Demisto instance.
* Fixed and issue where **validate** checked if release notes exist for new integrations and scripts.
* Added **generate-test-playbook** command which generates a basic test playbook for an integration or a script.
* **validate** now supports indicator fields.
* Fixed an issue with layouts scheme validation.
* Adding **init** command.
* Added **json-to-outputs** command which generates the yaml section for outputs from an API raw response.

### 0.2.6

* Fixed an issue with locating release notes for beta integrations in **validate**.

### 0.2.5

* Fixed an issue with locating release notes for beta integrations in **validate**.

### 0.2.4

* Adding image validation to Beta_Integration and Packs in **validate**.

### 0.2.3

* Adding Beta_Integration to the structure validation process.
* Fixing bug where **validate** did checks on TestPlaybooks.
* Added requirements parameter to **lint**.

### 0.2.2

* Fixing bug where **lint** did not return exit code 1 on failure.
* Fixing bug where **validate** did not print error message in case no release notes were give.

### 0.2.1

* **Validate** now checks that the id and name fields are identical in yml files.
* Fixed a bug where sdk did not return any exit code.

### 0.2.0

* Added Release Notes Validator.
* Fixed the Unifier selection of your python file to use as the code.
* **Validate** now supports Indicator fields.
* Fixed a bug where **validate** and **secrets** did not return exit code 1 on failure.
* **Validate** now runs on newly added scripts.

### 0.1.8

* Added support for `--version`.
* Fixed an issue in file_validator when calling `checked_type` method with script regex.

### 0.1.2
* Restructuring validation to support content packs.
* Added secrets validation.
* Added content bundle creation.
* Added lint and unit test run.

### 0.1.1

* Added new logic to the unifier.
* Added detailed README.
* Some small adjustments and fixes.

### 0.1.0

Capabilities:
* **Extract** components(code, image, description etc.) from a Demisto YAML file into a directory.
* **Unify** components(code, image, description etc.) to a single Demisto YAML file.
* **Validate** Demisto content files.<|MERGE_RESOLUTION|>--- conflicted
+++ resolved
@@ -1,10 +1,6 @@
 # Changelog
-<<<<<<< HEAD
+* No longer require setting `DEMISTO_README_VALIDATION` env var to enable README mdx validation. Validation will now run automatically if all necessary node modules are available.
 * Fixed an issue in the **validate** command where the `--skip-pack-dependencies` would not skip id-set creation.
-=======
-* No longer require setting `DEMISTO_README_VALIDATION` env var to enable README mdx validation. Validation will now run automatically if all necessary node modules are available.
-* Fixed a bug in the **validate** command where the `--skip-pack-dependencies` flag did not work.
->>>>>>> f453b63f
 * Fixed an issue in the **validate** command where validation would fail if supplied an integration with an empty `commands` key.
 * Fixed an issue in the **validate** command where validation would fail due to a required version bump for packs which are not versioned.
 * Will use env var `DEMISTO_VERIFY_SSL` to determine if to use a secure connection for commands interacting with the Server when `--insecure` is not passed. If working with a local Server without a trusted certificate, you can set env var `DEMISTO_VERIFY_SSL=no` to avoid using `--insecure` on each command.
