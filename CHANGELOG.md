--- conflicted
+++ resolved
@@ -7,6 +7,7 @@
 ### 0.3.4
 * Fixed an issue where "_test" file for scripts/integrations created using **init** would import the "HelloWorld" templates.
 * Add validation for docker image inside integrations and scripts.
+* Added **spell-check** command.
 
 ### 0.3.3
 * Added backwards compatibility break error message.
@@ -33,9 +34,6 @@
     * Playbooks
     * Integrations
 * Improved user outputs for **secrets** command.
-<<<<<<< HEAD
-* Added **spell-check** command.
-=======
 * Fixed an issue where **lint** would run pytest and pylint only on a single docker per integration.
 * Added auto-complete functionality to demisto-sdk.
 * Added git parameter in **lint** to run only on changed packages.
@@ -48,7 +46,6 @@
 * Fixed an issue with layouts scheme validation.
 * Adding **init** command.
 * Added **json-to-outputs** command which generates the yaml section for outputs from an API raw response.
->>>>>>> d49022b1
 
 ### 0.2.6
 
