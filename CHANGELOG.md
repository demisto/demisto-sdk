--- conflicted
+++ resolved
@@ -14,11 +14,8 @@
 * Fixed an issue with running **validate** on master branch where the changed files weren't compared to previous commit when using the *-g* flag.
 * Fixed an issue where the `XSOAR-linter` ran *NotImplementedError* validation on scripts.
 * Added support for Auto-Extract feature validation in incident types in the **validate** command.
-<<<<<<< HEAD
+* Fixed an issue in the **lint** command where the *-i* flag was ignored.
 * Fixed an issue in the **lint** command where flake8 ran twice.
-=======
-* Fixed an issue in the **lint** command where the *-i* flag was ignored.
->>>>>>> 4a04f156
 
 # 1.2.12
 * Bandit now reports also on medium severity issues.
