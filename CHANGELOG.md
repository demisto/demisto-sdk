# Changelog
<<<<<<< HEAD
* Added a validation for invalid id fields in indicators types files in **validate** command.
=======
* Added a code formatter for python files.
>>>>>>> aa874b5d
* Fixed an issue where new and old classifiers where mixed on validate command.
* Added *feedIncremental* field to the integration schema.
* Fixed error in the **upload** command where unified YMLs were not uploaded as expected if the given input was a pack.
* Fixed an issue where the **secrets** command failed due to a space character in the file name.
* Ignored RN validation for *NonSupported* pack.
* You can now ignore IF107, SC100, RP102 error codes in the **validate** command.
* Fixed a bug where the **download** command was crashing when received as input a JS integration/script

#### 1.1.1
* fixed and issue where file types were not recognized correctly in **validate** command.
* Added better outputs for validate command.

#### 1.1.0
* Fixed an issue where changes to only non-validated files would fail validation.
* Fixed an issue in **validate** command where moved files were failing validation for new packs.
* Fixed an issue in **validate** command where added files were failing validation due to wrong file type detection.
* Added support for new classifiers and mappers in **validate** command.
* Removed support of old RN format validation.
* Updated **secrets** command output format.
* Added support for error ignore on deprecated files in **validate** command.
* Improved errors outputs in **validate** command.
* Added support for linting an entire pack.

#### 1.0.9
* Fixed a bug where misleading error was presented when pack name was not found.
* **Update-release-notes** now detects added files for packs with versions.
* Readme files are now ignored by **update-release-notes** and validation of release notes.
* Empty release notes no longer cause an uncaught error during validation.

#### 1.0.8
* Changed the output format of demisto-sdk secrets.
* Added a validation that checkbox items are not required in integrations.
* Added pack release notes generation and validation.
* Improved pack metadata validation.
* Fixed an issue in **validate** where renamed files caused an error

#### 1.0.4
* Fix the **format** command to update the `id` field to be equal to `details` field in indicator-type files, and to `name` field in incident-type & dashboard files.
* Fixed a bug in the **validate** command for layout files that had `sortValues` fields.
* Fixed a bug in the **format** command where `playbookName` field was not always present in the file.
* Fixed a bug in the **format** command where indicatorField wasn't part of the SDK schemas.
* Fixed a bug in **upload** command where created unified docker45 yml files were not deleted.
* Added support for IndicatorTypes directory in packs (for `reputation` files, instead of Misc).
* Fixed parsing playbook condition names as string instead of boolean in **validate** command
* Improved image validation in YAML files.
* Removed validation for else path in playbook condition tasks.

#### 1.0.3
* Fixed a bug in the **format** command where comments were being removed from YAML files.
* Added output fields: _file_path_ and _kind_ for layouts in the id-set.json created by **create-id-set** command.
* Fixed a bug in the **create-id-set** command Who returns Duplicate for Layouts with a different kind.
* Added formatting to **generate-docs** command results replacing all `<br>` tags with `<br/>`.
* Fixed a bug in the **download** command when custom content contained not supported content entity.
* Fixed a bug in **format** command in which boolean strings  (e.g. 'yes' or 'no') were converted to boolean values (e.g. 'True' or 'False').
* **format** command now removes *sourceplaybookid* field from playbook files.
* Fixed a bug in **generate-docs** command in which integration dependencies were not detected when generating documentation for a playbook.


#### 1.0.1
* Fixed a bug in the **unify** command when output path was provided empty.
* Improved error message for integration with no tests configured.
* Improved the error message returned from the **validate** command when an integration is missing or contains malformed fetch incidents related parameters.
* Fixed a bug in the **create** command where a unified YML with a docker image for 4.5 was copied incorrectly.
* Missing release notes message are now showing the release notes file path to update.
* Fixed an issue in the **validate** command in which unified YAML files were not ignored.
* File format suggestions are now shown in the relevant file format (JSON or YAML).
* Changed Docker image validation to fail only on non-valid ones.
* Removed backward compatibility validation when Docker image is updated.

#### 1.0.0
* Improved the *upload* command to support the upload of all the content entities within a pack.
* The *upload* command now supports the improved pack file structure.
* Added an interactive option to format integrations, scripts and playbooks with No TestPlaybooks configured.
* Added an interactive option to configure *conf.json* file with missing test playbooks for integrations, scripts and playbooks
* Added *download* command to download custom content from Demisto instance to the local content repository.
* Improved validation failure messages to include a command suggestion, wherever relevant, to fix the raised issue.
* Improved 'validate' help and documentation description
* validate - checks that scripts, playbooks, and integrations have the *tests* key.
* validate - checks that test playbooks are configured in `conf.json`.
* demisto-sdk lint - Copy dir better handling.
* demisto-sdk lint - Add error when package missing in docker image.
* Added *-a , --validate-all* option in *validate* to run all validation on all files.
* Added *-i , --input* option in *validate* to run validation on a specified pack/file.
* added *-i, --input* option in *secrets* to run on a specific file.
* Added an allowed hidden parameter: *longRunning* to the hidden integration parameters validation.
* Fixed an issue with **format** command when executing with an output path of a folder and not a file path.
* Bug fixes in generate-docs command given playbook as input.
* Fixed an issue with lint command in which flake8 was not running on unit test files.

#### 0.5.2
* Added *-c, --command* option in *generate-docs* to generate a specific command from an integration.
* Fixed an issue when getting README/CHANGELOG files from git and loading them.
* Removed release notes validation for new content.
* Fixed secrets validations for files with the same name in a different directory.
* demisto-sdk lint - parallelization working with specifying the number of workers.
* demisto-sdk lint - logging levels output, 3 levels.
* demisto-sdk lint - JSON report, structured error reports in JSON format.
* demisto-sdk lint - XML JUnit report for unit-tests.
* demisto-sdk lint - new packages used to accelerate execution time.
* demisto-sdk secrets - command now respects the generic whitelist, and not only the pack secrets.

#### 0.5.0
[PyPI History][1]

[1]: https://pypi.org/project/demisto-sdk/#history
### 0.4.9
* Fixed an issue in *generate-docs* where Playbooks and Scripts documentation failed.
* Added a graceful error message when executing the *run" command with a misspelled command.
* Added more informative errors upon failures of the *upload* command.
* format command:
    * Added format for json files: IncidentField, IncidentType, IndicatorField, IndicatorType, Layout, Dashboard.
    * Added the *-fv --from-version*, *-nv --no-validation* arguments.
    * Removed the *-t yml_type* argument, the file type will be inferred.
    * Removed the *-g use_git* argument, running format without arguments will run automatically on git diff.
* Fixed an issue in loading playbooks with '=' character.
* Fixed an issue in *validate* failed on deleted README files.

### 0.4.8
* Added the *max* field to the Playbook schema, allowing to define it in tasks loop.
* Fixed an issue in *validate* where Condition branches checks were case sensitive.

### 0.4.7
* Added the *slareminder* field to the Playbook schema.
* Added the *common_server*, *demisto_mock* arguments to the *init* command.
* Fixed an issue in *generate-docs* where the general section was not being generated correctly.
* Fixed an issue in *validate* where Incident type validation failed.

### 0.4.6
* Fixed an issue where the *validate* command did not identify CHANGELOG in packs.
* Added a new command, *id-set* to create the id set - the content dependency tree by file IDs.

### 0.4.5
* generate-docs command:
    * Added the *use_cases*, *permissions*, *command_permissions* and *limitations*.
    * Added the *--insecure* argument to support running the script and integration command in Demisto.
    * Removed the *-t yml_type* argument, the file type will be inferred.
    * The *-o --output* argument is no longer mandatory, default value will be the input file directory.
* Added support for env var: *DEMISTO_SDK_SKIP_VERSION_CHECK*. When set version checks are skipped.
* Fixed an issue in which the CHANGELOG files did not match our scheme.
* Added a validator to verify that there are no hidden integration parameters.
* Fixed an issue where the *validate* command ran on test files.
* Removed the *env-dir* argument from the demisto-sdk.
* README files which are html files will now be skipped in the *validate* command.
* Added support for env var: *DEMISTO_README_VALIDATOR*. When not set the readme validation will not run.

### 0.4.4
* Added a validator for IncidentTypes (incidenttype-*.json).
* Fixed an issue where the -p flag in the *validate* command was not working.
* Added a validator for README.md files.
* Release notes validator will now run on: incident fields, indicator fields, incident types, dashboard and reputations.
* Fixed an issue where the validator of reputation(Indicator Type) did not check on the details field.
* Fixed an issue where the validator attempted validating non-existing files after deletions or name refactoring.
* Removed the *yml_type* argument in the *split-yml*, *extract-code* commands.
* Removed the *file_type* argument in the *generate-test-playbook* command.
* Fixed the *insecure* argument in *upload*.
* Added the *insecure* argument in *run-playbook*.
* Standardise the *-i --input*, *-o --output* to demisto-sdk commands.

### 0.4.3
* Fixed an issue where the incident and indicator field BC check failed.
* Support for linting and unit testing PowerShell integrations.

### 0.4.2
* Fixed an issue where validate failed on Windows.
* Added a validator to verify all branches are handled in conditional task in a playbook.
* Added a warning message when not running the latest sdk version.
* Added a validator to check that the root is connected to all tasks in the playbook.
* Added a validator for Dashboards (dashboard-*.json).
* Added a validator for Indicator Types (reputation-*.json).
* Added a BC validation for changing incident field type.
* Fixed an issue where init command would generate an invalid yml for scripts.
* Fixed an issue in misleading error message in v2 validation hook.
* Fixed an issue in v2 hook which now is set only on newly added scripts.
* Added more indicative message for errors in yaml files.
* Disabled pykwalify info log prints.

### 0.3.10
* Added a BC check for incident fields - changing from version is not allowed.
* Fixed an issue in create-content-artifacts where scripts in Packs in TestPlaybooks dir were copied with a wrong prefix.


### 0.3.9
* Added a validation that incident field can not be required.
* Added validation for fetch incident parameters.
* Added validation for feed integration parameters.
* Added to the *format* command the deletion of the *sourceplaybookid* field.
* Fixed an issue where *fieldMapping* in playbook did not pass the scheme validation.
* Fixed an issue where *create-content-artifacts* did not copy TestPlaybooks in Packs without prefix of *playbook-*.
* Added a validation the a playbook can not have a rolename set.
* Added to the image validator the new DBot default image.
* Added the fields: elasticcommonfields, quiet, quietmode to the Playbook schema.
* Fixed an issue where *validate* failed on integration commands without outputs.
* Added a new hook for naming of v2 integrations and scripts.


### 0.3.8
* Fixed an issue where *create-content-artifact* was not loading the data in the yml correctly.
* Fixed an issue where *unify* broke long lines in script section causing syntax errors


### 0.3.7
* Added *generate-docs* command to generate documentation file for integration, playbook or script.
* Fixed an issue where *unify* created a malformed integration yml.
* Fixed an issue where demisto-sdk **init** creates unit-test file with invalid import.


### 0.3.6
* Fixed an issue where demisto-sdk **validate** failed on modified scripts without error message.


### 0.3.5
* Fixed an issue with docker tag validation for integrations.
* Restructured repo source code.


### 0.3.4
* Saved failing unit tests as a file.
* Fixed an issue where "_test" file for scripts/integrations created using **init** would import the "HelloWorld" templates.
* Fixed an issue in demisto-sdk **validate** - was failing on backward compatiblity check
* Fixed an issue in demisto-sdk **secrets** - empty line in .secrets-ignore always made the secrets check to pass
* Added validation for docker image inside integrations and scripts.
* Added --use-git flag to **format** command to format all changed files.
* Fixed an issue where **validate** did not fail on dockerimage changes with bc check.
* Added new flag **--ignore-entropy** to demisto-sdk **secrets**, this will allow skip entropy secrets check.
* Added --outfile to **lint** to allow saving failed packages to a file.


### 0.3.3
* Added backwards compatibility break error message.
* Added schema for incident types.
* Added **additionalinfo** field to as an available field for integration configuration.
* Added pack parameter for **init**.
* Fixed an issue where error would appear if name parameter is not set in **init**.


### 0.3.2
* Fixed the handling of classifier files in **validate**.


### 0.3.1
* Fixed the handling of newly created reputation files in **validate**.
* Added an option to perform **validate** on a specific file.


### 0.3.0
* Added support for multi-package **lint** both with parallel and without.
* Added all parameter in **lint** to run on all packages and packs in content repository.
* Added **format** for:
    * Scripts
    * Playbooks
    * Integrations
* Improved user outputs for **secrets** command.
* Fixed an issue where **lint** would run pytest and pylint only on a single docker per integration.
* Added auto-complete functionality to demisto-sdk.
* Added git parameter in **lint** to run only on changed packages.
* Added the **run-playbook** command
* Added **run** command which runs a command in the Demisto playground.
* Added **upload** command which uploads an integration or a script to a Demisto instance.
* Fixed and issue where **validate** checked if release notes exist for new integrations and scripts.
* Added **generate-test-playbook** command which generates a basic test playbook for an integration or a script.
* **validate** now supports indicator fields.
* Fixed an issue with layouts scheme validation.
* Adding **init** command.
* Added **json-to-outputs** command which generates the yaml section for outputs from an API raw response.

### 0.2.6

* Fixed an issue with locating release notes for beta integrations in **validate**.

### 0.2.5

* Fixed an issue with locating release notes for beta integrations in **validate**.

### 0.2.4

* Adding image validation to Beta_Integration and Packs in **validate**.

### 0.2.3

* Adding Beta_Integration to the structure validation process.
* Fixing bug where **validate** did checks on TestPlaybooks.
* Added requirements parameter to **lint**.

### 0.2.2

* Fixing bug where **lint** did not return exit code 1 on failure.
* Fixing bug where **validate** did not print error message in case no release notes were give.

### 0.2.1

* **Validate** now checks that the id and name fields are identical in yml files.
* Fixed a bug where sdk did not return any exit code.

### 0.2.0

* Added Release Notes Validator.
* Fixed the Unifier selection of your python file to use as the code.
* **Validate** now supports Indicator fields.
* Fixed a bug where **validate** and **secrets** did not return exit code 1 on failure.
* **Validate** now runs on newly added scripts.

### 0.1.8

* Added support for `--version`.
* Fixed an issue in file_validator when calling `checked_type` method with script regex.

### 0.1.2
* Restructuring validation to support content packs.
* Added secrets validation.
* Added content bundle creation.
* Added lint and unit test run.

### 0.1.1

* Added new logic to the unifier.
* Added detailed README.
* Some small adjustments and fixes.

### 0.1.0

Capabilities:
* **Extract** components(code, image, description etc.) from a Demisto YAML file into a directory.
* **Unify** components(code, image, description etc.) to a single Demisto YAML file.
* **Validate** Demisto content files.<|MERGE_RESOLUTION|>--- conflicted
+++ resolved
@@ -1,9 +1,6 @@
 # Changelog
-<<<<<<< HEAD
 * Added a validation for invalid id fields in indicators types files in **validate** command.
-=======
 * Added a code formatter for python files.
->>>>>>> aa874b5d
 * Fixed an issue where new and old classifiers where mixed on validate command.
 * Added *feedIncremental* field to the integration schema.
 * Fixed error in the **upload** command where unified YMLs were not uploaded as expected if the given input was a pack.
