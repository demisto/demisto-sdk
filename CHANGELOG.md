# Changelog
* Added a validation that the classifier of an integration exists.
* Added a validation that the mapper of an integration exists.
* Added a validation that the incident types of a classifier exist.
* Added a validation that the incident types of a mapper exist.
* Added support for *text* argument when running **demisto-sdk update-release-notes** on the ApiModules pack.
* Added a validation for the minimal version of an indicator field of type grid.
* Added cache for get_remote_file to reducing failures from accessing the remote repo.
* Fixed an issue in the **format** command where `_dev` or `_copy` suffixes weren't removed from the `id` of the given playbooks.
* Playbook dependencies from incident and indicator fields are now marked as optional.
* Mappers dependencies from incident types and incident fields are now marked as optional.
* Classifier dependencies from incident types are now marked as optional.
<<<<<<< HEAD
* Updated **demisto-sdk init** command to no longer create `created` field in pack_metadata file.
* Improved the deprecated message validation required from integrations.
=======
* Updated **demisto-sdk init** command to no longer create `created` field in pack_metadata file
* Updated **generate-docs** command to take the parameters names in setup section from display field and to use additionalinfo field when exist.
>>>>>>> f1ca3aec

# 1.2.16
* Added allowed ignore errors to the *IDSetValidator*.
* Fixed an issue where an irrelevant id_set validation ran in the **validate** command when using the *--id-set* flag.
* Fixed an issue were **generate-docs** command has failed if a command did not exist in commands permissions file.
* Improved a **validate** command message for missing release notes of api module dependencies.

# 1.2.15
* Added the *ID101* to the allowed ignored errors.

# 1.2.14
* SDK repository is now mypy check_untyped_defs complaint.
* The lint command will now ignore the unsubscriptable-object (E1136) pylint error in dockers based on python 3.9 - this will be removed once a new pylint version is released.
* Added an option for **format** to run on a whole pack.
* Added new validation of unimplemented commands from yml in the code to `XSOAR-linter`.
* Fixed an issue where Auto-Extract fields were only checked for newly added incident types in the **validate** command.
* Added a new warning validation of direct access to args/params dicts to `XSOAR-linter`.

# 1.2.13
* Added new validation of indicators usage in CommandResults to `XSOAR-linter`.
* Running **demisto-sdk lint** will automatically run on changed files (same behavior as the -g flag).
* Removed supported version message from the documentation when running **generate_docs**.
* Added a print to indicate backwards compatibility is being checked in **validate** command.
* Added a percent print when running the **validate** command with the *-a* flag.
* Fixed a regression in the **upload** command where it was ignoring `DEMISTO_VERIFY_SSL` env var.
* Fixed an issue where the **upload** command would fail to upload beta integrations.
* Fixed an issue where the **validate** command did not create the *id_set.json* file when running with *-a* flag.
* Added price change validation in the **validate** command.
* Added validations that checks in read-me for empty sections or leftovers from the auto generated read-me that should be changed.
* Added new code validation for *NotImplementedError* to raise a warning in `XSOAR-linter`.
* Added validation for support types in the pack metadata file.
* Added support for *--template* flag in **demisto-sdk init** command.
* Fixed an issue with running **validate** on master branch where the changed files weren't compared to previous commit when using the *-g* flag.
* Fixed an issue where the `XSOAR-linter` ran *NotImplementedError* validation on scripts.
* Added support for Auto-Extract feature validation in incident types in the **validate** command.
* Fixed an issue in the **lint** command where the *-i* flag was ignored.
* Improved **merge-id-sets** command to support merge between two ID sets that contain the same pack.
* Fixed an issue in the **lint** command where flake8 ran twice.

# 1.2.12
* Bandit now reports also on medium severity issues.
* Fixed an issue with support for Docker Desktop on Mac version 2.5.0+.
* Added support for vulture and mypy linting when running without docker.
* Added support for *prev-ver* flag in **update-release-notes** command.
* Improved retry support when building docker images for linting.
* Added the option to create an ID set on a specific pack in **create-id-set** command.
* Added the *--skip-id-set-creation* flag to **validate** command in order to add the capability to run validate command without creating id_set validation.
* Fixed an issue where **validate** command checked docker image tag on ApiModules pack.
* Fixed an issue where **find-dependencies** did not calculate dashboards and reports dependencies.
* Added supported version message to the documentation and release notes files when running **generate_docs** and **update-release-notes** commands respectively.
* Added new code validations for *NotImplementedError* exception raise to `XSOAR-linter`.
* Command create-content-artifacts additional support for **Author_image.png** object.
* Fixed an issue where schemas were not enforced for incident fields, indicator fields and old layouts in the validate command.
* Added support for **update-release-notes** command to update release notes according to master branch.

# 1.2.11
* Fixed an issue where the ***generate-docs*** command reset the enumeration of line numbering after an MD table.
* Updated the **upload** command to support mappers.
* Fixed an issue where exceptions were no printed in the **format** while the *--verbose* flag is set.
* Fixed an issue where *--assume-yes* flag did not work in the **format** command when running on a playbook without a `fromversion` field.
* Fixed an issue where the **format** command would fail in case `conf.json` file was not found instead of skipping the update.
* Fixed an issue where integration with v2 were recognised by the `name` field instead of the `display` field in the **validate** command.
* Added a playbook validation to check if a task script exists in the id set in the **validate** command.
* Added new integration category `File Integrity Management` in the **validate** command.

# 1.2.10
* Added validation for approved content pack use-cases and tags.
* Added new code validations for *CommonServerPython* import to `XSOAR-linter`.
* Added *default value* and *predefined values* to argument description in **generate-docs** command.
* Added a new validation that checks if *get-mapping-fields* command exists if the integration schema has *{ismappable: true}* in **validate** command.
* Fixed an issue where the *--staged* flag recognised added files as modified in the **validate** command.
* Fixed an issue where a backwards compatibility warning was raised for all added files in the **validate** command.
* Fixed an issue where **validate** command failed when no tests were given for a partner supported pack.
* Updated the **download** command to support mappers.
* Fixed an issue where the ***format*** command added a duplicate parameter.
* For partner supported content packs, added support for a list of emails.
* Removed validation of README files from the ***validate*** command.
* Fixed an issue where the ***validate*** command required release notes for ApiModules pack.

# 1.2.9
* Fixed an issue in the **openapi_codegen** command where it created duplicate functions name from the swagger file.
* Fixed an issue in the **update-release-notes** command where the *update type* argument was not verified.
* Fixed an issue in the **validate** command where no error was raised in case a non-existing docker image was presented.
* Fixed an issue in the **format** command where format failed when trying to update invalid Docker image.
* The **format** command will now preserve the **isArray** argument in integration's reputation commands and will show a warning if it set to **false**.
* Fixed an issue in the **lint** command where *finally* clause was not supported in main function.
* Fixed an issue in the **validate** command where changing any entity ID was not validated.
* Fixed an issue in the **validate** command where *--staged* flag did not bring only changed files.
* Fixed the **update-release-notes** command to ignore changes in the metadata file.
* Fixed the **validate** command to ignore metadata changes when checking if a version bump is needed.


# 1.2.8
* Added a new validation that checks in playbooks for the usage of `DeleteContext` in **validate** command.
* Fixed an issue in the **upload** command where it would try to upload content entities with unsupported versions.
* Added a new validation that checks in playbooks for the usage of specific instance in **validate** command.
* Added the **--staged** flag to **validate** command to run on staged files only.


# 1.2.7
* Changed input parameters in **find-dependencies** command.
   - Use ***-i, --input*** instead of ***-p, --path***.
   - Use ***-idp, --id-set-path*** instead of ***-i, --id-set-path***.
* Fixed an issue in the **unify** command where it crashed on an integration without an image file.
* Fixed an issue in the **format** command where unnecessary files were not skipped.
* Fixed an issue in the **update-release-notes** command where the *text* argument was not respected in all cases.
* Fixed an issue in the **validate** command where a warning about detailed description was given for unified or deprecated integrations.
* Improved the error returned by the **validate** command when running on files using the old format.

# 1.2.6
* No longer require setting `DEMISTO_README_VALIDATION` env var to enable README mdx validation. Validation will now run automatically if all necessary node modules are available.
* Fixed an issue in the **validate** command where the `--skip-pack-dependencies` would not skip id-set creation.
* Fixed an issue in the **validate** command where validation would fail if supplied an integration with an empty `commands` key.
* Fixed an issue in the **validate** command where validation would fail due to a required version bump for packs which are not versioned.
* Will use env var `DEMISTO_VERIFY_SSL` to determine if to use a secure connection for commands interacting with the Server when `--insecure` is not passed. If working with a local Server without a trusted certificate, you can set env var `DEMISTO_VERIFY_SSL=no` to avoid using `--insecure` on each command.
* Unifier now adds a link to the integration documentation to the integration detailed description.
* Fixed an issue in the **secrets** command where ignored secrets were not skipped.

# 1.2.5
* Added support for special fields: *defaultclassifier*, *defaultmapperin*, *defaultmapperout* in **download** command.
* Added -y option **format** command to assume "yes" as answer to all prompts and run non-interactively
* Speed up improvements for `validate` of README files.
* Updated the **format** command to adhere to the defined content schema and sub-schemas, aligning its behavior with the **validate** command.
* Added support for canvasContextConnections files in **format** command.

# 1.2.4
* Updated detailed description for community integrations.

# 1.2.3
* Fixed an issue where running **validate** failed on playbook with task that adds tags to the evidence data.
* Added the *displaypassword* field to the integration schema.
* Added new code validations to `XSOAR-linter`.
    * As warnings messages:
        * `demisto.params()` should be used only inside main function.
        * `demisto.args()` should be used only inside main function.
        * Functions args should have type annotations.
* Added `fromversion` field validation to test playbooks and scripts in **validate** command.

# 1.2.2
* Add support for warning msgs in the report and summary to **lint** command.
* Fixed an issue where **json-to-outputs** determined bool values as int.
* Fixed an issue where **update-release-notes** was crushing on `--all` flag.
* Fixed an issue where running **validate**, **update-release-notes** outside of content repo crushed without a meaningful error message.
* Added support for layoutscontainer in **init** contribution flow.
* Added a validation for tlp_color param in feeds in **validate** command.
* Added a validation for removal of integration parameters in **validate** command.
* Fixed an issue where **update-release-notes** was failing with a wrong error message when no pack or input was given.
* Improved formatting output of the **generate-docs** command.
* Add support for env variable *DEMISTO_SDK_ID_SET_REFRESH_INTERVAL*. Set this env variable to the refresh interval in minutes. The id set will be regenerated only if the refresh interval has passed since the last generation. Useful when generating Script documentation, to avoid re-generating the id_set every run.
* Added new code validations to `XSOAR-linter`.
    * As error messages:
        * Longer than 10 seconds sleep statements for non long running integrations.
        * exit() usage.
        * quit() usage.
    * As warnings messages:
        * `demisto.log` should not be used.
        * main function existence.
        * `demito.results` should not be used.
        * `return_output` should not be used.
        * try-except statement in main function.
        * `return_error` usage in main function.
        * only once `return_error` usage.
* Fixed an issue where **lint** command printed logs twice.
* Fixed an issue where *suffix* did not work as expected in the **create-content-artifacts** command.
* Added support for *prev-ver* flag in **lint** and **secrets** commands.
* Added support for *text* flag to **update-release-notes** command to add the same text to all release notes.
* Fixed an issue where **validate** did not recognize added files if they were modified locally.
* Added a validation that checks the `fromversion` field exists and is set to 5.0.0 or above when working or comparing to a non-feature branch in **validate** command.
* Added a validation that checks the certification field in the pack_metadata file is valid in **validate** command.
* The **update-release-notes** command will now automatically add docker image update to the release notes.

# 1.2.1
* Added an additional linter `XSOAR-linter` to the **lint** command which custom validates py files. currently checks for:
    * `Sys.exit` usages with non zero value.
    * Any `Print` usages.
* Fixed an issue where renamed files were failing on *validate*.
* Fixed an issue where single changed files did not required release notes update.
* Fixed an issue where doc_images required release-notes and validations.
* Added handling of dependent packs when running **update-release-notes** on changed *APIModules*.
    * Added new argument *--id-set-path* for id_set.json path.
    * When changes to *APIModule* is detected and an id_set.json is available - the command will update the dependent pack as well.
* Added handling of dependent packs when running **validate** on changed *APIModules*.
    * Added new argument *--id-set-path* for id_set.json path.
    * When changes to *APIModule* is detected and an id_set.json is available - the command will validate that the dependent pack has release notes as well.
* Fixed an issue where the find_type function didn't recognize file types correctly.
* Fixed an issue where **update-release-notes** command did not work properly on Windows.
* Added support for indicator fields in **update-release-notes** command.
* Fixed an issue where files in test dirs where being validated.


# 1.2.0
* Fixed an issue where **format** did not update the test playbook from its pack.
* Fixed an issue where **validate** validated non integration images.
* Fixed an issue where **update-release-notes** did not identified old yml integrations and scripts.
* Added revision templates to the **update-release-notes** command.
* Fixed an issue where **update-release-notes** crashed when a file was renamed.
* Fixed an issue where **validate** failed on deleted files.
* Fixed an issue where **validate** validated all images instead of packs only.
* Fixed an issue where a warning was not printed in the **format** in case a non-supported file type is inputted.
* Fixed an issue where **validate** did not fail if no release notes were added when adding files to existing packs.
* Added handling of incorrect layout paths via the **format** command.
* Refactor **create-content-artifacts** command - Efficient artifacts creation and better logging.
* Fixed an issue where image and description files were not handled correctly by **validate** and **update-release-notes** commands.
* Fixed an issue where the **format** command didn't remove all extra fields in a file.
* Added an error in case an invalid id_set.json file is found while running the **validate** command.
* Added fetch params checks to the **validate** command.

# 1.1.11
* Added line number to secrets' path in **secrets** command report.
* Fixed an issue where **init** a community pack did not present the valid support URL.
* Fixed an issue where **init** offered a non relevant pack support type.
* Fixed an issue where **lint** did not pull docker images for powershell.
* Fixed an issue where **find-dependencies** did not find all the script dependencies.
* Fixed an issue where **find-dependencies** did not collect indicator fields as dependencies for playbooks.
* Updated the **validate** and the **secrets** commands to be less dependent on regex.
* Fixed an issue where **lint** did not run on circle when docker did not return ping.
* Updated the missing release notes error message (RN106) in the **Validate** command.
* Fixed an issue where **Validate** would return missing release notes when two packs with the same substring existed in the modified files.
* Fixed an issue where **update-release-notes** would add duplicate release notes when two packs with the same substring existed in the modified files.
* Fixed an issue where **update-release-notes** would fail to bump new versions if the feature branch was out of sync with the master branch.
* Fixed an issue where a non-descriptive error would be returned when giving the **update-release-notes** command a pack which can not be found.
* Added dependencies check for *widgets* in **find-dependencies** command.
* Added a `update-docker` flag to **format** command.
* Added a `json-to-outputs` flag to the **run** command.
* Added a verbose (`-v`) flag to **format** command.
* Fixed an issue where **download** added the prefix "playbook-" to the name of playbooks.

# 1.1.10
* Updated the **init** command. Relevant only when passing the *--contribution* argument.
   * Added the *--author* option.
   * The *support* field of the pack's metadata is set to *community*.
* Added a proper error message in the **Validate** command upon a missing description in the root of the yml.
* **Format** now works with a relative path.
* **Validate** now fails when all release notes have been excluded.
* Fixed issue where correct error message would not propagate for invalid images.
* Added the *--skip-pack-dependencies* flag to **validate** command to skip pack dependencies validation. Relevant when using the *-g* flag.
* Fixed an issue where **Validate** and **Format** commands failed integrations with `defaultvalue` field in fetch incidents related parameters.
* Fixed an issue in the **Validate** command in which unified YAML files were not ignored.
* Fixed an issue in **generate-docs** where scripts and playbooks inputs and outputs were not parsed correctly.
* Fixed an issue in the **openapi-codegen** command where missing reference fields in the swagger JSON caused errors.
* Fixed an issue in the **openapi-codegen** command where empty objects in the swagger JSON paths caused errors.
* **update-release-notes** command now accept path of the pack instead of pack name.
* Fixed an issue where **generate-docs** was inserting unnecessary escape characters.
* Fixed an issue in the **update-release-notes** command where changes to the pack_metadata were not detected.
* Fixed an issue where **validate** did not check for missing release notes in old format files.

# 1.1.9
* Fixed an issue where **update-release-notes** command failed on invalid file types.

# 1.1.8
* Fixed a regression where **upload** command failed on test playbooks.
* Added new *githubUser* field in pack metadata init command.
* Support beta integration in the commands **split-yml, extract-code, generate-test-playbook and generate-docs.**
* Fixed an issue where **find-dependencies** ignored *toversion* field in content items.
* Added support for *layoutscontainer*, *classifier_5_9_9*, *mapper*, *report*, and *widget* in the **Format** command.
* Fixed an issue where **Format** will set the `ID` field to be equal to the `name` field in modified playbooks.
* Fixed an issue where **Format** did not work for test playbooks.
* Improved **update-release-notes** command:
    * Write content description to release notes for new items.
    * Update format for file types without description: Connections, Incident Types, Indicator Types, Layouts, Incident Fields.
* Added a validation for feedTags param in feeds in **validate** command.
* Fixed readme validation issue in community support packs.
* Added the **openapi-codegen** command to generate integrations from OpenAPI specification files.
* Fixed an issue were release notes validations returned wrong results for *CommonScripts* pack.
* Added validation for image links in README files in **validate** command.
* Added a validation for default value of fetch param in feeds in **validate** command.
* Fixed an issue where the **Init** command failed on scripts.

# 1.1.7
* Fixed an issue where running the **format** command on feed integrations removed the `defaultvalue` fields.
* Playbook branch marked with *skipunavailable* is now set as an optional dependency in the **find-dependencies** command.
* The **feedReputation** parameter can now be hidden in a feed integration.
* Fixed an issue where running the **unify** command on JS package failed.
* Added the *--no-update* flag to the **find-dependencies** command.
* Added the following validations in **validate** command:
   * Validating that a pack does not depend on NonSupported / Deprecated packs.

# 1.1.6
* Added the *--description* option to the **init** command.
* Added the *--contribution* option to the **init** command which converts a contribution zip to proper pack format.
* Improved **validate** command performance time and outputs.
* Added the flag *--no-docker-checks* to **validate** command to skip docker checks.
* Added the flag *--print-ignored-files* to **validate** command to print ignored files report when the command is done.
* Added the following validations in **validate** command:
   * Validating that existing release notes are not modified.
   * Validating release notes are not added to new packs.
   * Validating that the "currentVersion" field was raised in the pack_metadata for modified packs.
   * Validating that the timestamp in the "created" field in the pack_metadata is in ISO format.
* Running `demisto-sdk validate` will run the **validate** command using git and only on committed files (same as using *-g --post-commit*).
* Fixed an issue where release notes were not checked correctly in **validate** command.
* Fixed an issue in the **create-id-set** command where optional playbook tasks were not taken into consideration.
* Added a prompt to the `demisto-sdk update-release-notes` command to prompt users to commit changes before running the release notes command.
* Added support to `layoutscontainer` in **validate** command.

# 1.1.5
* Fixed an issue in **find-dependencies** command.
* **lint** command now verifies flake8 on CommonServerPython script.

# 1.1.4
* Fixed an issue with the default output file name of the **unify** command when using "." as an output path.
* **Unify** command now adds contributor details to the display name and description.
* **Format** command now adds *isFetch* and *incidenttype* fields to integration yml.
* Removed the *feedIncremental* field from the integration schema.
* **Format** command now adds *feedBypassExclusionList*, *Fetch indicators*, *feedReputation*, *feedReliability*,
     *feedExpirationPolicy*, *feedExpirationInterval* and *feedFetchInterval* fields to integration yml.
* Fixed an issue in the playbooks schema.
* Fixed an issue where generated release notes were out of order.
* Improved pack dependencies detection.
* Fixed an issue where test playbooks were mishandled in **validate** command.

# 1.1.3
* Added a validation for invalid id fields in indicators types files in **validate** command.
* Added default behavior for **update-release-notes** command.
* Fixed an error where README files were failing release notes validation.
* Updated format of generated release notes to be more user friendly.
* Improved error messages for the **update-release-notes** command.
* Added support for `Connections`, `Dashboards`, `Widgets`, and `Indicator Types` to **update-release-notes** command.
* **Validate** now supports scripts under the *TestPlaybooks* directory.
* Fixed an issue where **validate** did not support powershell files.

# 1.1.2
* Added a validation for invalid playbookID fields in incidents types files in **validate** command.
* Added a code formatter for python files.
* Fixed an issue where new and old classifiers where mixed on validate command.
* Added *feedIncremental* field to the integration schema.
* Fixed error in the **upload** command where unified YMLs were not uploaded as expected if the given input was a pack.
* Fixed an issue where the **secrets** command failed due to a space character in the file name.
* Ignored RN validation for *NonSupported* pack.
* You can now ignore IF107, SC100, RP102 error codes in the **validate** command.
* Fixed an issue where the **download** command was crashing when received as input a JS integration or script.
* Fixed an issue where **validate** command checked docker image for JS integrations and scripts.
* **validate** command now checks scheme for reports and connections.
* Fixed an issue where **validate** command checked docker when running on all files.
* Fixed an issue where **validate** command did not fail when docker image was not on the latest numeric tag.
* Fixed an issue where beta integrations were not validated correctly in **validate** command.

# 1.1.1
* fixed and issue where file types were not recognized correctly in **validate** command.
* Added better outputs for validate command.

# 1.1.0
* Fixed an issue where changes to only non-validated files would fail validation.
* Fixed an issue in **validate** command where moved files were failing validation for new packs.
* Fixed an issue in **validate** command where added files were failing validation due to wrong file type detection.
* Added support for new classifiers and mappers in **validate** command.
* Removed support of old RN format validation.
* Updated **secrets** command output format.
* Added support for error ignore on deprecated files in **validate** command.
* Improved errors outputs in **validate** command.
* Added support for linting an entire pack.

# 1.0.9
* Fixed a bug where misleading error was presented when pack name was not found.
* **Update-release-notes** now detects added files for packs with versions.
* Readme files are now ignored by **update-release-notes** and validation of release notes.
* Empty release notes no longer cause an uncaught error during validation.

# 1.0.8
* Changed the output format of demisto-sdk secrets.
* Added a validation that checkbox items are not required in integrations.
* Added pack release notes generation and validation.
* Improved pack metadata validation.
* Fixed an issue in **validate** where renamed files caused an error

# 1.0.4
* Fix the **format** command to update the `id` field to be equal to `details` field in indicator-type files, and to `name` field in incident-type & dashboard files.
* Fixed a bug in the **validate** command for layout files that had `sortValues` fields.
* Fixed a bug in the **format** command where `playbookName` field was not always present in the file.
* Fixed a bug in the **format** command where indicatorField wasn't part of the SDK schemas.
* Fixed a bug in **upload** command where created unified docker45 yml files were not deleted.
* Added support for IndicatorTypes directory in packs (for `reputation` files, instead of Misc).
* Fixed parsing playbook condition names as string instead of boolean in **validate** command
* Improved image validation in YAML files.
* Removed validation for else path in playbook condition tasks.

# 1.0.3
* Fixed a bug in the **format** command where comments were being removed from YAML files.
* Added output fields: _file_path_ and _kind_ for layouts in the id-set.json created by **create-id-set** command.
* Fixed a bug in the **create-id-set** command Who returns Duplicate for Layouts with a different kind.
* Added formatting to **generate-docs** command results replacing all `<br>` tags with `<br/>`.
* Fixed a bug in the **download** command when custom content contained not supported content entity.
* Fixed a bug in **format** command in which boolean strings  (e.g. 'yes' or 'no') were converted to boolean values (e.g. 'True' or 'False').
* **format** command now removes *sourceplaybookid* field from playbook files.
* Fixed a bug in **generate-docs** command in which integration dependencies were not detected when generating documentation for a playbook.


# 1.0.1
* Fixed a bug in the **unify** command when output path was provided empty.
* Improved error message for integration with no tests configured.
* Improved the error message returned from the **validate** command when an integration is missing or contains malformed fetch incidents related parameters.
* Fixed a bug in the **create** command where a unified YML with a docker image for 4.5 was copied incorrectly.
* Missing release notes message are now showing the release notes file path to update.
* Fixed an issue in the **validate** command in which unified YAML files were not ignored.
* File format suggestions are now shown in the relevant file format (JSON or YAML).
* Changed Docker image validation to fail only on non-valid ones.
* Removed backward compatibility validation when Docker image is updated.

# 1.0.0
* Improved the *upload* command to support the upload of all the content entities within a pack.
* The *upload* command now supports the improved pack file structure.
* Added an interactive option to format integrations, scripts and playbooks with No TestPlaybooks configured.
* Added an interactive option to configure *conf.json* file with missing test playbooks for integrations, scripts and playbooks
* Added *download* command to download custom content from Demisto instance to the local content repository.
* Improved validation failure messages to include a command suggestion, wherever relevant, to fix the raised issue.
* Improved 'validate' help and documentation description
* validate - checks that scripts, playbooks, and integrations have the *tests* key.
* validate - checks that test playbooks are configured in `conf.json`.
* demisto-sdk lint - Copy dir better handling.
* demisto-sdk lint - Add error when package missing in docker image.
* Added *-a , --validate-all* option in *validate* to run all validation on all files.
* Added *-i , --input* option in *validate* to run validation on a specified pack/file.
* added *-i, --input* option in *secrets* to run on a specific file.
* Added an allowed hidden parameter: *longRunning* to the hidden integration parameters validation.
* Fixed an issue with **format** command when executing with an output path of a folder and not a file path.
* Bug fixes in generate-docs command given playbook as input.
* Fixed an issue with lint command in which flake8 was not running on unit test files.

# 0.5.2
* Added *-c, --command* option in *generate-docs* to generate a specific command from an integration.
* Fixed an issue when getting README/CHANGELOG files from git and loading them.
* Removed release notes validation for new content.
* Fixed secrets validations for files with the same name in a different directory.
* demisto-sdk lint - parallelization working with specifying the number of workers.
* demisto-sdk lint - logging levels output, 3 levels.
* demisto-sdk lint - JSON report, structured error reports in JSON format.
* demisto-sdk lint - XML JUnit report for unit-tests.
* demisto-sdk lint - new packages used to accelerate execution time.
* demisto-sdk secrets - command now respects the generic whitelist, and not only the pack secrets.

# 0.5.0
[PyPI History][1]

[1]: https://pypi.org/project/demisto-sdk/#history
# 0.4.9
* Fixed an issue in *generate-docs* where Playbooks and Scripts documentation failed.
* Added a graceful error message when executing the *run" command with a misspelled command.
* Added more informative errors upon failures of the *upload* command.
* format command:
    * Added format for json files: IncidentField, IncidentType, IndicatorField, IndicatorType, Layout, Dashboard.
    * Added the *-fv --from-version*, *-nv --no-validation* arguments.
    * Removed the *-t yml_type* argument, the file type will be inferred.
    * Removed the *-g use_git* argument, running format without arguments will run automatically on git diff.
* Fixed an issue in loading playbooks with '=' character.
* Fixed an issue in *validate* failed on deleted README files.

# 0.4.8
* Added the *max* field to the Playbook schema, allowing to define it in tasks loop.
* Fixed an issue in *validate* where Condition branches checks were case sensitive.

# 0.4.7
* Added the *slareminder* field to the Playbook schema.
* Added the *common_server*, *demisto_mock* arguments to the *init* command.
* Fixed an issue in *generate-docs* where the general section was not being generated correctly.
* Fixed an issue in *validate* where Incident type validation failed.

# 0.4.6
* Fixed an issue where the *validate* command did not identify CHANGELOG in packs.
* Added a new command, *id-set* to create the id set - the content dependency tree by file IDs.

# 0.4.5
* generate-docs command:
    * Added the *use_cases*, *permissions*, *command_permissions* and *limitations*.
    * Added the *--insecure* argument to support running the script and integration command in Demisto.
    * Removed the *-t yml_type* argument, the file type will be inferred.
    * The *-o --output* argument is no longer mandatory, default value will be the input file directory.
* Added support for env var: *DEMISTO_SDK_SKIP_VERSION_CHECK*. When set version checks are skipped.
* Fixed an issue in which the CHANGELOG files did not match our scheme.
* Added a validator to verify that there are no hidden integration parameters.
* Fixed an issue where the *validate* command ran on test files.
* Removed the *env-dir* argument from the demisto-sdk.
* README files which are html files will now be skipped in the *validate* command.
* Added support for env var: *DEMISTO_README_VALIDATOR*. When not set the readme validation will not run.

# 0.4.4
* Added a validator for IncidentTypes (incidenttype-*.json).
* Fixed an issue where the -p flag in the *validate* command was not working.
* Added a validator for README.md files.
* Release notes validator will now run on: incident fields, indicator fields, incident types, dashboard and reputations.
* Fixed an issue where the validator of reputation(Indicator Type) did not check on the details field.
* Fixed an issue where the validator attempted validating non-existing files after deletions or name refactoring.
* Removed the *yml_type* argument in the *split-yml*, *extract-code* commands.
* Removed the *file_type* argument in the *generate-test-playbook* command.
* Fixed the *insecure* argument in *upload*.
* Added the *insecure* argument in *run-playbook*.
* Standardise the *-i --input*, *-o --output* to demisto-sdk commands.

# 0.4.3
* Fixed an issue where the incident and indicator field BC check failed.
* Support for linting and unit testing PowerShell integrations.

# 0.4.2
* Fixed an issue where validate failed on Windows.
* Added a validator to verify all branches are handled in conditional task in a playbook.
* Added a warning message when not running the latest sdk version.
* Added a validator to check that the root is connected to all tasks in the playbook.
* Added a validator for Dashboards (dashboard-*.json).
* Added a validator for Indicator Types (reputation-*.json).
* Added a BC validation for changing incident field type.
* Fixed an issue where init command would generate an invalid yml for scripts.
* Fixed an issue in misleading error message in v2 validation hook.
* Fixed an issue in v2 hook which now is set only on newly added scripts.
* Added more indicative message for errors in yaml files.
* Disabled pykwalify info log prints.

# 0.3.10
* Added a BC check for incident fields - changing from version is not allowed.
* Fixed an issue in create-content-artifacts where scripts in Packs in TestPlaybooks dir were copied with a wrong prefix.


# 0.3.9
* Added a validation that incident field can not be required.
* Added validation for fetch incident parameters.
* Added validation for feed integration parameters.
* Added to the *format* command the deletion of the *sourceplaybookid* field.
* Fixed an issue where *fieldMapping* in playbook did not pass the scheme validation.
* Fixed an issue where *create-content-artifacts* did not copy TestPlaybooks in Packs without prefix of *playbook-*.
* Added a validation the a playbook can not have a rolename set.
* Added to the image validator the new DBot default image.
* Added the fields: elasticcommonfields, quiet, quietmode to the Playbook schema.
* Fixed an issue where *validate* failed on integration commands without outputs.
* Added a new hook for naming of v2 integrations and scripts.


# 0.3.8
* Fixed an issue where *create-content-artifact* was not loading the data in the yml correctly.
* Fixed an issue where *unify* broke long lines in script section causing syntax errors


# 0.3.7
* Added *generate-docs* command to generate documentation file for integration, playbook or script.
* Fixed an issue where *unify* created a malformed integration yml.
* Fixed an issue where demisto-sdk **init** creates unit-test file with invalid import.


# 0.3.6
* Fixed an issue where demisto-sdk **validate** failed on modified scripts without error message.


# 0.3.5
* Fixed an issue with docker tag validation for integrations.
* Restructured repo source code.


# 0.3.4
* Saved failing unit tests as a file.
* Fixed an issue where "_test" file for scripts/integrations created using **init** would import the "HelloWorld" templates.
* Fixed an issue in demisto-sdk **validate** - was failing on backward compatiblity check
* Fixed an issue in demisto-sdk **secrets** - empty line in .secrets-ignore always made the secrets check to pass
* Added validation for docker image inside integrations and scripts.
* Added --use-git flag to **format** command to format all changed files.
* Fixed an issue where **validate** did not fail on dockerimage changes with bc check.
* Added new flag **--ignore-entropy** to demisto-sdk **secrets**, this will allow skip entropy secrets check.
* Added --outfile to **lint** to allow saving failed packages to a file.


# 0.3.3
* Added backwards compatibility break error message.
* Added schema for incident types.
* Added **additionalinfo** field to as an available field for integration configuration.
* Added pack parameter for **init**.
* Fixed an issue where error would appear if name parameter is not set in **init**.


# 0.3.2
* Fixed the handling of classifier files in **validate**.


# 0.3.1
* Fixed the handling of newly created reputation files in **validate**.
* Added an option to perform **validate** on a specific file.


# 0.3.0
* Added support for multi-package **lint** both with parallel and without.
* Added all parameter in **lint** to run on all packages and packs in content repository.
* Added **format** for:
    * Scripts
    * Playbooks
    * Integrations
* Improved user outputs for **secrets** command.
* Fixed an issue where **lint** would run pytest and pylint only on a single docker per integration.
* Added auto-complete functionality to demisto-sdk.
* Added git parameter in **lint** to run only on changed packages.
* Added the **run-playbook** command
* Added **run** command which runs a command in the Demisto playground.
* Added **upload** command which uploads an integration or a script to a Demisto instance.
* Fixed and issue where **validate** checked if release notes exist for new integrations and scripts.
* Added **generate-test-playbook** command which generates a basic test playbook for an integration or a script.
* **validate** now supports indicator fields.
* Fixed an issue with layouts scheme validation.
* Adding **init** command.
* Added **json-to-outputs** command which generates the yaml section for outputs from an API raw response.

# 0.2.6

* Fixed an issue with locating release notes for beta integrations in **validate**.

# 0.2.5

* Fixed an issue with locating release notes for beta integrations in **validate**.

# 0.2.4

* Adding image validation to Beta_Integration and Packs in **validate**.

# 0.2.3

* Adding Beta_Integration to the structure validation process.
* Fixing bug where **validate** did checks on TestPlaybooks.
* Added requirements parameter to **lint**.

# 0.2.2

* Fixing bug where **lint** did not return exit code 1 on failure.
* Fixing bug where **validate** did not print error message in case no release notes were give.

# 0.2.1

* **Validate** now checks that the id and name fields are identical in yml files.
* Fixed a bug where sdk did not return any exit code.

# 0.2.0

* Added Release Notes Validator.
* Fixed the Unifier selection of your python file to use as the code.
* **Validate** now supports Indicator fields.
* Fixed a bug where **validate** and **secrets** did not return exit code 1 on failure.
* **Validate** now runs on newly added scripts.

# 0.1.8

* Added support for `--version`.
* Fixed an issue in file_validator when calling `checked_type` method with script regex.

# 0.1.2
* Restructuring validation to support content packs.
* Added secrets validation.
* Added content bundle creation.
* Added lint and unit test run.

# 0.1.1

* Added new logic to the unifier.
* Added detailed README.
* Some small adjustments and fixes.

# 0.1.0

Capabilities:
* **Extract** components(code, image, description etc.) from a Demisto YAML file into a directory.
* **Unify** components(code, image, description etc.) to a single Demisto YAML file.
* **Validate** Demisto content files.<|MERGE_RESOLUTION|>--- conflicted
+++ resolved
@@ -10,13 +10,9 @@
 * Playbook dependencies from incident and indicator fields are now marked as optional.
 * Mappers dependencies from incident types and incident fields are now marked as optional.
 * Classifier dependencies from incident types are now marked as optional.
-<<<<<<< HEAD
-* Updated **demisto-sdk init** command to no longer create `created` field in pack_metadata file.
-* Improved the deprecated message validation required from integrations.
-=======
 * Updated **demisto-sdk init** command to no longer create `created` field in pack_metadata file
 * Updated **generate-docs** command to take the parameters names in setup section from display field and to use additionalinfo field when exist.
->>>>>>> f1ca3aec
+* Improved the deprecated message validation required from integrations.
 
 # 1.2.16
 * Added allowed ignore errors to the *IDSetValidator*.
