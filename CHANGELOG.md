--- conflicted
+++ resolved
@@ -1,14 +1,11 @@
 # Changelog
 ## Unreleased
-<<<<<<< HEAD
-* Added a validation to ensure there's a '.' in the end of each description field in integration and script yml files.
-=======
 * Improved **update-release-notes** logs when changes in dependent API modules are detected.
 * Reverted changes released in version 1.19.0 in lint, lint will not fail on `demisto.results`, `return_outputs` and `LOG`.
 * Updated the **generate-docs** command to use the content graph instead of the id_set file.
+* Added a validation to ensure there's a '.' in the end of each description field in integration and script yml files.
 
 ## 1.19.0
->>>>>>> 948209ba
 * Added the **graph** command group. The **create-content-graph** and **update-content-graph** commands were migrated to this command group, and named **graph create** and **graph update** respectively.
 * Added the **graph get-relationships** command.
 * The **graph create** command will now use a list of known content items from content-private, to avoid false-positives in validation `GR103`. Additionally, `GR103` was added to the **ALLOWED_IGNORE_ERRORS** list.
