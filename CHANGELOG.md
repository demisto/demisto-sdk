--- conflicted
+++ resolved
@@ -4,11 +4,8 @@
 * Fixed issue where running the **generate-docs** command with -c flag ran all the commands and not just the commands specified by the flag.
 * Fixed the error message of the **validate** command to not always suggest adding the *description* field.
 * Fixed an issue where running **format** on feed integration generated invalid parameter structure.
-<<<<<<< HEAD
+* Fixed an issue where the **generate-docs** command did not add all the used scripts in a playbook to the README file.
 * Fixed an issue where contrib/partner details might be added twice to the same file, when using unify and create-content-artifacts commands
-=======
-* Fixed an issue where the **generate-docs** command did not add all the used scripts in a playbook to the README file.
->>>>>>> 637c8a57
 
 # 1.3.4
 * Updated the **validate** command to check that the 'additionalinfo' field only contains the expected value for feed required parameters and not equal to it.
