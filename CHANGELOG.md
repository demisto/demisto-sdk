--- conflicted
+++ resolved
@@ -5,11 +5,8 @@
 [1]: https://pypi.org/project/demisto-sdk/#history
 
 ### 0.3.9
-<<<<<<< HEAD
 * Added a validation that incident field can not be required.
-=======
 * Added to the image validator the new DBot default image.
->>>>>>> f68ff26b
 
 ### 0.3.8
 * Fixed an issue where *unify* broke long lines in script section causing syntax errors
