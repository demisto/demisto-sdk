--- conflicted
+++ resolved
@@ -15,12 +15,10 @@
 * The **generate-docs** command will now auto-generate the playbook image link by default.
 * Added the `--custom-image-link` argument to override.
 * Added a new flag to **generate-docs** command, allowing to add a custom image link to a playbook README.
-<<<<<<< HEAD
-* The **generate-docs** command will now auto-generate the Incident Mirroring section when implemented in an integration.
-=======
 * Added a new validation to the **validate** command to verify that the package directory name is the same as the files contained in the that package.
 * Added support in the **unify** command to unify a schema into its Modeling Rule.
->>>>>>> 30dfeb20
+* The **generate-docs** command will now auto-generate the Incident Mirroring section when implemented in an integration.
+
 
 ## 1.6.8
 
