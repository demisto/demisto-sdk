--- conflicted
+++ resolved
@@ -3,11 +3,7 @@
 ## Unreleased
 * Added formatting for yml files when period is missing in the end of description field, in the **format** command.
 * Fixed an issue where logging arguments were not in the standard kebab-case. The new arguments are: **console-log-threshold**, **file-log-threshold**, **log-file-path**.
-<<<<<<< HEAD
 * Added a new validation (`DS108`) to ensure that each description in the yml of script/integration ends with a dot.
-=======
-* Added a validation to ensure there's a '.' in the end of each description field in integration and script yml files.
->>>>>>> 19db839b
 * Fixed an issue where the **validate -g** failed reading a `.pack-ignore` file that was previously empty.
 * Fixed an issue where the **update-release-notes** failed when changing the `.pack-ignore` file.
 * Fixed an issue where the **upload** command failed for private repositories while trying to find the landing_page.json file.
