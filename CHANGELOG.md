# Changelog
* Enhanced the **postman-codegen** command to name all generated arguments with lower case.
* Fixed an issue where the **find-dependencies** command miscalculated the dependencies for playbooks that use generic commands.
* Fixed an issue where the **validate** command failed in external repositories in case the DEMISTO_SDK_GITHUB_TOKEN was not set.
* Fixed an issue where **openapi-codegen** corrupted the swagger file by overwriting configuration to swagger file.
* Updated the **upload** command to support uploading zipped packs to the marketplace.
* Added to the **postman-codegen** command support of path variables.
* Fixed an issue where **openapi-codegen** entered into an infinite loop on circular references in the swagger file.
* The **format** command will now set `fromVersion: 6.2.0` for widgets with 'metrics' data type.
* Updated the **find-dependencies** command to support generic modules, definitions, fields and types.
<<<<<<< HEAD
* Expanded unify command to support GenericModules - Unifies a GenericModule object with its Dashboards.
=======
* Fixed an issue where **openapi-codegen** tried to extract reference example outputs, leading to an exception.
* Added a tool that gives the ability to temporarily suppress console output.
>>>>>>> 64c2b398

# 1.4.4
* When formatting incident types with Auto-Extract rules and without mode field, the **format** command will now add the user selected mode.
* Added new validation that DBotRole is set for scripts that requires elevated permissions to the `XSOAR-linter` in the **lint** command.
* Added url escaping to markdown human readable section in generate docs to avoid autolinking.
* Added a validation that mapper's id and name are matching. Updated the format of mapper to include update_id too.
* Added a validation to ensure that image paths in the README files are valid.
* Fixed **find_type** function to correctly find test files, such as, test script and test playbook.
* Added scheme validations for the new Generic Object Types, Fields, and Modules.
* Renamed the flag *--input-old-version* to *--old-version* in the **generate-docs** command.
* Refactored the **update-release-notes** command:
  - Replaced the *--all* flag with *--use-git* or *-g*.
  - Added the *--force* flag to update the pack release notes without changes in the pack.
  - The **update-release-notes** command will now update all dependent integrations on ApiModule change, even if not specified.
  - If more than one pack has changed, the full list of updated packs will be printed at the end of **update-release-notes** command execution.
  - Fixed an issue where the **update-release-notes** command did not add docker image release notes entry for release notes file if a script was changed.
  - Fixed an issue where the **update-release-notes** command did not detect changed files that had the same name.
  - Fixed an issue in the **update-release-notes** command where the version support of JSON files was mishandled.
* Fixed an issue where **format** did not skip files in test and documentation directories.
* Updated the **create-id-set** command to support generic modules, definitions, fields and types.
* Changed the **convert** command to generate old layout fromversion to 5.0.0 instead of 4.1.0
* Enhanced the command **postman-codegen** with type hints for templates.

# 1.4.3
* Fixed an issue where **json-to-outputs** command returned an incorrect output when json is a list.
* Fixed an issue where if a pack README.md did not exist it could cause an error in the validation process.
* Fixed an issue where the *--name* was incorrectly required in the **init** command.
* Adding the option to run **validate** on a specific path while using git (*-i* & *-g*).
* The **format** command will now change UUIDs in .yml and .json files to their respective content entity name.
* Added a playbook validation to check if a task sub playbook exists in the id set in the **validate** command.
* Added the option to add new tags/usecases to the approved list and to the pack metadata on the same pull request.
* Fixed an issue in **test_content** where when different servers ran tests for the same integration, the server URL parameters were not set correctly.
* Added a validation in the **validate** command to ensure that the ***endpoint*** command is configured correctly in yml file.
* Added a warning when pack_metadata's description field is longer than 130 characters.
* Fixed an issue where a redundant print occurred on release notes validation.
* Added new validation in the **validate** command to ensure that the minimal fromVersion in a widget of type metrics will be 6.2.0.
* Added the *--release-notes* flag to demisto-sdk to get the current version release notes entries.

# 1.4.2
* Added to `pylint` summary an indication if a test was skipped.
* Added to the **init** command the option to specify fromversion.
* Fixed an issue where running **init** command without filling the metadata file.
* Added the *--docker-timeout* flag in the **lint** command to control the request timeout for the Docker client.
* Fixed an issue where **update-release-notes** command added only one docker image release notes entry for release notes file, and not for every entity whom docker image was updated.
* Added a validation to ensure that incident/indicator fields names starts with their pack name in the **validate** command. (Checked only for new files and only when using git *-g*)
* Updated the **find-dependencies** command to return the 'dependencies' according the layout type ('incident', 'indicator').
* Enhanced the "vX" display name validation for scripts and integrations in the **validate** command to check for every versioned script or integration, and not only v2.
* Added the *--fail-duplicates* flag for the **create-id-set** command which will fail the command if duplicates are found.
* Added to the **generate-docs** command automatic addition to git when a new readme file is created.

# 1.4.1
* When in private repo without `DEMSITO_SDK_GITHUB_TOKEN` configured, get_remote_file will take files from the local origin/master.
* Enhanced the **unify** command when giving input of a file and not a directory return a clear error message.
* Added a validation to ensure integrations are not skipped and at least one test playbook is not skipped for each integration or script.
* Added to the Content Tests support for `context_print_dt`, which queries the incident context and prints the result as a json.
* Added new validation for the `xsoar_config.json` file in the **validate** command.
* Added a version differences section to readme in **generate-docs** command.
* Added the *--docs-format* flag in the **integration-diff** command to get the output in README format.
* Added the *--input-old-version* and *--skip-breaking-changes* flags in the **generate-docs** command to get the details for the breaking section and to skip the breaking changes section.

# 1.4.0
* Enable passing a comma-separated list of paths for the `--input` option of the **lint** command.
* Added new validation of unimplemented test-module command in the code to the `XSOAR-linter` in the **lint** command.
* Fixed the **generate-docs** to handle integration authentication parameter.
* Added a validation to ensure that description and README do not contain the word 'Demisto'.
* Improved the deprecated message validation required from playbooks and scripts.
* Added the `--quite-bc-validation` flag for the **validate** command to run the backwards compatibility validation in quite mode (errors is treated like warnings).
* Fixed the **update release notes** command to display a name for old layouts.
* Added the ability to append to the pack README credit to contributors.
* Added identification for parameter differences in **integration-diff** command.
* Fixed **format** to use git as a default value.
* Updated the **upload** command to support reports.
* Fixed an issue where **generate-docs** command was displaying 'None' when credentials parameter display field configured was not configured.
* Fixed an issue where **download** did not return exit code 1 on failure.
* Updated the validation that incident fields' names do not contain the word incident will aplly to core packs only.
* Added a playbook validation to verify all conditional tasks have an 'else' path in **validate** command.
* Renamed the GitHub authentication token environment variable `GITHUB_TOKEN` to `DEMITO_SDK_GITHUB_TOKEN`.
* Added to the **update-release-notes** command automatic addition to git when new release notes file is created.
* Added validation to ensure that integrations, scripts, and playbooks do not contain the entity type in their names.
* Added the **convert** command to convert entities between XSOAR versions.
* Added the *--deprecate* flag in **format** command to deprecate integrations, scripts, and playbooks.
* Fixed an issue where ignoring errors did not work when running the **validate** command on specific files (-i).

# 1.3.9
* Added a validation verifying that the pack's README.md file is not equal to pack description.
* Fixed an issue where the **Assume yes** flag did not work properly for some entities in the **format** command.
* Improved the error messages for separators in folder and file names in the **validate** command.
* Removed the **DISABLE_SDK_VERSION_CHECK** environment variable. To disable new version checks, use the **DEMISTO_SDK_SKIP_VERSION_CHECK** envirnoment variable.
* Fixed an issue where the demisto-sdk version check failed due to a rate limit.
* Fixed an issue with playbooks scheme validation.

# 1.3.8
* Updated the **secrets** command to work on forked branches.

# 1.3.7
* Added a validation to ensure correct image and description file names.
* Fixed an issue where the **validate** command failed when 'display' field in credentials param in yml is empty but 'displaypassword' was provided.
* Added the **integration-diff** command to check differences between two versions of an integration and to return a report of missing and changed elements in the new version.
* Added a validation verifying that the pack's README.md file is not missing or empty for partner packs or packs contains use cases.
* Added a validation to ensure that the integration and script folder and file names will not contain separators (`_`, `-`, ` `).
* When formatting new pack, the **format** command will set the *fromversion* key to 5.5.0 in the new files without fromversion.

# 1.3.6
* Added a validation that core packs are not dependent on non-core packs.
* Added a validation that a pack name follows XSOAR standards.
* Fixed an issue where in some cases the `get_remote_file` function failed due to an invalid path.
* Fixed an issue where running **update-release-notes** with updated integration logo, did not detect any file changes.
* Fixed an issue where the **create-id-set** command did not identify unified integrations correctly.
* Fixed an issue where the `CommonTypes` pack was not identified as a dependency for all feed integrations.
* Added support for running SDK commands in private repositories.
* Fixed an issue where running the **init** command did not set the correct category field in an integration .yml file for a newly created pack.
* When formatting new contributed pack, the **format** command will set the *fromversion* key to 6.0.0 in the relevant files.
* If the environment variable "DISABLE_SDK_VERSION_CHECK" is define, the demisto-sdk will no longer check for newer version when running a command.
* Added the `--use-pack-metadata` flag for the **find-dependencies** command to update the calculated dependencies using the the packs metadata files.
* Fixed an issue where **validate** failed on scripts in case the `outputs` field was set to `None`.
* Fixed an issue where **validate** was failing on editing existing release notes.
* Added a validation for README files verifying that the file doesn't contain template text copied from HelloWorld or HelloWorldPremium README.

# 1.3.5
* Added a validation that layoutscontainer's id and name are matching. Updated the format of layoutcontainer to include update_id too.
* Added a validation that commands' names and arguments in core packs, or scripts' arguments do not contain the word incident.
* Fixed issue where running the **generate-docs** command with -c flag ran all the commands and not just the commands specified by the flag.
* Fixed the error message of the **validate** command to not always suggest adding the *description* field.
* Fixed an issue where running **format** on feed integration generated invalid parameter structure.
* Fixed an issue where the **generate-docs** command did not add all the used scripts in a playbook to the README file.
* Fixed an issue where contrib/partner details might be added twice to the same file, when using unify and create-content-artifacts commands
* Fixed issue where running **validate** command on image-related integration did not return the correct outputs to json file.
* When formatting playbooks, the **format** command will now remove empty fields from SetIncident, SetIndicator, CreateNewIncident, CreateNewIndicator script arguments.
* Added an option to fill in the developer email when running the **init** command.

# 1.3.4
* Updated the **validate** command to check that the 'additionalinfo' field only contains the expected value for feed required parameters and not equal to it.
* Added a validation that community/partner details are not in the detailed description file.
* Added a validation that the Use Case tag in pack_metadata file is only used when the pack contains at least one PB, Incident Type or Layout.
* Added a validation that makes sure outputs in integrations are matching the README file when only README has changed.
* Added the *hidden* field to the integration schema.
* Fixed an issue where running **format** on a playbook whose `name` does not equal its `id` would cause other playbooks who use that playbook as a sub-playbook to fail.
* Added support for local custom command configuration file `.demisto-sdk-conf`.
* Updated the **format** command to include an update to the description file of an integration, to remove community/partner details.

# 1.3.3
* Fixed an issue where **lint** failed where *.Dockerfile* exists prior running the lint command.
* Added FeedHelloWorld template option for *--template* flag in **demisto-sdk init** command.
* Fixed issue where **update-release-notes** deleted release note file if command was called more than once.
* Fixed issue where **update-release-notes** added docker image release notes every time the command was called.
* Fixed an issue where running **update-release-notes** on a pack with newly created integration, had also added a docker image entry in the release notes.
* Fixed an issue where `XSOAR-linter` did not find *NotImplementedError* in main.
* Added validation for README files verifying their length (over 30 chars).
* When using *-g* flag in the **validate** command it will now ignore untracked files by default.
* Added the *--include-untracked* flag to the **validate** command to include files which are untracked by git in the validation process.
* Improved the `pykwalify` error outputs in the **validate** command.
* Added the *--print-pykwalify* flag to the **validate** command to print the unchanged output from `pykwalify`.

# 1.3.2
* Updated the format of the outputs when using the *--json-file* flag to create a JSON file output for the **validate** and **lint** commands.
* Added the **doc-review** command to check spelling in .md and .yml files as well as a basic release notes review.
* Added a validation that a pack's display name does not already exist in content repository.
* Fixed an issue where the **validate** command failed to detect duplicate params in an integration.
* Fixed an issue where the **validate** command failed to detect duplicate arguments in a command in an integration.

# 1.3.1
* Fixed an issue where the **validate** command failed to validate the release notes of beta integrations.
* Updated the **upload** command to support indicator fields.
* The **validate** and **update-release-notes** commands will now check changed files against `demisto/master` if it is configured locally.
* Fixed an issue where **validate** would incorrectly identify files as renamed.
* Added a validation that integration properties (such as feed, mappers, mirroring, etc) are not removed.
* Fixed an issue where **validate** failed when comparing branch against commit hash.
* Added the *--no-pipenv* flag to the **split-yml** command.
* Added a validation that incident fields and incident types are not removed from mappers.
* Fixed an issue where the *c
reate-id-set* flag in the *validate* command did not work while not using git.
* Added the *hiddenusername* field to the integration schema.
* Added a validation that images that are not integration images, do not ask for a new version or RN

# 1.3.0
* Do not collect optional dependencies on indicator types reputation commands.
* Fixed an issue where downloading indicator layoutscontainer objects failed.
* Added a validation that makes sure outputs in integrations are matching the README file.
* Fixed an issue where the *create-id-set* flag in the **validate** command did not work.
* Added a warning in case no id_set file is found when running the **validate** command.
* Fixed an issue where changed files were not recognised correctly on forked branches in the **validate** and the **update-release-notes** commands.
* Fixed an issue when files were classified incorrectly when running *update-release-notes*.
* Added a validation that integration and script file paths are compatible with our convention.
* Fixed an issue where id_set.json file was re created whenever running the generate-docs command.
* added the *--json-file* flag to create a JSON file output for the **validate** and **lint** commands.

# 1.2.19
* Fixed an issue where merge id_set was not updated to work with the new entity of Packs.
* Added a validation that the playbook's version matches the version of its sub-playbooks, scripts, and integrations.

# 1.2.18
* Changed the *skip-id-set-creation* flag to *create-id-set* in the **validate** command. Its default value will be False.
* Added support for the 'cve' reputation command in default arg validation.
* Filter out generic and reputation command from scripts and playbooks dependencies calculation.
* Added support for the incident fields in outgoing mappers in the ID set.
* Added a validation that the taskid field and the id field under the task field are both from uuid format and contain the same value.
* Updated the **format** command to generate uuid value for the taskid field and for the id under the task field in case they hold an invalid values.
* Exclude changes from doc_files directory on validation.
* Added a validation that an integration command has at most one default argument.
* Fixing an issue where pack metadata version bump was not enforced when modifying an old format (unified) file.
* Added validation that integration parameter's display names are capitalized and spaced using whitespaces and not underscores.
* Fixed an issue where beta integrations where not running deprecation validations.
* Allowed adding additional information to the deprecated description.
* Fixing an issue when escaping less and greater signs in integration params did not work as expected.

# 1.2.17
* Added a validation that the classifier of an integration exists.
* Added a validation that the mapper of an integration exists.
* Added a validation that the incident types of a classifier exist.
* Added a validation that the incident types of a mapper exist.
* Added support for *text* argument when running **demisto-sdk update-release-notes** on the ApiModules pack.
* Added a validation for the minimal version of an indicator field of type grid.
* Added new validation for incident and indicator fields in classifiers mappers and layouts exist in the content.
* Added cache for get_remote_file to reducing failures from accessing the remote repo.
* Fixed an issue in the **format** command where `_dev` or `_copy` suffixes weren't removed from the `id` of the given playbooks.
* Playbook dependencies from incident and indicator fields are now marked as optional.
* Mappers dependencies from incident types and incident fields are now marked as optional.
* Classifier dependencies from incident types are now marked as optional.
* Updated **demisto-sdk init** command to no longer create `created` field in pack_metadata file
* Updated **generate-docs** command to take the parameters names in setup section from display field and to use additionalinfo field when exist.
* Using the *verbose* argument in the **find-dependencies** command will now log to the console.
* Improved the deprecated message validation required from integrations.
* Fixed an issue in the **generate-docs** command where **Context Example** section was created when it was empty.

# 1.2.16
* Added allowed ignore errors to the *IDSetValidator*.
* Fixed an issue where an irrelevant id_set validation ran in the **validate** command when using the *--id-set* flag.
* Fixed an issue were **generate-docs** command has failed if a command did not exist in commands permissions file.
* Improved a **validate** command message for missing release notes of api module dependencies.

# 1.2.15
* Added the *ID101* to the allowed ignored errors.

# 1.2.14
* SDK repository is now mypy check_untyped_defs complaint.
* The lint command will now ignore the unsubscriptable-object (E1136) pylint error in dockers based on python 3.9 - this will be removed once a new pylint version is released.
* Added an option for **format** to run on a whole pack.
* Added new validation of unimplemented commands from yml in the code to `XSOAR-linter`.
* Fixed an issue where Auto-Extract fields were only checked for newly added incident types in the **validate** command.
* Added a new warning validation of direct access to args/params dicts to `XSOAR-linter`.

# 1.2.13
* Added new validation of indicators usage in CommandResults to `XSOAR-linter`.
* Running **demisto-sdk lint** will automatically run on changed files (same behavior as the -g flag).
* Removed supported version message from the documentation when running **generate_docs**.
* Added a print to indicate backwards compatibility is being checked in **validate** command.
* Added a percent print when running the **validate** command with the *-a* flag.
* Fixed a regression in the **upload** command where it was ignoring `DEMISTO_VERIFY_SSL` env var.
* Fixed an issue where the **upload** command would fail to upload beta integrations.
* Fixed an issue where the **validate** command did not create the *id_set.json* file when running with *-a* flag.
* Added price change validation in the **validate** command.
* Added validations that checks in read-me for empty sections or leftovers from the auto generated read-me that should be changed.
* Added new code validation for *NotImplementedError* to raise a warning in `XSOAR-linter`.
* Added validation for support types in the pack metadata file.
* Added support for *--template* flag in **demisto-sdk init** command.
* Fixed an issue with running **validate** on master branch where the changed files weren't compared to previous commit when using the *-g* flag.
* Fixed an issue where the `XSOAR-linter` ran *NotImplementedError* validation on scripts.
* Added support for Auto-Extract feature validation in incident types in the **validate** command.
* Fixed an issue in the **lint** command where the *-i* flag was ignored.
* Improved **merge-id-sets** command to support merge between two ID sets that contain the same pack.
* Fixed an issue in the **lint** command where flake8 ran twice.

# 1.2.12
* Bandit now reports also on medium severity issues.
* Fixed an issue with support for Docker Desktop on Mac version 2.5.0+.
* Added support for vulture and mypy linting when running without docker.
* Added support for *prev-ver* flag in **update-release-notes** command.
* Improved retry support when building docker images for linting.
* Added the option to create an ID set on a specific pack in **create-id-set** command.
* Added the *--skip-id-set-creation* flag to **validate** command in order to add the capability to run validate command without creating id_set validation.
* Fixed an issue where **validate** command checked docker image tag on ApiModules pack.
* Fixed an issue where **find-dependencies** did not calculate dashboards and reports dependencies.
* Added supported version message to the documentation and release notes files when running **generate_docs** and **update-release-notes** commands respectively.
* Added new code validations for *NotImplementedError* exception raise to `XSOAR-linter`.
* Command create-content-artifacts additional support for **Author_image.png** object.
* Fixed an issue where schemas were not enforced for incident fields, indicator fields and old layouts in the validate command.
* Added support for **update-release-notes** command to update release notes according to master branch.

# 1.2.11
* Fixed an issue where the ***generate-docs*** command reset the enumeration of line numbering after an MD table.
* Updated the **upload** command to support mappers.
* Fixed an issue where exceptions were no printed in the **format** while the *--verbose* flag is set.
* Fixed an issue where *--assume-yes* flag did not work in the **format** command when running on a playbook without a `fromversion` field.
* Fixed an issue where the **format** command would fail in case `conf.json` file was not found instead of skipping the update.
* Fixed an issue where integration with v2 were recognised by the `name` field instead of the `display` field in the **validate** command.
* Added a playbook validation to check if a task script exists in the id set in the **validate** command.
* Added new integration category `File Integrity Management` in the **validate** command.

# 1.2.10
* Added validation for approved content pack use-cases and tags.
* Added new code validations for *CommonServerPython* import to `XSOAR-linter`.
* Added *default value* and *predefined values* to argument description in **generate-docs** command.
* Added a new validation that checks if *get-mapping-fields* command exists if the integration schema has *{ismappable: true}* in **validate** command.
* Fixed an issue where the *--staged* flag recognised added files as modified in the **validate** command.
* Fixed an issue where a backwards compatibility warning was raised for all added files in the **validate** command.
* Fixed an issue where **validate** command failed when no tests were given for a partner supported pack.
* Updated the **download** command to support mappers.
* Fixed an issue where the ***format*** command added a duplicate parameter.
* For partner supported content packs, added support for a list of emails.
* Removed validation of README files from the ***validate*** command.
* Fixed an issue where the ***validate*** command required release notes for ApiModules pack.

# 1.2.9
* Fixed an issue in the **openapi_codegen** command where it created duplicate functions name from the swagger file.
* Fixed an issue in the **update-release-notes** command where the *update type* argument was not verified.
* Fixed an issue in the **validate** command where no error was raised in case a non-existing docker image was presented.
* Fixed an issue in the **format** command where format failed when trying to update invalid Docker image.
* The **format** command will now preserve the **isArray** argument in integration's reputation commands and will show a warning if it set to **false**.
* Fixed an issue in the **lint** command where *finally* clause was not supported in main function.
* Fixed an issue in the **validate** command where changing any entity ID was not validated.
* Fixed an issue in the **validate** command where *--staged* flag did not bring only changed files.
* Fixed the **update-release-notes** command to ignore changes in the metadata file.
* Fixed the **validate** command to ignore metadata changes when checking if a version bump is needed.


# 1.2.8
* Added a new validation that checks in playbooks for the usage of `DeleteContext` in **validate** command.
* Fixed an issue in the **upload** command where it would try to upload content entities with unsupported versions.
* Added a new validation that checks in playbooks for the usage of specific instance in **validate** command.
* Added the **--staged** flag to **validate** command to run on staged files only.


# 1.2.7
* Changed input parameters in **find-dependencies** command.
   - Use ***-i, --input*** instead of ***-p, --path***.
   - Use ***-idp, --id-set-path*** instead of ***-i, --id-set-path***.
* Fixed an issue in the **unify** command where it crashed on an integration without an image file.
* Fixed an issue in the **format** command where unnecessary files were not skipped.
* Fixed an issue in the **update-release-notes** command where the *text* argument was not respected in all cases.
* Fixed an issue in the **validate** command where a warning about detailed description was given for unified or deprecated integrations.
* Improved the error returned by the **validate** command when running on files using the old format.

# 1.2.6
* No longer require setting `DEMISTO_README_VALIDATION` env var to enable README mdx validation. Validation will now run automatically if all necessary node modules are available.
* Fixed an issue in the **validate** command where the `--skip-pack-dependencies` would not skip id-set creation.
* Fixed an issue in the **validate** command where validation would fail if supplied an integration with an empty `commands` key.
* Fixed an issue in the **validate** command where validation would fail due to a required version bump for packs which are not versioned.
* Will use env var `DEMISTO_VERIFY_SSL` to determine if to use a secure connection for commands interacting with the Server when `--insecure` is not passed. If working with a local Server without a trusted certificate, you can set env var `DEMISTO_VERIFY_SSL=no` to avoid using `--insecure` on each command.
* Unifier now adds a link to the integration documentation to the integration detailed description.
* Fixed an issue in the **secrets** command where ignored secrets were not skipped.

# 1.2.5
* Added support for special fields: *defaultclassifier*, *defaultmapperin*, *defaultmapperout* in **download** command.
* Added -y option **format** command to assume "yes" as answer to all prompts and run non-interactively
* Speed up improvements for `validate` of README files.
* Updated the **format** command to adhere to the defined content schema and sub-schemas, aligning its behavior with the **validate** command.
* Added support for canvasContextConnections files in **format** command.

# 1.2.4
* Updated detailed description for community integrations.

# 1.2.3
* Fixed an issue where running **validate** failed on playbook with task that adds tags to the evidence data.
* Added the *displaypassword* field to the integration schema.
* Added new code validations to `XSOAR-linter`.
    * As warnings messages:
        * `demisto.params()` should be used only inside main function.
        * `demisto.args()` should be used only inside main function.
        * Functions args should have type annotations.
* Added `fromversion` field validation to test playbooks and scripts in **validate** command.

# 1.2.2
* Add support for warning msgs in the report and summary to **lint** command.
* Fixed an issue where **json-to-outputs** determined bool values as int.
* Fixed an issue where **update-release-notes** was crushing on `--all` flag.
* Fixed an issue where running **validate**, **update-release-notes** outside of content repo crushed without a meaningful error message.
* Added support for layoutscontainer in **init** contribution flow.
* Added a validation for tlp_color param in feeds in **validate** command.
* Added a validation for removal of integration parameters in **validate** command.
* Fixed an issue where **update-release-notes** was failing with a wrong error message when no pack or input was given.
* Improved formatting output of the **generate-docs** command.
* Add support for env variable *DEMISTO_SDK_ID_SET_REFRESH_INTERVAL*. Set this env variable to the refresh interval in minutes. The id set will be regenerated only if the refresh interval has passed since the last generation. Useful when generating Script documentation, to avoid re-generating the id_set every run.
* Added new code validations to `XSOAR-linter`.
    * As error messages:
        * Longer than 10 seconds sleep statements for non long running integrations.
        * exit() usage.
        * quit() usage.
    * As warnings messages:
        * `demisto.log` should not be used.
        * main function existence.
        * `demito.results` should not be used.
        * `return_output` should not be used.
        * try-except statement in main function.
        * `return_error` usage in main function.
        * only once `return_error` usage.
* Fixed an issue where **lint** command printed logs twice.
* Fixed an issue where *suffix* did not work as expected in the **create-content-artifacts** command.
* Added support for *prev-ver* flag in **lint** and **secrets** commands.
* Added support for *text* flag to **update-release-notes** command to add the same text to all release notes.
* Fixed an issue where **validate** did not recognize added files if they were modified locally.
* Added a validation that checks the `fromversion` field exists and is set to 5.0.0 or above when working or comparing to a non-feature branch in **validate** command.
* Added a validation that checks the certification field in the pack_metadata file is valid in **validate** command.
* The **update-release-notes** command will now automatically add docker image update to the release notes.

# 1.2.1
* Added an additional linter `XSOAR-linter` to the **lint** command which custom validates py files. currently checks for:
    * `Sys.exit` usages with non zero value.
    * Any `Print` usages.
* Fixed an issue where renamed files were failing on *validate*.
* Fixed an issue where single changed files did not required release notes update.
* Fixed an issue where doc_images required release-notes and validations.
* Added handling of dependent packs when running **update-release-notes** on changed *APIModules*.
    * Added new argument *--id-set-path* for id_set.json path.
    * When changes to *APIModule* is detected and an id_set.json is available - the command will update the dependent pack as well.
* Added handling of dependent packs when running **validate** on changed *APIModules*.
    * Added new argument *--id-set-path* for id_set.json path.
    * When changes to *APIModule* is detected and an id_set.json is available - the command will validate that the dependent pack has release notes as well.
* Fixed an issue where the find_type function didn't recognize file types correctly.
* Fixed an issue where **update-release-notes** command did not work properly on Windows.
* Added support for indicator fields in **update-release-notes** command.
* Fixed an issue where files in test dirs where being validated.


# 1.2.0
* Fixed an issue where **format** did not update the test playbook from its pack.
* Fixed an issue where **validate** validated non integration images.
* Fixed an issue where **update-release-notes** did not identified old yml integrations and scripts.
* Added revision templates to the **update-release-notes** command.
* Fixed an issue where **update-release-notes** crashed when a file was renamed.
* Fixed an issue where **validate** failed on deleted files.
* Fixed an issue where **validate** validated all images instead of packs only.
* Fixed an issue where a warning was not printed in the **format** in case a non-supported file type is inputted.
* Fixed an issue where **validate** did not fail if no release notes were added when adding files to existing packs.
* Added handling of incorrect layout paths via the **format** command.
* Refactor **create-content-artifacts** command - Efficient artifacts creation and better logging.
* Fixed an issue where image and description files were not handled correctly by **validate** and **update-release-notes** commands.
* Fixed an issue where the **format** command didn't remove all extra fields in a file.
* Added an error in case an invalid id_set.json file is found while running the **validate** command.
* Added fetch params checks to the **validate** command.

# 1.1.11
* Added line number to secrets' path in **secrets** command report.
* Fixed an issue where **init** a community pack did not present the valid support URL.
* Fixed an issue where **init** offered a non relevant pack support type.
* Fixed an issue where **lint** did not pull docker images for powershell.
* Fixed an issue where **find-dependencies** did not find all the script dependencies.
* Fixed an issue where **find-dependencies** did not collect indicator fields as dependencies for playbooks.
* Updated the **validate** and the **secrets** commands to be less dependent on regex.
* Fixed an issue where **lint** did not run on circle when docker did not return ping.
* Updated the missing release notes error message (RN106) in the **Validate** command.
* Fixed an issue where **Validate** would return missing release notes when two packs with the same substring existed in the modified files.
* Fixed an issue where **update-release-notes** would add duplicate release notes when two packs with the same substring existed in the modified files.
* Fixed an issue where **update-release-notes** would fail to bump new versions if the feature branch was out of sync with the master branch.
* Fixed an issue where a non-descriptive error would be returned when giving the **update-release-notes** command a pack which can not be found.
* Added dependencies check for *widgets* in **find-dependencies** command.
* Added a `update-docker` flag to **format** command.
* Added a `json-to-outputs` flag to the **run** command.
* Added a verbose (`-v`) flag to **format** command.
* Fixed an issue where **download** added the prefix "playbook-" to the name of playbooks.

# 1.1.10
* Updated the **init** command. Relevant only when passing the *--contribution* argument.
   * Added the *--author* option.
   * The *support* field of the pack's metadata is set to *community*.
* Added a proper error message in the **Validate** command upon a missing description in the root of the yml.
* **Format** now works with a relative path.
* **Validate** now fails when all release notes have been excluded.
* Fixed issue where correct error message would not propagate for invalid images.
* Added the *--skip-pack-dependencies* flag to **validate** command to skip pack dependencies validation. Relevant when using the *-g* flag.
* Fixed an issue where **Validate** and **Format** commands failed integrations with `defaultvalue` field in fetch incidents related parameters.
* Fixed an issue in the **Validate** command in which unified YAML files were not ignored.
* Fixed an issue in **generate-docs** where scripts and playbooks inputs and outputs were not parsed correctly.
* Fixed an issue in the **openapi-codegen** command where missing reference fields in the swagger JSON caused errors.
* Fixed an issue in the **openapi-codegen** command where empty objects in the swagger JSON paths caused errors.
* **update-release-notes** command now accept path of the pack instead of pack name.
* Fixed an issue where **generate-docs** was inserting unnecessary escape characters.
* Fixed an issue in the **update-release-notes** command where changes to the pack_metadata were not detected.
* Fixed an issue where **validate** did not check for missing release notes in old format files.

# 1.1.9
* Fixed an issue where **update-release-notes** command failed on invalid file types.

# 1.1.8
* Fixed a regression where **upload** command failed on test playbooks.
* Added new *githubUser* field in pack metadata init command.
* Support beta integration in the commands **split-yml, extract-code, generate-test-playbook and generate-docs.**
* Fixed an issue where **find-dependencies** ignored *toversion* field in content items.
* Added support for *layoutscontainer*, *classifier_5_9_9*, *mapper*, *report*, and *widget* in the **Format** command.
* Fixed an issue where **Format** will set the `ID` field to be equal to the `name` field in modified playbooks.
* Fixed an issue where **Format** did not work for test playbooks.
* Improved **update-release-notes** command:
    * Write content description to release notes for new items.
    * Update format for file types without description: Connections, Incident Types, Indicator Types, Layouts, Incident Fields.
* Added a validation for feedTags param in feeds in **validate** command.
* Fixed readme validation issue in community support packs.
* Added the **openapi-codegen** command to generate integrations from OpenAPI specification files.
* Fixed an issue were release notes validations returned wrong results for *CommonScripts* pack.
* Added validation for image links in README files in **validate** command.
* Added a validation for default value of fetch param in feeds in **validate** command.
* Fixed an issue where the **Init** command failed on scripts.

# 1.1.7
* Fixed an issue where running the **format** command on feed integrations removed the `defaultvalue` fields.
* Playbook branch marked with *skipunavailable* is now set as an optional dependency in the **find-dependencies** command.
* The **feedReputation** parameter can now be hidden in a feed integration.
* Fixed an issue where running the **unify** command on JS package failed.
* Added the *--no-update* flag to the **find-dependencies** command.
* Added the following validations in **validate** command:
   * Validating that a pack does not depend on NonSupported / Deprecated packs.

# 1.1.6
* Added the *--description* option to the **init** command.
* Added the *--contribution* option to the **init** command which converts a contribution zip to proper pack format.
* Improved **validate** command performance time and outputs.
* Added the flag *--no-docker-checks* to **validate** command to skip docker checks.
* Added the flag *--print-ignored-files* to **validate** command to print ignored files report when the command is done.
* Added the following validations in **validate** command:
   * Validating that existing release notes are not modified.
   * Validating release notes are not added to new packs.
   * Validating that the "currentVersion" field was raised in the pack_metadata for modified packs.
   * Validating that the timestamp in the "created" field in the pack_metadata is in ISO format.
* Running `demisto-sdk validate` will run the **validate** command using git and only on committed files (same as using *-g --post-commit*).
* Fixed an issue where release notes were not checked correctly in **validate** command.
* Fixed an issue in the **create-id-set** command where optional playbook tasks were not taken into consideration.
* Added a prompt to the `demisto-sdk update-release-notes` command to prompt users to commit changes before running the release notes command.
* Added support to `layoutscontainer` in **validate** command.

# 1.1.5
* Fixed an issue in **find-dependencies** command.
* **lint** command now verifies flake8 on CommonServerPython script.

# 1.1.4
* Fixed an issue with the default output file name of the **unify** command when using "." as an output path.
* **Unify** command now adds contributor details to the display name and description.
* **Format** command now adds *isFetch* and *incidenttype* fields to integration yml.
* Removed the *feedIncremental* field from the integration schema.
* **Format** command now adds *feedBypassExclusionList*, *Fetch indicators*, *feedReputation*, *feedReliability*,
     *feedExpirationPolicy*, *feedExpirationInterval* and *feedFetchInterval* fields to integration yml.
* Fixed an issue in the playbooks schema.
* Fixed an issue where generated release notes were out of order.
* Improved pack dependencies detection.
* Fixed an issue where test playbooks were mishandled in **validate** command.

# 1.1.3
* Added a validation for invalid id fields in indicators types files in **validate** command.
* Added default behavior for **update-release-notes** command.
* Fixed an error where README files were failing release notes validation.
* Updated format of generated release notes to be more user friendly.
* Improved error messages for the **update-release-notes** command.
* Added support for `Connections`, `Dashboards`, `Widgets`, and `Indicator Types` to **update-release-notes** command.
* **Validate** now supports scripts under the *TestPlaybooks* directory.
* Fixed an issue where **validate** did not support powershell files.

# 1.1.2
* Added a validation for invalid playbookID fields in incidents types files in **validate** command.
* Added a code formatter for python files.
* Fixed an issue where new and old classifiers where mixed on validate command.
* Added *feedIncremental* field to the integration schema.
* Fixed error in the **upload** command where unified YMLs were not uploaded as expected if the given input was a pack.
* Fixed an issue where the **secrets** command failed due to a space character in the file name.
* Ignored RN validation for *NonSupported* pack.
* You can now ignore IF107, SC100, RP102 error codes in the **validate** command.
* Fixed an issue where the **download** command was crashing when received as input a JS integration or script.
* Fixed an issue where **validate** command checked docker image for JS integrations and scripts.
* **validate** command now checks scheme for reports and connections.
* Fixed an issue where **validate** command checked docker when running on all files.
* Fixed an issue where **validate** command did not fail when docker image was not on the latest numeric tag.
* Fixed an issue where beta integrations were not validated correctly in **validate** command.

# 1.1.1
* fixed and issue where file types were not recognized correctly in **validate** command.
* Added better outputs for validate command.

# 1.1.0
* Fixed an issue where changes to only non-validated files would fail validation.
* Fixed an issue in **validate** command where moved files were failing validation for new packs.
* Fixed an issue in **validate** command where added files were failing validation due to wrong file type detection.
* Added support for new classifiers and mappers in **validate** command.
* Removed support of old RN format validation.
* Updated **secrets** command output format.
* Added support for error ignore on deprecated files in **validate** command.
* Improved errors outputs in **validate** command.
* Added support for linting an entire pack.

# 1.0.9
* Fixed a bug where misleading error was presented when pack name was not found.
* **Update-release-notes** now detects added files for packs with versions.
* Readme files are now ignored by **update-release-notes** and validation of release notes.
* Empty release notes no longer cause an uncaught error during validation.

# 1.0.8
* Changed the output format of demisto-sdk secrets.
* Added a validation that checkbox items are not required in integrations.
* Added pack release notes generation and validation.
* Improved pack metadata validation.
* Fixed an issue in **validate** where renamed files caused an error

# 1.0.4
* Fix the **format** command to update the `id` field to be equal to `details` field in indicator-type files, and to `name` field in incident-type & dashboard files.
* Fixed a bug in the **validate** command for layout files that had `sortValues` fields.
* Fixed a bug in the **format** command where `playbookName` field was not always present in the file.
* Fixed a bug in the **format** command where indicatorField wasn't part of the SDK schemas.
* Fixed a bug in **upload** command where created unified docker45 yml files were not deleted.
* Added support for IndicatorTypes directory in packs (for `reputation` files, instead of Misc).
* Fixed parsing playbook condition names as string instead of boolean in **validate** command
* Improved image validation in YAML files.
* Removed validation for else path in playbook condition tasks.

# 1.0.3
* Fixed a bug in the **format** command where comments were being removed from YAML files.
* Added output fields: _file_path_ and _kind_ for layouts in the id-set.json created by **create-id-set** command.
* Fixed a bug in the **create-id-set** command Who returns Duplicate for Layouts with a different kind.
* Added formatting to **generate-docs** command results replacing all `<br>` tags with `<br/>`.
* Fixed a bug in the **download** command when custom content contained not supported content entity.
* Fixed a bug in **format** command in which boolean strings  (e.g. 'yes' or 'no') were converted to boolean values (e.g. 'True' or 'False').
* **format** command now removes *sourceplaybookid* field from playbook files.
* Fixed a bug in **generate-docs** command in which integration dependencies were not detected when generating documentation for a playbook.


# 1.0.1
* Fixed a bug in the **unify** command when output path was provided empty.
* Improved error message for integration with no tests configured.
* Improved the error message returned from the **validate** command when an integration is missing or contains malformed fetch incidents related parameters.
* Fixed a bug in the **create** command where a unified YML with a docker image for 4.5 was copied incorrectly.
* Missing release notes message are now showing the release notes file path to update.
* Fixed an issue in the **validate** command in which unified YAML files were not ignored.
* File format suggestions are now shown in the relevant file format (JSON or YAML).
* Changed Docker image validation to fail only on non-valid ones.
* Removed backward compatibility validation when Docker image is updated.

# 1.0.0
* Improved the *upload* command to support the upload of all the content entities within a pack.
* The *upload* command now supports the improved pack file structure.
* Added an interactive option to format integrations, scripts and playbooks with No TestPlaybooks configured.
* Added an interactive option to configure *conf.json* file with missing test playbooks for integrations, scripts and playbooks
* Added *download* command to download custom content from Demisto instance to the local content repository.
* Improved validation failure messages to include a command suggestion, wherever relevant, to fix the raised issue.
* Improved 'validate' help and documentation description
* validate - checks that scripts, playbooks, and integrations have the *tests* key.
* validate - checks that test playbooks are configured in `conf.json`.
* demisto-sdk lint - Copy dir better handling.
* demisto-sdk lint - Add error when package missing in docker image.
* Added *-a , --validate-all* option in *validate* to run all validation on all files.
* Added *-i , --input* option in *validate* to run validation on a specified pack/file.
* added *-i, --input* option in *secrets* to run on a specific file.
* Added an allowed hidden parameter: *longRunning* to the hidden integration parameters validation.
* Fixed an issue with **format** command when executing with an output path of a folder and not a file path.
* Bug fixes in generate-docs command given playbook as input.
* Fixed an issue with lint command in which flake8 was not running on unit test files.

# 0.5.2
* Added *-c, --command* option in *generate-docs* to generate a specific command from an integration.
* Fixed an issue when getting README/CHANGELOG files from git and loading them.
* Removed release notes validation for new content.
* Fixed secrets validations for files with the same name in a different directory.
* demisto-sdk lint - parallelization working with specifying the number of workers.
* demisto-sdk lint - logging levels output, 3 levels.
* demisto-sdk lint - JSON report, structured error reports in JSON format.
* demisto-sdk lint - XML JUnit report for unit-tests.
* demisto-sdk lint - new packages used to accelerate execution time.
* demisto-sdk secrets - command now respects the generic whitelist, and not only the pack secrets.

# 0.5.0
[PyPI History][1]

[1]: https://pypi.org/project/demisto-sdk/#history
# 0.4.9
* Fixed an issue in *generate-docs* where Playbooks and Scripts documentation failed.
* Added a graceful error message when executing the *run" command with a misspelled command.
* Added more informative errors upon failures of the *upload* command.
* format command:
    * Added format for json files: IncidentField, IncidentType, IndicatorField, IndicatorType, Layout, Dashboard.
    * Added the *-fv --from-version*, *-nv --no-validation* arguments.
    * Removed the *-t yml_type* argument, the file type will be inferred.
    * Removed the *-g use_git* argument, running format without arguments will run automatically on git diff.
* Fixed an issue in loading playbooks with '=' character.
* Fixed an issue in *validate* failed on deleted README files.

# 0.4.8
* Added the *max* field to the Playbook schema, allowing to define it in tasks loop.
* Fixed an issue in *validate* where Condition branches checks were case sensitive.

# 0.4.7
* Added the *slareminder* field to the Playbook schema.
* Added the *common_server*, *demisto_mock* arguments to the *init* command.
* Fixed an issue in *generate-docs* where the general section was not being generated correctly.
* Fixed an issue in *validate* where Incident type validation failed.

# 0.4.6
* Fixed an issue where the *validate* command did not identify CHANGELOG in packs.
* Added a new command, *id-set* to create the id set - the content dependency tree by file IDs.

# 0.4.5
* generate-docs command:
    * Added the *use_cases*, *permissions*, *command_permissions* and *limitations*.
    * Added the *--insecure* argument to support running the script and integration command in Demisto.
    * Removed the *-t yml_type* argument, the file type will be inferred.
    * The *-o --output* argument is no longer mandatory, default value will be the input file directory.
* Added support for env var: *DEMISTO_SDK_SKIP_VERSION_CHECK*. When set version checks are skipped.
* Fixed an issue in which the CHANGELOG files did not match our scheme.
* Added a validator to verify that there are no hidden integration parameters.
* Fixed an issue where the *validate* command ran on test files.
* Removed the *env-dir* argument from the demisto-sdk.
* README files which are html files will now be skipped in the *validate* command.
* Added support for env var: *DEMISTO_README_VALIDATOR*. When not set the readme validation will not run.

# 0.4.4
* Added a validator for IncidentTypes (incidenttype-*.json).
* Fixed an issue where the -p flag in the *validate* command was not working.
* Added a validator for README.md files.
* Release notes validator will now run on: incident fields, indicator fields, incident types, dashboard and reputations.
* Fixed an issue where the validator of reputation(Indicator Type) did not check on the details field.
* Fixed an issue where the validator attempted validating non-existing files after deletions or name refactoring.
* Removed the *yml_type* argument in the *split-yml*, *extract-code* commands.
* Removed the *file_type* argument in the *generate-test-playbook* command.
* Fixed the *insecure* argument in *upload*.
* Added the *insecure* argument in *run-playbook*.
* Standardise the *-i --input*, *-o --output* to demisto-sdk commands.

# 0.4.3
* Fixed an issue where the incident and indicator field BC check failed.
* Support for linting and unit testing PowerShell integrations.

# 0.4.2
* Fixed an issue where validate failed on Windows.
* Added a validator to verify all branches are handled in conditional task in a playbook.
* Added a warning message when not running the latest sdk version.
* Added a validator to check that the root is connected to all tasks in the playbook.
* Added a validator for Dashboards (dashboard-*.json).
* Added a validator for Indicator Types (reputation-*.json).
* Added a BC validation for changing incident field type.
* Fixed an issue where init command would generate an invalid yml for scripts.
* Fixed an issue in misleading error message in v2 validation hook.
* Fixed an issue in v2 hook which now is set only on newly added scripts.
* Added more indicative message for errors in yaml files.
* Disabled pykwalify info log prints.

# 0.3.10
* Added a BC check for incident fields - changing from version is not allowed.
* Fixed an issue in create-content-artifacts where scripts in Packs in TestPlaybooks dir were copied with a wrong prefix.


# 0.3.9
* Added a validation that incident field can not be required.
* Added validation for fetch incident parameters.
* Added validation for feed integration parameters.
* Added to the *format* command the deletion of the *sourceplaybookid* field.
* Fixed an issue where *fieldMapping* in playbook did not pass the scheme validation.
* Fixed an issue where *create-content-artifacts* did not copy TestPlaybooks in Packs without prefix of *playbook-*.
* Added a validation the a playbook can not have a rolename set.
* Added to the image validator the new DBot default image.
* Added the fields: elasticcommonfields, quiet, quietmode to the Playbook schema.
* Fixed an issue where *validate* failed on integration commands without outputs.
* Added a new hook for naming of v2 integrations and scripts.


# 0.3.8
* Fixed an issue where *create-content-artifact* was not loading the data in the yml correctly.
* Fixed an issue where *unify* broke long lines in script section causing syntax errors


# 0.3.7
* Added *generate-docs* command to generate documentation file for integration, playbook or script.
* Fixed an issue where *unify* created a malformed integration yml.
* Fixed an issue where demisto-sdk **init** creates unit-test file with invalid import.


# 0.3.6
* Fixed an issue where demisto-sdk **validate** failed on modified scripts without error message.


# 0.3.5
* Fixed an issue with docker tag validation for integrations.
* Restructured repo source code.


# 0.3.4
* Saved failing unit tests as a file.
* Fixed an issue where "_test" file for scripts/integrations created using **init** would import the "HelloWorld" templates.
* Fixed an issue in demisto-sdk **validate** - was failing on backward compatiblity check
* Fixed an issue in demisto-sdk **secrets** - empty line in .secrets-ignore always made the secrets check to pass
* Added validation for docker image inside integrations and scripts.
* Added --use-git flag to **format** command to format all changed files.
* Fixed an issue where **validate** did not fail on dockerimage changes with bc check.
* Added new flag **--ignore-entropy** to demisto-sdk **secrets**, this will allow skip entropy secrets check.
* Added --outfile to **lint** to allow saving failed packages to a file.


# 0.3.3
* Added backwards compatibility break error message.
* Added schema for incident types.
* Added **additionalinfo** field to as an available field for integration configuration.
* Added pack parameter for **init**.
* Fixed an issue where error would appear if name parameter is not set in **init**.


# 0.3.2
* Fixed the handling of classifier files in **validate**.


# 0.3.1
* Fixed the handling of newly created reputation files in **validate**.
* Added an option to perform **validate** on a specific file.


# 0.3.0
* Added support for multi-package **lint** both with parallel and without.
* Added all parameter in **lint** to run on all packages and packs in content repository.
* Added **format** for:
    * Scripts
    * Playbooks
    * Integrations
* Improved user outputs for **secrets** command.
* Fixed an issue where **lint** would run pytest and pylint only on a single docker per integration.
* Added auto-complete functionality to demisto-sdk.
* Added git parameter in **lint** to run only on changed packages.
* Added the **run-playbook** command
* Added **run** command which runs a command in the Demisto playground.
* Added **upload** command which uploads an integration or a script to a Demisto instance.
* Fixed and issue where **validate** checked if release notes exist for new integrations and scripts.
* Added **generate-test-playbook** command which generates a basic test playbook for an integration or a script.
* **validate** now supports indicator fields.
* Fixed an issue with layouts scheme validation.
* Adding **init** command.
* Added **json-to-outputs** command which generates the yaml section for outputs from an API raw response.

# 0.2.6
* Fixed an issue with locating release notes for beta integrations in **validate**.

# 0.2.5
* Fixed an issue with locating release notes for beta integrations in **validate**.

# 0.2.4
* Adding image validation to Beta_Integration and Packs in **validate**.

# 0.2.3
* Adding Beta_Integration to the structure validation process.
* Fixing bug where **validate** did checks on TestPlaybooks.
* Added requirements parameter to **lint**.

# 0.2.2
* Fixing bug where **lint** did not return exit code 1 on failure.
* Fixing bug where **validate** did not print error message in case no release notes were give.

# 0.2.1
* **Validate** now checks that the id and name fields are identical in yml files.
* Fixed a bug where sdk did not return any exit code.

# 0.2.0
* Added Release Notes Validator.
* Fixed the Unifier selection of your python file to use as the code.
* **Validate** now supports Indicator fields.
* Fixed a bug where **validate** and **secrets** did not return exit code 1 on failure.
* **Validate** now runs on newly added scripts.

# 0.1.8
* Added support for `--version`.
* Fixed an issue in file_validator when calling `checked_type` method with script regex.

# 0.1.2
* Restructuring validation to support content packs.
* Added secrets validation.
* Added content bundle creation.
* Added lint and unit test run.

# 0.1.1
* Added new logic to the unifier.
* Added detailed README.
* Some small adjustments and fixes.

# 0.1.0
Capabilities:
* **Extract** components(code, image, description etc.) from a Demisto YAML file into a directory.
* **Unify** components(code, image, description etc.) to a single Demisto YAML file.
* **Validate** Demisto content files.<|MERGE_RESOLUTION|>--- conflicted
+++ resolved
@@ -8,12 +8,9 @@
 * Fixed an issue where **openapi-codegen** entered into an infinite loop on circular references in the swagger file.
 * The **format** command will now set `fromVersion: 6.2.0` for widgets with 'metrics' data type.
 * Updated the **find-dependencies** command to support generic modules, definitions, fields and types.
-<<<<<<< HEAD
-* Expanded unify command to support GenericModules - Unifies a GenericModule object with its Dashboards.
-=======
 * Fixed an issue where **openapi-codegen** tried to extract reference example outputs, leading to an exception.
 * Added a tool that gives the ability to temporarily suppress console output.
->>>>>>> 64c2b398
+* Expanded unify command to support GenericModules - Unifies a GenericModule object with its Dashboards.
 
 # 1.4.4
 * When formatting incident types with Auto-Extract rules and without mode field, the **format** command will now add the user selected mode.
