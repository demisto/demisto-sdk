# Changelog
<<<<<<< HEAD
* Fixed an issue where **format** did not update the test playbook from its pack.
=======
* Fixed an issue where **validate** validated non integration images.
>>>>>>> bc94bde6
* Fixed an issue where **update-release-notes** did not identified old yml integrations and scripts.
* Added revision templates to the **update-release-notes** command.
* Fixed an issue where **update-release-notes** crashed when a file was renamed.
* Fixed an issue where **validate** failed on deleted files.
* Fixed an issue where **validate** validated all images instead of packs only.
* Fixed an issue where a warning was not printed in the **format** in case a non-supported file type is inputted.
* Fixed an issue where **validate** did not fail if no release notes were added when adding files to existing packs.
* Added handling of incorrect layout paths via the **format** command.
* Refactor **create-content-artifacts** command - Efficient artifacts creation and better logging.
* Fixed an issue where image and description files were not handled correctly by **validate** and **update-release-notes** commands.

# 1.1.11
* Added line number to secrets' path in **secrets** command report.
* Fixed an issue where **init** a community pack did not present the valid support URL.
* Fixed an issue where **init** offered a non relevant pack support type.
* Fixed an issue where **lint** did not pull docker images for powershell.
* Fixed an issue where **find-dependencies** did not find all the script dependencies.
* Fixed an issue where **find-dependencies** did not collect indicator fields as dependencies for playbooks.
* Updated the **validate** and the **secrets** commands to be less dependent on regex.
* Fixed an issue where **lint** did not run on circle when docker did not return ping.
* Updated the missing release notes error message (RN106) in the **Validate** command.
* Fixed an issue where **Validate** would return missing release notes when two packs with the same substring existed in the modified files.
* Fixed an issue where **update-release-notes** would add duplicate release notes when two packs with the same substring existed in the modified files.
* Fixed an issue where **update-release-notes** would fail to bump new versions if the feature branch was out of sync with the master branch.
* Fixed an issue where a non-descriptive error would be returned when giving the **update-release-notes** command a pack which can not be found.
* Added dependencies check for *widgets* in **find-dependencies** command.
* Added a `update-docker` flag to **format** command.
* Added a `json-to-outputs` flag to the **run** command.
* Added a verbose (`-v`) flag to **format** command.
* Fixed an issue where **download** added the prefix "playbook-" to the name of playbooks.

# 1.1.10
* Updated the **init** command. Relevant only when passing the *--contribution* argument.
   * Added the *--author* option.
   * The *support* field of the pack's metadata is set to *community*.
* Added a proper error message in the **Validate** command upon a missing description in the root of the yml.
* **Format** now works with a relative path.
* **Validate** now fails when all release notes have been excluded.
* Fixed issue where correct error message would not propagate for invalid images.
* Added the *--skip-pack-dependencies* flag to **validate** command to skip pack dependencies validation. Relevant when using the *-g* flag.
* Fixed an issue where **Validate** and **Format** commands failed integrations with `defaultvalue` field in fetch incidents related parameters.
* Fixed an issue in the **Validate** command in which unified YAML files were not ignored.
* Fixed an issue in **generate-docs** where scripts and playbooks inputs and outputs were not parsed correctly.
* Fixed an issue in the **openapi-codegen** command where missing reference fields in the swagger JSON caused errors.
* Fixed an issue in the **openapi-codegen** command where empty objects in the swagger JSON paths caused errors.
* **update-release-notes** command now accept path of the pack instead of pack name.
* Fixed an issue where **generate-docs** was inserting unnecessary escape characters.
* Fixed an issue in the **update-release-notes** command where changes to the pack_metadata were not detected.
* Fixed an issue where **validate** did not check for missing release notes in old format files.

# 1.1.9
* Fixed an issue where **update-release-notes** command failed on invalid file types.

# 1.1.8
* Fixed a regression where **upload** command failed on test playbooks.
* Added new *githubUser* field in pack metadata init command.
* Support beta integration in the commands **split-yml, extract-code, generate-test-playbook and generate-docs.**
* Fixed an issue where **find-dependencies** ignored *toversion* field in content items.
* Added support for *layoutscontainer*, *classifier_5_9_9*, *mapper*, *report*, and *widget* in the **Format** command.
* Fixed an issue where **Format** will set the `ID` field to be equal to the `name` field in modified playbooks.
* Fixed an issue where **Format** did not work for test playbooks.
* Improved **update-release-notes** command:
    * Write content description to release notes for new items.
    * Update format for file types without description: Connections, Incident Types, Indicator Types, Layouts, Incident Fields.
* Added a validation for feedTags param in feeds in **validate** command.
* Fixed readme validation issue in community support packs.
* Added the **openapi-codegen** command to generate integrations from OpenAPI specification files.
* Fixed an issue were release notes validations returned wrong results for *CommonScripts* pack.
* Added validation for image links in README files in **validate** command.
* Added a validation for default value of fetch param in feeds in **validate** command.
* Fixed an issue where the **Init** command failed on scripts.

# 1.1.7
* Fixed an issue where running the **format** command on feed integrations removed the `defaultvalue` fields.
* Playbook branch marked with *skipunavailable* is now set as an optional dependency in the **find-dependencies** command.
* The **feedReputation** parameter can now be hidden in a feed integration.
* Fixed an issue where running the **unify** command on JS package failed.
* Added the *--no-update* flag to the **find-dependencies** command.
* Added the following validations in **validate** command:
   * Validating that a pack does not depend on NonSupported / Deprecated packs.

# 1.1.6
* Added the *--description* option to the **init** command.
* Added the *--contribution* option to the **init** command which converts a contribution zip to proper pack format.
* Improved **validate** command performance time and outputs.
* Added the flag *--no-docker-checks* to **validate** command to skip docker checks.
* Added the flag *--print-ignored-files* to **validate** command to print ignored files report when the command is done.
* Added the following validations in **validate** command:
   * Validating that existing release notes are not modified.
   * Validating release notes are not added to new packs.
   * Validating that the "currentVersion" field was raised in the pack_metadata for modified packs.
   * Validating that the timestamp in the "created" field in the pack_metadata is in ISO format.
* Running `demisto-sdk validate` will run the **validate** command using git and only on committed files (same as using *-g --post-commit*).
* Fixed an issue where release notes were not checked correctly in **validate** command.
* Fixed an issue in the **create-id-set** command where optional playbook tasks were not taken into consideration.
* Added a prompt to the `demisto-sdk update-release-notes` command to prompt users to commit changes before running the release notes command.
* Added support to `layoutscontainer` in **validate** command.

#### 1.1.5
* Fixed an issue in **find-dependencies** command.
* **lint** command now verifies flake8 on CommonServerPython script.

#### 1.1.4
* Fixed an issue with the default output file name of the **unify** command when using "." as an output path.
* **Unify** command now adds contributor details to the display name and description.
* **Format** command now adds *isFetch* and *incidenttype* fields to integration yml.
* Removed the *feedIncremental* field from the integration schema.
* **Format** command now adds *feedBypassExclusionList*, *Fetch indicators*, *feedReputation*, *feedReliability*,
     *feedExpirationPolicy*, *feedExpirationInterval* and *feedFetchInterval* fields to integration yml.
* Fixed an issue in the playbooks schema.
* Fixed an issue where generated release notes were out of order.
* Improved pack dependencies detection.
* Fixed an issue where test playbooks were mishandled in **validate** command.

#### 1.1.3
* Added a validation for invalid id fields in indicators types files in **validate** command.
* Added default behavior for **update-release-notes** command.
* Fixed an error where README files were failing release notes validation.
* Updated format of generated release notes to be more user friendly.
* Improved error messages for the **update-release-notes** command.
* Added support for `Connections`, `Dashboards`, `Widgets`, and `Indicator Types` to **update-release-notes** command.
* **Validate** now supports scripts under the *TestPlaybooks* directory.
* Fixed an issue where **validate** did not support powershell files.

#### 1.1.2
* Added a validation for invalid playbookID fields in incidents types files in **validate** command.
* Added a code formatter for python files.
* Fixed an issue where new and old classifiers where mixed on validate command.
* Added *feedIncremental* field to the integration schema.
* Fixed error in the **upload** command where unified YMLs were not uploaded as expected if the given input was a pack.
* Fixed an issue where the **secrets** command failed due to a space character in the file name.
* Ignored RN validation for *NonSupported* pack.
* You can now ignore IF107, SC100, RP102 error codes in the **validate** command.
* Fixed an issue where the **download** command was crashing when received as input a JS integration or script.
* Fixed an issue where **validate** command checked docker image for JS integrations and scripts.
* **validate** command now checks scheme for reports and connections.
* Fixed an issue where **validate** command checked docker when running on all files.
* Fixed an issue where **validate** command did not fail when docker image was not on the latest numeric tag.
* Fixed an issue where beta integrations were not validated correctly in **validate** command.

#### 1.1.1
* fixed and issue where file types were not recognized correctly in **validate** command.
* Added better outputs for validate command.

#### 1.1.0
* Fixed an issue where changes to only non-validated files would fail validation.
* Fixed an issue in **validate** command where moved files were failing validation for new packs.
* Fixed an issue in **validate** command where added files were failing validation due to wrong file type detection.
* Added support for new classifiers and mappers in **validate** command.
* Removed support of old RN format validation.
* Updated **secrets** command output format.
* Added support for error ignore on deprecated files in **validate** command.
* Improved errors outputs in **validate** command.
* Added support for linting an entire pack.

#### 1.0.9
* Fixed a bug where misleading error was presented when pack name was not found.
* **Update-release-notes** now detects added files for packs with versions.
* Readme files are now ignored by **update-release-notes** and validation of release notes.
* Empty release notes no longer cause an uncaught error during validation.

#### 1.0.8
* Changed the output format of demisto-sdk secrets.
* Added a validation that checkbox items are not required in integrations.
* Added pack release notes generation and validation.
* Improved pack metadata validation.
* Fixed an issue in **validate** where renamed files caused an error

#### 1.0.4
* Fix the **format** command to update the `id` field to be equal to `details` field in indicator-type files, and to `name` field in incident-type & dashboard files.
* Fixed a bug in the **validate** command for layout files that had `sortValues` fields.
* Fixed a bug in the **format** command where `playbookName` field was not always present in the file.
* Fixed a bug in the **format** command where indicatorField wasn't part of the SDK schemas.
* Fixed a bug in **upload** command where created unified docker45 yml files were not deleted.
* Added support for IndicatorTypes directory in packs (for `reputation` files, instead of Misc).
* Fixed parsing playbook condition names as string instead of boolean in **validate** command
* Improved image validation in YAML files.
* Removed validation for else path in playbook condition tasks.

#### 1.0.3
* Fixed a bug in the **format** command where comments were being removed from YAML files.
* Added output fields: _file_path_ and _kind_ for layouts in the id-set.json created by **create-id-set** command.
* Fixed a bug in the **create-id-set** command Who returns Duplicate for Layouts with a different kind.
* Added formatting to **generate-docs** command results replacing all `<br>` tags with `<br/>`.
* Fixed a bug in the **download** command when custom content contained not supported content entity.
* Fixed a bug in **format** command in which boolean strings  (e.g. 'yes' or 'no') were converted to boolean values (e.g. 'True' or 'False').
* **format** command now removes *sourceplaybookid* field from playbook files.
* Fixed a bug in **generate-docs** command in which integration dependencies were not detected when generating documentation for a playbook.


#### 1.0.1
* Fixed a bug in the **unify** command when output path was provided empty.
* Improved error message for integration with no tests configured.
* Improved the error message returned from the **validate** command when an integration is missing or contains malformed fetch incidents related parameters.
* Fixed a bug in the **create** command where a unified YML with a docker image for 4.5 was copied incorrectly.
* Missing release notes message are now showing the release notes file path to update.
* Fixed an issue in the **validate** command in which unified YAML files were not ignored.
* File format suggestions are now shown in the relevant file format (JSON or YAML).
* Changed Docker image validation to fail only on non-valid ones.
* Removed backward compatibility validation when Docker image is updated.

#### 1.0.0
* Improved the *upload* command to support the upload of all the content entities within a pack.
* The *upload* command now supports the improved pack file structure.
* Added an interactive option to format integrations, scripts and playbooks with No TestPlaybooks configured.
* Added an interactive option to configure *conf.json* file with missing test playbooks for integrations, scripts and playbooks
* Added *download* command to download custom content from Demisto instance to the local content repository.
* Improved validation failure messages to include a command suggestion, wherever relevant, to fix the raised issue.
* Improved 'validate' help and documentation description
* validate - checks that scripts, playbooks, and integrations have the *tests* key.
* validate - checks that test playbooks are configured in `conf.json`.
* demisto-sdk lint - Copy dir better handling.
* demisto-sdk lint - Add error when package missing in docker image.
* Added *-a , --validate-all* option in *validate* to run all validation on all files.
* Added *-i , --input* option in *validate* to run validation on a specified pack/file.
* added *-i, --input* option in *secrets* to run on a specific file.
* Added an allowed hidden parameter: *longRunning* to the hidden integration parameters validation.
* Fixed an issue with **format** command when executing with an output path of a folder and not a file path.
* Bug fixes in generate-docs command given playbook as input.
* Fixed an issue with lint command in which flake8 was not running on unit test files.

#### 0.5.2
* Added *-c, --command* option in *generate-docs* to generate a specific command from an integration.
* Fixed an issue when getting README/CHANGELOG files from git and loading them.
* Removed release notes validation for new content.
* Fixed secrets validations for files with the same name in a different directory.
* demisto-sdk lint - parallelization working with specifying the number of workers.
* demisto-sdk lint - logging levels output, 3 levels.
* demisto-sdk lint - JSON report, structured error reports in JSON format.
* demisto-sdk lint - XML JUnit report for unit-tests.
* demisto-sdk lint - new packages used to accelerate execution time.
* demisto-sdk secrets - command now respects the generic whitelist, and not only the pack secrets.

#### 0.5.0
[PyPI History][1]

[1]: https://pypi.org/project/demisto-sdk/#history
### 0.4.9
* Fixed an issue in *generate-docs* where Playbooks and Scripts documentation failed.
* Added a graceful error message when executing the *run" command with a misspelled command.
* Added more informative errors upon failures of the *upload* command.
* format command:
    * Added format for json files: IncidentField, IncidentType, IndicatorField, IndicatorType, Layout, Dashboard.
    * Added the *-fv --from-version*, *-nv --no-validation* arguments.
    * Removed the *-t yml_type* argument, the file type will be inferred.
    * Removed the *-g use_git* argument, running format without arguments will run automatically on git diff.
* Fixed an issue in loading playbooks with '=' character.
* Fixed an issue in *validate* failed on deleted README files.

### 0.4.8
* Added the *max* field to the Playbook schema, allowing to define it in tasks loop.
* Fixed an issue in *validate* where Condition branches checks were case sensitive.

### 0.4.7
* Added the *slareminder* field to the Playbook schema.
* Added the *common_server*, *demisto_mock* arguments to the *init* command.
* Fixed an issue in *generate-docs* where the general section was not being generated correctly.
* Fixed an issue in *validate* where Incident type validation failed.

### 0.4.6
* Fixed an issue where the *validate* command did not identify CHANGELOG in packs.
* Added a new command, *id-set* to create the id set - the content dependency tree by file IDs.

### 0.4.5
* generate-docs command:
    * Added the *use_cases*, *permissions*, *command_permissions* and *limitations*.
    * Added the *--insecure* argument to support running the script and integration command in Demisto.
    * Removed the *-t yml_type* argument, the file type will be inferred.
    * The *-o --output* argument is no longer mandatory, default value will be the input file directory.
* Added support for env var: *DEMISTO_SDK_SKIP_VERSION_CHECK*. When set version checks are skipped.
* Fixed an issue in which the CHANGELOG files did not match our scheme.
* Added a validator to verify that there are no hidden integration parameters.
* Fixed an issue where the *validate* command ran on test files.
* Removed the *env-dir* argument from the demisto-sdk.
* README files which are html files will now be skipped in the *validate* command.
* Added support for env var: *DEMISTO_README_VALIDATOR*. When not set the readme validation will not run.

### 0.4.4
* Added a validator for IncidentTypes (incidenttype-*.json).
* Fixed an issue where the -p flag in the *validate* command was not working.
* Added a validator for README.md files.
* Release notes validator will now run on: incident fields, indicator fields, incident types, dashboard and reputations.
* Fixed an issue where the validator of reputation(Indicator Type) did not check on the details field.
* Fixed an issue where the validator attempted validating non-existing files after deletions or name refactoring.
* Removed the *yml_type* argument in the *split-yml*, *extract-code* commands.
* Removed the *file_type* argument in the *generate-test-playbook* command.
* Fixed the *insecure* argument in *upload*.
* Added the *insecure* argument in *run-playbook*.
* Standardise the *-i --input*, *-o --output* to demisto-sdk commands.

### 0.4.3
* Fixed an issue where the incident and indicator field BC check failed.
* Support for linting and unit testing PowerShell integrations.

### 0.4.2
* Fixed an issue where validate failed on Windows.
* Added a validator to verify all branches are handled in conditional task in a playbook.
* Added a warning message when not running the latest sdk version.
* Added a validator to check that the root is connected to all tasks in the playbook.
* Added a validator for Dashboards (dashboard-*.json).
* Added a validator for Indicator Types (reputation-*.json).
* Added a BC validation for changing incident field type.
* Fixed an issue where init command would generate an invalid yml for scripts.
* Fixed an issue in misleading error message in v2 validation hook.
* Fixed an issue in v2 hook which now is set only on newly added scripts.
* Added more indicative message for errors in yaml files.
* Disabled pykwalify info log prints.

### 0.3.10
* Added a BC check for incident fields - changing from version is not allowed.
* Fixed an issue in create-content-artifacts where scripts in Packs in TestPlaybooks dir were copied with a wrong prefix.


### 0.3.9
* Added a validation that incident field can not be required.
* Added validation for fetch incident parameters.
* Added validation for feed integration parameters.
* Added to the *format* command the deletion of the *sourceplaybookid* field.
* Fixed an issue where *fieldMapping* in playbook did not pass the scheme validation.
* Fixed an issue where *create-content-artifacts* did not copy TestPlaybooks in Packs without prefix of *playbook-*.
* Added a validation the a playbook can not have a rolename set.
* Added to the image validator the new DBot default image.
* Added the fields: elasticcommonfields, quiet, quietmode to the Playbook schema.
* Fixed an issue where *validate* failed on integration commands without outputs.
* Added a new hook for naming of v2 integrations and scripts.


### 0.3.8
* Fixed an issue where *create-content-artifact* was not loading the data in the yml correctly.
* Fixed an issue where *unify* broke long lines in script section causing syntax errors


### 0.3.7
* Added *generate-docs* command to generate documentation file for integration, playbook or script.
* Fixed an issue where *unify* created a malformed integration yml.
* Fixed an issue where demisto-sdk **init** creates unit-test file with invalid import.


### 0.3.6
* Fixed an issue where demisto-sdk **validate** failed on modified scripts without error message.


### 0.3.5
* Fixed an issue with docker tag validation for integrations.
* Restructured repo source code.


### 0.3.4
* Saved failing unit tests as a file.
* Fixed an issue where "_test" file for scripts/integrations created using **init** would import the "HelloWorld" templates.
* Fixed an issue in demisto-sdk **validate** - was failing on backward compatiblity check
* Fixed an issue in demisto-sdk **secrets** - empty line in .secrets-ignore always made the secrets check to pass
* Added validation for docker image inside integrations and scripts.
* Added --use-git flag to **format** command to format all changed files.
* Fixed an issue where **validate** did not fail on dockerimage changes with bc check.
* Added new flag **--ignore-entropy** to demisto-sdk **secrets**, this will allow skip entropy secrets check.
* Added --outfile to **lint** to allow saving failed packages to a file.


### 0.3.3
* Added backwards compatibility break error message.
* Added schema for incident types.
* Added **additionalinfo** field to as an available field for integration configuration.
* Added pack parameter for **init**.
* Fixed an issue where error would appear if name parameter is not set in **init**.


### 0.3.2
* Fixed the handling of classifier files in **validate**.


### 0.3.1
* Fixed the handling of newly created reputation files in **validate**.
* Added an option to perform **validate** on a specific file.


### 0.3.0
* Added support for multi-package **lint** both with parallel and without.
* Added all parameter in **lint** to run on all packages and packs in content repository.
* Added **format** for:
    * Scripts
    * Playbooks
    * Integrations
* Improved user outputs for **secrets** command.
* Fixed an issue where **lint** would run pytest and pylint only on a single docker per integration.
* Added auto-complete functionality to demisto-sdk.
* Added git parameter in **lint** to run only on changed packages.
* Added the **run-playbook** command
* Added **run** command which runs a command in the Demisto playground.
* Added **upload** command which uploads an integration or a script to a Demisto instance.
* Fixed and issue where **validate** checked if release notes exist for new integrations and scripts.
* Added **generate-test-playbook** command which generates a basic test playbook for an integration or a script.
* **validate** now supports indicator fields.
* Fixed an issue with layouts scheme validation.
* Adding **init** command.
* Added **json-to-outputs** command which generates the yaml section for outputs from an API raw response.

### 0.2.6

* Fixed an issue with locating release notes for beta integrations in **validate**.

### 0.2.5

* Fixed an issue with locating release notes for beta integrations in **validate**.

### 0.2.4

* Adding image validation to Beta_Integration and Packs in **validate**.

### 0.2.3

* Adding Beta_Integration to the structure validation process.
* Fixing bug where **validate** did checks on TestPlaybooks.
* Added requirements parameter to **lint**.

### 0.2.2

* Fixing bug where **lint** did not return exit code 1 on failure.
* Fixing bug where **validate** did not print error message in case no release notes were give.

### 0.2.1

* **Validate** now checks that the id and name fields are identical in yml files.
* Fixed a bug where sdk did not return any exit code.

### 0.2.0

* Added Release Notes Validator.
* Fixed the Unifier selection of your python file to use as the code.
* **Validate** now supports Indicator fields.
* Fixed a bug where **validate** and **secrets** did not return exit code 1 on failure.
* **Validate** now runs on newly added scripts.

### 0.1.8

* Added support for `--version`.
* Fixed an issue in file_validator when calling `checked_type` method with script regex.

### 0.1.2
* Restructuring validation to support content packs.
* Added secrets validation.
* Added content bundle creation.
* Added lint and unit test run.

### 0.1.1

* Added new logic to the unifier.
* Added detailed README.
* Some small adjustments and fixes.

### 0.1.0

Capabilities:
* **Extract** components(code, image, description etc.) from a Demisto YAML file into a directory.
* **Unify** components(code, image, description etc.) to a single Demisto YAML file.
* **Validate** Demisto content files.<|MERGE_RESOLUTION|>--- conflicted
+++ resolved
@@ -1,9 +1,6 @@
 # Changelog
-<<<<<<< HEAD
 * Fixed an issue where **format** did not update the test playbook from its pack.
-=======
 * Fixed an issue where **validate** validated non integration images.
->>>>>>> bc94bde6
 * Fixed an issue where **update-release-notes** did not identified old yml integrations and scripts.
 * Added revision templates to the **update-release-notes** command.
 * Fixed an issue where **update-release-notes** crashed when a file was renamed.
