--- conflicted
+++ resolved
@@ -1,15 +1,8 @@
 # Changelog
 * Added validation that the support URL in partner contribution pack metadata does not lead to a GitHub repo.
-<<<<<<< HEAD
+* Enhanced ***generate-docs*** with default `additionalinformation` (description) for common parameters.
 * Added to **validate** command a validation that a content item's id and name will not end with spaces.
 * The **format** command will now remove trailing whitespaces from content items' id and name fields.
-=======
-* Enhanced ***generate-docs*** with default `additionalinformation` (description) for common parameters.
-
-# 1.4.8
-* Fixed an issue where yml files with `!reference` failed to load properly.
-* Added validation that the support URL in partner contribution pack metadata does not lead to a GitHub repo.
->>>>>>> 89d4bb36
 
 # 1.4.8
 * Fixed an issue where yml files with `!reference` failed to load properly.
