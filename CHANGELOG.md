--- conflicted
+++ resolved
@@ -2,9 +2,6 @@
 
 * Fixed an issue in **update-release-notes** where suggestion fix failed in validation.
 * Fixed a bug where `.env` files didn't load. @nicolas-rdgs
-<<<<<<< HEAD
-* Added a retries mechanism to the **test-content** command to stabilize the build process.
-=======
 * Fixed a bug where **validate** command failed when the *categories* field in the pack metadata was empty for non-integration packs.
 * Added *system* and *item-type* arguments to the **download** command, used when downloading system items.
 * Added a validation to **validate**, checking that each script, integration and playbook have a README file. This validation only runs when the command is called with either the `-i` or the `-g` flag.
@@ -17,7 +14,7 @@
 * Added support for adding test-playbooks to the zip file result in *create-content-artifacts* command for marketplacev2.
 * Fixed an issue in **find-dependencies** where using the argument *-o* without the argument *--all-packs-dependencies* did not print a proper warning.
 * Added a **validate** check to prevent deletion of files whose deletion is not supported by the XSOAR marketplace.
->>>>>>> b5af12e8
+* Added a retries mechanism to the **test-content** command to stabilize the build process.
 
 # 1.6.1
 * Added the '--use-packs-known-words' argument to the **doc-review** command
