--- conflicted
+++ resolved
@@ -12,12 +12,9 @@
 * Fixed a bug where **doc-review** command failed on existing templates.
 * Fixed a bug where **validate** command failed when the word demisto is in the repo README file.
 * Added support for adding test-playbooks to the zip file result in *create-content-artifacts* command for marketplacev2.
-<<<<<<< HEAD
+* Fixed an issue in **find-dependencies** where using the argument *-o* without the argument *--all-packs-dependencies* did not print a proper warning.
 * Added a **validate** check to prevent deletion of files whose deletion is not supported by the XSOAR marketplace.
 
-=======
-* Fixed an issue in **find-dependencies** where using the argument *-o* without the argument *--all-packs-dependencies* did not print a proper warning.
->>>>>>> 17d00942
 # 1.6.1
 * Added the '--use-packs-known-words' argument to the **doc-review** command
 * Added YAML_Loader to handle yaml files in a standard way across modules, replacing PYYAML.
