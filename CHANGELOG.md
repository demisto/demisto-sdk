# Changelog
## Unreleased
* Added the `Note: XXX` and `XXX now generally available.` release notes templates to **doc-review** command.
* Updated the logs shown during the docker build step.
* Removed a false warning about configuring the `GITLAB_TOKEN` environment variable when it's not needed.
* Removed duplicate identifiers for XSIAM integrations.
* Updated the *tags* and *use cases* in pack metadata validation to use the local files only.
* Fixed the error message in checkbox validation where the defaultvalue is wrong and added the name of the variable that should be fixed.
* Added types to `find_type_by_path` under tools.py.
<<<<<<< HEAD
* Fixed issue when using `format --deprecate` with YAML files contained incorrect value type for `tests` key.
=======
* Added the 'integration-get-indicators' commands to be ignored by the **verify_yml_commands_match_readme** validation, the validation will no longer fail if these commands are not in the readme file.
>>>>>>> 9d1282ae

## 1.6.6

* Added debug print when excluding item from ID set due to missing dependency.
* Added a validation to the **validate** command, failing when non-ignorable errors are present in .pack-ignore.
* Fixed an issue where `mdx server` did not close when stopped in mid run.
* Fixed an issue where `-vvv` flag did not print logs on debug level.
* enhanced ***validate*** command to list all command names affected by a backward compatibility break, instead of only one.
* Added support for Wizard content item in the **format**, **validate**, **upload**, **create-id-set**, **find-dependecies** and **create-content-artifacts** commands.
* Added a new flag to the **validate** command, allowing to run specific validations.
* Added support in **unify** and **create-content-artifacts** for displaying different documentations (detailed description + readme) for content items, depending on the marketplace version.
* Fixed an issue in **upload** where list items were not uploaded.
* Added a new validation to **validate** command to verify that *cliName* and *id* keys of the incident field or the indicator field are matches.
* Added the flag '-x', '--xsiam' to **upload** command to upload XSIAM entities to XSIAM server.
* Fixed the integration field *isFetchEvents* to be in lowercase.
* Fixed an issue where **validate -i** run after **format -i** on an existing file in the repo instead of **validate -g**.
* Added the following commands: 'update-remote-data', 'get-modified-remote-data', 'update-remote-system' to be ignored by the **verify_yml_commands_match_readme** validation, the validation will no longer fail if these commands are not in the readme file.
* Updated the release note template to include a uniform format for all items.
* Added HelloWorldSlim template option for *--template* flag in **demisto-sdk init** command.
* Fixed an issue where the HelloWorldSlim template in **demisto-sdk init** command had an integration id that was conflicting with HelloWorld integration id.
* Updated the SDK to use demisto-py 3.1.6, allowing use of a proxy with an environment variable.
* Set the default logger level to `warning`, to avoid unwanted debug logs.
* The **format** command now validates that default value of checkbox parameters is a string 'true' or 'false'.
* Fixed an issue where `FileType.PLAYBOOK` would show instead of `Playbook` in readme error messages.
* Added a new validation to **validate** proper defaultvalue for checkbox fields.

## 1.6.5

* Fixed an issue in the **format** command where the `id` field was overwritten for existing JSON files.
* Fixed an issue where the **doc-review** command was successful even when the release-note is malformed.
* Added timestamps to the `demisto-sdk` logger.
* Added time measurements to **lint**.
* Added the flag '-d', '--dependency' to **find-dependencies** command to get the content items that cause the dependencies between two packs.
* Fixed an issue where **update-release-notes** used the *trigger_id* field instead of the *trigger_name* field.
* Fixed an issue where **doc-review** failed to recognize script names, in scripts using the old file structure.
* Fixed an issue where concurrent processes created by **lint** caused deadlocks when opening files.
* Fixed an issue in the **format** command where `_dev` or `_copy` suffixes weren't removed from the subscript names in playbooks and layouts.
* Fixed an issue where **validate** failed on nonexistent `README.md` files.
* Added support of XSIAM content items to the **validate** command.
* Report **lint** summary results and failed packages after reporting time measurements.

## 1.6.4

* Added the new **generate-yml-from-python** command.
* Added a code *type* indication for integration and script objects in the *ID Set*.
* Added the [Vulture](https://github.com/jendrikseipp/vulture) linter to the pre-commit hook.
* The `demisto-sdk` pack will now be distributed via PyPi with a **wheel** file.
* Fixed a bug where any edited json file that contained a forward slash (`/`) escaped.
* Added a new validation to **validate** command to verify that the metadata *currentVersion* is
the same as the last release note version.
* The **validate** command now checks if there're none-deprecated integration commands that are missing from the readme file.
* Fixed an issue where *dockerimage* changes in Scripts weren't recognized by the **update-release-notes** command.
* Fixed an issue where **update-xsoar-config-file** did not properly insert the marketplace packs list to the file.
* Added the pack name to the known words by default when running the **doc-review** command.
* Added support for new XSIAM entities in **create-id-set** command.
* Added support for new XSIAM entities in **create-content-artifacts** command.
* Added support for Parsing/Modeling Rule content item in the **unify** command.
* Added the integration name, the commands name and the script name to the known words by default when running the **doc-review** command.
* Added an argument '-c' '--custom' to the **unify** command, if True will append to the unified yml name/display/id the custom label provided
* Added support for sub words suggestion in kebab-case sentences when running the **doc-review** command.
* Added support for new XSIAM entities in **update-release-notes** command.
* Enhanced the message of alternative suggestion words shown when running **doc-review** command.
* Fixed an incorrect error message, in case `node` is not installed on the machine.
* Fixed an issue in the **lint** command where the *check-dependent-api-modules* argument was set to true by default.
* Added a new command **generate-unit-tests**.
* Added a new validation to **validate** all SIEM integration have the same suffix.
* Fixed the destination path of the unified parsing/modeling rules in **create-content-artifacts** command.
* Fixed an issue in the **validate** command, where we validated wrongfully the existence of readme file for the *ApiModules* pack.
* Fixed an issue in the **validate** command, where an error message that was displayed for scripts validation was incorrect.
* Fixed an issue in the **validate** and **format** commands where *None* arguments in integration commands caused the commands to fail unexpectedly.
* Added support for running tests on XSIAM machines in the **test-content** command.
* Fixed an issue where the **validate** command did not work properly when deleting non-content items.
* Added the flag '-d', '--dependency' to **find-dependencies** command to get the content items that cause the dependencies between two packs.

## 1.6.3

* **Breaking change**: Fixed a typo in the **validate** `--quiet-bc-validation` flag (was `--quite-bc-validation`). @upstart-swiss
* Dropped support for python 3.7: Demisto-SDK is now supported on Python 3.8 or newer.
* Added an argument to YAMLHandler, allowing to set a maximal width for YAML files. This fixes an issue where a wrong default was used.
* Added the detach mechanism to the **upload** command, If you set the --input-config-file flag, any files in the repo's SystemPacks folder will be detached.
* Added the reattach mechanism to the **upload** command, If you set the --input-config-file flag, any detached item in your XSOAR instance that isn't currently in the repo's SystemPacks folder will be re-attached.
* Fixed an issue in the **validate** command that did not work properly when using the *-g* flag.
* Enhanced the dependency message shown when running **lint**.
* Fixed an issue where **update-release-notes** didn't update the currentVersion in pack_metadata.
* Improved the logging in **test-content** for helping catch typos in external playbook configuration.

## 1.6.2

* Added dependency validation support for core marketplacev2 packs.
* Fixed an issue in **update-release-notes** where suggestion fix failed in validation.
* Fixed a bug where `.env` files didn't load. @nicolas-rdgs
* Fixed a bug where **validate** command failed when the *categories* field in the pack metadata was empty for non-integration packs.
* Added *system* and *item-type* arguments to the **download** command, used when downloading system items.
* Added a validation to **validate**, checking that each script, integration and playbook have a README file. This validation only runs when the command is called with either the `-i` or the `-g` flag.
* Fixed a regression issue with **doc-review**, where the `-g` flag did not work.
* Improved the detection of errors in **doc-review** command.
* The **validate** command now checks if a readme file is empty, only for packs that contain playbooks or were written by a partner.
* The **validate** command now makes sure common contextPath values (e.g. `DBotScore.Score`) have a non-empty description, and **format** populates them automatically.
* Fixed an issue where the **generate-outputs** command did not work properly when examples were provided.
* Fixed an issue in the **generate-outputs** command, where the outputs were not written to the specified output path.
* The **generate-outputs** command can now generate outputs from multiple calls to the same command (useful when different args provide different outputs).
* The **generate-outputs** command can now update a yaml file with new outputs, without deleting or overwriting existing ones.
* Fixed a bug where **doc-review** command failed on existing templates.
* Fixed a bug where **validate** command failed when the word demisto is in the repo README file.
* Added support for adding test-playbooks to the zip file result in *create-content-artifacts* command for marketplacev2.
* Fixed an issue in **find-dependencies** where using the argument *-o* without the argument *--all-packs-dependencies* did not print a proper warning.
* Added a **validate** check to prevent deletion of files whose deletion is not supported by the XSOAR marketplace.
* Removed the support in the *maintenance* option of the *-u* flag in the **update-release-notes** command.
* Added validation for forbidden words and phrases in the **doc-review** command.
* Added a retries mechanism to the **test-content** command to stabilize the build process.
* Added support for all `git` platforms to get remote files.
* Refactored the **format** command's effect on the *fromversion* field:
  * Fixed a bug where the *fromversion* field was removed when modifying a content item.
  * Updated the general default *fromversion* and the default *fromversion* of newly-introduced content items (e.g. `Lists`, `Jobs`).
  * Added an interactive mode functionality for all content types, to ask the user whether to set a default *fromversion*, if could not automatically determine its value. Use `-y` to assume 'yes' as an answer to all prompts and run non-interactively.

## 1.6.1

* Added the '--use-packs-known-words' argument to the **doc-review** command
* Added YAML_Loader to handle yaml files in a standard way across modules, replacing PYYAML.
* Fixed an issue when filtering items using the ID set in the **create-content-artifacts** command.
* Fixed an issue in the **generate-docs** command where tables were generated with an empty description column.
* Fixed an issue in the **split** command where splitting failed when using relative input/output paths.
* Added warning when inferred files are missing.
* Added to **validate** a validation for integration image dimensions, which should be 120x50px.
* Improved an error in the **validate** command to better differentiate between the case where a required fetch parameter is malformed or missing.

## 1.6.0

* Fixed an issue in the **create-id-set** command where similar items from different marketplaces were reported as duplicated.
* Fixed typo in demisto-sdk init
* Fixed an issue where the **lint** command did not handle all container exit codes.
* Add to **validate** a validation for pack name to make sure it is unchanged.
* Added a validation to the **validate** command that verifies that the version in the pack_metdata file is written in the correct format.
* Fixed an issue in the **format** command where missing *fromVersion* field in indicator fields caused an error.

## 1.5.9

* Added option to specify `External Playbook Configuration` to change inputs of Playbooks triggered as part of **test-content**
* Improved performance of the **lint** command.
* Improved performance of the **validate** command when checking README images.
* ***create-id-set*** command - the default value of the **marketplace** argument was changed from ‘xsoar’ to all packs existing in the content repository. When using the command, make sure to pass the relevant marketplace to use.

## 1.5.8

* Fixed an issue where the command **doc-review** along with the argument `--release-notes` failed on yml/json files with invalid schema.
* Fixed an issue where the **lint** command failed on packs using python 3.10

## 1.5.7

* Fixed an issue where reading remote yaml files failed.
* Fixed an issue in **validate** failed with no error message for lists (when no fromVersion field was found).
* Fixed an issue when running **validate** or **format** in a gitlab repository, and failing to determine its project id.
* Added an enhancement to **split**, handling an empty output argument.
* Added the ability to add classifiers and mappers to conf.json.
* Added the Alias field to the incident field schema.

## 1.5.6

* Added 'deprecated' release notes template.
* Fixed an issue where **run-test-playbook** command failed to get the task entries when the test playbook finished with errors.
* Fixed an issue in **validate** command when running with `no-conf-json` argument to ignore the `conf.json` file.
* Added error type text (`ERROR` or `WARNING`) to **validate** error prints.
* Fixed an issue where the **format** command on test playbook did not format the ID to be equal to the name of the test playbook.
* Enhanced the **update-release-notes** command to automatically commit release notes config file upon creation.
* The **validate** command will validate that an indicator field of type html has fromVersion of 6.1.0 and above.
* The **format** command will now add fromVersion 6.1.0 to indicator field of type html.
* Added support for beta integrations in the **format** command.
* Fixed an issue where the **postman-codegen** command failed when called with the `--config-out` flag.
* Removed the integration documentation from the detailed description while performing **split** command to the unified yml file.
* Removed the line which indicates the version of the product from the README.md file for new contributions.

## 1.5.5

* Fixed an issue in the **update-release-notes** command, which did not work when changes were made in multiple packs.
* Changed the **validate** command to fail on missing test-playbooks only if no unittests are found.
* Fixed `to_kebab_case`, it will now deal with strings that have hyphens, commas or periods in them, changing them to be hyphens in the new string.
* Fixed an issue in the **create-id-set** command, where the `source` value included the git token if it was specified in the remote url.
* Fixed an issue in the **merge-id-set** command, where merging fails because of duplicates but the packs are in the XSOAR repo but in different version control.
* Fixed missing `Lists` Content Item as valid `IDSetType`
* Added enhancement for **generate-docs**. It is possible to provide both file or a comma seperated list as `examples`. Also, it's possible to provide more than one example for a script or a command.
* Added feature in **format** to sync YML and JSON files to the `master` file structure.
* Added option to specify `Incident Type`, `Incoming Mapper` and `Classifier` when configuring instance in **test-content**
* added a new command **run-test-playbook** to run a test playbook in a given XSOAR instance.
* Fixed an issue in **format** when running on a modified YML, that the `id` value is not changed to its old `id` value.
* Enhancement for **split** command, replace `ApiModule` code block to `import` when splitting a YML.
* Fixed an issue where indicator types were missing from the pack's content, when uploading using **zip-packs**.
* The request data body format generated in the **postman-codegen** will use the python argument's name and not the raw data argument's name.
* Added the flag '--filter-by-id-set' to **create-content-artifacts** to create artifacts only for items in the given id_set.json.

## 1.5.4

* Fixed an issue with the **format** command when contributing via the UI
* The **format** command will now not remove the `defaultRows` key from incident, indicator and generic fields with `type: grid`.
* Fixed an issue with the **validate** command when a layoutscontainer did not have the `fromversion` field set.
* added a new command **update-xsoar-config-file** to handle your XSOAR Configuration File.
* Added `skipVerify` argument in **upload** command to skip pack signature verification.
* Fixed an issue when the **run** command  failed running when there’s more than one playground, by explicitly using the current user’s playground.
* Added support for Job content item in the **format**, **validate**, **upload**, **create-id-set**, **find-dependecies** and **create-content-artifacts** commands.
* Added a **source** field to the **id_set** entitles.
* Two entitles will not consider as duplicates if they share the same pack and the same source.
* Fixed a bug when duplicates were found in **find_dependencies**.
* Added function **get_current_repo** to `tools`.
* The **postman-codegen** will not have duplicates argument name. It will rename them to the minimum distinguished shared path for each of them.

## 1.5.3

* The **format** command will now set `unsearchable: True` for incident, indicator and generic fields.
* Fixed an issue where the **update-release-notes** command crashes with `--help` flag.
* Added validation to the **validate** command that verifies the `unsearchable` key in incident, indicator and generic fields is set to true.
* Removed a validation that DBotRole should be set for automation that requires elevated permissions to the `XSOAR-linter` in the **lint** command.
* Fixed an issue in **Validate** command where playbooks conditional tasks were mishandeled.
* Added a validation to prevent contributors from using the `fromlicense` key as a configuration parameter in an integration's YML
* Added a validation to ensure that the type for **API token** (and similar) parameters are configured correctly as a `credential` type in the integration configuration YML.
* Added an assertion that checks for duplicated requests' names when generating an integration from a postman collection.
* Added support for [.env files](https://pypi.org/project/python-dotenv/). You can now add a `.env` file to your repository with the logging information instead of setting a global environment variables.
* When running **lint** command with --keep-container flag, the docker images are committed.
* The **validate** command will not return missing test playbook error when given a script with dynamic-section tag.

## 1.5.2

* Added a validation to **update-release-notes** command to ensure that the `--version` flag argument is in the right format.
* added a new command **coverage-analyze** to generate and print coverage reports.
* Fixed an issue in **validate** in repositories which are not in GitHub or GitLab
* Added a validation that verifies that readme image absolute links do not contain the working branch name.
* Added support for List content item in the **format**, **validate**, **download**, **upload**, **create-id-set**, **find-dependecies** and **create-content-artifacts** commands.
* Added a validation to ensure reputation command's default argument is set as an array input.
* Added the `--fail-duplicates` flag for the **merge-id-set** command which will fail the command if duplicates are found.
* Added the `--fail-duplicates` flag for the **create-id-set** command which will fail the command if duplicates are found.

## 1.5.1

* Fixed an issue where **validate** command failed to recognized test playbooks for beta integrations as valid tests.
* Fixed an issue were the **validate** command was falsely recognizing image paths in readme files.
* Fixed an issue where the **upload** command error message upon upload failure pointed to wrong file rather than to the pack metadata.
* Added a validation that verifies that each script which appears in incident fields, layouts or layout containers exists in the id_set.json.
* Fixed an issue where the **postman code-gen** command generated double dots for context outputs when it was not needed.
* Fixed an issue where there **validate** command on release notes file crashed when author image was added or modified.
* Added input handling when running **find-dependencies**, replacing string manipulations.
* Fixed an issue where the **validate** command did not handle multiple playbooks with the same name in the id_set.
* Added support for GitLab repositories in **validate**

## 1.5.0

* Fixed an issue where **upload** command failed to upload packs not under content structure.
* Added support for **init** command to run from non-content repo.
* The **split-yml** has been renamed to **split** and now supports splitting Dashboards from unified Generic Modules.
* Fixed an issue where the skipped tests validation ran on the `ApiModules` pack in the **validate** command.
* The **init** command will now create the `Generic Object` entities directories.
* Fixed an issue where the **format** command failed to recognize changed files from git.
* Fixed an issue where the **json-to-outputs** command failed checking whether `0001-01-01T00:00:00` is of type `Date`
* Added to the **generate context** command to generate context paths for integrations from an example file.
* Fixed an issue where **validate** failed on release notes configuration files.
* Fixed an issue where the **validate** command failed on pack input if git detected changed files outside of `Packs` directory.
* Fixed an issue where **validate** command failed to recognize files inside validated pack when validation release notes, resulting in a false error message for missing entity in release note.
* Fixed an issue where the **download** command failed when downloading an invalid YML, instead of skipping it.

## 1.4.9

* Added validation that the support URL in partner contribution pack metadata does not lead to a GitHub repo.
* Enhanced ***generate-docs*** with default `additionalinformation` (description) for common parameters.
* Added to **validate** command a validation that a content item's id and name will not end with spaces.
* The **format** command will now remove trailing whitespaces from content items' id and name fields.
* Fixed an issue where **update-release-notes** could fail on files outside the user given pack.
* Fixed an issue where the **generate-test-playbook** command would not place the playbook in the proper folder.
* Added to **validate** command a validation that packs with `Iron Bank` uses the latest docker from Iron Bank.
* Added to **update-release-notes** command support for `Generic Object` entities.
* Fixed an issue where playbook `fromversion` mismatch validation failed even if `skipunavailable` was set to true.
* Added to the **create artifacts** command support for release notes configuration file.
* Added validation to **validate** for release notes config file.
* Added **isoversize** and **isautoswitchedtoquietmode** fields to the playbook schema.
* Added to the **update-release-notes** command `-bc` flag to generate template for breaking changes version.
* Fixed an issue where **validate** did not search description files correctly, leading to a wrong warning message.

## 1.4.8

* Fixed an issue where yml files with `!reference` failed to load properly.
* Fixed an issue when `View Integration Documentation` button was added twice during the download and re-upload.
* Fixed an issue when `(Partner Contribution)` was added twice to the display name during the download and re-upload.
* Added the following enhancements in the **generate-test-playbook** command:
  * Added the *--commands* argument to generate tasks for specific commands.
  * Added the *--examples* argument to get the command examples file path and generate tasks from the commands and arguments specified there.
  * Added the *--upload* flag to specify whether to upload the test playbook after the generation.
  * Fixed the output condition generation for outputs of type `Boolean`.

## 1.4.7

* Fixed an issue where an empty list for a command context didn't produce an indication other than an empty table.
* Fixed an issue where the **format** command has incorrectly recognized on which files to run when running using git.
* Fixed an issue where author image validations were not checked properly.
* Fixed an issue where new old-formatted scripts and integrations were not validated.
* Fixed an issue where the wording in the from version validation error for subplaybooks was incorrect.
* Fixed an issue where the **update-release-notes** command used the old docker image version instead of the new when detecting a docker change.
* Fixed an issue where the **generate-test-playbook** command used an incorrect argument name as default
* Fixed an issue where the **json-to-outputs** command used an incorrect argument name as default when using `-d`.
* Fixed an issue where validations failed while trying to validate non content files.
* Fixed an issue where README validations did not work post VS Code formatting.
* Fixed an issue where the description validations were inconsistent when running through an integration file or a description file.

## 1.4.6

* Fixed an issue where **validate** suggests, with no reason, running **format** on missing mandatory keys in yml file.
* Skipped existence of TestPlaybook check on community and contribution integrations.
* Fixed an issue where pre-commit didn't run on the demisto_sdk/commands folder.
* The **init** command will now change the script template name in the code to the given script name.
* Expanded the validations performed on beta integrations.
* Added support for PreProcessRules in the **format**, **validate**, **download**, and **create-content-artifacts** commands.
* Improved the error messages in **generate-docs**, if an example was not provided.
* Added to **validate** command a validation that a content entity or a pack name does not contain the words "partner" and "community".
* Fixed an issue where **update-release-notes** ignores *--text* flag while using *-f*
* Fixed the outputs validations in **validate** so enrichment commands will not be checked to have DBotScore outputs.
* Added a new validation to require the dockerimage key to exist in an integration and script yml files.
* Enhanced the **generate-test-playbook** command to use only integration tested on commands, rather than (possibly) other integrations implementing them.
* Expanded unify command to support GenericModules - Unifies a GenericModule object with its Dashboards.
* Added validators for generic objects:
  * Generic Field validator - verify that the 'fromVersion' field is above 6.5.0, 'group' field equals 4 and 'id' field starts with the prefix 'generic_'.
  * Generic Type validator - verify that the 'fromVersion' field is above 6.5.0
  * Generic Module validator - verify that the 'fromVersion' field is above 6.5.0
  * Generic Definition validator - verify that the 'fromVersion' field is above 6.5.0
* Expanded Format command to support Generic Objects - Fixes generic objects according to their validations.
* Fixed an issue where the **update-release-notes** command did not handle ApiModules properly.
* Added option to enter a dictionary or json of format `[{field_name:description}]` in the **json-to-outputs** command,
  with the `-d` flag.
* Improved the outputs for the **format** command.
* Fixed an issue where the validations performed after the **format** command were inconsistent with **validate**.
* Added to the **validate** command a validation for the author image.
* Updated the **create-content-artifacts** command to support generic modules, definitions, fields and types.
* Added an option to ignore errors for file paths and not only file name in .pack-ignore file.

## 1.4.5

* Enhanced the **postman-codegen** command to name all generated arguments with lower case.
* Fixed an issue where the **find-dependencies** command miscalculated the dependencies for playbooks that use generic commands.
* Fixed an issue where the **validate** command failed in external repositories in case the DEMISTO_SDK_GITHUB_TOKEN was not set.
* Fixed an issue where **openapi-codegen** corrupted the swagger file by overwriting configuration to swagger file.
* Updated the **upload** command to support uploading zipped packs to the marketplace.
* Added to the **postman-codegen** command support of path variables.
* Fixed an issue where **openapi-codegen** entered into an infinite loop on circular references in the swagger file.
* The **format** command will now set `fromVersion: 6.2.0` for widgets with 'metrics' data type.
* Updated the **find-dependencies** command to support generic modules, definitions, fields and types.
* Fixed an issue where **openapi-codegen** tried to extract reference example outputs, leading to an exception.
* Added an option to ignore secrets automatically when using the **init** command to create a pack.
* Added a tool that gives the ability to temporarily suppress console output.

## 1.4.4

* When formatting incident types with Auto-Extract rules and without mode field, the **format** command will now add the user selected mode.
* Added new validation that DBotRole is set for scripts that requires elevated permissions to the `XSOAR-linter` in the **lint** command.
* Added url escaping to markdown human readable section in generate docs to avoid autolinking.
* Added a validation that mapper's id and name are matching. Updated the format of mapper to include update_id too.
* Added a validation to ensure that image paths in the README files are valid.
* Fixed **find_type** function to correctly find test files, such as, test script and test playbook.
* Added scheme validations for the new Generic Object Types, Fields, and Modules.
* Renamed the flag *--input-old-version* to *--old-version* in the **generate-docs** command.
* Refactored the **update-release-notes** command:
  * Replaced the *--all* flag with *--use-git* or *-g*.
  * Added the *--force* flag to update the pack release notes without changes in the pack.
  * The **update-release-notes** command will now update all dependent integrations on ApiModule change, even if not specified.
  * If more than one pack has changed, the full list of updated packs will be printed at the end of **update-release-notes** command execution.
  * Fixed an issue where the **update-release-notes** command did not add docker image release notes entry for release notes file if a script was changed.
  * Fixed an issue where the **update-release-notes** command did not detect changed files that had the same name.
  * Fixed an issue in the **update-release-notes** command where the version support of JSON files was mishandled.
* Fixed an issue where **format** did not skip files in test and documentation directories.
* Updated the **create-id-set** command to support generic modules, definitions, fields and types.
* Changed the **convert** command to generate old layout fromversion to 5.0.0 instead of 4.1.0
* Enhanced the command **postman-codegen** with type hints for templates.

## 1.4.3

* Fixed an issue where **json-to-outputs** command returned an incorrect output when json is a list.
* Fixed an issue where if a pack README.md did not exist it could cause an error in the validation process.
* Fixed an issue where the *--name* was incorrectly required in the **init** command.
* Adding the option to run **validate** on a specific path while using git (*-i* & *-g*).
* The **format** command will now change UUIDs in .yml and .json files to their respective content entity name.
* Added a playbook validation to check if a task sub playbook exists in the id set in the **validate** command.
* Added the option to add new tags/usecases to the approved list and to the pack metadata on the same pull request.
* Fixed an issue in **test_content** where when different servers ran tests for the same integration, the server URL parameters were not set correctly.
* Added a validation in the **validate** command to ensure that the ***endpoint*** command is configured correctly in yml file.
* Added a warning when pack_metadata's description field is longer than 130 characters.
* Fixed an issue where a redundant print occurred on release notes validation.
* Added new validation in the **validate** command to ensure that the minimal fromVersion in a widget of type metrics will be 6.2.0.
* Added the *--release-notes* flag to demisto-sdk to get the current version release notes entries.

## 1.4.2

* Added to `pylint` summary an indication if a test was skipped.
* Added to the **init** command the option to specify fromversion.
* Fixed an issue where running **init** command without filling the metadata file.
* Added the *--docker-timeout* flag in the **lint** command to control the request timeout for the Docker client.
* Fixed an issue where **update-release-notes** command added only one docker image release notes entry for release notes file, and not for every entity whom docker image was updated.
* Added a validation to ensure that incident/indicator fields names starts with their pack name in the **validate** command. (Checked only for new files and only when using git *-g*)
* Updated the **find-dependencies** command to return the 'dependencies' according the layout type ('incident', 'indicator').
* Enhanced the "vX" display name validation for scripts and integrations in the **validate** command to check for every versioned script or integration, and not only v2.
* Added the *--fail-duplicates* flag for the **create-id-set** command which will fail the command if duplicates are found.
* Added to the **generate-docs** command automatic addition to git when a new readme file is created.

## 1.4.1

* When in private repo without `DEMSITO_SDK_GITHUB_TOKEN` configured, get_remote_file will take files from the local origin/master.
* Enhanced the **unify** command when giving input of a file and not a directory return a clear error message.
* Added a validation to ensure integrations are not skipped and at least one test playbook is not skipped for each integration or script.
* Added to the Content Tests support for `context_print_dt`, which queries the incident context and prints the result as a json.
* Added new validation for the `xsoar_config.json` file in the **validate** command.
* Added a version differences section to readme in **generate-docs** command.
* Added the *--docs-format* flag in the **integration-diff** command to get the output in README format.
* Added the *--input-old-version* and *--skip-breaking-changes* flags in the **generate-docs** command to get the details for the breaking section and to skip the breaking changes section.

## 1.4.0

* Enable passing a comma-separated list of paths for the `--input` option of the **lint** command.
* Added new validation of unimplemented test-module command in the code to the `XSOAR-linter` in the **lint** command.
* Fixed the **generate-docs** to handle integration authentication parameter.
* Added a validation to ensure that description and README do not contain the word 'Demisto'.
* Improved the deprecated message validation required from playbooks and scripts.
* Added the `--quite-bc-validation` flag for the **validate** command to run the backwards compatibility validation in quite mode (errors is treated like warnings).
* Fixed the **update release notes** command to display a name for old layouts.
* Added the ability to append to the pack README credit to contributors.
* Added identification for parameter differences in **integration-diff** command.
* Fixed **format** to use git as a default value.
* Updated the **upload** command to support reports.
* Fixed an issue where **generate-docs** command was displaying 'None' when credentials parameter display field configured was not configured.
* Fixed an issue where **download** did not return exit code 1 on failure.
* Updated the validation that incident fields' names do not contain the word incident will aplly to core packs only.
* Added a playbook validation to verify all conditional tasks have an 'else' path in **validate** command.
* Renamed the GitHub authentication token environment variable `GITHUB_TOKEN` to `DEMITO_SDK_GITHUB_TOKEN`.
* Added to the **update-release-notes** command automatic addition to git when new release notes file is created.
* Added validation to ensure that integrations, scripts, and playbooks do not contain the entity type in their names.
* Added the **convert** command to convert entities between XSOAR versions.
* Added the *--deprecate* flag in **format** command to deprecate integrations, scripts, and playbooks.
* Fixed an issue where ignoring errors did not work when running the **validate** command on specific files (-i).

## 1.3.9

* Added a validation verifying that the pack's README.md file is not equal to pack description.
* Fixed an issue where the **Assume yes** flag did not work properly for some entities in the **format** command.
* Improved the error messages for separators in folder and file names in the **validate** command.
* Removed the **DISABLE_SDK_VERSION_CHECK** environment variable. To disable new version checks, use the **DEMISTO_SDK_SKIP_VERSION_CHECK** envirnoment variable.
* Fixed an issue where the demisto-sdk version check failed due to a rate limit.
* Fixed an issue with playbooks scheme validation.

## 1.3.8

* Updated the **secrets** command to work on forked branches.

## 1.3.7

* Added a validation to ensure correct image and description file names.
* Fixed an issue where the **validate** command failed when 'display' field in credentials param in yml is empty but 'displaypassword' was provided.
* Added the **integration-diff** command to check differences between two versions of an integration and to return a report of missing and changed elements in the new version.
* Added a validation verifying that the pack's README.md file is not missing or empty for partner packs or packs contains use cases.
* Added a validation to ensure that the integration and script folder and file names will not contain separators (`_`, `-`, ``).
* When formatting new pack, the **format** command will set the *fromversion* key to 5.5.0 in the new files without fromversion.

## 1.3.6

* Added a validation that core packs are not dependent on non-core packs.
* Added a validation that a pack name follows XSOAR standards.
* Fixed an issue where in some cases the `get_remote_file` function failed due to an invalid path.
* Fixed an issue where running **update-release-notes** with updated integration logo, did not detect any file changes.
* Fixed an issue where the **create-id-set** command did not identify unified integrations correctly.
* Fixed an issue where the `CommonTypes` pack was not identified as a dependency for all feed integrations.
* Added support for running SDK commands in private repositories.
* Fixed an issue where running the **init** command did not set the correct category field in an integration .yml file for a newly created pack.
* When formatting new contributed pack, the **format** command will set the *fromversion* key to 6.0.0 in the relevant files.
* If the environment variable "DISABLE_SDK_VERSION_CHECK" is define, the demisto-sdk will no longer check for newer version when running a command.
* Added the `--use-pack-metadata` flag for the **find-dependencies** command to update the calculated dependencies using the the packs metadata files.
* Fixed an issue where **validate** failed on scripts in case the `outputs` field was set to `None`.
* Fixed an issue where **validate** was failing on editing existing release notes.
* Added a validation for README files verifying that the file doesn't contain template text copied from HelloWorld or HelloWorldPremium README.

## 1.3.5

* Added a validation that layoutscontainer's id and name are matching. Updated the format of layoutcontainer to include update_id too.
* Added a validation that commands' names and arguments in core packs, or scripts' arguments do not contain the word incident.
* Fixed issue where running the **generate-docs** command with -c flag ran all the commands and not just the commands specified by the flag.
* Fixed the error message of the **validate** command to not always suggest adding the *description* field.
* Fixed an issue where running **format** on feed integration generated invalid parameter structure.
* Fixed an issue where the **generate-docs** command did not add all the used scripts in a playbook to the README file.
* Fixed an issue where contrib/partner details might be added twice to the same file, when using unify and create-content-artifacts commands
* Fixed issue where running **validate** command on image-related integration did not return the correct outputs to json file.
* When formatting playbooks, the **format** command will now remove empty fields from SetIncident, SetIndicator, CreateNewIncident, CreateNewIndicator script arguments.
* Added an option to fill in the developer email when running the **init** command.

## 1.3.4

* Updated the **validate** command to check that the 'additionalinfo' field only contains the expected value for feed required parameters and not equal to it.
* Added a validation that community/partner details are not in the detailed description file.
* Added a validation that the Use Case tag in pack_metadata file is only used when the pack contains at least one PB, Incident Type or Layout.
* Added a validation that makes sure outputs in integrations are matching the README file when only README has changed.
* Added the *hidden* field to the integration schema.
* Fixed an issue where running **format** on a playbook whose `name` does not equal its `id` would cause other playbooks who use that playbook as a sub-playbook to fail.
* Added support for local custom command configuration file `.demisto-sdk-conf`.
* Updated the **format** command to include an update to the description file of an integration, to remove community/partner details.

## 1.3.3

* Fixed an issue where **lint** failed where *.Dockerfile* exists prior running the lint command.
* Added FeedHelloWorld template option for *--template* flag in **demisto-sdk init** command.
* Fixed issue where **update-release-notes** deleted release note file if command was called more than once.
* Fixed issue where **update-release-notes** added docker image release notes every time the command was called.
* Fixed an issue where running **update-release-notes** on a pack with newly created integration, had also added a docker image entry in the release notes.
* Fixed an issue where `XSOAR-linter` did not find *NotImplementedError* in main.
* Added validation for README files verifying their length (over 30 chars).
* When using *-g* flag in the **validate** command it will now ignore untracked files by default.
* Added the *--include-untracked* flag to the **validate** command to include files which are untracked by git in the validation process.
* Improved the `pykwalify` error outputs in the **validate** command.
* Added the *--print-pykwalify* flag to the **validate** command to print the unchanged output from `pykwalify`.

## 1.3.2

* Updated the format of the outputs when using the *--json-file* flag to create a JSON file output for the **validate** and **lint** commands.
* Added the **doc-review** command to check spelling in .md and .yml files as well as a basic release notes review.
* Added a validation that a pack's display name does not already exist in content repository.
* Fixed an issue where the **validate** command failed to detect duplicate params in an integration.
* Fixed an issue where the **validate** command failed to detect duplicate arguments in a command in an integration.

## 1.3.1

* Fixed an issue where the **validate** command failed to validate the release notes of beta integrations.
* Updated the **upload** command to support indicator fields.
* The **validate** and **update-release-notes** commands will now check changed files against `demisto/master` if it is configured locally.
* Fixed an issue where **validate** would incorrectly identify files as renamed.
* Added a validation that integration properties (such as feed, mappers, mirroring, etc) are not removed.
* Fixed an issue where **validate** failed when comparing branch against commit hash.
* Added the *--no-pipenv* flag to the **split-yml** command.
* Added a validation that incident fields and incident types are not removed from mappers.
* Fixed an issue where the *c
reate-id-set* flag in the *validate* command did not work while not using git.
* Added the *hiddenusername* field to the integration schema.
* Added a validation that images that are not integration images, do not ask for a new version or RN

## 1.3.0

* Do not collect optional dependencies on indicator types reputation commands.
* Fixed an issue where downloading indicator layoutscontainer objects failed.
* Added a validation that makes sure outputs in integrations are matching the README file.
* Fixed an issue where the *create-id-set* flag in the **validate** command did not work.
* Added a warning in case no id_set file is found when running the **validate** command.
* Fixed an issue where changed files were not recognised correctly on forked branches in the **validate** and the **update-release-notes** commands.
* Fixed an issue when files were classified incorrectly when running *update-release-notes*.
* Added a validation that integration and script file paths are compatible with our convention.
* Fixed an issue where id_set.json file was re created whenever running the generate-docs command.
* added the *--json-file* flag to create a JSON file output for the **validate** and **lint** commands.

## 1.2.19

* Fixed an issue where merge id_set was not updated to work with the new entity of Packs.
* Added a validation that the playbook's version matches the version of its sub-playbooks, scripts, and integrations.

## 1.2.18

* Changed the *skip-id-set-creation* flag to *create-id-set* in the **validate** command. Its default value will be False.
* Added support for the 'cve' reputation command in default arg validation.
* Filter out generic and reputation command from scripts and playbooks dependencies calculation.
* Added support for the incident fields in outgoing mappers in the ID set.
* Added a validation that the taskid field and the id field under the task field are both from uuid format and contain the same value.
* Updated the **format** command to generate uuid value for the taskid field and for the id under the task field in case they hold an invalid values.
* Exclude changes from doc_files directory on validation.
* Added a validation that an integration command has at most one default argument.
* Fixing an issue where pack metadata version bump was not enforced when modifying an old format (unified) file.
* Added validation that integration parameter's display names are capitalized and spaced using whitespaces and not underscores.
* Fixed an issue where beta integrations where not running deprecation validations.
* Allowed adding additional information to the deprecated description.
* Fixing an issue when escaping less and greater signs in integration params did not work as expected.

## 1.2.17

* Added a validation that the classifier of an integration exists.
* Added a validation that the mapper of an integration exists.
* Added a validation that the incident types of a classifier exist.
* Added a validation that the incident types of a mapper exist.
* Added support for *text* argument when running **demisto-sdk update-release-notes** on the ApiModules pack.
* Added a validation for the minimal version of an indicator field of type grid.
* Added new validation for incident and indicator fields in classifiers mappers and layouts exist in the content.
* Added cache for get_remote_file to reducing failures from accessing the remote repo.
* Fixed an issue in the **format** command where `_dev` or `_copy` suffixes weren't removed from the `id` of the given playbooks.
* Playbook dependencies from incident and indicator fields are now marked as optional.
* Mappers dependencies from incident types and incident fields are now marked as optional.
* Classifier dependencies from incident types are now marked as optional.
* Updated **demisto-sdk init** command to no longer create `created` field in pack_metadata file
* Updated **generate-docs** command to take the parameters names in setup section from display field and to use additionalinfo field when exist.
* Using the *verbose* argument in the **find-dependencies** command will now log to the console.
* Improved the deprecated message validation required from integrations.
* Fixed an issue in the **generate-docs** command where **Context Example** section was created when it was empty.

## 1.2.16

* Added allowed ignore errors to the *IDSetValidator*.
* Fixed an issue where an irrelevant id_set validation ran in the **validate** command when using the *--id-set* flag.
* Fixed an issue were **generate-docs** command has failed if a command did not exist in commands permissions file.
* Improved a **validate** command message for missing release notes of api module dependencies.

## 1.2.15

* Added the *ID101* to the allowed ignored errors.

## 1.2.14

* SDK repository is now mypy check_untyped_defs complaint.
* The lint command will now ignore the unsubscriptable-object (E1136) pylint error in dockers based on python 3.9 - this will be removed once a new pylint version is released.
* Added an option for **format** to run on a whole pack.
* Added new validation of unimplemented commands from yml in the code to `XSOAR-linter`.
* Fixed an issue where Auto-Extract fields were only checked for newly added incident types in the **validate** command.
* Added a new warning validation of direct access to args/params dicts to `XSOAR-linter`.

## 1.2.13

* Added new validation of indicators usage in CommandResults to `XSOAR-linter`.
* Running **demisto-sdk lint** will automatically run on changed files (same behavior as the -g flag).
* Removed supported version message from the documentation when running **generate_docs**.
* Added a print to indicate backwards compatibility is being checked in **validate** command.
* Added a percent print when running the **validate** command with the *-a* flag.
* Fixed a regression in the **upload** command where it was ignoring `DEMISTO_VERIFY_SSL` env var.
* Fixed an issue where the **upload** command would fail to upload beta integrations.
* Fixed an issue where the **validate** command did not create the *id_set.json* file when running with *-a* flag.
* Added price change validation in the **validate** command.
* Added validations that checks in read-me for empty sections or leftovers from the auto generated read-me that should be changed.
* Added new code validation for *NotImplementedError* to raise a warning in `XSOAR-linter`.
* Added validation for support types in the pack metadata file.
* Added support for *--template* flag in **demisto-sdk init** command.
* Fixed an issue with running **validate** on master branch where the changed files weren't compared to previous commit when using the *-g* flag.
* Fixed an issue where the `XSOAR-linter` ran *NotImplementedError* validation on scripts.
* Added support for Auto-Extract feature validation in incident types in the **validate** command.
* Fixed an issue in the **lint** command where the *-i* flag was ignored.
* Improved **merge-id-sets** command to support merge between two ID sets that contain the same pack.
* Fixed an issue in the **lint** command where flake8 ran twice.

## 1.2.12

* Bandit now reports also on medium severity issues.
* Fixed an issue with support for Docker Desktop on Mac version 2.5.0+.
* Added support for vulture and mypy linting when running without docker.
* Added support for *prev-ver* flag in **update-release-notes** command.
* Improved retry support when building docker images for linting.
* Added the option to create an ID set on a specific pack in **create-id-set** command.
* Added the *--skip-id-set-creation* flag to **validate** command in order to add the capability to run validate command without creating id_set validation.
* Fixed an issue where **validate** command checked docker image tag on ApiModules pack.
* Fixed an issue where **find-dependencies** did not calculate dashboards and reports dependencies.
* Added supported version message to the documentation and release notes files when running **generate_docs** and **update-release-notes** commands respectively.
* Added new code validations for *NotImplementedError* exception raise to `XSOAR-linter`.
* Command create-content-artifacts additional support for **Author_image.png** object.
* Fixed an issue where schemas were not enforced for incident fields, indicator fields and old layouts in the validate command.
* Added support for **update-release-notes** command to update release notes according to master branch.

## 1.2.11

* Fixed an issue where the ***generate-docs*** command reset the enumeration of line numbering after an MD table.
* Updated the **upload** command to support mappers.
* Fixed an issue where exceptions were no printed in the **format** while the *--verbose* flag is set.
* Fixed an issue where *--assume-yes* flag did not work in the **format** command when running on a playbook without a `fromversion` field.
* Fixed an issue where the **format** command would fail in case `conf.json` file was not found instead of skipping the update.
* Fixed an issue where integration with v2 were recognised by the `name` field instead of the `display` field in the **validate** command.
* Added a playbook validation to check if a task script exists in the id set in the **validate** command.
* Added new integration category `File Integrity Management` in the **validate** command.

## 1.2.10

* Added validation for approved content pack use-cases and tags.
* Added new code validations for *CommonServerPython* import to `XSOAR-linter`.
* Added *default value* and *predefined values* to argument description in **generate-docs** command.
* Added a new validation that checks if *get-mapping-fields* command exists if the integration schema has *{ismappable: true}* in **validate** command.
* Fixed an issue where the *--staged* flag recognised added files as modified in the **validate** command.
* Fixed an issue where a backwards compatibility warning was raised for all added files in the **validate** command.
* Fixed an issue where **validate** command failed when no tests were given for a partner supported pack.
* Updated the **download** command to support mappers.
* Fixed an issue where the ***format*** command added a duplicate parameter.
* For partner supported content packs, added support for a list of emails.
* Removed validation of README files from the ***validate*** command.
* Fixed an issue where the ***validate*** command required release notes for ApiModules pack.

## 1.2.9

* Fixed an issue in the **openapi_codegen** command where it created duplicate functions name from the swagger file.
* Fixed an issue in the **update-release-notes** command where the *update type* argument was not verified.
* Fixed an issue in the **validate** command where no error was raised in case a non-existing docker image was presented.
* Fixed an issue in the **format** command where format failed when trying to update invalid Docker image.
* The **format** command will now preserve the **isArray** argument in integration's reputation commands and will show a warning if it set to **false**.
* Fixed an issue in the **lint** command where *finally* clause was not supported in main function.
* Fixed an issue in the **validate** command where changing any entity ID was not validated.
* Fixed an issue in the **validate** command where *--staged* flag did not bring only changed files.
* Fixed the **update-release-notes** command to ignore changes in the metadata file.
* Fixed the **validate** command to ignore metadata changes when checking if a version bump is needed.

## 1.2.8

* Added a new validation that checks in playbooks for the usage of `DeleteContext` in **validate** command.
* Fixed an issue in the **upload** command where it would try to upload content entities with unsupported versions.
* Added a new validation that checks in playbooks for the usage of specific instance in **validate** command.
* Added the **--staged** flag to **validate** command to run on staged files only.

## 1.2.7

* Changed input parameters in **find-dependencies** command.
  * Use ***-i, --input*** instead of ***-p, --path***.
  * Use ***-idp, --id-set-path*** instead of ***-i, --id-set-path***.
* Fixed an issue in the **unify** command where it crashed on an integration without an image file.
* Fixed an issue in the **format** command where unnecessary files were not skipped.
* Fixed an issue in the **update-release-notes** command where the *text* argument was not respected in all cases.
* Fixed an issue in the **validate** command where a warning about detailed description was given for unified or deprecated integrations.
* Improved the error returned by the **validate** command when running on files using the old format.

## 1.2.6

* No longer require setting `DEMISTO_README_VALIDATION` env var to enable README mdx validation. Validation will now run automatically if all necessary node modules are available.
* Fixed an issue in the **validate** command where the `--skip-pack-dependencies` would not skip id-set creation.
* Fixed an issue in the **validate** command where validation would fail if supplied an integration with an empty `commands` key.
* Fixed an issue in the **validate** command where validation would fail due to a required version bump for packs which are not versioned.
* Will use env var `DEMISTO_VERIFY_SSL` to determine if to use a secure connection for commands interacting with the Server when `--insecure` is not passed. If working with a local Server without a trusted certificate, you can set env var `DEMISTO_VERIFY_SSL=no` to avoid using `--insecure` on each command.
* Unifier now adds a link to the integration documentation to the integration detailed description.
* Fixed an issue in the **secrets** command where ignored secrets were not skipped.

## 1.2.5

* Added support for special fields: *defaultclassifier*, *defaultmapperin*, *defaultmapperout* in **download** command.
* Added -y option **format** command to assume "yes" as answer to all prompts and run non-interactively
* Speed up improvements for `validate` of README files.
* Updated the **format** command to adhere to the defined content schema and sub-schemas, aligning its behavior with the **validate** command.
* Added support for canvasContextConnections files in **format** command.

## 1.2.4

* Updated detailed description for community integrations.

## 1.2.3

* Fixed an issue where running **validate** failed on playbook with task that adds tags to the evidence data.
* Added the *displaypassword* field to the integration schema.
* Added new code validations to `XSOAR-linter`.
  * As warnings messages:
    * `demisto.params()` should be used only inside main function.
    * `demisto.args()` should be used only inside main function.
    * Functions args should have type annotations.
* Added `fromversion` field validation to test playbooks and scripts in **validate** command.

## 1.2.2

* Add support for warning msgs in the report and summary to **lint** command.
* Fixed an issue where **json-to-outputs** determined bool values as int.
* Fixed an issue where **update-release-notes** was crushing on `--all` flag.
* Fixed an issue where running **validate**, **update-release-notes** outside of content repo crushed without a meaningful error message.
* Added support for layoutscontainer in **init** contribution flow.
* Added a validation for tlp_color param in feeds in **validate** command.
* Added a validation for removal of integration parameters in **validate** command.
* Fixed an issue where **update-release-notes** was failing with a wrong error message when no pack or input was given.
* Improved formatting output of the **generate-docs** command.
* Add support for env variable *DEMISTO_SDK_ID_SET_REFRESH_INTERVAL*. Set this env variable to the refresh interval in minutes. The id set will be regenerated only if the refresh interval has passed since the last generation. Useful when generating Script documentation, to avoid re-generating the id_set every run.
* Added new code validations to `XSOAR-linter`.
  * As error messages:
    * Longer than 10 seconds sleep statements for non long running integrations.
    * exit() usage.
    * quit() usage.
  * As warnings messages:
    * `demisto.log` should not be used.
    * main function existence.
    * `demito.results` should not be used.
    * `return_output` should not be used.
    * try-except statement in main function.
    * `return_error` usage in main function.
    * only once `return_error` usage.
* Fixed an issue where **lint** command printed logs twice.
* Fixed an issue where *suffix* did not work as expected in the **create-content-artifacts** command.
* Added support for *prev-ver* flag in **lint** and **secrets** commands.
* Added support for *text* flag to **update-release-notes** command to add the same text to all release notes.
* Fixed an issue where **validate** did not recognize added files if they were modified locally.
* Added a validation that checks the `fromversion` field exists and is set to 5.0.0 or above when working or comparing to a non-feature branch in **validate** command.
* Added a validation that checks the certification field in the pack_metadata file is valid in **validate** command.
* The **update-release-notes** command will now automatically add docker image update to the release notes.

## 1.2.1

* Added an additional linter `XSOAR-linter` to the **lint** command which custom validates py files. currently checks for:
  * `Sys.exit` usages with non zero value.
  * Any `Print` usages.
* Fixed an issue where renamed files were failing on *validate*.
* Fixed an issue where single changed files did not required release notes update.
* Fixed an issue where doc_images required release-notes and validations.
* Added handling of dependent packs when running **update-release-notes** on changed *APIModules*.
  * Added new argument *--id-set-path* for id_set.json path.
  * When changes to *APIModule* is detected and an id_set.json is available - the command will update the dependent pack as well.
* Added handling of dependent packs when running **validate** on changed *APIModules*.
  * Added new argument *--id-set-path* for id_set.json path.
  * When changes to *APIModule* is detected and an id_set.json is available - the command will validate that the dependent pack has release notes as well.
* Fixed an issue where the find_type function didn't recognize file types correctly.
* Fixed an issue where **update-release-notes** command did not work properly on Windows.
* Added support for indicator fields in **update-release-notes** command.
* Fixed an issue where files in test dirs where being validated.

## 1.2.0

* Fixed an issue where **format** did not update the test playbook from its pack.
* Fixed an issue where **validate** validated non integration images.
* Fixed an issue where **update-release-notes** did not identified old yml integrations and scripts.
* Added revision templates to the **update-release-notes** command.
* Fixed an issue where **update-release-notes** crashed when a file was renamed.
* Fixed an issue where **validate** failed on deleted files.
* Fixed an issue where **validate** validated all images instead of packs only.
* Fixed an issue where a warning was not printed in the **format** in case a non-supported file type is inputted.
* Fixed an issue where **validate** did not fail if no release notes were added when adding files to existing packs.
* Added handling of incorrect layout paths via the **format** command.
* Refactor **create-content-artifacts** command - Efficient artifacts creation and better logging.
* Fixed an issue where image and description files were not handled correctly by **validate** and **update-release-notes** commands.
* Fixed an issue where the **format** command didn't remove all extra fields in a file.
* Added an error in case an invalid id_set.json file is found while running the **validate** command.
* Added fetch params checks to the **validate** command.

## 1.1.11

* Added line number to secrets' path in **secrets** command report.
* Fixed an issue where **init** a community pack did not present the valid support URL.
* Fixed an issue where **init** offered a non relevant pack support type.
* Fixed an issue where **lint** did not pull docker images for powershell.
* Fixed an issue where **find-dependencies** did not find all the script dependencies.
* Fixed an issue where **find-dependencies** did not collect indicator fields as dependencies for playbooks.
* Updated the **validate** and the **secrets** commands to be less dependent on regex.
* Fixed an issue where **lint** did not run on circle when docker did not return ping.
* Updated the missing release notes error message (RN106) in the **Validate** command.
* Fixed an issue where **Validate** would return missing release notes when two packs with the same substring existed in the modified files.
* Fixed an issue where **update-release-notes** would add duplicate release notes when two packs with the same substring existed in the modified files.
* Fixed an issue where **update-release-notes** would fail to bump new versions if the feature branch was out of sync with the master branch.
* Fixed an issue where a non-descriptive error would be returned when giving the **update-release-notes** command a pack which can not be found.
* Added dependencies check for *widgets* in **find-dependencies** command.
* Added a `update-docker` flag to **format** command.
* Added a `json-to-outputs` flag to the **run** command.
* Added a verbose (`-v`) flag to **format** command.
* Fixed an issue where **download** added the prefix "playbook-" to the name of playbooks.

## 1.1.10

* Updated the **init** command. Relevant only when passing the *--contribution* argument.
  * Added the *--author* option.
  * The *support* field of the pack's metadata is set to *community*.
* Added a proper error message in the **Validate** command upon a missing description in the root of the yml.
* **Format** now works with a relative path.
* **Validate** now fails when all release notes have been excluded.
* Fixed issue where correct error message would not propagate for invalid images.
* Added the *--skip-pack-dependencies* flag to **validate** command to skip pack dependencies validation. Relevant when using the *-g* flag.
* Fixed an issue where **Validate** and **Format** commands failed integrations with `defaultvalue` field in fetch incidents related parameters.
* Fixed an issue in the **Validate** command in which unified YAML files were not ignored.
* Fixed an issue in **generate-docs** where scripts and playbooks inputs and outputs were not parsed correctly.
* Fixed an issue in the **openapi-codegen** command where missing reference fields in the swagger JSON caused errors.
* Fixed an issue in the **openapi-codegen** command where empty objects in the swagger JSON paths caused errors.
* **update-release-notes** command now accept path of the pack instead of pack name.
* Fixed an issue where **generate-docs** was inserting unnecessary escape characters.
* Fixed an issue in the **update-release-notes** command where changes to the pack_metadata were not detected.
* Fixed an issue where **validate** did not check for missing release notes in old format files.

## 1.1.9

* Fixed an issue where **update-release-notes** command failed on invalid file types.

## 1.1.8

* Fixed a regression where **upload** command failed on test playbooks.
* Added new *githubUser* field in pack metadata init command.
* Support beta integration in the commands **split-yml, extract-code, generate-test-playbook and generate-docs.**
* Fixed an issue where **find-dependencies** ignored *toversion* field in content items.
* Added support for *layoutscontainer*, *classifier_5_9_9*, *mapper*, *report*, and *widget* in the **Format** command.
* Fixed an issue where **Format** will set the `ID` field to be equal to the `name` field in modified playbooks.
* Fixed an issue where **Format** did not work for test playbooks.
* Improved **update-release-notes** command:
  * Write content description to release notes for new items.
  * Update format for file types without description: Connections, Incident Types, Indicator Types, Layouts, Incident Fields.
* Added a validation for feedTags param in feeds in **validate** command.
* Fixed readme validation issue in community support packs.
* Added the **openapi-codegen** command to generate integrations from OpenAPI specification files.
* Fixed an issue were release notes validations returned wrong results for *CommonScripts* pack.
* Added validation for image links in README files in **validate** command.
* Added a validation for default value of fetch param in feeds in **validate** command.
* Fixed an issue where the **Init** command failed on scripts.

## 1.1.7

* Fixed an issue where running the **format** command on feed integrations removed the `defaultvalue` fields.
* Playbook branch marked with *skipunavailable* is now set as an optional dependency in the **find-dependencies** command.
* The **feedReputation** parameter can now be hidden in a feed integration.
* Fixed an issue where running the **unify** command on JS package failed.
* Added the *--no-update* flag to the **find-dependencies** command.
* Added the following validations in **validate** command:
  * Validating that a pack does not depend on NonSupported / Deprecated packs.

## 1.1.6

* Added the *--description* option to the **init** command.
* Added the *--contribution* option to the **init** command which converts a contribution zip to proper pack format.
* Improved **validate** command performance time and outputs.
* Added the flag *--no-docker-checks* to **validate** command to skip docker checks.
* Added the flag *--print-ignored-files* to **validate** command to print ignored files report when the command is done.
* Added the following validations in **validate** command:
  * Validating that existing release notes are not modified.
  * Validating release notes are not added to new packs.
  * Validating that the "currentVersion" field was raised in the pack_metadata for modified packs.
  * Validating that the timestamp in the "created" field in the pack_metadata is in ISO format.
* Running `demisto-sdk validate` will run the **validate** command using git and only on committed files (same as using *-g --post-commit*).
* Fixed an issue where release notes were not checked correctly in **validate** command.
* Fixed an issue in the **create-id-set** command where optional playbook tasks were not taken into consideration.
* Added a prompt to the `demisto-sdk update-release-notes` command to prompt users to commit changes before running the release notes command.
* Added support to `layoutscontainer` in **validate** command.

## 1.1.5

* Fixed an issue in **find-dependencies** command.
* **lint** command now verifies flake8 on CommonServerPython script.

## 1.1.4

* Fixed an issue with the default output file name of the **unify** command when using "." as an output path.
* **Unify** command now adds contributor details to the display name and description.
* **Format** command now adds *isFetch* and *incidenttype* fields to integration yml.
* Removed the *feedIncremental* field from the integration schema.
* **Format** command now adds *feedBypassExclusionList*, *Fetch indicators*, *feedReputation*, *feedReliability*,
     *feedExpirationPolicy*, *feedExpirationInterval* and *feedFetchInterval* fields to integration yml.
* Fixed an issue in the playbooks schema.
* Fixed an issue where generated release notes were out of order.
* Improved pack dependencies detection.
* Fixed an issue where test playbooks were mishandled in **validate** command.

## 1.1.3

* Added a validation for invalid id fields in indicators types files in **validate** command.
* Added default behavior for **update-release-notes** command.
* Fixed an error where README files were failing release notes validation.
* Updated format of generated release notes to be more user friendly.
* Improved error messages for the **update-release-notes** command.
* Added support for `Connections`, `Dashboards`, `Widgets`, and `Indicator Types` to **update-release-notes** command.
* **Validate** now supports scripts under the *TestPlaybooks* directory.
* Fixed an issue where **validate** did not support powershell files.

## 1.1.2

* Added a validation for invalid playbookID fields in incidents types files in **validate** command.
* Added a code formatter for python files.
* Fixed an issue where new and old classifiers where mixed on validate command.
* Added *feedIncremental* field to the integration schema.
* Fixed error in the **upload** command where unified YMLs were not uploaded as expected if the given input was a pack.
* Fixed an issue where the **secrets** command failed due to a space character in the file name.
* Ignored RN validation for *NonSupported* pack.
* You can now ignore IF107, SC100, RP102 error codes in the **validate** command.
* Fixed an issue where the **download** command was crashing when received as input a JS integration or script.
* Fixed an issue where **validate** command checked docker image for JS integrations and scripts.
* **validate** command now checks scheme for reports and connections.
* Fixed an issue where **validate** command checked docker when running on all files.
* Fixed an issue where **validate** command did not fail when docker image was not on the latest numeric tag.
* Fixed an issue where beta integrations were not validated correctly in **validate** command.

## 1.1.1

* fixed and issue where file types were not recognized correctly in **validate** command.
* Added better outputs for validate command.

## 1.1.0

* Fixed an issue where changes to only non-validated files would fail validation.
* Fixed an issue in **validate** command where moved files were failing validation for new packs.
* Fixed an issue in **validate** command where added files were failing validation due to wrong file type detection.
* Added support for new classifiers and mappers in **validate** command.
* Removed support of old RN format validation.
* Updated **secrets** command output format.
* Added support for error ignore on deprecated files in **validate** command.
* Improved errors outputs in **validate** command.
* Added support for linting an entire pack.

## 1.0.9

* Fixed a bug where misleading error was presented when pack name was not found.
* **Update-release-notes** now detects added files for packs with versions.
* Readme files are now ignored by **update-release-notes** and validation of release notes.
* Empty release notes no longer cause an uncaught error during validation.

## 1.0.8

* Changed the output format of demisto-sdk secrets.
* Added a validation that checkbox items are not required in integrations.
* Added pack release notes generation and validation.
* Improved pack metadata validation.
* Fixed an issue in **validate** where renamed files caused an error

## 1.0.4

* Fix the **format** command to update the `id` field to be equal to `details` field in indicator-type files, and to `name` field in incident-type & dashboard files.
* Fixed a bug in the **validate** command for layout files that had `sortValues` fields.
* Fixed a bug in the **format** command where `playbookName` field was not always present in the file.
* Fixed a bug in the **format** command where indicatorField wasn't part of the SDK schemas.
* Fixed a bug in **upload** command where created unified docker45 yml files were not deleted.
* Added support for IndicatorTypes directory in packs (for `reputation` files, instead of Misc).
* Fixed parsing playbook condition names as string instead of boolean in **validate** command
* Improved image validation in YAML files.
* Removed validation for else path in playbook condition tasks.

## 1.0.3

* Fixed a bug in the **format** command where comments were being removed from YAML files.
* Added output fields: *file_path* and *kind* for layouts in the id-set.json created by **create-id-set** command.
* Fixed a bug in the **create-id-set** command Who returns Duplicate for Layouts with a different kind.
* Added formatting to **generate-docs** command results replacing all `<br>` tags with `<br/>`.
* Fixed a bug in the **download** command when custom content contained not supported content entity.
* Fixed a bug in **format** command in which boolean strings  (e.g. 'yes' or 'no') were converted to boolean values (e.g. 'True' or 'False').
* **format** command now removes *sourceplaybookid* field from playbook files.
* Fixed a bug in **generate-docs** command in which integration dependencies were not detected when generating documentation for a playbook.

## 1.0.1

* Fixed a bug in the **unify** command when output path was provided empty.
* Improved error message for integration with no tests configured.
* Improved the error message returned from the **validate** command when an integration is missing or contains malformed fetch incidents related parameters.
* Fixed a bug in the **create** command where a unified YML with a docker image for 4.5 was copied incorrectly.
* Missing release notes message are now showing the release notes file path to update.
* Fixed an issue in the **validate** command in which unified YAML files were not ignored.
* File format suggestions are now shown in the relevant file format (JSON or YAML).
* Changed Docker image validation to fail only on non-valid ones.
* Removed backward compatibility validation when Docker image is updated.

## 1.0.0

* Improved the *upload* command to support the upload of all the content entities within a pack.
* The *upload* command now supports the improved pack file structure.
* Added an interactive option to format integrations, scripts and playbooks with No TestPlaybooks configured.
* Added an interactive option to configure *conf.json* file with missing test playbooks for integrations, scripts and playbooks
* Added *download* command to download custom content from Demisto instance to the local content repository.
* Improved validation failure messages to include a command suggestion, wherever relevant, to fix the raised issue.
* Improved 'validate' help and documentation description
* validate - checks that scripts, playbooks, and integrations have the *tests* key.
* validate - checks that test playbooks are configured in `conf.json`.
* demisto-sdk lint - Copy dir better handling.
* demisto-sdk lint - Add error when package missing in docker image.
* Added *-a , --validate-all* option in *validate* to run all validation on all files.
* Added *-i , --input* option in *validate* to run validation on a specified pack/file.
* added *-i, --input* option in *secrets* to run on a specific file.
* Added an allowed hidden parameter: *longRunning* to the hidden integration parameters validation.
* Fixed an issue with **format** command when executing with an output path of a folder and not a file path.
* Bug fixes in generate-docs command given playbook as input.
* Fixed an issue with lint command in which flake8 was not running on unit test files.

## 0.5.2

* Added *-c, --command* option in *generate-docs* to generate a specific command from an integration.
* Fixed an issue when getting README/CHANGELOG files from git and loading them.
* Removed release notes validation for new content.
* Fixed secrets validations for files with the same name in a different directory.
* demisto-sdk lint - parallelization working with specifying the number of workers.
* demisto-sdk lint - logging levels output, 3 levels.
* demisto-sdk lint - JSON report, structured error reports in JSON format.
* demisto-sdk lint - XML JUnit report for unit-tests.
* demisto-sdk lint - new packages used to accelerate execution time.
* demisto-sdk secrets - command now respects the generic whitelist, and not only the pack secrets.

## 0.5.0

[PyPI History][1]

[1]: https://pypi.org/project/demisto-sdk/#history

## 0.4.9

* Fixed an issue in *generate-docs* where Playbooks and Scripts documentation failed.
* Added a graceful error message when executing the *run" command with a misspelled command.
* Added more informative errors upon failures of the *upload* command.
* format command:
  * Added format for json files: IncidentField, IncidentType, IndicatorField, IndicatorType, Layout, Dashboard.
  * Added the *-fv --from-version*, *-nv --no-validation* arguments.
  * Removed the *-t yml_type* argument, the file type will be inferred.
  * Removed the *-g use_git* argument, running format without arguments will run automatically on git diff.
* Fixed an issue in loading playbooks with '=' character.
* Fixed an issue in *validate* failed on deleted README files.

## 0.4.8

* Added the *max* field to the Playbook schema, allowing to define it in tasks loop.
* Fixed an issue in *validate* where Condition branches checks were case sensitive.

## 0.4.7

* Added the *slareminder* field to the Playbook schema.
* Added the *common_server*, *demisto_mock* arguments to the *init* command.
* Fixed an issue in *generate-docs* where the general section was not being generated correctly.
* Fixed an issue in *validate* where Incident type validation failed.

## 0.4.6

* Fixed an issue where the *validate* command did not identify CHANGELOG in packs.
* Added a new command, *id-set* to create the id set - the content dependency tree by file IDs.

## 0.4.5

* generate-docs command:
  * Added the *use_cases*, *permissions*, *command_permissions* and *limitations*.
  * Added the *--insecure* argument to support running the script and integration command in Demisto.
  * Removed the *-t yml_type* argument, the file type will be inferred.
  * The *-o --output* argument is no longer mandatory, default value will be the input file directory.
* Added support for env var: *DEMISTO_SDK_SKIP_VERSION_CHECK*. When set version checks are skipped.
* Fixed an issue in which the CHANGELOG files did not match our scheme.
* Added a validator to verify that there are no hidden integration parameters.
* Fixed an issue where the *validate* command ran on test files.
* Removed the *env-dir* argument from the demisto-sdk.
* README files which are html files will now be skipped in the *validate* command.
* Added support for env var: *DEMISTO_README_VALIDATOR*. When not set the readme validation will not run.

## 0.4.4

* Added a validator for IncidentTypes (incidenttype-*.json).
* Fixed an issue where the -p flag in the *validate* command was not working.
* Added a validator for README.md files.
* Release notes validator will now run on: incident fields, indicator fields, incident types, dashboard and reputations.
* Fixed an issue where the validator of reputation(Indicator Type) did not check on the details field.
* Fixed an issue where the validator attempted validating non-existing files after deletions or name refactoring.
* Removed the *yml_type* argument in the *split-yml*, *extract-code* commands.
* Removed the *file_type* argument in the *generate-test-playbook* command.
* Fixed the *insecure* argument in *upload*.
* Added the *insecure* argument in *run-playbook*.
* Standardise the *-i --input*, *-o --output* to demisto-sdk commands.

## 0.4.3

* Fixed an issue where the incident and indicator field BC check failed.
* Support for linting and unit testing PowerShell integrations.

## 0.4.2

* Fixed an issue where validate failed on Windows.
* Added a validator to verify all branches are handled in conditional task in a playbook.
* Added a warning message when not running the latest sdk version.
* Added a validator to check that the root is connected to all tasks in the playbook.
* Added a validator for Dashboards (dashboard-*.json).
* Added a validator for Indicator Types (reputation-*.json).
* Added a BC validation for changing incident field type.
* Fixed an issue where init command would generate an invalid yml for scripts.
* Fixed an issue in misleading error message in v2 validation hook.
* Fixed an issue in v2 hook which now is set only on newly added scripts.
* Added more indicative message for errors in yaml files.
* Disabled pykwalify info log prints.

## 0.3.10

* Added a BC check for incident fields - changing from version is not allowed.
* Fixed an issue in create-content-artifacts where scripts in Packs in TestPlaybooks dir were copied with a wrong prefix.

## 0.3.9

* Added a validation that incident field can not be required.
* Added validation for fetch incident parameters.
* Added validation for feed integration parameters.
* Added to the *format* command the deletion of the *sourceplaybookid* field.
* Fixed an issue where *fieldMapping* in playbook did not pass the scheme validation.
* Fixed an issue where *create-content-artifacts* did not copy TestPlaybooks in Packs without prefix of *playbook-*.
* Added a validation the a playbook can not have a rolename set.
* Added to the image validator the new DBot default image.
* Added the fields: elasticcommonfields, quiet, quietmode to the Playbook schema.
* Fixed an issue where *validate* failed on integration commands without outputs.
* Added a new hook for naming of v2 integrations and scripts.

## 0.3.8

* Fixed an issue where *create-content-artifact* was not loading the data in the yml correctly.
* Fixed an issue where *unify* broke long lines in script section causing syntax errors

## 0.3.7

* Added *generate-docs* command to generate documentation file for integration, playbook or script.
* Fixed an issue where *unify* created a malformed integration yml.
* Fixed an issue where demisto-sdk **init** creates unit-test file with invalid import.

## 0.3.6

* Fixed an issue where demisto-sdk **validate** failed on modified scripts without error message.

## 0.3.5

* Fixed an issue with docker tag validation for integrations.
* Restructured repo source code.

## 0.3.4

* Saved failing unit tests as a file.
* Fixed an issue where "_test" file for scripts/integrations created using **init** would import the "HelloWorld" templates.
* Fixed an issue in demisto-sdk **validate** - was failing on backward compatiblity check
* Fixed an issue in demisto-sdk **secrets** - empty line in .secrets-ignore always made the secrets check to pass
* Added validation for docker image inside integrations and scripts.
* Added --use-git flag to **format** command to format all changed files.
* Fixed an issue where **validate** did not fail on dockerimage changes with bc check.
* Added new flag **--ignore-entropy** to demisto-sdk **secrets**, this will allow skip entropy secrets check.
* Added --outfile to **lint** to allow saving failed packages to a file.

## 0.3.3

* Added backwards compatibility break error message.
* Added schema for incident types.
* Added **additionalinfo** field to as an available field for integration configuration.
* Added pack parameter for **init**.
* Fixed an issue where error would appear if name parameter is not set in **init**.

## 0.3.2

* Fixed the handling of classifier files in **validate**.

## 0.3.1

* Fixed the handling of newly created reputation files in **validate**.
* Added an option to perform **validate** on a specific file.

## 0.3.0

* Added support for multi-package **lint** both with parallel and without.
* Added all parameter in **lint** to run on all packages and packs in content repository.
* Added **format** for:
  * Scripts
  * Playbooks
  * Integrations
* Improved user outputs for **secrets** command.
* Fixed an issue where **lint** would run pytest and pylint only on a single docker per integration.
* Added auto-complete functionality to demisto-sdk.
* Added git parameter in **lint** to run only on changed packages.
* Added the **run-playbook** command
* Added **run** command which runs a command in the Demisto playground.
* Added **upload** command which uploads an integration or a script to a Demisto instance.
* Fixed and issue where **validate** checked if release notes exist for new integrations and scripts.
* Added **generate-test-playbook** command which generates a basic test playbook for an integration or a script.
* **validate** now supports indicator fields.
* Fixed an issue with layouts scheme validation.
* Adding **init** command.
* Added **json-to-outputs** command which generates the yaml section for outputs from an API raw response.

## 0.2.6

* Fixed an issue with locating release notes for beta integrations in **validate**.

## 0.2.5

* Fixed an issue with locating release notes for beta integrations in **validate**.

## 0.2.4

* Adding image validation to Beta_Integration and Packs in **validate**.

## 0.2.3

* Adding Beta_Integration to the structure validation process.
* Fixing bug where **validate** did checks on TestPlaybooks.
* Added requirements parameter to **lint**.

## 0.2.2

* Fixing bug where **lint** did not return exit code 1 on failure.
* Fixing bug where **validate** did not print error message in case no release notes were give.

## 0.2.1

* **Validate** now checks that the id and name fields are identical in yml files.
* Fixed a bug where sdk did not return any exit code.

## 0.2.0

* Added Release Notes Validator.
* Fixed the Unifier selection of your python file to use as the code.
* **Validate** now supports Indicator fields.
* Fixed a bug where **validate** and **secrets** did not return exit code 1 on failure.
* **Validate** now runs on newly added scripts.

## 0.1.8

* Added support for `--version`.
* Fixed an issue in file_validator when calling `checked_type` method with script regex.

## 0.1.2

* Restructuring validation to support content packs.
* Added secrets validation.
* Added content bundle creation.
* Added lint and unit test run.

## 0.1.1

* Added new logic to the unifier.
* Added detailed README.
* Some small adjustments and fixes.

## 0.1.0

Capabilities:

* **Extract** components(code, image, description etc.) from a Demisto YAML file into a directory.
* **Unify** components(code, image, description etc.) to a single Demisto YAML file.
* **Validate** Demisto content files.<|MERGE_RESOLUTION|>--- conflicted
+++ resolved
@@ -7,11 +7,8 @@
 * Updated the *tags* and *use cases* in pack metadata validation to use the local files only.
 * Fixed the error message in checkbox validation where the defaultvalue is wrong and added the name of the variable that should be fixed.
 * Added types to `find_type_by_path` under tools.py.
-<<<<<<< HEAD
 * Fixed issue when using `format --deprecate` with YAML files contained incorrect value type for `tests` key.
-=======
 * Added the 'integration-get-indicators' commands to be ignored by the **verify_yml_commands_match_readme** validation, the validation will no longer fail if these commands are not in the readme file.
->>>>>>> 9d1282ae
 
 ## 1.6.6
 
