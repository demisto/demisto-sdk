# Changelog
* When formatting incident types with Auto-Extract rules and without mode field, the **format** command will now add the user selected mode.
* Added new validation that DBotRole is set for scripts that requires elevated permissions to the `XSOAR-linter` in the **lint** command.
<<<<<<< HEAD
* Changed the **convert** command to generate old layout fromversion to 5.0.0 instead of 4.1.0
=======
* Added url escaping to markdown human readable section in generate docs to avoid autolinking.
* Added a validation that mapper's id and name are matching. Updated the format of mapper to include update_id too.
* Added a validation to ensure that image paths in the README files are valid.
* Fixed **find_type** function to correctly find test files, such as, test script and test playbook.
* Added scheme validations for the new Generic Object Types, Fields, and Modules.
* Renamed the flag *--input-old-version* to *--old-version* in the **generate-docs** command.
* Refactored the **update-release-notes** command:
  - Replaced the *--all* flag with *--use-git* or *-g*.
  - Added the *--force* flag to update the pack release notes without changes in the pack.
  - The **update-release-notes** command will now update all dependent integrations on ApiModule change, even if not specified.
  - If more than one pack has changed, the full list of updated packs will be printed at the end of **update-release-notes** command execution.
  - Fixed an issue where the **update-release-notes** command did not add docker image release notes entry for release notes file if a script was changed.
  - Fixed an issue where the **update-release-notes** command did not detect changed files that had the same name.
  - Fixed an issue in the **update-release-notes** command where the version support of JSON files was mishandled.
>>>>>>> 9a5129aa

# 1.4.3
* Fixed an issue where **json-to-outputs** command returned an incorrect output when json is a list.
* Fixed an issue where if a pack README.md did not exist it could cause an error in the validation process.
* Fixed an issue where the *--name* was incorrectly required in the **init** command.
* Adding the option to run **validate** on a specific path while using git (*-i* & *-g*).
* The **format** command will now change UUIDs in .yml and .json files to their respective content entity name.
* Added a playbook validation to check if a task sub playbook exists in the id set in the **validate** command.
* Added the option to add new tags/usecases to the approved list and to the pack metadata on the same pull request.
* Fixed an issue in **test_content** where when different servers ran tests for the same integration, the server URL parameters were not set correctly.
* Added a validation in the **validate** command to ensure that the ***endpoint*** command is configured correctly in yml file.
* Added a warning when pack_metadata's description field is longer than 130 characters.
* Fixed an issue where a redundant print occurred on release notes validation.
* Added new validation in the **validate** command to ensure that the minimal fromVersion in a widget of type metrics will be 6.2.0.
* Added the *--release-notes* flag to demisto-sdk to get the current version release notes entries.

# 1.4.2
* Added to `pylint` summary an indication if a test was skipped.
* Added to the **init** command the option to specify fromversion.
* Fixed an issue where running **init** command without filling the metadata file.
* Added the *--docker-timeout* flag in the **lint** command to control the request timeout for the Docker client.
* Fixed an issue where **update-release-notes** command added only one docker image release notes entry for release notes file, and not for every entity whom docker image was updated.
* Added a validation to ensure that incident/indicator fields names starts with their pack name in the **validate** command. (Checked only for new files and only when using git *-g*)
* Updated the **find-dependencies** command to return the 'dependencies' according the layout type ('incident', 'indicator').
* Enhanced the "vX" display name validation for scripts and integrations in the **validate** command to check for every versioned script or integration, and not only v2.
* Added the *--fail-duplicates* flag for the **create-id-set** command which will fail the command if duplicates are found.
* Added to the **generate-docs** command automatic addition to git when a new readme file is created.

# 1.4.1
* When in private repo without `DEMSITO_SDK_GITHUB_TOKEN` configured, get_remote_file will take files from the local origin/master.
* Enhanced the **unify** command when giving input of a file and not a directory return a clear error message.
* Added a validation to ensure integrations are not skipped and at least one test playbook is not skipped for each integration or script.
* Added to the Content Tests support for `context_print_dt`, which queries the incident context and prints the result as a json.
* Added new validation for the `xsoar_config.json` file in the **validate** command.
* Added a version differences section to readme in **generate-docs** command.
* Added the *--docs-format* flag in the **integration-diff** command to get the output in README format.
* Added the *--input-old-version* and *--skip-breaking-changes* flags in the **generate-docs** command to get the details for the breaking section and to skip the breaking changes section.

# 1.4.0
* Enable passing a comma-separated list of paths for the `--input` option of the **lint** command.
* Added new validation of unimplemented test-module command in the code to the `XSOAR-linter` in the **lint** command.
* Fixed the **generate-docs** to handle integration authentication parameter.
* Added a validation to ensure that description and README do not contain the word 'Demisto'.
* Improved the deprecated message validation required from playbooks and scripts.
* Added the `--quite-bc-validation` flag for the **validate** command to run the backwards compatibility validation in quite mode (errors is treated like warnings).
* Fixed the **update release notes** command to display a name for old layouts.
* Added the ability to append to the pack README credit to contributors.
* Added identification for parameter differences in **integration-diff** command.
* Fixed **format** to use git as a default value.
* Updated the **upload** command to support reports.
* Fixed an issue where **generate-docs** command was displaying 'None' when credentials parameter display field configured was not configured.
* Fixed an issue where **download** did not return exit code 1 on failure.
* Updated the validation that incident fields' names do not contain the word incident will aplly to core packs only.
* Added a playbook validation to verify all conditional tasks have an 'else' path in **validate** command.
* Renamed the GitHub authentication token environment variable `GITHUB_TOKEN` to `DEMITO_SDK_GITHUB_TOKEN`.
* Added to the **update-release-notes** command automatic addition to git when new release notes file is created.
* Added validation to ensure that integrations, scripts, and playbooks do not contain the entity type in their names.
* Added the **convert** command to convert entities between XSOAR versions.
* Added the *--deprecate* flag in **format** command to deprecate integrations, scripts, and playbooks.
* Fixed an issue where ignoring errors did not work when running the **validate** command on specific files (-i).

# 1.3.9
* Added a validation verifying that the pack's README.md file is not equal to pack description.
* Fixed an issue where the **Assume yes** flag did not work properly for some entities in the **format** command.
* Improved the error messages for separators in folder and file names in the **validate** command.
* Removed the **DISABLE_SDK_VERSION_CHECK** environment variable. To disable new version checks, use the **DEMISTO_SDK_SKIP_VERSION_CHECK** envirnoment variable.
* Fixed an issue where the demisto-sdk version check failed due to a rate limit.
* Fixed an issue with playbooks scheme validation.

# 1.3.8
* Updated the **secrets** command to work on forked branches.

# 1.3.7
* Added a validation to ensure correct image and description file names.
* Fixed an issue where the **validate** command failed when 'display' field in credentials param in yml is empty but 'displaypassword' was provided.
* Added the **integration-diff** command to check differences between two versions of an integration and to return a report of missing and changed elements in the new version.
* Added a validation verifying that the pack's README.md file is not missing or empty for partner packs or packs contains use cases.
* Added a validation to ensure that the integration and script folder and file names will not contain separators (`_`, `-`, ` `).
* When formatting new pack, the **format** command will set the *fromversion* key to 5.5.0 in the new files without fromversion.

# 1.3.6
* Added a validation that core packs are not dependent on non-core packs.
* Added a validation that a pack name follows XSOAR standards.
* Fixed an issue where in some cases the `get_remote_file` function failed due to an invalid path.
* Fixed an issue where running **update-release-notes** with updated integration logo, did not detect any file changes.
* Fixed an issue where the **create-id-set** command did not identify unified integrations correctly.
* Fixed an issue where the `CommonTypes` pack was not identified as a dependency for all feed integrations.
* Added support for running SDK commands in private repositories.
* Fixed an issue where running the **init** command did not set the correct category field in an integration .yml file for a newly created pack.
* When formatting new contributed pack, the **format** command will set the *fromversion* key to 6.0.0 in the relevant files.
* If the environment variable "DISABLE_SDK_VERSION_CHECK" is define, the demisto-sdk will no longer check for newer version when running a command.
* Added the `--use-pack-metadata` flag for the **find-dependencies** command to update the calculated dependencies using the the packs metadata files.
* Fixed an issue where **validate** failed on scripts in case the `outputs` field was set to `None`.
* Fixed an issue where **validate** was failing on editing existing release notes.
* Added a validation for README files verifying that the file doesn't contain template text copied from HelloWorld or HelloWorldPremium README.

# 1.3.5
* Added a validation that layoutscontainer's id and name are matching. Updated the format of layoutcontainer to include update_id too.
* Added a validation that commands' names and arguments in core packs, or scripts' arguments do not contain the word incident.
* Fixed issue where running the **generate-docs** command with -c flag ran all the commands and not just the commands specified by the flag.
* Fixed the error message of the **validate** command to not always suggest adding the *description* field.
* Fixed an issue where running **format** on feed integration generated invalid parameter structure.
* Fixed an issue where the **generate-docs** command did not add all the used scripts in a playbook to the README file.
* Fixed an issue where contrib/partner details might be added twice to the same file, when using unify and create-content-artifacts commands
* Fixed issue where running **validate** command on image-related integration did not return the correct outputs to json file.
* When formatting playbooks, the **format** command will now remove empty fields from SetIncident, SetIndicator, CreateNewIncident, CreateNewIndicator script arguments.
* Added an option to fill in the developer email when running the **init** command.

# 1.3.4
* Updated the **validate** command to check that the 'additionalinfo' field only contains the expected value for feed required parameters and not equal to it.
* Added a validation that community/partner details are not in the detailed description file.
* Added a validation that the Use Case tag in pack_metadata file is only used when the pack contains at least one PB, Incident Type or Layout.
* Added a validation that makes sure outputs in integrations are matching the README file when only README has changed.
* Added the *hidden* field to the integration schema.
* Fixed an issue where running **format** on a playbook whose `name` does not equal its `id` would cause other playbooks who use that playbook as a sub-playbook to fail.
* Added support for local custom command configuration file `.demisto-sdk-conf`.
* Updated the **format** command to include an update to the description file of an integration, to remove community/partner details.

# 1.3.3
* Fixed an issue where **lint** failed where *.Dockerfile* exists prior running the lint command.
* Added FeedHelloWorld template option for *--template* flag in **demisto-sdk init** command.
* Fixed issue where **update-release-notes** deleted release note file if command was called more than once.
* Fixed issue where **update-release-notes** added docker image release notes every time the command was called.
* Fixed an issue where running **update-release-notes** on a pack with newly created integration, had also added a docker image entry in the release notes.
* Fixed an issue where `XSOAR-linter` did not find *NotImplementedError* in main.
* Added validation for README files verifying their length (over 30 chars).
* When using *-g* flag in the **validate** command it will now ignore untracked files by default.
* Added the *--include-untracked* flag to the **validate** command to include files which are untracked by git in the validation process.
* Improved the `pykwalify` error outputs in the **validate** command.
* Added the *--print-pykwalify* flag to the **validate** command to print the unchanged output from `pykwalify`.

# 1.3.2
* Updated the format of the outputs when using the *--json-file* flag to create a JSON file output for the **validate** and **lint** commands.
* Added the **doc-review** command to check spelling in .md and .yml files as well as a basic release notes review.
* Added a validation that a pack's display name does not already exist in content repository.
* Fixed an issue where the **validate** command failed to detect duplicate params in an integration.
* Fixed an issue where the **validate** command failed to detect duplicate arguments in a command in an integration.

# 1.3.1
* Fixed an issue where the **validate** command failed to validate the release notes of beta integrations.
* Updated the **upload** command to support indicator fields.
* The **validate** and **update-release-notes** commands will now check changed files against `demisto/master` if it is configured locally.
* Fixed an issue where **validate** would incorrectly identify files as renamed.
* Added a validation that integration properties (such as feed, mappers, mirroring, etc) are not removed.
* Fixed an issue where **validate** failed when comparing branch against commit hash.
* Added the *--no-pipenv* flag to the **split-yml** command.
* Added a validation that incident fields and incident types are not removed from mappers.
* Fixed an issue where the *c
reate-id-set* flag in the *validate* command did not work while not using git.
* Added the *hiddenusername* field to the integration schema.
* Added a validation that images that are not integration images, do not ask for a new version or RN

# 1.3.0
* Do not collect optional dependencies on indicator types reputation commands.
* Fixed an issue where downloading indicator layoutscontainer objects failed.
* Added a validation that makes sure outputs in integrations are matching the README file.
* Fixed an issue where the *create-id-set* flag in the **validate** command did not work.
* Added a warning in case no id_set file is found when running the **validate** command.
* Fixed an issue where changed files were not recognised correctly on forked branches in the **validate** and the **update-release-notes** commands.
* Fixed an issue when files were classified incorrectly when running *update-release-notes*.
* Added a validation that integration and script file paths are compatible with our convention.
* Fixed an issue where id_set.json file was re created whenever running the generate-docs command.
* added the *--json-file* flag to create a JSON file output for the **validate** and **lint** commands.

# 1.2.19
* Fixed an issue where merge id_set was not updated to work with the new entity of Packs.
* Added a validation that the playbook's version matches the version of its sub-playbooks, scripts, and integrations.

# 1.2.18
* Changed the *skip-id-set-creation* flag to *create-id-set* in the **validate** command. Its default value will be False.
* Added support for the 'cve' reputation command in default arg validation.
* Filter out generic and reputation command from scripts and playbooks dependencies calculation.
* Added support for the incident fields in outgoing mappers in the ID set.
* Added a validation that the taskid field and the id field under the task field are both from uuid format and contain the same value.
* Updated the **format** command to generate uuid value for the taskid field and for the id under the task field in case they hold an invalid values.
* Exclude changes from doc_files directory on validation.
* Added a validation that an integration command has at most one default argument.
* Fixing an issue where pack metadata version bump was not enforced when modifying an old format (unified) file.
* Added validation that integration parameter's display names are capitalized and spaced using whitespaces and not underscores.
* Fixed an issue where beta integrations where not running deprecation validations.
* Allowed adding additional information to the deprecated description.
* Fixing an issue when escaping less and greater signs in integration params did not work as expected.

# 1.2.17
* Added a validation that the classifier of an integration exists.
* Added a validation that the mapper of an integration exists.
* Added a validation that the incident types of a classifier exist.
* Added a validation that the incident types of a mapper exist.
* Added support for *text* argument when running **demisto-sdk update-release-notes** on the ApiModules pack.
* Added a validation for the minimal version of an indicator field of type grid.
* Added new validation for incident and indicator fields in classifiers mappers and layouts exist in the content.
* Added cache for get_remote_file to reducing failures from accessing the remote repo.
* Fixed an issue in the **format** command where `_dev` or `_copy` suffixes weren't removed from the `id` of the given playbooks.
* Playbook dependencies from incident and indicator fields are now marked as optional.
* Mappers dependencies from incident types and incident fields are now marked as optional.
* Classifier dependencies from incident types are now marked as optional.
* Updated **demisto-sdk init** command to no longer create `created` field in pack_metadata file
* Updated **generate-docs** command to take the parameters names in setup section from display field and to use additionalinfo field when exist.
* Using the *verbose* argument in the **find-dependencies** command will now log to the console.
* Improved the deprecated message validation required from integrations.
* Fixed an issue in the **generate-docs** command where **Context Example** section was created when it was empty.

# 1.2.16
* Added allowed ignore errors to the *IDSetValidator*.
* Fixed an issue where an irrelevant id_set validation ran in the **validate** command when using the *--id-set* flag.
* Fixed an issue were **generate-docs** command has failed if a command did not exist in commands permissions file.
* Improved a **validate** command message for missing release notes of api module dependencies.

# 1.2.15
* Added the *ID101* to the allowed ignored errors.

# 1.2.14
* SDK repository is now mypy check_untyped_defs complaint.
* The lint command will now ignore the unsubscriptable-object (E1136) pylint error in dockers based on python 3.9 - this will be removed once a new pylint version is released.
* Added an option for **format** to run on a whole pack.
* Added new validation of unimplemented commands from yml in the code to `XSOAR-linter`.
* Fixed an issue where Auto-Extract fields were only checked for newly added incident types in the **validate** command.
* Added a new warning validation of direct access to args/params dicts to `XSOAR-linter`.

# 1.2.13
* Added new validation of indicators usage in CommandResults to `XSOAR-linter`.
* Running **demisto-sdk lint** will automatically run on changed files (same behavior as the -g flag).
* Removed supported version message from the documentation when running **generate_docs**.
* Added a print to indicate backwards compatibility is being checked in **validate** command.
* Added a percent print when running the **validate** command with the *-a* flag.
* Fixed a regression in the **upload** command where it was ignoring `DEMISTO_VERIFY_SSL` env var.
* Fixed an issue where the **upload** command would fail to upload beta integrations.
* Fixed an issue where the **validate** command did not create the *id_set.json* file when running with *-a* flag.
* Added price change validation in the **validate** command.
* Added validations that checks in read-me for empty sections or leftovers from the auto generated read-me that should be changed.
* Added new code validation for *NotImplementedError* to raise a warning in `XSOAR-linter`.
* Added validation for support types in the pack metadata file.
* Added support for *--template* flag in **demisto-sdk init** command.
* Fixed an issue with running **validate** on master branch where the changed files weren't compared to previous commit when using the *-g* flag.
* Fixed an issue where the `XSOAR-linter` ran *NotImplementedError* validation on scripts.
* Added support for Auto-Extract feature validation in incident types in the **validate** command.
* Fixed an issue in the **lint** command where the *-i* flag was ignored.
* Improved **merge-id-sets** command to support merge between two ID sets that contain the same pack.
* Fixed an issue in the **lint** command where flake8 ran twice.

# 1.2.12
* Bandit now reports also on medium severity issues.
* Fixed an issue with support for Docker Desktop on Mac version 2.5.0+.
* Added support for vulture and mypy linting when running without docker.
* Added support for *prev-ver* flag in **update-release-notes** command.
* Improved retry support when building docker images for linting.
* Added the option to create an ID set on a specific pack in **create-id-set** command.
* Added the *--skip-id-set-creation* flag to **validate** command in order to add the capability to run validate command without creating id_set validation.
* Fixed an issue where **validate** command checked docker image tag on ApiModules pack.
* Fixed an issue where **find-dependencies** did not calculate dashboards and reports dependencies.
* Added supported version message to the documentation and release notes files when running **generate_docs** and **update-release-notes** commands respectively.
* Added new code validations for *NotImplementedError* exception raise to `XSOAR-linter`.
* Command create-content-artifacts additional support for **Author_image.png** object.
* Fixed an issue where schemas were not enforced for incident fields, indicator fields and old layouts in the validate command.
* Added support for **update-release-notes** command to update release notes according to master branch.

# 1.2.11
* Fixed an issue where the ***generate-docs*** command reset the enumeration of line numbering after an MD table.
* Updated the **upload** command to support mappers.
* Fixed an issue where exceptions were no printed in the **format** while the *--verbose* flag is set.
* Fixed an issue where *--assume-yes* flag did not work in the **format** command when running on a playbook without a `fromversion` field.
* Fixed an issue where the **format** command would fail in case `conf.json` file was not found instead of skipping the update.
* Fixed an issue where integration with v2 were recognised by the `name` field instead of the `display` field in the **validate** command.
* Added a playbook validation to check if a task script exists in the id set in the **validate** command.
* Added new integration category `File Integrity Management` in the **validate** command.

# 1.2.10
* Added validation for approved content pack use-cases and tags.
* Added new code validations for *CommonServerPython* import to `XSOAR-linter`.
* Added *default value* and *predefined values* to argument description in **generate-docs** command.
* Added a new validation that checks if *get-mapping-fields* command exists if the integration schema has *{ismappable: true}* in **validate** command.
* Fixed an issue where the *--staged* flag recognised added files as modified in the **validate** command.
* Fixed an issue where a backwards compatibility warning was raised for all added files in the **validate** command.
* Fixed an issue where **validate** command failed when no tests were given for a partner supported pack.
* Updated the **download** command to support mappers.
* Fixed an issue where the ***format*** command added a duplicate parameter.
* For partner supported content packs, added support for a list of emails.
* Removed validation of README files from the ***validate*** command.
* Fixed an issue where the ***validate*** command required release notes for ApiModules pack.

# 1.2.9
* Fixed an issue in the **openapi_codegen** command where it created duplicate functions name from the swagger file.
* Fixed an issue in the **update-release-notes** command where the *update type* argument was not verified.
* Fixed an issue in the **validate** command where no error was raised in case a non-existing docker image was presented.
* Fixed an issue in the **format** command where format failed when trying to update invalid Docker image.
* The **format** command will now preserve the **isArray** argument in integration's reputation commands and will show a warning if it set to **false**.
* Fixed an issue in the **lint** command where *finally* clause was not supported in main function.
* Fixed an issue in the **validate** command where changing any entity ID was not validated.
* Fixed an issue in the **validate** command where *--staged* flag did not bring only changed files.
* Fixed the **update-release-notes** command to ignore changes in the metadata file.
* Fixed the **validate** command to ignore metadata changes when checking if a version bump is needed.


# 1.2.8
* Added a new validation that checks in playbooks for the usage of `DeleteContext` in **validate** command.
* Fixed an issue in the **upload** command where it would try to upload content entities with unsupported versions.
* Added a new validation that checks in playbooks for the usage of specific instance in **validate** command.
* Added the **--staged** flag to **validate** command to run on staged files only.


# 1.2.7
* Changed input parameters in **find-dependencies** command.
   - Use ***-i, --input*** instead of ***-p, --path***.
   - Use ***-idp, --id-set-path*** instead of ***-i, --id-set-path***.
* Fixed an issue in the **unify** command where it crashed on an integration without an image file.
* Fixed an issue in the **format** command where unnecessary files were not skipped.
* Fixed an issue in the **update-release-notes** command where the *text* argument was not respected in all cases.
* Fixed an issue in the **validate** command where a warning about detailed description was given for unified or deprecated integrations.
* Improved the error returned by the **validate** command when running on files using the old format.

# 1.2.6
* No longer require setting `DEMISTO_README_VALIDATION` env var to enable README mdx validation. Validation will now run automatically if all necessary node modules are available.
* Fixed an issue in the **validate** command where the `--skip-pack-dependencies` would not skip id-set creation.
* Fixed an issue in the **validate** command where validation would fail if supplied an integration with an empty `commands` key.
* Fixed an issue in the **validate** command where validation would fail due to a required version bump for packs which are not versioned.
* Will use env var `DEMISTO_VERIFY_SSL` to determine if to use a secure connection for commands interacting with the Server when `--insecure` is not passed. If working with a local Server without a trusted certificate, you can set env var `DEMISTO_VERIFY_SSL=no` to avoid using `--insecure` on each command.
* Unifier now adds a link to the integration documentation to the integration detailed description.
* Fixed an issue in the **secrets** command where ignored secrets were not skipped.

# 1.2.5
* Added support for special fields: *defaultclassifier*, *defaultmapperin*, *defaultmapperout* in **download** command.
* Added -y option **format** command to assume "yes" as answer to all prompts and run non-interactively
* Speed up improvements for `validate` of README files.
* Updated the **format** command to adhere to the defined content schema and sub-schemas, aligning its behavior with the **validate** command.
* Added support for canvasContextConnections files in **format** command.

# 1.2.4
* Updated detailed description for community integrations.

# 1.2.3
* Fixed an issue where running **validate** failed on playbook with task that adds tags to the evidence data.
* Added the *displaypassword* field to the integration schema.
* Added new code validations to `XSOAR-linter`.
    * As warnings messages:
        * `demisto.params()` should be used only inside main function.
        * `demisto.args()` should be used only inside main function.
        * Functions args should have type annotations.
* Added `fromversion` field validation to test playbooks and scripts in **validate** command.

# 1.2.2
* Add support for warning msgs in the report and summary to **lint** command.
* Fixed an issue where **json-to-outputs** determined bool values as int.
* Fixed an issue where **update-release-notes** was crushing on `--all` flag.
* Fixed an issue where running **validate**, **update-release-notes** outside of content repo crushed without a meaningful error message.
* Added support for layoutscontainer in **init** contribution flow.
* Added a validation for tlp_color param in feeds in **validate** command.
* Added a validation for removal of integration parameters in **validate** command.
* Fixed an issue where **update-release-notes** was failing with a wrong error message when no pack or input was given.
* Improved formatting output of the **generate-docs** command.
* Add support for env variable *DEMISTO_SDK_ID_SET_REFRESH_INTERVAL*. Set this env variable to the refresh interval in minutes. The id set will be regenerated only if the refresh interval has passed since the last generation. Useful when generating Script documentation, to avoid re-generating the id_set every run.
* Added new code validations to `XSOAR-linter`.
    * As error messages:
        * Longer than 10 seconds sleep statements for non long running integrations.
        * exit() usage.
        * quit() usage.
    * As warnings messages:
        * `demisto.log` should not be used.
        * main function existence.
        * `demito.results` should not be used.
        * `return_output` should not be used.
        * try-except statement in main function.
        * `return_error` usage in main function.
        * only once `return_error` usage.
* Fixed an issue where **lint** command printed logs twice.
* Fixed an issue where *suffix* did not work as expected in the **create-content-artifacts** command.
* Added support for *prev-ver* flag in **lint** and **secrets** commands.
* Added support for *text* flag to **update-release-notes** command to add the same text to all release notes.
* Fixed an issue where **validate** did not recognize added files if they were modified locally.
* Added a validation that checks the `fromversion` field exists and is set to 5.0.0 or above when working or comparing to a non-feature branch in **validate** command.
* Added a validation that checks the certification field in the pack_metadata file is valid in **validate** command.
* The **update-release-notes** command will now automatically add docker image update to the release notes.

# 1.2.1
* Added an additional linter `XSOAR-linter` to the **lint** command which custom validates py files. currently checks for:
    * `Sys.exit` usages with non zero value.
    * Any `Print` usages.
* Fixed an issue where renamed files were failing on *validate*.
* Fixed an issue where single changed files did not required release notes update.
* Fixed an issue where doc_images required release-notes and validations.
* Added handling of dependent packs when running **update-release-notes** on changed *APIModules*.
    * Added new argument *--id-set-path* for id_set.json path.
    * When changes to *APIModule* is detected and an id_set.json is available - the command will update the dependent pack as well.
* Added handling of dependent packs when running **validate** on changed *APIModules*.
    * Added new argument *--id-set-path* for id_set.json path.
    * When changes to *APIModule* is detected and an id_set.json is available - the command will validate that the dependent pack has release notes as well.
* Fixed an issue where the find_type function didn't recognize file types correctly.
* Fixed an issue where **update-release-notes** command did not work properly on Windows.
* Added support for indicator fields in **update-release-notes** command.
* Fixed an issue where files in test dirs where being validated.


# 1.2.0
* Fixed an issue where **format** did not update the test playbook from its pack.
* Fixed an issue where **validate** validated non integration images.
* Fixed an issue where **update-release-notes** did not identified old yml integrations and scripts.
* Added revision templates to the **update-release-notes** command.
* Fixed an issue where **update-release-notes** crashed when a file was renamed.
* Fixed an issue where **validate** failed on deleted files.
* Fixed an issue where **validate** validated all images instead of packs only.
* Fixed an issue where a warning was not printed in the **format** in case a non-supported file type is inputted.
* Fixed an issue where **validate** did not fail if no release notes were added when adding files to existing packs.
* Added handling of incorrect layout paths via the **format** command.
* Refactor **create-content-artifacts** command - Efficient artifacts creation and better logging.
* Fixed an issue where image and description files were not handled correctly by **validate** and **update-release-notes** commands.
* Fixed an issue where the **format** command didn't remove all extra fields in a file.
* Added an error in case an invalid id_set.json file is found while running the **validate** command.
* Added fetch params checks to the **validate** command.

# 1.1.11
* Added line number to secrets' path in **secrets** command report.
* Fixed an issue where **init** a community pack did not present the valid support URL.
* Fixed an issue where **init** offered a non relevant pack support type.
* Fixed an issue where **lint** did not pull docker images for powershell.
* Fixed an issue where **find-dependencies** did not find all the script dependencies.
* Fixed an issue where **find-dependencies** did not collect indicator fields as dependencies for playbooks.
* Updated the **validate** and the **secrets** commands to be less dependent on regex.
* Fixed an issue where **lint** did not run on circle when docker did not return ping.
* Updated the missing release notes error message (RN106) in the **Validate** command.
* Fixed an issue where **Validate** would return missing release notes when two packs with the same substring existed in the modified files.
* Fixed an issue where **update-release-notes** would add duplicate release notes when two packs with the same substring existed in the modified files.
* Fixed an issue where **update-release-notes** would fail to bump new versions if the feature branch was out of sync with the master branch.
* Fixed an issue where a non-descriptive error would be returned when giving the **update-release-notes** command a pack which can not be found.
* Added dependencies check for *widgets* in **find-dependencies** command.
* Added a `update-docker` flag to **format** command.
* Added a `json-to-outputs` flag to the **run** command.
* Added a verbose (`-v`) flag to **format** command.
* Fixed an issue where **download** added the prefix "playbook-" to the name of playbooks.

# 1.1.10
* Updated the **init** command. Relevant only when passing the *--contribution* argument.
   * Added the *--author* option.
   * The *support* field of the pack's metadata is set to *community*.
* Added a proper error message in the **Validate** command upon a missing description in the root of the yml.
* **Format** now works with a relative path.
* **Validate** now fails when all release notes have been excluded.
* Fixed issue where correct error message would not propagate for invalid images.
* Added the *--skip-pack-dependencies* flag to **validate** command to skip pack dependencies validation. Relevant when using the *-g* flag.
* Fixed an issue where **Validate** and **Format** commands failed integrations with `defaultvalue` field in fetch incidents related parameters.
* Fixed an issue in the **Validate** command in which unified YAML files were not ignored.
* Fixed an issue in **generate-docs** where scripts and playbooks inputs and outputs were not parsed correctly.
* Fixed an issue in the **openapi-codegen** command where missing reference fields in the swagger JSON caused errors.
* Fixed an issue in the **openapi-codegen** command where empty objects in the swagger JSON paths caused errors.
* **update-release-notes** command now accept path of the pack instead of pack name.
* Fixed an issue where **generate-docs** was inserting unnecessary escape characters.
* Fixed an issue in the **update-release-notes** command where changes to the pack_metadata were not detected.
* Fixed an issue where **validate** did not check for missing release notes in old format files.

# 1.1.9
* Fixed an issue where **update-release-notes** command failed on invalid file types.

# 1.1.8
* Fixed a regression where **upload** command failed on test playbooks.
* Added new *githubUser* field in pack metadata init command.
* Support beta integration in the commands **split-yml, extract-code, generate-test-playbook and generate-docs.**
* Fixed an issue where **find-dependencies** ignored *toversion* field in content items.
* Added support for *layoutscontainer*, *classifier_5_9_9*, *mapper*, *report*, and *widget* in the **Format** command.
* Fixed an issue where **Format** will set the `ID` field to be equal to the `name` field in modified playbooks.
* Fixed an issue where **Format** did not work for test playbooks.
* Improved **update-release-notes** command:
    * Write content description to release notes for new items.
    * Update format for file types without description: Connections, Incident Types, Indicator Types, Layouts, Incident Fields.
* Added a validation for feedTags param in feeds in **validate** command.
* Fixed readme validation issue in community support packs.
* Added the **openapi-codegen** command to generate integrations from OpenAPI specification files.
* Fixed an issue were release notes validations returned wrong results for *CommonScripts* pack.
* Added validation for image links in README files in **validate** command.
* Added a validation for default value of fetch param in feeds in **validate** command.
* Fixed an issue where the **Init** command failed on scripts.

# 1.1.7
* Fixed an issue where running the **format** command on feed integrations removed the `defaultvalue` fields.
* Playbook branch marked with *skipunavailable* is now set as an optional dependency in the **find-dependencies** command.
* The **feedReputation** parameter can now be hidden in a feed integration.
* Fixed an issue where running the **unify** command on JS package failed.
* Added the *--no-update* flag to the **find-dependencies** command.
* Added the following validations in **validate** command:
   * Validating that a pack does not depend on NonSupported / Deprecated packs.

# 1.1.6
* Added the *--description* option to the **init** command.
* Added the *--contribution* option to the **init** command which converts a contribution zip to proper pack format.
* Improved **validate** command performance time and outputs.
* Added the flag *--no-docker-checks* to **validate** command to skip docker checks.
* Added the flag *--print-ignored-files* to **validate** command to print ignored files report when the command is done.
* Added the following validations in **validate** command:
   * Validating that existing release notes are not modified.
   * Validating release notes are not added to new packs.
   * Validating that the "currentVersion" field was raised in the pack_metadata for modified packs.
   * Validating that the timestamp in the "created" field in the pack_metadata is in ISO format.
* Running `demisto-sdk validate` will run the **validate** command using git and only on committed files (same as using *-g --post-commit*).
* Fixed an issue where release notes were not checked correctly in **validate** command.
* Fixed an issue in the **create-id-set** command where optional playbook tasks were not taken into consideration.
* Added a prompt to the `demisto-sdk update-release-notes` command to prompt users to commit changes before running the release notes command.
* Added support to `layoutscontainer` in **validate** command.

# 1.1.5
* Fixed an issue in **find-dependencies** command.
* **lint** command now verifies flake8 on CommonServerPython script.

# 1.1.4
* Fixed an issue with the default output file name of the **unify** command when using "." as an output path.
* **Unify** command now adds contributor details to the display name and description.
* **Format** command now adds *isFetch* and *incidenttype* fields to integration yml.
* Removed the *feedIncremental* field from the integration schema.
* **Format** command now adds *feedBypassExclusionList*, *Fetch indicators*, *feedReputation*, *feedReliability*,
     *feedExpirationPolicy*, *feedExpirationInterval* and *feedFetchInterval* fields to integration yml.
* Fixed an issue in the playbooks schema.
* Fixed an issue where generated release notes were out of order.
* Improved pack dependencies detection.
* Fixed an issue where test playbooks were mishandled in **validate** command.

# 1.1.3
* Added a validation for invalid id fields in indicators types files in **validate** command.
* Added default behavior for **update-release-notes** command.
* Fixed an error where README files were failing release notes validation.
* Updated format of generated release notes to be more user friendly.
* Improved error messages for the **update-release-notes** command.
* Added support for `Connections`, `Dashboards`, `Widgets`, and `Indicator Types` to **update-release-notes** command.
* **Validate** now supports scripts under the *TestPlaybooks* directory.
* Fixed an issue where **validate** did not support powershell files.

# 1.1.2
* Added a validation for invalid playbookID fields in incidents types files in **validate** command.
* Added a code formatter for python files.
* Fixed an issue where new and old classifiers where mixed on validate command.
* Added *feedIncremental* field to the integration schema.
* Fixed error in the **upload** command where unified YMLs were not uploaded as expected if the given input was a pack.
* Fixed an issue where the **secrets** command failed due to a space character in the file name.
* Ignored RN validation for *NonSupported* pack.
* You can now ignore IF107, SC100, RP102 error codes in the **validate** command.
* Fixed an issue where the **download** command was crashing when received as input a JS integration or script.
* Fixed an issue where **validate** command checked docker image for JS integrations and scripts.
* **validate** command now checks scheme for reports and connections.
* Fixed an issue where **validate** command checked docker when running on all files.
* Fixed an issue where **validate** command did not fail when docker image was not on the latest numeric tag.
* Fixed an issue where beta integrations were not validated correctly in **validate** command.

# 1.1.1
* fixed and issue where file types were not recognized correctly in **validate** command.
* Added better outputs for validate command.

# 1.1.0
* Fixed an issue where changes to only non-validated files would fail validation.
* Fixed an issue in **validate** command where moved files were failing validation for new packs.
* Fixed an issue in **validate** command where added files were failing validation due to wrong file type detection.
* Added support for new classifiers and mappers in **validate** command.
* Removed support of old RN format validation.
* Updated **secrets** command output format.
* Added support for error ignore on deprecated files in **validate** command.
* Improved errors outputs in **validate** command.
* Added support for linting an entire pack.

# 1.0.9
* Fixed a bug where misleading error was presented when pack name was not found.
* **Update-release-notes** now detects added files for packs with versions.
* Readme files are now ignored by **update-release-notes** and validation of release notes.
* Empty release notes no longer cause an uncaught error during validation.

# 1.0.8
* Changed the output format of demisto-sdk secrets.
* Added a validation that checkbox items are not required in integrations.
* Added pack release notes generation and validation.
* Improved pack metadata validation.
* Fixed an issue in **validate** where renamed files caused an error

# 1.0.4
* Fix the **format** command to update the `id` field to be equal to `details` field in indicator-type files, and to `name` field in incident-type & dashboard files.
* Fixed a bug in the **validate** command for layout files that had `sortValues` fields.
* Fixed a bug in the **format** command where `playbookName` field was not always present in the file.
* Fixed a bug in the **format** command where indicatorField wasn't part of the SDK schemas.
* Fixed a bug in **upload** command where created unified docker45 yml files were not deleted.
* Added support for IndicatorTypes directory in packs (for `reputation` files, instead of Misc).
* Fixed parsing playbook condition names as string instead of boolean in **validate** command
* Improved image validation in YAML files.
* Removed validation for else path in playbook condition tasks.

# 1.0.3
* Fixed a bug in the **format** command where comments were being removed from YAML files.
* Added output fields: _file_path_ and _kind_ for layouts in the id-set.json created by **create-id-set** command.
* Fixed a bug in the **create-id-set** command Who returns Duplicate for Layouts with a different kind.
* Added formatting to **generate-docs** command results replacing all `<br>` tags with `<br/>`.
* Fixed a bug in the **download** command when custom content contained not supported content entity.
* Fixed a bug in **format** command in which boolean strings  (e.g. 'yes' or 'no') were converted to boolean values (e.g. 'True' or 'False').
* **format** command now removes *sourceplaybookid* field from playbook files.
* Fixed a bug in **generate-docs** command in which integration dependencies were not detected when generating documentation for a playbook.


# 1.0.1
* Fixed a bug in the **unify** command when output path was provided empty.
* Improved error message for integration with no tests configured.
* Improved the error message returned from the **validate** command when an integration is missing or contains malformed fetch incidents related parameters.
* Fixed a bug in the **create** command where a unified YML with a docker image for 4.5 was copied incorrectly.
* Missing release notes message are now showing the release notes file path to update.
* Fixed an issue in the **validate** command in which unified YAML files were not ignored.
* File format suggestions are now shown in the relevant file format (JSON or YAML).
* Changed Docker image validation to fail only on non-valid ones.
* Removed backward compatibility validation when Docker image is updated.

# 1.0.0
* Improved the *upload* command to support the upload of all the content entities within a pack.
* The *upload* command now supports the improved pack file structure.
* Added an interactive option to format integrations, scripts and playbooks with No TestPlaybooks configured.
* Added an interactive option to configure *conf.json* file with missing test playbooks for integrations, scripts and playbooks
* Added *download* command to download custom content from Demisto instance to the local content repository.
* Improved validation failure messages to include a command suggestion, wherever relevant, to fix the raised issue.
* Improved 'validate' help and documentation description
* validate - checks that scripts, playbooks, and integrations have the *tests* key.
* validate - checks that test playbooks are configured in `conf.json`.
* demisto-sdk lint - Copy dir better handling.
* demisto-sdk lint - Add error when package missing in docker image.
* Added *-a , --validate-all* option in *validate* to run all validation on all files.
* Added *-i , --input* option in *validate* to run validation on a specified pack/file.
* added *-i, --input* option in *secrets* to run on a specific file.
* Added an allowed hidden parameter: *longRunning* to the hidden integration parameters validation.
* Fixed an issue with **format** command when executing with an output path of a folder and not a file path.
* Bug fixes in generate-docs command given playbook as input.
* Fixed an issue with lint command in which flake8 was not running on unit test files.

# 0.5.2
* Added *-c, --command* option in *generate-docs* to generate a specific command from an integration.
* Fixed an issue when getting README/CHANGELOG files from git and loading them.
* Removed release notes validation for new content.
* Fixed secrets validations for files with the same name in a different directory.
* demisto-sdk lint - parallelization working with specifying the number of workers.
* demisto-sdk lint - logging levels output, 3 levels.
* demisto-sdk lint - JSON report, structured error reports in JSON format.
* demisto-sdk lint - XML JUnit report for unit-tests.
* demisto-sdk lint - new packages used to accelerate execution time.
* demisto-sdk secrets - command now respects the generic whitelist, and not only the pack secrets.

# 0.5.0
[PyPI History][1]

[1]: https://pypi.org/project/demisto-sdk/#history
# 0.4.9
* Fixed an issue in *generate-docs* where Playbooks and Scripts documentation failed.
* Added a graceful error message when executing the *run" command with a misspelled command.
* Added more informative errors upon failures of the *upload* command.
* format command:
    * Added format for json files: IncidentField, IncidentType, IndicatorField, IndicatorType, Layout, Dashboard.
    * Added the *-fv --from-version*, *-nv --no-validation* arguments.
    * Removed the *-t yml_type* argument, the file type will be inferred.
    * Removed the *-g use_git* argument, running format without arguments will run automatically on git diff.
* Fixed an issue in loading playbooks with '=' character.
* Fixed an issue in *validate* failed on deleted README files.

# 0.4.8
* Added the *max* field to the Playbook schema, allowing to define it in tasks loop.
* Fixed an issue in *validate* where Condition branches checks were case sensitive.

# 0.4.7
* Added the *slareminder* field to the Playbook schema.
* Added the *common_server*, *demisto_mock* arguments to the *init* command.
* Fixed an issue in *generate-docs* where the general section was not being generated correctly.
* Fixed an issue in *validate* where Incident type validation failed.

# 0.4.6
* Fixed an issue where the *validate* command did not identify CHANGELOG in packs.
* Added a new command, *id-set* to create the id set - the content dependency tree by file IDs.

# 0.4.5
* generate-docs command:
    * Added the *use_cases*, *permissions*, *command_permissions* and *limitations*.
    * Added the *--insecure* argument to support running the script and integration command in Demisto.
    * Removed the *-t yml_type* argument, the file type will be inferred.
    * The *-o --output* argument is no longer mandatory, default value will be the input file directory.
* Added support for env var: *DEMISTO_SDK_SKIP_VERSION_CHECK*. When set version checks are skipped.
* Fixed an issue in which the CHANGELOG files did not match our scheme.
* Added a validator to verify that there are no hidden integration parameters.
* Fixed an issue where the *validate* command ran on test files.
* Removed the *env-dir* argument from the demisto-sdk.
* README files which are html files will now be skipped in the *validate* command.
* Added support for env var: *DEMISTO_README_VALIDATOR*. When not set the readme validation will not run.

# 0.4.4
* Added a validator for IncidentTypes (incidenttype-*.json).
* Fixed an issue where the -p flag in the *validate* command was not working.
* Added a validator for README.md files.
* Release notes validator will now run on: incident fields, indicator fields, incident types, dashboard and reputations.
* Fixed an issue where the validator of reputation(Indicator Type) did not check on the details field.
* Fixed an issue where the validator attempted validating non-existing files after deletions or name refactoring.
* Removed the *yml_type* argument in the *split-yml*, *extract-code* commands.
* Removed the *file_type* argument in the *generate-test-playbook* command.
* Fixed the *insecure* argument in *upload*.
* Added the *insecure* argument in *run-playbook*.
* Standardise the *-i --input*, *-o --output* to demisto-sdk commands.

# 0.4.3
* Fixed an issue where the incident and indicator field BC check failed.
* Support for linting and unit testing PowerShell integrations.

# 0.4.2
* Fixed an issue where validate failed on Windows.
* Added a validator to verify all branches are handled in conditional task in a playbook.
* Added a warning message when not running the latest sdk version.
* Added a validator to check that the root is connected to all tasks in the playbook.
* Added a validator for Dashboards (dashboard-*.json).
* Added a validator for Indicator Types (reputation-*.json).
* Added a BC validation for changing incident field type.
* Fixed an issue where init command would generate an invalid yml for scripts.
* Fixed an issue in misleading error message in v2 validation hook.
* Fixed an issue in v2 hook which now is set only on newly added scripts.
* Added more indicative message for errors in yaml files.
* Disabled pykwalify info log prints.

# 0.3.10
* Added a BC check for incident fields - changing from version is not allowed.
* Fixed an issue in create-content-artifacts where scripts in Packs in TestPlaybooks dir were copied with a wrong prefix.


# 0.3.9
* Added a validation that incident field can not be required.
* Added validation for fetch incident parameters.
* Added validation for feed integration parameters.
* Added to the *format* command the deletion of the *sourceplaybookid* field.
* Fixed an issue where *fieldMapping* in playbook did not pass the scheme validation.
* Fixed an issue where *create-content-artifacts* did not copy TestPlaybooks in Packs without prefix of *playbook-*.
* Added a validation the a playbook can not have a rolename set.
* Added to the image validator the new DBot default image.
* Added the fields: elasticcommonfields, quiet, quietmode to the Playbook schema.
* Fixed an issue where *validate* failed on integration commands without outputs.
* Added a new hook for naming of v2 integrations and scripts.


# 0.3.8
* Fixed an issue where *create-content-artifact* was not loading the data in the yml correctly.
* Fixed an issue where *unify* broke long lines in script section causing syntax errors


# 0.3.7
* Added *generate-docs* command to generate documentation file for integration, playbook or script.
* Fixed an issue where *unify* created a malformed integration yml.
* Fixed an issue where demisto-sdk **init** creates unit-test file with invalid import.


# 0.3.6
* Fixed an issue where demisto-sdk **validate** failed on modified scripts without error message.


# 0.3.5
* Fixed an issue with docker tag validation for integrations.
* Restructured repo source code.


# 0.3.4
* Saved failing unit tests as a file.
* Fixed an issue where "_test" file for scripts/integrations created using **init** would import the "HelloWorld" templates.
* Fixed an issue in demisto-sdk **validate** - was failing on backward compatiblity check
* Fixed an issue in demisto-sdk **secrets** - empty line in .secrets-ignore always made the secrets check to pass
* Added validation for docker image inside integrations and scripts.
* Added --use-git flag to **format** command to format all changed files.
* Fixed an issue where **validate** did not fail on dockerimage changes with bc check.
* Added new flag **--ignore-entropy** to demisto-sdk **secrets**, this will allow skip entropy secrets check.
* Added --outfile to **lint** to allow saving failed packages to a file.


# 0.3.3
* Added backwards compatibility break error message.
* Added schema for incident types.
* Added **additionalinfo** field to as an available field for integration configuration.
* Added pack parameter for **init**.
* Fixed an issue where error would appear if name parameter is not set in **init**.


# 0.3.2
* Fixed the handling of classifier files in **validate**.


# 0.3.1
* Fixed the handling of newly created reputation files in **validate**.
* Added an option to perform **validate** on a specific file.


# 0.3.0
* Added support for multi-package **lint** both with parallel and without.
* Added all parameter in **lint** to run on all packages and packs in content repository.
* Added **format** for:
    * Scripts
    * Playbooks
    * Integrations
* Improved user outputs for **secrets** command.
* Fixed an issue where **lint** would run pytest and pylint only on a single docker per integration.
* Added auto-complete functionality to demisto-sdk.
* Added git parameter in **lint** to run only on changed packages.
* Added the **run-playbook** command
* Added **run** command which runs a command in the Demisto playground.
* Added **upload** command which uploads an integration or a script to a Demisto instance.
* Fixed and issue where **validate** checked if release notes exist for new integrations and scripts.
* Added **generate-test-playbook** command which generates a basic test playbook for an integration or a script.
* **validate** now supports indicator fields.
* Fixed an issue with layouts scheme validation.
* Adding **init** command.
* Added **json-to-outputs** command which generates the yaml section for outputs from an API raw response.

# 0.2.6
* Fixed an issue with locating release notes for beta integrations in **validate**.

# 0.2.5
* Fixed an issue with locating release notes for beta integrations in **validate**.

# 0.2.4
* Adding image validation to Beta_Integration and Packs in **validate**.

# 0.2.3
* Adding Beta_Integration to the structure validation process.
* Fixing bug where **validate** did checks on TestPlaybooks.
* Added requirements parameter to **lint**.

# 0.2.2
* Fixing bug where **lint** did not return exit code 1 on failure.
* Fixing bug where **validate** did not print error message in case no release notes were give.

# 0.2.1
* **Validate** now checks that the id and name fields are identical in yml files.
* Fixed a bug where sdk did not return any exit code.

# 0.2.0
* Added Release Notes Validator.
* Fixed the Unifier selection of your python file to use as the code.
* **Validate** now supports Indicator fields.
* Fixed a bug where **validate** and **secrets** did not return exit code 1 on failure.
* **Validate** now runs on newly added scripts.

# 0.1.8
* Added support for `--version`.
* Fixed an issue in file_validator when calling `checked_type` method with script regex.

# 0.1.2
* Restructuring validation to support content packs.
* Added secrets validation.
* Added content bundle creation.
* Added lint and unit test run.

# 0.1.1
* Added new logic to the unifier.
* Added detailed README.
* Some small adjustments and fixes.

# 0.1.0
Capabilities:
* **Extract** components(code, image, description etc.) from a Demisto YAML file into a directory.
* **Unify** components(code, image, description etc.) to a single Demisto YAML file.
* **Validate** Demisto content files.<|MERGE_RESOLUTION|>--- conflicted
+++ resolved
@@ -1,9 +1,6 @@
 # Changelog
 * When formatting incident types with Auto-Extract rules and without mode field, the **format** command will now add the user selected mode.
 * Added new validation that DBotRole is set for scripts that requires elevated permissions to the `XSOAR-linter` in the **lint** command.
-<<<<<<< HEAD
-* Changed the **convert** command to generate old layout fromversion to 5.0.0 instead of 4.1.0
-=======
 * Added url escaping to markdown human readable section in generate docs to avoid autolinking.
 * Added a validation that mapper's id and name are matching. Updated the format of mapper to include update_id too.
 * Added a validation to ensure that image paths in the README files are valid.
@@ -18,7 +15,7 @@
   - Fixed an issue where the **update-release-notes** command did not add docker image release notes entry for release notes file if a script was changed.
   - Fixed an issue where the **update-release-notes** command did not detect changed files that had the same name.
   - Fixed an issue in the **update-release-notes** command where the version support of JSON files was mishandled.
->>>>>>> 9a5129aa
+* Changed the **convert** command to generate old layout fromversion to 5.0.0 instead of 4.1.0
 
 # 1.4.3
 * Fixed an issue where **json-to-outputs** command returned an incorrect output when json is a list.
