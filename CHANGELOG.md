--- conflicted
+++ resolved
@@ -7,11 +7,8 @@
 * Fixed an issue where **zip_packs** failed uploading content.
 * Added `tenant_timezone` handling to the **modeling-rules init** command, allowing usage with tenants in various timezones.
 * Shortened the timeout when checking whether the dataset exists in **test-modeling-rule**.
-<<<<<<< HEAD
+* Added support for the **List** content item in **Xpanse** marketplace.
 * Calling **format** with the `-d` flag now removes test playbooks testing the deprecated content from conf.json.
-=======
-* Added support for the **List** content item in **Xpanse** marketplace.
->>>>>>> bc472f26
 
 ## 1.17.1
 * Added the `aliasTo` key to the Incident Field schema.
