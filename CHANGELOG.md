# Changelog
* Fixed an issue where the **validate** command failed to validate the release notes of beta integrations.
* Updated the **upload** command to support indicator fields.
* The **validate** and **update-release-notes** commands will now check changed files against `demisto/master` if it is configured locally.
* Fixed an issue where **validate** would incorrectly identify files as renamed.
* Added a validation that integration properties (such as feed, mappers, mirroring, etc) are not removed.
* Fixed an issue where **validate** failed when comparing branch against commit hash.
* Added the *--no-pipenv* flag to the **split-yml** command.
<<<<<<< HEAD
* Added the **spell-check** command to check spelling in .md and .yml files.
=======
* Added a validation that incident fields and incident types are not removed from mappers.
* Added the *hiddenusername* field to the integration schema.

>>>>>>> d856d70c

# 1.3.0
* Do not collect optional dependencies on indicator types reputation commands.
* Fixed an issue where downloading indicator layoutscontainer objects failed.
* Added a validation that makes sure outputs in integrations are matching the README file.
* Fixed an issue where the *create-id-set* flag in the **validate** command did not work.
* Added a warning in case no id_set file is found when running the **validate** command.
* Fixed an issue where changed files were not recognised correctly on forked branches in the **validate** and the **update-release-notes** commands.
* Fixed an issue when files were classified incorrectly when running *update-release-notes*.
* Added a validation that integration and script file paths are compatible with our convention.
* Fixed an issue where id_set.json file was re created whenever running the generate-docs command.
* added the *--json-file* flag to create a JSON file output for the **validate** and **lint** commands.

# 1.2.19
* Fixed an issue where merge id_set was not updated to work with the new entity of Packs.
* Added a validation that the playbook's version matches the version of its sub-playbooks, scripts, and integrations.

# 1.2.18
* Changed the *skip-id-set-creation* flag to *create-id-set* in the **validate** command. Its default value will be False.
* Added support for the 'cve' reputation command in default arg validation.
* Filter out generic and reputation command from scripts and playbooks dependencies calculation.
* Added support for the incident fields in outgoing mappers in the ID set.
* Added a validation that the taskid field and the id field under the task field are both from uuid format and contain the same value.
* Updated the **format** command to generate uuid value for the taskid field and for the id under the task field in case they hold an invalid values.
* Exclude changes from doc_files directory on validation.
* Added a validation that an integration command has at most one default argument.
* Fixing an issue where pack metadata version bump was not enforced when modifying an old format (unified) file.
* Added validation that integration parameter's display names are capitalized and spaced using whitespaces and not underscores.
* Fixed an issue where beta integrations where not running deprecation validations.
* Allowed adding additional information to the deprecated description.
* Fixing an issue when escaping less and greater signs in integration params did not work as expected.

# 1.2.17
* Added a validation that the classifier of an integration exists.
* Added a validation that the mapper of an integration exists.
* Added a validation that the incident types of a classifier exist.
* Added a validation that the incident types of a mapper exist.
* Added support for *text* argument when running **demisto-sdk update-release-notes** on the ApiModules pack.
* Added a validation for the minimal version of an indicator field of type grid.
* Added new validation for incident and indicator fields in classifiers mappers and layouts exist in the content.
* Added cache for get_remote_file to reducing failures from accessing the remote repo.
* Fixed an issue in the **format** command where `_dev` or `_copy` suffixes weren't removed from the `id` of the given playbooks.
* Playbook dependencies from incident and indicator fields are now marked as optional.
* Mappers dependencies from incident types and incident fields are now marked as optional.
* Classifier dependencies from incident types are now marked as optional.
* Updated **demisto-sdk init** command to no longer create `created` field in pack_metadata file
* Updated **generate-docs** command to take the parameters names in setup section from display field and to use additionalinfo field when exist.
* Using the *verbose* argument in the **find-dependencies** command will now log to the console.
* Improved the deprecated message validation required from integrations.
* Fixed an issue in the **generate-docs** command where **Context Example** section was created when it was empty.

# 1.2.16
* Added allowed ignore errors to the *IDSetValidator*.
* Fixed an issue where an irrelevant id_set validation ran in the **validate** command when using the *--id-set* flag.
* Fixed an issue were **generate-docs** command has failed if a command did not exist in commands permissions file.
* Improved a **validate** command message for missing release notes of api module dependencies.

# 1.2.15
* Added the *ID101* to the allowed ignored errors.

# 1.2.14
* SDK repository is now mypy check_untyped_defs complaint.
* The lint command will now ignore the unsubscriptable-object (E1136) pylint error in dockers based on python 3.9 - this will be removed once a new pylint version is released.
* Added an option for **format** to run on a whole pack.
* Added new validation of unimplemented commands from yml in the code to `XSOAR-linter`.
* Fixed an issue where Auto-Extract fields were only checked for newly added incident types in the **validate** command.
* Added a new warning validation of direct access to args/params dicts to `XSOAR-linter`.

# 1.2.13
* Added new validation of indicators usage in CommandResults to `XSOAR-linter`.
* Running **demisto-sdk lint** will automatically run on changed files (same behavior as the -g flag).
* Removed supported version message from the documentation when running **generate_docs**.
* Added a print to indicate backwards compatibility is being checked in **validate** command.
* Added a percent print when running the **validate** command with the *-a* flag.
* Fixed a regression in the **upload** command where it was ignoring `DEMISTO_VERIFY_SSL` env var.
* Fixed an issue where the **upload** command would fail to upload beta integrations.
* Fixed an issue where the **validate** command did not create the *id_set.json* file when running with *-a* flag.
* Added price change validation in the **validate** command.
* Added validations that checks in read-me for empty sections or leftovers from the auto generated read-me that should be changed.
* Added new code validation for *NotImplementedError* to raise a warning in `XSOAR-linter`.
* Added validation for support types in the pack metadata file.
* Added support for *--template* flag in **demisto-sdk init** command.
* Fixed an issue with running **validate** on master branch where the changed files weren't compared to previous commit when using the *-g* flag.
* Fixed an issue where the `XSOAR-linter` ran *NotImplementedError* validation on scripts.
* Added support for Auto-Extract feature validation in incident types in the **validate** command.
* Fixed an issue in the **lint** command where the *-i* flag was ignored.
* Improved **merge-id-sets** command to support merge between two ID sets that contain the same pack.
* Fixed an issue in the **lint** command where flake8 ran twice.

# 1.2.12
* Bandit now reports also on medium severity issues.
* Fixed an issue with support for Docker Desktop on Mac version 2.5.0+.
* Added support for vulture and mypy linting when running without docker.
* Added support for *prev-ver* flag in **update-release-notes** command.
* Improved retry support when building docker images for linting.
* Added the option to create an ID set on a specific pack in **create-id-set** command.
* Added the *--skip-id-set-creation* flag to **validate** command in order to add the capability to run validate command without creating id_set validation.
* Fixed an issue where **validate** command checked docker image tag on ApiModules pack.
* Fixed an issue where **find-dependencies** did not calculate dashboards and reports dependencies.
* Added supported version message to the documentation and release notes files when running **generate_docs** and **update-release-notes** commands respectively.
* Added new code validations for *NotImplementedError* exception raise to `XSOAR-linter`.
* Command create-content-artifacts additional support for **Author_image.png** object.
* Fixed an issue where schemas were not enforced for incident fields, indicator fields and old layouts in the validate command.
* Added support for **update-release-notes** command to update release notes according to master branch.

# 1.2.11
* Fixed an issue where the ***generate-docs*** command reset the enumeration of line numbering after an MD table.
* Updated the **upload** command to support mappers.
* Fixed an issue where exceptions were no printed in the **format** while the *--verbose* flag is set.
* Fixed an issue where *--assume-yes* flag did not work in the **format** command when running on a playbook without a `fromversion` field.
* Fixed an issue where the **format** command would fail in case `conf.json` file was not found instead of skipping the update.
* Fixed an issue where integration with v2 were recognised by the `name` field instead of the `display` field in the **validate** command.
* Added a playbook validation to check if a task script exists in the id set in the **validate** command.
* Added new integration category `File Integrity Management` in the **validate** command.

# 1.2.10
* Added validation for approved content pack use-cases and tags.
* Added new code validations for *CommonServerPython* import to `XSOAR-linter`.
* Added *default value* and *predefined values* to argument description in **generate-docs** command.
* Added a new validation that checks if *get-mapping-fields* command exists if the integration schema has *{ismappable: true}* in **validate** command.
* Fixed an issue where the *--staged* flag recognised added files as modified in the **validate** command.
* Fixed an issue where a backwards compatibility warning was raised for all added files in the **validate** command.
* Fixed an issue where **validate** command failed when no tests were given for a partner supported pack.
* Updated the **download** command to support mappers.
* Fixed an issue where the ***format*** command added a duplicate parameter.
* For partner supported content packs, added support for a list of emails.
* Removed validation of README files from the ***validate*** command.
* Fixed an issue where the ***validate*** command required release notes for ApiModules pack.

# 1.2.9
* Fixed an issue in the **openapi_codegen** command where it created duplicate functions name from the swagger file.
* Fixed an issue in the **update-release-notes** command where the *update type* argument was not verified.
* Fixed an issue in the **validate** command where no error was raised in case a non-existing docker image was presented.
* Fixed an issue in the **format** command where format failed when trying to update invalid Docker image.
* The **format** command will now preserve the **isArray** argument in integration's reputation commands and will show a warning if it set to **false**.
* Fixed an issue in the **lint** command where *finally* clause was not supported in main function.
* Fixed an issue in the **validate** command where changing any entity ID was not validated.
* Fixed an issue in the **validate** command where *--staged* flag did not bring only changed files.
* Fixed the **update-release-notes** command to ignore changes in the metadata file.
* Fixed the **validate** command to ignore metadata changes when checking if a version bump is needed.


# 1.2.8
* Added a new validation that checks in playbooks for the usage of `DeleteContext` in **validate** command.
* Fixed an issue in the **upload** command where it would try to upload content entities with unsupported versions.
* Added a new validation that checks in playbooks for the usage of specific instance in **validate** command.
* Added the **--staged** flag to **validate** command to run on staged files only.


# 1.2.7
* Changed input parameters in **find-dependencies** command.
   - Use ***-i, --input*** instead of ***-p, --path***.
   - Use ***-idp, --id-set-path*** instead of ***-i, --id-set-path***.
* Fixed an issue in the **unify** command where it crashed on an integration without an image file.
* Fixed an issue in the **format** command where unnecessary files were not skipped.
* Fixed an issue in the **update-release-notes** command where the *text* argument was not respected in all cases.
* Fixed an issue in the **validate** command where a warning about detailed description was given for unified or deprecated integrations.
* Improved the error returned by the **validate** command when running on files using the old format.

# 1.2.6
* No longer require setting `DEMISTO_README_VALIDATION` env var to enable README mdx validation. Validation will now run automatically if all necessary node modules are available.
* Fixed an issue in the **validate** command where the `--skip-pack-dependencies` would not skip id-set creation.
* Fixed an issue in the **validate** command where validation would fail if supplied an integration with an empty `commands` key.
* Fixed an issue in the **validate** command where validation would fail due to a required version bump for packs which are not versioned.
* Will use env var `DEMISTO_VERIFY_SSL` to determine if to use a secure connection for commands interacting with the Server when `--insecure` is not passed. If working with a local Server without a trusted certificate, you can set env var `DEMISTO_VERIFY_SSL=no` to avoid using `--insecure` on each command.
* Unifier now adds a link to the integration documentation to the integration detailed description.
* Fixed an issue in the **secrets** command where ignored secrets were not skipped.

# 1.2.5
* Added support for special fields: *defaultclassifier*, *defaultmapperin*, *defaultmapperout* in **download** command.
* Added -y option **format** command to assume "yes" as answer to all prompts and run non-interactively
* Speed up improvements for `validate` of README files.
* Updated the **format** command to adhere to the defined content schema and sub-schemas, aligning its behavior with the **validate** command.
* Added support for canvasContextConnections files in **format** command.

# 1.2.4
* Updated detailed description for community integrations.

# 1.2.3
* Fixed an issue where running **validate** failed on playbook with task that adds tags to the evidence data.
* Added the *displaypassword* field to the integration schema.
* Added new code validations to `XSOAR-linter`.
    * As warnings messages:
        * `demisto.params()` should be used only inside main function.
        * `demisto.args()` should be used only inside main function.
        * Functions args should have type annotations.
* Added `fromversion` field validation to test playbooks and scripts in **validate** command.

# 1.2.2
* Add support for warning msgs in the report and summary to **lint** command.
* Fixed an issue where **json-to-outputs** determined bool values as int.
* Fixed an issue where **update-release-notes** was crushing on `--all` flag.
* Fixed an issue where running **validate**, **update-release-notes** outside of content repo crushed without a meaningful error message.
* Added support for layoutscontainer in **init** contribution flow.
* Added a validation for tlp_color param in feeds in **validate** command.
* Added a validation for removal of integration parameters in **validate** command.
* Fixed an issue where **update-release-notes** was failing with a wrong error message when no pack or input was given.
* Improved formatting output of the **generate-docs** command.
* Add support for env variable *DEMISTO_SDK_ID_SET_REFRESH_INTERVAL*. Set this env variable to the refresh interval in minutes. The id set will be regenerated only if the refresh interval has passed since the last generation. Useful when generating Script documentation, to avoid re-generating the id_set every run.
* Added new code validations to `XSOAR-linter`.
    * As error messages:
        * Longer than 10 seconds sleep statements for non long running integrations.
        * exit() usage.
        * quit() usage.
    * As warnings messages:
        * `demisto.log` should not be used.
        * main function existence.
        * `demito.results` should not be used.
        * `return_output` should not be used.
        * try-except statement in main function.
        * `return_error` usage in main function.
        * only once `return_error` usage.
* Fixed an issue where **lint** command printed logs twice.
* Fixed an issue where *suffix* did not work as expected in the **create-content-artifacts** command.
* Added support for *prev-ver* flag in **lint** and **secrets** commands.
* Added support for *text* flag to **update-release-notes** command to add the same text to all release notes.
* Fixed an issue where **validate** did not recognize added files if they were modified locally.
* Added a validation that checks the `fromversion` field exists and is set to 5.0.0 or above when working or comparing to a non-feature branch in **validate** command.
* Added a validation that checks the certification field in the pack_metadata file is valid in **validate** command.
* The **update-release-notes** command will now automatically add docker image update to the release notes.

# 1.2.1
* Added an additional linter `XSOAR-linter` to the **lint** command which custom validates py files. currently checks for:
    * `Sys.exit` usages with non zero value.
    * Any `Print` usages.
* Fixed an issue where renamed files were failing on *validate*.
* Fixed an issue where single changed files did not required release notes update.
* Fixed an issue where doc_images required release-notes and validations.
* Added handling of dependent packs when running **update-release-notes** on changed *APIModules*.
    * Added new argument *--id-set-path* for id_set.json path.
    * When changes to *APIModule* is detected and an id_set.json is available - the command will update the dependent pack as well.
* Added handling of dependent packs when running **validate** on changed *APIModules*.
    * Added new argument *--id-set-path* for id_set.json path.
    * When changes to *APIModule* is detected and an id_set.json is available - the command will validate that the dependent pack has release notes as well.
* Fixed an issue where the find_type function didn't recognize file types correctly.
* Fixed an issue where **update-release-notes** command did not work properly on Windows.
* Added support for indicator fields in **update-release-notes** command.
* Fixed an issue where files in test dirs where being validated.


# 1.2.0
* Fixed an issue where **format** did not update the test playbook from its pack.
* Fixed an issue where **validate** validated non integration images.
* Fixed an issue where **update-release-notes** did not identified old yml integrations and scripts.
* Added revision templates to the **update-release-notes** command.
* Fixed an issue where **update-release-notes** crashed when a file was renamed.
* Fixed an issue where **validate** failed on deleted files.
* Fixed an issue where **validate** validated all images instead of packs only.
* Fixed an issue where a warning was not printed in the **format** in case a non-supported file type is inputted.
* Fixed an issue where **validate** did not fail if no release notes were added when adding files to existing packs.
* Added handling of incorrect layout paths via the **format** command.
* Refactor **create-content-artifacts** command - Efficient artifacts creation and better logging.
* Fixed an issue where image and description files were not handled correctly by **validate** and **update-release-notes** commands.
* Fixed an issue where the **format** command didn't remove all extra fields in a file.
* Added an error in case an invalid id_set.json file is found while running the **validate** command.
* Added fetch params checks to the **validate** command.

# 1.1.11
* Added line number to secrets' path in **secrets** command report.
* Fixed an issue where **init** a community pack did not present the valid support URL.
* Fixed an issue where **init** offered a non relevant pack support type.
* Fixed an issue where **lint** did not pull docker images for powershell.
* Fixed an issue where **find-dependencies** did not find all the script dependencies.
* Fixed an issue where **find-dependencies** did not collect indicator fields as dependencies for playbooks.
* Updated the **validate** and the **secrets** commands to be less dependent on regex.
* Fixed an issue where **lint** did not run on circle when docker did not return ping.
* Updated the missing release notes error message (RN106) in the **Validate** command.
* Fixed an issue where **Validate** would return missing release notes when two packs with the same substring existed in the modified files.
* Fixed an issue where **update-release-notes** would add duplicate release notes when two packs with the same substring existed in the modified files.
* Fixed an issue where **update-release-notes** would fail to bump new versions if the feature branch was out of sync with the master branch.
* Fixed an issue where a non-descriptive error would be returned when giving the **update-release-notes** command a pack which can not be found.
* Added dependencies check for *widgets* in **find-dependencies** command.
* Added a `update-docker` flag to **format** command.
* Added a `json-to-outputs` flag to the **run** command.
* Added a verbose (`-v`) flag to **format** command.
* Fixed an issue where **download** added the prefix "playbook-" to the name of playbooks.

# 1.1.10
* Updated the **init** command. Relevant only when passing the *--contribution* argument.
   * Added the *--author* option.
   * The *support* field of the pack's metadata is set to *community*.
* Added a proper error message in the **Validate** command upon a missing description in the root of the yml.
* **Format** now works with a relative path.
* **Validate** now fails when all release notes have been excluded.
* Fixed issue where correct error message would not propagate for invalid images.
* Added the *--skip-pack-dependencies* flag to **validate** command to skip pack dependencies validation. Relevant when using the *-g* flag.
* Fixed an issue where **Validate** and **Format** commands failed integrations with `defaultvalue` field in fetch incidents related parameters.
* Fixed an issue in the **Validate** command in which unified YAML files were not ignored.
* Fixed an issue in **generate-docs** where scripts and playbooks inputs and outputs were not parsed correctly.
* Fixed an issue in the **openapi-codegen** command where missing reference fields in the swagger JSON caused errors.
* Fixed an issue in the **openapi-codegen** command where empty objects in the swagger JSON paths caused errors.
* **update-release-notes** command now accept path of the pack instead of pack name.
* Fixed an issue where **generate-docs** was inserting unnecessary escape characters.
* Fixed an issue in the **update-release-notes** command where changes to the pack_metadata were not detected.
* Fixed an issue where **validate** did not check for missing release notes in old format files.

# 1.1.9
* Fixed an issue where **update-release-notes** command failed on invalid file types.

# 1.1.8
* Fixed a regression where **upload** command failed on test playbooks.
* Added new *githubUser* field in pack metadata init command.
* Support beta integration in the commands **split-yml, extract-code, generate-test-playbook and generate-docs.**
* Fixed an issue where **find-dependencies** ignored *toversion* field in content items.
* Added support for *layoutscontainer*, *classifier_5_9_9*, *mapper*, *report*, and *widget* in the **Format** command.
* Fixed an issue where **Format** will set the `ID` field to be equal to the `name` field in modified playbooks.
* Fixed an issue where **Format** did not work for test playbooks.
* Improved **update-release-notes** command:
    * Write content description to release notes for new items.
    * Update format for file types without description: Connections, Incident Types, Indicator Types, Layouts, Incident Fields.
* Added a validation for feedTags param in feeds in **validate** command.
* Fixed readme validation issue in community support packs.
* Added the **openapi-codegen** command to generate integrations from OpenAPI specification files.
* Fixed an issue were release notes validations returned wrong results for *CommonScripts* pack.
* Added validation for image links in README files in **validate** command.
* Added a validation for default value of fetch param in feeds in **validate** command.
* Fixed an issue where the **Init** command failed on scripts.

# 1.1.7
* Fixed an issue where running the **format** command on feed integrations removed the `defaultvalue` fields.
* Playbook branch marked with *skipunavailable* is now set as an optional dependency in the **find-dependencies** command.
* The **feedReputation** parameter can now be hidden in a feed integration.
* Fixed an issue where running the **unify** command on JS package failed.
* Added the *--no-update* flag to the **find-dependencies** command.
* Added the following validations in **validate** command:
   * Validating that a pack does not depend on NonSupported / Deprecated packs.

# 1.1.6
* Added the *--description* option to the **init** command.
* Added the *--contribution* option to the **init** command which converts a contribution zip to proper pack format.
* Improved **validate** command performance time and outputs.
* Added the flag *--no-docker-checks* to **validate** command to skip docker checks.
* Added the flag *--print-ignored-files* to **validate** command to print ignored files report when the command is done.
* Added the following validations in **validate** command:
   * Validating that existing release notes are not modified.
   * Validating release notes are not added to new packs.
   * Validating that the "currentVersion" field was raised in the pack_metadata for modified packs.
   * Validating that the timestamp in the "created" field in the pack_metadata is in ISO format.
* Running `demisto-sdk validate` will run the **validate** command using git and only on committed files (same as using *-g --post-commit*).
* Fixed an issue where release notes were not checked correctly in **validate** command.
* Fixed an issue in the **create-id-set** command where optional playbook tasks were not taken into consideration.
* Added a prompt to the `demisto-sdk update-release-notes` command to prompt users to commit changes before running the release notes command.
* Added support to `layoutscontainer` in **validate** command.

# 1.1.5
* Fixed an issue in **find-dependencies** command.
* **lint** command now verifies flake8 on CommonServerPython script.

# 1.1.4
* Fixed an issue with the default output file name of the **unify** command when using "." as an output path.
* **Unify** command now adds contributor details to the display name and description.
* **Format** command now adds *isFetch* and *incidenttype* fields to integration yml.
* Removed the *feedIncremental* field from the integration schema.
* **Format** command now adds *feedBypassExclusionList*, *Fetch indicators*, *feedReputation*, *feedReliability*,
     *feedExpirationPolicy*, *feedExpirationInterval* and *feedFetchInterval* fields to integration yml.
* Fixed an issue in the playbooks schema.
* Fixed an issue where generated release notes were out of order.
* Improved pack dependencies detection.
* Fixed an issue where test playbooks were mishandled in **validate** command.

# 1.1.3
* Added a validation for invalid id fields in indicators types files in **validate** command.
* Added default behavior for **update-release-notes** command.
* Fixed an error where README files were failing release notes validation.
* Updated format of generated release notes to be more user friendly.
* Improved error messages for the **update-release-notes** command.
* Added support for `Connections`, `Dashboards`, `Widgets`, and `Indicator Types` to **update-release-notes** command.
* **Validate** now supports scripts under the *TestPlaybooks* directory.
* Fixed an issue where **validate** did not support powershell files.

# 1.1.2
* Added a validation for invalid playbookID fields in incidents types files in **validate** command.
* Added a code formatter for python files.
* Fixed an issue where new and old classifiers where mixed on validate command.
* Added *feedIncremental* field to the integration schema.
* Fixed error in the **upload** command where unified YMLs were not uploaded as expected if the given input was a pack.
* Fixed an issue where the **secrets** command failed due to a space character in the file name.
* Ignored RN validation for *NonSupported* pack.
* You can now ignore IF107, SC100, RP102 error codes in the **validate** command.
* Fixed an issue where the **download** command was crashing when received as input a JS integration or script.
* Fixed an issue where **validate** command checked docker image for JS integrations and scripts.
* **validate** command now checks scheme for reports and connections.
* Fixed an issue where **validate** command checked docker when running on all files.
* Fixed an issue where **validate** command did not fail when docker image was not on the latest numeric tag.
* Fixed an issue where beta integrations were not validated correctly in **validate** command.

# 1.1.1
* fixed and issue where file types were not recognized correctly in **validate** command.
* Added better outputs for validate command.

# 1.1.0
* Fixed an issue where changes to only non-validated files would fail validation.
* Fixed an issue in **validate** command where moved files were failing validation for new packs.
* Fixed an issue in **validate** command where added files were failing validation due to wrong file type detection.
* Added support for new classifiers and mappers in **validate** command.
* Removed support of old RN format validation.
* Updated **secrets** command output format.
* Added support for error ignore on deprecated files in **validate** command.
* Improved errors outputs in **validate** command.
* Added support for linting an entire pack.

# 1.0.9
* Fixed a bug where misleading error was presented when pack name was not found.
* **Update-release-notes** now detects added files for packs with versions.
* Readme files are now ignored by **update-release-notes** and validation of release notes.
* Empty release notes no longer cause an uncaught error during validation.

# 1.0.8
* Changed the output format of demisto-sdk secrets.
* Added a validation that checkbox items are not required in integrations.
* Added pack release notes generation and validation.
* Improved pack metadata validation.
* Fixed an issue in **validate** where renamed files caused an error

# 1.0.4
* Fix the **format** command to update the `id` field to be equal to `details` field in indicator-type files, and to `name` field in incident-type & dashboard files.
* Fixed a bug in the **validate** command for layout files that had `sortValues` fields.
* Fixed a bug in the **format** command where `playbookName` field was not always present in the file.
* Fixed a bug in the **format** command where indicatorField wasn't part of the SDK schemas.
* Fixed a bug in **upload** command where created unified docker45 yml files were not deleted.
* Added support for IndicatorTypes directory in packs (for `reputation` files, instead of Misc).
* Fixed parsing playbook condition names as string instead of boolean in **validate** command
* Improved image validation in YAML files.
* Removed validation for else path in playbook condition tasks.

# 1.0.3
* Fixed a bug in the **format** command where comments were being removed from YAML files.
* Added output fields: _file_path_ and _kind_ for layouts in the id-set.json created by **create-id-set** command.
* Fixed a bug in the **create-id-set** command Who returns Duplicate for Layouts with a different kind.
* Added formatting to **generate-docs** command results replacing all `<br>` tags with `<br/>`.
* Fixed a bug in the **download** command when custom content contained not supported content entity.
* Fixed a bug in **format** command in which boolean strings  (e.g. 'yes' or 'no') were converted to boolean values (e.g. 'True' or 'False').
* **format** command now removes *sourceplaybookid* field from playbook files.
* Fixed a bug in **generate-docs** command in which integration dependencies were not detected when generating documentation for a playbook.


# 1.0.1
* Fixed a bug in the **unify** command when output path was provided empty.
* Improved error message for integration with no tests configured.
* Improved the error message returned from the **validate** command when an integration is missing or contains malformed fetch incidents related parameters.
* Fixed a bug in the **create** command where a unified YML with a docker image for 4.5 was copied incorrectly.
* Missing release notes message are now showing the release notes file path to update.
* Fixed an issue in the **validate** command in which unified YAML files were not ignored.
* File format suggestions are now shown in the relevant file format (JSON or YAML).
* Changed Docker image validation to fail only on non-valid ones.
* Removed backward compatibility validation when Docker image is updated.

# 1.0.0
* Improved the *upload* command to support the upload of all the content entities within a pack.
* The *upload* command now supports the improved pack file structure.
* Added an interactive option to format integrations, scripts and playbooks with No TestPlaybooks configured.
* Added an interactive option to configure *conf.json* file with missing test playbooks for integrations, scripts and playbooks
* Added *download* command to download custom content from Demisto instance to the local content repository.
* Improved validation failure messages to include a command suggestion, wherever relevant, to fix the raised issue.
* Improved 'validate' help and documentation description
* validate - checks that scripts, playbooks, and integrations have the *tests* key.
* validate - checks that test playbooks are configured in `conf.json`.
* demisto-sdk lint - Copy dir better handling.
* demisto-sdk lint - Add error when package missing in docker image.
* Added *-a , --validate-all* option in *validate* to run all validation on all files.
* Added *-i , --input* option in *validate* to run validation on a specified pack/file.
* added *-i, --input* option in *secrets* to run on a specific file.
* Added an allowed hidden parameter: *longRunning* to the hidden integration parameters validation.
* Fixed an issue with **format** command when executing with an output path of a folder and not a file path.
* Bug fixes in generate-docs command given playbook as input.
* Fixed an issue with lint command in which flake8 was not running on unit test files.

# 0.5.2
* Added *-c, --command* option in *generate-docs* to generate a specific command from an integration.
* Fixed an issue when getting README/CHANGELOG files from git and loading them.
* Removed release notes validation for new content.
* Fixed secrets validations for files with the same name in a different directory.
* demisto-sdk lint - parallelization working with specifying the number of workers.
* demisto-sdk lint - logging levels output, 3 levels.
* demisto-sdk lint - JSON report, structured error reports in JSON format.
* demisto-sdk lint - XML JUnit report for unit-tests.
* demisto-sdk lint - new packages used to accelerate execution time.
* demisto-sdk secrets - command now respects the generic whitelist, and not only the pack secrets.

# 0.5.0
[PyPI History][1]

[1]: https://pypi.org/project/demisto-sdk/#history
# 0.4.9
* Fixed an issue in *generate-docs* where Playbooks and Scripts documentation failed.
* Added a graceful error message when executing the *run" command with a misspelled command.
* Added more informative errors upon failures of the *upload* command.
* format command:
    * Added format for json files: IncidentField, IncidentType, IndicatorField, IndicatorType, Layout, Dashboard.
    * Added the *-fv --from-version*, *-nv --no-validation* arguments.
    * Removed the *-t yml_type* argument, the file type will be inferred.
    * Removed the *-g use_git* argument, running format without arguments will run automatically on git diff.
* Fixed an issue in loading playbooks with '=' character.
* Fixed an issue in *validate* failed on deleted README files.

# 0.4.8
* Added the *max* field to the Playbook schema, allowing to define it in tasks loop.
* Fixed an issue in *validate* where Condition branches checks were case sensitive.

# 0.4.7
* Added the *slareminder* field to the Playbook schema.
* Added the *common_server*, *demisto_mock* arguments to the *init* command.
* Fixed an issue in *generate-docs* where the general section was not being generated correctly.
* Fixed an issue in *validate* where Incident type validation failed.

# 0.4.6
* Fixed an issue where the *validate* command did not identify CHANGELOG in packs.
* Added a new command, *id-set* to create the id set - the content dependency tree by file IDs.

# 0.4.5
* generate-docs command:
    * Added the *use_cases*, *permissions*, *command_permissions* and *limitations*.
    * Added the *--insecure* argument to support running the script and integration command in Demisto.
    * Removed the *-t yml_type* argument, the file type will be inferred.
    * The *-o --output* argument is no longer mandatory, default value will be the input file directory.
* Added support for env var: *DEMISTO_SDK_SKIP_VERSION_CHECK*. When set version checks are skipped.
* Fixed an issue in which the CHANGELOG files did not match our scheme.
* Added a validator to verify that there are no hidden integration parameters.
* Fixed an issue where the *validate* command ran on test files.
* Removed the *env-dir* argument from the demisto-sdk.
* README files which are html files will now be skipped in the *validate* command.
* Added support for env var: *DEMISTO_README_VALIDATOR*. When not set the readme validation will not run.

# 0.4.4
* Added a validator for IncidentTypes (incidenttype-*.json).
* Fixed an issue where the -p flag in the *validate* command was not working.
* Added a validator for README.md files.
* Release notes validator will now run on: incident fields, indicator fields, incident types, dashboard and reputations.
* Fixed an issue where the validator of reputation(Indicator Type) did not check on the details field.
* Fixed an issue where the validator attempted validating non-existing files after deletions or name refactoring.
* Removed the *yml_type* argument in the *split-yml*, *extract-code* commands.
* Removed the *file_type* argument in the *generate-test-playbook* command.
* Fixed the *insecure* argument in *upload*.
* Added the *insecure* argument in *run-playbook*.
* Standardise the *-i --input*, *-o --output* to demisto-sdk commands.

# 0.4.3
* Fixed an issue where the incident and indicator field BC check failed.
* Support for linting and unit testing PowerShell integrations.

# 0.4.2
* Fixed an issue where validate failed on Windows.
* Added a validator to verify all branches are handled in conditional task in a playbook.
* Added a warning message when not running the latest sdk version.
* Added a validator to check that the root is connected to all tasks in the playbook.
* Added a validator for Dashboards (dashboard-*.json).
* Added a validator for Indicator Types (reputation-*.json).
* Added a BC validation for changing incident field type.
* Fixed an issue where init command would generate an invalid yml for scripts.
* Fixed an issue in misleading error message in v2 validation hook.
* Fixed an issue in v2 hook which now is set only on newly added scripts.
* Added more indicative message for errors in yaml files.
* Disabled pykwalify info log prints.

# 0.3.10
* Added a BC check for incident fields - changing from version is not allowed.
* Fixed an issue in create-content-artifacts where scripts in Packs in TestPlaybooks dir were copied with a wrong prefix.


# 0.3.9
* Added a validation that incident field can not be required.
* Added validation for fetch incident parameters.
* Added validation for feed integration parameters.
* Added to the *format* command the deletion of the *sourceplaybookid* field.
* Fixed an issue where *fieldMapping* in playbook did not pass the scheme validation.
* Fixed an issue where *create-content-artifacts* did not copy TestPlaybooks in Packs without prefix of *playbook-*.
* Added a validation the a playbook can not have a rolename set.
* Added to the image validator the new DBot default image.
* Added the fields: elasticcommonfields, quiet, quietmode to the Playbook schema.
* Fixed an issue where *validate* failed on integration commands without outputs.
* Added a new hook for naming of v2 integrations and scripts.


# 0.3.8
* Fixed an issue where *create-content-artifact* was not loading the data in the yml correctly.
* Fixed an issue where *unify* broke long lines in script section causing syntax errors


# 0.3.7
* Added *generate-docs* command to generate documentation file for integration, playbook or script.
* Fixed an issue where *unify* created a malformed integration yml.
* Fixed an issue where demisto-sdk **init** creates unit-test file with invalid import.


# 0.3.6
* Fixed an issue where demisto-sdk **validate** failed on modified scripts without error message.


# 0.3.5
* Fixed an issue with docker tag validation for integrations.
* Restructured repo source code.


# 0.3.4
* Saved failing unit tests as a file.
* Fixed an issue where "_test" file for scripts/integrations created using **init** would import the "HelloWorld" templates.
* Fixed an issue in demisto-sdk **validate** - was failing on backward compatiblity check
* Fixed an issue in demisto-sdk **secrets** - empty line in .secrets-ignore always made the secrets check to pass
* Added validation for docker image inside integrations and scripts.
* Added --use-git flag to **format** command to format all changed files.
* Fixed an issue where **validate** did not fail on dockerimage changes with bc check.
* Added new flag **--ignore-entropy** to demisto-sdk **secrets**, this will allow skip entropy secrets check.
* Added --outfile to **lint** to allow saving failed packages to a file.


# 0.3.3
* Added backwards compatibility break error message.
* Added schema for incident types.
* Added **additionalinfo** field to as an available field for integration configuration.
* Added pack parameter for **init**.
* Fixed an issue where error would appear if name parameter is not set in **init**.


# 0.3.2
* Fixed the handling of classifier files in **validate**.


# 0.3.1
* Fixed the handling of newly created reputation files in **validate**.
* Added an option to perform **validate** on a specific file.


# 0.3.0
* Added support for multi-package **lint** both with parallel and without.
* Added all parameter in **lint** to run on all packages and packs in content repository.
* Added **format** for:
    * Scripts
    * Playbooks
    * Integrations
* Improved user outputs for **secrets** command.
* Fixed an issue where **lint** would run pytest and pylint only on a single docker per integration.
* Added auto-complete functionality to demisto-sdk.
* Added git parameter in **lint** to run only on changed packages.
* Added the **run-playbook** command
* Added **run** command which runs a command in the Demisto playground.
* Added **upload** command which uploads an integration or a script to a Demisto instance.
* Fixed and issue where **validate** checked if release notes exist for new integrations and scripts.
* Added **generate-test-playbook** command which generates a basic test playbook for an integration or a script.
* **validate** now supports indicator fields.
* Fixed an issue with layouts scheme validation.
* Adding **init** command.
* Added **json-to-outputs** command which generates the yaml section for outputs from an API raw response.

# 0.2.6

* Fixed an issue with locating release notes for beta integrations in **validate**.

# 0.2.5

* Fixed an issue with locating release notes for beta integrations in **validate**.

# 0.2.4

* Adding image validation to Beta_Integration and Packs in **validate**.

# 0.2.3

* Adding Beta_Integration to the structure validation process.
* Fixing bug where **validate** did checks on TestPlaybooks.
* Added requirements parameter to **lint**.

# 0.2.2

* Fixing bug where **lint** did not return exit code 1 on failure.
* Fixing bug where **validate** did not print error message in case no release notes were give.

# 0.2.1

* **Validate** now checks that the id and name fields are identical in yml files.
* Fixed a bug where sdk did not return any exit code.

# 0.2.0

* Added Release Notes Validator.
* Fixed the Unifier selection of your python file to use as the code.
* **Validate** now supports Indicator fields.
* Fixed a bug where **validate** and **secrets** did not return exit code 1 on failure.
* **Validate** now runs on newly added scripts.

# 0.1.8

* Added support for `--version`.
* Fixed an issue in file_validator when calling `checked_type` method with script regex.

# 0.1.2
* Restructuring validation to support content packs.
* Added secrets validation.
* Added content bundle creation.
* Added lint and unit test run.

# 0.1.1

* Added new logic to the unifier.
* Added detailed README.
* Some small adjustments and fixes.

# 0.1.0

Capabilities:
* **Extract** components(code, image, description etc.) from a Demisto YAML file into a directory.
* **Unify** components(code, image, description etc.) to a single Demisto YAML file.
* **Validate** Demisto content files.<|MERGE_RESOLUTION|>--- conflicted
+++ resolved
@@ -6,13 +6,9 @@
 * Added a validation that integration properties (such as feed, mappers, mirroring, etc) are not removed.
 * Fixed an issue where **validate** failed when comparing branch against commit hash.
 * Added the *--no-pipenv* flag to the **split-yml** command.
-<<<<<<< HEAD
-* Added the **spell-check** command to check spelling in .md and .yml files.
-=======
 * Added a validation that incident fields and incident types are not removed from mappers.
 * Added the *hiddenusername* field to the integration schema.
-
->>>>>>> d856d70c
+* Added the **spell-check** command to check spelling in .md and .yml files.
 
 # 1.3.0
 * Do not collect optional dependencies on indicator types reputation commands.
