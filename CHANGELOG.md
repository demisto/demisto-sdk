--- conflicted
+++ resolved
@@ -3,11 +3,8 @@
 * The lint command will now ignore the unsubscriptable-object (E1136) pylint error in dockers based on python 3.9 - this will be removed once a new pylint version is released.
 * Added an option for **format** to run on a whole pack.
 * Added new validation of unimplemented commands from yml in the code to `XSOAR-linter`.
-<<<<<<< HEAD
+* Fixed an issue where Auto-Extract fields were only checked for newly added incident types in the **validate** command.
 * Added new validation of direct access to args/params dicts to `XSOAR-linter`.
-=======
-* Fixed an issue where Auto-Extract fields were only checked for newly added incident types in the **validate** command.
->>>>>>> dff7146d
 
 # 1.2.13
 * Added new validation of indicators usage in CommandResults to `XSOAR-linter`.
