# Changelog
## Unreleased
<<<<<<< HEAD
* Improved performance when reading `yml` files.
=======
* Fixed an issue where **validate** falsely failed with error `DS108` on descriptions ending with brackets that contains a dot at the end of them.
* Fixed an issue where running **validate -g** failed reading a `.pack-ignore` file that contained only newlines and spaces.
* Demisto-SDK will now exit gracefully with an appropriate error message when *git* is not installed.
* Updated validation *RN116* to support the structure of **--force** flag in *update-release-notes* command.
* Fixed an issue where the release notes file was not added automatically to git when using the *update-release-notes* command.
* Fixed the structure in *update-release-notes* command when used with the **--force** flag. Now the header will display the pack display name.
* Fixed the support in **validate** for `svg` images to have their theme suffix.
* Modified **validate** to support only .svg files ending with *_dark* or *_light* suffixes.
* Fixed an issue where **modeling-rule test** command failed to properly compare types of fields.
* Updated the **engineinfo** type in the script schema.
* Stability improvements for **graph create** and **graph update** commands.
* Fixed the *metadata* type in the XSIAM dashboard schema to *map*.


## 1.20.2
* Updated the **pre-commit** command to run on all python versions in one run.
* Added the *--dry-run* flag to the **pre-commit** command, to create the config file without running the command.
>>>>>>> 8ff68806
* Fixed an issue where the **coverage-analyze** command was not parsing the logs correctly.
* Fixed an issue where **validate** falsly failed with error `DS108` on descriptions ending with a newline.
* Added formatting for script yml files when period is missing in the end of comment field, in the **format** command.
* Fixed an issue where **format** add a newline with a period when the description field missing a period.
* The content graph will now include the **python_version** field that each script/integration uses.
* Updated the **update-release-notes** command message structure when is run with **--force** flag.
* Added the **engineinfo** in to the script schema. This field specifies on which engine the script will run.
* Fixed an issue where **validate** falsely failed with error `DS108` on empty descriptions.
* Added support for lazy loading the of widgets in XSIAM dashboards.
* Added a **validate** check for correlation rules, making sure that `search_window` cannot be empty when `execution_mode` is set to `SCHEDULED`.
* Added the *metadata* key to the XSIAM dashboard schema. This field adds support for dynamic parameters in the dashboards.

## 1.20.1
* Added formatting for yml files when period is missing in the end of description field, in the **format** command.
* Fixed an issue where logging arguments were not in the standard kebab-case. The new arguments are: **console-log-threshold**, **file-log-threshold**, **log-file-path**.
* Added a new validation (`DS108`) to ensure that each description in the yml of script/integration ends with a dot.
* Fixed an issue where the **validate -g** failed reading a `.pack-ignore` file that was previously empty.
* Fixed an issue where the **update-release-notes** failed when changing the `.pack-ignore` file.
* Fixed an issue where the **GR103** validation output was malformed.
* Fixed an issue where the **upload** command failed for private repositories while trying to find the landing_page.json file.
* Added a log when a content item is missing from the repo, in **graph create** and **graph update**.
* Replaced logs with a progress bar in **graph create** and **graph update**.


## 1.20.0
* Fixed an issue where **update-release-notes** generated "available from Cortex XSOAR" instead of "from XSIAM" when run on XSIAM event collectors.
* Added support for controlling the sleep interval and retry count for **modeling-rules test** command.
* Added support for a new marketplace tag `xsoar_saas`.
* Fixed an issue where the **validate -g** failed on `BA102` in external repos even when ignored.
* Fixed an issue where the **validate -g** failed getting the content of `.pack-ignore` files when the external repository is not hosted in Github.
* Fixed an issue where the **validate -g** failed when updating an empty `.pack-ignore` file.
* Added support for yml hidden parameters for `xsoar_saas` marketplace, as part of the **prepare_content** command.
* Added support for custom documentation that will appear only in `xsoar_saas` marketplace, as part of the **prepare_content** command.
* Fixed an issue where the (`GR108`) validation did not fail in the validate command with the `-a` flag.
* Modified **prepare_content** command to be platform specific. For xsoar-saas and XSIAM regarding pack readme and integration description images in markdown files.
* Fixed an issue where the **lint** command was parsing % that may exist in the log data.

## 1.19.2
* Added a period at the end of lines produced by the **generate-docs** command that state the tested version of the product.
* Added the '--junit-path' flag to the **modeling-rules test** command, to allow saving the test results in a JUnit XML file.
* Update `RN112` validation's docs reference link.
* Added support to control the maximum file size and log rotation files count in the sdk logger.
* Fixed an issue with where passing the deprecated logging arguments to any command presented an incorrect recommendation for argument substitution.
* Fixed an issue where the documentation of logging arguments was incorrect.
* Fixed an issue in calculating content graph hash when creating or updating it.
* Fixed an issue where the coloring of the logging messages was not working properly when mixing both Console log and Parallel log handlers.
* Calling **graph create** or **graph update** now run the commands with default arguments, instead of showing the command help.
* Removed the use of chunks when calculating content relationships.
* Added the new environment variables **DEMISTO_DEFAULT_REMOTE** and **DEMISTO_DEFAULT_BRANCH**.
* Fixed an issue where the url regex in the **validate** command was wrong.
* Fixed an issue where **pre-commit** command failed when using global environment.
* Fixed an issue where **validate** would fail in external repos when trying to ignore `BA102`.
* Fixed an issue where **error-code** failed on some error codes.
* Fixes an issue in **format** command where the `-i` option included files in `.venv` directories.
* Updated the comment added to contribution PRs to old packs so it contains a link to the documentation of the **GitHub Codespaces** in xsoar.pan.dev.
* Updated GitPython version to 3.1.32.

## 1.19.1
* Fixed an issue where **unify** failed on integrations using an API a module, when not called from the content root.
* Improved **update-release-notes** logs when changes in dependent API modules are detected.
* Reverted changes released in version 1.19.0 in lint, lint will not fail on `demisto.results`, `return_outputs` and `LOG`.
* Updated the **generate-docs** command to use the content graph instead of the id_set file.
* **Validate** will now validate items which were edited in .pack-ignore.
* Added the '--all' input option for the **prepare-content** command, to support running on all content packs.
* Updated the '-i' input option of the **prepare-content** command to support multiple inputs as a comma-separated list.
* Enhanced the pack metadata properties when dumping pack zips in **prepare-content** command.

## 1.19.0
* Added the **graph** command group. The **create-content-graph** and **update-content-graph** commands were migrated to this command group, and named **graph create** and **graph update** respectively.
* Added the **graph get-relationships** command.
* The **graph create** command will now use a list of known content items from content-private, to avoid false-positives in validation `GR103`. Additionally, `GR103` was added to the **ALLOWED_IGNORE_ERRORS** list.
* The **modeling-rules test** command will now validate that the modeling rules schema mappings are aligned with the test-data mappings.
* Added the *--xsiam* flag to the **init** command in order to create XSIAM content.
* Fixed an issue where the `update-additional-dependencies` **pre-commit** step failed when not running in a content-like repo.
* Removed the format execution step from the `contribution_converter` since it can be executed separately during the contribution process.
* Added a new validation (`GR108`) to **validate**, that assures hidden packs do not have mandatory dependant packs.
* Added a new validation (`PA137`) to **validate**, ensuring the absence of non-ignorable errors in `.pack-ignore`.
* Running **validate** in a GitHub Action will now show errors as annotations, visible in the `Files Changed` tab of the pull request.
* **lint** will now fail on `demisto.results` and `return_outputs` usage, when a pack is `xsoar` or `partner` supported.
* **lint** will now fail on `LOG` usage in python files.
* Updated the **format** command to use the content graph instead of the id_set file.
* Updated **format** command not to fail on unexpected values that returns from the graph, and just add it to the log.
* Removed a redundant debug log on the `tools.get_file` function.

## 1.18.1
* Fixed an issue where the coloring directives where showing in log messages.
* Fixed an issue where **create-content-graph** was not executed upon changes in the parser infra files.
* Added support for `svg` integration images in content repo in **validate** command.
* Added a parameter `skip-packs-known-words` to the **doc-review** command, making sure that pack known words will not be added.

## 1.18.0
* Added the ability to ignore any validation in the **validate** command when running in an external (non-demisto/content) repo, by placing a `.private-repo-settings` file at its root.
* Calling **format** with the `-d` flag now removes test playbooks testing the deprecated content from conf.json.
* Improved the content graph performance when calculating content relationships.
* Improved determinism of SDK unit tests.
* **validate** will now run on all the pack content items when the pack supported marketplaces are modified.
* **pre-commit** no longer runs when there are no modified files (unless provided with input files).
* Added new validation that XSIAM integrations must have `marketplacev2` as the value of the marketplaces field.
* Added an ability to provide list of marketplace names as a credentials-type (type 9) param attribute.
* **doc-review** will run with the `--use-packs-known-words` true by default.
* Added the *deprecated* field to the pack object for the content-graph metadata.
* Calling **modeling-rules init-test-data** will now return the XDM fields output in alphabetical order.
* Added a new validation (`BA125`) to **validate**, assuring internal function names aren't used in customer-facing docs.
* Removed the Pipfile and Pipfile.lock from the templates in the **init** command.
* Disabled the option to create an integration with `Pipfile` and `Pipfile.lock` files, as they are deprecated.
* Added the Sourcery hook to **pre-commit**.
* Added a working directory to the `contribution_converter` in order to support working on a temporary directory.
* Added a waiting period when checking whether the dataset exists in the **modeling-rule test** command.
* Fixed an issue where the *DEMISTO_SDK_SKIP_VERSION_CHECK* was ignored when running on non CI environments.
* Fixed an issue where **validate** falsely detected backwards-compatibility issues, and prevented adding the `marketplaces` key to content items.
* Fixed an issue where the SDK would fail pulling docker images.
* Fixed an issue where **prepare-content** command would add the string `candidate` to scripts and integrations for the *nativeimage* key.
* Fixed an issue where in some cases the **split** command did not remove pack version note from the script.
* Fixed an issue where **validate** would not properly detect dependencies of core packs.
* Fixed an issue where **validate** failed on single-select types incident and indicator fields when given empty value as a select value option.
* Fixed an issue where errors in **validate** were logged as `info`.
* Fixed an issue where **validate** error messages were not logged when an integration param, or the default argument in reputation commands is not valid.
* Fixed an issue where the **format** command would change the value of the `unsearchable` key in fields.
* Fixed an issue where **lint** command failed to pull docker image in Gitlab environment.
* Fixed an issue in **doc-review** command where escape characters within Markdown files were detected as invalid words.
* Fixed an issue where **validate** failed on infrastructure test files.
* Fixed an issue in **update-content-graph** where the neo4j service was unaccessible for non-root users.

## 1.17.2
* Fixed an issue where **lint** and **validate** commands failed on integrations and scripts that use docker images that are not available in the Docker Hub but exist locally.
* Added documentation for the flag **override-existing** used in upload.
* Fixed an issue where **validate** failed on Incident Field items with a `template` value.
* Improved memory efficiency in **update-content-graph** and **create-content-graph** commands.
* Removed support for the `cve_id` name for the default-argument for **cve** reputation commands in **validate**. Now, only `cve` may be used for such commands.
* Fixed an issue where **zip_packs** failed uploading content.
* Added `tenant_timezone` handling to the **modeling-rules init** command, allowing usage with tenants in various timezones.
* Shortened the timeout when checking whether the dataset exists in **test-modeling-rule**.
* Cleaned up project dependencies.
* Added support for the **List** content item in **Xpanse** marketplace.
* Fixed an issue in **run-unit-tests** command when running Powershell tests.
* Fixed an issue where **lint** failed running when a docker container would not init properly.
* Fixed an issue where the *upload* command would upload a pack metadata with wrong display names.
* Performance enhancements when reading yaml files.
* Removed redundant errors and fields from `errors.py`.
* Updated **update-release-notes** to use graph instead of id_set.

## 1.17.1
* Added the `aliasTo` key to the Incident Field schema.
* Modified **validate** to not require fields whose value is always `False`.
* Modified **validate** to use the graph instead of id_set on changed *APIModules*.
* Fixed an issue where `register_module_line()` was not removed from python scripts when the script had no trailing newline.
* Fixed an issue where an integration containing a command without a description would fail to upload while using the **upload** command.
* Fixed an issue where attempting to individually upload `Preprocess Rule` files raised an unclear error message. Note: preprocess rules can not be individually uploaded, but only as part of a pack.
* Fixed an issue where the **upload** command would fail on Indicator Types.
* Fixed an issue where the **upload** command would return the wrong error message when connection credentials are invalid.
* Fixed an issue where the **upload** command would fail parsing input paths.
* added support for the `isfetcheventsandassets` flag in content graph.
* Fixed an issue where the **modeling-rules test** command failed to get the existence of result from dataset in cases where the results take time to load.
* Added an aliasTo key to the incident field schema.

## 1.17.0
* **validate** will only fail on docker related errors if the pack is supported by xsoar.
* Added a validation that assures filename, id, and name have a correct suffix for modeling/parsing rules files.
* Added new **validate** checks, preventing unwanted changes of the marketplaces (BC108,BC109), toversion (BC107)  and fromversion (BC106) fields.
* Removed the `timezone_offset` argument in the *modeling-rules test* command.
* Fixed an issue where **lint** failed when importing functions from CommonServerUserPython.
* The **format** command now will sync hidden parameters with master branch.
* Fixed an issue where lock integration failed on FileNotFound.(PANW-internal only).
* Fixed an issue where **lint** falsely warned of using `demisto.results`.
* Fixed an issue where **validate** always returned *XSIAM Dashboards* and *Correlation Rules* files as valid.
* Added `GR107` validation to **validate** using the graph validations to check that no deprecated items are used by non-deprecated content.
* Fixed an issue where the **modeling-rules test** command failed to get the existence of dataset in cases where the dataset takes more than 1 minute to get indexed.
* Fixed an issue in **lint** where the container used for linting had dependency conflicts with the image used by content, and caused inconsistent results.
* Fixed an issue where the **download** command failed when the playbook has different `name` and `id`.
* Moved the **pre-commmit** command template to the `demisto/content` repository, where it's easier to maintain.
* Fixed an issue where an internal method caused warning messages when reading md files.
* Added support for Pre Process Rules in the **upload** command.
* Fixed an issue where **upload** would not upload items whose `maketplaces` value was an empty list.
* Added a prettyName key to the incident field schema.
* Fixed an issue where **upload** command could not parse content items that are not unicode-encoded.

## 1.16.0
* Added a check to **is_docker_image_latest_tag** to only fail the validation on non-latest image tag when the current tag is older than 3 days.
* Fixed an issue where **upload** would not properly show the installed version in the UI.
* Fixed an issue where the `contribution_converter` failed replacing generated release notes with the contribution form release notes.
* Fixed an issue where an extra levelname was added to a logging message.
* Modified the `mypy` pre-commit hook to run in a virtual environment, rather than the local mypy version.
* Added support to run **validate** with `--git` flag on detached HEAD.
* Added a validation that the **validate** command will fail if the pack name is not prefixed on XSIAM dashboard images.
* Fixed the **generate-test-playbook** which failed on an unexpected keyword argument - 'console_log_threshold'.
* Fixed an issue where **prepare-content** would not properly parse the `fromVersion` and `toVersion` attributes of XSIAM-Dashbaord and XSIAM-Report content items.
* Fixed an issue where **validate** command did not fail on non-existent dependency ids of non-mandatory dependant content.
* Fixed pytest async io deprecation warning.
* Added the `--incident-id` argument (optional) to the **run** command.
* Fixed an issue in **run-unit-tests** and **update-content-graph** where running commands in a docker container was done with insufficient permissions.
* Added the `_time` field to the output compare table of the **modeling-rules test** command.
* Changed the endpoint **download** uses to get system content items.
* Fixed an issue where graph-related tasks failed when files were deleted from the repo.
* Added a **validate** check, and a **format** auto fix for the `fromversion` field in Correlation Rules and XSIAM Dashboards.
* Update the format used for dev-dependencies in pyproject.toml to match modern versions of Poetry.
* Added timestamps to logging messages when running in a CI build.

## 1.15.5
* **Breaking Change**: The default of the **upload** command `--zip` argument is `true`. To upload packs as custom content items use the `--no-zip` argument.
* Removed the `no-implicit-optional` hook from **pre-commit**.
* Removed the `markdownlint` hook from **pre-commit**.
* Fixed an issue in **run-unit-tests** to pass with warnings when no tests are collected.
* Fixed an issue in **run-unit-tests** with the coverage calculation.
* Fixed a notification about log file location appeared more than once.
* Updated the error message when code coverage is below the threshold in **coverage-analyze** to be printed in a more noticeable red color.
* Fixed an issue in **upload** that failed when a comma-separated list of paths is passed to the `--input` argument.
* Running **validate** with the `--graph` flag will now run the graph validations after all other validations.
* improved the generated release note for newly added XSIAM entities when running *update-release-notes* command.
* Fixed an issue where in some cases validation failed when mapping null values.
* Fixed an issue in **upload** command where the `--keep-zip` argument did not clean the working directory.
* Fixed an issue where an extra levelname was added to a logging message.
* Fixed an issue in **upload** where uploading packs to XSIAM failed due to version mismatch.

## 1.15.4
* Fixed an issue where *update-release-notes* and *doc-review* did not handle new content notes as expected.
* Fixed an issue in PEP484 (no-implicit-optional) hook to **pre-commit**.
* Fixed an issue in **upload** with `--input-config-file` where the content items weren't uploaded in the correct pack.
* Added support to disable the default logging colors with the **DEMISTO_SDK_LOG_NO_COLORS** environment variable.

## 1.15.3
* Added the `--init` flag to **download**.
* Added the `--keep-empty-folders` flag to **download**.
* Added `markdown-lint` to **pre-commit**
* Added the PEP484 (no-implicit-optional) hook to **pre-commit**.
* Fixed an issue where the content-graph parsing failed on mappers with undefined mapping.
* Fixed an issue in **validate** where `pack_metadata.json` files were not collected proplely in `--graph` option.
* Fixed an issue where *validate* reputation commands outputs were not checked for new content.
* Added *IN107* and *DB100* error codes to *ALLOWED_IGNORE_ERRORS* list.
* Added a validation that assures feed integrations implement the `integration_reliability` configuration parameter.
* Fixed an issue where the format command did not work as expected on pre-process rules files.
* Fixed an issue where **upload** command failed to upload when the XSOAR version is beta.
* Fixed an issue where **upload** command summary was inaccurate when uploading a `Pack` without the `-z` flag.
* Added pack name and pack version to **upload** command summary.
* Added support for modeling rules with multi datasets in ****modeling-rules test**** command.
* Fixed an issue where **validate** didn't recognize layouts with incident fields missing from `id_set.json` even when `--post-commit` was indicated.

## 1.15.2
* Fixed an issue where **format** added default arguments to reputation commands which already have one.
* Fixed an issue where **validate** fails when adding the *advance* field to the integration required fields.
* Updated the integration Traffic Light Protocol (TLP) color list schema in the **validate** command.
* Fixed an issue where **upload** would not read a repo configuration file properly.
* Fixed an issue where **upload** would not handle the `-x`/`--xsiam` flag properly.
* Fixed an issue where **format** failed to use input from the user, when asking about a `from_version`.
* Added the `-n`/`--assume_no` flag to **format**.

## 1.15.1
* Fixed an issue where **generate-docs** generated fields with double html escaping.
* Fixed an issue where **upload** failed when using the `-z` flag.

## 1.15.0
* **Breaking Change**: the **upload** command now only supports **XSOAR 6.5** or newer (and all XSIAM versions).
* **upload** now uses content models, and calls the `prepare` method of each model before uploading (unless uploading a zipped pack).
* Added a *playbook* modification to **prepare-content**, replacing `getIncident` calls with `getAlerts`, when uploading to XSIAM.
* Added a *playbook* modification to **prepare-content**, replacing `${incident.fieldname}` context accessors with `${alert.fieldname}` when uploading to XSIAM.
* Added a *playbook* modification to **prepare-content**, replacing `incident` to `alert` in task display names, when uploading to XSIAM.
* Added a *layout* modification to **prepare-content**, replacing `Related/Child/Linked Incidents` to `... Alerts` when uploading to XSIAM.
* Added a *script* modification to **prepare-content**, automatically replacing the word `incident` with `alert` when uploading to XSIAM.
* Added a validation that the **validate** command will fail if the `dockerimage` field in scripts/integrations uses any py3-native docker image.
* Updated the `ruff` version used in **pre-commit** to `0.0.269`.
* Fixed an issue in **create-content-graph** which caused missing detection of duplicated content items.
* Fixed an issue where **run-unit-tests** failed on python2 content items.
* Fixed an issue in **validate** where core packs validations were checked against the core packs defined on master branch, rather than on the current branch.
* Fixed an issue in **pre-commit** where `--input` flag was not filtered by the git files.
* Skip reset containers for XSOAR NG and XSIAM(PANW-internal only).
* Fixed an issue where **lint** failed fetching docker image details from a PANW GitLab CI environment. (PANW-internal only).

## 1.14.5
* Added logging in case the container fails to run in **run-unit-tests**.
* Disabled **pre-commit** multiprocessing for `validate` and `format`, as they use a service.
* **pre-commit** now calls `format` with `--assume-yes` and `--no-validate`.
* Fixed an issue where **pre-commit** ran multiple times when checking out build related files.

## 1.14.4
* Added integration configuration for *Cortex REST API* integration.
* Removed `Flake8` from **pre-commit**, as `ruff` covers its basic rules.
* Improved log readability by silencing non-critical `neo4j` (content graph infrastructure) logs.
* Fixed an issue where **run-unit-tests** failed on python2 content items.
* Fixed an issue where **modeling-rules test** did not properly handle query fields that pointed to a string.
* Fixed an issue when trying to fetch remote files when not under the content repo.
* Fixed a validation that the **modeling-rules test** command will fail if no test data file exist.
* Fixed an issue where **format** command failed while updating the `fromversion` entry.
* Added support for mapping uuid to names for Layout files in the **download** command.

## 1.14.3
* Fixed an issue where **run-unit-tests** failed running on items with `test_data`.
* Updated the demisto-py to v3.2.10 which now supports url decoding for the proxy authentication password.
* Fixed an issue where **generate-outputs** did not generate context paths for empty lists or dictionaries in the response.

## 1.14.2
* Added the `--staged-only` flag to **pre-commit**.
* Fixed an issue where **run-unit-tests** failed running on items with `test_data`.
* Fixed an issue where **pre-commit** ran on unchanged files.
* Add the ability to run **secrets** in **pre-commit** by passing a `--secrets` flag.
* Added support to override the log file with the **DEMISTO_SDK_LOG_FILE_PATH** environment variable.

## 1.14.1
* Fixed an issue where **update-release-notes** command failed when running on a pack that contains deprecated integrations without the `commands` section.
* Added toVersion and fromVersion to XSIAM content items schema.
* Fixed an issue where **validate** failed when attempting to map null values in a classifier and layout.
* Added search marketplace functionality to XSIAM client.
* Fixed an issue in **pre-commit** command where `MYPYPATH` was not set properly.
* Updated the integration category list in the **init** command.
* Fixed an issue where in some environments docker errors were not caught.
* Added a validation that the **validate** command will fail on README files if an image does not exist in the specified path.

## 1.14.0
* Added the `DEMISTO_SDK_GRAPH_FORCE_CREATE` environment variable. Use it to force the SDK to recreate the graph, rather than update it.
* Added support for code importing multi-level ApiModules to **lint**.
* Added a validation that the **modeling-rules test** command will fail if no test data file exist.
* Added support for the `<~XPANSE>` marketplace tag in release notes.
* Added support for marketplace tags in the **doc-review** command.
* Added **generate-unit-tests** documentation to the repo README.
* Added the `hiddenpassword` field to the integration schema, allowing **validate** to run on integrations with username-only inputs.
* Improved logs and error handling in the **modeling-rules test** command.
* Improved the warning message displayed for Contribution PRs editing outdated code.
* Improved the clarity of error messages for cases where yml files cannot be parsed as a dictionary.
* Updated the `XSIAMReport` schema.
* Standardized repo-wide logging. All logs are now created in one logger instance.
* **lint** now prevents unit-tests from accessing online resources in runtime.
* Updated the logs shown during lint when running in docker.
* Fixed an issue where **validate** showed errors twice.
* Fixed an issue where **validate** did not fail when xif files had wrong naming.
* Fixed an issue where **doc-review** required dot suffixes in release notes describing new content.
* Fixed an issue where **download** command failed when running on a beta integration.
* Fixed an issue where **update-release-notes** generated release notes for packs in their initial version (1.0.0).
* Fixed an issue with **update-content-graph** where `--use-git` parameter was ignored when using `--imported-path` parameter.
* Fixed an issue where **validate** failed on playbooks with valid inputs, since it did not collect the playbook inputs occurrences properly.

## 1.13.0
* Added the pack version to the code files when calling **unify**. The same value is removed when calling **split**.
* Added a message showing the output path when **prepare-content** is called.
* Contribution PRs that update outdated packs now display a warning message.
* Fixed an issue when kebab-case has a misspelling in one of the sub words, the suggestion might be confusing.
* Improved caching and stability for **lint**.
* Added support for *.xif* files in the **secrets** command.
* Fixed an issue where **validate** would fail when playbook inputs contain Transform Language (DT).
* Added a new **validate** check, making sure a first level header exist in release notes (RN116)
* Fixed an issue where **lint** would not properly handle multiple ApiModules imports.

## 1.12.0
* Added the **pre-commit** command, to improve code quality of XSOAR content.
* Added the **run-unit-tests** command, to run unit tests of given content items inside their respective docker images.
* Added support for filepath arguments in the **validate** and **format** commands.
* Added pre-commit hooks for `validate`, `format`, `run-unit-tests` and `update-docker-image` commands.
* Fixed an issue in the **download** command where layouts were overriden even without the `-f` option.
* Fixed an issue where Demisto-SDK did not detect layout ID when using the **download** command.
* Fixed an issue where the **lint** command ran on `native:dev` supported content when passing the `--docker-image all` flag, instead it will run on `native:candidate`.
* Added support for `native:candidate` as a docker image flag for **lint** command.
* Added a modification for layouts in **prepare-content**, replacing `Related Incidents`, `Linked Incidents` and `Child Incidents` with the suitable `... Alerts` name when uploading to XSIAM.
* Fixed an issue where logs and messages would not show when using the **download** command.
* Fixed an issue where the `server_min_version` field in metadata was an empty value when parsing packs without content items.
* Fixed an issue where running **openapi-codegen** resulted in false-positive error messages.
* Fixed an issue where **generate-python-to-yml** generated input arguments as required even though required=False was specified.
* Fixed an issue where **generate-python-to-yml** generated input arguments a default arguments when default=some_value was provided.
* Fixed a bug where **validate** returned error on playbook inputs with special characters.
* Fixed an issue where **validate** did not properly check `conf.json` when the latter is modified.
* Fixed an issue in the **upload** command, where a prompt was not showing on the console.
* Fixed an issue where running **lint** failed installing dependencies in containers.

## 1.11.0
* **Note: Demisto-SDK will soon stop supporting Python 3.8**
* Fixed an issue where using **download** on non-unicode content, merging them into existing files caused an error.
* Changed an internal setting to allow writing non-ascii content (unicode) using `YAMLHandler` and `JSONHandler`.
* Fixed an issue where an error message in **unify** was unclear for invalid input.
* Fixed an issue where running **validate** failed with **is_valid_integration_file_path_in_folder** on integrations that use API modules.
* Fixed an issue where **validate** failed with **is_valid_integration_file_path_in_folder** on integrations that use the `MSAPIModule`.
* Added **validate** check for the `modules` field in `pack_metadata.json` files.
* Changed **lint** to skip deprecated content, unless when using the `-i` flag.
* Fixed an issue where **update-release-notes** failed when a new *Parsing Rule* was added to a pack.
* Refactored the logging framework. Demisto-SDK logs will now be written to `.demist_sdk_debug.log` under the content path (when detected) or the current directory.
* Added `GR105` validation to **validate** command to check that no duplicate IDs are used.
* Added support for API Modules imported in API modules in the **unify** command.
* Added **validate** check, to make sure every Python file has a corresponding unit test file.

## 1.10.6
* Fixed an issue where running **validate** with the `-g` flag would skip some validations for old-formatted (unified) integration/script files.
* Deprecated integrations and scripts will not run anymore when providing the **--all-packs** to the **lint** command.
* Fixed an issue where a pack `serverMinVersion` would be calculated by the minimal fromVersion of its content items.
* Added the `--docker-image-target` flag to **lint** for testing native supported content with new images.

## 1.10.5
* Fixed an issue where running **run-test-playbook** would not use the `verify` parameter correctly. @ajoga
* Added a newline at the end of README files generated in **generate-docs**.
* Added the value `3` (out of bounds) to the `onChangeRepAlg` and `reputationCalc` fields under the `IncidentType` and `GenericType` schemas. **validate** will allow using it now.
* Fixed an issue where **doc-review** required dot suffixes in release notes describing new content.
* Fixed an issue where **validate** failed on Feed Integrations after adding the new *Collect/Connect* section field.
* Fixed an issue where using **postman-codegen** failed converting strings containing digits to kebab-case.
* Fixed an issue where the ***error-code*** command could not parse List[str] parameter.
* Updated validation *LO107* to support more section types in XSIAM layouts.

## 1.10.4
* Added support for running **lint** in multiple native-docker images.

## 1.10.3
* Fixed an issue where running **format** would fail after running npm install.
* Improved the graph validations in the **validate** command:
  - GR100 will now run on all content items of changed packs.
  - GR101 and GR102 will now catch invalid fromversion/toversion of files **using** the changed items.
  - GR103 errors will raise a warning when using the *-a* flag, but an error if using the *-i* or *g* flags.
* Fixed an issue where test-playbooks timed out.
* Fixed an issue where making a change in a module using an ApiModule would cause lint to run on the ApiModule unnecessarily.
* Fixed an issue where the `marketplace` field was not used when dumping pack zips.
* Fixed a typo in the README content generated with **update-release-notes** for updating integrations.
* Fixed an issue in **validate**, where using the `-gr` and `-i` flags did not run properly.
* Added the `sectionorder` field to integration scheme.
* Fixed an issue where in some occasions running of test-playbooks could receive session timeouts.
* Fixed an issue where **validate** command failed on core pack dependencies validation because of test dependencies.

## 1.10.2
* Added markdown lint formatting for README files in the **format** command.
* Fixed an issue where **lint** failed when using the `-cdam` flag with changed dependant api modules.
* Fixed an issue in the **upload** command, where `json`-based content items were not unified correctly when using the `--zip` argument.
* Added XPANSE core packs validations.

## 1.10.1
* Fixed an issue where **update-content-graph** failed to execute.

## 1.10.0
* **Breaking change**: Removed usage of `pipenv`, `isort` and `autopep8` in the **split** and **download** commands. Removed the `--no-pipenv` and `--no-code-formatting` flags. Please see https://xsoar.pan.dev/docs/tutorials/tut-setup-dev-remote for the recommended environment setup.
* Fixed an issue in **prepare-content** command where large code lines were broken.
* Fixed an issue where git-*renamed_files* were not retrieved properly.
* Fixed an issue where test dependencies were calculated in all level dependencies calculation.
* Added formatting and validation to XSIAM content types.
* Fixed an issue where several XSIAM content types were not validated when passing the `-a` flag.
* Added a UUID to name mapper for **download** it replaces UUIDs with names on all downloaded files.
* Updated the demisto-py to v3.2.6 which now supports basic proxy authentication.
* Improved the message shown when using **upload** and overwriting packs.
* Added support for the **Layout Rule** content type in the id-set and the content graph.
* Updated the default general `fromVersion` value on **format** to `6.8.0`
* Fixed an issue where **lint** sometimes failed when using the `-cdam` flag due to wrong file duplications filtering.
* Added the content graph to **validate**, use with the `--graph` flag.

## 1.9.0
* Fixed an issue where the Slack notifier was using a deprecated argument.
* Added the `--docker-image` argument to the **lint** command, which allows determining the docker image to run lint on. Possible options are: `'native:ga'`, `'native:maintenance'`, `'native:dev'`, `'all'`, a specific docker image (from Docker Hub) or, the default `'from-yml'`.
* Fixed an issue in **prepare-content** command where large code lines were broken.
* Added a logger warning to **get_demisto_version**, the task will now fail with a more informative message.
* Fixed an issue where the **upload** and **prepare-content** commands didn't add `fromServerVersion` and `toServerVersion` to layouts.
* Updated **lint** to use graph instead of id_set when running with `--check-dependent-api-module` flag.
* Added the marketplaces field to all schemas.
* Added the flag `--xsoar-only` to the **doc-review** command which enables reviewing documents that belong to XSOAR-supported Packs.
* Fixed an issue in **update-release-notes** command where an error occurred when executing the same command a second time.
* Fixed an issue where **validate** would not always ignore errors listed under `.pack-ignore`.
* Fixed an issue where running **validate** on a specific pack didn't test all the relevant entities.
* Fixed an issue where fields ending with `_x2` where not replaced in the appropriate Marketplace.

## 1.8.3
* Changed **validate** to allow hiding parameters of type 0, 4, 12 and 14 when replacing with type 9 (credentials) with the same name.
* Fixed an issue where **update-release-notes** fails to update *MicrosoftApiModule* dependent integrations.
* Fixed an issue where the **upload** command failed because `docker_native_image_config.json` file could not be found.
* Added a metadata file to the content graph zip, to be used in the **update-content-graph** command.
* Updated the **validate** and **update-release-notes** commands to unskip the *Triggers Recommendations* content type.


## 1.8.2
* Fixed an issue where demisto-py failed to upload content to XSIAM when `DEMISTO_USERNAME` environment variable is set.
* Fixed an issue where the **prepare-content** command output invalid automation name when used with the --*custom* argument.
* Fixed an issue where modeling rules with arbitrary whitespace characters were not parsed correctly.
* Added support for the **nativeImage** key for an integration/script in the **prepare-content** command.
* Added **validate** checks for integrations declared deprecated (display name, description) but missing the `deprecated` flag.
* Changed the **validate** command to fail on the IN145 error code only when the parameter with type 4 is not hidden.
* Fixed an issue where downloading content layouts with `detailsV2=None` resulted in an error.
* Fixed an issue where **xdrctemplate** was missing 'external' prefix.
* Fixed an issue in **prepare-content** command providing output path.
* Updated the **validate** and **update-release-notes** commands to skip the *Triggers Recommendations* content type.
* Added a new validation to the **validate** command to verify that the release notes headers are in the correct format.
* Changed the **validate** command to fail on the IN140 error code only when the skipped integration has no unit tests.
* Changed **validate** to allow hiding parameters of type 4 (secret) when replacing with type 9 (credentials) with the same name.
* Fixed an issue where the **update-release-notes** command didn't add release-notes properly to some *new* content items.
* Added validation that checks that the `nativeimage` key is not defined in script/integration yml.
* Added to the **format** command the ability to remove `nativeimage` key in case defined in script/integration yml.
* Enhanced the **update-content-graph** command to support `--use-git`, `--imported_path` and `--output-path` arguments.
* Fixed an issue where **doc-review** failed when reviewing command name in some cases.
* Fixed an issue where **download** didn't identify playbooks properly, and downloaded files with UUIDs instead of file/script names.

## 1.8.1
* Fixed an issue where **format** created duplicate configuration parameters.
* Added hidden properties to integration command argument and script argument.
* Added `--override-existing` to **upload** that skips the confirmation prompt for overriding existing content packs. @mattbibbydw
* Fixed an issue where **validate** failed in private repos when attempting to read from a nonexisting `approved_categories.json`.
* Fixed an issue where **validate** used absolute paths when getting remote `pack_metadata.json` files in private repos.
* Fixed an issue in **download**, where names of custom scripts were replaced with UUIDs in IncidentFields and Layouts.

## 1.8.0
* Updated the supported python versions, as `>=3.8,<3.11`, as some of the dependencies are not supported on `3.11` yet.
* Added a **validate** step for **Modeling Rules** testdata files.
* Added the **update-content-graph** command.
* Added the ability to limit the number of CPU cores with `DEMISTO_SDK_MAX_CPU_CORES` envirment variable.
* Added the **prepare-content** command.
* Added support for fromversion/toversion in XSIAM content items (correlation rules, XSIAM dashboards, XSIAM reports and triggers).
* Added a **validate** step checking types of attributes in the schema file of modeling rule.
* Added a **validate** step checking that the dataset name of a modeling rule shows in the xif and schema files.
* Added a **validate** step checking that a correlation rule file does not start with a hyphen.
* Added a **validate** step checking that xsiam content items follow naming conventions.
* Fixed an issue where SDK commands failed on the deprecated `packaging.version.LegacyVersion`, by locking the `packaging` version to `<22`.
* Fixed an issue where **update-release-notes** failed when changing only xif file in **Modeling Rules**.
* Fixed an issue where *is_valid_category* and *is_categories_field_match_standard* failed when running in a private repo.
* Fixed an issue where **validate** didn't fail on the MR103 validation error.
* Fixed the *--release-notes* option, to support the new CHANGELOG format.
* Fixed an issue where **validate** failed when only changing a modeling rules's xif file.
* Fixed an issue where **format** failed on indicator files with a `None` value under the `tabs` key.
* Fixed an issue where **validate** only printed errors for one change of context path, rather than print all.
* Fixed an issue where **download** did not suggest using a username/password when authenticating with XSOAR and using invalid arguments.
* Fixed an issue where **download** failed when listing or downloading content items that are not unicode-encoded.
* Added support for fromversion/toversion in XSIAM content items (correlation rules, XSIAM dashboards, XSIAM reports and triggers).
* Updated the supported python versions, as `>=3.8,<3.11`, as some of the dependencies are not supported on `3.11` yet.
* Added **prepare-content** command which will prepare the pack or content item for the platform.
* Patched an issue where deprecated `packaging.version.LegacyVersion`, locking packaging version to `<22`.

## 1.7.9
* Fixed an issue where an error message in **validate** would not include the suggested fix.
* Added a validation that enforces predefined categories on MP Packs & integration yml files, the validation also ensures that each pack has only one category.
* Fixed an issue where **update-release-notes** did not generate release notes for **XDRC Templates**.
* Fixed an issue where **upload** failed without explaining the reason.
* Improved implementation of the docker_helper module.
* Fixed an issue where **validate** did not check changed pack_metadata.json files when running using git.
* Added support for **xdrctemplate** to content graph.
* Fixed an issue where local copies of the newly-introduced `DemistoClassApiModule.py` were validated.
* Added new release notes templates for the addition and modification of playbooks, layouts and types in the **doc-review** command.
* Fixed an issue where the **doc-review** command failed on descriptions of new content items.
* Added the `Command XXX is deprecated. Use XXX instead.` release notes templates to **doc-review** command.
* Fixed an issue where the **update-release-notes** command didn't add the modeling-rules description for new modeling-rules files.

## 1.7.8
* Added the capability to run the MDX server in a docker container for environments without node.
* Fixed an issue where **generate-docs** with `-c` argument updated sections of the incorrect commands.
* Added IF113 error code to **ALLOWED_IGNORE_ERRORS**.
* Fixed an issue where **validate** failed on playbooks with non-string input values.
* Added the `DEMISTO_SDK_IGNORE_CONTENT_WARNING` environment variable, to allow suppressing warnings when commands are not run under a content repo folder.
* Fixed an issue where **validate** failed to recognize integration tests that were missing from config.json
* Added support for **xpanse** marketplace in **create-id-set** and **create-content-artifacts** commands.
* Fixed an issue where **split** failed on yml files.
* Added support for marketplace-specific tags.
* Fixed an issue where **download** would not run `isort`. @maxgubler
* Fixed an issue where XSIAM Dashboards and Reports images failed the build.
* Added support for **xpanse** marketplace to content graph.

## 1.7.7
* Fixed an issue where paybooks **generate-docs** didn't parse complex input values when no accessor field is given correctly.
* Fixed an issue in the **download** command, where an exception would be raised when downloading system playbooks.
* Fixed an issue where the **upload** failed on playbooks containing a value that starts with `=`.
* Fixed an issue where the **generate-unit-tests** failed to generate assertions, and generate unit tests when command names does not match method name.
* Fixed an issue where the **download** command did not honor the `--no-code-formatting` flag properly. @maxgubler
* Added a new check to **validate**, making sure playbook task values are passed as references.
* Fixed an issue where the **update-release-notes** deleted existing release notes, now appending to it instead.
* Fixed an issue where **validate** printed blank space in case of validation failed and ignored.
* Renamed 'Agent Config' to 'XDRC Templates'.
* Fixed an issue where the **zip-packs** command did not work with the CommonServerUserPython and CommonServerUserPowerShell package.

## 1.7.6

* Fixed parsing of initialization arguments of client classes in the **generate-unit-tests** command.
* Added support for AgentConfig content item in the **upload**, **create-id-set**, **find-dependecies**, **unify** and **create-content-artifacts** commands.
* Added support for XSIAM Report preview image.

## 1.7.5

* Fixed an issue where the **upload** command did not work with the CommonServerUserPython package.
* Fixed an issue in the **download** command, where some playbooks were downloaded as test playbooks.
* Added playbook modification capabilities in **TestSuite**.
* Added a new command **create-content-graph**.
* Fixed an issue in the **upload** command, where the temporary zip would not clean up properly.
* Improved content items parsing in the **create-content-graph** command.
* Added an error when the docker daemon is unavailable when running **lint**.
* Removed the validation of a subtype change for scripts in the **validate** command.
* Fixed an issue where names of XSIAM content items were not normalized properly.
* Fixed an issue where the **download** command was downloading playbooks with **script** (id) and not **scriptName**.
* Fixed an issue where script yml files were not properly identified by `find_type`.
* Removed nightly integrations filtering when deciding if a test should run.
* Added support for XSIAM Dashboard preview image.
* Added the `--no-code-formatting` flag to the **download** command, allowing to skip autopep8 and isort.
* Fixed an issue in the **update-release-notes** command, where generating release notes for modeling rules schema file caused exception.

## 1.7.4

* Fixed an issue where the **doc-review** command showed irrelevant messages.
* Fixed an issue in **validate**, where backward-compatibility failures prevented other validations from running.
* Fixed an issue in **validate**, where content-like files under infrastructure paths were not ignored.
* Fixed an issue in the AMI mapping, where server versions were missing.
* Change the way the normalize name is set for external files.
* Added dump function to XSIAM pack objects to dulicate the files.
* Fixed an issue where the `contribution_converter` did not support changes made to ApiModules.
* Added name normalization according to new convention to XSIAM content items
* Added playbook modification capabilities in **TestSuite**.
* Fixed an issue in create-content-artifacts where it will not get a normalize name for the item and it will try to duplicate the same file.

## 1.7.3

* Fixed an issue in the **format** command where fail when executed from environment without mdx server available.
* Added `Added a`, `Added an` to the list of allowed changelog prefixes.
* Added support for Indicator Types/Reputations in the **upload** command.
* Fixed an issue when running from a subdirectory of a content repo failed.
* Changing the way we are using XSIAM servers api-keys in **test-content** .
* Added a success message to **postman-codegen**.

## 1.7.2

* Fixed an issue in the **validate** command where incident fields were not found in mappers even when they exist
* Added an ability to provide list of marketplace names as a param attribute to **validate** and **upload**
* Added the file type to the error message when it is not supported.
* Fixed an issue where `contribution_converter` incorrectly mapped _Indicator Field_ objects to the _incidentfield_ directory in contribution zip files.
* Fixed a bug where **validate** returned error on empty inputs not used in playbooks.
* Added the `DEMISTO_SDK_CONTENT_PATH` environment variable, implicitly used in various commands.
* Added link to documentation for error messages regarding use cases and tags.

## 1.7.1

* Fixed an issue where *indicatorTypes* and *betaIntegrations* were not found in the id_set.
* Updated the default general `fromVersion` value on **format** to `6.5.0`
* Fixed an issue where the **validate** command did not fail when the integration yml file name was not the same as the folder containing it.
* Added an option to have **generate-docs** take a Playbooks folder path as input, and generate docs for all playbooks in it.
* Fixed an issue where the suggestion in case of `IF113` included uppercase letters for the `cliName` parameter.
* Added new validation to the **validate** command to fail and list all the file paths of files that are using a deprecated integration command / script / playbook.
* **validate** will no longer fail on playbooks calling subplaybooks that have a higher `fromVersion` value, if  calling the subplaybook has `skipifunavailable=True`.
* Fixed an issue where relative paths were not accessed correctly.
* Running any `demisto-sdk` command in a folder with a `.env` file will load it, temporarily overriding existing environment variables.
* Fixed an issue where **validate** did not properly detect deleted files.
* Added new validations to the **validate** command to verify that the schema file exists for a modeling rule and that the schema and rules keys are empty in the yml file.
* Fixed an issue where *find_type* didn't recognize exported incident types.
* Added a new validation to **validate**, making sure all inputs of a playbook are used.
* Added a new validation to **validate**, making sure all inputs used in a playbook declared in the input section.
* The **format** command will now replace the *fromServerVersion* field with *fromVersion*.

## 1.7.0

* Allowed JSON Handlers to accept kwargs, for custoimzing behavior.
* Fixed an issue where an incorrect error was shown when the `id` of a content item differed from its `name` attribute.
* Fixed an issue where the `preserve_quotes` in ruamel_handler received an incorrect value @icholy
* Fixed an issue where ignoring RM110 error code wasn't working and added a validation to **ALLOWED_IGNORE_ERRORS** to validate that all error codes are inserted in the right format.
* Fixed an issue where the contribution credit text was not added correctly to the pack README.
* Changed the contribution file implementation from markdown to a list of contributor names. The **create-content-artifact** will use this list to prepare the needed credit message.
* Added a new validation to the `XSOAR-linter` in the **lint** command for verifying that demisto.log is not used in the code.
* The **generate-docs** command will now auto-generate the Incident Mirroring section when implemented in an integration.
* Added support to automatically generate release notes for deprecated items in the **update-release-notes** command.
* Fixed an issue causing any command to crash when unable to detect local repository properties.
* Fixed an issue where running in a private gitlab repo caused a warning message to be shown multiple times.
* Added a new validation to the **validate** command to verify that markdown and python files do not contain words related to copyright section.
* Fixed an issue where **lint** crashed when provided an input file path (expecting a directory).

## 1.6.9

* Added a new validation that checks whether a pack should be deprecated.
* Added a new ability to the **format** command to deprecate a pack.
* Fixed an issue where the **validate** command sometimes returned a false negative in cases where there are several sub-playbooks with the same ID.
* Added a new validation to the **validate** command to verify that the docker in use is not deprecated.
* Added support for multiple ApiModules in the **unify** command
* Added a check to **validate** command, preventing use of relative urls in README files.
* Added environment variable **DEMISTO_SDK_MARKETPLACE** expected to affect *MarketplaceTagParser* *marketplace* value. The value will be automatically set when passing *marketplace* arg to the commands **unify**, **zip-packs**, **create-content-artifacts** and **upload**.
* Added slack notifier for build failures on the master branch.
* Added support for modeling and parsing rules in the **split** command.
* Added support for README files in **format** command.
* Added a **validate** check, making sure classifier id and name values match. Updated the classifier **format** to update the id accordingly.
* The **generate-docs** command will now auto-generate the playbook image link by default.
* Added the `--custom-image-link` argument to override.
* Added a new flag to **generate-docs** command, allowing to add a custom image link to a playbook README.
* Added a new validation to the **validate** command to verify that the package directory name is the same as the files contained in the that package.
* Added support in the **unify** command to unify a schema into its Modeling Rule.

## 1.6.8

* Fixed an issue where **validate** did not fail on invalid playbook entities' versions (i.e. subplaybooks or scripts with higher fromversion than their parent playbook).
* Added support for running lint via a remote docker ssh connection. Use `DOCKER_HOST` env variable to specify a remote docker connection, such as: `DOCKER_HOST=ssh://myuser@myhost.com`.
* Fixed an issue where the pack cache in *get_marketplaces* caused the function to return invalid values.
* Fixed an issue where running format on a pack with XSIAM entities would fail.
* Added the new `display_name` field to relevant entities in the **create-id-set** command.
* Added a new validation to the **validate** command to verify the existence of "Reliability" parameter if the integration have reputation command.
* Fixed a bug where terminating the **lint** command failed (`ctrl + c`).
* Removed the validation of a subtype change in integrations and scripts from **validate**.
* Fixed an issue where **download** did not behave as expected when prompting for a version update. Reported by @K-Yo
* Added support for adoption release notes.
* Fixed an issue where **merge-id-sets** failed when a key was missing in one id-set.json.
* Fixed a bug where some mypy messages were not parsed properly in **lint**.
* Added a validation to the **validate** command, failing when '`fromversion`' or '`toversion`' in a content entity are incorrect format.
* Added a validation to the **validate** command, checking if `fromversion` <= `toversion`.
* Fixed an issue where coverage reports used the wrong logging level, marking debug logs as errors.
* Added a new validation to the **validate** command, to check when the discouraged `http` prefixes are used when setting defaultvalue, rather than `https`.
* Added a check to the **lint** command for finding hard-coded usage of the http protocol.
* Locked the dependency on Docker.
* Removed a traceback line from the **init** command templates: BaseIntegration, BaseScript.
* Updated the token in **_add_pr_comment** method from the content-bot token to the xsoar-bot token.

## 1.6.7

* Added the `types-markdown` dependency, adding markdown capabilities to existing linters using the [Markdown](https://pypi.org/project/Markdown/) package.
* Added support in the **format** command to remove nonexistent incident/indicator fields from *layouts/mappers*
* Added the `Note: XXX` and `XXX now generally available.` release notes templates to **doc-review** command.
* Updated the logs shown during the docker build step.
* Removed a false warning about configuring the `GITLAB_TOKEN` environment variable when it's not needed.
* Removed duplicate identifiers for XSIAM integrations.
* Updated the *tags* and *use cases* in pack metadata validation to use the local files only.
* Fixed the error message in checkbox validation where the defaultvalue is wrong and added the name of the variable that should be fixed.
* Added types to `find_type_by_path` under tools.py.
* Fixed an issue where YAML files contained incorrect value type for `tests` key when running `format --deprecate`.
* Added a deprecation message to the `tests:` section of yaml files when running `format --deprecate`.
* Added use case for **validate** on *wizard* objects - set_playbook is mapped to all integrations.
* Added the 'integration-get-indicators' commands to be ignored by the **verify_yml_commands_match_readme** validation, the validation will no longer fail if these commands are not in the readme file.
* Added a new validation to the **validate** command to verify that if the phrase "breaking changes" is present in a pack release notes, a JSON file with the same name exists and contains the relevant breaking changes information.
* Improved logs when running test playbooks (in a build).
* Fixed an issue in **upload** did not include list-type content items. @nicolas-rdgs
* Reverted release notes to old format.

## 1.6.6

* Added debug print when excluding item from ID set due to missing dependency.
* Added a validation to the **validate** command, failing when non-ignorable errors are present in .pack-ignore.
* Fixed an issue where `mdx server` did not close when stopped in mid run.
* Fixed an issue where `-vvv` flag did not print logs on debug level.
* enhanced ***validate*** command to list all command names affected by a backward compatibility break, instead of only one.
* Added support for Wizard content item in the **format**, **validate**, **upload**, **create-id-set**, **find-dependecies** and **create-content-artifacts** commands.
* Added a new flag to the **validate** command, allowing to run specific validations.
* Added support in **unify** and **create-content-artifacts** for displaying different documentations (detailed description + readme) for content items, depending on the marketplace version.
* Fixed an issue in **upload** where list items were not uploaded.
* Added a new validation to **validate** command to verify that *cliName* and *id* keys of the incident field or the indicator field are matches.
* Added the flag '-x', '--xsiam' to **upload** command to upload XSIAM entities to XSIAM server.
* Fixed the integration field *isFetchEvents* to be in lowercase.
* Fixed an issue where **validate -i** run after **format -i** on an existing file in the repo instead of **validate -g**.
* Added the following commands: 'update-remote-data', 'get-modified-remote-data', 'update-remote-system' to be ignored by the **verify_yml_commands_match_readme** validation, the validation will no longer fail if these commands are not in the readme file.
* Updated the release note template to include a uniform format for all items.
* Added HelloWorldSlim template option for *--template* flag in **demisto-sdk init** command.
* Fixed an issue where the HelloWorldSlim template in **demisto-sdk init** command had an integration id that was conflicting with HelloWorld integration id.
* Updated the SDK to use demisto-py 3.1.6, allowing use of a proxy with an environment variable.
* Set the default logger level to `warning`, to avoid unwanted debug logs.
* The **format** command now validates that default value of checkbox parameters is a string 'true' or 'false'.
* Fixed an issue where `FileType.PLAYBOOK` would show instead of `Playbook` in readme error messages.
* Added a new validation to **validate** proper defaultvalue for checkbox fields.

## 1.6.5

* Fixed an issue in the **format** command where the `id` field was overwritten for existing JSON files.
* Fixed an issue where the **doc-review** command was successful even when the release-note is malformed.
* Added timestamps to the `demisto-sdk` logger.
* Added time measurements to **lint**.
* Added the flag '-d', '--dependency' to **find-dependencies** command to get the content items that cause the dependencies between two packs.
* Fixed an issue where **update-release-notes** used the *trigger_id* field instead of the *trigger_name* field.
* Fixed an issue where **doc-review** failed to recognize script names, in scripts using the old file structure.
* Fixed an issue where concurrent processes created by **lint** caused deadlocks when opening files.
* Fixed an issue in the **format** command where `_dev` or `_copy` suffixes weren't removed from the subscript names in playbooks and layouts.
* Fixed an issue where **validate** failed on nonexistent `README.md` files.
* Added support of XSIAM content items to the **validate** command.
* Report **lint** summary results and failed packages after reporting time measurements.

## 1.6.4

* Added the new **generate-yml-from-python** command.
* Added a code *type* indication for integration and script objects in the *ID Set*.
* Added the [Vulture](https://github.com/jendrikseipp/vulture) linter to the pre-commit hook.
* The `demisto-sdk` pack will now be distributed via PyPi with a **wheel** file.
* Fixed a bug where any edited json file that contained a forward slash (`/`) escaped.
* Added a new validation to **validate** command to verify that the metadata *currentVersion* is
the same as the last release note version.
* The **validate** command now checks if there're none-deprecated integration commands that are missing from the readme file.
* Fixed an issue where *dockerimage* changes in Scripts weren't recognized by the **update-release-notes** command.
* Fixed an issue where **update-xsoar-config-file** did not properly insert the marketplace packs list to the file.
* Added the pack name to the known words by default when running the **doc-review** command.
* Added support for new XSIAM entities in **create-id-set** command.
* Added support for new XSIAM entities in **create-content-artifacts** command.
* Added support for Parsing/Modeling Rule content item in the **unify** command.
* Added the integration name, the commands name and the script name to the known words by default when running the **doc-review** command.
* Added an argument '-c' '--custom' to the **unify** command, if True will append to the unified yml name/display/id the custom label provided
* Added support for sub words suggestion in kebab-case sentences when running the **doc-review** command.
* Added support for new XSIAM entities in **update-release-notes** command.
* Enhanced the message of alternative suggestion words shown when running **doc-review** command.
* Fixed an incorrect error message, in case `node` is not installed on the machine.
* Fixed an issue in the **lint** command where the *check-dependent-api-modules* argument was set to true by default.
* Added a new command **generate-unit-tests**.
* Added a new validation to **validate** all SIEM integration have the same suffix.
* Fixed the destination path of the unified parsing/modeling rules in **create-content-artifacts** command.
* Fixed an issue in the **validate** command, where we validated wrongfully the existence of readme file for the *ApiModules* pack.
* Fixed an issue in the **validate** command, where an error message that was displayed for scripts validation was incorrect.
* Fixed an issue in the **validate** and **format** commands where *None* arguments in integration commands caused the commands to fail unexpectedly.
* Added support for running tests on XSIAM machines in the **test-content** command.
* Fixed an issue where the **validate** command did not work properly when deleting non-content items.
* Added the flag '-d', '--dependency' to **find-dependencies** command to get the content items that cause the dependencies between two packs.

## 1.6.3

* **Breaking change**: Fixed a typo in the **validate** `--quiet-bc-validation` flag (was `--quite-bc-validation`). @upstart-swiss
* Dropped support for python 3.7: Demisto-SDK is now supported on Python 3.8 or newer.
* Added an argument to YAMLHandler, allowing to set a maximal width for YAML files. This fixes an issue where a wrong default was used.
* Added the detach mechanism to the **upload** command, If you set the --input-config-file flag, any files in the repo's SystemPacks folder will be detached.
* Added the reattach mechanism to the **upload** command, If you set the --input-config-file flag, any detached item in your XSOAR instance that isn't currently in the repo's SystemPacks folder will be re-attached.
* Fixed an issue in the **validate** command that did not work properly when using the *-g* flag.
* Enhanced the dependency message shown when running **lint**.
* Fixed an issue where **update-release-notes** didn't update the currentVersion in pack_metadata.
* Improved the logging in **test-content** for helping catch typos in external playbook configuration.

## 1.6.2

* Added dependency validation support for core marketplacev2 packs.
* Fixed an issue in **update-release-notes** where suggestion fix failed in validation.
* Fixed a bug where `.env` files didn't load. @nicolas-rdgs
* Fixed a bug where **validate** command failed when the *categories* field in the pack metadata was empty for non-integration packs.
* Added *system* and *item-type* arguments to the **download** command, used when downloading system items.
* Added a validation to **validate**, checking that each script, integration and playbook have a README file. This validation only runs when the command is called with either the `-i` or the `-g` flag.
* Fixed a regression issue with **doc-review**, where the `-g` flag did not work.
* Improved the detection of errors in **doc-review** command.
* The **validate** command now checks if a readme file is empty, only for packs that contain playbooks or were written by a partner.
* The **validate** command now makes sure common contextPath values (e.g. `DBotScore.Score`) have a non-empty description, and **format** populates them automatically.
* Fixed an issue where the **generate-outputs** command did not work properly when examples were provided.
* Fixed an issue in the **generate-outputs** command, where the outputs were not written to the specified output path.
* The **generate-outputs** command can now generate outputs from multiple calls to the same command (useful when different args provide different outputs).
* The **generate-outputs** command can now update a yaml file with new outputs, without deleting or overwriting existing ones.
* Fixed a bug where **doc-review** command failed on existing templates.
* Fixed a bug where **validate** command failed when the word demisto is in the repo README file.
* Added support for adding test-playbooks to the zip file result in *create-content-artifacts* command for marketplacev2.
* Fixed an issue in **find-dependencies** where using the argument *-o* without the argument *--all-packs-dependencies* did not print a proper warning.
* Added a **validate** check to prevent deletion of files whose deletion is not supported by the XSOAR marketplace.
* Removed the support in the *maintenance* option of the *-u* flag in the **update-release-notes** command.
* Added validation for forbidden words and phrases in the **doc-review** command.
* Added a retries mechanism to the **test-content** command to stabilize the build process.
* Added support for all `git` platforms to get remote files.
* Refactored the **format** command's effect on the *fromversion* field:
  * Fixed a bug where the *fromversion* field was removed when modifying a content item.
  * Updated the general default *fromversion* and the default *fromversion* of newly-introduced content items (e.g. `Lists`, `Jobs`).
  * Added an interactive mode functionality for all content types, to ask the user whether to set a default *fromversion*, if could not automatically determine its value. Use `-y` to assume 'yes' as an answer to all prompts and run non-interactively.

## 1.6.1

* Added the '--use-packs-known-words' argument to the **doc-review** command
* Added YAML_Loader to handle yaml files in a standard way across modules, replacing PYYAML.
* Fixed an issue when filtering items using the ID set in the **create-content-artifacts** command.
* Fixed an issue in the **generate-docs** command where tables were generated with an empty description column.
* Fixed an issue in the **split** command where splitting failed when using relative input/output paths.
* Added warning when inferred files are missing.
* Added to **validate** a validation for integration image dimensions, which should be 120x50px.
* Improved an error in the **validate** command to better differentiate between the case where a required fetch parameter is malformed or missing.

## 1.6.0

* Fixed an issue in the **create-id-set** command where similar items from different marketplaces were reported as duplicated.
* Fixed typo in demisto-sdk init
* Fixed an issue where the **lint** command did not handle all container exit codes.
* Add to **validate** a validation for pack name to make sure it is unchanged.
* Added a validation to the **validate** command that verifies that the version in the pack_metdata file is written in the correct format.
* Fixed an issue in the **format** command where missing *fromVersion* field in indicator fields caused an error.

## 1.5.9

* Added option to specify `External Playbook Configuration` to change inputs of Playbooks triggered as part of **test-content**
* Improved performance of the **lint** command.
* Improved performance of the **validate** command when checking README images.
* ***create-id-set*** command - the default value of the **marketplace** argument was changed from ‘xsoar’ to all packs existing in the content repository. When using the command, make sure to pass the relevant marketplace to use.

## 1.5.8

* Fixed an issue where the command **doc-review** along with the argument `--release-notes` failed on yml/json files with invalid schema.
* Fixed an issue where the **lint** command failed on packs using python 3.10

## 1.5.7

* Fixed an issue where reading remote yaml files failed.
* Fixed an issue in **validate** failed with no error message for lists (when no fromVersion field was found).
* Fixed an issue when running **validate** or **format** in a gitlab repository, and failing to determine its project id.
* Added an enhancement to **split**, handling an empty output argument.
* Added the ability to add classifiers and mappers to conf.json.
* Added the Alias field to the incident field schema.

## 1.5.6

* Added 'deprecated' release notes template.
* Fixed an issue where **run-test-playbook** command failed to get the task entries when the test playbook finished with errors.
* Fixed an issue in **validate** command when running with `no-conf-json` argument to ignore the `conf.json` file.
* Added error type text (`ERROR` or `WARNING`) to **validate** error prints.
* Fixed an issue where the **format** command on test playbook did not format the ID to be equal to the name of the test playbook.
* Enhanced the **update-release-notes** command to automatically commit release notes config file upon creation.
* The **validate** command will validate that an indicator field of type html has fromVersion of 6.1.0 and above.
* The **format** command will now add fromVersion 6.1.0 to indicator field of type html.
* Added support for beta integrations in the **format** command.
* Fixed an issue where the **postman-codegen** command failed when called with the `--config-out` flag.
* Removed the integration documentation from the detailed description while performing **split** command to the unified yml file.
* Removed the line which indicates the version of the product from the README.md file for new contributions.

## 1.5.5

* Fixed an issue in the **update-release-notes** command, which did not work when changes were made in multiple packs.
* Changed the **validate** command to fail on missing test-playbooks only if no unittests are found.
* Fixed `to_kebab_case`, it will now deal with strings that have hyphens, commas or periods in them, changing them to be hyphens in the new string.
* Fixed an issue in the **create-id-set** command, where the `source` value included the git token if it was specified in the remote url.
* Fixed an issue in the **merge-id-set** command, where merging fails because of duplicates but the packs are in the XSOAR repo but in different version control.
* Fixed missing `Lists` Content Item as valid `IDSetType`
* Added enhancement for **generate-docs**. It is possible to provide both file or a comma seperated list as `examples`. Also, it's possible to provide more than one example for a script or a command.
* Added feature in **format** to sync YML and JSON files to the `master` file structure.
* Added option to specify `Incident Type`, `Incoming Mapper` and `Classifier` when configuring instance in **test-content**
* added a new command **run-test-playbook** to run a test playbook in a given XSOAR instance.
* Fixed an issue in **format** when running on a modified YML, that the `id` value is not changed to its old `id` value.
* Enhancement for **split** command, replace `ApiModule` code block to `import` when splitting a YML.
* Fixed an issue where indicator types were missing from the pack's content, when uploading using **zip-packs**.
* The request data body format generated in the **postman-codegen** will use the python argument's name and not the raw data argument's name.
* Added the flag '--filter-by-id-set' to **create-content-artifacts** to create artifacts only for items in the given id_set.json.

## 1.5.4

* Fixed an issue with the **format** command when contributing via the UI
* The **format** command will now not remove the `defaultRows` key from incident, indicator and generic fields with `type: grid`.
* Fixed an issue with the **validate** command when a layoutscontainer did not have the `fromversion` field set.
* added a new command **update-xsoar-config-file** to handle your XSOAR Configuration File.
* Added `skipVerify` argument in **upload** command to skip pack signature verification.
* Fixed an issue when the **run** command  failed running when there’s more than one playground, by explicitly using the current user’s playground.
* Added support for Job content item in the **format**, **validate**, **upload**, **create-id-set**, **find-dependecies** and **create-content-artifacts** commands.
* Added a **source** field to the **id_set** entitles.
* Two entitles will not consider as duplicates if they share the same pack and the same source.
* Fixed a bug when duplicates were found in **find_dependencies**.
* Added function **get_current_repo** to `tools`.
* The **postman-codegen** will not have duplicates argument name. It will rename them to the minimum distinguished shared path for each of them.

## 1.5.3

* The **format** command will now set `unsearchable: True` for incident, indicator and generic fields.
* Fixed an issue where the **update-release-notes** command crashes with `--help` flag.
* Added validation to the **validate** command that verifies the `unsearchable` key in incident, indicator and generic fields is set to true.
* Removed a validation that DBotRole should be set for automation that requires elevated permissions to the `XSOAR-linter` in the **lint** command.
* Fixed an issue in **Validate** command where playbooks conditional tasks were mishandeled.
* Added a validation to prevent contributors from using the `fromlicense` key as a configuration parameter in an integration's YML
* Added a validation to ensure that the type for **API token** (and similar) parameters are configured correctly as a `credential` type in the integration configuration YML.
* Added an assertion that checks for duplicated requests' names when generating an integration from a postman collection.
* Added support for [.env files](https://pypi.org/project/python-dotenv/). You can now add a `.env` file to your repository with the logging information instead of setting a global environment variables.
* When running **lint** command with --keep-container flag, the docker images are committed.
* The **validate** command will not return missing test playbook error when given a script with dynamic-section tag.

## 1.5.2

* Added a validation to **update-release-notes** command to ensure that the `--version` flag argument is in the right format.
* added a new command **coverage-analyze** to generate and print coverage reports.
* Fixed an issue in **validate** in repositories which are not in GitHub or GitLab
* Added a validation that verifies that readme image absolute links do not contain the working branch name.
* Added support for List content item in the **format**, **validate**, **download**, **upload**, **create-id-set**, **find-dependecies** and **create-content-artifacts** commands.
* Added a validation to ensure reputation command's default argument is set as an array input.
* Added the `--fail-duplicates` flag for the **merge-id-set** command which will fail the command if duplicates are found.
* Added the `--fail-duplicates` flag for the **create-id-set** command which will fail the command if duplicates are found.

## 1.5.1

* Fixed an issue where **validate** command failed to recognized test playbooks for beta integrations as valid tests.
* Fixed an issue were the **validate** command was falsely recognizing image paths in readme files.
* Fixed an issue where the **upload** command error message upon upload failure pointed to wrong file rather than to the pack metadata.
* Added a validation that verifies that each script which appears in incident fields, layouts or layout containers exists in the id_set.json.
* Fixed an issue where the **postman code-gen** command generated double dots for context outputs when it was not needed.
* Fixed an issue where there **validate** command on release notes file crashed when author image was added or modified.
* Added input handling when running **find-dependencies**, replacing string manipulations.
* Fixed an issue where the **validate** command did not handle multiple playbooks with the same name in the id_set.
* Added support for GitLab repositories in **validate**

## 1.5.0

* Fixed an issue where **upload** command failed to upload packs not under content structure.
* Added support for **init** command to run from non-content repo.
* The **split-yml** has been renamed to **split** and now supports splitting Dashboards from unified Generic Modules.
* Fixed an issue where the skipped tests validation ran on the `ApiModules` pack in the **validate** command.
* The **init** command will now create the `Generic Object` entities directories.
* Fixed an issue where the **format** command failed to recognize changed files from git.
* Fixed an issue where the **json-to-outputs** command failed checking whether `0001-01-01T00:00:00` is of type `Date`
* Added to the **generate context** command to generate context paths for integrations from an example file.
* Fixed an issue where **validate** failed on release notes configuration files.
* Fixed an issue where the **validate** command failed on pack input if git detected changed files outside of `Packs` directory.
* Fixed an issue where **validate** command failed to recognize files inside validated pack when validation release notes, resulting in a false error message for missing entity in release note.
* Fixed an issue where the **download** command failed when downloading an invalid YML, instead of skipping it.

## 1.4.9

* Added validation that the support URL in partner contribution pack metadata does not lead to a GitHub repo.
* Enhanced ***generate-docs*** with default `additionalinformation` (description) for common parameters.
* Added to **validate** command a validation that a content item's id and name will not end with spaces.
* The **format** command will now remove trailing whitespaces from content items' id and name fields.
* Fixed an issue where **update-release-notes** could fail on files outside the user given pack.
* Fixed an issue where the **generate-test-playbook** command would not place the playbook in the proper folder.
* Added to **validate** command a validation that packs with `Iron Bank` uses the latest docker from Iron Bank.
* Added to **update-release-notes** command support for `Generic Object` entities.
* Fixed an issue where playbook `fromversion` mismatch validation failed even if `skipunavailable` was set to true.
* Added to the **create artifacts** command support for release notes configuration file.
* Added validation to **validate** for release notes config file.
* Added **isoversize** and **isautoswitchedtoquietmode** fields to the playbook schema.
* Added to the **update-release-notes** command `-bc` flag to generate template for breaking changes version.
* Fixed an issue where **validate** did not search description files correctly, leading to a wrong warning message.

## 1.4.8

* Fixed an issue where yml files with `!reference` failed to load properly.
* Fixed an issue when `View Integration Documentation` button was added twice during the download and re-upload.
* Fixed an issue when `(Partner Contribution)` was added twice to the display name during the download and re-upload.
* Added the following enhancements in the **generate-test-playbook** command:
  * Added the *--commands* argument to generate tasks for specific commands.
  * Added the *--examples* argument to get the command examples file path and generate tasks from the commands and arguments specified there.
  * Added the *--upload* flag to specify whether to upload the test playbook after the generation.
  * Fixed the output condition generation for outputs of type `Boolean`.

## 1.4.7

* Fixed an issue where an empty list for a command context didn't produce an indication other than an empty table.
* Fixed an issue where the **format** command has incorrectly recognized on which files to run when running using git.
* Fixed an issue where author image validations were not checked properly.
* Fixed an issue where new old-formatted scripts and integrations were not validated.
* Fixed an issue where the wording in the from version validation error for subplaybooks was incorrect.
* Fixed an issue where the **update-release-notes** command used the old docker image version instead of the new when detecting a docker change.
* Fixed an issue where the **generate-test-playbook** command used an incorrect argument name as default
* Fixed an issue where the **json-to-outputs** command used an incorrect argument name as default when using `-d`.
* Fixed an issue where validations failed while trying to validate non content files.
* Fixed an issue where README validations did not work post VS Code formatting.
* Fixed an issue where the description validations were inconsistent when running through an integration file or a description file.

## 1.4.6

* Fixed an issue where **validate** suggests, with no reason, running **format** on missing mandatory keys in yml file.
* Skipped existence of TestPlaybook check on community and contribution integrations.
* Fixed an issue where pre-commit didn't run on the demisto_sdk/commands folder.
* The **init** command will now change the script template name in the code to the given script name.
* Expanded the validations performed on beta integrations.
* Added support for PreProcessRules in the **format**, **validate**, **download**, and **create-content-artifacts** commands.
* Improved the error messages in **generate-docs**, if an example was not provided.
* Added to **validate** command a validation that a content entity or a pack name does not contain the words "partner" and "community".
* Fixed an issue where **update-release-notes** ignores *--text* flag while using *-f*
* Fixed the outputs validations in **validate** so enrichment commands will not be checked to have DBotScore outputs.
* Added a new validation to require the dockerimage key to exist in an integration and script yml files.
* Enhanced the **generate-test-playbook** command to use only integration tested on commands, rather than (possibly) other integrations implementing them.
* Expanded unify command to support GenericModules - Unifies a GenericModule object with its Dashboards.
* Added validators for generic objects:
  * Generic Field validator - verify that the 'fromVersion' field is above 6.5.0, 'group' field equals 4 and 'id' field starts with the prefix 'generic_'.
  * Generic Type validator - verify that the 'fromVersion' field is above 6.5.0
  * Generic Module validator - verify that the 'fromVersion' field is above 6.5.0
  * Generic Definition validator - verify that the 'fromVersion' field is above 6.5.0
* Expanded Format command to support Generic Objects - Fixes generic objects according to their validations.
* Fixed an issue where the **update-release-notes** command did not handle ApiModules properly.
* Added option to enter a dictionary or json of format `[{field_name:description}]` in the **json-to-outputs** command,
  with the `-d` flag.
* Improved the outputs for the **format** command.
* Fixed an issue where the validations performed after the **format** command were inconsistent with **validate**.
* Added to the **validate** command a validation for the author image.
* Updated the **create-content-artifacts** command to support generic modules, definitions, fields and types.
* Added an option to ignore errors for file paths and not only file name in .pack-ignore file.

## 1.4.5

* Enhanced the **postman-codegen** command to name all generated arguments with lower case.
* Fixed an issue where the **find-dependencies** command miscalculated the dependencies for playbooks that use generic commands.
* Fixed an issue where the **validate** command failed in external repositories in case the DEMISTO_SDK_GITHUB_TOKEN was not set.
* Fixed an issue where **openapi-codegen** corrupted the swagger file by overwriting configuration to swagger file.
* Updated the **upload** command to support uploading zipped packs to the marketplace.
* Added to the **postman-codegen** command support of path variables.
* Fixed an issue where **openapi-codegen** entered into an infinite loop on circular references in the swagger file.
* The **format** command will now set `fromVersion: 6.2.0` for widgets with 'metrics' data type.
* Updated the **find-dependencies** command to support generic modules, definitions, fields and types.
* Fixed an issue where **openapi-codegen** tried to extract reference example outputs, leading to an exception.
* Added an option to ignore secrets automatically when using the **init** command to create a pack.
* Added a tool that gives the ability to temporarily suppress console output.

## 1.4.4

* When formatting incident types with Auto-Extract rules and without mode field, the **format** command will now add the user selected mode.
* Added new validation that DBotRole is set for scripts that requires elevated permissions to the `XSOAR-linter` in the **lint** command.
* Added url escaping to markdown human readable section in generate docs to avoid autolinking.
* Added a validation that mapper's id and name are matching. Updated the format of mapper to include update_id too.
* Added a validation to ensure that image paths in the README files are valid.
* Fixed **find_type** function to correctly find test files, such as, test script and test playbook.
* Added scheme validations for the new Generic Object Types, Fields, and Modules.
* Renamed the flag *--input-old-version* to *--old-version* in the **generate-docs** command.
* Refactored the **update-release-notes** command:
  * Replaced the *--all* flag with *--use-git* or *-g*.
  * Added the *--force* flag to update the pack release notes without changes in the pack.
  * The **update-release-notes** command will now update all dependent integrations on ApiModule change, even if not specified.
  * If more than one pack has changed, the full list of updated packs will be printed at the end of **update-release-notes** command execution.
  * Fixed an issue where the **update-release-notes** command did not add docker image release notes entry for release notes file if a script was changed.
  * Fixed an issue where the **update-release-notes** command did not detect changed files that had the same name.
  * Fixed an issue in the **update-release-notes** command where the version support of JSON files was mishandled.
* Fixed an issue where **format** did not skip files in test and documentation directories.
* Updated the **create-id-set** command to support generic modules, definitions, fields and types.
* Changed the **convert** command to generate old layout fromversion to 5.0.0 instead of 4.1.0
* Enhanced the command **postman-codegen** with type hints for templates.

## 1.4.3

* Fixed an issue where **json-to-outputs** command returned an incorrect output when json is a list.
* Fixed an issue where if a pack README.md did not exist it could cause an error in the validation process.
* Fixed an issue where the *--name* was incorrectly required in the **init** command.
* Adding the option to run **validate** on a specific path while using git (*-i* & *-g*).
* The **format** command will now change UUIDs in .yml and .json files to their respective content entity name.
* Added a playbook validation to check if a task sub playbook exists in the id set in the **validate** command.
* Added the option to add new tags/usecases to the approved list and to the pack metadata on the same pull request.
* Fixed an issue in **test_content** where when different servers ran tests for the same integration, the server URL parameters were not set correctly.
* Added a validation in the **validate** command to ensure that the ***endpoint*** command is configured correctly in yml file.
* Added a warning when pack_metadata's description field is longer than 130 characters.
* Fixed an issue where a redundant print occurred on release notes validation.
* Added new validation in the **validate** command to ensure that the minimal fromVersion in a widget of type metrics will be 6.2.0.
* Added the *--release-notes* flag to demisto-sdk to get the current version release notes entries.

## 1.4.2

* Added to `pylint` summary an indication if a test was skipped.
* Added to the **init** command the option to specify fromversion.
* Fixed an issue where running **init** command without filling the metadata file.
* Added the *--docker-timeout* flag in the **lint** command to control the request timeout for the Docker client.
* Fixed an issue where **update-release-notes** command added only one docker image release notes entry for release notes file, and not for every entity whom docker image was updated.
* Added a validation to ensure that incident/indicator fields names starts with their pack name in the **validate** command. (Checked only for new files and only when using git *-g*)
* Updated the **find-dependencies** command to return the 'dependencies' according the layout type ('incident', 'indicator').
* Enhanced the "vX" display name validation for scripts and integrations in the **validate** command to check for every versioned script or integration, and not only v2.
* Added the *--fail-duplicates* flag for the **create-id-set** command which will fail the command if duplicates are found.
* Added to the **generate-docs** command automatic addition to git when a new readme file is created.

## 1.4.1

* When in private repo without `DEMSITO_SDK_GITHUB_TOKEN` configured, get_remote_file will take files from the local origin/master.
* Enhanced the **unify** command when giving input of a file and not a directory return a clear error message.
* Added a validation to ensure integrations are not skipped and at least one test playbook is not skipped for each integration or script.
* Added to the Content Tests support for `context_print_dt`, which queries the incident context and prints the result as a json.
* Added new validation for the `xsoar_config.json` file in the **validate** command.
* Added a version differences section to readme in **generate-docs** command.
* Added the *--docs-format* flag in the **integration-diff** command to get the output in README format.
* Added the *--input-old-version* and *--skip-breaking-changes* flags in the **generate-docs** command to get the details for the breaking section and to skip the breaking changes section.

## 1.4.0

* Enable passing a comma-separated list of paths for the `--input` option of the **lint** command.
* Added new validation of unimplemented test-module command in the code to the `XSOAR-linter` in the **lint** command.
* Fixed the **generate-docs** to handle integration authentication parameter.
* Added a validation to ensure that description and README do not contain the word 'Demisto'.
* Improved the deprecated message validation required from playbooks and scripts.
* Added the `--quite-bc-validation` flag for the **validate** command to run the backwards compatibility validation in quite mode (errors is treated like warnings).
* Fixed the **update release notes** command to display a name for old layouts.
* Added the ability to append to the pack README credit to contributors.
* Added identification for parameter differences in **integration-diff** command.
* Fixed **format** to use git as a default value.
* Updated the **upload** command to support reports.
* Fixed an issue where **generate-docs** command was displaying 'None' when credentials parameter display field configured was not configured.
* Fixed an issue where **download** did not return exit code 1 on failure.
* Updated the validation that incident fields' names do not contain the word incident will aplly to core packs only.
* Added a playbook validation to verify all conditional tasks have an 'else' path in **validate** command.
* Renamed the GitHub authentication token environment variable `GITHUB_TOKEN` to `DEMITO_SDK_GITHUB_TOKEN`.
* Added to the **update-release-notes** command automatic addition to git when new release notes file is created.
* Added validation to ensure that integrations, scripts, and playbooks do not contain the entity type in their names.
* Added the **convert** command to convert entities between XSOAR versions.
* Added the *--deprecate* flag in **format** command to deprecate integrations, scripts, and playbooks.
* Fixed an issue where ignoring errors did not work when running the **validate** command on specific files (-i).

## 1.3.9

* Added a validation verifying that the pack's README.md file is not equal to pack description.
* Fixed an issue where the **Assume yes** flag did not work properly for some entities in the **format** command.
* Improved the error messages for separators in folder and file names in the **validate** command.
* Removed the **DISABLE_SDK_VERSION_CHECK** environment variable. To disable new version checks, use the **DEMISTO_SDK_SKIP_VERSION_CHECK** envirnoment variable.
* Fixed an issue where the demisto-sdk version check failed due to a rate limit.
* Fixed an issue with playbooks scheme validation.

## 1.3.8

* Updated the **secrets** command to work on forked branches.

## 1.3.7

* Added a validation to ensure correct image and description file names.
* Fixed an issue where the **validate** command failed when 'display' field in credentials param in yml is empty but 'displaypassword' was provided.
* Added the **integration-diff** command to check differences between two versions of an integration and to return a report of missing and changed elements in the new version.
* Added a validation verifying that the pack's README.md file is not missing or empty for partner packs or packs contains use cases.
* Added a validation to ensure that the integration and script folder and file names will not contain separators (`_`, `-`, ``).
* When formatting new pack, the **format** command will set the *fromversion* key to 5.5.0 in the new files without fromversion.

## 1.3.6

* Added a validation that core packs are not dependent on non-core packs.
* Added a validation that a pack name follows XSOAR standards.
* Fixed an issue where in some cases the `get_remote_file` function failed due to an invalid path.
* Fixed an issue where running **update-release-notes** with updated integration logo, did not detect any file changes.
* Fixed an issue where the **create-id-set** command did not identify unified integrations correctly.
* Fixed an issue where the `CommonTypes` pack was not identified as a dependency for all feed integrations.
* Added support for running SDK commands in private repositories.
* Fixed an issue where running the **init** command did not set the correct category field in an integration .yml file for a newly created pack.
* When formatting new contributed pack, the **format** command will set the *fromversion* key to 6.0.0 in the relevant files.
* If the environment variable "DISABLE_SDK_VERSION_CHECK" is define, the demisto-sdk will no longer check for newer version when running a command.
* Added the `--use-pack-metadata` flag for the **find-dependencies** command to update the calculated dependencies using the the packs metadata files.
* Fixed an issue where **validate** failed on scripts in case the `outputs` field was set to `None`.
* Fixed an issue where **validate** was failing on editing existing release notes.
* Added a validation for README files verifying that the file doesn't contain template text copied from HelloWorld or HelloWorldPremium README.

## 1.3.5

* Added a validation that layoutscontainer's id and name are matching. Updated the format of layoutcontainer to include update_id too.
* Added a validation that commands' names and arguments in core packs, or scripts' arguments do not contain the word incident.
* Fixed issue where running the **generate-docs** command with -c flag ran all the commands and not just the commands specified by the flag.
* Fixed the error message of the **validate** command to not always suggest adding the *description* field.
* Fixed an issue where running **format** on feed integration generated invalid parameter structure.
* Fixed an issue where the **generate-docs** command did not add all the used scripts in a playbook to the README file.
* Fixed an issue where contrib/partner details might be added twice to the same file, when using unify and create-content-artifacts commands
* Fixed issue where running **validate** command on image-related integration did not return the correct outputs to json file.
* When formatting playbooks, the **format** command will now remove empty fields from SetIncident, SetIndicator, CreateNewIncident, CreateNewIndicator script arguments.
* Added an option to fill in the developer email when running the **init** command.

## 1.3.4

* Updated the **validate** command to check that the 'additionalinfo' field only contains the expected value for feed required parameters and not equal to it.
* Added a validation that community/partner details are not in the detailed description file.
* Added a validation that the Use Case tag in pack_metadata file is only used when the pack contains at least one PB, Incident Type or Layout.
* Added a validation that makes sure outputs in integrations are matching the README file when only README has changed.
* Added the *hidden* field to the integration schema.
* Fixed an issue where running **format** on a playbook whose `name` does not equal its `id` would cause other playbooks who use that playbook as a sub-playbook to fail.
* Added support for local custom command configuration file `.demisto-sdk-conf`.
* Updated the **format** command to include an update to the description file of an integration, to remove community/partner details.

## 1.3.3

* Fixed an issue where **lint** failed where *.Dockerfile* exists prior running the lint command.
* Added FeedHelloWorld template option for *--template* flag in **demisto-sdk init** command.
* Fixed issue where **update-release-notes** deleted release note file if command was called more than once.
* Fixed issue where **update-release-notes** added docker image release notes every time the command was called.
* Fixed an issue where running **update-release-notes** on a pack with newly created integration, had also added a docker image entry in the release notes.
* Fixed an issue where `XSOAR-linter` did not find *NotImplementedError* in main.
* Added validation for README files verifying their length (over 30 chars).
* When using *-g* flag in the **validate** command it will now ignore untracked files by default.
* Added the *--include-untracked* flag to the **validate** command to include files which are untracked by git in the validation process.
* Improved the `pykwalify` error outputs in the **validate** command.
* Added the *--print-pykwalify* flag to the **validate** command to print the unchanged output from `pykwalify`.

## 1.3.2

* Updated the format of the outputs when using the *--json-file* flag to create a JSON file output for the **validate** and **lint** commands.
* Added the **doc-review** command to check spelling in .md and .yml files as well as a basic release notes review.
* Added a validation that a pack's display name does not already exist in content repository.
* Fixed an issue where the **validate** command failed to detect duplicate params in an integration.
* Fixed an issue where the **validate** command failed to detect duplicate arguments in a command in an integration.

## 1.3.1

* Fixed an issue where the **validate** command failed to validate the release notes of beta integrations.
* Updated the **upload** command to support indicator fields.
* The **validate** and **update-release-notes** commands will now check changed files against `demisto/master` if it is configured locally.
* Fixed an issue where **validate** would incorrectly identify files as renamed.
* Added a validation that integration properties (such as feed, mappers, mirroring, etc) are not removed.
* Fixed an issue where **validate** failed when comparing branch against commit hash.
* Added the *--no-pipenv* flag to the **split-yml** command.
* Added a validation that incident fields and incident types are not removed from mappers.
* Fixed an issue where the *c
reate-id-set* flag in the *validate* command did not work while not using git.
* Added the *hiddenusername* field to the integration schema.
* Added a validation that images that are not integration images, do not ask for a new version or RN

## 1.3.0

* Do not collect optional dependencies on indicator types reputation commands.
* Fixed an issue where downloading indicator layoutscontainer objects failed.
* Added a validation that makes sure outputs in integrations are matching the README file.
* Fixed an issue where the *create-id-set* flag in the **validate** command did not work.
* Added a warning in case no id_set file is found when running the **validate** command.
* Fixed an issue where changed files were not recognised correctly on forked branches in the **validate** and the **update-release-notes** commands.
* Fixed an issue when files were classified incorrectly when running *update-release-notes*.
* Added a validation that integration and script file paths are compatible with our convention.
* Fixed an issue where id_set.json file was re created whenever running the generate-docs command.
* added the *--json-file* flag to create a JSON file output for the **validate** and **lint** commands.

## 1.2.19

* Fixed an issue where merge id_set was not updated to work with the new entity of Packs.
* Added a validation that the playbook's version matches the version of its sub-playbooks, scripts, and integrations.

## 1.2.18

* Changed the *skip-id-set-creation* flag to *create-id-set* in the **validate** command. Its default value will be False.
* Added support for the 'cve' reputation command in default arg validation.
* Filter out generic and reputation command from scripts and playbooks dependencies calculation.
* Added support for the incident fields in outgoing mappers in the ID set.
* Added a validation that the taskid field and the id field under the task field are both from uuid format and contain the same value.
* Updated the **format** command to generate uuid value for the taskid field and for the id under the task field in case they hold an invalid values.
* Exclude changes from doc_files directory on validation.
* Added a validation that an integration command has at most one default argument.
* Fixing an issue where pack metadata version bump was not enforced when modifying an old format (unified) file.
* Added validation that integration parameter's display names are capitalized and spaced using whitespaces and not underscores.
* Fixed an issue where beta integrations where not running deprecation validations.
* Allowed adding additional information to the deprecated description.
* Fixing an issue when escaping less and greater signs in integration params did not work as expected.

## 1.2.17

* Added a validation that the classifier of an integration exists.
* Added a validation that the mapper of an integration exists.
* Added a validation that the incident types of a classifier exist.
* Added a validation that the incident types of a mapper exist.
* Added support for *text* argument when running **demisto-sdk update-release-notes** on the ApiModules pack.
* Added a validation for the minimal version of an indicator field of type grid.
* Added new validation for incident and indicator fields in classifiers mappers and layouts exist in the content.
* Added cache for get_remote_file to reducing failures from accessing the remote repo.
* Fixed an issue in the **format** command where `_dev` or `_copy` suffixes weren't removed from the `id` of the given playbooks.
* Playbook dependencies from incident and indicator fields are now marked as optional.
* Mappers dependencies from incident types and incident fields are now marked as optional.
* Classifier dependencies from incident types are now marked as optional.
* Updated **demisto-sdk init** command to no longer create `created` field in pack_metadata file
* Updated **generate-docs** command to take the parameters names in setup section from display field and to use additionalinfo field when exist.
* Using the *verbose* argument in the **find-dependencies** command will now log to the console.
* Improved the deprecated message validation required from integrations.
* Fixed an issue in the **generate-docs** command where **Context Example** section was created when it was empty.

## 1.2.16

* Added allowed ignore errors to the *IDSetValidator*.
* Fixed an issue where an irrelevant id_set validation ran in the **validate** command when using the *--id-set* flag.
* Fixed an issue were **generate-docs** command has failed if a command did not exist in commands permissions file.
* Improved a **validate** command message for missing release notes of api module dependencies.

## 1.2.15

* Added the *ID101* to the allowed ignored errors.

## 1.2.14

* SDK repository is now mypy check_untyped_defs complaint.
* The lint command will now ignore the unsubscriptable-object (E1136) pylint error in dockers based on python 3.9 - this will be removed once a new pylint version is released.
* Added an option for **format** to run on a whole pack.
* Added new validation of unimplemented commands from yml in the code to `XSOAR-linter`.
* Fixed an issue where Auto-Extract fields were only checked for newly added incident types in the **validate** command.
* Added a new warning validation of direct access to args/params dicts to `XSOAR-linter`.

## 1.2.13

* Added new validation of indicators usage in CommandResults to `XSOAR-linter`.
* Running **demisto-sdk lint** will automatically run on changed files (same behavior as the -g flag).
* Removed supported version message from the documentation when running **generate_docs**.
* Added a print to indicate backwards compatibility is being checked in **validate** command.
* Added a percent print when running the **validate** command with the *-a* flag.
* Fixed a regression in the **upload** command where it was ignoring `DEMISTO_VERIFY_SSL` env var.
* Fixed an issue where the **upload** command would fail to upload beta integrations.
* Fixed an issue where the **validate** command did not create the *id_set.json* file when running with *-a* flag.
* Added price change validation in the **validate** command.
* Added validations that checks in read-me for empty sections or leftovers from the auto generated read-me that should be changed.
* Added new code validation for *NotImplementedError* to raise a warning in `XSOAR-linter`.
* Added validation for support types in the pack metadata file.
* Added support for *--template* flag in **demisto-sdk init** command.
* Fixed an issue with running **validate** on master branch where the changed files weren't compared to previous commit when using the *-g* flag.
* Fixed an issue where the `XSOAR-linter` ran *NotImplementedError* validation on scripts.
* Added support for Auto-Extract feature validation in incident types in the **validate** command.
* Fixed an issue in the **lint** command where the *-i* flag was ignored.
* Improved **merge-id-sets** command to support merge between two ID sets that contain the same pack.
* Fixed an issue in the **lint** command where flake8 ran twice.

## 1.2.12

* Bandit now reports also on medium severity issues.
* Fixed an issue with support for Docker Desktop on Mac version 2.5.0+.
* Added support for vulture and mypy linting when running without docker.
* Added support for *prev-ver* flag in **update-release-notes** command.
* Improved retry support when building docker images for linting.
* Added the option to create an ID set on a specific pack in **create-id-set** command.
* Added the *--skip-id-set-creation* flag to **validate** command in order to add the capability to run validate command without creating id_set validation.
* Fixed an issue where **validate** command checked docker image tag on ApiModules pack.
* Fixed an issue where **find-dependencies** did not calculate dashboards and reports dependencies.
* Added supported version message to the documentation and release notes files when running **generate_docs** and **update-release-notes** commands respectively.
* Added new code validations for *NotImplementedError* exception raise to `XSOAR-linter`.
* Command create-content-artifacts additional support for **Author_image.png** object.
* Fixed an issue where schemas were not enforced for incident fields, indicator fields and old layouts in the validate command.
* Added support for **update-release-notes** command to update release notes according to master branch.

## 1.2.11

* Fixed an issue where the ***generate-docs*** command reset the enumeration of line numbering after an MD table.
* Updated the **upload** command to support mappers.
* Fixed an issue where exceptions were no printed in the **format** while the *--verbose* flag is set.
* Fixed an issue where *--assume-yes* flag did not work in the **format** command when running on a playbook without a `fromversion` field.
* Fixed an issue where the **format** command would fail in case `conf.json` file was not found instead of skipping the update.
* Fixed an issue where integration with v2 were recognised by the `name` field instead of the `display` field in the **validate** command.
* Added a playbook validation to check if a task script exists in the id set in the **validate** command.
* Added new integration category `File Integrity Management` in the **validate** command.

## 1.2.10

* Added validation for approved content pack use-cases and tags.
* Added new code validations for *CommonServerPython* import to `XSOAR-linter`.
* Added *default value* and *predefined values* to argument description in **generate-docs** command.
* Added a new validation that checks if *get-mapping-fields* command exists if the integration schema has *{ismappable: true}* in **validate** command.
* Fixed an issue where the *--staged* flag recognised added files as modified in the **validate** command.
* Fixed an issue where a backwards compatibility warning was raised for all added files in the **validate** command.
* Fixed an issue where **validate** command failed when no tests were given for a partner supported pack.
* Updated the **download** command to support mappers.
* Fixed an issue where the ***format*** command added a duplicate parameter.
* For partner supported content packs, added support for a list of emails.
* Removed validation of README files from the ***validate*** command.
* Fixed an issue where the ***validate*** command required release notes for ApiModules pack.

## 1.2.9

* Fixed an issue in the **openapi_codegen** command where it created duplicate functions name from the swagger file.
* Fixed an issue in the **update-release-notes** command where the *update type* argument was not verified.
* Fixed an issue in the **validate** command where no error was raised in case a non-existing docker image was presented.
* Fixed an issue in the **format** command where format failed when trying to update invalid Docker image.
* The **format** command will now preserve the **isArray** argument in integration's reputation commands and will show a warning if it set to **false**.
* Fixed an issue in the **lint** command where *finally* clause was not supported in main function.
* Fixed an issue in the **validate** command where changing any entity ID was not validated.
* Fixed an issue in the **validate** command where *--staged* flag did not bring only changed files.
* Fixed the **update-release-notes** command to ignore changes in the metadata file.
* Fixed the **validate** command to ignore metadata changes when checking if a version bump is needed.

## 1.2.8

* Added a new validation that checks in playbooks for the usage of `DeleteContext` in **validate** command.
* Fixed an issue in the **upload** command where it would try to upload content entities with unsupported versions.
* Added a new validation that checks in playbooks for the usage of specific instance in **validate** command.
* Added the **--staged** flag to **validate** command to run on staged files only.

## 1.2.7

* Changed input parameters in **find-dependencies** command.
  * Use ***-i, --input*** instead of ***-p, --path***.
  * Use ***-idp, --id-set-path*** instead of ***-i, --id-set-path***.
* Fixed an issue in the **unify** command where it crashed on an integration without an image file.
* Fixed an issue in the **format** command where unnecessary files were not skipped.
* Fixed an issue in the **update-release-notes** command where the *text* argument was not respected in all cases.
* Fixed an issue in the **validate** command where a warning about detailed description was given for unified or deprecated integrations.
* Improved the error returned by the **validate** command when running on files using the old format.

## 1.2.6

* No longer require setting `DEMISTO_README_VALIDATION` env var to enable README mdx validation. Validation will now run automatically if all necessary node modules are available.
* Fixed an issue in the **validate** command where the `--skip-pack-dependencies` would not skip id-set creation.
* Fixed an issue in the **validate** command where validation would fail if supplied an integration with an empty `commands` key.
* Fixed an issue in the **validate** command where validation would fail due to a required version bump for packs which are not versioned.
* Will use env var `DEMISTO_VERIFY_SSL` to determine if to use a secure connection for commands interacting with the Server when `--insecure` is not passed. If working with a local Server without a trusted certificate, you can set env var `DEMISTO_VERIFY_SSL=no` to avoid using `--insecure` on each command.
* Unifier now adds a link to the integration documentation to the integration detailed description.
* Fixed an issue in the **secrets** command where ignored secrets were not skipped.

## 1.2.5

* Added support for special fields: *defaultclassifier*, *defaultmapperin*, *defaultmapperout* in **download** command.
* Added -y option **format** command to assume "yes" as answer to all prompts and run non-interactively
* Speed up improvements for `validate` of README files.
* Updated the **format** command to adhere to the defined content schema and sub-schemas, aligning its behavior with the **validate** command.
* Added support for canvasContextConnections files in **format** command.

## 1.2.4

* Updated detailed description for community integrations.

## 1.2.3

* Fixed an issue where running **validate** failed on playbook with task that adds tags to the evidence data.
* Added the *displaypassword* field to the integration schema.
* Added new code validations to `XSOAR-linter`.
  * As warnings messages:
    * `demisto.params()` should be used only inside main function.
    * `demisto.args()` should be used only inside main function.
    * Functions args should have type annotations.
* Added `fromversion` field validation to test playbooks and scripts in **validate** command.

## 1.2.2

* Add support for warning msgs in the report and summary to **lint** command.
* Fixed an issue where **json-to-outputs** determined bool values as int.
* Fixed an issue where **update-release-notes** was crushing on `--all` flag.
* Fixed an issue where running **validate**, **update-release-notes** outside of content repo crushed without a meaningful error message.
* Added support for layoutscontainer in **init** contribution flow.
* Added a validation for tlp_color param in feeds in **validate** command.
* Added a validation for removal of integration parameters in **validate** command.
* Fixed an issue where **update-release-notes** was failing with a wrong error message when no pack or input was given.
* Improved formatting output of the **generate-docs** command.
* Add support for env variable *DEMISTO_SDK_ID_SET_REFRESH_INTERVAL*. Set this env variable to the refresh interval in minutes. The id set will be regenerated only if the refresh interval has passed since the last generation. Useful when generating Script documentation, to avoid re-generating the id_set every run.
* Added new code validations to `XSOAR-linter`.
  * As error messages:
    * Longer than 10 seconds sleep statements for non long running integrations.
    * exit() usage.
    * quit() usage.
  * As warnings messages:
    * `demisto.log` should not be used.
    * main function existence.
    * `demito.results` should not be used.
    * `return_output` should not be used.
    * try-except statement in main function.
    * `return_error` usage in main function.
    * only once `return_error` usage.
* Fixed an issue where **lint** command printed logs twice.
* Fixed an issue where *suffix* did not work as expected in the **create-content-artifacts** command.
* Added support for *prev-ver* flag in **lint** and **secrets** commands.
* Added support for *text* flag to **update-release-notes** command to add the same text to all release notes.
* Fixed an issue where **validate** did not recognize added files if they were modified locally.
* Added a validation that checks the `fromversion` field exists and is set to 5.0.0 or above when working or comparing to a non-feature branch in **validate** command.
* Added a validation that checks the certification field in the pack_metadata file is valid in **validate** command.
* The **update-release-notes** command will now automatically add docker image update to the release notes.

## 1.2.1

* Added an additional linter `XSOAR-linter` to the **lint** command which custom validates py files. currently checks for:
  * `Sys.exit` usages with non zero value.
  * Any `Print` usages.
* Fixed an issue where renamed files were failing on *validate*.
* Fixed an issue where single changed files did not required release notes update.
* Fixed an issue where doc_images required release-notes and validations.
* Added handling of dependent packs when running **update-release-notes** on changed *APIModules*.
  * Added new argument *--id-set-path* for id_set.json path.
  * When changes to *APIModule* is detected and an id_set.json is available - the command will update the dependent pack as well.
* Added handling of dependent packs when running **validate** on changed *APIModules*.
  * Added new argument *--id-set-path* for id_set.json path.
  * When changes to *APIModule* is detected and an id_set.json is available - the command will validate that the dependent pack has release notes as well.
* Fixed an issue where the find_type function didn't recognize file types correctly.
* Fixed an issue where **update-release-notes** command did not work properly on Windows.
* Added support for indicator fields in **update-release-notes** command.
* Fixed an issue where files in test dirs where being validated.

## 1.2.0

* Fixed an issue where **format** did not update the test playbook from its pack.
* Fixed an issue where **validate** validated non integration images.
* Fixed an issue where **update-release-notes** did not identified old yml integrations and scripts.
* Added revision templates to the **update-release-notes** command.
* Fixed an issue where **update-release-notes** crashed when a file was renamed.
* Fixed an issue where **validate** failed on deleted files.
* Fixed an issue where **validate** validated all images instead of packs only.
* Fixed an issue where a warning was not printed in the **format** in case a non-supported file type is inputted.
* Fixed an issue where **validate** did not fail if no release notes were added when adding files to existing packs.
* Added handling of incorrect layout paths via the **format** command.
* Refactor **create-content-artifacts** command - Efficient artifacts creation and better logging.
* Fixed an issue where image and description files were not handled correctly by **validate** and **update-release-notes** commands.
* Fixed an issue where the **format** command didn't remove all extra fields in a file.
* Added an error in case an invalid id_set.json file is found while running the **validate** command.
* Added fetch params checks to the **validate** command.

## 1.1.11

* Added line number to secrets' path in **secrets** command report.
* Fixed an issue where **init** a community pack did not present the valid support URL.
* Fixed an issue where **init** offered a non relevant pack support type.
* Fixed an issue where **lint** did not pull docker images for powershell.
* Fixed an issue where **find-dependencies** did not find all the script dependencies.
* Fixed an issue where **find-dependencies** did not collect indicator fields as dependencies for playbooks.
* Updated the **validate** and the **secrets** commands to be less dependent on regex.
* Fixed an issue where **lint** did not run on circle when docker did not return ping.
* Updated the missing release notes error message (RN106) in the **Validate** command.
* Fixed an issue where **Validate** would return missing release notes when two packs with the same substring existed in the modified files.
* Fixed an issue where **update-release-notes** would add duplicate release notes when two packs with the same substring existed in the modified files.
* Fixed an issue where **update-release-notes** would fail to bump new versions if the feature branch was out of sync with the master branch.
* Fixed an issue where a non-descriptive error would be returned when giving the **update-release-notes** command a pack which can not be found.
* Added dependencies check for *widgets* in **find-dependencies** command.
* Added a `update-docker` flag to **format** command.
* Added a `json-to-outputs` flag to the **run** command.
* Added a verbose (`-v`) flag to **format** command.
* Fixed an issue where **download** added the prefix "playbook-" to the name of playbooks.

## 1.1.10

* Updated the **init** command. Relevant only when passing the *--contribution* argument.
  * Added the *--author* option.
  * The *support* field of the pack's metadata is set to *community*.
* Added a proper error message in the **Validate** command upon a missing description in the root of the yml.
* **Format** now works with a relative path.
* **Validate** now fails when all release notes have been excluded.
* Fixed issue where correct error message would not propagate for invalid images.
* Added the *--skip-pack-dependencies* flag to **validate** command to skip pack dependencies validation. Relevant when using the *-g* flag.
* Fixed an issue where **Validate** and **Format** commands failed integrations with `defaultvalue` field in fetch incidents related parameters.
* Fixed an issue in the **Validate** command in which unified YAML files were not ignored.
* Fixed an issue in **generate-docs** where scripts and playbooks inputs and outputs were not parsed correctly.
* Fixed an issue in the **openapi-codegen** command where missing reference fields in the swagger JSON caused errors.
* Fixed an issue in the **openapi-codegen** command where empty objects in the swagger JSON paths caused errors.
* **update-release-notes** command now accept path of the pack instead of pack name.
* Fixed an issue where **generate-docs** was inserting unnecessary escape characters.
* Fixed an issue in the **update-release-notes** command where changes to the pack_metadata were not detected.
* Fixed an issue where **validate** did not check for missing release notes in old format files.

## 1.1.9

* Fixed an issue where **update-release-notes** command failed on invalid file types.

## 1.1.8

* Fixed a regression where **upload** command failed on test playbooks.
* Added new *githubUser* field in pack metadata init command.
* Support beta integration in the commands **split-yml, extract-code, generate-test-playbook and generate-docs.**
* Fixed an issue where **find-dependencies** ignored *toversion* field in content items.
* Added support for *layoutscontainer*, *classifier_5_9_9*, *mapper*, *report*, and *widget* in the **Format** command.
* Fixed an issue where **Format** will set the `ID` field to be equal to the `name` field in modified playbooks.
* Fixed an issue where **Format** did not work for test playbooks.
* Improved **update-release-notes** command:
  * Write content description to release notes for new items.
  * Update format for file types without description: Connections, Incident Types, Indicator Types, Layouts, Incident Fields.
* Added a validation for feedTags param in feeds in **validate** command.
* Fixed readme validation issue in community support packs.
* Added the **openapi-codegen** command to generate integrations from OpenAPI specification files.
* Fixed an issue were release notes validations returned wrong results for *CommonScripts* pack.
* Added validation for image links in README files in **validate** command.
* Added a validation for default value of fetch param in feeds in **validate** command.
* Fixed an issue where the **Init** command failed on scripts.

## 1.1.7

* Fixed an issue where running the **format** command on feed integrations removed the `defaultvalue` fields.
* Playbook branch marked with *skipunavailable* is now set as an optional dependency in the **find-dependencies** command.
* The **feedReputation** parameter can now be hidden in a feed integration.
* Fixed an issue where running the **unify** command on JS package failed.
* Added the *--no-update* flag to the **find-dependencies** command.
* Added the following validations in **validate** command:
  * Validating that a pack does not depend on NonSupported / Deprecated packs.

## 1.1.6

* Added the *--description* option to the **init** command.
* Added the *--contribution* option to the **init** command which converts a contribution zip to proper pack format.
* Improved **validate** command performance time and outputs.
* Added the flag *--no-docker-checks* to **validate** command to skip docker checks.
* Added the flag *--print-ignored-files* to **validate** command to print ignored files report when the command is done.
* Added the following validations in **validate** command:
  * Validating that existing release notes are not modified.
  * Validating release notes are not added to new packs.
  * Validating that the "currentVersion" field was raised in the pack_metadata for modified packs.
  * Validating that the timestamp in the "created" field in the pack_metadata is in ISO format.
* Running `demisto-sdk validate` will run the **validate** command using git and only on committed files (same as using *-g --post-commit*).
* Fixed an issue where release notes were not checked correctly in **validate** command.
* Fixed an issue in the **create-id-set** command where optional playbook tasks were not taken into consideration.
* Added a prompt to the `demisto-sdk update-release-notes` command to prompt users to commit changes before running the release notes command.
* Added support to `layoutscontainer` in **validate** command.

## 1.1.5

* Fixed an issue in **find-dependencies** command.
* **lint** command now verifies flake8 on CommonServerPython script.

## 1.1.4

* Fixed an issue with the default output file name of the **unify** command when using "." as an output path.
* **Unify** command now adds contributor details to the display name and description.
* **Format** command now adds *isFetch* and *incidenttype* fields to integration yml.
* Removed the *feedIncremental* field from the integration schema.
* **Format** command now adds *feedBypassExclusionList*, *Fetch indicators*, *feedReputation*, *feedReliability*,
     *feedExpirationPolicy*, *feedExpirationInterval* and *feedFetchInterval* fields to integration yml.
* Fixed an issue in the playbooks schema.
* Fixed an issue where generated release notes were out of order.
* Improved pack dependencies detection.
* Fixed an issue where test playbooks were mishandled in **validate** command.

## 1.1.3

* Added a validation for invalid id fields in indicators types files in **validate** command.
* Added default behavior for **update-release-notes** command.
* Fixed an error where README files were failing release notes validation.
* Updated format of generated release notes to be more user friendly.
* Improved error messages for the **update-release-notes** command.
* Added support for `Connections`, `Dashboards`, `Widgets`, and `Indicator Types` to **update-release-notes** command.
* **Validate** now supports scripts under the *TestPlaybooks* directory.
* Fixed an issue where **validate** did not support powershell files.

## 1.1.2

* Added a validation for invalid playbookID fields in incidents types files in **validate** command.
* Added a code formatter for python files.
* Fixed an issue where new and old classifiers where mixed on validate command.
* Added *feedIncremental* field to the integration schema.
* Fixed error in the **upload** command where unified YMLs were not uploaded as expected if the given input was a pack.
* Fixed an issue where the **secrets** command failed due to a space character in the file name.
* Ignored RN validation for *NonSupported* pack.
* You can now ignore IF107, SC100, RP102 error codes in the **validate** command.
* Fixed an issue where the **download** command was crashing when received as input a JS integration or script.
* Fixed an issue where **validate** command checked docker image for JS integrations and scripts.
* **validate** command now checks scheme for reports and connections.
* Fixed an issue where **validate** command checked docker when running on all files.
* Fixed an issue where **validate** command did not fail when docker image was not on the latest numeric tag.
* Fixed an issue where beta integrations were not validated correctly in **validate** command.

## 1.1.1

* fixed and issue where file types were not recognized correctly in **validate** command.
* Added better outputs for validate command.

## 1.1.0

* Fixed an issue where changes to only non-validated files would fail validation.
* Fixed an issue in **validate** command where moved files were failing validation for new packs.
* Fixed an issue in **validate** command where added files were failing validation due to wrong file type detection.
* Added support for new classifiers and mappers in **validate** command.
* Removed support of old RN format validation.
* Updated **secrets** command output format.
* Added support for error ignore on deprecated files in **validate** command.
* Improved errors outputs in **validate** command.
* Added support for linting an entire pack.

## 1.0.9

* Fixed a bug where misleading error was presented when pack name was not found.
* **Update-release-notes** now detects added files for packs with versions.
* Readme files are now ignored by **update-release-notes** and validation of release notes.
* Empty release notes no longer cause an uncaught error during validation.

## 1.0.8

* Changed the output format of demisto-sdk secrets.
* Added a validation that checkbox items are not required in integrations.
* Added pack release notes generation and validation.
* Improved pack metadata validation.
* Fixed an issue in **validate** where renamed files caused an error

## 1.0.4

* Fix the **format** command to update the `id` field to be equal to `details` field in indicator-type files, and to `name` field in incident-type & dashboard files.
* Fixed a bug in the **validate** command for layout files that had `sortValues` fields.
* Fixed a bug in the **format** command where `playbookName` field was not always present in the file.
* Fixed a bug in the **format** command where indicatorField wasn't part of the SDK schemas.
* Fixed a bug in **upload** command where created unified docker45 yml files were not deleted.
* Added support for IndicatorTypes directory in packs (for `reputation` files, instead of Misc).
* Fixed parsing playbook condition names as string instead of boolean in **validate** command
* Improved image validation in YAML files.
* Removed validation for else path in playbook condition tasks.

## 1.0.3

* Fixed a bug in the **format** command where comments were being removed from YAML files.
* Added output fields: *file_path* and *kind* for layouts in the id-set.json created by **create-id-set** command.
* Fixed a bug in the **create-id-set** command Who returns Duplicate for Layouts with a different kind.
* Added formatting to **generate-docs** command results replacing all `<br>` tags with `<br/>`.
* Fixed a bug in the **download** command when custom content contained not supported content entity.
* Fixed a bug in **format** command in which boolean strings  (e.g. 'yes' or 'no') were converted to boolean values (e.g. 'True' or 'False').
* **format** command now removes *sourceplaybookid* field from playbook files.
* Fixed a bug in **generate-docs** command in which integration dependencies were not detected when generating documentation for a playbook.

## 1.0.1

* Fixed a bug in the **unify** command when output path was provided empty.
* Improved error message for integration with no tests configured.
* Improved the error message returned from the **validate** command when an integration is missing or contains malformed fetch incidents related parameters.
* Fixed a bug in the **create** command where a unified YML with a docker image for 4.5 was copied incorrectly.
* Missing release notes message are now showing the release notes file path to update.
* Fixed an issue in the **validate** command in which unified YAML files were not ignored.
* File format suggestions are now shown in the relevant file format (JSON or YAML).
* Changed Docker image validation to fail only on non-valid ones.
* Removed backward compatibility validation when Docker image is updated.

## 1.0.0

* Improved the *upload* command to support the upload of all the content entities within a pack.
* The *upload* command now supports the improved pack file structure.
* Added an interactive option to format integrations, scripts and playbooks with No TestPlaybooks configured.
* Added an interactive option to configure *conf.json* file with missing test playbooks for integrations, scripts and playbooks
* Added *download* command to download custom content from Demisto instance to the local content repository.
* Improved validation failure messages to include a command suggestion, wherever relevant, to fix the raised issue.
* Improved 'validate' help and documentation description
* validate - checks that scripts, playbooks, and integrations have the *tests* key.
* validate - checks that test playbooks are configured in `conf.json`.
* demisto-sdk lint - Copy dir better handling.
* demisto-sdk lint - Add error when package missing in docker image.
* Added *-a , --validate-all* option in *validate* to run all validation on all files.
* Added *-i , --input* option in *validate* to run validation on a specified pack/file.
* added *-i, --input* option in *secrets* to run on a specific file.
* Added an allowed hidden parameter: *longRunning* to the hidden integration parameters validation.
* Fixed an issue with **format** command when executing with an output path of a folder and not a file path.
* Bug fixes in generate-docs command given playbook as input.
* Fixed an issue with lint command in which flake8 was not running on unit test files.

## 0.5.2

* Added *-c, --command* option in *generate-docs* to generate a specific command from an integration.
* Fixed an issue when getting README/CHANGELOG files from git and loading them.
* Removed release notes validation for new content.
* Fixed secrets validations for files with the same name in a different directory.
* demisto-sdk lint - parallelization working with specifying the number of workers.
* demisto-sdk lint - logging levels output, 3 levels.
* demisto-sdk lint - JSON report, structured error reports in JSON format.
* demisto-sdk lint - XML JUnit report for unit-tests.
* demisto-sdk lint - new packages used to accelerate execution time.
* demisto-sdk secrets - command now respects the generic whitelist, and not only the pack secrets.

## 0.5.0

[PyPI History][1]

[1]: https://pypi.org/project/demisto-sdk/#history

## 0.4.9

* Fixed an issue in *generate-docs* where Playbooks and Scripts documentation failed.
* Added a graceful error message when executing the *run" command with a misspelled command.
* Added more informative errors upon failures of the *upload* command.
* format command:
  * Added format for json files: IncidentField, IncidentType, IndicatorField, IndicatorType, Layout, Dashboard.
  * Added the *-fv --from-version*, *-nv --no-validation* arguments.
  * Removed the *-t yml_type* argument, the file type will be inferred.
  * Removed the *-g use_git* argument, running format without arguments will run automatically on git diff.
* Fixed an issue in loading playbooks with '=' character.
* Fixed an issue in *validate* failed on deleted README files.

## 0.4.8

* Added the *max* field to the Playbook schema, allowing to define it in tasks loop.
* Fixed an issue in *validate* where Condition branches checks were case sensitive.

## 0.4.7

* Added the *slareminder* field to the Playbook schema.
* Added the *common_server*, *demisto_mock* arguments to the *init* command.
* Fixed an issue in *generate-docs* where the general section was not being generated correctly.
* Fixed an issue in *validate* where Incident type validation failed.

## 0.4.6

* Fixed an issue where the *validate* command did not identify CHANGELOG in packs.
* Added a new command, *id-set* to create the id set - the content dependency tree by file IDs.

## 0.4.5

* generate-docs command:
  * Added the *use_cases*, *permissions*, *command_permissions* and *limitations*.
  * Added the *--insecure* argument to support running the script and integration command in Demisto.
  * Removed the *-t yml_type* argument, the file type will be inferred.
  * The *-o --output* argument is no longer mandatory, default value will be the input file directory.
* Added support for env var: *DEMISTO_SDK_SKIP_VERSION_CHECK*. When set version checks are skipped.
* Fixed an issue in which the CHANGELOG files did not match our scheme.
* Added a validator to verify that there are no hidden integration parameters.
* Fixed an issue where the *validate* command ran on test files.
* Removed the *env-dir* argument from the demisto-sdk.
* README files which are html files will now be skipped in the *validate* command.
* Added support for env var: *DEMISTO_README_VALIDATOR*. When not set the readme validation will not run.

## 0.4.4

* Added a validator for IncidentTypes (incidenttype-*.json).
* Fixed an issue where the -p flag in the *validate* command was not working.
* Added a validator for README.md files.
* Release notes validator will now run on: incident fields, indicator fields, incident types, dashboard and reputations.
* Fixed an issue where the validator of reputation(Indicator Type) did not check on the details field.
* Fixed an issue where the validator attempted validating non-existing files after deletions or name refactoring.
* Removed the *yml_type* argument in the *split-yml*, *extract-code* commands.
* Removed the *file_type* argument in the *generate-test-playbook* command.
* Fixed the *insecure* argument in *upload*.
* Added the *insecure* argument in *run-playbook*.
* Standardise the *-i --input*, *-o --output* to demisto-sdk commands.

## 0.4.3

* Fixed an issue where the incident and indicator field BC check failed.
* Support for linting and unit testing PowerShell integrations.

## 0.4.2

* Fixed an issue where validate failed on Windows.
* Added a validator to verify all branches are handled in conditional task in a playbook.
* Added a warning message when not running the latest sdk version.
* Added a validator to check that the root is connected to all tasks in the playbook.
* Added a validator for Dashboards (dashboard-*.json).
* Added a validator for Indicator Types (reputation-*.json).
* Added a BC validation for changing incident field type.
* Fixed an issue where init command would generate an invalid yml for scripts.
* Fixed an issue in misleading error message in v2 validation hook.
* Fixed an issue in v2 hook which now is set only on newly added scripts.
* Added more indicative message for errors in yaml files.
* Disabled pykwalify info log prints.

## 0.3.10

* Added a BC check for incident fields - changing from version is not allowed.
* Fixed an issue in create-content-artifacts where scripts in Packs in TestPlaybooks dir were copied with a wrong prefix.

## 0.3.9

* Added a validation that incident field can not be required.
* Added validation for fetch incident parameters.
* Added validation for feed integration parameters.
* Added to the *format* command the deletion of the *sourceplaybookid* field.
* Fixed an issue where *fieldMapping* in playbook did not pass the scheme validation.
* Fixed an issue where *create-content-artifacts* did not copy TestPlaybooks in Packs without prefix of *playbook-*.
* Added a validation the a playbook can not have a rolename set.
* Added to the image validator the new DBot default image.
* Added the fields: elasticcommonfields, quiet, quietmode to the Playbook schema.
* Fixed an issue where *validate* failed on integration commands without outputs.
* Added a new hook for naming of v2 integrations and scripts.

## 0.3.8

* Fixed an issue where *create-content-artifact* was not loading the data in the yml correctly.
* Fixed an issue where *unify* broke long lines in script section causing syntax errors

## 0.3.7

* Added *generate-docs* command to generate documentation file for integration, playbook or script.
* Fixed an issue where *unify* created a malformed integration yml.
* Fixed an issue where demisto-sdk **init** creates unit-test file with invalid import.

## 0.3.6

* Fixed an issue where demisto-sdk **validate** failed on modified scripts without error message.

## 0.3.5

* Fixed an issue with docker tag validation for integrations.
* Restructured repo source code.

## 0.3.4

* Saved failing unit tests as a file.
* Fixed an issue where "_test" file for scripts/integrations created using **init** would import the "HelloWorld" templates.
* Fixed an issue in demisto-sdk **validate** - was failing on backward compatiblity check
* Fixed an issue in demisto-sdk **secrets** - empty line in .secrets-ignore always made the secrets check to pass
* Added validation for docker image inside integrations and scripts.
* Added --use-git flag to **format** command to format all changed files.
* Fixed an issue where **validate** did not fail on dockerimage changes with bc check.
* Added new flag **--ignore-entropy** to demisto-sdk **secrets**, this will allow skip entropy secrets check.
* Added --outfile to **lint** to allow saving failed packages to a file.

## 0.3.3

* Added backwards compatibility break error message.
* Added schema for incident types.
* Added **additionalinfo** field to as an available field for integration configuration.
* Added pack parameter for **init**.
* Fixed an issue where error would appear if name parameter is not set in **init**.

## 0.3.2

* Fixed the handling of classifier files in **validate**.

## 0.3.1

* Fixed the handling of newly created reputation files in **validate**.
* Added an option to perform **validate** on a specific file.

## 0.3.0

* Added support for multi-package **lint** both with parallel and without.
* Added all parameter in **lint** to run on all packages and packs in content repository.
* Added **format** for:
  * Scripts
  * Playbooks
  * Integrations
* Improved user outputs for **secrets** command.
* Fixed an issue where **lint** would run pytest and pylint only on a single docker per integration.
* Added auto-complete functionality to demisto-sdk.
* Added git parameter in **lint** to run only on changed packages.
* Added the **run-playbook** command
* Added **run** command which runs a command in the Demisto playground.
* Added **upload** command which uploads an integration or a script to a Demisto instance.
* Fixed and issue where **validate** checked if release notes exist for new integrations and scripts.
* Added **generate-test-playbook** command which generates a basic test playbook for an integration or a script.
* **validate** now supports indicator fields.
* Fixed an issue with layouts scheme validation.
* Adding **init** command.
* Added **json-to-outputs** command which generates the yaml section for outputs from an API raw response.

## 0.2.6

* Fixed an issue with locating release notes for beta integrations in **validate**.

## 0.2.5

* Fixed an issue with locating release notes for beta integrations in **validate**.

## 0.2.4

* Adding image validation to Beta_Integration and Packs in **validate**.

## 0.2.3

* Adding Beta_Integration to the structure validation process.
* Fixing bug where **validate** did checks on TestPlaybooks.
* Added requirements parameter to **lint**.

## 0.2.2

* Fixing bug where **lint** did not return exit code 1 on failure.
* Fixing bug where **validate** did not print error message in case no release notes were give.

## 0.2.1

* **Validate** now checks that the id and name fields are identical in yml files.
* Fixed a bug where sdk did not return any exit code.

## 0.2.0

* Added Release Notes Validator.
* Fixed the Unifier selection of your python file to use as the code.
* **Validate** now supports Indicator fields.
* Fixed a bug where **validate** and **secrets** did not return exit code 1 on failure.
* **Validate** now runs on newly added scripts.

## 0.1.8

* Added support for `--version`.
* Fixed an issue in file_validator when calling `checked_type` method with script regex.

## 0.1.2

* Restructuring validation to support content packs.
* Added secrets validation.
* Added content bundle creation.
* Added lint and unit test run.

## 0.1.1

* Added new logic to the unifier.
* Added detailed README.
* Some small adjustments and fixes.

## 0.1.0

Capabilities:

* **Extract** components(code, image, description etc.) from a Demisto YAML file into a directory.
* **Unify** components(code, image, description etc.) to a single Demisto YAML file.
* **Validate** Demisto content files.<|MERGE_RESOLUTION|>--- conflicted
+++ resolved
@@ -1,8 +1,6 @@
 # Changelog
 ## Unreleased
-<<<<<<< HEAD
 * Improved performance when reading `yml` files.
-=======
 * Fixed an issue where **validate** falsely failed with error `DS108` on descriptions ending with brackets that contains a dot at the end of them.
 * Fixed an issue where running **validate -g** failed reading a `.pack-ignore` file that contained only newlines and spaces.
 * Demisto-SDK will now exit gracefully with an appropriate error message when *git* is not installed.
@@ -20,7 +18,6 @@
 ## 1.20.2
 * Updated the **pre-commit** command to run on all python versions in one run.
 * Added the *--dry-run* flag to the **pre-commit** command, to create the config file without running the command.
->>>>>>> 8ff68806
 * Fixed an issue where the **coverage-analyze** command was not parsing the logs correctly.
 * Fixed an issue where **validate** falsly failed with error `DS108` on descriptions ending with a newline.
 * Added formatting for script yml files when period is missing in the end of comment field, in the **format** command.
@@ -69,7 +66,6 @@
 * Fixed an issue where the coloring of the logging messages was not working properly when mixing both Console log and Parallel log handlers.
 * Calling **graph create** or **graph update** now run the commands with default arguments, instead of showing the command help.
 * Removed the use of chunks when calculating content relationships.
-* Added the new environment variables **DEMISTO_DEFAULT_REMOTE** and **DEMISTO_DEFAULT_BRANCH**.
 * Fixed an issue where the url regex in the **validate** command was wrong.
 * Fixed an issue where **pre-commit** command failed when using global environment.
 * Fixed an issue where **validate** would fail in external repos when trying to ignore `BA102`.
