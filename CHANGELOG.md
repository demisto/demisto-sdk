# Changelog
* Added a validation that layoutscontainer's id and name are matching. Updated the format of layoutcontainer to include update_id too.
* Added a validation that commands' names and arguments in core packs, or scripts' arguments do not contain the word incident.
<<<<<<< HEAD
* Fixed the error message of the **validate** command to not always suggest adding the *description* field.
=======
* Fixed an issue where running **format** on feed integration generated invalid parameter structure.
>>>>>>> bfd4c375

# 1.3.4
* Updated the **validate** command to check that the 'additionalinfo' field only contains the expected value for feed required parameters and not equal to it.
* Added a validation that community/partner details are not in the detailed description file.
* Added a validation that the Use Case tag in pack_metadata file is only used when the pack contains at least one PB, Incident Type or Layout.
* Added a validation that makes sure outputs in integrations are matching the README file when only README has changed.
* Added the *hidden* field to the integration schema.
* Fixed an issue where running **format** on a playbook whose `name` does not equal its `id` would cause other playbooks who use that playbook as a sub-playbook to fail.
* Added support for local custom command configuration file `.demisto-sdk-conf`.
* Updated the **format** command to include an update to the description file of an integration, to remove community/partner details.

# 1.3.3
* Fixed an issue where **lint** failed where *.Dockerfile* exists prior running the lint command.
* Added FeedHelloWorld template option for *--template* flag in **demisto-sdk init** command.
* Fixed issue where **update-release-notes** deleted release note file if command was called more than once.
* Fixed issue where **update-release-notes** added docker image release notes every time the command was called.
* Fixed an issue where running **update-release-notes** on a pack with newly created integration, had also added a docker image entry in the release notes.
* Fixed an issue where `XSOAR-linter` did not find *NotImplementedError* in main.
* Added validation for README files verifying their length (over 30 chars).
* When using *-g* flag in the **validate** command it will now ignore untracked files by default.
* Added the *--include-untracked* flag to the **validate** command to include files which are untracked by git in the validation process.
* Improved the `pykwalify` error outputs in the **validate** command.
* Added the *--print-pykwalify* flag to the **validate** command to print the unchanged output from `pykwalify`.

# 1.3.2
* Updated the format of the outputs when using the *--json-file* flag to create a JSON file output for the **validate** and **lint** commands.
* Added the **doc-review** command to check spelling in .md and .yml files as well as a basic release notes review.
* Added a validation that a pack's display name does not already exist in content repository.
* Fixed an issue where the **validate** command failed to detect duplicate params in an integration.
* Fixed an issue where the **validate** command failed to detect duplicate arguments in a command in an integration.

# 1.3.1
* Fixed an issue where the **validate** command failed to validate the release notes of beta integrations.
* Updated the **upload** command to support indicator fields.
* The **validate** and **update-release-notes** commands will now check changed files against `demisto/master` if it is configured locally.
* Fixed an issue where **validate** would incorrectly identify files as renamed.
* Added a validation that integration properties (such as feed, mappers, mirroring, etc) are not removed.
* Fixed an issue where **validate** failed when comparing branch against commit hash.
* Added the *--no-pipenv* flag to the **split-yml** command.
* Added a validation that incident fields and incident types are not removed from mappers.
* Fixed an issue where the *create-id-set* flag in the *validate* command did not work while not using git.
* Added the *hiddenusername* field to the integration schema.
* Added a validation that images that are not integration images, do not ask for a new version or RN

# 1.3.0
* Do not collect optional dependencies on indicator types reputation commands.
* Fixed an issue where downloading indicator layoutscontainer objects failed.
* Added a validation that makes sure outputs in integrations are matching the README file.
* Fixed an issue where the *create-id-set* flag in the **validate** command did not work.
* Added a warning in case no id_set file is found when running the **validate** command.
* Fixed an issue where changed files were not recognised correctly on forked branches in the **validate** and the **update-release-notes** commands.
* Fixed an issue when files were classified incorrectly when running *update-release-notes*.
* Added a validation that integration and script file paths are compatible with our convention.
* Fixed an issue where id_set.json file was re created whenever running the generate-docs command.
* added the *--json-file* flag to create a JSON file output for the **validate** and **lint** commands.

# 1.2.19
* Fixed an issue where merge id_set was not updated to work with the new entity of Packs.
* Added a validation that the playbook's version matches the version of its sub-playbooks, scripts, and integrations.

# 1.2.18
* Changed the *skip-id-set-creation* flag to *create-id-set* in the **validate** command. Its default value will be False.
* Added support for the 'cve' reputation command in default arg validation.
* Filter out generic and reputation command from scripts and playbooks dependencies calculation.
* Added support for the incident fields in outgoing mappers in the ID set.
* Added a validation that the taskid field and the id field under the task field are both from uuid format and contain the same value.
* Updated the **format** command to generate uuid value for the taskid field and for the id under the task field in case they hold an invalid values.
* Exclude changes from doc_files directory on validation.
* Added a validation that an integration command has at most one default argument.
* Fixing an issue where pack metadata version bump was not enforced when modifying an old format (unified) file.
* Added validation that integration parameter's display names are capitalized and spaced using whitespaces and not underscores.
* Fixed an issue where beta integrations where not running deprecation validations.
* Allowed adding additional information to the deprecated description.
* Fixing an issue when escaping less and greater signs in integration params did not work as expected.

# 1.2.17
* Added a validation that the classifier of an integration exists.
* Added a validation that the mapper of an integration exists.
* Added a validation that the incident types of a classifier exist.
* Added a validation that the incident types of a mapper exist.
* Added support for *text* argument when running **demisto-sdk update-release-notes** on the ApiModules pack.
* Added a validation for the minimal version of an indicator field of type grid.
* Added new validation for incident and indicator fields in classifiers mappers and layouts exist in the content.
* Added cache for get_remote_file to reducing failures from accessing the remote repo.
* Fixed an issue in the **format** command where `_dev` or `_copy` suffixes weren't removed from the `id` of the given playbooks.
* Playbook dependencies from incident and indicator fields are now marked as optional.
* Mappers dependencies from incident types and incident fields are now marked as optional.
* Classifier dependencies from incident types are now marked as optional.
* Updated **demisto-sdk init** command to no longer create `created` field in pack_metadata file
* Updated **generate-docs** command to take the parameters names in setup section from display field and to use additionalinfo field when exist.
* Using the *verbose* argument in the **find-dependencies** command will now log to the console.
* Improved the deprecated message validation required from integrations.
* Fixed an issue in the **generate-docs** command where **Context Example** section was created when it was empty.

# 1.2.16
* Added allowed ignore errors to the *IDSetValidator*.
* Fixed an issue where an irrelevant id_set validation ran in the **validate** command when using the *--id-set* flag.
* Fixed an issue were **generate-docs** command has failed if a command did not exist in commands permissions file.
* Improved a **validate** command message for missing release notes of api module dependencies.

# 1.2.15
* Added the *ID101* to the allowed ignored errors.

# 1.2.14
* SDK repository is now mypy check_untyped_defs complaint.
* The lint command will now ignore the unsubscriptable-object (E1136) pylint error in dockers based on python 3.9 - this will be removed once a new pylint version is released.
* Added an option for **format** to run on a whole pack.
* Added new validation of unimplemented commands from yml in the code to `XSOAR-linter`.
* Fixed an issue where Auto-Extract fields were only checked for newly added incident types in the **validate** command.
* Added a new warning validation of direct access to args/params dicts to `XSOAR-linter`.

# 1.2.13
* Added new validation of indicators usage in CommandResults to `XSOAR-linter`.
* Running **demisto-sdk lint** will automatically run on changed files (same behavior as the -g flag).
* Removed supported version message from the documentation when running **generate_docs**.
* Added a print to indicate backwards compatibility is being checked in **validate** command.
* Added a percent print when running the **validate** command with the *-a* flag.
* Fixed a regression in the **upload** command where it was ignoring `DEMISTO_VERIFY_SSL` env var.
* Fixed an issue where the **upload** command would fail to upload beta integrations.
* Fixed an issue where the **validate** command did not create the *id_set.json* file when running with *-a* flag.
* Added price change validation in the **validate** command.
* Added validations that checks in read-me for empty sections or leftovers from the auto generated read-me that should be changed.
* Added new code validation for *NotImplementedError* to raise a warning in `XSOAR-linter`.
* Added validation for support types in the pack metadata file.
* Added support for *--template* flag in **demisto-sdk init** command.
* Fixed an issue with running **validate** on master branch where the changed files weren't compared to previous commit when using the *-g* flag.
* Fixed an issue where the `XSOAR-linter` ran *NotImplementedError* validation on scripts.
* Added support for Auto-Extract feature validation in incident types in the **validate** command.
* Fixed an issue in the **lint** command where the *-i* flag was ignored.
* Improved **merge-id-sets** command to support merge between two ID sets that contain the same pack.
* Fixed an issue in the **lint** command where flake8 ran twice.

# 1.2.12
* Bandit now reports also on medium severity issues.
* Fixed an issue with support for Docker Desktop on Mac version 2.5.0+.
* Added support for vulture and mypy linting when running without docker.
* Added support for *prev-ver* flag in **update-release-notes** command.
* Improved retry support when building docker images for linting.
* Added the option to create an ID set on a specific pack in **create-id-set** command.
* Added the *--skip-id-set-creation* flag to **validate** command in order to add the capability to run validate command without creating id_set validation.
* Fixed an issue where **validate** command checked docker image tag on ApiModules pack.
* Fixed an issue where **find-dependencies** did not calculate dashboards and reports dependencies.
* Added supported version message to the documentation and release notes files when running **generate_docs** and **update-release-notes** commands respectively.
* Added new code validations for *NotImplementedError* exception raise to `XSOAR-linter`.
* Command create-content-artifacts additional support for **Author_image.png** object.
* Fixed an issue where schemas were not enforced for incident fields, indicator fields and old layouts in the validate command.
* Added support for **update-release-notes** command to update release notes according to master branch.

# 1.2.11
* Fixed an issue where the ***generate-docs*** command reset the enumeration of line numbering after an MD table.
* Updated the **upload** command to support mappers.
* Fixed an issue where exceptions were no printed in the **format** while the *--verbose* flag is set.
* Fixed an issue where *--assume-yes* flag did not work in the **format** command when running on a playbook without a `fromversion` field.
* Fixed an issue where the **format** command would fail in case `conf.json` file was not found instead of skipping the update.
* Fixed an issue where integration with v2 were recognised by the `name` field instead of the `display` field in the **validate** command.
* Added a playbook validation to check if a task script exists in the id set in the **validate** command.
* Added new integration category `File Integrity Management` in the **validate** command.

# 1.2.10
* Added validation for approved content pack use-cases and tags.
* Added new code validations for *CommonServerPython* import to `XSOAR-linter`.
* Added *default value* and *predefined values* to argument description in **generate-docs** command.
* Added a new validation that checks if *get-mapping-fields* command exists if the integration schema has *{ismappable: true}* in **validate** command.
* Fixed an issue where the *--staged* flag recognised added files as modified in the **validate** command.
* Fixed an issue where a backwards compatibility warning was raised for all added files in the **validate** command.
* Fixed an issue where **validate** command failed when no tests were given for a partner supported pack.
* Updated the **download** command to support mappers.
* Fixed an issue where the ***format*** command added a duplicate parameter.
* For partner supported content packs, added support for a list of emails.
* Removed validation of README files from the ***validate*** command.
* Fixed an issue where the ***validate*** command required release notes for ApiModules pack.

# 1.2.9
* Fixed an issue in the **openapi_codegen** command where it created duplicate functions name from the swagger file.
* Fixed an issue in the **update-release-notes** command where the *update type* argument was not verified.
* Fixed an issue in the **validate** command where no error was raised in case a non-existing docker image was presented.
* Fixed an issue in the **format** command where format failed when trying to update invalid Docker image.
* The **format** command will now preserve the **isArray** argument in integration's reputation commands and will show a warning if it set to **false**.
* Fixed an issue in the **lint** command where *finally* clause was not supported in main function.
* Fixed an issue in the **validate** command where changing any entity ID was not validated.
* Fixed an issue in the **validate** command where *--staged* flag did not bring only changed files.
* Fixed the **update-release-notes** command to ignore changes in the metadata file.
* Fixed the **validate** command to ignore metadata changes when checking if a version bump is needed.


# 1.2.8
* Added a new validation that checks in playbooks for the usage of `DeleteContext` in **validate** command.
* Fixed an issue in the **upload** command where it would try to upload content entities with unsupported versions.
* Added a new validation that checks in playbooks for the usage of specific instance in **validate** command.
* Added the **--staged** flag to **validate** command to run on staged files only.


# 1.2.7
* Changed input parameters in **find-dependencies** command.
   - Use ***-i, --input*** instead of ***-p, --path***.
   - Use ***-idp, --id-set-path*** instead of ***-i, --id-set-path***.
* Fixed an issue in the **unify** command where it crashed on an integration without an image file.
* Fixed an issue in the **format** command where unnecessary files were not skipped.
* Fixed an issue in the **update-release-notes** command where the *text* argument was not respected in all cases.
* Fixed an issue in the **validate** command where a warning about detailed description was given for unified or deprecated integrations.
* Improved the error returned by the **validate** command when running on files using the old format.

# 1.2.6
* No longer require setting `DEMISTO_README_VALIDATION` env var to enable README mdx validation. Validation will now run automatically if all necessary node modules are available.
* Fixed an issue in the **validate** command where the `--skip-pack-dependencies` would not skip id-set creation.
* Fixed an issue in the **validate** command where validation would fail if supplied an integration with an empty `commands` key.
* Fixed an issue in the **validate** command where validation would fail due to a required version bump for packs which are not versioned.
* Will use env var `DEMISTO_VERIFY_SSL` to determine if to use a secure connection for commands interacting with the Server when `--insecure` is not passed. If working with a local Server without a trusted certificate, you can set env var `DEMISTO_VERIFY_SSL=no` to avoid using `--insecure` on each command.
* Unifier now adds a link to the integration documentation to the integration detailed description.
* Fixed an issue in the **secrets** command where ignored secrets were not skipped.

# 1.2.5
* Added support for special fields: *defaultclassifier*, *defaultmapperin*, *defaultmapperout* in **download** command.
* Added -y option **format** command to assume "yes" as answer to all prompts and run non-interactively
* Speed up improvements for `validate` of README files.
* Updated the **format** command to adhere to the defined content schema and sub-schemas, aligning its behavior with the **validate** command.
* Added support for canvasContextConnections files in **format** command.

# 1.2.4
* Updated detailed description for community integrations.

# 1.2.3
* Fixed an issue where running **validate** failed on playbook with task that adds tags to the evidence data.
* Added the *displaypassword* field to the integration schema.
* Added new code validations to `XSOAR-linter`.
    * As warnings messages:
        * `demisto.params()` should be used only inside main function.
        * `demisto.args()` should be used only inside main function.
        * Functions args should have type annotations.
* Added `fromversion` field validation to test playbooks and scripts in **validate** command.

# 1.2.2
* Add support for warning msgs in the report and summary to **lint** command.
* Fixed an issue where **json-to-outputs** determined bool values as int.
* Fixed an issue where **update-release-notes** was crushing on `--all` flag.
* Fixed an issue where running **validate**, **update-release-notes** outside of content repo crushed without a meaningful error message.
* Added support for layoutscontainer in **init** contribution flow.
* Added a validation for tlp_color param in feeds in **validate** command.
* Added a validation for removal of integration parameters in **validate** command.
* Fixed an issue where **update-release-notes** was failing with a wrong error message when no pack or input was given.
* Improved formatting output of the **generate-docs** command.
* Add support for env variable *DEMISTO_SDK_ID_SET_REFRESH_INTERVAL*. Set this env variable to the refresh interval in minutes. The id set will be regenerated only if the refresh interval has passed since the last generation. Useful when generating Script documentation, to avoid re-generating the id_set every run.
* Added new code validations to `XSOAR-linter`.
    * As error messages:
        * Longer than 10 seconds sleep statements for non long running integrations.
        * exit() usage.
        * quit() usage.
    * As warnings messages:
        * `demisto.log` should not be used.
        * main function existence.
        * `demito.results` should not be used.
        * `return_output` should not be used.
        * try-except statement in main function.
        * `return_error` usage in main function.
        * only once `return_error` usage.
* Fixed an issue where **lint** command printed logs twice.
* Fixed an issue where *suffix* did not work as expected in the **create-content-artifacts** command.
* Added support for *prev-ver* flag in **lint** and **secrets** commands.
* Added support for *text* flag to **update-release-notes** command to add the same text to all release notes.
* Fixed an issue where **validate** did not recognize added files if they were modified locally.
* Added a validation that checks the `fromversion` field exists and is set to 5.0.0 or above when working or comparing to a non-feature branch in **validate** command.
* Added a validation that checks the certification field in the pack_metadata file is valid in **validate** command.
* The **update-release-notes** command will now automatically add docker image update to the release notes.

# 1.2.1
* Added an additional linter `XSOAR-linter` to the **lint** command which custom validates py files. currently checks for:
    * `Sys.exit` usages with non zero value.
    * Any `Print` usages.
* Fixed an issue where renamed files were failing on *validate*.
* Fixed an issue where single changed files did not required release notes update.
* Fixed an issue where doc_images required release-notes and validations.
* Added handling of dependent packs when running **update-release-notes** on changed *APIModules*.
    * Added new argument *--id-set-path* for id_set.json path.
    * When changes to *APIModule* is detected and an id_set.json is available - the command will update the dependent pack as well.
* Added handling of dependent packs when running **validate** on changed *APIModules*.
    * Added new argument *--id-set-path* for id_set.json path.
    * When changes to *APIModule* is detected and an id_set.json is available - the command will validate that the dependent pack has release notes as well.
* Fixed an issue where the find_type function didn't recognize file types correctly.
* Fixed an issue where **update-release-notes** command did not work properly on Windows.
* Added support for indicator fields in **update-release-notes** command.
* Fixed an issue where files in test dirs where being validated.


# 1.2.0
* Fixed an issue where **format** did not update the test playbook from its pack.
* Fixed an issue where **validate** validated non integration images.
* Fixed an issue where **update-release-notes** did not identified old yml integrations and scripts.
* Added revision templates to the **update-release-notes** command.
* Fixed an issue where **update-release-notes** crashed when a file was renamed.
* Fixed an issue where **validate** failed on deleted files.
* Fixed an issue where **validate** validated all images instead of packs only.
* Fixed an issue where a warning was not printed in the **format** in case a non-supported file type is inputted.
* Fixed an issue where **validate** did not fail if no release notes were added when adding files to existing packs.
* Added handling of incorrect layout paths via the **format** command.
* Refactor **create-content-artifacts** command - Efficient artifacts creation and better logging.
* Fixed an issue where image and description files were not handled correctly by **validate** and **update-release-notes** commands.
* Fixed an issue where the **format** command didn't remove all extra fields in a file.
* Added an error in case an invalid id_set.json file is found while running the **validate** command.
* Added fetch params checks to the **validate** command.

# 1.1.11
* Added line number to secrets' path in **secrets** command report.
* Fixed an issue where **init** a community pack did not present the valid support URL.
* Fixed an issue where **init** offered a non relevant pack support type.
* Fixed an issue where **lint** did not pull docker images for powershell.
* Fixed an issue where **find-dependencies** did not find all the script dependencies.
* Fixed an issue where **find-dependencies** did not collect indicator fields as dependencies for playbooks.
* Updated the **validate** and the **secrets** commands to be less dependent on regex.
* Fixed an issue where **lint** did not run on circle when docker did not return ping.
* Updated the missing release notes error message (RN106) in the **Validate** command.
* Fixed an issue where **Validate** would return missing release notes when two packs with the same substring existed in the modified files.
* Fixed an issue where **update-release-notes** would add duplicate release notes when two packs with the same substring existed in the modified files.
* Fixed an issue where **update-release-notes** would fail to bump new versions if the feature branch was out of sync with the master branch.
* Fixed an issue where a non-descriptive error would be returned when giving the **update-release-notes** command a pack which can not be found.
* Added dependencies check for *widgets* in **find-dependencies** command.
* Added a `update-docker` flag to **format** command.
* Added a `json-to-outputs` flag to the **run** command.
* Added a verbose (`-v`) flag to **format** command.
* Fixed an issue where **download** added the prefix "playbook-" to the name of playbooks.

# 1.1.10
* Updated the **init** command. Relevant only when passing the *--contribution* argument.
   * Added the *--author* option.
   * The *support* field of the pack's metadata is set to *community*.
* Added a proper error message in the **Validate** command upon a missing description in the root of the yml.
* **Format** now works with a relative path.
* **Validate** now fails when all release notes have been excluded.
* Fixed issue where correct error message would not propagate for invalid images.
* Added the *--skip-pack-dependencies* flag to **validate** command to skip pack dependencies validation. Relevant when using the *-g* flag.
* Fixed an issue where **Validate** and **Format** commands failed integrations with `defaultvalue` field in fetch incidents related parameters.
* Fixed an issue in the **Validate** command in which unified YAML files were not ignored.
* Fixed an issue in **generate-docs** where scripts and playbooks inputs and outputs were not parsed correctly.
* Fixed an issue in the **openapi-codegen** command where missing reference fields in the swagger JSON caused errors.
* Fixed an issue in the **openapi-codegen** command where empty objects in the swagger JSON paths caused errors.
* **update-release-notes** command now accept path of the pack instead of pack name.
* Fixed an issue where **generate-docs** was inserting unnecessary escape characters.
* Fixed an issue in the **update-release-notes** command where changes to the pack_metadata were not detected.
* Fixed an issue where **validate** did not check for missing release notes in old format files.

# 1.1.9
* Fixed an issue where **update-release-notes** command failed on invalid file types.

# 1.1.8
* Fixed a regression where **upload** command failed on test playbooks.
* Added new *githubUser* field in pack metadata init command.
* Support beta integration in the commands **split-yml, extract-code, generate-test-playbook and generate-docs.**
* Fixed an issue where **find-dependencies** ignored *toversion* field in content items.
* Added support for *layoutscontainer*, *classifier_5_9_9*, *mapper*, *report*, and *widget* in the **Format** command.
* Fixed an issue where **Format** will set the `ID` field to be equal to the `name` field in modified playbooks.
* Fixed an issue where **Format** did not work for test playbooks.
* Improved **update-release-notes** command:
    * Write content description to release notes for new items.
    * Update format for file types without description: Connections, Incident Types, Indicator Types, Layouts, Incident Fields.
* Added a validation for feedTags param in feeds in **validate** command.
* Fixed readme validation issue in community support packs.
* Added the **openapi-codegen** command to generate integrations from OpenAPI specification files.
* Fixed an issue were release notes validations returned wrong results for *CommonScripts* pack.
* Added validation for image links in README files in **validate** command.
* Added a validation for default value of fetch param in feeds in **validate** command.
* Fixed an issue where the **Init** command failed on scripts.

# 1.1.7
* Fixed an issue where running the **format** command on feed integrations removed the `defaultvalue` fields.
* Playbook branch marked with *skipunavailable* is now set as an optional dependency in the **find-dependencies** command.
* The **feedReputation** parameter can now be hidden in a feed integration.
* Fixed an issue where running the **unify** command on JS package failed.
* Added the *--no-update* flag to the **find-dependencies** command.
* Added the following validations in **validate** command:
   * Validating that a pack does not depend on NonSupported / Deprecated packs.

# 1.1.6
* Added the *--description* option to the **init** command.
* Added the *--contribution* option to the **init** command which converts a contribution zip to proper pack format.
* Improved **validate** command performance time and outputs.
* Added the flag *--no-docker-checks* to **validate** command to skip docker checks.
* Added the flag *--print-ignored-files* to **validate** command to print ignored files report when the command is done.
* Added the following validations in **validate** command:
   * Validating that existing release notes are not modified.
   * Validating release notes are not added to new packs.
   * Validating that the "currentVersion" field was raised in the pack_metadata for modified packs.
   * Validating that the timestamp in the "created" field in the pack_metadata is in ISO format.
* Running `demisto-sdk validate` will run the **validate** command using git and only on committed files (same as using *-g --post-commit*).
* Fixed an issue where release notes were not checked correctly in **validate** command.
* Fixed an issue in the **create-id-set** command where optional playbook tasks were not taken into consideration.
* Added a prompt to the `demisto-sdk update-release-notes` command to prompt users to commit changes before running the release notes command.
* Added support to `layoutscontainer` in **validate** command.

# 1.1.5
* Fixed an issue in **find-dependencies** command.
* **lint** command now verifies flake8 on CommonServerPython script.

# 1.1.4
* Fixed an issue with the default output file name of the **unify** command when using "." as an output path.
* **Unify** command now adds contributor details to the display name and description.
* **Format** command now adds *isFetch* and *incidenttype* fields to integration yml.
* Removed the *feedIncremental* field from the integration schema.
* **Format** command now adds *feedBypassExclusionList*, *Fetch indicators*, *feedReputation*, *feedReliability*,
     *feedExpirationPolicy*, *feedExpirationInterval* and *feedFetchInterval* fields to integration yml.
* Fixed an issue in the playbooks schema.
* Fixed an issue where generated release notes were out of order.
* Improved pack dependencies detection.
* Fixed an issue where test playbooks were mishandled in **validate** command.

# 1.1.3
* Added a validation for invalid id fields in indicators types files in **validate** command.
* Added default behavior for **update-release-notes** command.
* Fixed an error where README files were failing release notes validation.
* Updated format of generated release notes to be more user friendly.
* Improved error messages for the **update-release-notes** command.
* Added support for `Connections`, `Dashboards`, `Widgets`, and `Indicator Types` to **update-release-notes** command.
* **Validate** now supports scripts under the *TestPlaybooks* directory.
* Fixed an issue where **validate** did not support powershell files.

# 1.1.2
* Added a validation for invalid playbookID fields in incidents types files in **validate** command.
* Added a code formatter for python files.
* Fixed an issue where new and old classifiers where mixed on validate command.
* Added *feedIncremental* field to the integration schema.
* Fixed error in the **upload** command where unified YMLs were not uploaded as expected if the given input was a pack.
* Fixed an issue where the **secrets** command failed due to a space character in the file name.
* Ignored RN validation for *NonSupported* pack.
* You can now ignore IF107, SC100, RP102 error codes in the **validate** command.
* Fixed an issue where the **download** command was crashing when received as input a JS integration or script.
* Fixed an issue where **validate** command checked docker image for JS integrations and scripts.
* **validate** command now checks scheme for reports and connections.
* Fixed an issue where **validate** command checked docker when running on all files.
* Fixed an issue where **validate** command did not fail when docker image was not on the latest numeric tag.
* Fixed an issue where beta integrations were not validated correctly in **validate** command.

# 1.1.1
* fixed and issue where file types were not recognized correctly in **validate** command.
* Added better outputs for validate command.

# 1.1.0
* Fixed an issue where changes to only non-validated files would fail validation.
* Fixed an issue in **validate** command where moved files were failing validation for new packs.
* Fixed an issue in **validate** command where added files were failing validation due to wrong file type detection.
* Added support for new classifiers and mappers in **validate** command.
* Removed support of old RN format validation.
* Updated **secrets** command output format.
* Added support for error ignore on deprecated files in **validate** command.
* Improved errors outputs in **validate** command.
* Added support for linting an entire pack.

# 1.0.9
* Fixed a bug where misleading error was presented when pack name was not found.
* **Update-release-notes** now detects added files for packs with versions.
* Readme files are now ignored by **update-release-notes** and validation of release notes.
* Empty release notes no longer cause an uncaught error during validation.

# 1.0.8
* Changed the output format of demisto-sdk secrets.
* Added a validation that checkbox items are not required in integrations.
* Added pack release notes generation and validation.
* Improved pack metadata validation.
* Fixed an issue in **validate** where renamed files caused an error

# 1.0.4
* Fix the **format** command to update the `id` field to be equal to `details` field in indicator-type files, and to `name` field in incident-type & dashboard files.
* Fixed a bug in the **validate** command for layout files that had `sortValues` fields.
* Fixed a bug in the **format** command where `playbookName` field was not always present in the file.
* Fixed a bug in the **format** command where indicatorField wasn't part of the SDK schemas.
* Fixed a bug in **upload** command where created unified docker45 yml files were not deleted.
* Added support for IndicatorTypes directory in packs (for `reputation` files, instead of Misc).
* Fixed parsing playbook condition names as string instead of boolean in **validate** command
* Improved image validation in YAML files.
* Removed validation for else path in playbook condition tasks.

# 1.0.3
* Fixed a bug in the **format** command where comments were being removed from YAML files.
* Added output fields: _file_path_ and _kind_ for layouts in the id-set.json created by **create-id-set** command.
* Fixed a bug in the **create-id-set** command Who returns Duplicate for Layouts with a different kind.
* Added formatting to **generate-docs** command results replacing all `<br>` tags with `<br/>`.
* Fixed a bug in the **download** command when custom content contained not supported content entity.
* Fixed a bug in **format** command in which boolean strings  (e.g. 'yes' or 'no') were converted to boolean values (e.g. 'True' or 'False').
* **format** command now removes *sourceplaybookid* field from playbook files.
* Fixed a bug in **generate-docs** command in which integration dependencies were not detected when generating documentation for a playbook.


# 1.0.1
* Fixed a bug in the **unify** command when output path was provided empty.
* Improved error message for integration with no tests configured.
* Improved the error message returned from the **validate** command when an integration is missing or contains malformed fetch incidents related parameters.
* Fixed a bug in the **create** command where a unified YML with a docker image for 4.5 was copied incorrectly.
* Missing release notes message are now showing the release notes file path to update.
* Fixed an issue in the **validate** command in which unified YAML files were not ignored.
* File format suggestions are now shown in the relevant file format (JSON or YAML).
* Changed Docker image validation to fail only on non-valid ones.
* Removed backward compatibility validation when Docker image is updated.

# 1.0.0
* Improved the *upload* command to support the upload of all the content entities within a pack.
* The *upload* command now supports the improved pack file structure.
* Added an interactive option to format integrations, scripts and playbooks with No TestPlaybooks configured.
* Added an interactive option to configure *conf.json* file with missing test playbooks for integrations, scripts and playbooks
* Added *download* command to download custom content from Demisto instance to the local content repository.
* Improved validation failure messages to include a command suggestion, wherever relevant, to fix the raised issue.
* Improved 'validate' help and documentation description
* validate - checks that scripts, playbooks, and integrations have the *tests* key.
* validate - checks that test playbooks are configured in `conf.json`.
* demisto-sdk lint - Copy dir better handling.
* demisto-sdk lint - Add error when package missing in docker image.
* Added *-a , --validate-all* option in *validate* to run all validation on all files.
* Added *-i , --input* option in *validate* to run validation on a specified pack/file.
* added *-i, --input* option in *secrets* to run on a specific file.
* Added an allowed hidden parameter: *longRunning* to the hidden integration parameters validation.
* Fixed an issue with **format** command when executing with an output path of a folder and not a file path.
* Bug fixes in generate-docs command given playbook as input.
* Fixed an issue with lint command in which flake8 was not running on unit test files.

# 0.5.2
* Added *-c, --command* option in *generate-docs* to generate a specific command from an integration.
* Fixed an issue when getting README/CHANGELOG files from git and loading them.
* Removed release notes validation for new content.
* Fixed secrets validations for files with the same name in a different directory.
* demisto-sdk lint - parallelization working with specifying the number of workers.
* demisto-sdk lint - logging levels output, 3 levels.
* demisto-sdk lint - JSON report, structured error reports in JSON format.
* demisto-sdk lint - XML JUnit report for unit-tests.
* demisto-sdk lint - new packages used to accelerate execution time.
* demisto-sdk secrets - command now respects the generic whitelist, and not only the pack secrets.

# 0.5.0
[PyPI History][1]

[1]: https://pypi.org/project/demisto-sdk/#history
# 0.4.9
* Fixed an issue in *generate-docs* where Playbooks and Scripts documentation failed.
* Added a graceful error message when executing the *run" command with a misspelled command.
* Added more informative errors upon failures of the *upload* command.
* format command:
    * Added format for json files: IncidentField, IncidentType, IndicatorField, IndicatorType, Layout, Dashboard.
    * Added the *-fv --from-version*, *-nv --no-validation* arguments.
    * Removed the *-t yml_type* argument, the file type will be inferred.
    * Removed the *-g use_git* argument, running format without arguments will run automatically on git diff.
* Fixed an issue in loading playbooks with '=' character.
* Fixed an issue in *validate* failed on deleted README files.

# 0.4.8
* Added the *max* field to the Playbook schema, allowing to define it in tasks loop.
* Fixed an issue in *validate* where Condition branches checks were case sensitive.

# 0.4.7
* Added the *slareminder* field to the Playbook schema.
* Added the *common_server*, *demisto_mock* arguments to the *init* command.
* Fixed an issue in *generate-docs* where the general section was not being generated correctly.
* Fixed an issue in *validate* where Incident type validation failed.

# 0.4.6
* Fixed an issue where the *validate* command did not identify CHANGELOG in packs.
* Added a new command, *id-set* to create the id set - the content dependency tree by file IDs.

# 0.4.5
* generate-docs command:
    * Added the *use_cases*, *permissions*, *command_permissions* and *limitations*.
    * Added the *--insecure* argument to support running the script and integration command in Demisto.
    * Removed the *-t yml_type* argument, the file type will be inferred.
    * The *-o --output* argument is no longer mandatory, default value will be the input file directory.
* Added support for env var: *DEMISTO_SDK_SKIP_VERSION_CHECK*. When set version checks are skipped.
* Fixed an issue in which the CHANGELOG files did not match our scheme.
* Added a validator to verify that there are no hidden integration parameters.
* Fixed an issue where the *validate* command ran on test files.
* Removed the *env-dir* argument from the demisto-sdk.
* README files which are html files will now be skipped in the *validate* command.
* Added support for env var: *DEMISTO_README_VALIDATOR*. When not set the readme validation will not run.

# 0.4.4
* Added a validator for IncidentTypes (incidenttype-*.json).
* Fixed an issue where the -p flag in the *validate* command was not working.
* Added a validator for README.md files.
* Release notes validator will now run on: incident fields, indicator fields, incident types, dashboard and reputations.
* Fixed an issue where the validator of reputation(Indicator Type) did not check on the details field.
* Fixed an issue where the validator attempted validating non-existing files after deletions or name refactoring.
* Removed the *yml_type* argument in the *split-yml*, *extract-code* commands.
* Removed the *file_type* argument in the *generate-test-playbook* command.
* Fixed the *insecure* argument in *upload*.
* Added the *insecure* argument in *run-playbook*.
* Standardise the *-i --input*, *-o --output* to demisto-sdk commands.

# 0.4.3
* Fixed an issue where the incident and indicator field BC check failed.
* Support for linting and unit testing PowerShell integrations.

# 0.4.2
* Fixed an issue where validate failed on Windows.
* Added a validator to verify all branches are handled in conditional task in a playbook.
* Added a warning message when not running the latest sdk version.
* Added a validator to check that the root is connected to all tasks in the playbook.
* Added a validator for Dashboards (dashboard-*.json).
* Added a validator for Indicator Types (reputation-*.json).
* Added a BC validation for changing incident field type.
* Fixed an issue where init command would generate an invalid yml for scripts.
* Fixed an issue in misleading error message in v2 validation hook.
* Fixed an issue in v2 hook which now is set only on newly added scripts.
* Added more indicative message for errors in yaml files.
* Disabled pykwalify info log prints.

# 0.3.10
* Added a BC check for incident fields - changing from version is not allowed.
* Fixed an issue in create-content-artifacts where scripts in Packs in TestPlaybooks dir were copied with a wrong prefix.


# 0.3.9
* Added a validation that incident field can not be required.
* Added validation for fetch incident parameters.
* Added validation for feed integration parameters.
* Added to the *format* command the deletion of the *sourceplaybookid* field.
* Fixed an issue where *fieldMapping* in playbook did not pass the scheme validation.
* Fixed an issue where *create-content-artifacts* did not copy TestPlaybooks in Packs without prefix of *playbook-*.
* Added a validation the a playbook can not have a rolename set.
* Added to the image validator the new DBot default image.
* Added the fields: elasticcommonfields, quiet, quietmode to the Playbook schema.
* Fixed an issue where *validate* failed on integration commands without outputs.
* Added a new hook for naming of v2 integrations and scripts.


# 0.3.8
* Fixed an issue where *create-content-artifact* was not loading the data in the yml correctly.
* Fixed an issue where *unify* broke long lines in script section causing syntax errors


# 0.3.7
* Added *generate-docs* command to generate documentation file for integration, playbook or script.
* Fixed an issue where *unify* created a malformed integration yml.
* Fixed an issue where demisto-sdk **init** creates unit-test file with invalid import.


# 0.3.6
* Fixed an issue where demisto-sdk **validate** failed on modified scripts without error message.


# 0.3.5
* Fixed an issue with docker tag validation for integrations.
* Restructured repo source code.


# 0.3.4
* Saved failing unit tests as a file.
* Fixed an issue where "_test" file for scripts/integrations created using **init** would import the "HelloWorld" templates.
* Fixed an issue in demisto-sdk **validate** - was failing on backward compatiblity check
* Fixed an issue in demisto-sdk **secrets** - empty line in .secrets-ignore always made the secrets check to pass
* Added validation for docker image inside integrations and scripts.
* Added --use-git flag to **format** command to format all changed files.
* Fixed an issue where **validate** did not fail on dockerimage changes with bc check.
* Added new flag **--ignore-entropy** to demisto-sdk **secrets**, this will allow skip entropy secrets check.
* Added --outfile to **lint** to allow saving failed packages to a file.


# 0.3.3
* Added backwards compatibility break error message.
* Added schema for incident types.
* Added **additionalinfo** field to as an available field for integration configuration.
* Added pack parameter for **init**.
* Fixed an issue where error would appear if name parameter is not set in **init**.


# 0.3.2
* Fixed the handling of classifier files in **validate**.


# 0.3.1
* Fixed the handling of newly created reputation files in **validate**.
* Added an option to perform **validate** on a specific file.


# 0.3.0
* Added support for multi-package **lint** both with parallel and without.
* Added all parameter in **lint** to run on all packages and packs in content repository.
* Added **format** for:
    * Scripts
    * Playbooks
    * Integrations
* Improved user outputs for **secrets** command.
* Fixed an issue where **lint** would run pytest and pylint only on a single docker per integration.
* Added auto-complete functionality to demisto-sdk.
* Added git parameter in **lint** to run only on changed packages.
* Added the **run-playbook** command
* Added **run** command which runs a command in the Demisto playground.
* Added **upload** command which uploads an integration or a script to a Demisto instance.
* Fixed and issue where **validate** checked if release notes exist for new integrations and scripts.
* Added **generate-test-playbook** command which generates a basic test playbook for an integration or a script.
* **validate** now supports indicator fields.
* Fixed an issue with layouts scheme validation.
* Adding **init** command.
* Added **json-to-outputs** command which generates the yaml section for outputs from an API raw response.

# 0.2.6

* Fixed an issue with locating release notes for beta integrations in **validate**.

# 0.2.5

* Fixed an issue with locating release notes for beta integrations in **validate**.

# 0.2.4

* Adding image validation to Beta_Integration and Packs in **validate**.

# 0.2.3

* Adding Beta_Integration to the structure validation process.
* Fixing bug where **validate** did checks on TestPlaybooks.
* Added requirements parameter to **lint**.

# 0.2.2

* Fixing bug where **lint** did not return exit code 1 on failure.
* Fixing bug where **validate** did not print error message in case no release notes were give.

# 0.2.1

* **Validate** now checks that the id and name fields are identical in yml files.
* Fixed a bug where sdk did not return any exit code.

# 0.2.0

* Added Release Notes Validator.
* Fixed the Unifier selection of your python file to use as the code.
* **Validate** now supports Indicator fields.
* Fixed a bug where **validate** and **secrets** did not return exit code 1 on failure.
* **Validate** now runs on newly added scripts.

# 0.1.8

* Added support for `--version`.
* Fixed an issue in file_validator when calling `checked_type` method with script regex.

# 0.1.2
* Restructuring validation to support content packs.
* Added secrets validation.
* Added content bundle creation.
* Added lint and unit test run.

# 0.1.1

* Added new logic to the unifier.
* Added detailed README.
* Some small adjustments and fixes.

# 0.1.0

Capabilities:
* **Extract** components(code, image, description etc.) from a Demisto YAML file into a directory.
* **Unify** components(code, image, description etc.) to a single Demisto YAML file.
* **Validate** Demisto content files.<|MERGE_RESOLUTION|>--- conflicted
+++ resolved
@@ -1,11 +1,8 @@
 # Changelog
 * Added a validation that layoutscontainer's id and name are matching. Updated the format of layoutcontainer to include update_id too.
 * Added a validation that commands' names and arguments in core packs, or scripts' arguments do not contain the word incident.
-<<<<<<< HEAD
 * Fixed the error message of the **validate** command to not always suggest adding the *description* field.
-=======
 * Fixed an issue where running **format** on feed integration generated invalid parameter structure.
->>>>>>> bfd4c375
 
 # 1.3.4
 * Updated the **validate** command to check that the 'additionalinfo' field only contains the expected value for feed required parameters and not equal to it.
