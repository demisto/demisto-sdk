# Changelog
## Unreleased
* Added a period at the end of lines produced by the **generate-docs** command that state the tested version of the product.
* Update `RN112` validation's docs reference link.
* Added support to control the maximum file size and log rotation files count in the sdk logger.
* Fixed an issue with where passing the deprecated logging arguments to any command presented an incorrect recommendation for argument substitution.
* Fixed an issue where the documentation of logging arguments was incorrect.
* Fixed an issue in calculating content graph hash when creating or updating it.
* Calling **graph create** or **graph update** now run the commands with default arguments, instead of showing the command help.
* Removed the use of chunks when calculating content relationships.
* Fixed an issue where the url regex in the **validate** command was wrong.
<<<<<<< HEAD
* Added validation to check if custom outputs were used in a command outputs, then they should follow the mandatory context standards.
=======
* Fixed an issue where **pre-commit** command failed when using global environment.
* Fixes an issue in **format** command where the `-i` option included files in `.venv` directories.
>>>>>>> 501e7d26

## 1.19.1
* Fixed an issue where **unify** failed on integrations using an API a module, when not called from the content root.
* Improved **update-release-notes** logs when changes in dependent API modules are detected.
* Reverted changes released in version 1.19.0 in lint, lint will not fail on `demisto.results`, `return_outputs` and `LOG`.
* Updated the **generate-docs** command to use the content graph instead of the id_set file.
* **Validate** will now validate items which were edited in .pack-ignore.
* Added the '--all' input option for the **prepare-content** command, to support running on all content packs.
* Updated the '-i' input option of the **prepare-content** command to support multiple inputs as a comma-separated list.
* Enhanced the pack metadata properties when dumping pack zips in **prepare-content** command.

## 1.19.0
* Added the **graph** command group. The **create-content-graph** and **update-content-graph** commands were migrated to this command group, and named **graph create** and **graph update** respectively.
* Added the **graph get-relationships** command.
* The **graph create** command will now use a list of known content items from content-private, to avoid false-positives in validation `GR103`. Additionally, `GR103` was added to the **ALLOWED_IGNORE_ERRORS** list.
* The **modeling-rules test** command will now validate that the modeling rules schema mappings are aligned with the test-data mappings.
* Added the *--xsiam* flag to the **init** command in order to create XSIAM content.
* Fixed an issue where the `update-additional-dependencies` **pre-commit** step failed when not running in a content-like repo.
* Removed the format execution step from the `contribution_converter` since it can be executed separately during the contribution process.
* Added a new validation (`GR108`) to **validate**, that assures hidden packs do not have mandatory dependant packs.
* Added a new validation (`PA137`) to **validate**, ensuring the absence of non-ignorable errors in `.pack-ignore`.
* Running **validate** in a GitHub Action will now show errors as annotations, visible in the `Files Changed` tab of the pull request.
* **lint** will now fail on `demisto.results` and `return_outputs` usage, when a pack is `xsoar` or `partner` supported.
* **lint** will now fail on `LOG` usage in python files.
* Updated the **format** command to use the content graph instead of the id_set file.
* Updated **format** command not to fail on unexpected values that returns from the graph, and just add it to the log.
* Removed a redundant debug log on the `tools.get_file` function.

## 1.18.1
* Fixed an issue where the coloring directives where showing in log messages.
* Fixed an issue where **create-content-graph** was not executed upon changes in the parser infra files.
* Added support for `svg` integration images in content repo in **validate** command.
* Added a parameter `skip-packs-known-words` to the **doc-review** command, making sure that pack known words will not be added.

## 1.18.0
* Added the ability to ignore any validation in the **validate** command when running in an external (non-demisto/content) repo, by placing a `.private-repo-settings` file at its root.
* Calling **format** with the `-d` flag now removes test playbooks testing the deprecated content from conf.json.
* Improved the content graph performance when calculating content relationships.
* Improved determinism of SDK unit tests.
* **validate** will now run on all the pack content items when the pack supported marketplaces are modified.
* **pre-commit** no longer runs when there are no modified files (unless provided with input files).
* Added new validation that XSIAM integrations must have `marketplacev2` as the value of the marketplaces field.
* Added an ability to provide list of marketplace names as a credentials-type (type 9) param attribute.
* **doc-review** will run with the `--use-packs-known-words` true by default.
* Added the *deprecated* field to the pack object for the content-graph metadata.
* Calling **modeling-rules init-test-data** will now return the XDM fields output in alphabetical order.
* Added a new validation (`BA125`) to **validate**, assuring internal function names aren't used in customer-facing docs.
* Removed the Pipfile and Pipfile.lock from the templates in the **init** command.
* Disabled the option to create an integration with `Pipfile` and `Pipfile.lock` files, as they are deprecated.
* Added the Sourcery hook to **pre-commit**.
* Added a working directory to the `contribution_converter` in order to support working on a temporary directory.
* Added a waiting period when checking whether the dataset exists in the **modeling-rule test** command.
* Fixed an issue where the *DEMISTO_SDK_SKIP_VERSION_CHECK* was ignored when running on non CI environments.
* Fixed an issue where **validate** falsely detected backwards-compatibility issues, and prevented adding the `marketplaces` key to content items.
* Fixed an issue where the SDK would fail pulling docker images.
* Fixed an issue where **prepare-content** command would add the string `candidate` to scripts and integrations for the *nativeimage* key.
* Fixed an issue where in some cases the **split** command did not remove pack version note from the script.
* Fixed an issue where **validate** would not properly detect dependencies of core packs.
* Fixed an issue where **validate** failed on single-select types incident and indicator fields when given empty value as a select value option.
* Fixed an issue where errors in **validate** were logged as `info`.
* Fixed an issue where **validate** error messages were not logged when an integration param, or the default argument in reputation commands is not valid.
* Fixed an issue where the **format** command would change the value of the `unsearchable` key in fields.
* Fixed an issue where **lint** command failed to pull docker image in Gitlab environment.
* Fixed an issue in **doc-review** command where escape characters within Markdown files were detected as invalid words.
* Fixed an issue where **validate** failed on infrastructure test files.
* Fixed an issue in **update-content-graph** where the neo4j service was unaccessible for non-root users.

## 1.17.2
* Fixed an issue where **lint** and **validate** commands failed on integrations and scripts that use docker images that are not available in the Docker Hub but exist locally.
* Added documentation for the flag **override-existing** used in upload.
* Fixed an issue where **validate** failed on Incident Field items with a `template` value.
* Improved memory efficiency in **update-content-graph** and **create-content-graph** commands.
* Removed support for the `cve_id` name for the default-argument for **cve** reputation commands in **validate**. Now, only `cve` may be used for such commands.
* Fixed an issue where **zip_packs** failed uploading content.
* Added `tenant_timezone` handling to the **modeling-rules init** command, allowing usage with tenants in various timezones.
* Shortened the timeout when checking whether the dataset exists in **test-modeling-rule**.
* Cleaned up project dependencies.
* Added support for the **List** content item in **Xpanse** marketplace.
* Fixed an issue in **run-unit-tests** command when running Powershell tests.
* Fixed an issue where **lint** failed running when a docker container would not init properly.
* Fixed an issue where the *upload* command would upload a pack metadata with wrong display names.
* Performance enhancements when reading yaml files.
* Removed redundant errors and fields from `errors.py`.
* Updated **update-release-notes** to use graph instead of id_set.

## 1.17.1
* Added the `aliasTo` key to the Incident Field schema.
* Modified **validate** to not require fields whose value is always `False`.
* Modified **validate** to use the graph instead of id_set on changed *APIModules*.
* Fixed an issue where `register_module_line()` was not removed from python scripts when the script had no trailing newline.
* Fixed an issue where an integration containing a command without a description would fail to upload while using the **upload** command.
* Fixed an issue where attempting to individually upload `Preprocess Rule` files raised an unclear error message. Note: preprocess rules can not be individually uploaded, but only as part of a pack.
* Fixed an issue where the **upload** command would fail on Indicator Types.
* Fixed an issue where the **upload** command would return the wrong error message when connection credentials are invalid.
* Fixed an issue where the **upload** command would fail parsing input paths.
* added support for the `isfetcheventsandassets` flag in content graph.
* Fixed an issue where the **modeling-rules test** command failed to get the existence of result from dataset in cases where the results take time to load.
* Added an aliasTo key to the incident field schema.

## 1.17.0
* **validate** will only fail on docker related errors if the pack is supported by xsoar.
* Added a validation that assures filename, id, and name have a correct suffix for modeling/parsing rules files.
* Added new **validate** checks, preventing unwanted changes of the marketplaces (BC108,BC109), toversion (BC107)  and fromversion (BC106) fields.
* Removed the `timezone_offset` argument in the *modeling-rules test* command.
* Fixed an issue where **lint** failed when importing functions from CommonServerUserPython.
* The **format** command now will sync hidden parameters with master branch.
* Fixed an issue where lock integration failed on FileNotFound.(PANW-internal only).
* Fixed an issue where **lint** falsely warned of using `demisto.results`.
* Fixed an issue where **validate** always returned *XSIAM Dashboards* and *Correlation Rules* files as valid.
* Added `GR107` validation to **validate** using the graph validations to check that no deprecated items are used by non-deprecated content.
* Fixed an issue where the **modeling-rules test** command failed to get the existence of dataset in cases where the dataset takes more than 1 minute to get indexed.
* Fixed an issue in **lint** where the container used for linting had dependency conflicts with the image used by content, and caused inconsistent results.
* Fixed an issue where the **download** command failed when the playbook has different `name` and `id`.
* Moved the **pre-commmit** command template to the `demisto/content` repository, where it's easier to maintain.
* Fixed an issue where an internal method caused warning messages when reading md files.
* Added support for Pre Process Rules in the **upload** command.
* Fixed an issue where **upload** would not upload items whose `maketplaces` value was an empty list.
* Added a prettyName key to the incident field schema.
* Fixed an issue where **upload** command could not parse content items that are not unicode-encoded.

## 1.16.0
* Added a check to **is_docker_image_latest_tag** to only fail the validation on non-latest image tag when the current tag is older than 3 days.
* Fixed an issue where **upload** would not properly show the installed version in the UI.
* Fixed an issue where the `contribution_converter` failed replacing generated release notes with the contribution form release notes.
* Fixed an issue where an extra levelname was added to a logging message.
* Modified the `mypy` pre-commit hook to run in a virtual environment, rather than the local mypy version.
* Added support to run **validate** with `--git` flag on detached HEAD.
* Added a validation that the **validate** command will fail if the pack name is not prefixed on XSIAM dashboard images.
* Fixed the **generate-test-playbook** which failed on an unexpected keyword argument - 'console_log_threshold'.
* Fixed an issue where **prepare-content** would not properly parse the `fromVersion` and `toVersion` attributes of XSIAM-Dashbaord and XSIAM-Report content items.
* Fixed an issue where **validate** command did not fail on non-existent dependency ids of non-mandatory dependant content.
* Fixed pytest async io deprecation warning.
* Added the `--incident-id` argument (optional) to the **run** command.
* Fixed an issue in **run-unit-tests** and **update-content-graph** where running commands in a docker container was done with insufficient permissions.
* Added the `_time` field to the output compare table of the **modeling-rules test** command.
* Changed the endpoint **download** uses to get system content items.
* Fixed an issue where graph-related tasks failed when files were deleted from the repo.
* Added a **validate** check, and a **format** auto fix for the `fromversion` field in Correlation Rules and XSIAM Dashboards.
* Update the format used for dev-dependencies in pyproject.toml to match modern versions of Poetry.
* Added timestamps to logging messages when running in a CI build.

## 1.15.5
* **Breaking Change**: The default of the **upload** command `--zip` argument is `true`. To upload packs as custom content items use the `--no-zip` argument.
* Removed the `no-implicit-optional` hook from **pre-commit**.
* Removed the `markdownlint` hook from **pre-commit**.
* Fixed an issue in **run-unit-tests** to pass with warnings when no tests are collected.
* Fixed an issue in **run-unit-tests** with the coverage calculation.
* Fixed a notification about log file location appeared more than once.
* Updated the error message when code coverage is below the threshold in **coverage-analyze** to be printed in a more noticeable red color.
* Fixed an issue in **upload** that failed when a comma-separated list of paths is passed to the `--input` argument.
* Running **validate** with the `--graph` flag will now run the graph validations after all other validations.
* improved the generated release note for newly added XSIAM entities when running *update-release-notes* command.
* Fixed an issue where in some cases validation failed when mapping null values.
* Fixed an issue in **upload** command where the `--keep-zip` argument did not clean the working directory.
* Fixed an issue where an extra levelname was added to a logging message.
* Fixed an issue in **upload** where uploading packs to XSIAM failed due to version mismatch.

## 1.15.4
* Fixed an issue where *update-release-notes* and *doc-review* did not handle new content notes as expected.
* Fixed an issue in PEP484 (no-implicit-optional) hook to **pre-commit**.
* Fixed an issue in **upload** with `--input-config-file` where the content items weren't uploaded in the correct pack.
* Added support to disable the default logging colors with the **DEMISTO_SDK_LOG_NO_COLORS** environment variable.

## 1.15.3
* Added the `--init` flag to **download**.
* Added the `--keep-empty-folders` flag to **download**.
* Added `markdown-lint` to **pre-commit**
* Added the PEP484 (no-implicit-optional) hook to **pre-commit**.
* Fixed an issue where the content-graph parsing failed on mappers with undefined mapping.
* Fixed an issue in **validate** where `pack_metadata.json` files were not collected proplely in `--graph` option.
* Fixed an issue where *validate* reputation commands outputs were not checked for new content.
* Added *IN107* and *DB100* error codes to *ALLOWED_IGNORE_ERRORS* list.
* Added a validation that assures feed integrations implement the `integration_reliability` configuration parameter.
* Fixed an issue where the format command did not work as expected on pre-process rules files.
* Fixed an issue where **upload** command failed to upload when the XSOAR version is beta.
* Fixed an issue where **upload** command summary was inaccurate when uploading a `Pack` without the `-z` flag.
* Added pack name and pack version to **upload** command summary.
* Added support for modeling rules with multi datasets in ****modeling-rules test**** command.
* Fixed an issue where **validate** didn't recognize layouts with incident fields missing from `id_set.json` even when `--post-commit` was indicated.

## 1.15.2
* Fixed an issue where **format** added default arguments to reputation commands which already have one.
* Fixed an issue where **validate** fails when adding the *advance* field to the integration required fields.
* Updated the integration Traffic Light Protocol (TLP) color list schema in the **validate** command.
* Fixed an issue where **upload** would not read a repo configuration file properly.
* Fixed an issue where **upload** would not handle the `-x`/`--xsiam` flag properly.
* Fixed an issue where **format** failed to use input from the user, when asking about a `from_version`.
* Added the `-n`/`--assume_no` flag to **format**.

## 1.15.1
* Fixed an issue where **generate-docs** generated fields with double html escaping.
* Fixed an issue where **upload** failed when using the `-z` flag.

## 1.15.0
* **Breaking Change**: the **upload** command now only supports **XSOAR 6.5** or newer (and all XSIAM versions).
* **upload** now uses content models, and calls the `prepare` method of each model before uploading (unless uploading a zipped pack).
* Added a *playbook* modification to **prepare-content**, replacing `getIncident` calls with `getAlerts`, when uploading to XSIAM.
* Added a *playbook* modification to **prepare-content**, replacing `${incident.fieldname}` context accessors with `${alert.fieldname}` when uploading to XSIAM.
* Added a *playbook* modification to **prepare-content**, replacing `incident` to `alert` in task display names, when uploading to XSIAM.
* Added a *layout* modification to **prepare-content**, replacing `Related/Child/Linked Incidents` to `... Alerts` when uploading to XSIAM.
* Added a *script* modification to **prepare-content**, automatically replacing the word `incident` with `alert` when uploading to XSIAM.
* Added a validation that the **validate** command will fail if the `dockerimage` field in scripts/integrations uses any py3-native docker image.
* Updated the `ruff` version used in **pre-commit** to `0.0.269`.
* Fixed an issue in **create-content-graph** which caused missing detection of duplicated content items.
* Fixed an issue where **run-unit-tests** failed on python2 content items.
* Fixed an issue in **validate** where core packs validations were checked against the core packs defined on master branch, rather than on the current branch.
* Fixed an issue in **pre-commit** where `--input` flag was not filtered by the git files.
* Skip reset containers for XSOAR NG and XSIAM(PANW-internal only).
* Fixed an issue where **lint** failed fetching docker image details from a PANW GitLab CI environment. (PANW-internal only).

## 1.14.5
* Added logging in case the container fails to run in **run-unit-tests**.
* Disabled **pre-commit** multiprocessing for `validate` and `format`, as they use a service.
* **pre-commit** now calls `format` with `--assume-yes` and `--no-validate`.
* Fixed an issue where **pre-commit** ran multiple times when checking out build related files.

## 1.14.4
* Added integration configuration for *Cortex REST API* integration.
* Removed `Flake8` from **pre-commit**, as `ruff` covers its basic rules.
* Improved log readability by silencing non-critical `neo4j` (content graph infrastructure) logs.
* Fixed an issue where **run-unit-tests** failed on python2 content items.
* Fixed an issue where **modeling-rules test** did not properly handle query fields that pointed to a string.
* Fixed an issue when trying to fetch remote files when not under the content repo.
* Fixed a validation that the **modeling-rules test** command will fail if no test data file exist.
* Fixed an issue where **format** command failed while updating the `fromversion` entry.
* Added support for mapping uuid to names for Layout files in the **download** command.

## 1.14.3
* Fixed an issue where **run-unit-tests** failed running on items with `test_data`.
* Updated the demisto-py to v3.2.10 which now supports url decoding for the proxy authentication password.
* Fixed an issue where **generate-outputs** did not generate context paths for empty lists or dictionaries in the response.

## 1.14.2
* Added the `--staged-only` flag to **pre-commit**.
* Fixed an issue where **run-unit-tests** failed running on items with `test_data`.
* Fixed an issue where **pre-commit** ran on unchanged files.
* Add the ability to run **secrets** in **pre-commit** by passing a `--secrets` flag.
* Added support to override the log file with the **DEMISTO_SDK_LOG_FILE_PATH** environment variable.

## 1.14.1
* Fixed an issue where **update-release-notes** command failed when running on a pack that contains deprecated integrations without the `commands` section.
* Added toVersion and fromVersion to XSIAM content items schema.
* Fixed an issue where **validate** failed when attempting to map null values in a classifier and layout.
* Added search marketplace functionality to XSIAM client.
* Fixed an issue in **pre-commit** command where `MYPYPATH` was not set properly.
* Updated the integration category list in the **init** command.
* Fixed an issue where in some environments docker errors were not caught.
* Added a validation that the **validate** command will fail on README files if an image does not exist in the specified path.

## 1.14.0
* Added the `DEMISTO_SDK_GRAPH_FORCE_CREATE` environment variable. Use it to force the SDK to recreate the graph, rather than update it.
* Added support for code importing multi-level ApiModules to **lint**.
* Added a validation that the **modeling-rules test** command will fail if no test data file exist.
* Added support for the `<~XPANSE>` marketplace tag in release notes.
* Added support for marketplace tags in the **doc-review** command.
* Added **generate-unit-tests** documentation to the repo README.
* Added the `hiddenpassword` field to the integration schema, allowing **validate** to run on integrations with username-only inputs.
* Improved logs and error handling in the **modeling-rules test** command.
* Improved the warning message displayed for Contribution PRs editing outdated code.
* Improved the clarity of error messages for cases where yml files cannot be parsed as a dictionary.
* Updated the `XSIAMReport` schema.
* Standardized repo-wide logging. All logs are now created in one logger instance.
* **lint** now prevents unit-tests from accessing online resources in runtime.
* Updated the logs shown during lint when running in docker.
* Fixed an issue where **validate** showed errors twice.
* Fixed an issue where **validate** did not fail when xif files had wrong naming.
* Fixed an issue where **doc-review** required dot suffixes in release notes describing new content.
* Fixed an issue where **download** command failed when running on a beta integration.
* Fixed an issue where **update-release-notes** generated release notes for packs in their initial version (1.0.0).
* Fixed an issue with **update-content-graph** where `--use-git` parameter was ignored when using `--imported-path` parameter.
* Fixed an issue where **validate** failed on playbooks with valid inputs, since it did not collect the playbook inputs occurrences properly.

## 1.13.0
* Added the pack version to the code files when calling **unify**. The same value is removed when calling **split**.
* Added a message showing the output path when **prepare-content** is called.
* Contribution PRs that update outdated packs now display a warning message.
* Fixed an issue when kebab-case has a misspelling in one of the sub words, the suggestion might be confusing.
* Improved caching and stability for **lint**.
* Added support for *.xif* files in the **secrets** command.
* Fixed an issue where **validate** would fail when playbook inputs contain Transform Language (DT).
* Added a new **validate** check, making sure a first level header exist in release notes (RN116)
* Fixed an issue where **lint** would not properly handle multiple ApiModules imports.

## 1.12.0
* Added the **pre-commit** command, to improve code quality of XSOAR content.
* Added the **run-unit-tests** command, to run unit tests of given content items inside their respective docker images.
* Added support for filepath arguments in the **validate** and **format** commands.
* Added pre-commit hooks for `validate`, `format`, `run-unit-tests` and `update-docker-image` commands.
* Fixed an issue in the **download** command where layouts were overriden even without the `-f` option.
* Fixed an issue where Demisto-SDK did not detect layout ID when using the **download** command.
* Fixed an issue where the **lint** command ran on `native:dev` supported content when passing the `--docker-image all` flag, instead it will run on `native:candidate`.
* Added support for `native:candidate` as a docker image flag for **lint** command.
* Added a modification for layouts in **prepare-content**, replacing `Related Incidents`, `Linked Incidents` and `Child Incidents` with the suitable `... Alerts` name when uploading to XSIAM.
* Fixed an issue where logs and messages would not show when using the **download** command.
* Fixed an issue where the `server_min_version` field in metadata was an empty value when parsing packs without content items.
* Fixed an issue where running **openapi-codegen** resulted in false-positive error messages.
* Fixed an issue where **generate-python-to-yml** generated input arguments as required even though required=False was specified.
* Fixed an issue where **generate-python-to-yml** generated input arguments a default arguments when default=some_value was provided.
* Fixed a bug where **validate** returned error on playbook inputs with special characters.
* Fixed an issue where **validate** did not properly check `conf.json` when the latter is modified.
* Fixed an issue in the **upload** command, where a prompt was not showing on the console.
* Fixed an issue where running **lint** failed installing dependencies in containers.

## 1.11.0
* **Note: Demisto-SDK will soon stop supporting Python 3.8**
* Fixed an issue where using **download** on non-unicode content, merging them into existing files caused an error.
* Changed an internal setting to allow writing non-ascii content (unicode) using `YAMLHandler` and `JSONHandler`.
* Fixed an issue where an error message in **unify** was unclear for invalid input.
* Fixed an issue where running **validate** failed with **is_valid_integration_file_path_in_folder** on integrations that use API modules.
* Fixed an issue where **validate** failed with **is_valid_integration_file_path_in_folder** on integrations that use the `MSAPIModule`.
* Added **validate** check for the `modules` field in `pack_metadata.json` files.
* Changed **lint** to skip deprecated content, unless when using the `-i` flag.
* Fixed an issue where **update-release-notes** failed when a new *Parsing Rule* was added to a pack.
* Refactored the logging framework. Demisto-SDK logs will now be written to `.demist_sdk_debug.log` under the content path (when detected) or the current directory.
* Added `GR105` validation to **validate** command to check that no duplicate IDs are used.
* Added support for API Modules imported in API modules in the **unify** command.
* Added **validate** check, to make sure every Python file has a corresponding unit test file.

## 1.10.6
* Fixed an issue where running **validate** with the `-g` flag would skip some validations for old-formatted (unified) integration/script files.
* Deprecated integrations and scripts will not run anymore when providing the **--all-packs** to the **lint** command.
* Fixed an issue where a pack `serverMinVersion` would be calculated by the minimal fromVersion of its content items.
* Added the `--docker-image-target` flag to **lint** for testing native supported content with new images.

## 1.10.5
* Fixed an issue where running **run-test-playbook** would not use the `verify` parameter correctly. @ajoga
* Added a newline at the end of README files generated in **generate-docs**.
* Added the value `3` (out of bounds) to the `onChangeRepAlg` and `reputationCalc` fields under the `IncidentType` and `GenericType` schemas. **validate** will allow using it now.
* Fixed an issue where **doc-review** required dot suffixes in release notes describing new content.
* Fixed an issue where **validate** failed on Feed Integrations after adding the new *Collect/Connect* section field.
* Fixed an issue where using **postman-codegen** failed converting strings containing digits to kebab-case.
* Fixed an issue where the ***error-code*** command could not parse List[str] parameter.
* Updated validation *LO107* to support more section types in XSIAM layouts.

## 1.10.4
* Added support for running **lint** in multiple native-docker images.

## 1.10.3
* Fixed an issue where running **format** would fail after running npm install.
* Improved the graph validations in the **validate** command:
  - GR100 will now run on all content items of changed packs.
  - GR101 and GR102 will now catch invalid fromversion/toversion of files **using** the changed items.
  - GR103 errors will raise a warning when using the *-a* flag, but an error if using the *-i* or *g* flags.
* Fixed an issue where test-playbooks timed out.
* Fixed an issue where making a change in a module using an ApiModule would cause lint to run on the ApiModule unnecessarily.
* Fixed an issue where the `marketplace` field was not used when dumping pack zips.
* Fixed a typo in the README content generated with **update-release-notes** for updating integrations.
* Fixed an issue in **validate**, where using the `-gr` and `-i` flags did not run properly.
* Added the `sectionorder` field to integration scheme.
* Fixed an issue where in some occasions running of test-playbooks could receive session timeouts.
* Fixed an issue where **validate** command failed on core pack dependencies validation because of test dependencies.

## 1.10.2
* Added markdown lint formatting for README files in the **format** command.
* Fixed an issue where **lint** failed when using the `-cdam` flag with changed dependant api modules.
* Fixed an issue in the **upload** command, where `json`-based content items were not unified correctly when using the `--zip` argument.
* Added XPANSE core packs validations.

## 1.10.1
* Fixed an issue where **update-content-graph** failed to execute.

## 1.10.0
* **Breaking change**: Removed usage of `pipenv`, `isort` and `autopep8` in the **split** and **download** commands. Removed the `--no-pipenv` and `--no-code-formatting` flags. Please see https://xsoar.pan.dev/docs/tutorials/tut-setup-dev-remote for the recommended environment setup.
* Fixed an issue in **prepare-content** command where large code lines were broken.
* Fixed an issue where git-*renamed_files* were not retrieved properly.
* Fixed an issue where test dependencies were calculated in all level dependencies calculation.
* Added formatting and validation to XSIAM content types.
* Fixed an issue where several XSIAM content types were not validated when passing the `-a` flag.
* Added a UUID to name mapper for **download** it replaces UUIDs with names on all downloaded files.
* Updated the demisto-py to v3.2.6 which now supports basic proxy authentication.
* Improved the message shown when using **upload** and overwriting packs.
* Added support for the **Layout Rule** content type in the id-set and the content graph.
* Updated the default general `fromVersion` value on **format** to `6.8.0`
* Fixed an issue where **lint** sometimes failed when using the `-cdam` flag due to wrong file duplications filtering.
* Added the content graph to **validate**, use with the `--graph` flag.

## 1.9.0
* Fixed an issue where the Slack notifier was using a deprecated argument.
* Added the `--docker-image` argument to the **lint** command, which allows determining the docker image to run lint on. Possible options are: `'native:ga'`, `'native:maintenance'`, `'native:dev'`, `'all'`, a specific docker image (from Docker Hub) or, the default `'from-yml'`.
* Fixed an issue in **prepare-content** command where large code lines were broken.
* Added a logger warning to **get_demisto_version**, the task will now fail with a more informative message.
* Fixed an issue where the **upload** and **prepare-content** commands didn't add `fromServerVersion` and `toServerVersion` to layouts.
* Updated **lint** to use graph instead of id_set when running with `--check-dependent-api-module` flag.
* Added the marketplaces field to all schemas.
* Added the flag `--xsoar-only` to the **doc-review** command which enables reviewing documents that belong to XSOAR-supported Packs.
* Fixed an issue in **update-release-notes** command where an error occurred when executing the same command a second time.
* Fixed an issue where **validate** would not always ignore errors listed under `.pack-ignore`.
* Fixed an issue where running **validate** on a specific pack didn't test all the relevant entities.
* Fixed an issue where fields ending with `_x2` where not replaced in the appropriate Marketplace.

## 1.8.3
* Changed **validate** to allow hiding parameters of type 0, 4, 12 and 14 when replacing with type 9 (credentials) with the same name.
* Fixed an issue where **update-release-notes** fails to update *MicrosoftApiModule* dependent integrations.
* Fixed an issue where the **upload** command failed because `docker_native_image_config.json` file could not be found.
* Added a metadata file to the content graph zip, to be used in the **update-content-graph** command.
* Updated the **validate** and **update-release-notes** commands to unskip the *Triggers Recommendations* content type.


## 1.8.2
* Fixed an issue where demisto-py failed to upload content to XSIAM when `DEMISTO_USERNAME` environment variable is set.
* Fixed an issue where the **prepare-content** command output invalid automation name when used with the --*custom* argument.
* Fixed an issue where modeling rules with arbitrary whitespace characters were not parsed correctly.
* Added support for the **nativeImage** key for an integration/script in the **prepare-content** command.
* Added **validate** checks for integrations declared deprecated (display name, description) but missing the `deprecated` flag.
* Changed the **validate** command to fail on the IN145 error code only when the parameter with type 4 is not hidden.
* Fixed an issue where downloading content layouts with `detailsV2=None` resulted in an error.
* Fixed an issue where **xdrctemplate** was missing 'external' prefix.
* Fixed an issue in **prepare-content** command providing output path.
* Updated the **validate** and **update-release-notes** commands to skip the *Triggers Recommendations* content type.
* Added a new validation to the **validate** command to verify that the release notes headers are in the correct format.
* Changed the **validate** command to fail on the IN140 error code only when the skipped integration has no unit tests.
* Changed **validate** to allow hiding parameters of type 4 (secret) when replacing with type 9 (credentials) with the same name.
* Fixed an issue where the **update-release-notes** command didn't add release-notes properly to some *new* content items.
* Added validation that checks that the `nativeimage` key is not defined in script/integration yml.
* Added to the **format** command the ability to remove `nativeimage` key in case defined in script/integration yml.
* Enhanced the **update-content-graph** command to support `--use-git`, `--imported_path` and `--output-path` arguments.
* Fixed an issue where **doc-review** failed when reviewing command name in some cases.
* Fixed an issue where **download** didn't identify playbooks properly, and downloaded files with UUIDs instead of file/script names.

## 1.8.1
* Fixed an issue where **format** created duplicate configuration parameters.
* Added hidden properties to integration command argument and script argument.
* Added `--override-existing` to **upload** that skips the confirmation prompt for overriding existing content packs. @mattbibbydw
* Fixed an issue where **validate** failed in private repos when attempting to read from a nonexisting `approved_categories.json`.
* Fixed an issue where **validate** used absolute paths when getting remote `pack_metadata.json` files in private repos.
* Fixed an issue in **download**, where names of custom scripts were replaced with UUIDs in IncidentFields and Layouts.

## 1.8.0
* Updated the supported python versions, as `>=3.8,<3.11`, as some of the dependencies are not supported on `3.11` yet.
* Added a **validate** step for **Modeling Rules** testdata files.
* Added the **update-content-graph** command.
* Added the ability to limit the number of CPU cores with `DEMISTO_SDK_MAX_CPU_CORES` envirment variable.
* Added the **prepare-content** command.
* Added support for fromversion/toversion in XSIAM content items (correlation rules, XSIAM dashboards, XSIAM reports and triggers).
* Added a **validate** step checking types of attributes in the schema file of modeling rule.
* Added a **validate** step checking that the dataset name of a modeling rule shows in the xif and schema files.
* Added a **validate** step checking that a correlation rule file does not start with a hyphen.
* Added a **validate** step checking that xsiam content items follow naming conventions.
* Fixed an issue where SDK commands failed on the deprecated `packaging.version.LegacyVersion`, by locking the `packaging` version to `<22`.
* Fixed an issue where **update-release-notes** failed when changing only xif file in **Modeling Rules**.
* Fixed an issue where *is_valid_category* and *is_categories_field_match_standard* failed when running in a private repo.
* Fixed an issue where **validate** didn't fail on the MR103 validation error.
* Fixed the *--release-notes* option, to support the new CHANGELOG format.
* Fixed an issue where **validate** failed when only changing a modeling rules's xif file.
* Fixed an issue where **format** failed on indicator files with a `None` value under the `tabs` key.
* Fixed an issue where **validate** only printed errors for one change of context path, rather than print all.
* Fixed an issue where **download** did not suggest using a username/password when authenticating with XSOAR and using invalid arguments.
* Fixed an issue where **download** failed when listing or downloading content items that are not unicode-encoded.
* Added support for fromversion/toversion in XSIAM content items (correlation rules, XSIAM dashboards, XSIAM reports and triggers).
* Updated the supported python versions, as `>=3.8,<3.11`, as some of the dependencies are not supported on `3.11` yet.
* Added **prepare-content** command which will prepare the pack or content item for the platform.
* Patched an issue where deprecated `packaging.version.LegacyVersion`, locking packaging version to `<22`.

## 1.7.9
* Fixed an issue where an error message in **validate** would not include the suggested fix.
* Added a validation that enforces predefined categories on MP Packs & integration yml files, the validation also ensures that each pack has only one category.
* Fixed an issue where **update-release-notes** did not generate release notes for **XDRC Templates**.
* Fixed an issue where **upload** failed without explaining the reason.
* Improved implementation of the docker_helper module.
* Fixed an issue where **validate** did not check changed pack_metadata.json files when running using git.
* Added support for **xdrctemplate** to content graph.
* Fixed an issue where local copies of the newly-introduced `DemistoClassApiModule.py` were validated.
* Added new release notes templates for the addition and modification of playbooks, layouts and types in the **doc-review** command.
* Fixed an issue where the **doc-review** command failed on descriptions of new content items.
* Added the `Command XXX is deprecated. Use XXX instead.` release notes templates to **doc-review** command.
* Fixed an issue where the **update-release-notes** command didn't add the modeling-rules description for new modeling-rules files.

## 1.7.8
* Added the capability to run the MDX server in a docker container for environments without node.
* Fixed an issue where **generate-docs** with `-c` argument updated sections of the incorrect commands.
* Added IF113 error code to **ALLOWED_IGNORE_ERRORS**.
* Fixed an issue where **validate** failed on playbooks with non-string input values.
* Added the `DEMISTO_SDK_IGNORE_CONTENT_WARNING` environment variable, to allow suppressing warnings when commands are not run under a content repo folder.
* Fixed an issue where **validate** failed to recognize integration tests that were missing from config.json
* Added support for **xpanse** marketplace in **create-id-set** and **create-content-artifacts** commands.
* Fixed an issue where **split** failed on yml files.
* Added support for marketplace-specific tags.
* Fixed an issue where **download** would not run `isort`. @maxgubler
* Fixed an issue where XSIAM Dashboards and Reports images failed the build.
* Added support for **xpanse** marketplace to content graph.

## 1.7.7
* Fixed an issue where paybooks **generate-docs** didn't parse complex input values when no accessor field is given correctly.
* Fixed an issue in the **download** command, where an exception would be raised when downloading system playbooks.
* Fixed an issue where the **upload** failed on playbooks containing a value that starts with `=`.
* Fixed an issue where the **generate-unit-tests** failed to generate assertions, and generate unit tests when command names does not match method name.
* Fixed an issue where the **download** command did not honor the `--no-code-formatting` flag properly. @maxgubler
* Added a new check to **validate**, making sure playbook task values are passed as references.
* Fixed an issue where the **update-release-notes** deleted existing release notes, now appending to it instead.
* Fixed an issue where **validate** printed blank space in case of validation failed and ignored.
* Renamed 'Agent Config' to 'XDRC Templates'.
* Fixed an issue where the **zip-packs** command did not work with the CommonServerUserPython and CommonServerUserPowerShell package.

## 1.7.6

* Fixed parsing of initialization arguments of client classes in the **generate-unit-tests** command.
* Added support for AgentConfig content item in the **upload**, **create-id-set**, **find-dependecies**, **unify** and **create-content-artifacts** commands.
* Added support for XSIAM Report preview image.

## 1.7.5

* Fixed an issue where the **upload** command did not work with the CommonServerUserPython package.
* Fixed an issue in the **download** command, where some playbooks were downloaded as test playbooks.
* Added playbook modification capabilities in **TestSuite**.
* Added a new command **create-content-graph**.
* Fixed an issue in the **upload** command, where the temporary zip would not clean up properly.
* Improved content items parsing in the **create-content-graph** command.
* Added an error when the docker daemon is unavailable when running **lint**.
* Removed the validation of a subtype change for scripts in the **validate** command.
* Fixed an issue where names of XSIAM content items were not normalized properly.
* Fixed an issue where the **download** command was downloading playbooks with **script** (id) and not **scriptName**.
* Fixed an issue where script yml files were not properly identified by `find_type`.
* Removed nightly integrations filtering when deciding if a test should run.
* Added support for XSIAM Dashboard preview image.
* Added the `--no-code-formatting` flag to the **download** command, allowing to skip autopep8 and isort.
* Fixed an issue in the **update-release-notes** command, where generating release notes for modeling rules schema file caused exception.

## 1.7.4

* Fixed an issue where the **doc-review** command showed irrelevant messages.
* Fixed an issue in **validate**, where backward-compatibility failures prevented other validations from running.
* Fixed an issue in **validate**, where content-like files under infrastructure paths were not ignored.
* Fixed an issue in the AMI mapping, where server versions were missing.
* Change the way the normalize name is set for external files.
* Added dump function to XSIAM pack objects to dulicate the files.
* Fixed an issue where the `contribution_converter` did not support changes made to ApiModules.
* Added name normalization according to new convention to XSIAM content items
* Added playbook modification capabilities in **TestSuite**.
* Fixed an issue in create-content-artifacts where it will not get a normalize name for the item and it will try to duplicate the same file.

## 1.7.3

* Fixed an issue in the **format** command where fail when executed from environment without mdx server available.
* Added `Added a`, `Added an` to the list of allowed changelog prefixes.
* Added support for Indicator Types/Reputations in the **upload** command.
* Fixed an issue when running from a subdirectory of a content repo failed.
* Changing the way we are using XSIAM servers api-keys in **test-content** .
* Added a success message to **postman-codegen**.

## 1.7.2

* Fixed an issue in the **validate** command where incident fields were not found in mappers even when they exist
* Added an ability to provide list of marketplace names as a param attribute to **validate** and **upload**
* Added the file type to the error message when it is not supported.
* Fixed an issue where `contribution_converter` incorrectly mapped _Indicator Field_ objects to the _incidentfield_ directory in contribution zip files.
* Fixed a bug where **validate** returned error on empty inputs not used in playbooks.
* Added the `DEMISTO_SDK_CONTENT_PATH` environment variable, implicitly used in various commands.
* Added link to documentation for error messages regarding use cases and tags.

## 1.7.1

* Fixed an issue where *indicatorTypes* and *betaIntegrations* were not found in the id_set.
* Updated the default general `fromVersion` value on **format** to `6.5.0`
* Fixed an issue where the **validate** command did not fail when the integration yml file name was not the same as the folder containing it.
* Added an option to have **generate-docs** take a Playbooks folder path as input, and generate docs for all playbooks in it.
* Fixed an issue where the suggestion in case of `IF113` included uppercase letters for the `cliName` parameter.
* Added new validation to the **validate** command to fail and list all the file paths of files that are using a deprecated integration command / script / playbook.
* **validate** will no longer fail on playbooks calling subplaybooks that have a higher `fromVersion` value, if  calling the subplaybook has `skipifunavailable=True`.
* Fixed an issue where relative paths were not accessed correctly.
* Running any `demisto-sdk` command in a folder with a `.env` file will load it, temporarily overriding existing environment variables.
* Fixed an issue where **validate** did not properly detect deleted files.
* Added new validations to the **validate** command to verify that the schema file exists for a modeling rule and that the schema and rules keys are empty in the yml file.
* Fixed an issue where *find_type* didn't recognize exported incident types.
* Added a new validation to **validate**, making sure all inputs of a playbook are used.
* Added a new validation to **validate**, making sure all inputs used in a playbook declared in the input section.
* The **format** command will now replace the *fromServerVersion* field with *fromVersion*.

## 1.7.0

* Allowed JSON Handlers to accept kwargs, for custoimzing behavior.
* Fixed an issue where an incorrect error was shown when the `id` of a content item differed from its `name` attribute.
* Fixed an issue where the `preserve_quotes` in ruamel_handler received an incorrect value @icholy
* Fixed an issue where ignoring RM110 error code wasn't working and added a validation to **ALLOWED_IGNORE_ERRORS** to validate that all error codes are inserted in the right format.
* Fixed an issue where the contribution credit text was not added correctly to the pack README.
* Changed the contribution file implementation from markdown to a list of contributor names. The **create-content-artifact** will use this list to prepare the needed credit message.
* Added a new validation to the `XSOAR-linter` in the **lint** command for verifying that demisto.log is not used in the code.
* The **generate-docs** command will now auto-generate the Incident Mirroring section when implemented in an integration.
* Added support to automatically generate release notes for deprecated items in the **update-release-notes** command.
* Fixed an issue causing any command to crash when unable to detect local repository properties.
* Fixed an issue where running in a private gitlab repo caused a warning message to be shown multiple times.
* Added a new validation to the **validate** command to verify that markdown and python files do not contain words related to copyright section.
* Fixed an issue where **lint** crashed when provided an input file path (expecting a directory).

## 1.6.9

* Added a new validation that checks whether a pack should be deprecated.
* Added a new ability to the **format** command to deprecate a pack.
* Fixed an issue where the **validate** command sometimes returned a false negative in cases where there are several sub-playbooks with the same ID.
* Added a new validation to the **validate** command to verify that the docker in use is not deprecated.
* Added support for multiple ApiModules in the **unify** command
* Added a check to **validate** command, preventing use of relative urls in README files.
* Added environment variable **DEMISTO_SDK_MARKETPLACE** expected to affect *MarketplaceTagParser* *marketplace* value. The value will be automatically set when passing *marketplace* arg to the commands **unify**, **zip-packs**, **create-content-artifacts** and **upload**.
* Added slack notifier for build failures on the master branch.
* Added support for modeling and parsing rules in the **split** command.
* Added support for README files in **format** command.
* Added a **validate** check, making sure classifier id and name values match. Updated the classifier **format** to update the id accordingly.
* The **generate-docs** command will now auto-generate the playbook image link by default.
* Added the `--custom-image-link` argument to override.
* Added a new flag to **generate-docs** command, allowing to add a custom image link to a playbook README.
* Added a new validation to the **validate** command to verify that the package directory name is the same as the files contained in the that package.
* Added support in the **unify** command to unify a schema into its Modeling Rule.

## 1.6.8

* Fixed an issue where **validate** did not fail on invalid playbook entities' versions (i.e. subplaybooks or scripts with higher fromversion than their parent playbook).
* Added support for running lint via a remote docker ssh connection. Use `DOCKER_HOST` env variable to specify a remote docker connection, such as: `DOCKER_HOST=ssh://myuser@myhost.com`.
* Fixed an issue where the pack cache in *get_marketplaces* caused the function to return invalid values.
* Fixed an issue where running format on a pack with XSIAM entities would fail.
* Added the new `display_name` field to relevant entities in the **create-id-set** command.
* Added a new validation to the **validate** command to verify the existence of "Reliability" parameter if the integration have reputation command.
* Fixed a bug where terminating the **lint** command failed (`ctrl + c`).
* Removed the validation of a subtype change in integrations and scripts from **validate**.
* Fixed an issue where **download** did not behave as expected when prompting for a version update. Reported by @K-Yo
* Added support for adoption release notes.
* Fixed an issue where **merge-id-sets** failed when a key was missing in one id-set.json.
* Fixed a bug where some mypy messages were not parsed properly in **lint**.
* Added a validation to the **validate** command, failing when '`fromversion`' or '`toversion`' in a content entity are incorrect format.
* Added a validation to the **validate** command, checking if `fromversion` <= `toversion`.
* Fixed an issue where coverage reports used the wrong logging level, marking debug logs as errors.
* Added a new validation to the **validate** command, to check when the discouraged `http` prefixes are used when setting defaultvalue, rather than `https`.
* Added a check to the **lint** command for finding hard-coded usage of the http protocol.
* Locked the dependency on Docker.
* Removed a traceback line from the **init** command templates: BaseIntegration, BaseScript.
* Updated the token in **_add_pr_comment** method from the content-bot token to the xsoar-bot token.

## 1.6.7

* Added the `types-markdown` dependency, adding markdown capabilities to existing linters using the [Markdown](https://pypi.org/project/Markdown/) package.
* Added support in the **format** command to remove nonexistent incident/indicator fields from *layouts/mappers*
* Added the `Note: XXX` and `XXX now generally available.` release notes templates to **doc-review** command.
* Updated the logs shown during the docker build step.
* Removed a false warning about configuring the `GITLAB_TOKEN` environment variable when it's not needed.
* Removed duplicate identifiers for XSIAM integrations.
* Updated the *tags* and *use cases* in pack metadata validation to use the local files only.
* Fixed the error message in checkbox validation where the defaultvalue is wrong and added the name of the variable that should be fixed.
* Added types to `find_type_by_path` under tools.py.
* Fixed an issue where YAML files contained incorrect value type for `tests` key when running `format --deprecate`.
* Added a deprecation message to the `tests:` section of yaml files when running `format --deprecate`.
* Added use case for **validate** on *wizard* objects - set_playbook is mapped to all integrations.
* Added the 'integration-get-indicators' commands to be ignored by the **verify_yml_commands_match_readme** validation, the validation will no longer fail if these commands are not in the readme file.
* Added a new validation to the **validate** command to verify that if the phrase "breaking changes" is present in a pack release notes, a JSON file with the same name exists and contains the relevant breaking changes information.
* Improved logs when running test playbooks (in a build).
* Fixed an issue in **upload** did not include list-type content items. @nicolas-rdgs
* Reverted release notes to old format.

## 1.6.6

* Added debug print when excluding item from ID set due to missing dependency.
* Added a validation to the **validate** command, failing when non-ignorable errors are present in .pack-ignore.
* Fixed an issue where `mdx server` did not close when stopped in mid run.
* Fixed an issue where `-vvv` flag did not print logs on debug level.
* enhanced ***validate*** command to list all command names affected by a backward compatibility break, instead of only one.
* Added support for Wizard content item in the **format**, **validate**, **upload**, **create-id-set**, **find-dependecies** and **create-content-artifacts** commands.
* Added a new flag to the **validate** command, allowing to run specific validations.
* Added support in **unify** and **create-content-artifacts** for displaying different documentations (detailed description + readme) for content items, depending on the marketplace version.
* Fixed an issue in **upload** where list items were not uploaded.
* Added a new validation to **validate** command to verify that *cliName* and *id* keys of the incident field or the indicator field are matches.
* Added the flag '-x', '--xsiam' to **upload** command to upload XSIAM entities to XSIAM server.
* Fixed the integration field *isFetchEvents* to be in lowercase.
* Fixed an issue where **validate -i** run after **format -i** on an existing file in the repo instead of **validate -g**.
* Added the following commands: 'update-remote-data', 'get-modified-remote-data', 'update-remote-system' to be ignored by the **verify_yml_commands_match_readme** validation, the validation will no longer fail if these commands are not in the readme file.
* Updated the release note template to include a uniform format for all items.
* Added HelloWorldSlim template option for *--template* flag in **demisto-sdk init** command.
* Fixed an issue where the HelloWorldSlim template in **demisto-sdk init** command had an integration id that was conflicting with HelloWorld integration id.
* Updated the SDK to use demisto-py 3.1.6, allowing use of a proxy with an environment variable.
* Set the default logger level to `warning`, to avoid unwanted debug logs.
* The **format** command now validates that default value of checkbox parameters is a string 'true' or 'false'.
* Fixed an issue where `FileType.PLAYBOOK` would show instead of `Playbook` in readme error messages.
* Added a new validation to **validate** proper defaultvalue for checkbox fields.

## 1.6.5

* Fixed an issue in the **format** command where the `id` field was overwritten for existing JSON files.
* Fixed an issue where the **doc-review** command was successful even when the release-note is malformed.
* Added timestamps to the `demisto-sdk` logger.
* Added time measurements to **lint**.
* Added the flag '-d', '--dependency' to **find-dependencies** command to get the content items that cause the dependencies between two packs.
* Fixed an issue where **update-release-notes** used the *trigger_id* field instead of the *trigger_name* field.
* Fixed an issue where **doc-review** failed to recognize script names, in scripts using the old file structure.
* Fixed an issue where concurrent processes created by **lint** caused deadlocks when opening files.
* Fixed an issue in the **format** command where `_dev` or `_copy` suffixes weren't removed from the subscript names in playbooks and layouts.
* Fixed an issue where **validate** failed on nonexistent `README.md` files.
* Added support of XSIAM content items to the **validate** command.
* Report **lint** summary results and failed packages after reporting time measurements.

## 1.6.4

* Added the new **generate-yml-from-python** command.
* Added a code *type* indication for integration and script objects in the *ID Set*.
* Added the [Vulture](https://github.com/jendrikseipp/vulture) linter to the pre-commit hook.
* The `demisto-sdk` pack will now be distributed via PyPi with a **wheel** file.
* Fixed a bug where any edited json file that contained a forward slash (`/`) escaped.
* Added a new validation to **validate** command to verify that the metadata *currentVersion* is
the same as the last release note version.
* The **validate** command now checks if there're none-deprecated integration commands that are missing from the readme file.
* Fixed an issue where *dockerimage* changes in Scripts weren't recognized by the **update-release-notes** command.
* Fixed an issue where **update-xsoar-config-file** did not properly insert the marketplace packs list to the file.
* Added the pack name to the known words by default when running the **doc-review** command.
* Added support for new XSIAM entities in **create-id-set** command.
* Added support for new XSIAM entities in **create-content-artifacts** command.
* Added support for Parsing/Modeling Rule content item in the **unify** command.
* Added the integration name, the commands name and the script name to the known words by default when running the **doc-review** command.
* Added an argument '-c' '--custom' to the **unify** command, if True will append to the unified yml name/display/id the custom label provided
* Added support for sub words suggestion in kebab-case sentences when running the **doc-review** command.
* Added support for new XSIAM entities in **update-release-notes** command.
* Enhanced the message of alternative suggestion words shown when running **doc-review** command.
* Fixed an incorrect error message, in case `node` is not installed on the machine.
* Fixed an issue in the **lint** command where the *check-dependent-api-modules* argument was set to true by default.
* Added a new command **generate-unit-tests**.
* Added a new validation to **validate** all SIEM integration have the same suffix.
* Fixed the destination path of the unified parsing/modeling rules in **create-content-artifacts** command.
* Fixed an issue in the **validate** command, where we validated wrongfully the existence of readme file for the *ApiModules* pack.
* Fixed an issue in the **validate** command, where an error message that was displayed for scripts validation was incorrect.
* Fixed an issue in the **validate** and **format** commands where *None* arguments in integration commands caused the commands to fail unexpectedly.
* Added support for running tests on XSIAM machines in the **test-content** command.
* Fixed an issue where the **validate** command did not work properly when deleting non-content items.
* Added the flag '-d', '--dependency' to **find-dependencies** command to get the content items that cause the dependencies between two packs.

## 1.6.3

* **Breaking change**: Fixed a typo in the **validate** `--quiet-bc-validation` flag (was `--quite-bc-validation`). @upstart-swiss
* Dropped support for python 3.7: Demisto-SDK is now supported on Python 3.8 or newer.
* Added an argument to YAMLHandler, allowing to set a maximal width for YAML files. This fixes an issue where a wrong default was used.
* Added the detach mechanism to the **upload** command, If you set the --input-config-file flag, any files in the repo's SystemPacks folder will be detached.
* Added the reattach mechanism to the **upload** command, If you set the --input-config-file flag, any detached item in your XSOAR instance that isn't currently in the repo's SystemPacks folder will be re-attached.
* Fixed an issue in the **validate** command that did not work properly when using the *-g* flag.
* Enhanced the dependency message shown when running **lint**.
* Fixed an issue where **update-release-notes** didn't update the currentVersion in pack_metadata.
* Improved the logging in **test-content** for helping catch typos in external playbook configuration.

## 1.6.2

* Added dependency validation support for core marketplacev2 packs.
* Fixed an issue in **update-release-notes** where suggestion fix failed in validation.
* Fixed a bug where `.env` files didn't load. @nicolas-rdgs
* Fixed a bug where **validate** command failed when the *categories* field in the pack metadata was empty for non-integration packs.
* Added *system* and *item-type* arguments to the **download** command, used when downloading system items.
* Added a validation to **validate**, checking that each script, integration and playbook have a README file. This validation only runs when the command is called with either the `-i` or the `-g` flag.
* Fixed a regression issue with **doc-review**, where the `-g` flag did not work.
* Improved the detection of errors in **doc-review** command.
* The **validate** command now checks if a readme file is empty, only for packs that contain playbooks or were written by a partner.
* The **validate** command now makes sure common contextPath values (e.g. `DBotScore.Score`) have a non-empty description, and **format** populates them automatically.
* Fixed an issue where the **generate-outputs** command did not work properly when examples were provided.
* Fixed an issue in the **generate-outputs** command, where the outputs were not written to the specified output path.
* The **generate-outputs** command can now generate outputs from multiple calls to the same command (useful when different args provide different outputs).
* The **generate-outputs** command can now update a yaml file with new outputs, without deleting or overwriting existing ones.
* Fixed a bug where **doc-review** command failed on existing templates.
* Fixed a bug where **validate** command failed when the word demisto is in the repo README file.
* Added support for adding test-playbooks to the zip file result in *create-content-artifacts* command for marketplacev2.
* Fixed an issue in **find-dependencies** where using the argument *-o* without the argument *--all-packs-dependencies* did not print a proper warning.
* Added a **validate** check to prevent deletion of files whose deletion is not supported by the XSOAR marketplace.
* Removed the support in the *maintenance* option of the *-u* flag in the **update-release-notes** command.
* Added validation for forbidden words and phrases in the **doc-review** command.
* Added a retries mechanism to the **test-content** command to stabilize the build process.
* Added support for all `git` platforms to get remote files.
* Refactored the **format** command's effect on the *fromversion* field:
  * Fixed a bug where the *fromversion* field was removed when modifying a content item.
  * Updated the general default *fromversion* and the default *fromversion* of newly-introduced content items (e.g. `Lists`, `Jobs`).
  * Added an interactive mode functionality for all content types, to ask the user whether to set a default *fromversion*, if could not automatically determine its value. Use `-y` to assume 'yes' as an answer to all prompts and run non-interactively.

## 1.6.1

* Added the '--use-packs-known-words' argument to the **doc-review** command
* Added YAML_Loader to handle yaml files in a standard way across modules, replacing PYYAML.
* Fixed an issue when filtering items using the ID set in the **create-content-artifacts** command.
* Fixed an issue in the **generate-docs** command where tables were generated with an empty description column.
* Fixed an issue in the **split** command where splitting failed when using relative input/output paths.
* Added warning when inferred files are missing.
* Added to **validate** a validation for integration image dimensions, which should be 120x50px.
* Improved an error in the **validate** command to better differentiate between the case where a required fetch parameter is malformed or missing.

## 1.6.0

* Fixed an issue in the **create-id-set** command where similar items from different marketplaces were reported as duplicated.
* Fixed typo in demisto-sdk init
* Fixed an issue where the **lint** command did not handle all container exit codes.
* Add to **validate** a validation for pack name to make sure it is unchanged.
* Added a validation to the **validate** command that verifies that the version in the pack_metdata file is written in the correct format.
* Fixed an issue in the **format** command where missing *fromVersion* field in indicator fields caused an error.

## 1.5.9

* Added option to specify `External Playbook Configuration` to change inputs of Playbooks triggered as part of **test-content**
* Improved performance of the **lint** command.
* Improved performance of the **validate** command when checking README images.
* ***create-id-set*** command - the default value of the **marketplace** argument was changed from ‘xsoar’ to all packs existing in the content repository. When using the command, make sure to pass the relevant marketplace to use.

## 1.5.8

* Fixed an issue where the command **doc-review** along with the argument `--release-notes` failed on yml/json files with invalid schema.
* Fixed an issue where the **lint** command failed on packs using python 3.10

## 1.5.7

* Fixed an issue where reading remote yaml files failed.
* Fixed an issue in **validate** failed with no error message for lists (when no fromVersion field was found).
* Fixed an issue when running **validate** or **format** in a gitlab repository, and failing to determine its project id.
* Added an enhancement to **split**, handling an empty output argument.
* Added the ability to add classifiers and mappers to conf.json.
* Added the Alias field to the incident field schema.

## 1.5.6

* Added 'deprecated' release notes template.
* Fixed an issue where **run-test-playbook** command failed to get the task entries when the test playbook finished with errors.
* Fixed an issue in **validate** command when running with `no-conf-json` argument to ignore the `conf.json` file.
* Added error type text (`ERROR` or `WARNING`) to **validate** error prints.
* Fixed an issue where the **format** command on test playbook did not format the ID to be equal to the name of the test playbook.
* Enhanced the **update-release-notes** command to automatically commit release notes config file upon creation.
* The **validate** command will validate that an indicator field of type html has fromVersion of 6.1.0 and above.
* The **format** command will now add fromVersion 6.1.0 to indicator field of type html.
* Added support for beta integrations in the **format** command.
* Fixed an issue where the **postman-codegen** command failed when called with the `--config-out` flag.
* Removed the integration documentation from the detailed description while performing **split** command to the unified yml file.
* Removed the line which indicates the version of the product from the README.md file for new contributions.

## 1.5.5

* Fixed an issue in the **update-release-notes** command, which did not work when changes were made in multiple packs.
* Changed the **validate** command to fail on missing test-playbooks only if no unittests are found.
* Fixed `to_kebab_case`, it will now deal with strings that have hyphens, commas or periods in them, changing them to be hyphens in the new string.
* Fixed an issue in the **create-id-set** command, where the `source` value included the git token if it was specified in the remote url.
* Fixed an issue in the **merge-id-set** command, where merging fails because of duplicates but the packs are in the XSOAR repo but in different version control.
* Fixed missing `Lists` Content Item as valid `IDSetType`
* Added enhancement for **generate-docs**. It is possible to provide both file or a comma seperated list as `examples`. Also, it's possible to provide more than one example for a script or a command.
* Added feature in **format** to sync YML and JSON files to the `master` file structure.
* Added option to specify `Incident Type`, `Incoming Mapper` and `Classifier` when configuring instance in **test-content**
* added a new command **run-test-playbook** to run a test playbook in a given XSOAR instance.
* Fixed an issue in **format** when running on a modified YML, that the `id` value is not changed to its old `id` value.
* Enhancement for **split** command, replace `ApiModule` code block to `import` when splitting a YML.
* Fixed an issue where indicator types were missing from the pack's content, when uploading using **zip-packs**.
* The request data body format generated in the **postman-codegen** will use the python argument's name and not the raw data argument's name.
* Added the flag '--filter-by-id-set' to **create-content-artifacts** to create artifacts only for items in the given id_set.json.

## 1.5.4

* Fixed an issue with the **format** command when contributing via the UI
* The **format** command will now not remove the `defaultRows` key from incident, indicator and generic fields with `type: grid`.
* Fixed an issue with the **validate** command when a layoutscontainer did not have the `fromversion` field set.
* added a new command **update-xsoar-config-file** to handle your XSOAR Configuration File.
* Added `skipVerify` argument in **upload** command to skip pack signature verification.
* Fixed an issue when the **run** command  failed running when there’s more than one playground, by explicitly using the current user’s playground.
* Added support for Job content item in the **format**, **validate**, **upload**, **create-id-set**, **find-dependecies** and **create-content-artifacts** commands.
* Added a **source** field to the **id_set** entitles.
* Two entitles will not consider as duplicates if they share the same pack and the same source.
* Fixed a bug when duplicates were found in **find_dependencies**.
* Added function **get_current_repo** to `tools`.
* The **postman-codegen** will not have duplicates argument name. It will rename them to the minimum distinguished shared path for each of them.

## 1.5.3

* The **format** command will now set `unsearchable: True` for incident, indicator and generic fields.
* Fixed an issue where the **update-release-notes** command crashes with `--help` flag.
* Added validation to the **validate** command that verifies the `unsearchable` key in incident, indicator and generic fields is set to true.
* Removed a validation that DBotRole should be set for automation that requires elevated permissions to the `XSOAR-linter` in the **lint** command.
* Fixed an issue in **Validate** command where playbooks conditional tasks were mishandeled.
* Added a validation to prevent contributors from using the `fromlicense` key as a configuration parameter in an integration's YML
* Added a validation to ensure that the type for **API token** (and similar) parameters are configured correctly as a `credential` type in the integration configuration YML.
* Added an assertion that checks for duplicated requests' names when generating an integration from a postman collection.
* Added support for [.env files](https://pypi.org/project/python-dotenv/). You can now add a `.env` file to your repository with the logging information instead of setting a global environment variables.
* When running **lint** command with --keep-container flag, the docker images are committed.
* The **validate** command will not return missing test playbook error when given a script with dynamic-section tag.

## 1.5.2

* Added a validation to **update-release-notes** command to ensure that the `--version` flag argument is in the right format.
* added a new command **coverage-analyze** to generate and print coverage reports.
* Fixed an issue in **validate** in repositories which are not in GitHub or GitLab
* Added a validation that verifies that readme image absolute links do not contain the working branch name.
* Added support for List content item in the **format**, **validate**, **download**, **upload**, **create-id-set**, **find-dependecies** and **create-content-artifacts** commands.
* Added a validation to ensure reputation command's default argument is set as an array input.
* Added the `--fail-duplicates` flag for the **merge-id-set** command which will fail the command if duplicates are found.
* Added the `--fail-duplicates` flag for the **create-id-set** command which will fail the command if duplicates are found.

## 1.5.1

* Fixed an issue where **validate** command failed to recognized test playbooks for beta integrations as valid tests.
* Fixed an issue were the **validate** command was falsely recognizing image paths in readme files.
* Fixed an issue where the **upload** command error message upon upload failure pointed to wrong file rather than to the pack metadata.
* Added a validation that verifies that each script which appears in incident fields, layouts or layout containers exists in the id_set.json.
* Fixed an issue where the **postman code-gen** command generated double dots for context outputs when it was not needed.
* Fixed an issue where there **validate** command on release notes file crashed when author image was added or modified.
* Added input handling when running **find-dependencies**, replacing string manipulations.
* Fixed an issue where the **validate** command did not handle multiple playbooks with the same name in the id_set.
* Added support for GitLab repositories in **validate**

## 1.5.0

* Fixed an issue where **upload** command failed to upload packs not under content structure.
* Added support for **init** command to run from non-content repo.
* The **split-yml** has been renamed to **split** and now supports splitting Dashboards from unified Generic Modules.
* Fixed an issue where the skipped tests validation ran on the `ApiModules` pack in the **validate** command.
* The **init** command will now create the `Generic Object` entities directories.
* Fixed an issue where the **format** command failed to recognize changed files from git.
* Fixed an issue where the **json-to-outputs** command failed checking whether `0001-01-01T00:00:00` is of type `Date`
* Added to the **generate context** command to generate context paths for integrations from an example file.
* Fixed an issue where **validate** failed on release notes configuration files.
* Fixed an issue where the **validate** command failed on pack input if git detected changed files outside of `Packs` directory.
* Fixed an issue where **validate** command failed to recognize files inside validated pack when validation release notes, resulting in a false error message for missing entity in release note.
* Fixed an issue where the **download** command failed when downloading an invalid YML, instead of skipping it.

## 1.4.9

* Added validation that the support URL in partner contribution pack metadata does not lead to a GitHub repo.
* Enhanced ***generate-docs*** with default `additionalinformation` (description) for common parameters.
* Added to **validate** command a validation that a content item's id and name will not end with spaces.
* The **format** command will now remove trailing whitespaces from content items' id and name fields.
* Fixed an issue where **update-release-notes** could fail on files outside the user given pack.
* Fixed an issue where the **generate-test-playbook** command would not place the playbook in the proper folder.
* Added to **validate** command a validation that packs with `Iron Bank` uses the latest docker from Iron Bank.
* Added to **update-release-notes** command support for `Generic Object` entities.
* Fixed an issue where playbook `fromversion` mismatch validation failed even if `skipunavailable` was set to true.
* Added to the **create artifacts** command support for release notes configuration file.
* Added validation to **validate** for release notes config file.
* Added **isoversize** and **isautoswitchedtoquietmode** fields to the playbook schema.
* Added to the **update-release-notes** command `-bc` flag to generate template for breaking changes version.
* Fixed an issue where **validate** did not search description files correctly, leading to a wrong warning message.

## 1.4.8

* Fixed an issue where yml files with `!reference` failed to load properly.
* Fixed an issue when `View Integration Documentation` button was added twice during the download and re-upload.
* Fixed an issue when `(Partner Contribution)` was added twice to the display name during the download and re-upload.
* Added the following enhancements in the **generate-test-playbook** command:
  * Added the *--commands* argument to generate tasks for specific commands.
  * Added the *--examples* argument to get the command examples file path and generate tasks from the commands and arguments specified there.
  * Added the *--upload* flag to specify whether to upload the test playbook after the generation.
  * Fixed the output condition generation for outputs of type `Boolean`.

## 1.4.7

* Fixed an issue where an empty list for a command context didn't produce an indication other than an empty table.
* Fixed an issue where the **format** command has incorrectly recognized on which files to run when running using git.
* Fixed an issue where author image validations were not checked properly.
* Fixed an issue where new old-formatted scripts and integrations were not validated.
* Fixed an issue where the wording in the from version validation error for subplaybooks was incorrect.
* Fixed an issue where the **update-release-notes** command used the old docker image version instead of the new when detecting a docker change.
* Fixed an issue where the **generate-test-playbook** command used an incorrect argument name as default
* Fixed an issue where the **json-to-outputs** command used an incorrect argument name as default when using `-d`.
* Fixed an issue where validations failed while trying to validate non content files.
* Fixed an issue where README validations did not work post VS Code formatting.
* Fixed an issue where the description validations were inconsistent when running through an integration file or a description file.

## 1.4.6

* Fixed an issue where **validate** suggests, with no reason, running **format** on missing mandatory keys in yml file.
* Skipped existence of TestPlaybook check on community and contribution integrations.
* Fixed an issue where pre-commit didn't run on the demisto_sdk/commands folder.
* The **init** command will now change the script template name in the code to the given script name.
* Expanded the validations performed on beta integrations.
* Added support for PreProcessRules in the **format**, **validate**, **download**, and **create-content-artifacts** commands.
* Improved the error messages in **generate-docs**, if an example was not provided.
* Added to **validate** command a validation that a content entity or a pack name does not contain the words "partner" and "community".
* Fixed an issue where **update-release-notes** ignores *--text* flag while using *-f*
* Fixed the outputs validations in **validate** so enrichment commands will not be checked to have DBotScore outputs.
* Added a new validation to require the dockerimage key to exist in an integration and script yml files.
* Enhanced the **generate-test-playbook** command to use only integration tested on commands, rather than (possibly) other integrations implementing them.
* Expanded unify command to support GenericModules - Unifies a GenericModule object with its Dashboards.
* Added validators for generic objects:
  * Generic Field validator - verify that the 'fromVersion' field is above 6.5.0, 'group' field equals 4 and 'id' field starts with the prefix 'generic_'.
  * Generic Type validator - verify that the 'fromVersion' field is above 6.5.0
  * Generic Module validator - verify that the 'fromVersion' field is above 6.5.0
  * Generic Definition validator - verify that the 'fromVersion' field is above 6.5.0
* Expanded Format command to support Generic Objects - Fixes generic objects according to their validations.
* Fixed an issue where the **update-release-notes** command did not handle ApiModules properly.
* Added option to enter a dictionary or json of format `[{field_name:description}]` in the **json-to-outputs** command,
  with the `-d` flag.
* Improved the outputs for the **format** command.
* Fixed an issue where the validations performed after the **format** command were inconsistent with **validate**.
* Added to the **validate** command a validation for the author image.
* Updated the **create-content-artifacts** command to support generic modules, definitions, fields and types.
* Added an option to ignore errors for file paths and not only file name in .pack-ignore file.

## 1.4.5

* Enhanced the **postman-codegen** command to name all generated arguments with lower case.
* Fixed an issue where the **find-dependencies** command miscalculated the dependencies for playbooks that use generic commands.
* Fixed an issue where the **validate** command failed in external repositories in case the DEMISTO_SDK_GITHUB_TOKEN was not set.
* Fixed an issue where **openapi-codegen** corrupted the swagger file by overwriting configuration to swagger file.
* Updated the **upload** command to support uploading zipped packs to the marketplace.
* Added to the **postman-codegen** command support of path variables.
* Fixed an issue where **openapi-codegen** entered into an infinite loop on circular references in the swagger file.
* The **format** command will now set `fromVersion: 6.2.0` for widgets with 'metrics' data type.
* Updated the **find-dependencies** command to support generic modules, definitions, fields and types.
* Fixed an issue where **openapi-codegen** tried to extract reference example outputs, leading to an exception.
* Added an option to ignore secrets automatically when using the **init** command to create a pack.
* Added a tool that gives the ability to temporarily suppress console output.

## 1.4.4

* When formatting incident types with Auto-Extract rules and without mode field, the **format** command will now add the user selected mode.
* Added new validation that DBotRole is set for scripts that requires elevated permissions to the `XSOAR-linter` in the **lint** command.
* Added url escaping to markdown human readable section in generate docs to avoid autolinking.
* Added a validation that mapper's id and name are matching. Updated the format of mapper to include update_id too.
* Added a validation to ensure that image paths in the README files are valid.
* Fixed **find_type** function to correctly find test files, such as, test script and test playbook.
* Added scheme validations for the new Generic Object Types, Fields, and Modules.
* Renamed the flag *--input-old-version* to *--old-version* in the **generate-docs** command.
* Refactored the **update-release-notes** command:
  * Replaced the *--all* flag with *--use-git* or *-g*.
  * Added the *--force* flag to update the pack release notes without changes in the pack.
  * The **update-release-notes** command will now update all dependent integrations on ApiModule change, even if not specified.
  * If more than one pack has changed, the full list of updated packs will be printed at the end of **update-release-notes** command execution.
  * Fixed an issue where the **update-release-notes** command did not add docker image release notes entry for release notes file if a script was changed.
  * Fixed an issue where the **update-release-notes** command did not detect changed files that had the same name.
  * Fixed an issue in the **update-release-notes** command where the version support of JSON files was mishandled.
* Fixed an issue where **format** did not skip files in test and documentation directories.
* Updated the **create-id-set** command to support generic modules, definitions, fields and types.
* Changed the **convert** command to generate old layout fromversion to 5.0.0 instead of 4.1.0
* Enhanced the command **postman-codegen** with type hints for templates.

## 1.4.3

* Fixed an issue where **json-to-outputs** command returned an incorrect output when json is a list.
* Fixed an issue where if a pack README.md did not exist it could cause an error in the validation process.
* Fixed an issue where the *--name* was incorrectly required in the **init** command.
* Adding the option to run **validate** on a specific path while using git (*-i* & *-g*).
* The **format** command will now change UUIDs in .yml and .json files to their respective content entity name.
* Added a playbook validation to check if a task sub playbook exists in the id set in the **validate** command.
* Added the option to add new tags/usecases to the approved list and to the pack metadata on the same pull request.
* Fixed an issue in **test_content** where when different servers ran tests for the same integration, the server URL parameters were not set correctly.
* Added a validation in the **validate** command to ensure that the ***endpoint*** command is configured correctly in yml file.
* Added a warning when pack_metadata's description field is longer than 130 characters.
* Fixed an issue where a redundant print occurred on release notes validation.
* Added new validation in the **validate** command to ensure that the minimal fromVersion in a widget of type metrics will be 6.2.0.
* Added the *--release-notes* flag to demisto-sdk to get the current version release notes entries.

## 1.4.2

* Added to `pylint` summary an indication if a test was skipped.
* Added to the **init** command the option to specify fromversion.
* Fixed an issue where running **init** command without filling the metadata file.
* Added the *--docker-timeout* flag in the **lint** command to control the request timeout for the Docker client.
* Fixed an issue where **update-release-notes** command added only one docker image release notes entry for release notes file, and not for every entity whom docker image was updated.
* Added a validation to ensure that incident/indicator fields names starts with their pack name in the **validate** command. (Checked only for new files and only when using git *-g*)
* Updated the **find-dependencies** command to return the 'dependencies' according the layout type ('incident', 'indicator').
* Enhanced the "vX" display name validation for scripts and integrations in the **validate** command to check for every versioned script or integration, and not only v2.
* Added the *--fail-duplicates* flag for the **create-id-set** command which will fail the command if duplicates are found.
* Added to the **generate-docs** command automatic addition to git when a new readme file is created.

## 1.4.1

* When in private repo without `DEMSITO_SDK_GITHUB_TOKEN` configured, get_remote_file will take files from the local origin/master.
* Enhanced the **unify** command when giving input of a file and not a directory return a clear error message.
* Added a validation to ensure integrations are not skipped and at least one test playbook is not skipped for each integration or script.
* Added to the Content Tests support for `context_print_dt`, which queries the incident context and prints the result as a json.
* Added new validation for the `xsoar_config.json` file in the **validate** command.
* Added a version differences section to readme in **generate-docs** command.
* Added the *--docs-format* flag in the **integration-diff** command to get the output in README format.
* Added the *--input-old-version* and *--skip-breaking-changes* flags in the **generate-docs** command to get the details for the breaking section and to skip the breaking changes section.

## 1.4.0

* Enable passing a comma-separated list of paths for the `--input` option of the **lint** command.
* Added new validation of unimplemented test-module command in the code to the `XSOAR-linter` in the **lint** command.
* Fixed the **generate-docs** to handle integration authentication parameter.
* Added a validation to ensure that description and README do not contain the word 'Demisto'.
* Improved the deprecated message validation required from playbooks and scripts.
* Added the `--quite-bc-validation` flag for the **validate** command to run the backwards compatibility validation in quite mode (errors is treated like warnings).
* Fixed the **update release notes** command to display a name for old layouts.
* Added the ability to append to the pack README credit to contributors.
* Added identification for parameter differences in **integration-diff** command.
* Fixed **format** to use git as a default value.
* Updated the **upload** command to support reports.
* Fixed an issue where **generate-docs** command was displaying 'None' when credentials parameter display field configured was not configured.
* Fixed an issue where **download** did not return exit code 1 on failure.
* Updated the validation that incident fields' names do not contain the word incident will aplly to core packs only.
* Added a playbook validation to verify all conditional tasks have an 'else' path in **validate** command.
* Renamed the GitHub authentication token environment variable `GITHUB_TOKEN` to `DEMITO_SDK_GITHUB_TOKEN`.
* Added to the **update-release-notes** command automatic addition to git when new release notes file is created.
* Added validation to ensure that integrations, scripts, and playbooks do not contain the entity type in their names.
* Added the **convert** command to convert entities between XSOAR versions.
* Added the *--deprecate* flag in **format** command to deprecate integrations, scripts, and playbooks.
* Fixed an issue where ignoring errors did not work when running the **validate** command on specific files (-i).

## 1.3.9

* Added a validation verifying that the pack's README.md file is not equal to pack description.
* Fixed an issue where the **Assume yes** flag did not work properly for some entities in the **format** command.
* Improved the error messages for separators in folder and file names in the **validate** command.
* Removed the **DISABLE_SDK_VERSION_CHECK** environment variable. To disable new version checks, use the **DEMISTO_SDK_SKIP_VERSION_CHECK** envirnoment variable.
* Fixed an issue where the demisto-sdk version check failed due to a rate limit.
* Fixed an issue with playbooks scheme validation.

## 1.3.8

* Updated the **secrets** command to work on forked branches.

## 1.3.7

* Added a validation to ensure correct image and description file names.
* Fixed an issue where the **validate** command failed when 'display' field in credentials param in yml is empty but 'displaypassword' was provided.
* Added the **integration-diff** command to check differences between two versions of an integration and to return a report of missing and changed elements in the new version.
* Added a validation verifying that the pack's README.md file is not missing or empty for partner packs or packs contains use cases.
* Added a validation to ensure that the integration and script folder and file names will not contain separators (`_`, `-`, ``).
* When formatting new pack, the **format** command will set the *fromversion* key to 5.5.0 in the new files without fromversion.

## 1.3.6

* Added a validation that core packs are not dependent on non-core packs.
* Added a validation that a pack name follows XSOAR standards.
* Fixed an issue where in some cases the `get_remote_file` function failed due to an invalid path.
* Fixed an issue where running **update-release-notes** with updated integration logo, did not detect any file changes.
* Fixed an issue where the **create-id-set** command did not identify unified integrations correctly.
* Fixed an issue where the `CommonTypes` pack was not identified as a dependency for all feed integrations.
* Added support for running SDK commands in private repositories.
* Fixed an issue where running the **init** command did not set the correct category field in an integration .yml file for a newly created pack.
* When formatting new contributed pack, the **format** command will set the *fromversion* key to 6.0.0 in the relevant files.
* If the environment variable "DISABLE_SDK_VERSION_CHECK" is define, the demisto-sdk will no longer check for newer version when running a command.
* Added the `--use-pack-metadata` flag for the **find-dependencies** command to update the calculated dependencies using the the packs metadata files.
* Fixed an issue where **validate** failed on scripts in case the `outputs` field was set to `None`.
* Fixed an issue where **validate** was failing on editing existing release notes.
* Added a validation for README files verifying that the file doesn't contain template text copied from HelloWorld or HelloWorldPremium README.

## 1.3.5

* Added a validation that layoutscontainer's id and name are matching. Updated the format of layoutcontainer to include update_id too.
* Added a validation that commands' names and arguments in core packs, or scripts' arguments do not contain the word incident.
* Fixed issue where running the **generate-docs** command with -c flag ran all the commands and not just the commands specified by the flag.
* Fixed the error message of the **validate** command to not always suggest adding the *description* field.
* Fixed an issue where running **format** on feed integration generated invalid parameter structure.
* Fixed an issue where the **generate-docs** command did not add all the used scripts in a playbook to the README file.
* Fixed an issue where contrib/partner details might be added twice to the same file, when using unify and create-content-artifacts commands
* Fixed issue where running **validate** command on image-related integration did not return the correct outputs to json file.
* When formatting playbooks, the **format** command will now remove empty fields from SetIncident, SetIndicator, CreateNewIncident, CreateNewIndicator script arguments.
* Added an option to fill in the developer email when running the **init** command.

## 1.3.4

* Updated the **validate** command to check that the 'additionalinfo' field only contains the expected value for feed required parameters and not equal to it.
* Added a validation that community/partner details are not in the detailed description file.
* Added a validation that the Use Case tag in pack_metadata file is only used when the pack contains at least one PB, Incident Type or Layout.
* Added a validation that makes sure outputs in integrations are matching the README file when only README has changed.
* Added the *hidden* field to the integration schema.
* Fixed an issue where running **format** on a playbook whose `name` does not equal its `id` would cause other playbooks who use that playbook as a sub-playbook to fail.
* Added support for local custom command configuration file `.demisto-sdk-conf`.
* Updated the **format** command to include an update to the description file of an integration, to remove community/partner details.

## 1.3.3

* Fixed an issue where **lint** failed where *.Dockerfile* exists prior running the lint command.
* Added FeedHelloWorld template option for *--template* flag in **demisto-sdk init** command.
* Fixed issue where **update-release-notes** deleted release note file if command was called more than once.
* Fixed issue where **update-release-notes** added docker image release notes every time the command was called.
* Fixed an issue where running **update-release-notes** on a pack with newly created integration, had also added a docker image entry in the release notes.
* Fixed an issue where `XSOAR-linter` did not find *NotImplementedError* in main.
* Added validation for README files verifying their length (over 30 chars).
* When using *-g* flag in the **validate** command it will now ignore untracked files by default.
* Added the *--include-untracked* flag to the **validate** command to include files which are untracked by git in the validation process.
* Improved the `pykwalify` error outputs in the **validate** command.
* Added the *--print-pykwalify* flag to the **validate** command to print the unchanged output from `pykwalify`.

## 1.3.2

* Updated the format of the outputs when using the *--json-file* flag to create a JSON file output for the **validate** and **lint** commands.
* Added the **doc-review** command to check spelling in .md and .yml files as well as a basic release notes review.
* Added a validation that a pack's display name does not already exist in content repository.
* Fixed an issue where the **validate** command failed to detect duplicate params in an integration.
* Fixed an issue where the **validate** command failed to detect duplicate arguments in a command in an integration.

## 1.3.1

* Fixed an issue where the **validate** command failed to validate the release notes of beta integrations.
* Updated the **upload** command to support indicator fields.
* The **validate** and **update-release-notes** commands will now check changed files against `demisto/master` if it is configured locally.
* Fixed an issue where **validate** would incorrectly identify files as renamed.
* Added a validation that integration properties (such as feed, mappers, mirroring, etc) are not removed.
* Fixed an issue where **validate** failed when comparing branch against commit hash.
* Added the *--no-pipenv* flag to the **split-yml** command.
* Added a validation that incident fields and incident types are not removed from mappers.
* Fixed an issue where the *c
reate-id-set* flag in the *validate* command did not work while not using git.
* Added the *hiddenusername* field to the integration schema.
* Added a validation that images that are not integration images, do not ask for a new version or RN

## 1.3.0

* Do not collect optional dependencies on indicator types reputation commands.
* Fixed an issue where downloading indicator layoutscontainer objects failed.
* Added a validation that makes sure outputs in integrations are matching the README file.
* Fixed an issue where the *create-id-set* flag in the **validate** command did not work.
* Added a warning in case no id_set file is found when running the **validate** command.
* Fixed an issue where changed files were not recognised correctly on forked branches in the **validate** and the **update-release-notes** commands.
* Fixed an issue when files were classified incorrectly when running *update-release-notes*.
* Added a validation that integration and script file paths are compatible with our convention.
* Fixed an issue where id_set.json file was re created whenever running the generate-docs command.
* added the *--json-file* flag to create a JSON file output for the **validate** and **lint** commands.

## 1.2.19

* Fixed an issue where merge id_set was not updated to work with the new entity of Packs.
* Added a validation that the playbook's version matches the version of its sub-playbooks, scripts, and integrations.

## 1.2.18

* Changed the *skip-id-set-creation* flag to *create-id-set* in the **validate** command. Its default value will be False.
* Added support for the 'cve' reputation command in default arg validation.
* Filter out generic and reputation command from scripts and playbooks dependencies calculation.
* Added support for the incident fields in outgoing mappers in the ID set.
* Added a validation that the taskid field and the id field under the task field are both from uuid format and contain the same value.
* Updated the **format** command to generate uuid value for the taskid field and for the id under the task field in case they hold an invalid values.
* Exclude changes from doc_files directory on validation.
* Added a validation that an integration command has at most one default argument.
* Fixing an issue where pack metadata version bump was not enforced when modifying an old format (unified) file.
* Added validation that integration parameter's display names are capitalized and spaced using whitespaces and not underscores.
* Fixed an issue where beta integrations where not running deprecation validations.
* Allowed adding additional information to the deprecated description.
* Fixing an issue when escaping less and greater signs in integration params did not work as expected.

## 1.2.17

* Added a validation that the classifier of an integration exists.
* Added a validation that the mapper of an integration exists.
* Added a validation that the incident types of a classifier exist.
* Added a validation that the incident types of a mapper exist.
* Added support for *text* argument when running **demisto-sdk update-release-notes** on the ApiModules pack.
* Added a validation for the minimal version of an indicator field of type grid.
* Added new validation for incident and indicator fields in classifiers mappers and layouts exist in the content.
* Added cache for get_remote_file to reducing failures from accessing the remote repo.
* Fixed an issue in the **format** command where `_dev` or `_copy` suffixes weren't removed from the `id` of the given playbooks.
* Playbook dependencies from incident and indicator fields are now marked as optional.
* Mappers dependencies from incident types and incident fields are now marked as optional.
* Classifier dependencies from incident types are now marked as optional.
* Updated **demisto-sdk init** command to no longer create `created` field in pack_metadata file
* Updated **generate-docs** command to take the parameters names in setup section from display field and to use additionalinfo field when exist.
* Using the *verbose* argument in the **find-dependencies** command will now log to the console.
* Improved the deprecated message validation required from integrations.
* Fixed an issue in the **generate-docs** command where **Context Example** section was created when it was empty.

## 1.2.16

* Added allowed ignore errors to the *IDSetValidator*.
* Fixed an issue where an irrelevant id_set validation ran in the **validate** command when using the *--id-set* flag.
* Fixed an issue were **generate-docs** command has failed if a command did not exist in commands permissions file.
* Improved a **validate** command message for missing release notes of api module dependencies.

## 1.2.15

* Added the *ID101* to the allowed ignored errors.

## 1.2.14

* SDK repository is now mypy check_untyped_defs complaint.
* The lint command will now ignore the unsubscriptable-object (E1136) pylint error in dockers based on python 3.9 - this will be removed once a new pylint version is released.
* Added an option for **format** to run on a whole pack.
* Added new validation of unimplemented commands from yml in the code to `XSOAR-linter`.
* Fixed an issue where Auto-Extract fields were only checked for newly added incident types in the **validate** command.
* Added a new warning validation of direct access to args/params dicts to `XSOAR-linter`.

## 1.2.13

* Added new validation of indicators usage in CommandResults to `XSOAR-linter`.
* Running **demisto-sdk lint** will automatically run on changed files (same behavior as the -g flag).
* Removed supported version message from the documentation when running **generate_docs**.
* Added a print to indicate backwards compatibility is being checked in **validate** command.
* Added a percent print when running the **validate** command with the *-a* flag.
* Fixed a regression in the **upload** command where it was ignoring `DEMISTO_VERIFY_SSL` env var.
* Fixed an issue where the **upload** command would fail to upload beta integrations.
* Fixed an issue where the **validate** command did not create the *id_set.json* file when running with *-a* flag.
* Added price change validation in the **validate** command.
* Added validations that checks in read-me for empty sections or leftovers from the auto generated read-me that should be changed.
* Added new code validation for *NotImplementedError* to raise a warning in `XSOAR-linter`.
* Added validation for support types in the pack metadata file.
* Added support for *--template* flag in **demisto-sdk init** command.
* Fixed an issue with running **validate** on master branch where the changed files weren't compared to previous commit when using the *-g* flag.
* Fixed an issue where the `XSOAR-linter` ran *NotImplementedError* validation on scripts.
* Added support for Auto-Extract feature validation in incident types in the **validate** command.
* Fixed an issue in the **lint** command where the *-i* flag was ignored.
* Improved **merge-id-sets** command to support merge between two ID sets that contain the same pack.
* Fixed an issue in the **lint** command where flake8 ran twice.

## 1.2.12

* Bandit now reports also on medium severity issues.
* Fixed an issue with support for Docker Desktop on Mac version 2.5.0+.
* Added support for vulture and mypy linting when running without docker.
* Added support for *prev-ver* flag in **update-release-notes** command.
* Improved retry support when building docker images for linting.
* Added the option to create an ID set on a specific pack in **create-id-set** command.
* Added the *--skip-id-set-creation* flag to **validate** command in order to add the capability to run validate command without creating id_set validation.
* Fixed an issue where **validate** command checked docker image tag on ApiModules pack.
* Fixed an issue where **find-dependencies** did not calculate dashboards and reports dependencies.
* Added supported version message to the documentation and release notes files when running **generate_docs** and **update-release-notes** commands respectively.
* Added new code validations for *NotImplementedError* exception raise to `XSOAR-linter`.
* Command create-content-artifacts additional support for **Author_image.png** object.
* Fixed an issue where schemas were not enforced for incident fields, indicator fields and old layouts in the validate command.
* Added support for **update-release-notes** command to update release notes according to master branch.

## 1.2.11

* Fixed an issue where the ***generate-docs*** command reset the enumeration of line numbering after an MD table.
* Updated the **upload** command to support mappers.
* Fixed an issue where exceptions were no printed in the **format** while the *--verbose* flag is set.
* Fixed an issue where *--assume-yes* flag did not work in the **format** command when running on a playbook without a `fromversion` field.
* Fixed an issue where the **format** command would fail in case `conf.json` file was not found instead of skipping the update.
* Fixed an issue where integration with v2 were recognised by the `name` field instead of the `display` field in the **validate** command.
* Added a playbook validation to check if a task script exists in the id set in the **validate** command.
* Added new integration category `File Integrity Management` in the **validate** command.

## 1.2.10

* Added validation for approved content pack use-cases and tags.
* Added new code validations for *CommonServerPython* import to `XSOAR-linter`.
* Added *default value* and *predefined values* to argument description in **generate-docs** command.
* Added a new validation that checks if *get-mapping-fields* command exists if the integration schema has *{ismappable: true}* in **validate** command.
* Fixed an issue where the *--staged* flag recognised added files as modified in the **validate** command.
* Fixed an issue where a backwards compatibility warning was raised for all added files in the **validate** command.
* Fixed an issue where **validate** command failed when no tests were given for a partner supported pack.
* Updated the **download** command to support mappers.
* Fixed an issue where the ***format*** command added a duplicate parameter.
* For partner supported content packs, added support for a list of emails.
* Removed validation of README files from the ***validate*** command.
* Fixed an issue where the ***validate*** command required release notes for ApiModules pack.

## 1.2.9

* Fixed an issue in the **openapi_codegen** command where it created duplicate functions name from the swagger file.
* Fixed an issue in the **update-release-notes** command where the *update type* argument was not verified.
* Fixed an issue in the **validate** command where no error was raised in case a non-existing docker image was presented.
* Fixed an issue in the **format** command where format failed when trying to update invalid Docker image.
* The **format** command will now preserve the **isArray** argument in integration's reputation commands and will show a warning if it set to **false**.
* Fixed an issue in the **lint** command where *finally* clause was not supported in main function.
* Fixed an issue in the **validate** command where changing any entity ID was not validated.
* Fixed an issue in the **validate** command where *--staged* flag did not bring only changed files.
* Fixed the **update-release-notes** command to ignore changes in the metadata file.
* Fixed the **validate** command to ignore metadata changes when checking if a version bump is needed.

## 1.2.8

* Added a new validation that checks in playbooks for the usage of `DeleteContext` in **validate** command.
* Fixed an issue in the **upload** command where it would try to upload content entities with unsupported versions.
* Added a new validation that checks in playbooks for the usage of specific instance in **validate** command.
* Added the **--staged** flag to **validate** command to run on staged files only.

## 1.2.7

* Changed input parameters in **find-dependencies** command.
  * Use ***-i, --input*** instead of ***-p, --path***.
  * Use ***-idp, --id-set-path*** instead of ***-i, --id-set-path***.
* Fixed an issue in the **unify** command where it crashed on an integration without an image file.
* Fixed an issue in the **format** command where unnecessary files were not skipped.
* Fixed an issue in the **update-release-notes** command where the *text* argument was not respected in all cases.
* Fixed an issue in the **validate** command where a warning about detailed description was given for unified or deprecated integrations.
* Improved the error returned by the **validate** command when running on files using the old format.

## 1.2.6

* No longer require setting `DEMISTO_README_VALIDATION` env var to enable README mdx validation. Validation will now run automatically if all necessary node modules are available.
* Fixed an issue in the **validate** command where the `--skip-pack-dependencies` would not skip id-set creation.
* Fixed an issue in the **validate** command where validation would fail if supplied an integration with an empty `commands` key.
* Fixed an issue in the **validate** command where validation would fail due to a required version bump for packs which are not versioned.
* Will use env var `DEMISTO_VERIFY_SSL` to determine if to use a secure connection for commands interacting with the Server when `--insecure` is not passed. If working with a local Server without a trusted certificate, you can set env var `DEMISTO_VERIFY_SSL=no` to avoid using `--insecure` on each command.
* Unifier now adds a link to the integration documentation to the integration detailed description.
* Fixed an issue in the **secrets** command where ignored secrets were not skipped.

## 1.2.5

* Added support for special fields: *defaultclassifier*, *defaultmapperin*, *defaultmapperout* in **download** command.
* Added -y option **format** command to assume "yes" as answer to all prompts and run non-interactively
* Speed up improvements for `validate` of README files.
* Updated the **format** command to adhere to the defined content schema and sub-schemas, aligning its behavior with the **validate** command.
* Added support for canvasContextConnections files in **format** command.

## 1.2.4

* Updated detailed description for community integrations.

## 1.2.3

* Fixed an issue where running **validate** failed on playbook with task that adds tags to the evidence data.
* Added the *displaypassword* field to the integration schema.
* Added new code validations to `XSOAR-linter`.
  * As warnings messages:
    * `demisto.params()` should be used only inside main function.
    * `demisto.args()` should be used only inside main function.
    * Functions args should have type annotations.
* Added `fromversion` field validation to test playbooks and scripts in **validate** command.

## 1.2.2

* Add support for warning msgs in the report and summary to **lint** command.
* Fixed an issue where **json-to-outputs** determined bool values as int.
* Fixed an issue where **update-release-notes** was crushing on `--all` flag.
* Fixed an issue where running **validate**, **update-release-notes** outside of content repo crushed without a meaningful error message.
* Added support for layoutscontainer in **init** contribution flow.
* Added a validation for tlp_color param in feeds in **validate** command.
* Added a validation for removal of integration parameters in **validate** command.
* Fixed an issue where **update-release-notes** was failing with a wrong error message when no pack or input was given.
* Improved formatting output of the **generate-docs** command.
* Add support for env variable *DEMISTO_SDK_ID_SET_REFRESH_INTERVAL*. Set this env variable to the refresh interval in minutes. The id set will be regenerated only if the refresh interval has passed since the last generation. Useful when generating Script documentation, to avoid re-generating the id_set every run.
* Added new code validations to `XSOAR-linter`.
  * As error messages:
    * Longer than 10 seconds sleep statements for non long running integrations.
    * exit() usage.
    * quit() usage.
  * As warnings messages:
    * `demisto.log` should not be used.
    * main function existence.
    * `demito.results` should not be used.
    * `return_output` should not be used.
    * try-except statement in main function.
    * `return_error` usage in main function.
    * only once `return_error` usage.
* Fixed an issue where **lint** command printed logs twice.
* Fixed an issue where *suffix* did not work as expected in the **create-content-artifacts** command.
* Added support for *prev-ver* flag in **lint** and **secrets** commands.
* Added support for *text* flag to **update-release-notes** command to add the same text to all release notes.
* Fixed an issue where **validate** did not recognize added files if they were modified locally.
* Added a validation that checks the `fromversion` field exists and is set to 5.0.0 or above when working or comparing to a non-feature branch in **validate** command.
* Added a validation that checks the certification field in the pack_metadata file is valid in **validate** command.
* The **update-release-notes** command will now automatically add docker image update to the release notes.

## 1.2.1

* Added an additional linter `XSOAR-linter` to the **lint** command which custom validates py files. currently checks for:
  * `Sys.exit` usages with non zero value.
  * Any `Print` usages.
* Fixed an issue where renamed files were failing on *validate*.
* Fixed an issue where single changed files did not required release notes update.
* Fixed an issue where doc_images required release-notes and validations.
* Added handling of dependent packs when running **update-release-notes** on changed *APIModules*.
  * Added new argument *--id-set-path* for id_set.json path.
  * When changes to *APIModule* is detected and an id_set.json is available - the command will update the dependent pack as well.
* Added handling of dependent packs when running **validate** on changed *APIModules*.
  * Added new argument *--id-set-path* for id_set.json path.
  * When changes to *APIModule* is detected and an id_set.json is available - the command will validate that the dependent pack has release notes as well.
* Fixed an issue where the find_type function didn't recognize file types correctly.
* Fixed an issue where **update-release-notes** command did not work properly on Windows.
* Added support for indicator fields in **update-release-notes** command.
* Fixed an issue where files in test dirs where being validated.

## 1.2.0

* Fixed an issue where **format** did not update the test playbook from its pack.
* Fixed an issue where **validate** validated non integration images.
* Fixed an issue where **update-release-notes** did not identified old yml integrations and scripts.
* Added revision templates to the **update-release-notes** command.
* Fixed an issue where **update-release-notes** crashed when a file was renamed.
* Fixed an issue where **validate** failed on deleted files.
* Fixed an issue where **validate** validated all images instead of packs only.
* Fixed an issue where a warning was not printed in the **format** in case a non-supported file type is inputted.
* Fixed an issue where **validate** did not fail if no release notes were added when adding files to existing packs.
* Added handling of incorrect layout paths via the **format** command.
* Refactor **create-content-artifacts** command - Efficient artifacts creation and better logging.
* Fixed an issue where image and description files were not handled correctly by **validate** and **update-release-notes** commands.
* Fixed an issue where the **format** command didn't remove all extra fields in a file.
* Added an error in case an invalid id_set.json file is found while running the **validate** command.
* Added fetch params checks to the **validate** command.

## 1.1.11

* Added line number to secrets' path in **secrets** command report.
* Fixed an issue where **init** a community pack did not present the valid support URL.
* Fixed an issue where **init** offered a non relevant pack support type.
* Fixed an issue where **lint** did not pull docker images for powershell.
* Fixed an issue where **find-dependencies** did not find all the script dependencies.
* Fixed an issue where **find-dependencies** did not collect indicator fields as dependencies for playbooks.
* Updated the **validate** and the **secrets** commands to be less dependent on regex.
* Fixed an issue where **lint** did not run on circle when docker did not return ping.
* Updated the missing release notes error message (RN106) in the **Validate** command.
* Fixed an issue where **Validate** would return missing release notes when two packs with the same substring existed in the modified files.
* Fixed an issue where **update-release-notes** would add duplicate release notes when two packs with the same substring existed in the modified files.
* Fixed an issue where **update-release-notes** would fail to bump new versions if the feature branch was out of sync with the master branch.
* Fixed an issue where a non-descriptive error would be returned when giving the **update-release-notes** command a pack which can not be found.
* Added dependencies check for *widgets* in **find-dependencies** command.
* Added a `update-docker` flag to **format** command.
* Added a `json-to-outputs` flag to the **run** command.
* Added a verbose (`-v`) flag to **format** command.
* Fixed an issue where **download** added the prefix "playbook-" to the name of playbooks.

## 1.1.10

* Updated the **init** command. Relevant only when passing the *--contribution* argument.
  * Added the *--author* option.
  * The *support* field of the pack's metadata is set to *community*.
* Added a proper error message in the **Validate** command upon a missing description in the root of the yml.
* **Format** now works with a relative path.
* **Validate** now fails when all release notes have been excluded.
* Fixed issue where correct error message would not propagate for invalid images.
* Added the *--skip-pack-dependencies* flag to **validate** command to skip pack dependencies validation. Relevant when using the *-g* flag.
* Fixed an issue where **Validate** and **Format** commands failed integrations with `defaultvalue` field in fetch incidents related parameters.
* Fixed an issue in the **Validate** command in which unified YAML files were not ignored.
* Fixed an issue in **generate-docs** where scripts and playbooks inputs and outputs were not parsed correctly.
* Fixed an issue in the **openapi-codegen** command where missing reference fields in the swagger JSON caused errors.
* Fixed an issue in the **openapi-codegen** command where empty objects in the swagger JSON paths caused errors.
* **update-release-notes** command now accept path of the pack instead of pack name.
* Fixed an issue where **generate-docs** was inserting unnecessary escape characters.
* Fixed an issue in the **update-release-notes** command where changes to the pack_metadata were not detected.
* Fixed an issue where **validate** did not check for missing release notes in old format files.

## 1.1.9

* Fixed an issue where **update-release-notes** command failed on invalid file types.

## 1.1.8

* Fixed a regression where **upload** command failed on test playbooks.
* Added new *githubUser* field in pack metadata init command.
* Support beta integration in the commands **split-yml, extract-code, generate-test-playbook and generate-docs.**
* Fixed an issue where **find-dependencies** ignored *toversion* field in content items.
* Added support for *layoutscontainer*, *classifier_5_9_9*, *mapper*, *report*, and *widget* in the **Format** command.
* Fixed an issue where **Format** will set the `ID` field to be equal to the `name` field in modified playbooks.
* Fixed an issue where **Format** did not work for test playbooks.
* Improved **update-release-notes** command:
  * Write content description to release notes for new items.
  * Update format for file types without description: Connections, Incident Types, Indicator Types, Layouts, Incident Fields.
* Added a validation for feedTags param in feeds in **validate** command.
* Fixed readme validation issue in community support packs.
* Added the **openapi-codegen** command to generate integrations from OpenAPI specification files.
* Fixed an issue were release notes validations returned wrong results for *CommonScripts* pack.
* Added validation for image links in README files in **validate** command.
* Added a validation for default value of fetch param in feeds in **validate** command.
* Fixed an issue where the **Init** command failed on scripts.

## 1.1.7

* Fixed an issue where running the **format** command on feed integrations removed the `defaultvalue` fields.
* Playbook branch marked with *skipunavailable* is now set as an optional dependency in the **find-dependencies** command.
* The **feedReputation** parameter can now be hidden in a feed integration.
* Fixed an issue where running the **unify** command on JS package failed.
* Added the *--no-update* flag to the **find-dependencies** command.
* Added the following validations in **validate** command:
  * Validating that a pack does not depend on NonSupported / Deprecated packs.

## 1.1.6

* Added the *--description* option to the **init** command.
* Added the *--contribution* option to the **init** command which converts a contribution zip to proper pack format.
* Improved **validate** command performance time and outputs.
* Added the flag *--no-docker-checks* to **validate** command to skip docker checks.
* Added the flag *--print-ignored-files* to **validate** command to print ignored files report when the command is done.
* Added the following validations in **validate** command:
  * Validating that existing release notes are not modified.
  * Validating release notes are not added to new packs.
  * Validating that the "currentVersion" field was raised in the pack_metadata for modified packs.
  * Validating that the timestamp in the "created" field in the pack_metadata is in ISO format.
* Running `demisto-sdk validate` will run the **validate** command using git and only on committed files (same as using *-g --post-commit*).
* Fixed an issue where release notes were not checked correctly in **validate** command.
* Fixed an issue in the **create-id-set** command where optional playbook tasks were not taken into consideration.
* Added a prompt to the `demisto-sdk update-release-notes` command to prompt users to commit changes before running the release notes command.
* Added support to `layoutscontainer` in **validate** command.

## 1.1.5

* Fixed an issue in **find-dependencies** command.
* **lint** command now verifies flake8 on CommonServerPython script.

## 1.1.4

* Fixed an issue with the default output file name of the **unify** command when using "." as an output path.
* **Unify** command now adds contributor details to the display name and description.
* **Format** command now adds *isFetch* and *incidenttype* fields to integration yml.
* Removed the *feedIncremental* field from the integration schema.
* **Format** command now adds *feedBypassExclusionList*, *Fetch indicators*, *feedReputation*, *feedReliability*,
     *feedExpirationPolicy*, *feedExpirationInterval* and *feedFetchInterval* fields to integration yml.
* Fixed an issue in the playbooks schema.
* Fixed an issue where generated release notes were out of order.
* Improved pack dependencies detection.
* Fixed an issue where test playbooks were mishandled in **validate** command.

## 1.1.3

* Added a validation for invalid id fields in indicators types files in **validate** command.
* Added default behavior for **update-release-notes** command.
* Fixed an error where README files were failing release notes validation.
* Updated format of generated release notes to be more user friendly.
* Improved error messages for the **update-release-notes** command.
* Added support for `Connections`, `Dashboards`, `Widgets`, and `Indicator Types` to **update-release-notes** command.
* **Validate** now supports scripts under the *TestPlaybooks* directory.
* Fixed an issue where **validate** did not support powershell files.

## 1.1.2

* Added a validation for invalid playbookID fields in incidents types files in **validate** command.
* Added a code formatter for python files.
* Fixed an issue where new and old classifiers where mixed on validate command.
* Added *feedIncremental* field to the integration schema.
* Fixed error in the **upload** command where unified YMLs were not uploaded as expected if the given input was a pack.
* Fixed an issue where the **secrets** command failed due to a space character in the file name.
* Ignored RN validation for *NonSupported* pack.
* You can now ignore IF107, SC100, RP102 error codes in the **validate** command.
* Fixed an issue where the **download** command was crashing when received as input a JS integration or script.
* Fixed an issue where **validate** command checked docker image for JS integrations and scripts.
* **validate** command now checks scheme for reports and connections.
* Fixed an issue where **validate** command checked docker when running on all files.
* Fixed an issue where **validate** command did not fail when docker image was not on the latest numeric tag.
* Fixed an issue where beta integrations were not validated correctly in **validate** command.

## 1.1.1

* fixed and issue where file types were not recognized correctly in **validate** command.
* Added better outputs for validate command.

## 1.1.0

* Fixed an issue where changes to only non-validated files would fail validation.
* Fixed an issue in **validate** command where moved files were failing validation for new packs.
* Fixed an issue in **validate** command where added files were failing validation due to wrong file type detection.
* Added support for new classifiers and mappers in **validate** command.
* Removed support of old RN format validation.
* Updated **secrets** command output format.
* Added support for error ignore on deprecated files in **validate** command.
* Improved errors outputs in **validate** command.
* Added support for linting an entire pack.

## 1.0.9

* Fixed a bug where misleading error was presented when pack name was not found.
* **Update-release-notes** now detects added files for packs with versions.
* Readme files are now ignored by **update-release-notes** and validation of release notes.
* Empty release notes no longer cause an uncaught error during validation.

## 1.0.8

* Changed the output format of demisto-sdk secrets.
* Added a validation that checkbox items are not required in integrations.
* Added pack release notes generation and validation.
* Improved pack metadata validation.
* Fixed an issue in **validate** where renamed files caused an error

## 1.0.4

* Fix the **format** command to update the `id` field to be equal to `details` field in indicator-type files, and to `name` field in incident-type & dashboard files.
* Fixed a bug in the **validate** command for layout files that had `sortValues` fields.
* Fixed a bug in the **format** command where `playbookName` field was not always present in the file.
* Fixed a bug in the **format** command where indicatorField wasn't part of the SDK schemas.
* Fixed a bug in **upload** command where created unified docker45 yml files were not deleted.
* Added support for IndicatorTypes directory in packs (for `reputation` files, instead of Misc).
* Fixed parsing playbook condition names as string instead of boolean in **validate** command
* Improved image validation in YAML files.
* Removed validation for else path in playbook condition tasks.

## 1.0.3

* Fixed a bug in the **format** command where comments were being removed from YAML files.
* Added output fields: *file_path* and *kind* for layouts in the id-set.json created by **create-id-set** command.
* Fixed a bug in the **create-id-set** command Who returns Duplicate for Layouts with a different kind.
* Added formatting to **generate-docs** command results replacing all `<br>` tags with `<br/>`.
* Fixed a bug in the **download** command when custom content contained not supported content entity.
* Fixed a bug in **format** command in which boolean strings  (e.g. 'yes' or 'no') were converted to boolean values (e.g. 'True' or 'False').
* **format** command now removes *sourceplaybookid* field from playbook files.
* Fixed a bug in **generate-docs** command in which integration dependencies were not detected when generating documentation for a playbook.

## 1.0.1

* Fixed a bug in the **unify** command when output path was provided empty.
* Improved error message for integration with no tests configured.
* Improved the error message returned from the **validate** command when an integration is missing or contains malformed fetch incidents related parameters.
* Fixed a bug in the **create** command where a unified YML with a docker image for 4.5 was copied incorrectly.
* Missing release notes message are now showing the release notes file path to update.
* Fixed an issue in the **validate** command in which unified YAML files were not ignored.
* File format suggestions are now shown in the relevant file format (JSON or YAML).
* Changed Docker image validation to fail only on non-valid ones.
* Removed backward compatibility validation when Docker image is updated.

## 1.0.0

* Improved the *upload* command to support the upload of all the content entities within a pack.
* The *upload* command now supports the improved pack file structure.
* Added an interactive option to format integrations, scripts and playbooks with No TestPlaybooks configured.
* Added an interactive option to configure *conf.json* file with missing test playbooks for integrations, scripts and playbooks
* Added *download* command to download custom content from Demisto instance to the local content repository.
* Improved validation failure messages to include a command suggestion, wherever relevant, to fix the raised issue.
* Improved 'validate' help and documentation description
* validate - checks that scripts, playbooks, and integrations have the *tests* key.
* validate - checks that test playbooks are configured in `conf.json`.
* demisto-sdk lint - Copy dir better handling.
* demisto-sdk lint - Add error when package missing in docker image.
* Added *-a , --validate-all* option in *validate* to run all validation on all files.
* Added *-i , --input* option in *validate* to run validation on a specified pack/file.
* added *-i, --input* option in *secrets* to run on a specific file.
* Added an allowed hidden parameter: *longRunning* to the hidden integration parameters validation.
* Fixed an issue with **format** command when executing with an output path of a folder and not a file path.
* Bug fixes in generate-docs command given playbook as input.
* Fixed an issue with lint command in which flake8 was not running on unit test files.

## 0.5.2

* Added *-c, --command* option in *generate-docs* to generate a specific command from an integration.
* Fixed an issue when getting README/CHANGELOG files from git and loading them.
* Removed release notes validation for new content.
* Fixed secrets validations for files with the same name in a different directory.
* demisto-sdk lint - parallelization working with specifying the number of workers.
* demisto-sdk lint - logging levels output, 3 levels.
* demisto-sdk lint - JSON report, structured error reports in JSON format.
* demisto-sdk lint - XML JUnit report for unit-tests.
* demisto-sdk lint - new packages used to accelerate execution time.
* demisto-sdk secrets - command now respects the generic whitelist, and not only the pack secrets.

## 0.5.0

[PyPI History][1]

[1]: https://pypi.org/project/demisto-sdk/#history

## 0.4.9

* Fixed an issue in *generate-docs* where Playbooks and Scripts documentation failed.
* Added a graceful error message when executing the *run" command with a misspelled command.
* Added more informative errors upon failures of the *upload* command.
* format command:
  * Added format for json files: IncidentField, IncidentType, IndicatorField, IndicatorType, Layout, Dashboard.
  * Added the *-fv --from-version*, *-nv --no-validation* arguments.
  * Removed the *-t yml_type* argument, the file type will be inferred.
  * Removed the *-g use_git* argument, running format without arguments will run automatically on git diff.
* Fixed an issue in loading playbooks with '=' character.
* Fixed an issue in *validate* failed on deleted README files.

## 0.4.8

* Added the *max* field to the Playbook schema, allowing to define it in tasks loop.
* Fixed an issue in *validate* where Condition branches checks were case sensitive.

## 0.4.7

* Added the *slareminder* field to the Playbook schema.
* Added the *common_server*, *demisto_mock* arguments to the *init* command.
* Fixed an issue in *generate-docs* where the general section was not being generated correctly.
* Fixed an issue in *validate* where Incident type validation failed.

## 0.4.6

* Fixed an issue where the *validate* command did not identify CHANGELOG in packs.
* Added a new command, *id-set* to create the id set - the content dependency tree by file IDs.

## 0.4.5

* generate-docs command:
  * Added the *use_cases*, *permissions*, *command_permissions* and *limitations*.
  * Added the *--insecure* argument to support running the script and integration command in Demisto.
  * Removed the *-t yml_type* argument, the file type will be inferred.
  * The *-o --output* argument is no longer mandatory, default value will be the input file directory.
* Added support for env var: *DEMISTO_SDK_SKIP_VERSION_CHECK*. When set version checks are skipped.
* Fixed an issue in which the CHANGELOG files did not match our scheme.
* Added a validator to verify that there are no hidden integration parameters.
* Fixed an issue where the *validate* command ran on test files.
* Removed the *env-dir* argument from the demisto-sdk.
* README files which are html files will now be skipped in the *validate* command.
* Added support for env var: *DEMISTO_README_VALIDATOR*. When not set the readme validation will not run.

## 0.4.4

* Added a validator for IncidentTypes (incidenttype-*.json).
* Fixed an issue where the -p flag in the *validate* command was not working.
* Added a validator for README.md files.
* Release notes validator will now run on: incident fields, indicator fields, incident types, dashboard and reputations.
* Fixed an issue where the validator of reputation(Indicator Type) did not check on the details field.
* Fixed an issue where the validator attempted validating non-existing files after deletions or name refactoring.
* Removed the *yml_type* argument in the *split-yml*, *extract-code* commands.
* Removed the *file_type* argument in the *generate-test-playbook* command.
* Fixed the *insecure* argument in *upload*.
* Added the *insecure* argument in *run-playbook*.
* Standardise the *-i --input*, *-o --output* to demisto-sdk commands.

## 0.4.3

* Fixed an issue where the incident and indicator field BC check failed.
* Support for linting and unit testing PowerShell integrations.

## 0.4.2

* Fixed an issue where validate failed on Windows.
* Added a validator to verify all branches are handled in conditional task in a playbook.
* Added a warning message when not running the latest sdk version.
* Added a validator to check that the root is connected to all tasks in the playbook.
* Added a validator for Dashboards (dashboard-*.json).
* Added a validator for Indicator Types (reputation-*.json).
* Added a BC validation for changing incident field type.
* Fixed an issue where init command would generate an invalid yml for scripts.
* Fixed an issue in misleading error message in v2 validation hook.
* Fixed an issue in v2 hook which now is set only on newly added scripts.
* Added more indicative message for errors in yaml files.
* Disabled pykwalify info log prints.

## 0.3.10

* Added a BC check for incident fields - changing from version is not allowed.
* Fixed an issue in create-content-artifacts where scripts in Packs in TestPlaybooks dir were copied with a wrong prefix.

## 0.3.9

* Added a validation that incident field can not be required.
* Added validation for fetch incident parameters.
* Added validation for feed integration parameters.
* Added to the *format* command the deletion of the *sourceplaybookid* field.
* Fixed an issue where *fieldMapping* in playbook did not pass the scheme validation.
* Fixed an issue where *create-content-artifacts* did not copy TestPlaybooks in Packs without prefix of *playbook-*.
* Added a validation the a playbook can not have a rolename set.
* Added to the image validator the new DBot default image.
* Added the fields: elasticcommonfields, quiet, quietmode to the Playbook schema.
* Fixed an issue where *validate* failed on integration commands without outputs.
* Added a new hook for naming of v2 integrations and scripts.

## 0.3.8

* Fixed an issue where *create-content-artifact* was not loading the data in the yml correctly.
* Fixed an issue where *unify* broke long lines in script section causing syntax errors

## 0.3.7

* Added *generate-docs* command to generate documentation file for integration, playbook or script.
* Fixed an issue where *unify* created a malformed integration yml.
* Fixed an issue where demisto-sdk **init** creates unit-test file with invalid import.

## 0.3.6

* Fixed an issue where demisto-sdk **validate** failed on modified scripts without error message.

## 0.3.5

* Fixed an issue with docker tag validation for integrations.
* Restructured repo source code.

## 0.3.4

* Saved failing unit tests as a file.
* Fixed an issue where "_test" file for scripts/integrations created using **init** would import the "HelloWorld" templates.
* Fixed an issue in demisto-sdk **validate** - was failing on backward compatiblity check
* Fixed an issue in demisto-sdk **secrets** - empty line in .secrets-ignore always made the secrets check to pass
* Added validation for docker image inside integrations and scripts.
* Added --use-git flag to **format** command to format all changed files.
* Fixed an issue where **validate** did not fail on dockerimage changes with bc check.
* Added new flag **--ignore-entropy** to demisto-sdk **secrets**, this will allow skip entropy secrets check.
* Added --outfile to **lint** to allow saving failed packages to a file.

## 0.3.3

* Added backwards compatibility break error message.
* Added schema for incident types.
* Added **additionalinfo** field to as an available field for integration configuration.
* Added pack parameter for **init**.
* Fixed an issue where error would appear if name parameter is not set in **init**.

## 0.3.2

* Fixed the handling of classifier files in **validate**.

## 0.3.1

* Fixed the handling of newly created reputation files in **validate**.
* Added an option to perform **validate** on a specific file.

## 0.3.0

* Added support for multi-package **lint** both with parallel and without.
* Added all parameter in **lint** to run on all packages and packs in content repository.
* Added **format** for:
  * Scripts
  * Playbooks
  * Integrations
* Improved user outputs for **secrets** command.
* Fixed an issue where **lint** would run pytest and pylint only on a single docker per integration.
* Added auto-complete functionality to demisto-sdk.
* Added git parameter in **lint** to run only on changed packages.
* Added the **run-playbook** command
* Added **run** command which runs a command in the Demisto playground.
* Added **upload** command which uploads an integration or a script to a Demisto instance.
* Fixed and issue where **validate** checked if release notes exist for new integrations and scripts.
* Added **generate-test-playbook** command which generates a basic test playbook for an integration or a script.
* **validate** now supports indicator fields.
* Fixed an issue with layouts scheme validation.
* Adding **init** command.
* Added **json-to-outputs** command which generates the yaml section for outputs from an API raw response.

## 0.2.6

* Fixed an issue with locating release notes for beta integrations in **validate**.

## 0.2.5

* Fixed an issue with locating release notes for beta integrations in **validate**.

## 0.2.4

* Adding image validation to Beta_Integration and Packs in **validate**.

## 0.2.3

* Adding Beta_Integration to the structure validation process.
* Fixing bug where **validate** did checks on TestPlaybooks.
* Added requirements parameter to **lint**.

## 0.2.2

* Fixing bug where **lint** did not return exit code 1 on failure.
* Fixing bug where **validate** did not print error message in case no release notes were give.

## 0.2.1

* **Validate** now checks that the id and name fields are identical in yml files.
* Fixed a bug where sdk did not return any exit code.

## 0.2.0

* Added Release Notes Validator.
* Fixed the Unifier selection of your python file to use as the code.
* **Validate** now supports Indicator fields.
* Fixed a bug where **validate** and **secrets** did not return exit code 1 on failure.
* **Validate** now runs on newly added scripts.

## 0.1.8

* Added support for `--version`.
* Fixed an issue in file_validator when calling `checked_type` method with script regex.

## 0.1.2

* Restructuring validation to support content packs.
* Added secrets validation.
* Added content bundle creation.
* Added lint and unit test run.

## 0.1.1

* Added new logic to the unifier.
* Added detailed README.
* Some small adjustments and fixes.

## 0.1.0

Capabilities:

* **Extract** components(code, image, description etc.) from a Demisto YAML file into a directory.
* **Unify** components(code, image, description etc.) to a single Demisto YAML file.
* **Validate** Demisto content files.<|MERGE_RESOLUTION|>--- conflicted
+++ resolved
@@ -9,12 +9,9 @@
 * Calling **graph create** or **graph update** now run the commands with default arguments, instead of showing the command help.
 * Removed the use of chunks when calculating content relationships.
 * Fixed an issue where the url regex in the **validate** command was wrong.
-<<<<<<< HEAD
-* Added validation to check if custom outputs were used in a command outputs, then they should follow the mandatory context standards.
-=======
 * Fixed an issue where **pre-commit** command failed when using global environment.
 * Fixes an issue in **format** command where the `-i` option included files in `.venv` directories.
->>>>>>> 501e7d26
+* Added validation to check if custom outputs were used in a command outputs, then they should follow the mandatory context standards.
 
 ## 1.19.1
 * Fixed an issue where **unify** failed on integrations using an API a module, when not called from the content root.
