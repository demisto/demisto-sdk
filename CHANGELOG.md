# Changelog
## Unreleased

## 1.16.0
* Added a check to **is_docker_image_latest_tag** to only fail the validation on non-latest image tag when the current tag is older than 3 days.
* Fixed an issue where **upload** would not properly show the installed version in the UI.
* Fixed an issue where the `contribution_converter` failed replacing generated release notes with the contribution form release notes.
* Fixed an issue where an extra levelname was added to a logging message.
* Modified the `mypy` pre-commit hook to run in a virtual environment, rather than the local mypy version.
* Added support to run **validate** with `--git` flag on detached HEAD.
* Added a validation that the **validate** command will fail if the pack name is not prefixed on XSIAM dashboard images.
* Fixed the **generate-test-playbook** which failed on an unexpected keyword argument - 'console_log_threshold'.
* Fixed an issue where **prepare-content** would not properly parse the `fromVersion` and `toVersion` attributes of XSIAM-Dashbaord and XSIAM-Report content items.
* Fixed an issue where **validate** command did not fail on non-existent dependency ids of non-mandatory dependant content.
* Fixed pytest async io deprecation warning.
* Added the `--incident-id` argument (optional) to the **run** command.
* Fixed an issue in **run-unit-tests** and **update-content-graph** where running commands in a docker container was done with insufficient permissions.
* Added the `_time` field to the output compare table of the **modeling-rules test** command.
* Changed the endpoint **download** uses to get system content items.
* Fixed an issue where graph-related tasks failed when files were deleted from the repo.
* Added a **validate** check, and a **format** auto fix for the `fromversion` field in Correlation Rules and XSIAM Dashboards.
* Update the format used for dev-dependencies in pyproject.toml to match modern versions of Poetry.
* Added timestamps to logging messages when running in a CI build.
<<<<<<< HEAD
* Fixed an issue where **lint** falsely warned of using `demisto.results`.
=======
* Fixed an issue where lock integartions failed on FileNotFound.(PANW-internal only).
>>>>>>> 1e18aab4

## 1.15.5
* **Breaking Change**: The default of the **upload** command `--zip` argument is `true`. To upload packs as custom content items use the `--no-zip` argument.
* Removed the `no-implicit-optional` hook from **pre-commit**.
* Removed the `markdownlint` hook from **pre-commit**.
* Fixed an issue in **run-unit-tests** to pass with warnings when no tests are collected.
* Fixed an issue in **run-unit-tests** with the coverage calculation.
* Fixed a notification about log file location appeared more than once.
* Updated the error message when code coverage is below the threshold in **coverage-analyze** to be printed in a more noticeable red color.
* Fixed an issue in **upload** that failed when a comma-separated list of paths is passed to the `--input` argument.
* Running **validate** with the `--graph` flag will now run the graph validations after all other validations.
* improved the generated release note for newly added XSIAM entities when running *update-release-notes* command.
* Fixed an issue where in some cases validation failed when mapping null values.
* Fixed an issue in **upload** command where the `--keep-zip` argument did not clean the working directory.
* Fixed an issue where an extra levelname was added to a logging message.
* Fixed an issue in **upload** where uploading packs to XSIAM failed due to version mismatch.

## 1.15.4
* Fixed an issue where *update-release-notes* and *doc-review* did not handle new content notes as expected.
* Fixed an issue in PEP484 (no-implicit-optional) hook to **pre-commit**.
* Fixed an issue in **upload** with `--input-config-file` where the content items weren't uploaded in the correct pack.
* Added support to disable the default logging colors with the **DEMISTO_SDK_LOG_NO_COLORS** environment variable.

## 1.15.3
* Added the `--init` flag to **download**.
* Added the `--keep-empty-folders` flag to **download**.
* Added `markdown-lint` to **pre-commit**
* Added the PEP484 (no-implicit-optional) hook to **pre-commit**.
* Fixed an issue where the content-graph parsing failed on mappers with undefined mapping.
* Fixed an issue in **validate** where `pack_metadata.json` files were not collected proplely in `--graph` option.
* Fixed an issue where *validate* reputation commands outputs were not checked for new content.
* Added *IN107* and *DB100* error codes to *ALLOWED_IGNORE_ERRORS* list.
* Added a validation that assures feed integrations implement the `integration_reliability` configuration parameter.
* Fixed an issue where the format command did not work as expected on pre-process rules files.
* Fixed an issue where **upload** command failed to upload when the XSOAR version is beta.
* Fixed an issue where **upload** command summary was inaccurate when uploading a `Pack` without the `-z` flag.
* Added pack name and pack version to **upload** command summary.
* Added support for modeling rules with multi datasets in ****modeling-rules test**** command.
* Fixed an issue where **validate** didn't recognize layouts with incident fields missing from `id_set.json` even when `--post-commit` was indicated.

## 1.15.2
* Fixed an issue where **format** added default arguments to reputation commands which already have one.
* Fixed an issue where **validate** fails when adding the *advance* field to the integration required fields.
* Updated the integration Traffic Light Protocol (TLP) color list schema in the **validate** command.
* Fixed an issue where **upload** would not read a repo configuration file properly.
* Fixed an issue where **upload** would not handle the `-x`/`--xsiam` flag properly.
* Fixed an issue where **format** failed to use input from the user, when asking about a `from_version`.
* Added the `-n`/`--assume_no` flag to **format**.

## 1.15.1
* Fixed an issue where **generate-docs** generated fields with double html escaping.
* Fixed an issue where **upload** failed when using the `-z` flag.

## 1.15.0
* **Breaking Change**: the **upload** command now only supports **XSOAR 6.5** or newer (and all XSIAM versions).
* **upload** now uses content models, and calls the `prepare` method of each model before uploading (unless uploading a zipped pack).
* Added a *playbook* modification to **prepare-content**, replacing `getIncident` calls with `getAlerts`, when uploading to XSIAM.
* Added a *playbook* modification to **prepare-content**, replacing `${incident.fieldname}` context accessors with `${alert.fieldname}` when uploading to XSIAM.
* Added a *playbook* modification to **prepare-content**, replacing `incident` to `alert` in task display names, when uploading to XSIAM.
* Added a *layout* modification to **prepare-content**, replacing `Related/Child/Linked Incidents` to `... Alerts` when uploading to XSIAM.
* Added a *script* modification to **prepare-content**, automatically replacing the word `incident` with `alert` when uploading to XSIAM.
* Added a validation that the **validate** command will fail if the `dockerimage` field in scripts/integrations uses any py3-native docker image.
* Updated the `ruff` version used in **pre-commit** to `0.0.269`.
* Fixed an issue in **create-content-graph** which caused missing detection of duplicated content items.
* Fixed an issue where **run-unit-tests** failed on python2 content items.
* Fixed an issue in **validate** where core packs validations were checked against the core packs defined on master branch, rather than on the current branch.
* Fixed an issue in **pre-commit** where `--input` flag was not filtered by the git files.
* Skip reset containers for XSOAR NG and XSIAM(PANW-internal only).
* Fixed an issue where **lint** failed fetching docker image details from a PANW GitLab CI environment. (PANW-internal only).

## 1.14.5
* Added logging in case the container fails to run in **run-unit-tests**.
* Disabled **pre-commit** multiprocessing for `validate` and `format`, as they use a service.
* **pre-commit** now calls `format` with `--assume-yes` and `--no-validate`.
* Fixed an issue where **pre-commit** ran multiple times when checking out build related files.

## 1.14.4
* Added integration configuration for *Cortex REST API* integration.
* Removed `Flake8` from **pre-commit**, as `ruff` covers its basic rules.
* Improved log readability by silencing non-critical `neo4j` (content graph infrastructure) logs.
* Fixed an issue where **run-unit-tests** failed on python2 content items.
* Fixed an issue where **modeling-rules test** did not properly handle query fields that pointed to a string.
* Fixed an issue when trying to fetch remote files when not under the content repo.
* Fixed a validation that the **modeling-rules test** command will fail if no test data file exist.
* Fixed an issue where **format** command failed while updating the `fromversion` entry.
* Added support for mapping uuid to names for Layout files in the **download** command.

## 1.14.3
* Fixed an issue where **run-unit-tests** failed running on items with `test_data`.
* Updated the demisto-py to v3.2.10 which now supports url decoding for the proxy authentication password.
* Fixed an issue where **generate-outputs** did not generate context paths for empty lists or dictionaries in the response.

## 1.14.2
* Added the `--staged-only` flag to **pre-commit**.
* Fixed an issue where **run-unit-tests** failed running on items with `test_data`.
* Fixed an issue where **pre-commit** ran on unchanged files.
* Add the ability to run **secrets** in **pre-commit** by passing a `--secrets` flag.
* Added support to override the log file with the **DEMISTO_SDK_LOG_FILE_PATH** environment variable.

## 1.14.1
* Fixed an issue where **update-release-notes** command failed when running on a pack that contains deprecated integrations without the `commands` section.
* Added toVersion and fromVersion to XSIAM content items schema.
* Fixed an issue where **validate** failed when attempting to map null values in a classifier and layout.
* Added search marketplace functionality to XSIAM client.
* Fixed an issue in **pre-commit** command where `MYPYPATH` was not set properly.
* Updated the integration category list in the **init** command.
* Fixed an issue where in some environments docker errors were not caught.
* Added a validation that the **validate** command will fail on README files if an image does not exist in the specified path.

## 1.14.0
* Added the `DEMISTO_SDK_GRAPH_FORCE_CREATE` environment variable. Use it to force the SDK to recreate the graph, rather than update it.
* Added support for code importing multi-level ApiModules to **lint**.
* Added a validation that the **modeling-rules test** command will fail if no test data file exist.
* Added support for the `<~XPANSE>` marketplace tag in release notes.
* Added support for marketplace tags in the **doc-review** command.
* Added **generate-unit-tests** documentation to the repo README.
* Added the `hiddenpassword` field to the integration schema, allowing **validate** to run on integrations with username-only inputs.
* Improved logs and error handling in the **modeling-rules test** command.
* Improved the warning message displayed for Contribution PRs editing outdated code.
* Improved the clarity of error messages for cases where yml files cannot be parsed as a dictionary.
* Updated the `XSIAMReport` schema.
* Standardized repo-wide logging. All logs are now created in one logger instance.
* **lint** now prevents unit-tests from accessing online resources in runtime.
* Updated the logs shown during lint when running in docker.
* Fixed an issue where **validate** showed errors twice.
* Fixed an issue where **validate** did not fail when xif files had wrong naming.
* Fixed an issue where **doc-review** required dot suffixes in release notes describing new content.
* Fixed an issue where **download** command failed when running on a beta integration.
* Fixed an issue where **update-release-notes** generated release notes for packs in their initial version (1.0.0).
* Fixed an issue with **update-content-graph** where `--use-git` parameter was ignored when using `--imported-path` parameter.
* Fixed an issue where **validate** failed on playbooks with valid inputs, since it did not collect the playbook inputs occurrences properly.

## 1.13.0
* Added the pack version to the code files when calling **unify**. The same value is removed when calling **split**.
* Added a message showing the output path when **prepare-content** is called.
* Contribution PRs that update outdated packs now display a warning message.
* Fixed an issue when kebab-case has a misspelling in one of the sub words, the suggestion might be confusing.
* Improved caching and stability for **lint**.
* Added support for *.xif* files in the **secrets** command.
* Fixed an issue where **validate** would fail when playbook inputs contain Transform Language (DT).
* Added a new **validate** check, making sure a first level header exist in release notes (RN116)
* Fixed an issue where **lint** would not properly handle multiple ApiModules imports.

## 1.12.0
* Added the **pre-commit** command, to improve code quality of XSOAR content.
* Added the **run-unit-tests** command, to run unit tests of given content items inside their respective docker images.
* Added support for filepath arguments in the **validate** and **format** commands.
* Added pre-commit hooks for `validate`, `format`, `run-unit-tests` and `update-docker-image` commands.
* Fixed an issue in the **download** command where layouts were overriden even without the `-f` option.
* Fixed an issue where Demisto-SDK did not detect layout ID when using the **download** command.
* Fixed an issue where the **lint** command ran on `native:dev` supported content when passing the `--docker-image all` flag, instead it will run on `native:candidate`.
* Added support for `native:candidate` as a docker image flag for **lint** command.
* Added a modification for layouts in **prepare-content**, replacing `Related Incidents`, `Linked Incidents` and `Child Incidents` with the suitable `... Alerts` name when uploading to XSIAM.
* Fixed an issue where logs and messages would not show when using the **download** command.
* Fixed an issue where the `server_min_version` field in metadata was an empty value when parsing packs without content items.
* Fixed an issue where running **openapi-codegen** resulted in false-positive error messages.
* Fixed an issue where **generate-python-to-yml** generated input arguments as required even though required=False was specified.
* Fixed an issue where **generate-python-to-yml** generated input arguments a default arguments when default=some_value was provided.
* Fixed a bug where **validate** returned error on playbook inputs with special characters.
* Fixed an issue where **validate** did not properly check `conf.json` when the latter is modified.
* Fixed an issue in the **upload** command, where a prompt was not showing on the console.
* Fixed an issue where running **lint** failed installing dependencies in containers.

## 1.11.0
* **Note: Demisto-SDK will soon stop supporting Python 3.8**
* Fixed an issue where using **download** on non-unicode content, merging them into existing files caused an error.
* Changed an internal setting to allow writing non-ascii content (unicode) using `YAMLHandler` and `JSONHandler`.
* Fixed an issue where an error message in **unify** was unclear for invalid input.
* Fixed an issue where running **validate** failed with **is_valid_integration_file_path_in_folder** on integrations that use API modules.
* Fixed an issue where **validate** failed with **is_valid_integration_file_path_in_folder** on integrations that use the `MSAPIModule`.
* Added **validate** check for the `modules` field in `pack_metadata.json` files.
* Changed **lint** to skip deprecated content, unless when using the `-i` flag.
* Fixed an issue where **update-release-notes** failed when a new *Parsing Rule* was added to a pack.
* Refactored the logging framework. Demisto-SDK logs will now be written to `.demist_sdk_debug.log` under the content path (when detected) or the current directory.
* Added `GR105` validation to **validate** command to check that no duplicate IDs are used.
* Added support for API Modules imported in API modules in the **unify** command.
* Added **validate** check, to make sure every Python file has a corresponding unit test file.

## 1.10.6
* Fixed an issue where running **validate** with the `-g` flag would skip some validations for old-formatted (unified) integration/script files.
* Deprecated integrations and scripts will not run anymore when providing the **--all-packs** to the **lint** command.
* Fixed an issue where a pack `serverMinVersion` would be calculated by the minimal fromVersion of its content items.
* Added the `--docker-image-target` flag to **lint** for testing native supported content with new images.

## 1.10.5
* Fixed an issue where running **run-test-playbook** would not use the `verify` parameter correctly. @ajoga
* Added a newline at the end of README files generated in **generate-docs**.
* Added the value `3` (out of bounds) to the `onChangeRepAlg` and `reputationCalc` fields under the `IncidentType` and `GenericType` schemas. **validate** will allow using it now.
* Fixed an issue where **doc-review** required dot suffixes in release notes describing new content.
* Fixed an issue where **validate** failed on Feed Integrations after adding the new *Collect/Connect* section field.
* Fixed an issue where using **postman-codegen** failed converting strings containing digits to kebab-case.
* Fixed an issue where the ***error-code*** command could not parse List[str] parameter.
* Updated validation *LO107* to support more section types in XSIAM layouts.

## 1.10.4
* Added support for running **lint** in multiple native-docker images.

## 1.10.3
* Fixed an issue where running **format** would fail after running npm install.
* Improved the graph validations in the **validate** command:
  - GR100 will now run on all content items of changed packs.
  - GR101 and GR102 will now catch invalid fromversion/toversion of files **using** the changed items.
  - GR103 errors will raise a warning when using the *-a* flag, but an error if using the *-i* or *g* flags.
* Fixed an issue where test-playbooks timed out.
* Fixed an issue where making a change in a module using an ApiModule would cause lint to run on the ApiModule unnecessarily.
* Fixed an issue where the `marketplace` field was not used when dumping pack zips.
* Fixed a typo in the README content generated with **update-release-notes** for updating integrations.
* Fixed an issue in **validate**, where using the `-gr` and `-i` flags did not run properly.
* Added the `sectionorder` field to integration scheme.
* Fixed an issue where in some occasions running of test-playbooks could receive session timeouts.
* Fixed an issue where **validate** command failed on core pack dependencies validation because of test dependencies.

## 1.10.2
* Added markdown lint formatting for README files in the **format** command.
* Fixed an issue where **lint** failed when using the `-cdam` flag with changed dependant api modules.
* Fixed an issue in the **upload** command, where `json`-based content items were not unified correctly when using the `--zip` argument.
* Added XPANSE core packs validations.

## 1.10.1
* Fixed an issue where **update-content-graph** failed to execute.

## 1.10.0
* **Breaking change**: Removed usage of `pipenv`, `isort` and `autopep8` in the **split** and **download** commands. Removed the `--no-pipenv` and `--no-code-formatting` flags. Please see https://xsoar.pan.dev/docs/tutorials/tut-setup-dev-remote for the recommended environment setup.
* Fixed an issue in **prepare-content** command where large code lines were broken.
* Fixed an issue where git-*renamed_files* were not retrieved properly.
* Fixed an issue where test dependencies were calculated in all level dependencies calculation.
* Added formatting and validation to XSIAM content types.
* Fixed an issue where several XSIAM content types were not validated when passing the `-a` flag.
* Added a UUID to name mapper for **download** it replaces UUIDs with names on all downloaded files.
* Updated the demisto-py to v3.2.6 which now supports basic proxy authentication.
* Improved the message shown when using **upload** and overwriting packs.
* Added support for the **Layout Rule** content type in the id-set and the content graph.
* Updated the default general `fromVersion` value on **format** to `6.8.0`
* Fixed an issue where **lint** sometimes failed when using the `-cdam` flag due to wrong file duplications filtering.
* Added the content graph to **validate**, use with the `--graph` flag.

## 1.9.0
* Fixed an issue where the Slack notifier was using a deprecated argument.
* Added the `--docker-image` argument to the **lint** command, which allows determining the docker image to run lint on. Possible options are: `'native:ga'`, `'native:maintenance'`, `'native:dev'`, `'all'`, a specific docker image (from Docker Hub) or, the default `'from-yml'`.
* Fixed an issue in **prepare-content** command where large code lines were broken.
* Added a logger warning to **get_demisto_version**, the task will now fail with a more informative message.
* Fixed an issue where the **upload** and **prepare-content** commands didn't add `fromServerVersion` and `toServerVersion` to layouts.
* Updated **lint** to use graph instead of id_set when running with `--check-dependent-api-module` flag.
* Added the marketplaces field to all schemas.
* Added the flag `--xsoar-only` to the **doc-review** command which enables reviewing documents that belong to XSOAR-supported Packs.
* Fixed an issue in **update-release-notes** command where an error occurred when executing the same command a second time.
* Fixed an issue where **validate** would not always ignore errors listed under `.pack-ignore`.
* Fixed an issue where running **validate** on a specific pack didn't test all the relevant entities.
* Fixed an issue where fields ending with `_x2` where not replaced in the appropriate Marketplace.

## 1.8.3
* Changed **validate** to allow hiding parameters of type 0, 4, 12 and 14 when replacing with type 9 (credentials) with the same name.
* Fixed an issue where **update-release-notes** fails to update *MicrosoftApiModule* dependent integrations.
* Fixed an issue where the **upload** command failed because `docker_native_image_config.json` file could not be found.
* Added a metadata file to the content graph zip, to be used in the **update-content-graph** command.
* Updated the **validate** and **update-release-notes** commands to unskip the *Triggers Recommendations* content type.


## 1.8.2
* Fixed an issue where demisto-py failed to upload content to XSIAM when `DEMISTO_USERNAME` environment variable is set.
* Fixed an issue where the **prepare-content** command output invalid automation name when used with the --*custom* argument.
* Fixed an issue where modeling rules with arbitrary whitespace characters were not parsed correctly.
* Added support for the **nativeImage** key for an integration/script in the **prepare-content** command.
* Added **validate** checks for integrations declared deprecated (display name, description) but missing the `deprecated` flag.
* Changed the **validate** command to fail on the IN145 error code only when the parameter with type 4 is not hidden.
* Fixed an issue where downloading content layouts with `detailsV2=None` resulted in an error.
* Fixed an issue where **xdrctemplate** was missing 'external' prefix.
* Fixed an issue in **prepare-content** command providing output path.
* Updated the **validate** and **update-release-notes** commands to skip the *Triggers Recommendations* content type.
* Added a new validation to the **validate** command to verify that the release notes headers are in the correct format.
* Changed the **validate** command to fail on the IN140 error code only when the skipped integration has no unit tests.
* Changed **validate** to allow hiding parameters of type 4 (secret) when replacing with type 9 (credentials) with the same name.
* Fixed an issue where the **update-release-notes** command didn't add release-notes properly to some *new* content items.
* Added validation that checks that the `nativeimage` key is not defined in script/integration yml.
* Added to the **format** command the ability to remove `nativeimage` key in case defined in script/integration yml.
* Enhanced the **update-content-graph** command to support `--use-git`, `--imported_path` and `--output-path` arguments.
* Fixed an issue where **doc-review** failed when reviewing command name in some cases.
* Fixed an issue where **download** didn't identify playbooks properly, and downloaded files with UUIDs instead of file/script names.

## 1.8.1
* Fixed an issue where **format** created duplicate configuration parameters.
* Added hidden properties to integration command argument and script argument.
* Added `--override-existing` to **upload** that skips the confirmation prompt for overriding existing content packs. @mattbibbydw
* Fixed an issue where **validate** failed in private repos when attempting to read from a nonexisting `approved_categories.json`.
* Fixed an issue where **validate** used absolute paths when getting remote `pack_metadata.json` files in private repos.
* Fixed an issue in **download**, where names of custom scripts were replaced with UUIDs in IncidentFields and Layouts.

## 1.8.0
* Updated the supported python versions, as `>=3.8,<3.11`, as some of the dependencies are not supported on `3.11` yet.
* Added a **validate** step for **Modeling Rules** testdata files.
* Added the **update-content-graph** command.
* Added the ability to limit the number of CPU cores with `DEMISTO_SDK_MAX_CPU_CORES` envirment variable.
* Added the **prepare-content** command.
* Added support for fromversion/toversion in XSIAM content items (correlation rules, XSIAM dashboards, XSIAM reports and triggers).
* Added a **validate** step checking types of attributes in the schema file of modeling rule.
* Added a **validate** step checking that the dataset name of a modeling rule shows in the xif and schema files.
* Added a **validate** step checking that a correlation rule file does not start with a hyphen.
* Added a **validate** step checking that xsiam content items follow naming conventions.
* Fixed an issue where SDK commands failed on the deprecated `packaging.version.LegacyVersion`, by locking the `packaging` version to `<22`.
* Fixed an issue where **update-release-notes** failed when changing only xif file in **Modeling Rules**.
* Fixed an issue where *is_valid_category* and *is_categories_field_match_standard* failed when running in a private repo.
* Fixed an issue where **validate** didn't fail on the MR103 validation error.
* Fixed the *--release-notes* option, to support the new CHANGELOG format.
* Fixed an issue where **validate** failed when only changing a modeling rules's xif file.
* Fixed an issue where **format** failed on indicator files with a `None` value under the `tabs` key.
* Fixed an issue where **validate** only printed errors for one change of context path, rather than print all.
* Fixed an issue where **download** did not suggest using a username/password when authenticating with XSOAR and using invalid arguments.
* Fixed an issue where **download** failed when listing or downloading content items that are not unicode-encoded.
* Added support for fromversion/toversion in XSIAM content items (correlation rules, XSIAM dashboards, XSIAM reports and triggers).
* Updated the supported python versions, as `>=3.8,<3.11`, as some of the dependencies are not supported on `3.11` yet.
* Added **prepare-content** command which will prepare the pack or content item for the platform.
* Patched an issue where deprecated `packaging.version.LegacyVersion`, locking packaging version to `<22`.

## 1.7.9
* Fixed an issue where an error message in **validate** would not include the suggested fix.
* Added a validation that enforces predefined categories on MP Packs & integration yml files, the validation also ensures that each pack has only one category.
* Fixed an issue where **update-release-notes** did not generate release notes for **XDRC Templates**.
* Fixed an issue where **upload** failed without explaining the reason.
* Improved implementation of the docker_helper module.
* Fixed an issue where **validate** did not check changed pack_metadata.json files when running using git.
* Added support for **xdrctemplate** to content graph.
* Fixed an issue where local copies of the newly-introduced `DemistoClassApiModule.py` were validated.
* Added new release notes templates for the addition and modification of playbooks, layouts and types in the **doc-review** command.
* Fixed an issue where the **doc-review** command failed on descriptions of new content items.
* Added the `Command XXX is deprecated. Use XXX instead.` release notes templates to **doc-review** command.
* Fixed an issue where the **update-release-notes** command didn't add the modeling-rules description for new modeling-rules files.

## 1.7.8
* Added the capability to run the MDX server in a docker container for environments without node.
* Fixed an issue where **generate-docs** with `-c` argument updated sections of the incorrect commands.
* Added IF113 error code to **ALLOWED_IGNORE_ERRORS**.
* Fixed an issue where **validate** failed on playbooks with non-string input values.
* Added the `DEMISTO_SDK_IGNORE_CONTENT_WARNING` environment variable, to allow suppressing warnings when commands are not run under a content repo folder.
* Fixed an issue where **validate** failed to recognize integration tests that were missing from config.json
* Added support for **xpanse** marketplace in **create-id-set** and **create-content-artifacts** commands.
* Fixed an issue where **split** failed on yml files.
* Added support for marketplace-specific tags.
* Fixed an issue where **download** would not run `isort`. @maxgubler
* Fixed an issue where XSIAM Dashboards and Reports images failed the build.
* Added support for **xpanse** marketplace to content graph.

## 1.7.7
* Fixed an issue where paybooks **generate-docs** didn't parse complex input values when no accessor field is given correctly.
* Fixed an issue in the **download** command, where an exception would be raised when downloading system playbooks.
* Fixed an issue where the **upload** failed on playbooks containing a value that starts with `=`.
* Fixed an issue where the **generate-unit-tests** failed to generate assertions, and generate unit tests when command names does not match method name.
* Fixed an issue where the **download** command did not honor the `--no-code-formatting` flag properly. @maxgubler
* Added a new check to **validate**, making sure playbook task values are passed as references.
* Fixed an issue where the **update-release-notes** deleted existing release notes, now appending to it instead.
* Fixed an issue where **validate** printed blank space in case of validation failed and ignored.
* Renamed 'Agent Config' to 'XDRC Templates'.
* Fixed an issue where the **zip-packs** command did not work with the CommonServerUserPython and CommonServerUserPowerShell package.

## 1.7.6

* Fixed parsing of initialization arguments of client classes in the **generate-unit-tests** command.
* Added support for AgentConfig content item in the **upload**, **create-id-set**, **find-dependecies**, **unify** and **create-content-artifacts** commands.
* Added support for XSIAM Report preview image.

## 1.7.5

* Fixed an issue where the **upload** command did not work with the CommonServerUserPython package.
* Fixed an issue in the **download** command, where some playbooks were downloaded as test playbooks.
* Added playbook modification capabilities in **TestSuite**.
* Added a new command **create-content-graph**.
* Fixed an issue in the **upload** command, where the temporary zip would not clean up properly.
* Improved content items parsing in the **create-content-graph** command.
* Added an error when the docker daemon is unavailable when running **lint**.
* Removed the validation of a subtype change for scripts in the **validate** command.
* Fixed an issue where names of XSIAM content items were not normalized properly.
* Fixed an issue where the **download** command was downloading playbooks with **script** (id) and not **scriptName**.
* Fixed an issue where script yml files were not properly identified by `find_type`.
* Removed nightly integrations filtering when deciding if a test should run.
* Added support for XSIAM Dashboard preview image.
* Added the `--no-code-formatting` flag to the **download** command, allowing to skip autopep8 and isort.
* Fixed an issue in the **update-release-notes** command, where generating release notes for modeling rules schema file caused exception.

## 1.7.4

* Fixed an issue where the **doc-review** command showed irrelevant messages.
* Fixed an issue in **validate**, where backward-compatibility failures prevented other validations from running.
* Fixed an issue in **validate**, where content-like files under infrastructure paths were not ignored.
* Fixed an issue in the AMI mapping, where server versions were missing.
* Change the way the normalize name is set for external files.
* Added dump function to XSIAM pack objects to dulicate the files.
* Fixed an issue where the `contribution_converter` did not support changes made to ApiModules.
* Added name normalization according to new convention to XSIAM content items
* Added playbook modification capabilities in **TestSuite**.
* Fixed an issue in create-content-artifacts where it will not get a normalize name for the item and it will try to duplicate the same file.

## 1.7.3

* Fixed an issue in the **format** command where fail when executed from environment without mdx server available.
* Added `Added a`, `Added an` to the list of allowed changelog prefixes.
* Added support for Indicator Types/Reputations in the **upload** command.
* Fixed an issue when running from a subdirectory of a content repo failed.
* Changing the way we are using XSIAM servers api-keys in **test-content** .
* Added a success message to **postman-codegen**.

## 1.7.2

* Fixed an issue in the **validate** command where incident fields were not found in mappers even when they exist
* Added an ability to provide list of marketplace names as a param attribute to **validate** and **upload**
* Added the file type to the error message when it is not supported.
* Fixed an issue where `contribution_converter` incorrectly mapped _Indicator Field_ objects to the _incidentfield_ directory in contribution zip files.
* Fixed a bug where **validate** returned error on empty inputs not used in playbooks.
* Added the `DEMISTO_SDK_CONTENT_PATH` environment variable, implicitly used in various commands.
* Added link to documentation for error messages regarding use cases and tags.

## 1.7.1

* Fixed an issue where *indicatorTypes* and *betaIntegrations* were not found in the id_set.
* Updated the default general `fromVersion` value on **format** to `6.5.0`
* Fixed an issue where the **validate** command did not fail when the integration yml file name was not the same as the folder containing it.
* Added an option to have **generate-docs** take a Playbooks folder path as input, and generate docs for all playbooks in it.
* Fixed an issue where the suggestion in case of `IF113` included uppercase letters for the `cliName` parameter.
* Added new validation to the **validate** command to fail and list all the file paths of files that are using a deprecated integration command / script / playbook.
* **validate** will no longer fail on playbooks calling subplaybooks that have a higher `fromVersion` value, if  calling the subplaybook has `skipifunavailable=True`.
* Fixed an issue where relative paths were not accessed correctly.
* Running any `demisto-sdk` command in a folder with a `.env` file will load it, temporarily overriding existing environment variables.
* Fixed an issue where **validate** did not properly detect deleted files.
* Added new validations to the **validate** command to verify that the schema file exists for a modeling rule and that the schema and rules keys are empty in the yml file.
* Fixed an issue where *find_type* didn't recognize exported incident types.
* Added a new validation to **validate**, making sure all inputs of a playbook are used.
* Added a new validation to **validate**, making sure all inputs used in a playbook declared in the input section.
* The **format** command will now replace the *fromServerVersion* field with *fromVersion*.

## 1.7.0

* Allowed JSON Handlers to accept kwargs, for custoimzing behavior.
* Fixed an issue where an incorrect error was shown when the `id` of a content item differed from its `name` attribute.
* Fixed an issue where the `preserve_quotes` in ruamel_handler received an incorrect value @icholy
* Fixed an issue where ignoring RM110 error code wasn't working and added a validation to **ALLOWED_IGNORE_ERRORS** to validate that all error codes are inserted in the right format.
* Fixed an issue where the contribution credit text was not added correctly to the pack README.
* Changed the contribution file implementation from markdown to a list of contributor names. The **create-content-artifact** will use this list to prepare the needed credit message.
* Added a new validation to the `XSOAR-linter` in the **lint** command for verifying that demisto.log is not used in the code.
* The **generate-docs** command will now auto-generate the Incident Mirroring section when implemented in an integration.
* Added support to automatically generate release notes for deprecated items in the **update-release-notes** command.
* Fixed an issue causing any command to crash when unable to detect local repository properties.
* Fixed an issue where running in a private gitlab repo caused a warning message to be shown multiple times.
* Added a new validation to the **validate** command to verify that markdown and python files do not contain words related to copyright section.
* Fixed an issue where **lint** crashed when provided an input file path (expecting a directory).

## 1.6.9

* Added a new validation that checks whether a pack should be deprecated.
* Added a new ability to the **format** command to deprecate a pack.
* Fixed an issue where the **validate** command sometimes returned a false negative in cases where there are several sub-playbooks with the same ID.
* Added a new validation to the **validate** command to verify that the docker in use is not deprecated.
* Added support for multiple ApiModules in the **unify** command
* Added a check to **validate** command, preventing use of relative urls in README files.
* Added environment variable **DEMISTO_SDK_MARKETPLACE** expected to affect *MarketplaceTagParser* *marketplace* value. The value will be automatically set when passing *marketplace* arg to the commands **unify**, **zip-packs**, **create-content-artifacts** and **upload**.
* Added slack notifier for build failures on the master branch.
* Added support for modeling and parsing rules in the **split** command.
* Added support for README files in **format** command.
* Added a **validate** check, making sure classifier id and name values match. Updated the classifier **format** to update the id accordingly.
* The **generate-docs** command will now auto-generate the playbook image link by default.
* Added the `--custom-image-link` argument to override.
* Added a new flag to **generate-docs** command, allowing to add a custom image link to a playbook README.
* Added a new validation to the **validate** command to verify that the package directory name is the same as the files contained in the that package.
* Added support in the **unify** command to unify a schema into its Modeling Rule.

## 1.6.8

* Fixed an issue where **validate** did not fail on invalid playbook entities' versions (i.e. subplaybooks or scripts with higher fromversion than their parent playbook).
* Added support for running lint via a remote docker ssh connection. Use `DOCKER_HOST` env variable to specify a remote docker connection, such as: `DOCKER_HOST=ssh://myuser@myhost.com`.
* Fixed an issue where the pack cache in *get_marketplaces* caused the function to return invalid values.
* Fixed an issue where running format on a pack with XSIAM entities would fail.
* Added the new `display_name` field to relevant entities in the **create-id-set** command.
* Added a new validation to the **validate** command to verify the existence of "Reliability" parameter if the integration have reputation command.
* Fixed a bug where terminating the **lint** command failed (`ctrl + c`).
* Removed the validation of a subtype change in integrations and scripts from **validate**.
* Fixed an issue where **download** did not behave as expected when prompting for a version update. Reported by @K-Yo
* Added support for adoption release notes.
* Fixed an issue where **merge-id-sets** failed when a key was missing in one id-set.json.
* Fixed a bug where some mypy messages were not parsed properly in **lint**.
* Added a validation to the **validate** command, failing when '`fromversion`' or '`toversion`' in a content entity are incorrect format.
* Added a validation to the **validate** command, checking if `fromversion` <= `toversion`.
* Fixed an issue where coverage reports used the wrong logging level, marking debug logs as errors.
* Added a new validation to the **validate** command, to check when the discouraged `http` prefixes are used when setting defaultvalue, rather than `https`.
* Added a check to the **lint** command for finding hard-coded usage of the http protocol.
* Locked the dependency on Docker.
* Removed a traceback line from the **init** command templates: BaseIntegration, BaseScript.
* Updated the token in **_add_pr_comment** method from the content-bot token to the xsoar-bot token.

## 1.6.7

* Added the `types-markdown` dependency, adding markdown capabilities to existing linters using the [Markdown](https://pypi.org/project/Markdown/) package.
* Added support in the **format** command to remove nonexistent incident/indicator fields from *layouts/mappers*
* Added the `Note: XXX` and `XXX now generally available.` release notes templates to **doc-review** command.
* Updated the logs shown during the docker build step.
* Removed a false warning about configuring the `GITLAB_TOKEN` environment variable when it's not needed.
* Removed duplicate identifiers for XSIAM integrations.
* Updated the *tags* and *use cases* in pack metadata validation to use the local files only.
* Fixed the error message in checkbox validation where the defaultvalue is wrong and added the name of the variable that should be fixed.
* Added types to `find_type_by_path` under tools.py.
* Fixed an issue where YAML files contained incorrect value type for `tests` key when running `format --deprecate`.
* Added a deprecation message to the `tests:` section of yaml files when running `format --deprecate`.
* Added use case for **validate** on *wizard* objects - set_playbook is mapped to all integrations.
* Added the 'integration-get-indicators' commands to be ignored by the **verify_yml_commands_match_readme** validation, the validation will no longer fail if these commands are not in the readme file.
* Added a new validation to the **validate** command to verify that if the phrase "breaking changes" is present in a pack release notes, a JSON file with the same name exists and contains the relevant breaking changes information.
* Improved logs when running test playbooks (in a build).
* Fixed an issue in **upload** did not include list-type content items. @nicolas-rdgs
* Reverted release notes to old format.

## 1.6.6

* Added debug print when excluding item from ID set due to missing dependency.
* Added a validation to the **validate** command, failing when non-ignorable errors are present in .pack-ignore.
* Fixed an issue where `mdx server` did not close when stopped in mid run.
* Fixed an issue where `-vvv` flag did not print logs on debug level.
* enhanced ***validate*** command to list all command names affected by a backward compatibility break, instead of only one.
* Added support for Wizard content item in the **format**, **validate**, **upload**, **create-id-set**, **find-dependecies** and **create-content-artifacts** commands.
* Added a new flag to the **validate** command, allowing to run specific validations.
* Added support in **unify** and **create-content-artifacts** for displaying different documentations (detailed description + readme) for content items, depending on the marketplace version.
* Fixed an issue in **upload** where list items were not uploaded.
* Added a new validation to **validate** command to verify that *cliName* and *id* keys of the incident field or the indicator field are matches.
* Added the flag '-x', '--xsiam' to **upload** command to upload XSIAM entities to XSIAM server.
* Fixed the integration field *isFetchEvents* to be in lowercase.
* Fixed an issue where **validate -i** run after **format -i** on an existing file in the repo instead of **validate -g**.
* Added the following commands: 'update-remote-data', 'get-modified-remote-data', 'update-remote-system' to be ignored by the **verify_yml_commands_match_readme** validation, the validation will no longer fail if these commands are not in the readme file.
* Updated the release note template to include a uniform format for all items.
* Added HelloWorldSlim template option for *--template* flag in **demisto-sdk init** command.
* Fixed an issue where the HelloWorldSlim template in **demisto-sdk init** command had an integration id that was conflicting with HelloWorld integration id.
* Updated the SDK to use demisto-py 3.1.6, allowing use of a proxy with an environment variable.
* Set the default logger level to `warning`, to avoid unwanted debug logs.
* The **format** command now validates that default value of checkbox parameters is a string 'true' or 'false'.
* Fixed an issue where `FileType.PLAYBOOK` would show instead of `Playbook` in readme error messages.
* Added a new validation to **validate** proper defaultvalue for checkbox fields.

## 1.6.5

* Fixed an issue in the **format** command where the `id` field was overwritten for existing JSON files.
* Fixed an issue where the **doc-review** command was successful even when the release-note is malformed.
* Added timestamps to the `demisto-sdk` logger.
* Added time measurements to **lint**.
* Added the flag '-d', '--dependency' to **find-dependencies** command to get the content items that cause the dependencies between two packs.
* Fixed an issue where **update-release-notes** used the *trigger_id* field instead of the *trigger_name* field.
* Fixed an issue where **doc-review** failed to recognize script names, in scripts using the old file structure.
* Fixed an issue where concurrent processes created by **lint** caused deadlocks when opening files.
* Fixed an issue in the **format** command where `_dev` or `_copy` suffixes weren't removed from the subscript names in playbooks and layouts.
* Fixed an issue where **validate** failed on nonexistent `README.md` files.
* Added support of XSIAM content items to the **validate** command.
* Report **lint** summary results and failed packages after reporting time measurements.

## 1.6.4

* Added the new **generate-yml-from-python** command.
* Added a code *type* indication for integration and script objects in the *ID Set*.
* Added the [Vulture](https://github.com/jendrikseipp/vulture) linter to the pre-commit hook.
* The `demisto-sdk` pack will now be distributed via PyPi with a **wheel** file.
* Fixed a bug where any edited json file that contained a forward slash (`/`) escaped.
* Added a new validation to **validate** command to verify that the metadata *currentVersion* is
the same as the last release note version.
* The **validate** command now checks if there're none-deprecated integration commands that are missing from the readme file.
* Fixed an issue where *dockerimage* changes in Scripts weren't recognized by the **update-release-notes** command.
* Fixed an issue where **update-xsoar-config-file** did not properly insert the marketplace packs list to the file.
* Added the pack name to the known words by default when running the **doc-review** command.
* Added support for new XSIAM entities in **create-id-set** command.
* Added support for new XSIAM entities in **create-content-artifacts** command.
* Added support for Parsing/Modeling Rule content item in the **unify** command.
* Added the integration name, the commands name and the script name to the known words by default when running the **doc-review** command.
* Added an argument '-c' '--custom' to the **unify** command, if True will append to the unified yml name/display/id the custom label provided
* Added support for sub words suggestion in kebab-case sentences when running the **doc-review** command.
* Added support for new XSIAM entities in **update-release-notes** command.
* Enhanced the message of alternative suggestion words shown when running **doc-review** command.
* Fixed an incorrect error message, in case `node` is not installed on the machine.
* Fixed an issue in the **lint** command where the *check-dependent-api-modules* argument was set to true by default.
* Added a new command **generate-unit-tests**.
* Added a new validation to **validate** all SIEM integration have the same suffix.
* Fixed the destination path of the unified parsing/modeling rules in **create-content-artifacts** command.
* Fixed an issue in the **validate** command, where we validated wrongfully the existence of readme file for the *ApiModules* pack.
* Fixed an issue in the **validate** command, where an error message that was displayed for scripts validation was incorrect.
* Fixed an issue in the **validate** and **format** commands where *None* arguments in integration commands caused the commands to fail unexpectedly.
* Added support for running tests on XSIAM machines in the **test-content** command.
* Fixed an issue where the **validate** command did not work properly when deleting non-content items.
* Added the flag '-d', '--dependency' to **find-dependencies** command to get the content items that cause the dependencies between two packs.

## 1.6.3

* **Breaking change**: Fixed a typo in the **validate** `--quiet-bc-validation` flag (was `--quite-bc-validation`). @upstart-swiss
* Dropped support for python 3.7: Demisto-SDK is now supported on Python 3.8 or newer.
* Added an argument to YAMLHandler, allowing to set a maximal width for YAML files. This fixes an issue where a wrong default was used.
* Added the detach mechanism to the **upload** command, If you set the --input-config-file flag, any files in the repo's SystemPacks folder will be detached.
* Added the reattach mechanism to the **upload** command, If you set the --input-config-file flag, any detached item in your XSOAR instance that isn't currently in the repo's SystemPacks folder will be re-attached.
* Fixed an issue in the **validate** command that did not work properly when using the *-g* flag.
* Enhanced the dependency message shown when running **lint**.
* Fixed an issue where **update-release-notes** didn't update the currentVersion in pack_metadata.
* Improved the logging in **test-content** for helping catch typos in external playbook configuration.

## 1.6.2

* Added dependency validation support for core marketplacev2 packs.
* Fixed an issue in **update-release-notes** where suggestion fix failed in validation.
* Fixed a bug where `.env` files didn't load. @nicolas-rdgs
* Fixed a bug where **validate** command failed when the *categories* field in the pack metadata was empty for non-integration packs.
* Added *system* and *item-type* arguments to the **download** command, used when downloading system items.
* Added a validation to **validate**, checking that each script, integration and playbook have a README file. This validation only runs when the command is called with either the `-i` or the `-g` flag.
* Fixed a regression issue with **doc-review**, where the `-g` flag did not work.
* Improved the detection of errors in **doc-review** command.
* The **validate** command now checks if a readme file is empty, only for packs that contain playbooks or were written by a partner.
* The **validate** command now makes sure common contextPath values (e.g. `DBotScore.Score`) have a non-empty description, and **format** populates them automatically.
* Fixed an issue where the **generate-outputs** command did not work properly when examples were provided.
* Fixed an issue in the **generate-outputs** command, where the outputs were not written to the specified output path.
* The **generate-outputs** command can now generate outputs from multiple calls to the same command (useful when different args provide different outputs).
* The **generate-outputs** command can now update a yaml file with new outputs, without deleting or overwriting existing ones.
* Fixed a bug where **doc-review** command failed on existing templates.
* Fixed a bug where **validate** command failed when the word demisto is in the repo README file.
* Added support for adding test-playbooks to the zip file result in *create-content-artifacts* command for marketplacev2.
* Fixed an issue in **find-dependencies** where using the argument *-o* without the argument *--all-packs-dependencies* did not print a proper warning.
* Added a **validate** check to prevent deletion of files whose deletion is not supported by the XSOAR marketplace.
* Removed the support in the *maintenance* option of the *-u* flag in the **update-release-notes** command.
* Added validation for forbidden words and phrases in the **doc-review** command.
* Added a retries mechanism to the **test-content** command to stabilize the build process.
* Added support for all `git` platforms to get remote files.
* Refactored the **format** command's effect on the *fromversion* field:
  * Fixed a bug where the *fromversion* field was removed when modifying a content item.
  * Updated the general default *fromversion* and the default *fromversion* of newly-introduced content items (e.g. `Lists`, `Jobs`).
  * Added an interactive mode functionality for all content types, to ask the user whether to set a default *fromversion*, if could not automatically determine its value. Use `-y` to assume 'yes' as an answer to all prompts and run non-interactively.

## 1.6.1

* Added the '--use-packs-known-words' argument to the **doc-review** command
* Added YAML_Loader to handle yaml files in a standard way across modules, replacing PYYAML.
* Fixed an issue when filtering items using the ID set in the **create-content-artifacts** command.
* Fixed an issue in the **generate-docs** command where tables were generated with an empty description column.
* Fixed an issue in the **split** command where splitting failed when using relative input/output paths.
* Added warning when inferred files are missing.
* Added to **validate** a validation for integration image dimensions, which should be 120x50px.
* Improved an error in the **validate** command to better differentiate between the case where a required fetch parameter is malformed or missing.

## 1.6.0

* Fixed an issue in the **create-id-set** command where similar items from different marketplaces were reported as duplicated.
* Fixed typo in demisto-sdk init
* Fixed an issue where the **lint** command did not handle all container exit codes.
* Add to **validate** a validation for pack name to make sure it is unchanged.
* Added a validation to the **validate** command that verifies that the version in the pack_metdata file is written in the correct format.
* Fixed an issue in the **format** command where missing *fromVersion* field in indicator fields caused an error.

## 1.5.9

* Added option to specify `External Playbook Configuration` to change inputs of Playbooks triggered as part of **test-content**
* Improved performance of the **lint** command.
* Improved performance of the **validate** command when checking README images.
* ***create-id-set*** command - the default value of the **marketplace** argument was changed from ‘xsoar’ to all packs existing in the content repository. When using the command, make sure to pass the relevant marketplace to use.

## 1.5.8

* Fixed an issue where the command **doc-review** along with the argument `--release-notes` failed on yml/json files with invalid schema.
* Fixed an issue where the **lint** command failed on packs using python 3.10

## 1.5.7

* Fixed an issue where reading remote yaml files failed.
* Fixed an issue in **validate** failed with no error message for lists (when no fromVersion field was found).
* Fixed an issue when running **validate** or **format** in a gitlab repository, and failing to determine its project id.
* Added an enhancement to **split**, handling an empty output argument.
* Added the ability to add classifiers and mappers to conf.json.
* Added the Alias field to the incident field schema.

## 1.5.6

* Added 'deprecated' release notes template.
* Fixed an issue where **run-test-playbook** command failed to get the task entries when the test playbook finished with errors.
* Fixed an issue in **validate** command when running with `no-conf-json` argument to ignore the `conf.json` file.
* Added error type text (`ERROR` or `WARNING`) to **validate** error prints.
* Fixed an issue where the **format** command on test playbook did not format the ID to be equal to the name of the test playbook.
* Enhanced the **update-release-notes** command to automatically commit release notes config file upon creation.
* The **validate** command will validate that an indicator field of type html has fromVersion of 6.1.0 and above.
* The **format** command will now add fromVersion 6.1.0 to indicator field of type html.
* Added support for beta integrations in the **format** command.
* Fixed an issue where the **postman-codegen** command failed when called with the `--config-out` flag.
* Removed the integration documentation from the detailed description while performing **split** command to the unified yml file.
* Removed the line which indicates the version of the product from the README.md file for new contributions.

## 1.5.5

* Fixed an issue in the **update-release-notes** command, which did not work when changes were made in multiple packs.
* Changed the **validate** command to fail on missing test-playbooks only if no unittests are found.
* Fixed `to_kebab_case`, it will now deal with strings that have hyphens, commas or periods in them, changing them to be hyphens in the new string.
* Fixed an issue in the **create-id-set** command, where the `source` value included the git token if it was specified in the remote url.
* Fixed an issue in the **merge-id-set** command, where merging fails because of duplicates but the packs are in the XSOAR repo but in different version control.
* Fixed missing `Lists` Content Item as valid `IDSetType`
* Added enhancement for **generate-docs**. It is possible to provide both file or a comma seperated list as `examples`. Also, it's possible to provide more than one example for a script or a command.
* Added feature in **format** to sync YML and JSON files to the `master` file structure.
* Added option to specify `Incident Type`, `Incoming Mapper` and `Classifier` when configuring instance in **test-content**
* added a new command **run-test-playbook** to run a test playbook in a given XSOAR instance.
* Fixed an issue in **format** when running on a modified YML, that the `id` value is not changed to its old `id` value.
* Enhancement for **split** command, replace `ApiModule` code block to `import` when splitting a YML.
* Fixed an issue where indicator types were missing from the pack's content, when uploading using **zip-packs**.
* The request data body format generated in the **postman-codegen** will use the python argument's name and not the raw data argument's name.
* Added the flag '--filter-by-id-set' to **create-content-artifacts** to create artifacts only for items in the given id_set.json.

## 1.5.4

* Fixed an issue with the **format** command when contributing via the UI
* The **format** command will now not remove the `defaultRows` key from incident, indicator and generic fields with `type: grid`.
* Fixed an issue with the **validate** command when a layoutscontainer did not have the `fromversion` field set.
* added a new command **update-xsoar-config-file** to handle your XSOAR Configuration File.
* Added `skipVerify` argument in **upload** command to skip pack signature verification.
* Fixed an issue when the **run** command  failed running when there’s more than one playground, by explicitly using the current user’s playground.
* Added support for Job content item in the **format**, **validate**, **upload**, **create-id-set**, **find-dependecies** and **create-content-artifacts** commands.
* Added a **source** field to the **id_set** entitles.
* Two entitles will not consider as duplicates if they share the same pack and the same source.
* Fixed a bug when duplicates were found in **find_dependencies**.
* Added function **get_current_repo** to `tools`.
* The **postman-codegen** will not have duplicates argument name. It will rename them to the minimum distinguished shared path for each of them.

## 1.5.3

* The **format** command will now set `unsearchable: True` for incident, indicator and generic fields.
* Fixed an issue where the **update-release-notes** command crashes with `--help` flag.
* Added validation to the **validate** command that verifies the `unsearchable` key in incident, indicator and generic fields is set to true.
* Removed a validation that DBotRole should be set for automation that requires elevated permissions to the `XSOAR-linter` in the **lint** command.
* Fixed an issue in **Validate** command where playbooks conditional tasks were mishandeled.
* Added a validation to prevent contributors from using the `fromlicense` key as a configuration parameter in an integration's YML
* Added a validation to ensure that the type for **API token** (and similar) parameters are configured correctly as a `credential` type in the integration configuration YML.
* Added an assertion that checks for duplicated requests' names when generating an integration from a postman collection.
* Added support for [.env files](https://pypi.org/project/python-dotenv/). You can now add a `.env` file to your repository with the logging information instead of setting a global environment variables.
* When running **lint** command with --keep-container flag, the docker images are committed.
* The **validate** command will not return missing test playbook error when given a script with dynamic-section tag.

## 1.5.2

* Added a validation to **update-release-notes** command to ensure that the `--version` flag argument is in the right format.
* added a new command **coverage-analyze** to generate and print coverage reports.
* Fixed an issue in **validate** in repositories which are not in GitHub or GitLab
* Added a validation that verifies that readme image absolute links do not contain the working branch name.
* Added support for List content item in the **format**, **validate**, **download**, **upload**, **create-id-set**, **find-dependecies** and **create-content-artifacts** commands.
* Added a validation to ensure reputation command's default argument is set as an array input.
* Added the `--fail-duplicates` flag for the **merge-id-set** command which will fail the command if duplicates are found.
* Added the `--fail-duplicates` flag for the **create-id-set** command which will fail the command if duplicates are found.

## 1.5.1

* Fixed an issue where **validate** command failed to recognized test playbooks for beta integrations as valid tests.
* Fixed an issue were the **validate** command was falsely recognizing image paths in readme files.
* Fixed an issue where the **upload** command error message upon upload failure pointed to wrong file rather than to the pack metadata.
* Added a validation that verifies that each script which appears in incident fields, layouts or layout containers exists in the id_set.json.
* Fixed an issue where the **postman code-gen** command generated double dots for context outputs when it was not needed.
* Fixed an issue where there **validate** command on release notes file crashed when author image was added or modified.
* Added input handling when running **find-dependencies**, replacing string manipulations.
* Fixed an issue where the **validate** command did not handle multiple playbooks with the same name in the id_set.
* Added support for GitLab repositories in **validate**

## 1.5.0

* Fixed an issue where **upload** command failed to upload packs not under content structure.
* Added support for **init** command to run from non-content repo.
* The **split-yml** has been renamed to **split** and now supports splitting Dashboards from unified Generic Modules.
* Fixed an issue where the skipped tests validation ran on the `ApiModules` pack in the **validate** command.
* The **init** command will now create the `Generic Object` entities directories.
* Fixed an issue where the **format** command failed to recognize changed files from git.
* Fixed an issue where the **json-to-outputs** command failed checking whether `0001-01-01T00:00:00` is of type `Date`
* Added to the **generate context** command to generate context paths for integrations from an example file.
* Fixed an issue where **validate** failed on release notes configuration files.
* Fixed an issue where the **validate** command failed on pack input if git detected changed files outside of `Packs` directory.
* Fixed an issue where **validate** command failed to recognize files inside validated pack when validation release notes, resulting in a false error message for missing entity in release note.
* Fixed an issue where the **download** command failed when downloading an invalid YML, instead of skipping it.

## 1.4.9

* Added validation that the support URL in partner contribution pack metadata does not lead to a GitHub repo.
* Enhanced ***generate-docs*** with default `additionalinformation` (description) for common parameters.
* Added to **validate** command a validation that a content item's id and name will not end with spaces.
* The **format** command will now remove trailing whitespaces from content items' id and name fields.
* Fixed an issue where **update-release-notes** could fail on files outside the user given pack.
* Fixed an issue where the **generate-test-playbook** command would not place the playbook in the proper folder.
* Added to **validate** command a validation that packs with `Iron Bank` uses the latest docker from Iron Bank.
* Added to **update-release-notes** command support for `Generic Object` entities.
* Fixed an issue where playbook `fromversion` mismatch validation failed even if `skipunavailable` was set to true.
* Added to the **create artifacts** command support for release notes configuration file.
* Added validation to **validate** for release notes config file.
* Added **isoversize** and **isautoswitchedtoquietmode** fields to the playbook schema.
* Added to the **update-release-notes** command `-bc` flag to generate template for breaking changes version.
* Fixed an issue where **validate** did not search description files correctly, leading to a wrong warning message.

## 1.4.8

* Fixed an issue where yml files with `!reference` failed to load properly.
* Fixed an issue when `View Integration Documentation` button was added twice during the download and re-upload.
* Fixed an issue when `(Partner Contribution)` was added twice to the display name during the download and re-upload.
* Added the following enhancements in the **generate-test-playbook** command:
  * Added the *--commands* argument to generate tasks for specific commands.
  * Added the *--examples* argument to get the command examples file path and generate tasks from the commands and arguments specified there.
  * Added the *--upload* flag to specify whether to upload the test playbook after the generation.
  * Fixed the output condition generation for outputs of type `Boolean`.

## 1.4.7

* Fixed an issue where an empty list for a command context didn't produce an indication other than an empty table.
* Fixed an issue where the **format** command has incorrectly recognized on which files to run when running using git.
* Fixed an issue where author image validations were not checked properly.
* Fixed an issue where new old-formatted scripts and integrations were not validated.
* Fixed an issue where the wording in the from version validation error for subplaybooks was incorrect.
* Fixed an issue where the **update-release-notes** command used the old docker image version instead of the new when detecting a docker change.
* Fixed an issue where the **generate-test-playbook** command used an incorrect argument name as default
* Fixed an issue where the **json-to-outputs** command used an incorrect argument name as default when using `-d`.
* Fixed an issue where validations failed while trying to validate non content files.
* Fixed an issue where README validations did not work post VS Code formatting.
* Fixed an issue where the description validations were inconsistent when running through an integration file or a description file.

## 1.4.6

* Fixed an issue where **validate** suggests, with no reason, running **format** on missing mandatory keys in yml file.
* Skipped existence of TestPlaybook check on community and contribution integrations.
* Fixed an issue where pre-commit didn't run on the demisto_sdk/commands folder.
* The **init** command will now change the script template name in the code to the given script name.
* Expanded the validations performed on beta integrations.
* Added support for PreProcessRules in the **format**, **validate**, **download**, and **create-content-artifacts** commands.
* Improved the error messages in **generate-docs**, if an example was not provided.
* Added to **validate** command a validation that a content entity or a pack name does not contain the words "partner" and "community".
* Fixed an issue where **update-release-notes** ignores *--text* flag while using *-f*
* Fixed the outputs validations in **validate** so enrichment commands will not be checked to have DBotScore outputs.
* Added a new validation to require the dockerimage key to exist in an integration and script yml files.
* Enhanced the **generate-test-playbook** command to use only integration tested on commands, rather than (possibly) other integrations implementing them.
* Expanded unify command to support GenericModules - Unifies a GenericModule object with its Dashboards.
* Added validators for generic objects:
  * Generic Field validator - verify that the 'fromVersion' field is above 6.5.0, 'group' field equals 4 and 'id' field starts with the prefix 'generic_'.
  * Generic Type validator - verify that the 'fromVersion' field is above 6.5.0
  * Generic Module validator - verify that the 'fromVersion' field is above 6.5.0
  * Generic Definition validator - verify that the 'fromVersion' field is above 6.5.0
* Expanded Format command to support Generic Objects - Fixes generic objects according to their validations.
* Fixed an issue where the **update-release-notes** command did not handle ApiModules properly.
* Added option to enter a dictionary or json of format `[{field_name:description}]` in the **json-to-outputs** command,
  with the `-d` flag.
* Improved the outputs for the **format** command.
* Fixed an issue where the validations performed after the **format** command were inconsistent with **validate**.
* Added to the **validate** command a validation for the author image.
* Updated the **create-content-artifacts** command to support generic modules, definitions, fields and types.
* Added an option to ignore errors for file paths and not only file name in .pack-ignore file.

## 1.4.5

* Enhanced the **postman-codegen** command to name all generated arguments with lower case.
* Fixed an issue where the **find-dependencies** command miscalculated the dependencies for playbooks that use generic commands.
* Fixed an issue where the **validate** command failed in external repositories in case the DEMISTO_SDK_GITHUB_TOKEN was not set.
* Fixed an issue where **openapi-codegen** corrupted the swagger file by overwriting configuration to swagger file.
* Updated the **upload** command to support uploading zipped packs to the marketplace.
* Added to the **postman-codegen** command support of path variables.
* Fixed an issue where **openapi-codegen** entered into an infinite loop on circular references in the swagger file.
* The **format** command will now set `fromVersion: 6.2.0` for widgets with 'metrics' data type.
* Updated the **find-dependencies** command to support generic modules, definitions, fields and types.
* Fixed an issue where **openapi-codegen** tried to extract reference example outputs, leading to an exception.
* Added an option to ignore secrets automatically when using the **init** command to create a pack.
* Added a tool that gives the ability to temporarily suppress console output.

## 1.4.4

* When formatting incident types with Auto-Extract rules and without mode field, the **format** command will now add the user selected mode.
* Added new validation that DBotRole is set for scripts that requires elevated permissions to the `XSOAR-linter` in the **lint** command.
* Added url escaping to markdown human readable section in generate docs to avoid autolinking.
* Added a validation that mapper's id and name are matching. Updated the format of mapper to include update_id too.
* Added a validation to ensure that image paths in the README files are valid.
* Fixed **find_type** function to correctly find test files, such as, test script and test playbook.
* Added scheme validations for the new Generic Object Types, Fields, and Modules.
* Renamed the flag *--input-old-version* to *--old-version* in the **generate-docs** command.
* Refactored the **update-release-notes** command:
  * Replaced the *--all* flag with *--use-git* or *-g*.
  * Added the *--force* flag to update the pack release notes without changes in the pack.
  * The **update-release-notes** command will now update all dependent integrations on ApiModule change, even if not specified.
  * If more than one pack has changed, the full list of updated packs will be printed at the end of **update-release-notes** command execution.
  * Fixed an issue where the **update-release-notes** command did not add docker image release notes entry for release notes file if a script was changed.
  * Fixed an issue where the **update-release-notes** command did not detect changed files that had the same name.
  * Fixed an issue in the **update-release-notes** command where the version support of JSON files was mishandled.
* Fixed an issue where **format** did not skip files in test and documentation directories.
* Updated the **create-id-set** command to support generic modules, definitions, fields and types.
* Changed the **convert** command to generate old layout fromversion to 5.0.0 instead of 4.1.0
* Enhanced the command **postman-codegen** with type hints for templates.

## 1.4.3

* Fixed an issue where **json-to-outputs** command returned an incorrect output when json is a list.
* Fixed an issue where if a pack README.md did not exist it could cause an error in the validation process.
* Fixed an issue where the *--name* was incorrectly required in the **init** command.
* Adding the option to run **validate** on a specific path while using git (*-i* & *-g*).
* The **format** command will now change UUIDs in .yml and .json files to their respective content entity name.
* Added a playbook validation to check if a task sub playbook exists in the id set in the **validate** command.
* Added the option to add new tags/usecases to the approved list and to the pack metadata on the same pull request.
* Fixed an issue in **test_content** where when different servers ran tests for the same integration, the server URL parameters were not set correctly.
* Added a validation in the **validate** command to ensure that the ***endpoint*** command is configured correctly in yml file.
* Added a warning when pack_metadata's description field is longer than 130 characters.
* Fixed an issue where a redundant print occurred on release notes validation.
* Added new validation in the **validate** command to ensure that the minimal fromVersion in a widget of type metrics will be 6.2.0.
* Added the *--release-notes* flag to demisto-sdk to get the current version release notes entries.

## 1.4.2

* Added to `pylint` summary an indication if a test was skipped.
* Added to the **init** command the option to specify fromversion.
* Fixed an issue where running **init** command without filling the metadata file.
* Added the *--docker-timeout* flag in the **lint** command to control the request timeout for the Docker client.
* Fixed an issue where **update-release-notes** command added only one docker image release notes entry for release notes file, and not for every entity whom docker image was updated.
* Added a validation to ensure that incident/indicator fields names starts with their pack name in the **validate** command. (Checked only for new files and only when using git *-g*)
* Updated the **find-dependencies** command to return the 'dependencies' according the layout type ('incident', 'indicator').
* Enhanced the "vX" display name validation for scripts and integrations in the **validate** command to check for every versioned script or integration, and not only v2.
* Added the *--fail-duplicates* flag for the **create-id-set** command which will fail the command if duplicates are found.
* Added to the **generate-docs** command automatic addition to git when a new readme file is created.

## 1.4.1

* When in private repo without `DEMSITO_SDK_GITHUB_TOKEN` configured, get_remote_file will take files from the local origin/master.
* Enhanced the **unify** command when giving input of a file and not a directory return a clear error message.
* Added a validation to ensure integrations are not skipped and at least one test playbook is not skipped for each integration or script.
* Added to the Content Tests support for `context_print_dt`, which queries the incident context and prints the result as a json.
* Added new validation for the `xsoar_config.json` file in the **validate** command.
* Added a version differences section to readme in **generate-docs** command.
* Added the *--docs-format* flag in the **integration-diff** command to get the output in README format.
* Added the *--input-old-version* and *--skip-breaking-changes* flags in the **generate-docs** command to get the details for the breaking section and to skip the breaking changes section.

## 1.4.0

* Enable passing a comma-separated list of paths for the `--input` option of the **lint** command.
* Added new validation of unimplemented test-module command in the code to the `XSOAR-linter` in the **lint** command.
* Fixed the **generate-docs** to handle integration authentication parameter.
* Added a validation to ensure that description and README do not contain the word 'Demisto'.
* Improved the deprecated message validation required from playbooks and scripts.
* Added the `--quite-bc-validation` flag for the **validate** command to run the backwards compatibility validation in quite mode (errors is treated like warnings).
* Fixed the **update release notes** command to display a name for old layouts.
* Added the ability to append to the pack README credit to contributors.
* Added identification for parameter differences in **integration-diff** command.
* Fixed **format** to use git as a default value.
* Updated the **upload** command to support reports.
* Fixed an issue where **generate-docs** command was displaying 'None' when credentials parameter display field configured was not configured.
* Fixed an issue where **download** did not return exit code 1 on failure.
* Updated the validation that incident fields' names do not contain the word incident will aplly to core packs only.
* Added a playbook validation to verify all conditional tasks have an 'else' path in **validate** command.
* Renamed the GitHub authentication token environment variable `GITHUB_TOKEN` to `DEMITO_SDK_GITHUB_TOKEN`.
* Added to the **update-release-notes** command automatic addition to git when new release notes file is created.
* Added validation to ensure that integrations, scripts, and playbooks do not contain the entity type in their names.
* Added the **convert** command to convert entities between XSOAR versions.
* Added the *--deprecate* flag in **format** command to deprecate integrations, scripts, and playbooks.
* Fixed an issue where ignoring errors did not work when running the **validate** command on specific files (-i).

## 1.3.9

* Added a validation verifying that the pack's README.md file is not equal to pack description.
* Fixed an issue where the **Assume yes** flag did not work properly for some entities in the **format** command.
* Improved the error messages for separators in folder and file names in the **validate** command.
* Removed the **DISABLE_SDK_VERSION_CHECK** environment variable. To disable new version checks, use the **DEMISTO_SDK_SKIP_VERSION_CHECK** envirnoment variable.
* Fixed an issue where the demisto-sdk version check failed due to a rate limit.
* Fixed an issue with playbooks scheme validation.

## 1.3.8

* Updated the **secrets** command to work on forked branches.

## 1.3.7

* Added a validation to ensure correct image and description file names.
* Fixed an issue where the **validate** command failed when 'display' field in credentials param in yml is empty but 'displaypassword' was provided.
* Added the **integration-diff** command to check differences between two versions of an integration and to return a report of missing and changed elements in the new version.
* Added a validation verifying that the pack's README.md file is not missing or empty for partner packs or packs contains use cases.
* Added a validation to ensure that the integration and script folder and file names will not contain separators (`_`, `-`, ``).
* When formatting new pack, the **format** command will set the *fromversion* key to 5.5.0 in the new files without fromversion.

## 1.3.6

* Added a validation that core packs are not dependent on non-core packs.
* Added a validation that a pack name follows XSOAR standards.
* Fixed an issue where in some cases the `get_remote_file` function failed due to an invalid path.
* Fixed an issue where running **update-release-notes** with updated integration logo, did not detect any file changes.
* Fixed an issue where the **create-id-set** command did not identify unified integrations correctly.
* Fixed an issue where the `CommonTypes` pack was not identified as a dependency for all feed integrations.
* Added support for running SDK commands in private repositories.
* Fixed an issue where running the **init** command did not set the correct category field in an integration .yml file for a newly created pack.
* When formatting new contributed pack, the **format** command will set the *fromversion* key to 6.0.0 in the relevant files.
* If the environment variable "DISABLE_SDK_VERSION_CHECK" is define, the demisto-sdk will no longer check for newer version when running a command.
* Added the `--use-pack-metadata` flag for the **find-dependencies** command to update the calculated dependencies using the the packs metadata files.
* Fixed an issue where **validate** failed on scripts in case the `outputs` field was set to `None`.
* Fixed an issue where **validate** was failing on editing existing release notes.
* Added a validation for README files verifying that the file doesn't contain template text copied from HelloWorld or HelloWorldPremium README.

## 1.3.5

* Added a validation that layoutscontainer's id and name are matching. Updated the format of layoutcontainer to include update_id too.
* Added a validation that commands' names and arguments in core packs, or scripts' arguments do not contain the word incident.
* Fixed issue where running the **generate-docs** command with -c flag ran all the commands and not just the commands specified by the flag.
* Fixed the error message of the **validate** command to not always suggest adding the *description* field.
* Fixed an issue where running **format** on feed integration generated invalid parameter structure.
* Fixed an issue where the **generate-docs** command did not add all the used scripts in a playbook to the README file.
* Fixed an issue where contrib/partner details might be added twice to the same file, when using unify and create-content-artifacts commands
* Fixed issue where running **validate** command on image-related integration did not return the correct outputs to json file.
* When formatting playbooks, the **format** command will now remove empty fields from SetIncident, SetIndicator, CreateNewIncident, CreateNewIndicator script arguments.
* Added an option to fill in the developer email when running the **init** command.

## 1.3.4

* Updated the **validate** command to check that the 'additionalinfo' field only contains the expected value for feed required parameters and not equal to it.
* Added a validation that community/partner details are not in the detailed description file.
* Added a validation that the Use Case tag in pack_metadata file is only used when the pack contains at least one PB, Incident Type or Layout.
* Added a validation that makes sure outputs in integrations are matching the README file when only README has changed.
* Added the *hidden* field to the integration schema.
* Fixed an issue where running **format** on a playbook whose `name` does not equal its `id` would cause other playbooks who use that playbook as a sub-playbook to fail.
* Added support for local custom command configuration file `.demisto-sdk-conf`.
* Updated the **format** command to include an update to the description file of an integration, to remove community/partner details.

## 1.3.3

* Fixed an issue where **lint** failed where *.Dockerfile* exists prior running the lint command.
* Added FeedHelloWorld template option for *--template* flag in **demisto-sdk init** command.
* Fixed issue where **update-release-notes** deleted release note file if command was called more than once.
* Fixed issue where **update-release-notes** added docker image release notes every time the command was called.
* Fixed an issue where running **update-release-notes** on a pack with newly created integration, had also added a docker image entry in the release notes.
* Fixed an issue where `XSOAR-linter` did not find *NotImplementedError* in main.
* Added validation for README files verifying their length (over 30 chars).
* When using *-g* flag in the **validate** command it will now ignore untracked files by default.
* Added the *--include-untracked* flag to the **validate** command to include files which are untracked by git in the validation process.
* Improved the `pykwalify` error outputs in the **validate** command.
* Added the *--print-pykwalify* flag to the **validate** command to print the unchanged output from `pykwalify`.

## 1.3.2

* Updated the format of the outputs when using the *--json-file* flag to create a JSON file output for the **validate** and **lint** commands.
* Added the **doc-review** command to check spelling in .md and .yml files as well as a basic release notes review.
* Added a validation that a pack's display name does not already exist in content repository.
* Fixed an issue where the **validate** command failed to detect duplicate params in an integration.
* Fixed an issue where the **validate** command failed to detect duplicate arguments in a command in an integration.

## 1.3.1

* Fixed an issue where the **validate** command failed to validate the release notes of beta integrations.
* Updated the **upload** command to support indicator fields.
* The **validate** and **update-release-notes** commands will now check changed files against `demisto/master` if it is configured locally.
* Fixed an issue where **validate** would incorrectly identify files as renamed.
* Added a validation that integration properties (such as feed, mappers, mirroring, etc) are not removed.
* Fixed an issue where **validate** failed when comparing branch against commit hash.
* Added the *--no-pipenv* flag to the **split-yml** command.
* Added a validation that incident fields and incident types are not removed from mappers.
* Fixed an issue where the *c
reate-id-set* flag in the *validate* command did not work while not using git.
* Added the *hiddenusername* field to the integration schema.
* Added a validation that images that are not integration images, do not ask for a new version or RN

## 1.3.0

* Do not collect optional dependencies on indicator types reputation commands.
* Fixed an issue where downloading indicator layoutscontainer objects failed.
* Added a validation that makes sure outputs in integrations are matching the README file.
* Fixed an issue where the *create-id-set* flag in the **validate** command did not work.
* Added a warning in case no id_set file is found when running the **validate** command.
* Fixed an issue where changed files were not recognised correctly on forked branches in the **validate** and the **update-release-notes** commands.
* Fixed an issue when files were classified incorrectly when running *update-release-notes*.
* Added a validation that integration and script file paths are compatible with our convention.
* Fixed an issue where id_set.json file was re created whenever running the generate-docs command.
* added the *--json-file* flag to create a JSON file output for the **validate** and **lint** commands.

## 1.2.19

* Fixed an issue where merge id_set was not updated to work with the new entity of Packs.
* Added a validation that the playbook's version matches the version of its sub-playbooks, scripts, and integrations.

## 1.2.18

* Changed the *skip-id-set-creation* flag to *create-id-set* in the **validate** command. Its default value will be False.
* Added support for the 'cve' reputation command in default arg validation.
* Filter out generic and reputation command from scripts and playbooks dependencies calculation.
* Added support for the incident fields in outgoing mappers in the ID set.
* Added a validation that the taskid field and the id field under the task field are both from uuid format and contain the same value.
* Updated the **format** command to generate uuid value for the taskid field and for the id under the task field in case they hold an invalid values.
* Exclude changes from doc_files directory on validation.
* Added a validation that an integration command has at most one default argument.
* Fixing an issue where pack metadata version bump was not enforced when modifying an old format (unified) file.
* Added validation that integration parameter's display names are capitalized and spaced using whitespaces and not underscores.
* Fixed an issue where beta integrations where not running deprecation validations.
* Allowed adding additional information to the deprecated description.
* Fixing an issue when escaping less and greater signs in integration params did not work as expected.

## 1.2.17

* Added a validation that the classifier of an integration exists.
* Added a validation that the mapper of an integration exists.
* Added a validation that the incident types of a classifier exist.
* Added a validation that the incident types of a mapper exist.
* Added support for *text* argument when running **demisto-sdk update-release-notes** on the ApiModules pack.
* Added a validation for the minimal version of an indicator field of type grid.
* Added new validation for incident and indicator fields in classifiers mappers and layouts exist in the content.
* Added cache for get_remote_file to reducing failures from accessing the remote repo.
* Fixed an issue in the **format** command where `_dev` or `_copy` suffixes weren't removed from the `id` of the given playbooks.
* Playbook dependencies from incident and indicator fields are now marked as optional.
* Mappers dependencies from incident types and incident fields are now marked as optional.
* Classifier dependencies from incident types are now marked as optional.
* Updated **demisto-sdk init** command to no longer create `created` field in pack_metadata file
* Updated **generate-docs** command to take the parameters names in setup section from display field and to use additionalinfo field when exist.
* Using the *verbose* argument in the **find-dependencies** command will now log to the console.
* Improved the deprecated message validation required from integrations.
* Fixed an issue in the **generate-docs** command where **Context Example** section was created when it was empty.

## 1.2.16

* Added allowed ignore errors to the *IDSetValidator*.
* Fixed an issue where an irrelevant id_set validation ran in the **validate** command when using the *--id-set* flag.
* Fixed an issue were **generate-docs** command has failed if a command did not exist in commands permissions file.
* Improved a **validate** command message for missing release notes of api module dependencies.

## 1.2.15

* Added the *ID101* to the allowed ignored errors.

## 1.2.14

* SDK repository is now mypy check_untyped_defs complaint.
* The lint command will now ignore the unsubscriptable-object (E1136) pylint error in dockers based on python 3.9 - this will be removed once a new pylint version is released.
* Added an option for **format** to run on a whole pack.
* Added new validation of unimplemented commands from yml in the code to `XSOAR-linter`.
* Fixed an issue where Auto-Extract fields were only checked for newly added incident types in the **validate** command.
* Added a new warning validation of direct access to args/params dicts to `XSOAR-linter`.

## 1.2.13

* Added new validation of indicators usage in CommandResults to `XSOAR-linter`.
* Running **demisto-sdk lint** will automatically run on changed files (same behavior as the -g flag).
* Removed supported version message from the documentation when running **generate_docs**.
* Added a print to indicate backwards compatibility is being checked in **validate** command.
* Added a percent print when running the **validate** command with the *-a* flag.
* Fixed a regression in the **upload** command where it was ignoring `DEMISTO_VERIFY_SSL` env var.
* Fixed an issue where the **upload** command would fail to upload beta integrations.
* Fixed an issue where the **validate** command did not create the *id_set.json* file when running with *-a* flag.
* Added price change validation in the **validate** command.
* Added validations that checks in read-me for empty sections or leftovers from the auto generated read-me that should be changed.
* Added new code validation for *NotImplementedError* to raise a warning in `XSOAR-linter`.
* Added validation for support types in the pack metadata file.
* Added support for *--template* flag in **demisto-sdk init** command.
* Fixed an issue with running **validate** on master branch where the changed files weren't compared to previous commit when using the *-g* flag.
* Fixed an issue where the `XSOAR-linter` ran *NotImplementedError* validation on scripts.
* Added support for Auto-Extract feature validation in incident types in the **validate** command.
* Fixed an issue in the **lint** command where the *-i* flag was ignored.
* Improved **merge-id-sets** command to support merge between two ID sets that contain the same pack.
* Fixed an issue in the **lint** command where flake8 ran twice.

## 1.2.12

* Bandit now reports also on medium severity issues.
* Fixed an issue with support for Docker Desktop on Mac version 2.5.0+.
* Added support for vulture and mypy linting when running without docker.
* Added support for *prev-ver* flag in **update-release-notes** command.
* Improved retry support when building docker images for linting.
* Added the option to create an ID set on a specific pack in **create-id-set** command.
* Added the *--skip-id-set-creation* flag to **validate** command in order to add the capability to run validate command without creating id_set validation.
* Fixed an issue where **validate** command checked docker image tag on ApiModules pack.
* Fixed an issue where **find-dependencies** did not calculate dashboards and reports dependencies.
* Added supported version message to the documentation and release notes files when running **generate_docs** and **update-release-notes** commands respectively.
* Added new code validations for *NotImplementedError* exception raise to `XSOAR-linter`.
* Command create-content-artifacts additional support for **Author_image.png** object.
* Fixed an issue where schemas were not enforced for incident fields, indicator fields and old layouts in the validate command.
* Added support for **update-release-notes** command to update release notes according to master branch.

## 1.2.11

* Fixed an issue where the ***generate-docs*** command reset the enumeration of line numbering after an MD table.
* Updated the **upload** command to support mappers.
* Fixed an issue where exceptions were no printed in the **format** while the *--verbose* flag is set.
* Fixed an issue where *--assume-yes* flag did not work in the **format** command when running on a playbook without a `fromversion` field.
* Fixed an issue where the **format** command would fail in case `conf.json` file was not found instead of skipping the update.
* Fixed an issue where integration with v2 were recognised by the `name` field instead of the `display` field in the **validate** command.
* Added a playbook validation to check if a task script exists in the id set in the **validate** command.
* Added new integration category `File Integrity Management` in the **validate** command.

## 1.2.10

* Added validation for approved content pack use-cases and tags.
* Added new code validations for *CommonServerPython* import to `XSOAR-linter`.
* Added *default value* and *predefined values* to argument description in **generate-docs** command.
* Added a new validation that checks if *get-mapping-fields* command exists if the integration schema has *{ismappable: true}* in **validate** command.
* Fixed an issue where the *--staged* flag recognised added files as modified in the **validate** command.
* Fixed an issue where a backwards compatibility warning was raised for all added files in the **validate** command.
* Fixed an issue where **validate** command failed when no tests were given for a partner supported pack.
* Updated the **download** command to support mappers.
* Fixed an issue where the ***format*** command added a duplicate parameter.
* For partner supported content packs, added support for a list of emails.
* Removed validation of README files from the ***validate*** command.
* Fixed an issue where the ***validate*** command required release notes for ApiModules pack.

## 1.2.9

* Fixed an issue in the **openapi_codegen** command where it created duplicate functions name from the swagger file.
* Fixed an issue in the **update-release-notes** command where the *update type* argument was not verified.
* Fixed an issue in the **validate** command where no error was raised in case a non-existing docker image was presented.
* Fixed an issue in the **format** command where format failed when trying to update invalid Docker image.
* The **format** command will now preserve the **isArray** argument in integration's reputation commands and will show a warning if it set to **false**.
* Fixed an issue in the **lint** command where *finally* clause was not supported in main function.
* Fixed an issue in the **validate** command where changing any entity ID was not validated.
* Fixed an issue in the **validate** command where *--staged* flag did not bring only changed files.
* Fixed the **update-release-notes** command to ignore changes in the metadata file.
* Fixed the **validate** command to ignore metadata changes when checking if a version bump is needed.

## 1.2.8

* Added a new validation that checks in playbooks for the usage of `DeleteContext` in **validate** command.
* Fixed an issue in the **upload** command where it would try to upload content entities with unsupported versions.
* Added a new validation that checks in playbooks for the usage of specific instance in **validate** command.
* Added the **--staged** flag to **validate** command to run on staged files only.

## 1.2.7

* Changed input parameters in **find-dependencies** command.
  * Use ***-i, --input*** instead of ***-p, --path***.
  * Use ***-idp, --id-set-path*** instead of ***-i, --id-set-path***.
* Fixed an issue in the **unify** command where it crashed on an integration without an image file.
* Fixed an issue in the **format** command where unnecessary files were not skipped.
* Fixed an issue in the **update-release-notes** command where the *text* argument was not respected in all cases.
* Fixed an issue in the **validate** command where a warning about detailed description was given for unified or deprecated integrations.
* Improved the error returned by the **validate** command when running on files using the old format.

## 1.2.6

* No longer require setting `DEMISTO_README_VALIDATION` env var to enable README mdx validation. Validation will now run automatically if all necessary node modules are available.
* Fixed an issue in the **validate** command where the `--skip-pack-dependencies` would not skip id-set creation.
* Fixed an issue in the **validate** command where validation would fail if supplied an integration with an empty `commands` key.
* Fixed an issue in the **validate** command where validation would fail due to a required version bump for packs which are not versioned.
* Will use env var `DEMISTO_VERIFY_SSL` to determine if to use a secure connection for commands interacting with the Server when `--insecure` is not passed. If working with a local Server without a trusted certificate, you can set env var `DEMISTO_VERIFY_SSL=no` to avoid using `--insecure` on each command.
* Unifier now adds a link to the integration documentation to the integration detailed description.
* Fixed an issue in the **secrets** command where ignored secrets were not skipped.

## 1.2.5

* Added support for special fields: *defaultclassifier*, *defaultmapperin*, *defaultmapperout* in **download** command.
* Added -y option **format** command to assume "yes" as answer to all prompts and run non-interactively
* Speed up improvements for `validate` of README files.
* Updated the **format** command to adhere to the defined content schema and sub-schemas, aligning its behavior with the **validate** command.
* Added support for canvasContextConnections files in **format** command.

## 1.2.4

* Updated detailed description for community integrations.

## 1.2.3

* Fixed an issue where running **validate** failed on playbook with task that adds tags to the evidence data.
* Added the *displaypassword* field to the integration schema.
* Added new code validations to `XSOAR-linter`.
  * As warnings messages:
    * `demisto.params()` should be used only inside main function.
    * `demisto.args()` should be used only inside main function.
    * Functions args should have type annotations.
* Added `fromversion` field validation to test playbooks and scripts in **validate** command.

## 1.2.2

* Add support for warning msgs in the report and summary to **lint** command.
* Fixed an issue where **json-to-outputs** determined bool values as int.
* Fixed an issue where **update-release-notes** was crushing on `--all` flag.
* Fixed an issue where running **validate**, **update-release-notes** outside of content repo crushed without a meaningful error message.
* Added support for layoutscontainer in **init** contribution flow.
* Added a validation for tlp_color param in feeds in **validate** command.
* Added a validation for removal of integration parameters in **validate** command.
* Fixed an issue where **update-release-notes** was failing with a wrong error message when no pack or input was given.
* Improved formatting output of the **generate-docs** command.
* Add support for env variable *DEMISTO_SDK_ID_SET_REFRESH_INTERVAL*. Set this env variable to the refresh interval in minutes. The id set will be regenerated only if the refresh interval has passed since the last generation. Useful when generating Script documentation, to avoid re-generating the id_set every run.
* Added new code validations to `XSOAR-linter`.
  * As error messages:
    * Longer than 10 seconds sleep statements for non long running integrations.
    * exit() usage.
    * quit() usage.
  * As warnings messages:
    * `demisto.log` should not be used.
    * main function existence.
    * `demito.results` should not be used.
    * `return_output` should not be used.
    * try-except statement in main function.
    * `return_error` usage in main function.
    * only once `return_error` usage.
* Fixed an issue where **lint** command printed logs twice.
* Fixed an issue where *suffix* did not work as expected in the **create-content-artifacts** command.
* Added support for *prev-ver* flag in **lint** and **secrets** commands.
* Added support for *text* flag to **update-release-notes** command to add the same text to all release notes.
* Fixed an issue where **validate** did not recognize added files if they were modified locally.
* Added a validation that checks the `fromversion` field exists and is set to 5.0.0 or above when working or comparing to a non-feature branch in **validate** command.
* Added a validation that checks the certification field in the pack_metadata file is valid in **validate** command.
* The **update-release-notes** command will now automatically add docker image update to the release notes.

## 1.2.1

* Added an additional linter `XSOAR-linter` to the **lint** command which custom validates py files. currently checks for:
  * `Sys.exit` usages with non zero value.
  * Any `Print` usages.
* Fixed an issue where renamed files were failing on *validate*.
* Fixed an issue where single changed files did not required release notes update.
* Fixed an issue where doc_images required release-notes and validations.
* Added handling of dependent packs when running **update-release-notes** on changed *APIModules*.
  * Added new argument *--id-set-path* for id_set.json path.
  * When changes to *APIModule* is detected and an id_set.json is available - the command will update the dependent pack as well.
* Added handling of dependent packs when running **validate** on changed *APIModules*.
  * Added new argument *--id-set-path* for id_set.json path.
  * When changes to *APIModule* is detected and an id_set.json is available - the command will validate that the dependent pack has release notes as well.
* Fixed an issue where the find_type function didn't recognize file types correctly.
* Fixed an issue where **update-release-notes** command did not work properly on Windows.
* Added support for indicator fields in **update-release-notes** command.
* Fixed an issue where files in test dirs where being validated.

## 1.2.0

* Fixed an issue where **format** did not update the test playbook from its pack.
* Fixed an issue where **validate** validated non integration images.
* Fixed an issue where **update-release-notes** did not identified old yml integrations and scripts.
* Added revision templates to the **update-release-notes** command.
* Fixed an issue where **update-release-notes** crashed when a file was renamed.
* Fixed an issue where **validate** failed on deleted files.
* Fixed an issue where **validate** validated all images instead of packs only.
* Fixed an issue where a warning was not printed in the **format** in case a non-supported file type is inputted.
* Fixed an issue where **validate** did not fail if no release notes were added when adding files to existing packs.
* Added handling of incorrect layout paths via the **format** command.
* Refactor **create-content-artifacts** command - Efficient artifacts creation and better logging.
* Fixed an issue where image and description files were not handled correctly by **validate** and **update-release-notes** commands.
* Fixed an issue where the **format** command didn't remove all extra fields in a file.
* Added an error in case an invalid id_set.json file is found while running the **validate** command.
* Added fetch params checks to the **validate** command.

## 1.1.11

* Added line number to secrets' path in **secrets** command report.
* Fixed an issue where **init** a community pack did not present the valid support URL.
* Fixed an issue where **init** offered a non relevant pack support type.
* Fixed an issue where **lint** did not pull docker images for powershell.
* Fixed an issue where **find-dependencies** did not find all the script dependencies.
* Fixed an issue where **find-dependencies** did not collect indicator fields as dependencies for playbooks.
* Updated the **validate** and the **secrets** commands to be less dependent on regex.
* Fixed an issue where **lint** did not run on circle when docker did not return ping.
* Updated the missing release notes error message (RN106) in the **Validate** command.
* Fixed an issue where **Validate** would return missing release notes when two packs with the same substring existed in the modified files.
* Fixed an issue where **update-release-notes** would add duplicate release notes when two packs with the same substring existed in the modified files.
* Fixed an issue where **update-release-notes** would fail to bump new versions if the feature branch was out of sync with the master branch.
* Fixed an issue where a non-descriptive error would be returned when giving the **update-release-notes** command a pack which can not be found.
* Added dependencies check for *widgets* in **find-dependencies** command.
* Added a `update-docker` flag to **format** command.
* Added a `json-to-outputs` flag to the **run** command.
* Added a verbose (`-v`) flag to **format** command.
* Fixed an issue where **download** added the prefix "playbook-" to the name of playbooks.

## 1.1.10

* Updated the **init** command. Relevant only when passing the *--contribution* argument.
  * Added the *--author* option.
  * The *support* field of the pack's metadata is set to *community*.
* Added a proper error message in the **Validate** command upon a missing description in the root of the yml.
* **Format** now works with a relative path.
* **Validate** now fails when all release notes have been excluded.
* Fixed issue where correct error message would not propagate for invalid images.
* Added the *--skip-pack-dependencies* flag to **validate** command to skip pack dependencies validation. Relevant when using the *-g* flag.
* Fixed an issue where **Validate** and **Format** commands failed integrations with `defaultvalue` field in fetch incidents related parameters.
* Fixed an issue in the **Validate** command in which unified YAML files were not ignored.
* Fixed an issue in **generate-docs** where scripts and playbooks inputs and outputs were not parsed correctly.
* Fixed an issue in the **openapi-codegen** command where missing reference fields in the swagger JSON caused errors.
* Fixed an issue in the **openapi-codegen** command where empty objects in the swagger JSON paths caused errors.
* **update-release-notes** command now accept path of the pack instead of pack name.
* Fixed an issue where **generate-docs** was inserting unnecessary escape characters.
* Fixed an issue in the **update-release-notes** command where changes to the pack_metadata were not detected.
* Fixed an issue where **validate** did not check for missing release notes in old format files.

## 1.1.9

* Fixed an issue where **update-release-notes** command failed on invalid file types.

## 1.1.8

* Fixed a regression where **upload** command failed on test playbooks.
* Added new *githubUser* field in pack metadata init command.
* Support beta integration in the commands **split-yml, extract-code, generate-test-playbook and generate-docs.**
* Fixed an issue where **find-dependencies** ignored *toversion* field in content items.
* Added support for *layoutscontainer*, *classifier_5_9_9*, *mapper*, *report*, and *widget* in the **Format** command.
* Fixed an issue where **Format** will set the `ID` field to be equal to the `name` field in modified playbooks.
* Fixed an issue where **Format** did not work for test playbooks.
* Improved **update-release-notes** command:
  * Write content description to release notes for new items.
  * Update format for file types without description: Connections, Incident Types, Indicator Types, Layouts, Incident Fields.
* Added a validation for feedTags param in feeds in **validate** command.
* Fixed readme validation issue in community support packs.
* Added the **openapi-codegen** command to generate integrations from OpenAPI specification files.
* Fixed an issue were release notes validations returned wrong results for *CommonScripts* pack.
* Added validation for image links in README files in **validate** command.
* Added a validation for default value of fetch param in feeds in **validate** command.
* Fixed an issue where the **Init** command failed on scripts.

## 1.1.7

* Fixed an issue where running the **format** command on feed integrations removed the `defaultvalue` fields.
* Playbook branch marked with *skipunavailable* is now set as an optional dependency in the **find-dependencies** command.
* The **feedReputation** parameter can now be hidden in a feed integration.
* Fixed an issue where running the **unify** command on JS package failed.
* Added the *--no-update* flag to the **find-dependencies** command.
* Added the following validations in **validate** command:
  * Validating that a pack does not depend on NonSupported / Deprecated packs.

## 1.1.6

* Added the *--description* option to the **init** command.
* Added the *--contribution* option to the **init** command which converts a contribution zip to proper pack format.
* Improved **validate** command performance time and outputs.
* Added the flag *--no-docker-checks* to **validate** command to skip docker checks.
* Added the flag *--print-ignored-files* to **validate** command to print ignored files report when the command is done.
* Added the following validations in **validate** command:
  * Validating that existing release notes are not modified.
  * Validating release notes are not added to new packs.
  * Validating that the "currentVersion" field was raised in the pack_metadata for modified packs.
  * Validating that the timestamp in the "created" field in the pack_metadata is in ISO format.
* Running `demisto-sdk validate` will run the **validate** command using git and only on committed files (same as using *-g --post-commit*).
* Fixed an issue where release notes were not checked correctly in **validate** command.
* Fixed an issue in the **create-id-set** command where optional playbook tasks were not taken into consideration.
* Added a prompt to the `demisto-sdk update-release-notes` command to prompt users to commit changes before running the release notes command.
* Added support to `layoutscontainer` in **validate** command.

## 1.1.5

* Fixed an issue in **find-dependencies** command.
* **lint** command now verifies flake8 on CommonServerPython script.

## 1.1.4

* Fixed an issue with the default output file name of the **unify** command when using "." as an output path.
* **Unify** command now adds contributor details to the display name and description.
* **Format** command now adds *isFetch* and *incidenttype* fields to integration yml.
* Removed the *feedIncremental* field from the integration schema.
* **Format** command now adds *feedBypassExclusionList*, *Fetch indicators*, *feedReputation*, *feedReliability*,
     *feedExpirationPolicy*, *feedExpirationInterval* and *feedFetchInterval* fields to integration yml.
* Fixed an issue in the playbooks schema.
* Fixed an issue where generated release notes were out of order.
* Improved pack dependencies detection.
* Fixed an issue where test playbooks were mishandled in **validate** command.

## 1.1.3

* Added a validation for invalid id fields in indicators types files in **validate** command.
* Added default behavior for **update-release-notes** command.
* Fixed an error where README files were failing release notes validation.
* Updated format of generated release notes to be more user friendly.
* Improved error messages for the **update-release-notes** command.
* Added support for `Connections`, `Dashboards`, `Widgets`, and `Indicator Types` to **update-release-notes** command.
* **Validate** now supports scripts under the *TestPlaybooks* directory.
* Fixed an issue where **validate** did not support powershell files.

## 1.1.2

* Added a validation for invalid playbookID fields in incidents types files in **validate** command.
* Added a code formatter for python files.
* Fixed an issue where new and old classifiers where mixed on validate command.
* Added *feedIncremental* field to the integration schema.
* Fixed error in the **upload** command where unified YMLs were not uploaded as expected if the given input was a pack.
* Fixed an issue where the **secrets** command failed due to a space character in the file name.
* Ignored RN validation for *NonSupported* pack.
* You can now ignore IF107, SC100, RP102 error codes in the **validate** command.
* Fixed an issue where the **download** command was crashing when received as input a JS integration or script.
* Fixed an issue where **validate** command checked docker image for JS integrations and scripts.
* **validate** command now checks scheme for reports and connections.
* Fixed an issue where **validate** command checked docker when running on all files.
* Fixed an issue where **validate** command did not fail when docker image was not on the latest numeric tag.
* Fixed an issue where beta integrations were not validated correctly in **validate** command.

## 1.1.1

* fixed and issue where file types were not recognized correctly in **validate** command.
* Added better outputs for validate command.

## 1.1.0

* Fixed an issue where changes to only non-validated files would fail validation.
* Fixed an issue in **validate** command where moved files were failing validation for new packs.
* Fixed an issue in **validate** command where added files were failing validation due to wrong file type detection.
* Added support for new classifiers and mappers in **validate** command.
* Removed support of old RN format validation.
* Updated **secrets** command output format.
* Added support for error ignore on deprecated files in **validate** command.
* Improved errors outputs in **validate** command.
* Added support for linting an entire pack.

## 1.0.9

* Fixed a bug where misleading error was presented when pack name was not found.
* **Update-release-notes** now detects added files for packs with versions.
* Readme files are now ignored by **update-release-notes** and validation of release notes.
* Empty release notes no longer cause an uncaught error during validation.

## 1.0.8

* Changed the output format of demisto-sdk secrets.
* Added a validation that checkbox items are not required in integrations.
* Added pack release notes generation and validation.
* Improved pack metadata validation.
* Fixed an issue in **validate** where renamed files caused an error

## 1.0.4

* Fix the **format** command to update the `id` field to be equal to `details` field in indicator-type files, and to `name` field in incident-type & dashboard files.
* Fixed a bug in the **validate** command for layout files that had `sortValues` fields.
* Fixed a bug in the **format** command where `playbookName` field was not always present in the file.
* Fixed a bug in the **format** command where indicatorField wasn't part of the SDK schemas.
* Fixed a bug in **upload** command where created unified docker45 yml files were not deleted.
* Added support for IndicatorTypes directory in packs (for `reputation` files, instead of Misc).
* Fixed parsing playbook condition names as string instead of boolean in **validate** command
* Improved image validation in YAML files.
* Removed validation for else path in playbook condition tasks.

## 1.0.3

* Fixed a bug in the **format** command where comments were being removed from YAML files.
* Added output fields: *file_path* and *kind* for layouts in the id-set.json created by **create-id-set** command.
* Fixed a bug in the **create-id-set** command Who returns Duplicate for Layouts with a different kind.
* Added formatting to **generate-docs** command results replacing all `<br>` tags with `<br/>`.
* Fixed a bug in the **download** command when custom content contained not supported content entity.
* Fixed a bug in **format** command in which boolean strings  (e.g. 'yes' or 'no') were converted to boolean values (e.g. 'True' or 'False').
* **format** command now removes *sourceplaybookid* field from playbook files.
* Fixed a bug in **generate-docs** command in which integration dependencies were not detected when generating documentation for a playbook.

## 1.0.1

* Fixed a bug in the **unify** command when output path was provided empty.
* Improved error message for integration with no tests configured.
* Improved the error message returned from the **validate** command when an integration is missing or contains malformed fetch incidents related parameters.
* Fixed a bug in the **create** command where a unified YML with a docker image for 4.5 was copied incorrectly.
* Missing release notes message are now showing the release notes file path to update.
* Fixed an issue in the **validate** command in which unified YAML files were not ignored.
* File format suggestions are now shown in the relevant file format (JSON or YAML).
* Changed Docker image validation to fail only on non-valid ones.
* Removed backward compatibility validation when Docker image is updated.

## 1.0.0

* Improved the *upload* command to support the upload of all the content entities within a pack.
* The *upload* command now supports the improved pack file structure.
* Added an interactive option to format integrations, scripts and playbooks with No TestPlaybooks configured.
* Added an interactive option to configure *conf.json* file with missing test playbooks for integrations, scripts and playbooks
* Added *download* command to download custom content from Demisto instance to the local content repository.
* Improved validation failure messages to include a command suggestion, wherever relevant, to fix the raised issue.
* Improved 'validate' help and documentation description
* validate - checks that scripts, playbooks, and integrations have the *tests* key.
* validate - checks that test playbooks are configured in `conf.json`.
* demisto-sdk lint - Copy dir better handling.
* demisto-sdk lint - Add error when package missing in docker image.
* Added *-a , --validate-all* option in *validate* to run all validation on all files.
* Added *-i , --input* option in *validate* to run validation on a specified pack/file.
* added *-i, --input* option in *secrets* to run on a specific file.
* Added an allowed hidden parameter: *longRunning* to the hidden integration parameters validation.
* Fixed an issue with **format** command when executing with an output path of a folder and not a file path.
* Bug fixes in generate-docs command given playbook as input.
* Fixed an issue with lint command in which flake8 was not running on unit test files.

## 0.5.2

* Added *-c, --command* option in *generate-docs* to generate a specific command from an integration.
* Fixed an issue when getting README/CHANGELOG files from git and loading them.
* Removed release notes validation for new content.
* Fixed secrets validations for files with the same name in a different directory.
* demisto-sdk lint - parallelization working with specifying the number of workers.
* demisto-sdk lint - logging levels output, 3 levels.
* demisto-sdk lint - JSON report, structured error reports in JSON format.
* demisto-sdk lint - XML JUnit report for unit-tests.
* demisto-sdk lint - new packages used to accelerate execution time.
* demisto-sdk secrets - command now respects the generic whitelist, and not only the pack secrets.

## 0.5.0

[PyPI History][1]

[1]: https://pypi.org/project/demisto-sdk/#history

## 0.4.9

* Fixed an issue in *generate-docs* where Playbooks and Scripts documentation failed.
* Added a graceful error message when executing the *run" command with a misspelled command.
* Added more informative errors upon failures of the *upload* command.
* format command:
  * Added format for json files: IncidentField, IncidentType, IndicatorField, IndicatorType, Layout, Dashboard.
  * Added the *-fv --from-version*, *-nv --no-validation* arguments.
  * Removed the *-t yml_type* argument, the file type will be inferred.
  * Removed the *-g use_git* argument, running format without arguments will run automatically on git diff.
* Fixed an issue in loading playbooks with '=' character.
* Fixed an issue in *validate* failed on deleted README files.

## 0.4.8

* Added the *max* field to the Playbook schema, allowing to define it in tasks loop.
* Fixed an issue in *validate* where Condition branches checks were case sensitive.

## 0.4.7

* Added the *slareminder* field to the Playbook schema.
* Added the *common_server*, *demisto_mock* arguments to the *init* command.
* Fixed an issue in *generate-docs* where the general section was not being generated correctly.
* Fixed an issue in *validate* where Incident type validation failed.

## 0.4.6

* Fixed an issue where the *validate* command did not identify CHANGELOG in packs.
* Added a new command, *id-set* to create the id set - the content dependency tree by file IDs.

## 0.4.5

* generate-docs command:
  * Added the *use_cases*, *permissions*, *command_permissions* and *limitations*.
  * Added the *--insecure* argument to support running the script and integration command in Demisto.
  * Removed the *-t yml_type* argument, the file type will be inferred.
  * The *-o --output* argument is no longer mandatory, default value will be the input file directory.
* Added support for env var: *DEMISTO_SDK_SKIP_VERSION_CHECK*. When set version checks are skipped.
* Fixed an issue in which the CHANGELOG files did not match our scheme.
* Added a validator to verify that there are no hidden integration parameters.
* Fixed an issue where the *validate* command ran on test files.
* Removed the *env-dir* argument from the demisto-sdk.
* README files which are html files will now be skipped in the *validate* command.
* Added support for env var: *DEMISTO_README_VALIDATOR*. When not set the readme validation will not run.

## 0.4.4

* Added a validator for IncidentTypes (incidenttype-*.json).
* Fixed an issue where the -p flag in the *validate* command was not working.
* Added a validator for README.md files.
* Release notes validator will now run on: incident fields, indicator fields, incident types, dashboard and reputations.
* Fixed an issue where the validator of reputation(Indicator Type) did not check on the details field.
* Fixed an issue where the validator attempted validating non-existing files after deletions or name refactoring.
* Removed the *yml_type* argument in the *split-yml*, *extract-code* commands.
* Removed the *file_type* argument in the *generate-test-playbook* command.
* Fixed the *insecure* argument in *upload*.
* Added the *insecure* argument in *run-playbook*.
* Standardise the *-i --input*, *-o --output* to demisto-sdk commands.

## 0.4.3

* Fixed an issue where the incident and indicator field BC check failed.
* Support for linting and unit testing PowerShell integrations.

## 0.4.2

* Fixed an issue where validate failed on Windows.
* Added a validator to verify all branches are handled in conditional task in a playbook.
* Added a warning message when not running the latest sdk version.
* Added a validator to check that the root is connected to all tasks in the playbook.
* Added a validator for Dashboards (dashboard-*.json).
* Added a validator for Indicator Types (reputation-*.json).
* Added a BC validation for changing incident field type.
* Fixed an issue where init command would generate an invalid yml for scripts.
* Fixed an issue in misleading error message in v2 validation hook.
* Fixed an issue in v2 hook which now is set only on newly added scripts.
* Added more indicative message for errors in yaml files.
* Disabled pykwalify info log prints.

## 0.3.10

* Added a BC check for incident fields - changing from version is not allowed.
* Fixed an issue in create-content-artifacts where scripts in Packs in TestPlaybooks dir were copied with a wrong prefix.

## 0.3.9

* Added a validation that incident field can not be required.
* Added validation for fetch incident parameters.
* Added validation for feed integration parameters.
* Added to the *format* command the deletion of the *sourceplaybookid* field.
* Fixed an issue where *fieldMapping* in playbook did not pass the scheme validation.
* Fixed an issue where *create-content-artifacts* did not copy TestPlaybooks in Packs without prefix of *playbook-*.
* Added a validation the a playbook can not have a rolename set.
* Added to the image validator the new DBot default image.
* Added the fields: elasticcommonfields, quiet, quietmode to the Playbook schema.
* Fixed an issue where *validate* failed on integration commands without outputs.
* Added a new hook for naming of v2 integrations and scripts.

## 0.3.8

* Fixed an issue where *create-content-artifact* was not loading the data in the yml correctly.
* Fixed an issue where *unify* broke long lines in script section causing syntax errors

## 0.3.7

* Added *generate-docs* command to generate documentation file for integration, playbook or script.
* Fixed an issue where *unify* created a malformed integration yml.
* Fixed an issue where demisto-sdk **init** creates unit-test file with invalid import.

## 0.3.6

* Fixed an issue where demisto-sdk **validate** failed on modified scripts without error message.

## 0.3.5

* Fixed an issue with docker tag validation for integrations.
* Restructured repo source code.

## 0.3.4

* Saved failing unit tests as a file.
* Fixed an issue where "_test" file for scripts/integrations created using **init** would import the "HelloWorld" templates.
* Fixed an issue in demisto-sdk **validate** - was failing on backward compatiblity check
* Fixed an issue in demisto-sdk **secrets** - empty line in .secrets-ignore always made the secrets check to pass
* Added validation for docker image inside integrations and scripts.
* Added --use-git flag to **format** command to format all changed files.
* Fixed an issue where **validate** did not fail on dockerimage changes with bc check.
* Added new flag **--ignore-entropy** to demisto-sdk **secrets**, this will allow skip entropy secrets check.
* Added --outfile to **lint** to allow saving failed packages to a file.

## 0.3.3

* Added backwards compatibility break error message.
* Added schema for incident types.
* Added **additionalinfo** field to as an available field for integration configuration.
* Added pack parameter for **init**.
* Fixed an issue where error would appear if name parameter is not set in **init**.

## 0.3.2

* Fixed the handling of classifier files in **validate**.

## 0.3.1

* Fixed the handling of newly created reputation files in **validate**.
* Added an option to perform **validate** on a specific file.

## 0.3.0

* Added support for multi-package **lint** both with parallel and without.
* Added all parameter in **lint** to run on all packages and packs in content repository.
* Added **format** for:
  * Scripts
  * Playbooks
  * Integrations
* Improved user outputs for **secrets** command.
* Fixed an issue where **lint** would run pytest and pylint only on a single docker per integration.
* Added auto-complete functionality to demisto-sdk.
* Added git parameter in **lint** to run only on changed packages.
* Added the **run-playbook** command
* Added **run** command which runs a command in the Demisto playground.
* Added **upload** command which uploads an integration or a script to a Demisto instance.
* Fixed and issue where **validate** checked if release notes exist for new integrations and scripts.
* Added **generate-test-playbook** command which generates a basic test playbook for an integration or a script.
* **validate** now supports indicator fields.
* Fixed an issue with layouts scheme validation.
* Adding **init** command.
* Added **json-to-outputs** command which generates the yaml section for outputs from an API raw response.

## 0.2.6

* Fixed an issue with locating release notes for beta integrations in **validate**.

## 0.2.5

* Fixed an issue with locating release notes for beta integrations in **validate**.

## 0.2.4

* Adding image validation to Beta_Integration and Packs in **validate**.

## 0.2.3

* Adding Beta_Integration to the structure validation process.
* Fixing bug where **validate** did checks on TestPlaybooks.
* Added requirements parameter to **lint**.

## 0.2.2

* Fixing bug where **lint** did not return exit code 1 on failure.
* Fixing bug where **validate** did not print error message in case no release notes were give.

## 0.2.1

* **Validate** now checks that the id and name fields are identical in yml files.
* Fixed a bug where sdk did not return any exit code.

## 0.2.0

* Added Release Notes Validator.
* Fixed the Unifier selection of your python file to use as the code.
* **Validate** now supports Indicator fields.
* Fixed a bug where **validate** and **secrets** did not return exit code 1 on failure.
* **Validate** now runs on newly added scripts.

## 0.1.8

* Added support for `--version`.
* Fixed an issue in file_validator when calling `checked_type` method with script regex.

## 0.1.2

* Restructuring validation to support content packs.
* Added secrets validation.
* Added content bundle creation.
* Added lint and unit test run.

## 0.1.1

* Added new logic to the unifier.
* Added detailed README.
* Some small adjustments and fixes.

## 0.1.0

Capabilities:

* **Extract** components(code, image, description etc.) from a Demisto YAML file into a directory.
* **Unify** components(code, image, description etc.) to a single Demisto YAML file.
* **Validate** Demisto content files.<|MERGE_RESOLUTION|>--- conflicted
+++ resolved
@@ -1,5 +1,6 @@
 # Changelog
 ## Unreleased
+* Fixed an issue where **lint** falsely warned of using `demisto.results`.
 
 ## 1.16.0
 * Added a check to **is_docker_image_latest_tag** to only fail the validation on non-latest image tag when the current tag is older than 3 days.
@@ -21,11 +22,7 @@
 * Added a **validate** check, and a **format** auto fix for the `fromversion` field in Correlation Rules and XSIAM Dashboards.
 * Update the format used for dev-dependencies in pyproject.toml to match modern versions of Poetry.
 * Added timestamps to logging messages when running in a CI build.
-<<<<<<< HEAD
-* Fixed an issue where **lint** falsely warned of using `demisto.results`.
-=======
 * Fixed an issue where lock integartions failed on FileNotFound.(PANW-internal only).
->>>>>>> 1e18aab4
 
 ## 1.15.5
 * **Breaking Change**: The default of the **upload** command `--zip` argument is `true`. To upload packs as custom content items use the `--no-zip` argument.
