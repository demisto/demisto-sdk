--- conflicted
+++ resolved
@@ -1,6 +1,8 @@
 # Changelog
 ## Unreleased
 * Improved **update-release-notes** logs when changes in dependent API modules are detected.
+* Added the '--all' input option for the **prepare-content** command, to support running on all content packs.
+* Updated the '-i' input option of the **prepare-content** command to support multiple inputs as a comma-separated list.
 
 ## 1.19.0
 * Added the **graph** command group. The **create-content-graph** and **update-content-graph** commands were migrated to this command group, and named **graph create** and **graph update** respectively.
@@ -15,15 +17,9 @@
 * Running **validate** in a GitHub Action will now show errors as annotations, visible in the `Files Changed` tab of the pull request.
 * **lint** will now fail on `demisto.results` and `return_outputs` usage, when a pack is `xsoar` or `partner` supported.
 * **lint** will now fail on `LOG` usage in python files.
-<<<<<<< HEAD
-* Added the '--all' input option for the **prepare-content** command, to support running on all content packs.
-* Updated the '-i' input option of the **prepare-content** command to support multiple inputs as a comma-separated list.
-
-=======
 * Updated the **format** command to use the content graph instead of the id_set file.
 * Updated **format** command not to fail on unexpected values that returns from the graph, and just add it to the log.
 * Removed a redundant debug log on the `tools.get_file` function.
->>>>>>> d20228e3
 
 ## 1.18.1
 * Fixed an issue where the coloring directives where showing in log messages.
