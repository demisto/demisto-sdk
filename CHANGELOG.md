--- conflicted
+++ resolved
@@ -1,11 +1,7 @@
 # Changelog
 
 ## Unreleased
-<<<<<<< HEAD
-* Removed `Flake8` from **pre-commit**, as `ruff` covers its basic rules.
 * Add PEP484 hook to **pre-commit** command.
-=======
->>>>>>> 4c1a76c0
 
 ## 1.15.2
 * Fixed an issue where **format** added default arguments to reputation commands which already have one.
