--- conflicted
+++ resolved
@@ -12,11 +12,8 @@
 * Added support for the **List** content item in **Xpanse** marketplace.
 * Fixed an issue in **run-unit-tests** command when running Powershell tests.
 * Fixed an issue where the *upload* command would upload a pack metadata with wrong display names.
-<<<<<<< HEAD
 * Performance enhancements when reading yaml files.
-=======
 * Removed redundant errors and fields from `errors.py`
->>>>>>> f3b63d66
 
 ## 1.17.1
 * Added the `aliasTo` key to the Incident Field schema.
