# Changelog

## Unreleased
* Fixed an issue where **update-release-notes** command failed when running on a pack that contains deprecated integrations without the `commands` section.
* Fixed an issue where **validate** failed when attempting to map null values in a classifier.

## 1.14.0
* Added the `DEMISTO_SDK_GRAPH_FORCE_CREATE` environment variable. Use it to force the SDK to recreate the graph, rather than update it.
* Added support for code importing multi-level ApiModules to **lint**.
* Added a validation that the **modeling-rules test** command will fail if no test data file exist.
* Added support for the `<~XPANSE>` marketplace tag in release notes.
* Added support for marketplace tags in the **doc-review** command.
* Added **generate-unit-tests** documentation to the repo README.
* Added the `hiddenpassword` field to the integration schema, allowing **validate** to run on integrations with username-only inputs.
* Improved logs and error handling in the **modeling-rules test** command.
* Improved the warning message displayed for Contribution PRs editing outdated code.
* Improved the clarity of error messages for cases where yml files cannot be parsed as a dictionary.
* Updated the `XSIAMReport` schema.
* Standardized repo-wide logging. All logs are now created in one logger instance.
* **lint** now prevents unit-tests from accessing online resources in runtime.
* Updated the logs shown during lint when running in docker.
* Fixed an issue where **validate** showed errors twice.
* Fixed an issue where **validate** did not fail when xif files had wrong naming.
* Fixed an issue where **doc-review** required dot suffixes in release notes describing new content.
* Fixed an issue where **download** command failed when running on a beta integration.
<<<<<<< HEAD
* Added the `DEMISTO_SDK_GRAPH_FORCE_CREATE` environment variable. Use it to force the SDK to recreate the graph, rather than update it.
* Added support for code importing multi-level ApiModules to **lint**.
* Added toVersion and fromVersion to XSIAM content items schema.
* Added a validation that the **modeling-rules test** command will fail if no test data file exist.
* Standardized repo-wide logging. All logs are now created in one logger instance.
* Improved the clarity of error messages for cases where yml files cannot be parsed as a dictionary.
=======
>>>>>>> 29aba28f
* Fixed an issue where **update-release-notes** generated release notes for packs in their initial version (1.0.0).
* Fixed an issue with **update-content-graph** where `--use-git` parameter was ignored when using `--imported-path` parameter.
* Fixed an issue where **validate** failed on playbooks with valid inputs, since it did not collect the playbook inputs occurrences properly.

## 1.13.0
* Added the pack version to the code files when calling **unify**. The same value is removed when calling **split**.
* Added a message showing the output path when **prepare-content** is called.
* Contribution PRs that update outdated packs now display a warning message.
* Fixed an issue when kebab-case has a misspelling in one of the sub words, the suggestion might be confusing.
* Improved caching and stability for **lint**.
* Added support for *.xif* files in the **secrets** command.
* Fixed an issue where **validate** would fail when playbook inputs contain Transform Language (DT).
* Added a new **validate** check, making sure a first level header exist in release notes (RN116)
* Fixed an issue where **lint** would not properly handle multiple ApiModules imports.

## 1.12.0
* Added the **pre-commit** command, to improve code quality of XSOAR content.
* Added the **run-unit-tests** command, to run unit tests of given content items inside their respective docker images.
* Added support for filepath arguments in the **validate** and **format** commands.
* Added pre-commit hooks for `validate`, `format`, `run-unit-tests` and `update-docker-image` commands.
* Fixed an issue in the **download** command where layouts were overriden even without the `-f` option.
* Fixed an issue where Demisto-SDK did not detect layout ID when using the **download** command.
* Fixed an issue where the **lint** command ran on `native:dev` supported content when passing the `--docker-image all` flag, instead it will run on `native:candidate`.
* Added support for `native:candidate` as a docker image flag for **lint** command.
* Fixed an issue where logs and messages would not show when using the **download** command.
* Fixed an issue where the `server_min_version` field in metadata was an empty value when parsing packs without content items.
* Fixed an issue where running **openapi-codegen** resulted in false-positive error messages.
* Fixed an issue where **generate-python-to-yml** generated input arguments as required even though required=False was specified.
* Fixed an issue where **generate-python-to-yml** generated input arguments a default arguments when default=some_value was provided.
* Fixed a bug where **validate** returned error on playbook inputs with special characters.
* Fixed an issue where **validate** did not properly check `conf.json` when the latter is modified.
* Fixed an issue in the **upload** command, where a prompt was not showing on the console.
* Fixed an issue where running **lint** failed installing dependencies in containers.

## 1.11.0
* **Note: Demisto-SDK will soon stop supporting Python 3.8**
* Fixed an issue where using **download** on non-unicode content, merging them into existing files caused an error.
* Changed an internal setting to allow writing non-ascii content (unicode) using `YAMLHandler` and `JSONHandler`.
* Fixed an issue where an error message in **unify** was unclear for invalid input.
* Fixed an issue where running **validate** failed with **is_valid_integration_file_path_in_folder** on integrations that use API modules.
* Fixed an issue where **validate** failed with **is_valid_integration_file_path_in_folder** on integrations that use the `MSAPIModule`.
* Added **validate** check for the `modules` field in `pack_metadata.json` files.
* Changed **lint** to skip deprecated content, unless when using the `-i` flag.
* Fixed an issue where **update-release-notes** failed when a new *Parsing Rule* was added to a pack.
* Refactored the logging framework. Demisto-SDK logs will now be written to `.demist_sdk_debug.log` under the content path (when detected) or the current directory.
* Added `GR105` validation to **validate** command to check that no duplicate IDs are used.
* Added support for API Modules imported in API modules in the **unify** command.
* Added **validate** check, to make sure every Python file has a corresponding unit test file.

## 1.10.6
* Fixed an issue where running **validate** with the `-g` flag would skip some validations for old-formatted (unified) integration/script files.
* Deprecated integrations and scripts will not run anymore when providing the **--all-packs** to the **lint** command.
* Fixed an issue where a pack `serverMinVersion` would be calculated by the minimal fromVersion of its content items.
* Added the `--docker-image-target` flag to **lint** for testing native supported content with new images.

## 1.10.5
* Fixed an issue where running **run-test-playbook** would not use the `verify` parameter correctly. @ajoga
* Added a newline at the end of README files generated in **generate-docs**.
* Added the value `3` (out of bounds) to the `onChangeRepAlg` and `reputationCalc` fields under the `IncidentType` and `GenericType` schemas. **validate** will allow using it now.
* Fixed an issue where **doc-review** required dot suffixes in release notes describing new content.
* Fixed an issue where **validate** failed on Feed Integrations after adding the new *Collect/Connect* section field.
* Fixed an issue where using **postman-codegen** failed converting strings containing digits to kebab-case.
* Fixed an issue where the ***error-code*** command could not parse List[str] parameter.
* Updated validation *LO107* to support more section types in XSIAM layouts.

## 1.10.4
* Added support for running **lint** in multiple native-docker images.

## 1.10.3
* Fixed an issue where running **format** would fail after running npm install.
* Improved the graph validations in the **validate** command:
  - GR100 will now run on all content items of changed packs.
  - GR101 and GR102 will now catch invalid fromversion/toversion of files **using** the changed items.
  - GR103 errors will raise a warning when using the *-a* flag, but an error if using the *-i* or *g* flags.
* Fixed an issue where test-playbooks timed out.
* Fixed an issue where making a change in a module using an ApiModule would cause lint to run on the ApiModule unnecessarily.
* Fixed an issue where the `marketplace` field was not used when dumping pack zips.
* Fixed a typo in the README content generated with **update-release-notes** for updating integrations.
* Fixed an issue in **validate**, where using the `-gr` and `-i` flags did not run properly.
* Added the `sectionorder` field to integration scheme.
* Fixed an issue where in some occasions running of test-playbooks could receive session timeouts.
* Fixed an issue where **validate** command failed on core pack dependencies validation because of test dependencies.

## 1.10.2
* Added markdown lint formatting for README files in the **format** command.
* Fixed an issue where **lint** failed when using the `-cdam` flag with changed dependant api modules.
* Fixed an issue in the **upload** command, where `json`-based content items were not unified correctly when using the `--zip` argument.
* Added XPANSE core packs validations.

## 1.10.1
* Fixed an issue where **update-content-graph** failed to execute.

## 1.10.0
* **Breaking change**: Removed usage of `pipenv`, `isort` and `autopep8` in the **split** and **download** commands. Removed the `--no-pipenv` and `--no-code-formatting` flags. Please see https://xsoar.pan.dev/docs/tutorials/tut-setup-dev-remote for the recommended environment setup.
* Fixed an issue in **prepare-content** command where large code lines were broken.
* Fixed an issue where git-*renamed_files* were not retrieved properly.
* Fixed an issue where test dependencies were calculated in all level dependencies calculation.
* Added formatting and validation to XSIAM content types.
* Fixed an issue where several XSIAM content types were not validated when passing the `-a` flag.
* Added a UUID to name mapper for **download** it replaces UUIDs with names on all downloaded files.
* Updated the demisto-py to v3.2.6 which now supports basic proxy authentication.
* Improved the message shown when using **upload** and overwriting packs.
* Added support for the **Layout Rule** content type in the id-set and the content graph.
* Updated the default general `fromVersion` value on **format** to `6.8.0`
* Fixed an issue where **lint** sometimes failed when using the `-cdam` flag due to wrong file duplications filtering.
* Added the content graph to **validate**, use with the `--graph` flag.

## 1.9.0
* Fixed an issue where the Slack notifier was using a deprecated argument.
* Added the `--docker-image` argument to the **lint** command, which allows determining the docker image to run lint on. Possible options are: `'native:ga'`, `'native:maintenance'`, `'native:dev'`, `'all'`, a specific docker image (from Docker Hub) or, the default `'from-yml'`.
* Fixed an issue in **prepare-content** command where large code lines were broken.
* Added a logger warning to **get_demisto_version**, the task will now fail with a more informative message.
* Fixed an issue where the **upload** and **prepare-content** commands didn't add `fromServerVersion` and `toServerVersion` to layouts.
* Updated **lint** to use graph instead of id_set when running with `--check-dependent-api-module` flag.
* Added the marketplaces field to all schemas.
* Added the flag `--xsoar-only` to the **doc-review** command which enables reviewing documents that belong to XSOAR-supported Packs.
* Fixed an issue in **update-release-notes** command where an error occurred when executing the same command a second time.
* Fixed an issue where **validate** would not always ignore errors listed under `.pack-ignore`.
* Fixed an issue where running **validate** on a specific pack didn't test all the relevant entities.
* Fixed an issue where fields ending with `_x2` where not replaced in the appropriate Marketplace.

## 1.8.3
* Changed **validate** to allow hiding parameters of type 0, 4, 12 and 14 when replacing with type 9 (credentials) with the same name.
* Fixed an issue where **update-release-notes** fails to update *MicrosoftApiModule* dependent integrations.
* Fixed an issue where the **upload** command failed because `docker_native_image_config.json` file could not be found.
* Added a metadata file to the content graph zip, to be used in the **update-content-graph** command.
* Updated the **validate** and **update-release-notes** commands to unskip the *Triggers Recommendations* content type.


## 1.8.2
* Fixed an issue where demisto-py failed to upload content to XSIAM when `DEMISTO_USERNAME` environment variable is set.
* Fixed an issue where the **prepare-content** command output invalid automation name when used with the --*custom* argument.
* Fixed an issue where modeling rules with arbitrary whitespace characters were not parsed correctly.
* Added support for the **nativeImage** key for an integration/script in the **prepare-content** command.
* Added **validate** checks for integrations declared deprecated (display name, description) but missing the `deprecated` flag.
* Changed the **validate** command to fail on the IN145 error code only when the parameter with type 4 is not hidden.
* Fixed an issue where downloading content layouts with `detailsV2=None` resulted in an error.
* Fixed an issue where **xdrctemplate** was missing 'external' prefix.
* Fixed an issue in **prepare-content** command providing output path.
* Updated the **validate** and **update-release-notes** commands to skip the *Triggers Recommendations* content type.
* Added a new validation to the **validate** command to verify that the release notes headers are in the correct format.
* Changed the **validate** command to fail on the IN140 error code only when the skipped integration has no unit tests.
* Changed **validate** to allow hiding parameters of type 4 (secret) when replacing with type 9 (credentials) with the same name.
* Fixed an issue where the **update-release-notes** command didn't add release-notes properly to some *new* content items.
* Added validation that checks that the `nativeimage` key is not defined in script/integration yml.
* Added to the **format** command the ability to remove `nativeimage` key in case defined in script/integration yml.
* Enhanced the **update-content-graph** command to support `--use-git`, `--imported_path` and `--output-path` arguments.
* Fixed an issue where **doc-review** failed when reviewing command name in some cases.
* Fixed an issue where **download** didn't identify playbooks properly, and downloaded files with UUIDs instead of file/script names.

## 1.8.1
* Fixed an issue where **format** created duplicate configuration parameters.
* Added hidden properties to integration command argument and script argument.
* Added `--override-existing` to **upload** that skips the confirmation prompt for overriding existing content packs. @mattbibbydw
* Fixed an issue where **validate** failed in private repos when attempting to read from a nonexisting `approved_categories.json`.
* Fixed an issue where **validate** used absolute paths when getting remote `pack_metadata.json` files in private repos.
* Fixed an issue in **download**, where names of custom scripts were replaced with UUIDs in IncidentFields and Layouts.

## 1.8.0
* Updated the supported python versions, as `>=3.8,<3.11`, as some of the dependencies are not supported on `3.11` yet.
* Added a **validate** step for **Modeling Rules** testdata files.
* Added the **update-content-graph** command.
* Added the ability to limit the number of CPU cores with `DEMISTO_SDK_MAX_CPU_CORES` envirment variable.
* Added the **prepare-content** command.
* Added support for fromversion/toversion in XSIAM content items (correlation rules, XSIAM dashboards, XSIAM reports and triggers).
* Added a **validate** step checking types of attributes in the schema file of modeling rule.
* Added a **validate** step checking that the dataset name of a modeling rule shows in the xif and schema files.
* Added a **validate** step checking that a correlation rule file does not start with a hyphen.
* Added a **validate** step checking that xsiam content items follow naming conventions.
* Fixed an issue where SDK commands failed on the deprecated `packaging.version.LegacyVersion`, by locking the `packaging` version to `<22`.
* Fixed an issue where **update-release-notes** failed when changing only xif file in **Modeling Rules**.
* Fixed an issue where *is_valid_category* and *is_categories_field_match_standard* failed when running in a private repo.
* Fixed an issue where **validate** didn't fail on the MR103 validation error.
* Fixed the *--release-notes* option, to support the new CHANGELOG format.
* Fixed an issue where **validate** failed when only changing a modeling rules's xif file.
* Fixed an issue where **format** failed on indicator files with a `None` value under the `tabs` key.
* Fixed an issue where **validate** only printed errors for one change of context path, rather than print all.
* Fixed an issue where **download** did not suggest using a username/password when authenticating with XSOAR and using invalid arguments.
* Fixed an issue where **download** failed when listing or downloading content items that are not unicode-encoded.
* Added support for fromversion/toversion in XSIAM content items (correlation rules, XSIAM dashboards, XSIAM reports and triggers).
* Updated the supported python versions, as `>=3.8,<3.11`, as some of the dependencies are not supported on `3.11` yet.
* Added **prepare-content** command which will prepare the pack or content item for the platform.
* Patched an issue where deprecated `packaging.version.LegacyVersion`, locking packaging version to `<22`.

## 1.7.9
* Fixed an issue where an error message in **validate** would not include the suggested fix.
* Added a validation that enforces predefined categories on MP Packs & integration yml files, the validation also ensures that each pack has only one category.
* Fixed an issue where **update-release-notes** did not generate release notes for **XDRC Templates**.
* Fixed an issue where **upload** failed without explaining the reason.
* Improved implementation of the docker_helper module.
* Fixed an issue where **validate** did not check changed pack_metadata.json files when running using git.
* Added support for **xdrctemplate** to content graph.
* Fixed an issue where local copies of the newly-introduced `DemistoClassApiModule.py` were validated.
* Added new release notes templates for the addition and modification of playbooks, layouts and types in the **doc-review** command.
* Fixed an issue where the **doc-review** command failed on descriptions of new content items.
* Added the `Command XXX is deprecated. Use XXX instead.` release notes templates to **doc-review** command.
* Fixed an issue where the **update-release-notes** command didn't add the modeling-rules description for new modeling-rules files.

## 1.7.8
* Added the capability to run the MDX server in a docker container for environments without node.
* Fixed an issue where **generate-docs** with `-c` argument updated sections of the incorrect commands.
* Added IF113 error code to **ALLOWED_IGNORE_ERRORS**.
* Fixed an issue where **validate** failed on playbooks with non-string input values.
* Added the `DEMISTO_SDK_IGNORE_CONTENT_WARNING` environment variable, to allow suppressing warnings when commands are not run under a content repo folder.
* Fixed an issue where **validate** failed to recognize integration tests that were missing from config.json
* Added support for **xpanse** marketplace in **create-id-set** and **create-content-artifacts** commands.
* Fixed an issue where **split** failed on yml files.
* Added support for marketplace-specific tags.
* Fixed an issue where **download** would not run `isort`. @maxgubler
* Fixed an issue where XSIAM Dashboards and Reports images failed the build.
* Added support for **xpanse** marketplace to content graph.

## 1.7.7
* Fixed an issue where paybooks **generate-docs** didn't parse complex input values when no accessor field is given correctly.
* Fixed an issue in the **download** command, where an exception would be raised when downloading system playbooks.
* Fixed an issue where the **upload** failed on playbooks containing a value that starts with `=`.
* Fixed an issue where the **generate-unit-tests** failed to generate assertions, and generate unit tests when command names does not match method name.
* Fixed an issue where the **download** command did not honor the `--no-code-formatting` flag properly. @maxgubler
* Added a new check to **validate**, making sure playbook task values are passed as references.
* Fixed an issue where the **update-release-notes** deleted existing release notes, now appending to it instead.
* Fixed an issue where **validate** printed blank space in case of validation failed and ignored.
* Renamed 'Agent Config' to 'XDRC Templates'.
* Fixed an issue where the **zip-packs** command did not work with the CommonServerUserPython and CommonServerUserPowerShell package.

## 1.7.6

* Fixed parsing of initialization arguments of client classes in the **generate-unit-tests** command.
* Added support for AgentConfig content item in the **upload**, **create-id-set**, **find-dependecies**, **unify** and **create-content-artifacts** commands.
* Added support for XSIAM Report preview image.

## 1.7.5

* Fixed an issue where the **upload** command did not work with the CommonServerUserPython package.
* Fixed an issue in the **download** command, where some playbooks were downloaded as test playbooks.
* Added playbook modification capabilities in **TestSuite**.
* Added a new command **create-content-graph**.
* Fixed an issue in the **upload** command, where the temporary zip would not clean up properly.
* Improved content items parsing in the **create-content-graph** command.
* Added an error when the docker daemon is unavailable when running **lint**.
* Removed the validation of a subtype change for scripts in the **validate** command.
* Fixed an issue where names of XSIAM content items were not normalized properly.
* Fixed an issue where the **download** command was downloading playbooks with **script** (id) and not **scriptName**.
* Fixed an issue where script yml files were not properly identified by `find_type`.
* Removed nightly integrations filtering when deciding if a test should run.
* Added support for XSIAM Dashboard preview image.
* Added the `--no-code-formatting` flag to the **download** command, allowing to skip autopep8 and isort.
* Fixed an issue in the **update-release-notes** command, where generating release notes for modeling rules schema file caused exception.

## 1.7.4

* Fixed an issue where the **doc-review** command showed irrelevant messages.
* Fixed an issue in **validate**, where backward-compatibility failures prevented other validations from running.
* Fixed an issue in **validate**, where content-like files under infrastructure paths were not ignored.
* Fixed an issue in the AMI mapping, where server versions were missing.
* Change the way the normalize name is set for external files.
* Added dump function to XSIAM pack objects to dulicate the files.
* Fixed an issue where the `contribution_converter` did not support changes made to ApiModules.
* Added name normalization according to new convention to XSIAM content items
* Added playbook modification capabilities in **TestSuite**.
* Fixed an issue in create-content-artifacts where it will not get a normalize name for the item and it will try to duplicate the same file.

## 1.7.3

* Fixed an issue in the **format** command where fail when executed from environment without mdx server available.
* Added `Added a`, `Added an` to the list of allowed changelog prefixes.
* Added support for Indicator Types/Reputations in the **upload** command.
* Fixed an issue when running from a subdirectory of a content repo failed.
* Changing the way we are using XSIAM servers api-keys in **test-content** .
* Added a success message to **postman-codegen**.

## 1.7.2

* Fixed an issue in the **validate** command where incident fields were not found in mappers even when they exist
* Added an ability to provide list of marketplace names as a param attribute to **validate** and **upload**
* Added the file type to the error message when it is not supported.
* Fixed an issue where `contribution_converter` incorrectly mapped _Indicator Field_ objects to the _incidentfield_ directory in contribution zip files.
* Fixed a bug where **validate** returned error on empty inputs not used in playbooks.
* Added the `DEMISTO_SDK_CONTENT_PATH` environment variable, implicitly used in various commands.
* Added link to documentation for error messages regarding use cases and tags.

## 1.7.1

* Fixed an issue where *indicatorTypes* and *betaIntegrations* were not found in the id_set.
* Updated the default general `fromVersion` value on **format** to `6.5.0`
* Fixed an issue where the **validate** command did not fail when the integration yml file name was not the same as the folder containing it.
* Added an option to have **generate-docs** take a Playbooks folder path as input, and generate docs for all playbooks in it.
* Fixed an issue where the suggestion in case of `IF113` included uppercase letters for the `cliName` parameter.
* Added new validation to the **validate** command to fail and list all the file paths of files that are using a deprecated integration command / script / playbook.
* **validate** will no longer fail on playbooks calling subplaybooks that have a higher `fromVersion` value, if  calling the subplaybook has `skipifunavailable=True`.
* Fixed an issue where relative paths were not accessed correctly.
* Running any `demisto-sdk` command in a folder with a `.env` file will load it, temporarily overriding existing environment variables.
* Fixed an issue where **validate** did not properly detect deleted files.
* Added new validations to the **validate** command to verify that the schema file exists for a modeling rule and that the schema and rules keys are empty in the yml file.
* Fixed an issue where *find_type* didn't recognize exported incident types.
* Added a new validation to **validate**, making sure all inputs of a playbook are used.
* Added a new validation to **validate**, making sure all inputs used in a playbook declared in the input section.
* The **format** command will now replace the *fromServerVersion* field with *fromVersion*.

## 1.7.0

* Allowed JSON Handlers to accept kwargs, for custoimzing behavior.
* Fixed an issue where an incorrect error was shown when the `id` of a content item differed from its `name` attribute.
* Fixed an issue where the `preserve_quotes` in ruamel_handler received an incorrect value @icholy
* Fixed an issue where ignoring RM110 error code wasn't working and added a validation to **ALLOWED_IGNORE_ERRORS** to validate that all error codes are inserted in the right format.
* Fixed an issue where the contribution credit text was not added correctly to the pack README.
* Changed the contribution file implementation from markdown to a list of contributor names. The **create-content-artifact** will use this list to prepare the needed credit message.
* Added a new validation to the `XSOAR-linter` in the **lint** command for verifying that demisto.log is not used in the code.
* The **generate-docs** command will now auto-generate the Incident Mirroring section when implemented in an integration.
* Added support to automatically generate release notes for deprecated items in the **update-release-notes** command.
* Fixed an issue causing any command to crash when unable to detect local repository properties.
* Fixed an issue where running in a private gitlab repo caused a warning message to be shown multiple times.
* Added a new validation to the **validate** command to verify that markdown and python files do not contain words related to copyright section.
* Fixed an issue where **lint** crashed when provided an input file path (expecting a directory).

## 1.6.9

* Added a new validation that checks whether a pack should be deprecated.
* Added a new ability to the **format** command to deprecate a pack.
* Fixed an issue where the **validate** command sometimes returned a false negative in cases where there are several sub-playbooks with the same ID.
* Added a new validation to the **validate** command to verify that the docker in use is not deprecated.
* Added support for multiple ApiModules in the **unify** command
* Added a check to **validate** command, preventing use of relative urls in README files.
* Added environment variable **DEMISTO_SDK_MARKETPLACE** expected to affect *MarketplaceTagParser* *marketplace* value. The value will be automatically set when passing *marketplace* arg to the commands **unify**, **zip-packs**, **create-content-artifacts** and **upload**.
* Added slack notifier for build failures on the master branch.
* Added support for modeling and parsing rules in the **split** command.
* Added support for README files in **format** command.
* Added a **validate** check, making sure classifier id and name values match. Updated the classifier **format** to update the id accordingly.
* The **generate-docs** command will now auto-generate the playbook image link by default.
* Added the `--custom-image-link` argument to override.
* Added a new flag to **generate-docs** command, allowing to add a custom image link to a playbook README.
* Added a new validation to the **validate** command to verify that the package directory name is the same as the files contained in the that package.
* Added support in the **unify** command to unify a schema into its Modeling Rule.

## 1.6.8

* Fixed an issue where **validate** did not fail on invalid playbook entities' versions (i.e. subplaybooks or scripts with higher fromversion than their parent playbook).
* Added support for running lint via a remote docker ssh connection. Use `DOCKER_HOST` env variable to specify a remote docker connection, such as: `DOCKER_HOST=ssh://myuser@myhost.com`.
* Fixed an issue where the pack cache in *get_marketplaces* caused the function to return invalid values.
* Fixed an issue where running format on a pack with XSIAM entities would fail.
* Added the new `display_name` field to relevant entities in the **create-id-set** command.
* Added a new validation to the **validate** command to verify the existence of "Reliability" parameter if the integration have reputation command.
* Fixed a bug where terminating the **lint** command failed (`ctrl + c`).
* Removed the validation of a subtype change in integrations and scripts from **validate**.
* Fixed an issue where **download** did not behave as expected when prompting for a version update. Reported by @K-Yo
* Added support for adoption release notes.
* Fixed an issue where **merge-id-sets** failed when a key was missing in one id-set.json.
* Fixed a bug where some mypy messages were not parsed properly in **lint**.
* Added a validation to the **validate** command, failing when '`fromversion`' or '`toversion`' in a content entity are incorrect format.
* Added a validation to the **validate** command, checking if `fromversion` <= `toversion`.
* Fixed an issue where coverage reports used the wrong logging level, marking debug logs as errors.
* Added a new validation to the **validate** command, to check when the discouraged `http` prefixes are used when setting defaultvalue, rather than `https`.
* Added a check to the **lint** command for finding hard-coded usage of the http protocol.
* Locked the dependency on Docker.
* Removed a traceback line from the **init** command templates: BaseIntegration, BaseScript.
* Updated the token in **_add_pr_comment** method from the content-bot token to the xsoar-bot token.

## 1.6.7

* Added the `types-markdown` dependency, adding markdown capabilities to existing linters using the [Markdown](https://pypi.org/project/Markdown/) package.
* Added support in the **format** command to remove nonexistent incident/indicator fields from *layouts/mappers*
* Added the `Note: XXX` and `XXX now generally available.` release notes templates to **doc-review** command.
* Updated the logs shown during the docker build step.
* Removed a false warning about configuring the `GITLAB_TOKEN` environment variable when it's not needed.
* Removed duplicate identifiers for XSIAM integrations.
* Updated the *tags* and *use cases* in pack metadata validation to use the local files only.
* Fixed the error message in checkbox validation where the defaultvalue is wrong and added the name of the variable that should be fixed.
* Added types to `find_type_by_path` under tools.py.
* Fixed an issue where YAML files contained incorrect value type for `tests` key when running `format --deprecate`.
* Added a deprecation message to the `tests:` section of yaml files when running `format --deprecate`.
* Added use case for **validate** on *wizard* objects - set_playbook is mapped to all integrations.
* Added the 'integration-get-indicators' commands to be ignored by the **verify_yml_commands_match_readme** validation, the validation will no longer fail if these commands are not in the readme file.
* Added a new validation to the **validate** command to verify that if the phrase "breaking changes" is present in a pack release notes, a JSON file with the same name exists and contains the relevant breaking changes information.
* Improved logs when running test playbooks (in a build).
* Fixed an issue in **upload** did not include list-type content items. @nicolas-rdgs
* Reverted release notes to old format.

## 1.6.6

* Added debug print when excluding item from ID set due to missing dependency.
* Added a validation to the **validate** command, failing when non-ignorable errors are present in .pack-ignore.
* Fixed an issue where `mdx server` did not close when stopped in mid run.
* Fixed an issue where `-vvv` flag did not print logs on debug level.
* enhanced ***validate*** command to list all command names affected by a backward compatibility break, instead of only one.
* Added support for Wizard content item in the **format**, **validate**, **upload**, **create-id-set**, **find-dependecies** and **create-content-artifacts** commands.
* Added a new flag to the **validate** command, allowing to run specific validations.
* Added support in **unify** and **create-content-artifacts** for displaying different documentations (detailed description + readme) for content items, depending on the marketplace version.
* Fixed an issue in **upload** where list items were not uploaded.
* Added a new validation to **validate** command to verify that *cliName* and *id* keys of the incident field or the indicator field are matches.
* Added the flag '-x', '--xsiam' to **upload** command to upload XSIAM entities to XSIAM server.
* Fixed the integration field *isFetchEvents* to be in lowercase.
* Fixed an issue where **validate -i** run after **format -i** on an existing file in the repo instead of **validate -g**.
* Added the following commands: 'update-remote-data', 'get-modified-remote-data', 'update-remote-system' to be ignored by the **verify_yml_commands_match_readme** validation, the validation will no longer fail if these commands are not in the readme file.
* Updated the release note template to include a uniform format for all items.
* Added HelloWorldSlim template option for *--template* flag in **demisto-sdk init** command.
* Fixed an issue where the HelloWorldSlim template in **demisto-sdk init** command had an integration id that was conflicting with HelloWorld integration id.
* Updated the SDK to use demisto-py 3.1.6, allowing use of a proxy with an environment variable.
* Set the default logger level to `warning`, to avoid unwanted debug logs.
* The **format** command now validates that default value of checkbox parameters is a string 'true' or 'false'.
* Fixed an issue where `FileType.PLAYBOOK` would show instead of `Playbook` in readme error messages.
* Added a new validation to **validate** proper defaultvalue for checkbox fields.

## 1.6.5

* Fixed an issue in the **format** command where the `id` field was overwritten for existing JSON files.
* Fixed an issue where the **doc-review** command was successful even when the release-note is malformed.
* Added timestamps to the `demisto-sdk` logger.
* Added time measurements to **lint**.
* Added the flag '-d', '--dependency' to **find-dependencies** command to get the content items that cause the dependencies between two packs.
* Fixed an issue where **update-release-notes** used the *trigger_id* field instead of the *trigger_name* field.
* Fixed an issue where **doc-review** failed to recognize script names, in scripts using the old file structure.
* Fixed an issue where concurrent processes created by **lint** caused deadlocks when opening files.
* Fixed an issue in the **format** command where `_dev` or `_copy` suffixes weren't removed from the subscript names in playbooks and layouts.
* Fixed an issue where **validate** failed on nonexistent `README.md` files.
* Added support of XSIAM content items to the **validate** command.
* Report **lint** summary results and failed packages after reporting time measurements.

## 1.6.4

* Added the new **generate-yml-from-python** command.
* Added a code *type* indication for integration and script objects in the *ID Set*.
* Added the [Vulture](https://github.com/jendrikseipp/vulture) linter to the pre-commit hook.
* The `demisto-sdk` pack will now be distributed via PyPi with a **wheel** file.
* Fixed a bug where any edited json file that contained a forward slash (`/`) escaped.
* Added a new validation to **validate** command to verify that the metadata *currentVersion* is
the same as the last release note version.
* The **validate** command now checks if there're none-deprecated integration commands that are missing from the readme file.
* Fixed an issue where *dockerimage* changes in Scripts weren't recognized by the **update-release-notes** command.
* Fixed an issue where **update-xsoar-config-file** did not properly insert the marketplace packs list to the file.
* Added the pack name to the known words by default when running the **doc-review** command.
* Added support for new XSIAM entities in **create-id-set** command.
* Added support for new XSIAM entities in **create-content-artifacts** command.
* Added support for Parsing/Modeling Rule content item in the **unify** command.
* Added the integration name, the commands name and the script name to the known words by default when running the **doc-review** command.
* Added an argument '-c' '--custom' to the **unify** command, if True will append to the unified yml name/display/id the custom label provided
* Added support for sub words suggestion in kebab-case sentences when running the **doc-review** command.
* Added support for new XSIAM entities in **update-release-notes** command.
* Enhanced the message of alternative suggestion words shown when running **doc-review** command.
* Fixed an incorrect error message, in case `node` is not installed on the machine.
* Fixed an issue in the **lint** command where the *check-dependent-api-modules* argument was set to true by default.
* Added a new command **generate-unit-tests**.
* Added a new validation to **validate** all SIEM integration have the same suffix.
* Fixed the destination path of the unified parsing/modeling rules in **create-content-artifacts** command.
* Fixed an issue in the **validate** command, where we validated wrongfully the existence of readme file for the *ApiModules* pack.
* Fixed an issue in the **validate** command, where an error message that was displayed for scripts validation was incorrect.
* Fixed an issue in the **validate** and **format** commands where *None* arguments in integration commands caused the commands to fail unexpectedly.
* Added support for running tests on XSIAM machines in the **test-content** command.
* Fixed an issue where the **validate** command did not work properly when deleting non-content items.
* Added the flag '-d', '--dependency' to **find-dependencies** command to get the content items that cause the dependencies between two packs.

## 1.6.3

* **Breaking change**: Fixed a typo in the **validate** `--quiet-bc-validation` flag (was `--quite-bc-validation`). @upstart-swiss
* Dropped support for python 3.7: Demisto-SDK is now supported on Python 3.8 or newer.
* Added an argument to YAMLHandler, allowing to set a maximal width for YAML files. This fixes an issue where a wrong default was used.
* Added the detach mechanism to the **upload** command, If you set the --input-config-file flag, any files in the repo's SystemPacks folder will be detached.
* Added the reattach mechanism to the **upload** command, If you set the --input-config-file flag, any detached item in your XSOAR instance that isn't currently in the repo's SystemPacks folder will be re-attached.
* Fixed an issue in the **validate** command that did not work properly when using the *-g* flag.
* Enhanced the dependency message shown when running **lint**.
* Fixed an issue where **update-release-notes** didn't update the currentVersion in pack_metadata.
* Improved the logging in **test-content** for helping catch typos in external playbook configuration.

## 1.6.2

* Added dependency validation support for core marketplacev2 packs.
* Fixed an issue in **update-release-notes** where suggestion fix failed in validation.
* Fixed a bug where `.env` files didn't load. @nicolas-rdgs
* Fixed a bug where **validate** command failed when the *categories* field in the pack metadata was empty for non-integration packs.
* Added *system* and *item-type* arguments to the **download** command, used when downloading system items.
* Added a validation to **validate**, checking that each script, integration and playbook have a README file. This validation only runs when the command is called with either the `-i` or the `-g` flag.
* Fixed a regression issue with **doc-review**, where the `-g` flag did not work.
* Improved the detection of errors in **doc-review** command.
* The **validate** command now checks if a readme file is empty, only for packs that contain playbooks or were written by a partner.
* The **validate** command now makes sure common contextPath values (e.g. `DBotScore.Score`) have a non-empty description, and **format** populates them automatically.
* Fixed an issue where the **generate-outputs** command did not work properly when examples were provided.
* Fixed an issue in the **generate-outputs** command, where the outputs were not written to the specified output path.
* The **generate-outputs** command can now generate outputs from multiple calls to the same command (useful when different args provide different outputs).
* The **generate-outputs** command can now update a yaml file with new outputs, without deleting or overwriting existing ones.
* Fixed a bug where **doc-review** command failed on existing templates.
* Fixed a bug where **validate** command failed when the word demisto is in the repo README file.
* Added support for adding test-playbooks to the zip file result in *create-content-artifacts* command for marketplacev2.
* Fixed an issue in **find-dependencies** where using the argument *-o* without the argument *--all-packs-dependencies* did not print a proper warning.
* Added a **validate** check to prevent deletion of files whose deletion is not supported by the XSOAR marketplace.
* Removed the support in the *maintenance* option of the *-u* flag in the **update-release-notes** command.
* Added validation for forbidden words and phrases in the **doc-review** command.
* Added a retries mechanism to the **test-content** command to stabilize the build process.
* Added support for all `git` platforms to get remote files.
* Refactored the **format** command's effect on the *fromversion* field:
  * Fixed a bug where the *fromversion* field was removed when modifying a content item.
  * Updated the general default *fromversion* and the default *fromversion* of newly-introduced content items (e.g. `Lists`, `Jobs`).
  * Added an interactive mode functionality for all content types, to ask the user whether to set a default *fromversion*, if could not automatically determine its value. Use `-y` to assume 'yes' as an answer to all prompts and run non-interactively.

## 1.6.1

* Added the '--use-packs-known-words' argument to the **doc-review** command
* Added YAML_Loader to handle yaml files in a standard way across modules, replacing PYYAML.
* Fixed an issue when filtering items using the ID set in the **create-content-artifacts** command.
* Fixed an issue in the **generate-docs** command where tables were generated with an empty description column.
* Fixed an issue in the **split** command where splitting failed when using relative input/output paths.
* Added warning when inferred files are missing.
* Added to **validate** a validation for integration image dimensions, which should be 120x50px.
* Improved an error in the **validate** command to better differentiate between the case where a required fetch parameter is malformed or missing.

## 1.6.0

* Fixed an issue in the **create-id-set** command where similar items from different marketplaces were reported as duplicated.
* Fixed typo in demisto-sdk init
* Fixed an issue where the **lint** command did not handle all container exit codes.
* Add to **validate** a validation for pack name to make sure it is unchanged.
* Added a validation to the **validate** command that verifies that the version in the pack_metdata file is written in the correct format.
* Fixed an issue in the **format** command where missing *fromVersion* field in indicator fields caused an error.

## 1.5.9

* Added option to specify `External Playbook Configuration` to change inputs of Playbooks triggered as part of **test-content**
* Improved performance of the **lint** command.
* Improved performance of the **validate** command when checking README images.
* ***create-id-set*** command - the default value of the **marketplace** argument was changed from ‘xsoar’ to all packs existing in the content repository. When using the command, make sure to pass the relevant marketplace to use.

## 1.5.8

* Fixed an issue where the command **doc-review** along with the argument `--release-notes` failed on yml/json files with invalid schema.
* Fixed an issue where the **lint** command failed on packs using python 3.10

## 1.5.7

* Fixed an issue where reading remote yaml files failed.
* Fixed an issue in **validate** failed with no error message for lists (when no fromVersion field was found).
* Fixed an issue when running **validate** or **format** in a gitlab repository, and failing to determine its project id.
* Added an enhancement to **split**, handling an empty output argument.
* Added the ability to add classifiers and mappers to conf.json.
* Added the Alias field to the incident field schema.

## 1.5.6

* Added 'deprecated' release notes template.
* Fixed an issue where **run-test-playbook** command failed to get the task entries when the test playbook finished with errors.
* Fixed an issue in **validate** command when running with `no-conf-json` argument to ignore the `conf.json` file.
* Added error type text (`ERROR` or `WARNING`) to **validate** error prints.
* Fixed an issue where the **format** command on test playbook did not format the ID to be equal to the name of the test playbook.
* Enhanced the **update-release-notes** command to automatically commit release notes config file upon creation.
* The **validate** command will validate that an indicator field of type html has fromVersion of 6.1.0 and above.
* The **format** command will now add fromVersion 6.1.0 to indicator field of type html.
* Added support for beta integrations in the **format** command.
* Fixed an issue where the **postman-codegen** command failed when called with the `--config-out` flag.
* Removed the integration documentation from the detailed description while performing **split** command to the unified yml file.
* Removed the line which indicates the version of the product from the README.md file for new contributions.

## 1.5.5

* Fixed an issue in the **update-release-notes** command, which did not work when changes were made in multiple packs.
* Changed the **validate** command to fail on missing test-playbooks only if no unittests are found.
* Fixed `to_kebab_case`, it will now deal with strings that have hyphens, commas or periods in them, changing them to be hyphens in the new string.
* Fixed an issue in the **create-id-set** command, where the `source` value included the git token if it was specified in the remote url.
* Fixed an issue in the **merge-id-set** command, where merging fails because of duplicates but the packs are in the XSOAR repo but in different version control.
* Fixed missing `Lists` Content Item as valid `IDSetType`
* Added enhancement for **generate-docs**. It is possible to provide both file or a comma seperated list as `examples`. Also, it's possible to provide more than one example for a script or a command.
* Added feature in **format** to sync YML and JSON files to the `master` file structure.
* Added option to specify `Incident Type`, `Incoming Mapper` and `Classifier` when configuring instance in **test-content**
* added a new command **run-test-playbook** to run a test playbook in a given XSOAR instance.
* Fixed an issue in **format** when running on a modified YML, that the `id` value is not changed to its old `id` value.
* Enhancement for **split** command, replace `ApiModule` code block to `import` when splitting a YML.
* Fixed an issue where indicator types were missing from the pack's content, when uploading using **zip-packs**.
* The request data body format generated in the **postman-codegen** will use the python argument's name and not the raw data argument's name.
* Added the flag '--filter-by-id-set' to **create-content-artifacts** to create artifacts only for items in the given id_set.json.

## 1.5.4

* Fixed an issue with the **format** command when contributing via the UI
* The **format** command will now not remove the `defaultRows` key from incident, indicator and generic fields with `type: grid`.
* Fixed an issue with the **validate** command when a layoutscontainer did not have the `fromversion` field set.
* added a new command **update-xsoar-config-file** to handle your XSOAR Configuration File.
* Added `skipVerify` argument in **upload** command to skip pack signature verification.
* Fixed an issue when the **run** command  failed running when there’s more than one playground, by explicitly using the current user’s playground.
* Added support for Job content item in the **format**, **validate**, **upload**, **create-id-set**, **find-dependecies** and **create-content-artifacts** commands.
* Added a **source** field to the **id_set** entitles.
* Two entitles will not consider as duplicates if they share the same pack and the same source.
* Fixed a bug when duplicates were found in **find_dependencies**.
* Added function **get_current_repo** to `tools`.
* The **postman-codegen** will not have duplicates argument name. It will rename them to the minimum distinguished shared path for each of them.

## 1.5.3

* The **format** command will now set `unsearchable: True` for incident, indicator and generic fields.
* Fixed an issue where the **update-release-notes** command crashes with `--help` flag.
* Added validation to the **validate** command that verifies the `unsearchable` key in incident, indicator and generic fields is set to true.
* Removed a validation that DBotRole should be set for automation that requires elevated permissions to the `XSOAR-linter` in the **lint** command.
* Fixed an issue in **Validate** command where playbooks conditional tasks were mishandeled.
* Added a validation to prevent contributors from using the `fromlicense` key as a configuration parameter in an integration's YML
* Added a validation to ensure that the type for **API token** (and similar) parameters are configured correctly as a `credential` type in the integration configuration YML.
* Added an assertion that checks for duplicated requests' names when generating an integration from a postman collection.
* Added support for [.env files](https://pypi.org/project/python-dotenv/). You can now add a `.env` file to your repository with the logging information instead of setting a global environment variables.
* When running **lint** command with --keep-container flag, the docker images are committed.
* The **validate** command will not return missing test playbook error when given a script with dynamic-section tag.

## 1.5.2

* Added a validation to **update-release-notes** command to ensure that the `--version` flag argument is in the right format.
* added a new command **coverage-analyze** to generate and print coverage reports.
* Fixed an issue in **validate** in repositories which are not in GitHub or GitLab
* Added a validation that verifies that readme image absolute links do not contain the working branch name.
* Added support for List content item in the **format**, **validate**, **download**, **upload**, **create-id-set**, **find-dependecies** and **create-content-artifacts** commands.
* Added a validation to ensure reputation command's default argument is set as an array input.
* Added the `--fail-duplicates` flag for the **merge-id-set** command which will fail the command if duplicates are found.
* Added the `--fail-duplicates` flag for the **create-id-set** command which will fail the command if duplicates are found.

## 1.5.1

* Fixed an issue where **validate** command failed to recognized test playbooks for beta integrations as valid tests.
* Fixed an issue were the **validate** command was falsely recognizing image paths in readme files.
* Fixed an issue where the **upload** command error message upon upload failure pointed to wrong file rather than to the pack metadata.
* Added a validation that verifies that each script which appears in incident fields, layouts or layout containers exists in the id_set.json.
* Fixed an issue where the **postman code-gen** command generated double dots for context outputs when it was not needed.
* Fixed an issue where there **validate** command on release notes file crashed when author image was added or modified.
* Added input handling when running **find-dependencies**, replacing string manipulations.
* Fixed an issue where the **validate** command did not handle multiple playbooks with the same name in the id_set.
* Added support for GitLab repositories in **validate**

## 1.5.0

* Fixed an issue where **upload** command failed to upload packs not under content structure.
* Added support for **init** command to run from non-content repo.
* The **split-yml** has been renamed to **split** and now supports splitting Dashboards from unified Generic Modules.
* Fixed an issue where the skipped tests validation ran on the `ApiModules` pack in the **validate** command.
* The **init** command will now create the `Generic Object` entities directories.
* Fixed an issue where the **format** command failed to recognize changed files from git.
* Fixed an issue where the **json-to-outputs** command failed checking whether `0001-01-01T00:00:00` is of type `Date`
* Added to the **generate context** command to generate context paths for integrations from an example file.
* Fixed an issue where **validate** failed on release notes configuration files.
* Fixed an issue where the **validate** command failed on pack input if git detected changed files outside of `Packs` directory.
* Fixed an issue where **validate** command failed to recognize files inside validated pack when validation release notes, resulting in a false error message for missing entity in release note.
* Fixed an issue where the **download** command failed when downloading an invalid YML, instead of skipping it.

## 1.4.9

* Added validation that the support URL in partner contribution pack metadata does not lead to a GitHub repo.
* Enhanced ***generate-docs*** with default `additionalinformation` (description) for common parameters.
* Added to **validate** command a validation that a content item's id and name will not end with spaces.
* The **format** command will now remove trailing whitespaces from content items' id and name fields.
* Fixed an issue where **update-release-notes** could fail on files outside the user given pack.
* Fixed an issue where the **generate-test-playbook** command would not place the playbook in the proper folder.
* Added to **validate** command a validation that packs with `Iron Bank` uses the latest docker from Iron Bank.
* Added to **update-release-notes** command support for `Generic Object` entities.
* Fixed an issue where playbook `fromversion` mismatch validation failed even if `skipunavailable` was set to true.
* Added to the **create artifacts** command support for release notes configuration file.
* Added validation to **validate** for release notes config file.
* Added **isoversize** and **isautoswitchedtoquietmode** fields to the playbook schema.
* Added to the **update-release-notes** command `-bc` flag to generate template for breaking changes version.
* Fixed an issue where **validate** did not search description files correctly, leading to a wrong warning message.

## 1.4.8

* Fixed an issue where yml files with `!reference` failed to load properly.
* Fixed an issue when `View Integration Documentation` button was added twice during the download and re-upload.
* Fixed an issue when `(Partner Contribution)` was added twice to the display name during the download and re-upload.
* Added the following enhancements in the **generate-test-playbook** command:
  * Added the *--commands* argument to generate tasks for specific commands.
  * Added the *--examples* argument to get the command examples file path and generate tasks from the commands and arguments specified there.
  * Added the *--upload* flag to specify whether to upload the test playbook after the generation.
  * Fixed the output condition generation for outputs of type `Boolean`.

## 1.4.7

* Fixed an issue where an empty list for a command context didn't produce an indication other than an empty table.
* Fixed an issue where the **format** command has incorrectly recognized on which files to run when running using git.
* Fixed an issue where author image validations were not checked properly.
* Fixed an issue where new old-formatted scripts and integrations were not validated.
* Fixed an issue where the wording in the from version validation error for subplaybooks was incorrect.
* Fixed an issue where the **update-release-notes** command used the old docker image version instead of the new when detecting a docker change.
* Fixed an issue where the **generate-test-playbook** command used an incorrect argument name as default
* Fixed an issue where the **json-to-outputs** command used an incorrect argument name as default when using `-d`.
* Fixed an issue where validations failed while trying to validate non content files.
* Fixed an issue where README validations did not work post VS Code formatting.
* Fixed an issue where the description validations were inconsistent when running through an integration file or a description file.

## 1.4.6

* Fixed an issue where **validate** suggests, with no reason, running **format** on missing mandatory keys in yml file.
* Skipped existence of TestPlaybook check on community and contribution integrations.
* Fixed an issue where pre-commit didn't run on the demisto_sdk/commands folder.
* The **init** command will now change the script template name in the code to the given script name.
* Expanded the validations performed on beta integrations.
* Added support for PreProcessRules in the **format**, **validate**, **download**, and **create-content-artifacts** commands.
* Improved the error messages in **generate-docs**, if an example was not provided.
* Added to **validate** command a validation that a content entity or a pack name does not contain the words "partner" and "community".
* Fixed an issue where **update-release-notes** ignores *--text* flag while using *-f*
* Fixed the outputs validations in **validate** so enrichment commands will not be checked to have DBotScore outputs.
* Added a new validation to require the dockerimage key to exist in an integration and script yml files.
* Enhanced the **generate-test-playbook** command to use only integration tested on commands, rather than (possibly) other integrations implementing them.
* Expanded unify command to support GenericModules - Unifies a GenericModule object with its Dashboards.
* Added validators for generic objects:
  * Generic Field validator - verify that the 'fromVersion' field is above 6.5.0, 'group' field equals 4 and 'id' field starts with the prefix 'generic_'.
  * Generic Type validator - verify that the 'fromVersion' field is above 6.5.0
  * Generic Module validator - verify that the 'fromVersion' field is above 6.5.0
  * Generic Definition validator - verify that the 'fromVersion' field is above 6.5.0
* Expanded Format command to support Generic Objects - Fixes generic objects according to their validations.
* Fixed an issue where the **update-release-notes** command did not handle ApiModules properly.
* Added option to enter a dictionary or json of format `[{field_name:description}]` in the **json-to-outputs** command,
  with the `-d` flag.
* Improved the outputs for the **format** command.
* Fixed an issue where the validations performed after the **format** command were inconsistent with **validate**.
* Added to the **validate** command a validation for the author image.
* Updated the **create-content-artifacts** command to support generic modules, definitions, fields and types.
* Added an option to ignore errors for file paths and not only file name in .pack-ignore file.

## 1.4.5

* Enhanced the **postman-codegen** command to name all generated arguments with lower case.
* Fixed an issue where the **find-dependencies** command miscalculated the dependencies for playbooks that use generic commands.
* Fixed an issue where the **validate** command failed in external repositories in case the DEMISTO_SDK_GITHUB_TOKEN was not set.
* Fixed an issue where **openapi-codegen** corrupted the swagger file by overwriting configuration to swagger file.
* Updated the **upload** command to support uploading zipped packs to the marketplace.
* Added to the **postman-codegen** command support of path variables.
* Fixed an issue where **openapi-codegen** entered into an infinite loop on circular references in the swagger file.
* The **format** command will now set `fromVersion: 6.2.0` for widgets with 'metrics' data type.
* Updated the **find-dependencies** command to support generic modules, definitions, fields and types.
* Fixed an issue where **openapi-codegen** tried to extract reference example outputs, leading to an exception.
* Added an option to ignore secrets automatically when using the **init** command to create a pack.
* Added a tool that gives the ability to temporarily suppress console output.

## 1.4.4

* When formatting incident types with Auto-Extract rules and without mode field, the **format** command will now add the user selected mode.
* Added new validation that DBotRole is set for scripts that requires elevated permissions to the `XSOAR-linter` in the **lint** command.
* Added url escaping to markdown human readable section in generate docs to avoid autolinking.
* Added a validation that mapper's id and name are matching. Updated the format of mapper to include update_id too.
* Added a validation to ensure that image paths in the README files are valid.
* Fixed **find_type** function to correctly find test files, such as, test script and test playbook.
* Added scheme validations for the new Generic Object Types, Fields, and Modules.
* Renamed the flag *--input-old-version* to *--old-version* in the **generate-docs** command.
* Refactored the **update-release-notes** command:
  * Replaced the *--all* flag with *--use-git* or *-g*.
  * Added the *--force* flag to update the pack release notes without changes in the pack.
  * The **update-release-notes** command will now update all dependent integrations on ApiModule change, even if not specified.
  * If more than one pack has changed, the full list of updated packs will be printed at the end of **update-release-notes** command execution.
  * Fixed an issue where the **update-release-notes** command did not add docker image release notes entry for release notes file if a script was changed.
  * Fixed an issue where the **update-release-notes** command did not detect changed files that had the same name.
  * Fixed an issue in the **update-release-notes** command where the version support of JSON files was mishandled.
* Fixed an issue where **format** did not skip files in test and documentation directories.
* Updated the **create-id-set** command to support generic modules, definitions, fields and types.
* Changed the **convert** command to generate old layout fromversion to 5.0.0 instead of 4.1.0
* Enhanced the command **postman-codegen** with type hints for templates.

## 1.4.3

* Fixed an issue where **json-to-outputs** command returned an incorrect output when json is a list.
* Fixed an issue where if a pack README.md did not exist it could cause an error in the validation process.
* Fixed an issue where the *--name* was incorrectly required in the **init** command.
* Adding the option to run **validate** on a specific path while using git (*-i* & *-g*).
* The **format** command will now change UUIDs in .yml and .json files to their respective content entity name.
* Added a playbook validation to check if a task sub playbook exists in the id set in the **validate** command.
* Added the option to add new tags/usecases to the approved list and to the pack metadata on the same pull request.
* Fixed an issue in **test_content** where when different servers ran tests for the same integration, the server URL parameters were not set correctly.
* Added a validation in the **validate** command to ensure that the ***endpoint*** command is configured correctly in yml file.
* Added a warning when pack_metadata's description field is longer than 130 characters.
* Fixed an issue where a redundant print occurred on release notes validation.
* Added new validation in the **validate** command to ensure that the minimal fromVersion in a widget of type metrics will be 6.2.0.
* Added the *--release-notes* flag to demisto-sdk to get the current version release notes entries.

## 1.4.2

* Added to `pylint` summary an indication if a test was skipped.
* Added to the **init** command the option to specify fromversion.
* Fixed an issue where running **init** command without filling the metadata file.
* Added the *--docker-timeout* flag in the **lint** command to control the request timeout for the Docker client.
* Fixed an issue where **update-release-notes** command added only one docker image release notes entry for release notes file, and not for every entity whom docker image was updated.
* Added a validation to ensure that incident/indicator fields names starts with their pack name in the **validate** command. (Checked only for new files and only when using git *-g*)
* Updated the **find-dependencies** command to return the 'dependencies' according the layout type ('incident', 'indicator').
* Enhanced the "vX" display name validation for scripts and integrations in the **validate** command to check for every versioned script or integration, and not only v2.
* Added the *--fail-duplicates* flag for the **create-id-set** command which will fail the command if duplicates are found.
* Added to the **generate-docs** command automatic addition to git when a new readme file is created.

## 1.4.1

* When in private repo without `DEMSITO_SDK_GITHUB_TOKEN` configured, get_remote_file will take files from the local origin/master.
* Enhanced the **unify** command when giving input of a file and not a directory return a clear error message.
* Added a validation to ensure integrations are not skipped and at least one test playbook is not skipped for each integration or script.
* Added to the Content Tests support for `context_print_dt`, which queries the incident context and prints the result as a json.
* Added new validation for the `xsoar_config.json` file in the **validate** command.
* Added a version differences section to readme in **generate-docs** command.
* Added the *--docs-format* flag in the **integration-diff** command to get the output in README format.
* Added the *--input-old-version* and *--skip-breaking-changes* flags in the **generate-docs** command to get the details for the breaking section and to skip the breaking changes section.

## 1.4.0

* Enable passing a comma-separated list of paths for the `--input` option of the **lint** command.
* Added new validation of unimplemented test-module command in the code to the `XSOAR-linter` in the **lint** command.
* Fixed the **generate-docs** to handle integration authentication parameter.
* Added a validation to ensure that description and README do not contain the word 'Demisto'.
* Improved the deprecated message validation required from playbooks and scripts.
* Added the `--quite-bc-validation` flag for the **validate** command to run the backwards compatibility validation in quite mode (errors is treated like warnings).
* Fixed the **update release notes** command to display a name for old layouts.
* Added the ability to append to the pack README credit to contributors.
* Added identification for parameter differences in **integration-diff** command.
* Fixed **format** to use git as a default value.
* Updated the **upload** command to support reports.
* Fixed an issue where **generate-docs** command was displaying 'None' when credentials parameter display field configured was not configured.
* Fixed an issue where **download** did not return exit code 1 on failure.
* Updated the validation that incident fields' names do not contain the word incident will aplly to core packs only.
* Added a playbook validation to verify all conditional tasks have an 'else' path in **validate** command.
* Renamed the GitHub authentication token environment variable `GITHUB_TOKEN` to `DEMITO_SDK_GITHUB_TOKEN`.
* Added to the **update-release-notes** command automatic addition to git when new release notes file is created.
* Added validation to ensure that integrations, scripts, and playbooks do not contain the entity type in their names.
* Added the **convert** command to convert entities between XSOAR versions.
* Added the *--deprecate* flag in **format** command to deprecate integrations, scripts, and playbooks.
* Fixed an issue where ignoring errors did not work when running the **validate** command on specific files (-i).

## 1.3.9

* Added a validation verifying that the pack's README.md file is not equal to pack description.
* Fixed an issue where the **Assume yes** flag did not work properly for some entities in the **format** command.
* Improved the error messages for separators in folder and file names in the **validate** command.
* Removed the **DISABLE_SDK_VERSION_CHECK** environment variable. To disable new version checks, use the **DEMISTO_SDK_SKIP_VERSION_CHECK** envirnoment variable.
* Fixed an issue where the demisto-sdk version check failed due to a rate limit.
* Fixed an issue with playbooks scheme validation.

## 1.3.8

* Updated the **secrets** command to work on forked branches.

## 1.3.7

* Added a validation to ensure correct image and description file names.
* Fixed an issue where the **validate** command failed when 'display' field in credentials param in yml is empty but 'displaypassword' was provided.
* Added the **integration-diff** command to check differences between two versions of an integration and to return a report of missing and changed elements in the new version.
* Added a validation verifying that the pack's README.md file is not missing or empty for partner packs or packs contains use cases.
* Added a validation to ensure that the integration and script folder and file names will not contain separators (`_`, `-`, ``).
* When formatting new pack, the **format** command will set the *fromversion* key to 5.5.0 in the new files without fromversion.

## 1.3.6

* Added a validation that core packs are not dependent on non-core packs.
* Added a validation that a pack name follows XSOAR standards.
* Fixed an issue where in some cases the `get_remote_file` function failed due to an invalid path.
* Fixed an issue where running **update-release-notes** with updated integration logo, did not detect any file changes.
* Fixed an issue where the **create-id-set** command did not identify unified integrations correctly.
* Fixed an issue where the `CommonTypes` pack was not identified as a dependency for all feed integrations.
* Added support for running SDK commands in private repositories.
* Fixed an issue where running the **init** command did not set the correct category field in an integration .yml file for a newly created pack.
* When formatting new contributed pack, the **format** command will set the *fromversion* key to 6.0.0 in the relevant files.
* If the environment variable "DISABLE_SDK_VERSION_CHECK" is define, the demisto-sdk will no longer check for newer version when running a command.
* Added the `--use-pack-metadata` flag for the **find-dependencies** command to update the calculated dependencies using the the packs metadata files.
* Fixed an issue where **validate** failed on scripts in case the `outputs` field was set to `None`.
* Fixed an issue where **validate** was failing on editing existing release notes.
* Added a validation for README files verifying that the file doesn't contain template text copied from HelloWorld or HelloWorldPremium README.

## 1.3.5

* Added a validation that layoutscontainer's id and name are matching. Updated the format of layoutcontainer to include update_id too.
* Added a validation that commands' names and arguments in core packs, or scripts' arguments do not contain the word incident.
* Fixed issue where running the **generate-docs** command with -c flag ran all the commands and not just the commands specified by the flag.
* Fixed the error message of the **validate** command to not always suggest adding the *description* field.
* Fixed an issue where running **format** on feed integration generated invalid parameter structure.
* Fixed an issue where the **generate-docs** command did not add all the used scripts in a playbook to the README file.
* Fixed an issue where contrib/partner details might be added twice to the same file, when using unify and create-content-artifacts commands
* Fixed issue where running **validate** command on image-related integration did not return the correct outputs to json file.
* When formatting playbooks, the **format** command will now remove empty fields from SetIncident, SetIndicator, CreateNewIncident, CreateNewIndicator script arguments.
* Added an option to fill in the developer email when running the **init** command.

## 1.3.4

* Updated the **validate** command to check that the 'additionalinfo' field only contains the expected value for feed required parameters and not equal to it.
* Added a validation that community/partner details are not in the detailed description file.
* Added a validation that the Use Case tag in pack_metadata file is only used when the pack contains at least one PB, Incident Type or Layout.
* Added a validation that makes sure outputs in integrations are matching the README file when only README has changed.
* Added the *hidden* field to the integration schema.
* Fixed an issue where running **format** on a playbook whose `name` does not equal its `id` would cause other playbooks who use that playbook as a sub-playbook to fail.
* Added support for local custom command configuration file `.demisto-sdk-conf`.
* Updated the **format** command to include an update to the description file of an integration, to remove community/partner details.

## 1.3.3

* Fixed an issue where **lint** failed where *.Dockerfile* exists prior running the lint command.
* Added FeedHelloWorld template option for *--template* flag in **demisto-sdk init** command.
* Fixed issue where **update-release-notes** deleted release note file if command was called more than once.
* Fixed issue where **update-release-notes** added docker image release notes every time the command was called.
* Fixed an issue where running **update-release-notes** on a pack with newly created integration, had also added a docker image entry in the release notes.
* Fixed an issue where `XSOAR-linter` did not find *NotImplementedError* in main.
* Added validation for README files verifying their length (over 30 chars).
* When using *-g* flag in the **validate** command it will now ignore untracked files by default.
* Added the *--include-untracked* flag to the **validate** command to include files which are untracked by git in the validation process.
* Improved the `pykwalify` error outputs in the **validate** command.
* Added the *--print-pykwalify* flag to the **validate** command to print the unchanged output from `pykwalify`.

## 1.3.2

* Updated the format of the outputs when using the *--json-file* flag to create a JSON file output for the **validate** and **lint** commands.
* Added the **doc-review** command to check spelling in .md and .yml files as well as a basic release notes review.
* Added a validation that a pack's display name does not already exist in content repository.
* Fixed an issue where the **validate** command failed to detect duplicate params in an integration.
* Fixed an issue where the **validate** command failed to detect duplicate arguments in a command in an integration.

## 1.3.1

* Fixed an issue where the **validate** command failed to validate the release notes of beta integrations.
* Updated the **upload** command to support indicator fields.
* The **validate** and **update-release-notes** commands will now check changed files against `demisto/master` if it is configured locally.
* Fixed an issue where **validate** would incorrectly identify files as renamed.
* Added a validation that integration properties (such as feed, mappers, mirroring, etc) are not removed.
* Fixed an issue where **validate** failed when comparing branch against commit hash.
* Added the *--no-pipenv* flag to the **split-yml** command.
* Added a validation that incident fields and incident types are not removed from mappers.
* Fixed an issue where the *c
reate-id-set* flag in the *validate* command did not work while not using git.
* Added the *hiddenusername* field to the integration schema.
* Added a validation that images that are not integration images, do not ask for a new version or RN

## 1.3.0

* Do not collect optional dependencies on indicator types reputation commands.
* Fixed an issue where downloading indicator layoutscontainer objects failed.
* Added a validation that makes sure outputs in integrations are matching the README file.
* Fixed an issue where the *create-id-set* flag in the **validate** command did not work.
* Added a warning in case no id_set file is found when running the **validate** command.
* Fixed an issue where changed files were not recognised correctly on forked branches in the **validate** and the **update-release-notes** commands.
* Fixed an issue when files were classified incorrectly when running *update-release-notes*.
* Added a validation that integration and script file paths are compatible with our convention.
* Fixed an issue where id_set.json file was re created whenever running the generate-docs command.
* added the *--json-file* flag to create a JSON file output for the **validate** and **lint** commands.

## 1.2.19

* Fixed an issue where merge id_set was not updated to work with the new entity of Packs.
* Added a validation that the playbook's version matches the version of its sub-playbooks, scripts, and integrations.

## 1.2.18

* Changed the *skip-id-set-creation* flag to *create-id-set* in the **validate** command. Its default value will be False.
* Added support for the 'cve' reputation command in default arg validation.
* Filter out generic and reputation command from scripts and playbooks dependencies calculation.
* Added support for the incident fields in outgoing mappers in the ID set.
* Added a validation that the taskid field and the id field under the task field are both from uuid format and contain the same value.
* Updated the **format** command to generate uuid value for the taskid field and for the id under the task field in case they hold an invalid values.
* Exclude changes from doc_files directory on validation.
* Added a validation that an integration command has at most one default argument.
* Fixing an issue where pack metadata version bump was not enforced when modifying an old format (unified) file.
* Added validation that integration parameter's display names are capitalized and spaced using whitespaces and not underscores.
* Fixed an issue where beta integrations where not running deprecation validations.
* Allowed adding additional information to the deprecated description.
* Fixing an issue when escaping less and greater signs in integration params did not work as expected.

## 1.2.17

* Added a validation that the classifier of an integration exists.
* Added a validation that the mapper of an integration exists.
* Added a validation that the incident types of a classifier exist.
* Added a validation that the incident types of a mapper exist.
* Added support for *text* argument when running **demisto-sdk update-release-notes** on the ApiModules pack.
* Added a validation for the minimal version of an indicator field of type grid.
* Added new validation for incident and indicator fields in classifiers mappers and layouts exist in the content.
* Added cache for get_remote_file to reducing failures from accessing the remote repo.
* Fixed an issue in the **format** command where `_dev` or `_copy` suffixes weren't removed from the `id` of the given playbooks.
* Playbook dependencies from incident and indicator fields are now marked as optional.
* Mappers dependencies from incident types and incident fields are now marked as optional.
* Classifier dependencies from incident types are now marked as optional.
* Updated **demisto-sdk init** command to no longer create `created` field in pack_metadata file
* Updated **generate-docs** command to take the parameters names in setup section from display field and to use additionalinfo field when exist.
* Using the *verbose* argument in the **find-dependencies** command will now log to the console.
* Improved the deprecated message validation required from integrations.
* Fixed an issue in the **generate-docs** command where **Context Example** section was created when it was empty.

## 1.2.16

* Added allowed ignore errors to the *IDSetValidator*.
* Fixed an issue where an irrelevant id_set validation ran in the **validate** command when using the *--id-set* flag.
* Fixed an issue were **generate-docs** command has failed if a command did not exist in commands permissions file.
* Improved a **validate** command message for missing release notes of api module dependencies.

## 1.2.15

* Added the *ID101* to the allowed ignored errors.

## 1.2.14

* SDK repository is now mypy check_untyped_defs complaint.
* The lint command will now ignore the unsubscriptable-object (E1136) pylint error in dockers based on python 3.9 - this will be removed once a new pylint version is released.
* Added an option for **format** to run on a whole pack.
* Added new validation of unimplemented commands from yml in the code to `XSOAR-linter`.
* Fixed an issue where Auto-Extract fields were only checked for newly added incident types in the **validate** command.
* Added a new warning validation of direct access to args/params dicts to `XSOAR-linter`.

## 1.2.13

* Added new validation of indicators usage in CommandResults to `XSOAR-linter`.
* Running **demisto-sdk lint** will automatically run on changed files (same behavior as the -g flag).
* Removed supported version message from the documentation when running **generate_docs**.
* Added a print to indicate backwards compatibility is being checked in **validate** command.
* Added a percent print when running the **validate** command with the *-a* flag.
* Fixed a regression in the **upload** command where it was ignoring `DEMISTO_VERIFY_SSL` env var.
* Fixed an issue where the **upload** command would fail to upload beta integrations.
* Fixed an issue where the **validate** command did not create the *id_set.json* file when running with *-a* flag.
* Added price change validation in the **validate** command.
* Added validations that checks in read-me for empty sections or leftovers from the auto generated read-me that should be changed.
* Added new code validation for *NotImplementedError* to raise a warning in `XSOAR-linter`.
* Added validation for support types in the pack metadata file.
* Added support for *--template* flag in **demisto-sdk init** command.
* Fixed an issue with running **validate** on master branch where the changed files weren't compared to previous commit when using the *-g* flag.
* Fixed an issue where the `XSOAR-linter` ran *NotImplementedError* validation on scripts.
* Added support for Auto-Extract feature validation in incident types in the **validate** command.
* Fixed an issue in the **lint** command where the *-i* flag was ignored.
* Improved **merge-id-sets** command to support merge between two ID sets that contain the same pack.
* Fixed an issue in the **lint** command where flake8 ran twice.

## 1.2.12

* Bandit now reports also on medium severity issues.
* Fixed an issue with support for Docker Desktop on Mac version 2.5.0+.
* Added support for vulture and mypy linting when running without docker.
* Added support for *prev-ver* flag in **update-release-notes** command.
* Improved retry support when building docker images for linting.
* Added the option to create an ID set on a specific pack in **create-id-set** command.
* Added the *--skip-id-set-creation* flag to **validate** command in order to add the capability to run validate command without creating id_set validation.
* Fixed an issue where **validate** command checked docker image tag on ApiModules pack.
* Fixed an issue where **find-dependencies** did not calculate dashboards and reports dependencies.
* Added supported version message to the documentation and release notes files when running **generate_docs** and **update-release-notes** commands respectively.
* Added new code validations for *NotImplementedError* exception raise to `XSOAR-linter`.
* Command create-content-artifacts additional support for **Author_image.png** object.
* Fixed an issue where schemas were not enforced for incident fields, indicator fields and old layouts in the validate command.
* Added support for **update-release-notes** command to update release notes according to master branch.

## 1.2.11

* Fixed an issue where the ***generate-docs*** command reset the enumeration of line numbering after an MD table.
* Updated the **upload** command to support mappers.
* Fixed an issue where exceptions were no printed in the **format** while the *--verbose* flag is set.
* Fixed an issue where *--assume-yes* flag did not work in the **format** command when running on a playbook without a `fromversion` field.
* Fixed an issue where the **format** command would fail in case `conf.json` file was not found instead of skipping the update.
* Fixed an issue where integration with v2 were recognised by the `name` field instead of the `display` field in the **validate** command.
* Added a playbook validation to check if a task script exists in the id set in the **validate** command.
* Added new integration category `File Integrity Management` in the **validate** command.

## 1.2.10

* Added validation for approved content pack use-cases and tags.
* Added new code validations for *CommonServerPython* import to `XSOAR-linter`.
* Added *default value* and *predefined values* to argument description in **generate-docs** command.
* Added a new validation that checks if *get-mapping-fields* command exists if the integration schema has *{ismappable: true}* in **validate** command.
* Fixed an issue where the *--staged* flag recognised added files as modified in the **validate** command.
* Fixed an issue where a backwards compatibility warning was raised for all added files in the **validate** command.
* Fixed an issue where **validate** command failed when no tests were given for a partner supported pack.
* Updated the **download** command to support mappers.
* Fixed an issue where the ***format*** command added a duplicate parameter.
* For partner supported content packs, added support for a list of emails.
* Removed validation of README files from the ***validate*** command.
* Fixed an issue where the ***validate*** command required release notes for ApiModules pack.

## 1.2.9

* Fixed an issue in the **openapi_codegen** command where it created duplicate functions name from the swagger file.
* Fixed an issue in the **update-release-notes** command where the *update type* argument was not verified.
* Fixed an issue in the **validate** command where no error was raised in case a non-existing docker image was presented.
* Fixed an issue in the **format** command where format failed when trying to update invalid Docker image.
* The **format** command will now preserve the **isArray** argument in integration's reputation commands and will show a warning if it set to **false**.
* Fixed an issue in the **lint** command where *finally* clause was not supported in main function.
* Fixed an issue in the **validate** command where changing any entity ID was not validated.
* Fixed an issue in the **validate** command where *--staged* flag did not bring only changed files.
* Fixed the **update-release-notes** command to ignore changes in the metadata file.
* Fixed the **validate** command to ignore metadata changes when checking if a version bump is needed.

## 1.2.8

* Added a new validation that checks in playbooks for the usage of `DeleteContext` in **validate** command.
* Fixed an issue in the **upload** command where it would try to upload content entities with unsupported versions.
* Added a new validation that checks in playbooks for the usage of specific instance in **validate** command.
* Added the **--staged** flag to **validate** command to run on staged files only.

## 1.2.7

* Changed input parameters in **find-dependencies** command.
  * Use ***-i, --input*** instead of ***-p, --path***.
  * Use ***-idp, --id-set-path*** instead of ***-i, --id-set-path***.
* Fixed an issue in the **unify** command where it crashed on an integration without an image file.
* Fixed an issue in the **format** command where unnecessary files were not skipped.
* Fixed an issue in the **update-release-notes** command where the *text* argument was not respected in all cases.
* Fixed an issue in the **validate** command where a warning about detailed description was given for unified or deprecated integrations.
* Improved the error returned by the **validate** command when running on files using the old format.

## 1.2.6

* No longer require setting `DEMISTO_README_VALIDATION` env var to enable README mdx validation. Validation will now run automatically if all necessary node modules are available.
* Fixed an issue in the **validate** command where the `--skip-pack-dependencies` would not skip id-set creation.
* Fixed an issue in the **validate** command where validation would fail if supplied an integration with an empty `commands` key.
* Fixed an issue in the **validate** command where validation would fail due to a required version bump for packs which are not versioned.
* Will use env var `DEMISTO_VERIFY_SSL` to determine if to use a secure connection for commands interacting with the Server when `--insecure` is not passed. If working with a local Server without a trusted certificate, you can set env var `DEMISTO_VERIFY_SSL=no` to avoid using `--insecure` on each command.
* Unifier now adds a link to the integration documentation to the integration detailed description.
* Fixed an issue in the **secrets** command where ignored secrets were not skipped.

## 1.2.5

* Added support for special fields: *defaultclassifier*, *defaultmapperin*, *defaultmapperout* in **download** command.
* Added -y option **format** command to assume "yes" as answer to all prompts and run non-interactively
* Speed up improvements for `validate` of README files.
* Updated the **format** command to adhere to the defined content schema and sub-schemas, aligning its behavior with the **validate** command.
* Added support for canvasContextConnections files in **format** command.

## 1.2.4

* Updated detailed description for community integrations.

## 1.2.3

* Fixed an issue where running **validate** failed on playbook with task that adds tags to the evidence data.
* Added the *displaypassword* field to the integration schema.
* Added new code validations to `XSOAR-linter`.
  * As warnings messages:
    * `demisto.params()` should be used only inside main function.
    * `demisto.args()` should be used only inside main function.
    * Functions args should have type annotations.
* Added `fromversion` field validation to test playbooks and scripts in **validate** command.

## 1.2.2

* Add support for warning msgs in the report and summary to **lint** command.
* Fixed an issue where **json-to-outputs** determined bool values as int.
* Fixed an issue where **update-release-notes** was crushing on `--all` flag.
* Fixed an issue where running **validate**, **update-release-notes** outside of content repo crushed without a meaningful error message.
* Added support for layoutscontainer in **init** contribution flow.
* Added a validation for tlp_color param in feeds in **validate** command.
* Added a validation for removal of integration parameters in **validate** command.
* Fixed an issue where **update-release-notes** was failing with a wrong error message when no pack or input was given.
* Improved formatting output of the **generate-docs** command.
* Add support for env variable *DEMISTO_SDK_ID_SET_REFRESH_INTERVAL*. Set this env variable to the refresh interval in minutes. The id set will be regenerated only if the refresh interval has passed since the last generation. Useful when generating Script documentation, to avoid re-generating the id_set every run.
* Added new code validations to `XSOAR-linter`.
  * As error messages:
    * Longer than 10 seconds sleep statements for non long running integrations.
    * exit() usage.
    * quit() usage.
  * As warnings messages:
    * `demisto.log` should not be used.
    * main function existence.
    * `demito.results` should not be used.
    * `return_output` should not be used.
    * try-except statement in main function.
    * `return_error` usage in main function.
    * only once `return_error` usage.
* Fixed an issue where **lint** command printed logs twice.
* Fixed an issue where *suffix* did not work as expected in the **create-content-artifacts** command.
* Added support for *prev-ver* flag in **lint** and **secrets** commands.
* Added support for *text* flag to **update-release-notes** command to add the same text to all release notes.
* Fixed an issue where **validate** did not recognize added files if they were modified locally.
* Added a validation that checks the `fromversion` field exists and is set to 5.0.0 or above when working or comparing to a non-feature branch in **validate** command.
* Added a validation that checks the certification field in the pack_metadata file is valid in **validate** command.
* The **update-release-notes** command will now automatically add docker image update to the release notes.

## 1.2.1

* Added an additional linter `XSOAR-linter` to the **lint** command which custom validates py files. currently checks for:
  * `Sys.exit` usages with non zero value.
  * Any `Print` usages.
* Fixed an issue where renamed files were failing on *validate*.
* Fixed an issue where single changed files did not required release notes update.
* Fixed an issue where doc_images required release-notes and validations.
* Added handling of dependent packs when running **update-release-notes** on changed *APIModules*.
  * Added new argument *--id-set-path* for id_set.json path.
  * When changes to *APIModule* is detected and an id_set.json is available - the command will update the dependent pack as well.
* Added handling of dependent packs when running **validate** on changed *APIModules*.
  * Added new argument *--id-set-path* for id_set.json path.
  * When changes to *APIModule* is detected and an id_set.json is available - the command will validate that the dependent pack has release notes as well.
* Fixed an issue where the find_type function didn't recognize file types correctly.
* Fixed an issue where **update-release-notes** command did not work properly on Windows.
* Added support for indicator fields in **update-release-notes** command.
* Fixed an issue where files in test dirs where being validated.

## 1.2.0

* Fixed an issue where **format** did not update the test playbook from its pack.
* Fixed an issue where **validate** validated non integration images.
* Fixed an issue where **update-release-notes** did not identified old yml integrations and scripts.
* Added revision templates to the **update-release-notes** command.
* Fixed an issue where **update-release-notes** crashed when a file was renamed.
* Fixed an issue where **validate** failed on deleted files.
* Fixed an issue where **validate** validated all images instead of packs only.
* Fixed an issue where a warning was not printed in the **format** in case a non-supported file type is inputted.
* Fixed an issue where **validate** did not fail if no release notes were added when adding files to existing packs.
* Added handling of incorrect layout paths via the **format** command.
* Refactor **create-content-artifacts** command - Efficient artifacts creation and better logging.
* Fixed an issue where image and description files were not handled correctly by **validate** and **update-release-notes** commands.
* Fixed an issue where the **format** command didn't remove all extra fields in a file.
* Added an error in case an invalid id_set.json file is found while running the **validate** command.
* Added fetch params checks to the **validate** command.

## 1.1.11

* Added line number to secrets' path in **secrets** command report.
* Fixed an issue where **init** a community pack did not present the valid support URL.
* Fixed an issue where **init** offered a non relevant pack support type.
* Fixed an issue where **lint** did not pull docker images for powershell.
* Fixed an issue where **find-dependencies** did not find all the script dependencies.
* Fixed an issue where **find-dependencies** did not collect indicator fields as dependencies for playbooks.
* Updated the **validate** and the **secrets** commands to be less dependent on regex.
* Fixed an issue where **lint** did not run on circle when docker did not return ping.
* Updated the missing release notes error message (RN106) in the **Validate** command.
* Fixed an issue where **Validate** would return missing release notes when two packs with the same substring existed in the modified files.
* Fixed an issue where **update-release-notes** would add duplicate release notes when two packs with the same substring existed in the modified files.
* Fixed an issue where **update-release-notes** would fail to bump new versions if the feature branch was out of sync with the master branch.
* Fixed an issue where a non-descriptive error would be returned when giving the **update-release-notes** command a pack which can not be found.
* Added dependencies check for *widgets* in **find-dependencies** command.
* Added a `update-docker` flag to **format** command.
* Added a `json-to-outputs` flag to the **run** command.
* Added a verbose (`-v`) flag to **format** command.
* Fixed an issue where **download** added the prefix "playbook-" to the name of playbooks.

## 1.1.10

* Updated the **init** command. Relevant only when passing the *--contribution* argument.
  * Added the *--author* option.
  * The *support* field of the pack's metadata is set to *community*.
* Added a proper error message in the **Validate** command upon a missing description in the root of the yml.
* **Format** now works with a relative path.
* **Validate** now fails when all release notes have been excluded.
* Fixed issue where correct error message would not propagate for invalid images.
* Added the *--skip-pack-dependencies* flag to **validate** command to skip pack dependencies validation. Relevant when using the *-g* flag.
* Fixed an issue where **Validate** and **Format** commands failed integrations with `defaultvalue` field in fetch incidents related parameters.
* Fixed an issue in the **Validate** command in which unified YAML files were not ignored.
* Fixed an issue in **generate-docs** where scripts and playbooks inputs and outputs were not parsed correctly.
* Fixed an issue in the **openapi-codegen** command where missing reference fields in the swagger JSON caused errors.
* Fixed an issue in the **openapi-codegen** command where empty objects in the swagger JSON paths caused errors.
* **update-release-notes** command now accept path of the pack instead of pack name.
* Fixed an issue where **generate-docs** was inserting unnecessary escape characters.
* Fixed an issue in the **update-release-notes** command where changes to the pack_metadata were not detected.
* Fixed an issue where **validate** did not check for missing release notes in old format files.

## 1.1.9

* Fixed an issue where **update-release-notes** command failed on invalid file types.

## 1.1.8

* Fixed a regression where **upload** command failed on test playbooks.
* Added new *githubUser* field in pack metadata init command.
* Support beta integration in the commands **split-yml, extract-code, generate-test-playbook and generate-docs.**
* Fixed an issue where **find-dependencies** ignored *toversion* field in content items.
* Added support for *layoutscontainer*, *classifier_5_9_9*, *mapper*, *report*, and *widget* in the **Format** command.
* Fixed an issue where **Format** will set the `ID` field to be equal to the `name` field in modified playbooks.
* Fixed an issue where **Format** did not work for test playbooks.
* Improved **update-release-notes** command:
  * Write content description to release notes for new items.
  * Update format for file types without description: Connections, Incident Types, Indicator Types, Layouts, Incident Fields.
* Added a validation for feedTags param in feeds in **validate** command.
* Fixed readme validation issue in community support packs.
* Added the **openapi-codegen** command to generate integrations from OpenAPI specification files.
* Fixed an issue were release notes validations returned wrong results for *CommonScripts* pack.
* Added validation for image links in README files in **validate** command.
* Added a validation for default value of fetch param in feeds in **validate** command.
* Fixed an issue where the **Init** command failed on scripts.

## 1.1.7

* Fixed an issue where running the **format** command on feed integrations removed the `defaultvalue` fields.
* Playbook branch marked with *skipunavailable* is now set as an optional dependency in the **find-dependencies** command.
* The **feedReputation** parameter can now be hidden in a feed integration.
* Fixed an issue where running the **unify** command on JS package failed.
* Added the *--no-update* flag to the **find-dependencies** command.
* Added the following validations in **validate** command:
  * Validating that a pack does not depend on NonSupported / Deprecated packs.

## 1.1.6

* Added the *--description* option to the **init** command.
* Added the *--contribution* option to the **init** command which converts a contribution zip to proper pack format.
* Improved **validate** command performance time and outputs.
* Added the flag *--no-docker-checks* to **validate** command to skip docker checks.
* Added the flag *--print-ignored-files* to **validate** command to print ignored files report when the command is done.
* Added the following validations in **validate** command:
  * Validating that existing release notes are not modified.
  * Validating release notes are not added to new packs.
  * Validating that the "currentVersion" field was raised in the pack_metadata for modified packs.
  * Validating that the timestamp in the "created" field in the pack_metadata is in ISO format.
* Running `demisto-sdk validate` will run the **validate** command using git and only on committed files (same as using *-g --post-commit*).
* Fixed an issue where release notes were not checked correctly in **validate** command.
* Fixed an issue in the **create-id-set** command where optional playbook tasks were not taken into consideration.
* Added a prompt to the `demisto-sdk update-release-notes` command to prompt users to commit changes before running the release notes command.
* Added support to `layoutscontainer` in **validate** command.

## 1.1.5

* Fixed an issue in **find-dependencies** command.
* **lint** command now verifies flake8 on CommonServerPython script.

## 1.1.4

* Fixed an issue with the default output file name of the **unify** command when using "." as an output path.
* **Unify** command now adds contributor details to the display name and description.
* **Format** command now adds *isFetch* and *incidenttype* fields to integration yml.
* Removed the *feedIncremental* field from the integration schema.
* **Format** command now adds *feedBypassExclusionList*, *Fetch indicators*, *feedReputation*, *feedReliability*,
     *feedExpirationPolicy*, *feedExpirationInterval* and *feedFetchInterval* fields to integration yml.
* Fixed an issue in the playbooks schema.
* Fixed an issue where generated release notes were out of order.
* Improved pack dependencies detection.
* Fixed an issue where test playbooks were mishandled in **validate** command.

## 1.1.3

* Added a validation for invalid id fields in indicators types files in **validate** command.
* Added default behavior for **update-release-notes** command.
* Fixed an error where README files were failing release notes validation.
* Updated format of generated release notes to be more user friendly.
* Improved error messages for the **update-release-notes** command.
* Added support for `Connections`, `Dashboards`, `Widgets`, and `Indicator Types` to **update-release-notes** command.
* **Validate** now supports scripts under the *TestPlaybooks* directory.
* Fixed an issue where **validate** did not support powershell files.

## 1.1.2

* Added a validation for invalid playbookID fields in incidents types files in **validate** command.
* Added a code formatter for python files.
* Fixed an issue where new and old classifiers where mixed on validate command.
* Added *feedIncremental* field to the integration schema.
* Fixed error in the **upload** command where unified YMLs were not uploaded as expected if the given input was a pack.
* Fixed an issue where the **secrets** command failed due to a space character in the file name.
* Ignored RN validation for *NonSupported* pack.
* You can now ignore IF107, SC100, RP102 error codes in the **validate** command.
* Fixed an issue where the **download** command was crashing when received as input a JS integration or script.
* Fixed an issue where **validate** command checked docker image for JS integrations and scripts.
* **validate** command now checks scheme for reports and connections.
* Fixed an issue where **validate** command checked docker when running on all files.
* Fixed an issue where **validate** command did not fail when docker image was not on the latest numeric tag.
* Fixed an issue where beta integrations were not validated correctly in **validate** command.

## 1.1.1

* fixed and issue where file types were not recognized correctly in **validate** command.
* Added better outputs for validate command.

## 1.1.0

* Fixed an issue where changes to only non-validated files would fail validation.
* Fixed an issue in **validate** command where moved files were failing validation for new packs.
* Fixed an issue in **validate** command where added files were failing validation due to wrong file type detection.
* Added support for new classifiers and mappers in **validate** command.
* Removed support of old RN format validation.
* Updated **secrets** command output format.
* Added support for error ignore on deprecated files in **validate** command.
* Improved errors outputs in **validate** command.
* Added support for linting an entire pack.

## 1.0.9

* Fixed a bug where misleading error was presented when pack name was not found.
* **Update-release-notes** now detects added files for packs with versions.
* Readme files are now ignored by **update-release-notes** and validation of release notes.
* Empty release notes no longer cause an uncaught error during validation.

## 1.0.8

* Changed the output format of demisto-sdk secrets.
* Added a validation that checkbox items are not required in integrations.
* Added pack release notes generation and validation.
* Improved pack metadata validation.
* Fixed an issue in **validate** where renamed files caused an error

## 1.0.4

* Fix the **format** command to update the `id` field to be equal to `details` field in indicator-type files, and to `name` field in incident-type & dashboard files.
* Fixed a bug in the **validate** command for layout files that had `sortValues` fields.
* Fixed a bug in the **format** command where `playbookName` field was not always present in the file.
* Fixed a bug in the **format** command where indicatorField wasn't part of the SDK schemas.
* Fixed a bug in **upload** command where created unified docker45 yml files were not deleted.
* Added support for IndicatorTypes directory in packs (for `reputation` files, instead of Misc).
* Fixed parsing playbook condition names as string instead of boolean in **validate** command
* Improved image validation in YAML files.
* Removed validation for else path in playbook condition tasks.

## 1.0.3

* Fixed a bug in the **format** command where comments were being removed from YAML files.
* Added output fields: *file_path* and *kind* for layouts in the id-set.json created by **create-id-set** command.
* Fixed a bug in the **create-id-set** command Who returns Duplicate for Layouts with a different kind.
* Added formatting to **generate-docs** command results replacing all `<br>` tags with `<br/>`.
* Fixed a bug in the **download** command when custom content contained not supported content entity.
* Fixed a bug in **format** command in which boolean strings  (e.g. 'yes' or 'no') were converted to boolean values (e.g. 'True' or 'False').
* **format** command now removes *sourceplaybookid* field from playbook files.
* Fixed a bug in **generate-docs** command in which integration dependencies were not detected when generating documentation for a playbook.

## 1.0.1

* Fixed a bug in the **unify** command when output path was provided empty.
* Improved error message for integration with no tests configured.
* Improved the error message returned from the **validate** command when an integration is missing or contains malformed fetch incidents related parameters.
* Fixed a bug in the **create** command where a unified YML with a docker image for 4.5 was copied incorrectly.
* Missing release notes message are now showing the release notes file path to update.
* Fixed an issue in the **validate** command in which unified YAML files were not ignored.
* File format suggestions are now shown in the relevant file format (JSON or YAML).
* Changed Docker image validation to fail only on non-valid ones.
* Removed backward compatibility validation when Docker image is updated.

## 1.0.0

* Improved the *upload* command to support the upload of all the content entities within a pack.
* The *upload* command now supports the improved pack file structure.
* Added an interactive option to format integrations, scripts and playbooks with No TestPlaybooks configured.
* Added an interactive option to configure *conf.json* file with missing test playbooks for integrations, scripts and playbooks
* Added *download* command to download custom content from Demisto instance to the local content repository.
* Improved validation failure messages to include a command suggestion, wherever relevant, to fix the raised issue.
* Improved 'validate' help and documentation description
* validate - checks that scripts, playbooks, and integrations have the *tests* key.
* validate - checks that test playbooks are configured in `conf.json`.
* demisto-sdk lint - Copy dir better handling.
* demisto-sdk lint - Add error when package missing in docker image.
* Added *-a , --validate-all* option in *validate* to run all validation on all files.
* Added *-i , --input* option in *validate* to run validation on a specified pack/file.
* added *-i, --input* option in *secrets* to run on a specific file.
* Added an allowed hidden parameter: *longRunning* to the hidden integration parameters validation.
* Fixed an issue with **format** command when executing with an output path of a folder and not a file path.
* Bug fixes in generate-docs command given playbook as input.
* Fixed an issue with lint command in which flake8 was not running on unit test files.

## 0.5.2

* Added *-c, --command* option in *generate-docs* to generate a specific command from an integration.
* Fixed an issue when getting README/CHANGELOG files from git and loading them.
* Removed release notes validation for new content.
* Fixed secrets validations for files with the same name in a different directory.
* demisto-sdk lint - parallelization working with specifying the number of workers.
* demisto-sdk lint - logging levels output, 3 levels.
* demisto-sdk lint - JSON report, structured error reports in JSON format.
* demisto-sdk lint - XML JUnit report for unit-tests.
* demisto-sdk lint - new packages used to accelerate execution time.
* demisto-sdk secrets - command now respects the generic whitelist, and not only the pack secrets.

## 0.5.0

[PyPI History][1]

[1]: https://pypi.org/project/demisto-sdk/#history

## 0.4.9

* Fixed an issue in *generate-docs* where Playbooks and Scripts documentation failed.
* Added a graceful error message when executing the *run" command with a misspelled command.
* Added more informative errors upon failures of the *upload* command.
* format command:
  * Added format for json files: IncidentField, IncidentType, IndicatorField, IndicatorType, Layout, Dashboard.
  * Added the *-fv --from-version*, *-nv --no-validation* arguments.
  * Removed the *-t yml_type* argument, the file type will be inferred.
  * Removed the *-g use_git* argument, running format without arguments will run automatically on git diff.
* Fixed an issue in loading playbooks with '=' character.
* Fixed an issue in *validate* failed on deleted README files.

## 0.4.8

* Added the *max* field to the Playbook schema, allowing to define it in tasks loop.
* Fixed an issue in *validate* where Condition branches checks were case sensitive.

## 0.4.7

* Added the *slareminder* field to the Playbook schema.
* Added the *common_server*, *demisto_mock* arguments to the *init* command.
* Fixed an issue in *generate-docs* where the general section was not being generated correctly.
* Fixed an issue in *validate* where Incident type validation failed.

## 0.4.6

* Fixed an issue where the *validate* command did not identify CHANGELOG in packs.
* Added a new command, *id-set* to create the id set - the content dependency tree by file IDs.

## 0.4.5

* generate-docs command:
  * Added the *use_cases*, *permissions*, *command_permissions* and *limitations*.
  * Added the *--insecure* argument to support running the script and integration command in Demisto.
  * Removed the *-t yml_type* argument, the file type will be inferred.
  * The *-o --output* argument is no longer mandatory, default value will be the input file directory.
* Added support for env var: *DEMISTO_SDK_SKIP_VERSION_CHECK*. When set version checks are skipped.
* Fixed an issue in which the CHANGELOG files did not match our scheme.
* Added a validator to verify that there are no hidden integration parameters.
* Fixed an issue where the *validate* command ran on test files.
* Removed the *env-dir* argument from the demisto-sdk.
* README files which are html files will now be skipped in the *validate* command.
* Added support for env var: *DEMISTO_README_VALIDATOR*. When not set the readme validation will not run.

## 0.4.4

* Added a validator for IncidentTypes (incidenttype-*.json).
* Fixed an issue where the -p flag in the *validate* command was not working.
* Added a validator for README.md files.
* Release notes validator will now run on: incident fields, indicator fields, incident types, dashboard and reputations.
* Fixed an issue where the validator of reputation(Indicator Type) did not check on the details field.
* Fixed an issue where the validator attempted validating non-existing files after deletions or name refactoring.
* Removed the *yml_type* argument in the *split-yml*, *extract-code* commands.
* Removed the *file_type* argument in the *generate-test-playbook* command.
* Fixed the *insecure* argument in *upload*.
* Added the *insecure* argument in *run-playbook*.
* Standardise the *-i --input*, *-o --output* to demisto-sdk commands.

## 0.4.3

* Fixed an issue where the incident and indicator field BC check failed.
* Support for linting and unit testing PowerShell integrations.

## 0.4.2

* Fixed an issue where validate failed on Windows.
* Added a validator to verify all branches are handled in conditional task in a playbook.
* Added a warning message when not running the latest sdk version.
* Added a validator to check that the root is connected to all tasks in the playbook.
* Added a validator for Dashboards (dashboard-*.json).
* Added a validator for Indicator Types (reputation-*.json).
* Added a BC validation for changing incident field type.
* Fixed an issue where init command would generate an invalid yml for scripts.
* Fixed an issue in misleading error message in v2 validation hook.
* Fixed an issue in v2 hook which now is set only on newly added scripts.
* Added more indicative message for errors in yaml files.
* Disabled pykwalify info log prints.

## 0.3.10

* Added a BC check for incident fields - changing from version is not allowed.
* Fixed an issue in create-content-artifacts where scripts in Packs in TestPlaybooks dir were copied with a wrong prefix.

## 0.3.9

* Added a validation that incident field can not be required.
* Added validation for fetch incident parameters.
* Added validation for feed integration parameters.
* Added to the *format* command the deletion of the *sourceplaybookid* field.
* Fixed an issue where *fieldMapping* in playbook did not pass the scheme validation.
* Fixed an issue where *create-content-artifacts* did not copy TestPlaybooks in Packs without prefix of *playbook-*.
* Added a validation the a playbook can not have a rolename set.
* Added to the image validator the new DBot default image.
* Added the fields: elasticcommonfields, quiet, quietmode to the Playbook schema.
* Fixed an issue where *validate* failed on integration commands without outputs.
* Added a new hook for naming of v2 integrations and scripts.

## 0.3.8

* Fixed an issue where *create-content-artifact* was not loading the data in the yml correctly.
* Fixed an issue where *unify* broke long lines in script section causing syntax errors

## 0.3.7

* Added *generate-docs* command to generate documentation file for integration, playbook or script.
* Fixed an issue where *unify* created a malformed integration yml.
* Fixed an issue where demisto-sdk **init** creates unit-test file with invalid import.

## 0.3.6

* Fixed an issue where demisto-sdk **validate** failed on modified scripts without error message.

## 0.3.5

* Fixed an issue with docker tag validation for integrations.
* Restructured repo source code.

## 0.3.4

* Saved failing unit tests as a file.
* Fixed an issue where "_test" file for scripts/integrations created using **init** would import the "HelloWorld" templates.
* Fixed an issue in demisto-sdk **validate** - was failing on backward compatiblity check
* Fixed an issue in demisto-sdk **secrets** - empty line in .secrets-ignore always made the secrets check to pass
* Added validation for docker image inside integrations and scripts.
* Added --use-git flag to **format** command to format all changed files.
* Fixed an issue where **validate** did not fail on dockerimage changes with bc check.
* Added new flag **--ignore-entropy** to demisto-sdk **secrets**, this will allow skip entropy secrets check.
* Added --outfile to **lint** to allow saving failed packages to a file.

## 0.3.3

* Added backwards compatibility break error message.
* Added schema for incident types.
* Added **additionalinfo** field to as an available field for integration configuration.
* Added pack parameter for **init**.
* Fixed an issue where error would appear if name parameter is not set in **init**.

## 0.3.2

* Fixed the handling of classifier files in **validate**.

## 0.3.1

* Fixed the handling of newly created reputation files in **validate**.
* Added an option to perform **validate** on a specific file.

## 0.3.0

* Added support for multi-package **lint** both with parallel and without.
* Added all parameter in **lint** to run on all packages and packs in content repository.
* Added **format** for:
  * Scripts
  * Playbooks
  * Integrations
* Improved user outputs for **secrets** command.
* Fixed an issue where **lint** would run pytest and pylint only on a single docker per integration.
* Added auto-complete functionality to demisto-sdk.
* Added git parameter in **lint** to run only on changed packages.
* Added the **run-playbook** command
* Added **run** command which runs a command in the Demisto playground.
* Added **upload** command which uploads an integration or a script to a Demisto instance.
* Fixed and issue where **validate** checked if release notes exist for new integrations and scripts.
* Added **generate-test-playbook** command which generates a basic test playbook for an integration or a script.
* **validate** now supports indicator fields.
* Fixed an issue with layouts scheme validation.
* Adding **init** command.
* Added **json-to-outputs** command which generates the yaml section for outputs from an API raw response.

## 0.2.6

* Fixed an issue with locating release notes for beta integrations in **validate**.

## 0.2.5

* Fixed an issue with locating release notes for beta integrations in **validate**.

## 0.2.4

* Adding image validation to Beta_Integration and Packs in **validate**.

## 0.2.3

* Adding Beta_Integration to the structure validation process.
* Fixing bug where **validate** did checks on TestPlaybooks.
* Added requirements parameter to **lint**.

## 0.2.2

* Fixing bug where **lint** did not return exit code 1 on failure.
* Fixing bug where **validate** did not print error message in case no release notes were give.

## 0.2.1

* **Validate** now checks that the id and name fields are identical in yml files.
* Fixed a bug where sdk did not return any exit code.

## 0.2.0

* Added Release Notes Validator.
* Fixed the Unifier selection of your python file to use as the code.
* **Validate** now supports Indicator fields.
* Fixed a bug where **validate** and **secrets** did not return exit code 1 on failure.
* **Validate** now runs on newly added scripts.

## 0.1.8

* Added support for `--version`.
* Fixed an issue in file_validator when calling `checked_type` method with script regex.

## 0.1.2

* Restructuring validation to support content packs.
* Added secrets validation.
* Added content bundle creation.
* Added lint and unit test run.

## 0.1.1

* Added new logic to the unifier.
* Added detailed README.
* Some small adjustments and fixes.

## 0.1.0

Capabilities:

* **Extract** components(code, image, description etc.) from a Demisto YAML file into a directory.
* **Unify** components(code, image, description etc.) to a single Demisto YAML file.
* **Validate** Demisto content files.<|MERGE_RESOLUTION|>--- conflicted
+++ resolved
@@ -7,6 +7,7 @@
 ## 1.14.0
 * Added the `DEMISTO_SDK_GRAPH_FORCE_CREATE` environment variable. Use it to force the SDK to recreate the graph, rather than update it.
 * Added support for code importing multi-level ApiModules to **lint**.
+* Added toVersion and fromVersion to XSIAM content items schema.
 * Added a validation that the **modeling-rules test** command will fail if no test data file exist.
 * Added support for the `<~XPANSE>` marketplace tag in release notes.
 * Added support for marketplace tags in the **doc-review** command.
@@ -23,15 +24,6 @@
 * Fixed an issue where **validate** did not fail when xif files had wrong naming.
 * Fixed an issue where **doc-review** required dot suffixes in release notes describing new content.
 * Fixed an issue where **download** command failed when running on a beta integration.
-<<<<<<< HEAD
-* Added the `DEMISTO_SDK_GRAPH_FORCE_CREATE` environment variable. Use it to force the SDK to recreate the graph, rather than update it.
-* Added support for code importing multi-level ApiModules to **lint**.
-* Added toVersion and fromVersion to XSIAM content items schema.
-* Added a validation that the **modeling-rules test** command will fail if no test data file exist.
-* Standardized repo-wide logging. All logs are now created in one logger instance.
-* Improved the clarity of error messages for cases where yml files cannot be parsed as a dictionary.
-=======
->>>>>>> 29aba28f
 * Fixed an issue where **update-release-notes** generated release notes for packs in their initial version (1.0.0).
 * Fixed an issue with **update-content-graph** where `--use-git` parameter was ignored when using `--imported-path` parameter.
 * Fixed an issue where **validate** failed on playbooks with valid inputs, since it did not collect the playbook inputs occurrences properly.
