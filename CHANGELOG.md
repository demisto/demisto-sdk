--- conflicted
+++ resolved
@@ -15,13 +15,10 @@
 * Updated the validation that incident fields' names do not contain the word incident will aplly to core packs only.
 * Added a playbook validation to verify all conditional tasks have an 'else' path in **validate** command.
 * Added to the **update-release-notes** command automatic addition to git when new release notes file is created.
-<<<<<<< HEAD
 * Updated the **find-dependencies** command to return the 'dependencies' according the layout type ('incident', 'indicator').
-=======
 * Added validation to ensure that integrations, scripts, and playbooks do not contain the entity type in their names.
 * Added the **convert** command to convert entities between XSOAR versions.
 * Added the *--deprecate* flag in **format** command to deprecate integrations, scripts, and playbooks.
->>>>>>> 90074804
 
 # 1.3.9
 * Added a validation verifying that the pack's README.md file is not equal to pack description.
