--- conflicted
+++ resolved
@@ -3,12 +3,8 @@
 ## Unreleased
 * Fixed an issue where the **lint** command ran on `native:dev` supported content when passing the `--docker-image all` flag, instead it will run on `native:candidate`.
 * Added support for `native:candidate` as a docker image flag for **lint** command.
-<<<<<<< HEAD
-* Fixed an issue where logging was disabled in the **download** command.
-=======
 * Fixed an issue where logs and messages would not show when using the **download** command.
 * Fixed an issue where the `server_min_version` field in metadata was an empty value when parsing packs without content items.
->>>>>>> 6a91186f
 
 ## 1.11.0
 * **Note: Demisto-SDK will soon stop supporting Python 3.8**
