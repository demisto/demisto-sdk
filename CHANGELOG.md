# Changelog

# 1.4.8
* Fixed an issue where yml files with `!reference` failed to load properly.
* Fixed an issue when `View Integration Documentation` button was added twice during the download and re-upload.
* Fixed an issue when `(Partner Contribution)` was added twice to the display name during the download and re-upload.
* Added the following enhancements in the **generate-test-playbook** command:
    * Added the *--commands* argument to generate tasks for specific commands.
    * Added the *--examples* argument to get the command examples file path and generate tasks from the commands and arguments specified there.
    * Added the *--upload* flag to specify whether to upload the test playbook after the generation.
<<<<<<< HEAD
    * Fixed the output condition generation for outputs of type `Boolean`.
=======
    * Fixed the output condition generation for outputs of type 'Boolean'.
* Added validation that the support URL in partner contribution pack metadata does not lead to a GitHub repo.
>>>>>>> c693097a

# 1.4.7
* Fixed an issue where an empty list for a command context didn't produce an indication other than an empty table.
* Fixed an issue where the **format** command has incorrectly recognized on which files to run when running using git.
* Fixed an issue where author image validations were not checked properly.
* Fixed an issue where new old-formatted scripts and integrations were not validated.
* Fixed an issue where the wording in the from version validation error for subplaybooks was incorrect.
* Fixed an issue where the **update-release-notes** command used the old docker image version instead of the new when detecting a docker change.
* Fixed an issue where the **generate-test-playbook** command used an incorrect argument name as default
* Fixed an issue where the **json-to-outputs** command used an incorrect argument name as default when using `-d`.
* Fixed an issue where validations failed while trying to validate non content files.
* Fixed an issue where README validations did not work post VS Code formatting.
* Fixed an issue where the description validations were inconsistent when running through an integration file or a description file.

# 1.4.6
* Fixed an issue where **validate** suggests, with no reason, running **format** on missing mandatory keys in yml file.
* Skipped existence of TestPlaybook check on community and contribution integrations.
* Fixed an issue where pre-commit didn't run on the demisto_sdk/commands folder.
* The **init** command will now change the script template name in the code to the given script name.
* Expanded the validations performed on beta integrations.
* Improved the error messages in **generate-docs**, if an example was not provided.
* Added to **validate** command a validation that a content entity or a pack name does not contain the words "partner" and "community".
* Fixed an issue where **update-release-notes** ignores *--text* flag while using *-f*
* Fixed the outputs validations in **validate** so enrichment commands will not be checked to have DBotScore outputs.
* Added a new validation to require the dockerimage key to exist in an integration and script yml files.
* Enhanced the **generate-test-playbook** command to use only integration tested on commands, rather than (possibly) other integrations implementing them.
* Expanded unify command to support GenericModules - Unifies a GenericModule object with its Dashboards.
* Added validators for generic objects:
  - Generic Field validator - verify that the 'fromVersion' field is above 6.5.0, 'group' field equals 4 and 'id' field starts with the prefix 'generic_'.
  - Generic Type validator - verify that the 'fromVersion' field is above 6.5.0
  - Generic Module validator - verify that the 'fromVersion' field is above 6.5.0
  - Generic Definition validator - verify that the 'fromVersion' field is above 6.5.0
 * Expanded Format command to support Generic Objects - Fixes generic objects according to their validations.
* Fixed an issue where the **update-release-notes** command did not handle ApiModules properly.
* Added option to enter a dictionary or json of format `[{field_name:description}]` in the **json-to-outputs** command,
  with the `-d` flag.
* Improved the outputs for the **format** command.
* Fixed an issue where the validations performed after the **format** command were inconsistent with **validate**.
* Added to the **validate** command a validation for the author image.
* Updated the **create-content-artifacts** command to support generic modules, definitions, fields and types.
* Added an option to ignore errors for file paths and not only file name in .pack-ignore file.

# 1.4.5
* Enhanced the **postman-codegen** command to name all generated arguments with lower case.
* Fixed an issue where the **find-dependencies** command miscalculated the dependencies for playbooks that use generic commands.
* Fixed an issue where the **validate** command failed in external repositories in case the DEMISTO_SDK_GITHUB_TOKEN was not set.
* Fixed an issue where **openapi-codegen** corrupted the swagger file by overwriting configuration to swagger file.
* Updated the **upload** command to support uploading zipped packs to the marketplace.
* Added to the **postman-codegen** command support of path variables.
* Fixed an issue where **openapi-codegen** entered into an infinite loop on circular references in the swagger file.
* The **format** command will now set `fromVersion: 6.2.0` for widgets with 'metrics' data type.
* Updated the **find-dependencies** command to support generic modules, definitions, fields and types.
* Fixed an issue where **openapi-codegen** tried to extract reference example outputs, leading to an exception.
* Added an option to ignore secrets automatically when using the **init** command to create a pack.
* Added a tool that gives the ability to temporarily suppress console output.

# 1.4.4
* When formatting incident types with Auto-Extract rules and without mode field, the **format** command will now add the user selected mode.
* Added new validation that DBotRole is set for scripts that requires elevated permissions to the `XSOAR-linter` in the **lint** command.
* Added url escaping to markdown human readable section in generate docs to avoid autolinking.
* Added a validation that mapper's id and name are matching. Updated the format of mapper to include update_id too.
* Added a validation to ensure that image paths in the README files are valid.
* Fixed **find_type** function to correctly find test files, such as, test script and test playbook.
* Added scheme validations for the new Generic Object Types, Fields, and Modules.
* Renamed the flag *--input-old-version* to *--old-version* in the **generate-docs** command.
* Refactored the **update-release-notes** command:
  - Replaced the *--all* flag with *--use-git* or *-g*.
  - Added the *--force* flag to update the pack release notes without changes in the pack.
  - The **update-release-notes** command will now update all dependent integrations on ApiModule change, even if not specified.
  - If more than one pack has changed, the full list of updated packs will be printed at the end of **update-release-notes** command execution.
  - Fixed an issue where the **update-release-notes** command did not add docker image release notes entry for release notes file if a script was changed.
  - Fixed an issue where the **update-release-notes** command did not detect changed files that had the same name.
  - Fixed an issue in the **update-release-notes** command where the version support of JSON files was mishandled.
* Fixed an issue where **format** did not skip files in test and documentation directories.
* Updated the **create-id-set** command to support generic modules, definitions, fields and types.
* Changed the **convert** command to generate old layout fromversion to 5.0.0 instead of 4.1.0
* Enhanced the command **postman-codegen** with type hints for templates.

# 1.4.3
* Fixed an issue where **json-to-outputs** command returned an incorrect output when json is a list.
* Fixed an issue where if a pack README.md did not exist it could cause an error in the validation process.
* Fixed an issue where the *--name* was incorrectly required in the **init** command.
* Adding the option to run **validate** on a specific path while using git (*-i* & *-g*).
* The **format** command will now change UUIDs in .yml and .json files to their respective content entity name.
* Added a playbook validation to check if a task sub playbook exists in the id set in the **validate** command.
* Added the option to add new tags/usecases to the approved list and to the pack metadata on the same pull request.
* Fixed an issue in **test_content** where when different servers ran tests for the same integration, the server URL parameters were not set correctly.
* Added a validation in the **validate** command to ensure that the ***endpoint*** command is configured correctly in yml file.
* Added a warning when pack_metadata's description field is longer than 130 characters.
* Fixed an issue where a redundant print occurred on release notes validation.
* Added new validation in the **validate** command to ensure that the minimal fromVersion in a widget of type metrics will be 6.2.0.
* Added the *--release-notes* flag to demisto-sdk to get the current version release notes entries.

# 1.4.2
* Added to `pylint` summary an indication if a test was skipped.
* Added to the **init** command the option to specify fromversion.
* Fixed an issue where running **init** command without filling the metadata file.
* Added the *--docker-timeout* flag in the **lint** command to control the request timeout for the Docker client.
* Fixed an issue where **update-release-notes** command added only one docker image release notes entry for release notes file, and not for every entity whom docker image was updated.
* Added a validation to ensure that incident/indicator fields names starts with their pack name in the **validate** command. (Checked only for new files and only when using git *-g*)
* Updated the **find-dependencies** command to return the 'dependencies' according the layout type ('incident', 'indicator').
* Enhanced the "vX" display name validation for scripts and integrations in the **validate** command to check for every versioned script or integration, and not only v2.
* Added the *--fail-duplicates* flag for the **create-id-set** command which will fail the command if duplicates are found.
* Added to the **generate-docs** command automatic addition to git when a new readme file is created.

# 1.4.1
* When in private repo without `DEMSITO_SDK_GITHUB_TOKEN` configured, get_remote_file will take files from the local origin/master.
* Enhanced the **unify** command when giving input of a file and not a directory return a clear error message.
* Added a validation to ensure integrations are not skipped and at least one test playbook is not skipped for each integration or script.
* Added to the Content Tests support for `context_print_dt`, which queries the incident context and prints the result as a json.
* Added new validation for the `xsoar_config.json` file in the **validate** command.
* Added a version differences section to readme in **generate-docs** command.
* Added the *--docs-format* flag in the **integration-diff** command to get the output in README format.
* Added the *--input-old-version* and *--skip-breaking-changes* flags in the **generate-docs** command to get the details for the breaking section and to skip the breaking changes section.

# 1.4.0
* Enable passing a comma-separated list of paths for the `--input` option of the **lint** command.
* Added new validation of unimplemented test-module command in the code to the `XSOAR-linter` in the **lint** command.
* Fixed the **generate-docs** to handle integration authentication parameter.
* Added a validation to ensure that description and README do not contain the word 'Demisto'.
* Improved the deprecated message validation required from playbooks and scripts.
* Added the `--quite-bc-validation` flag for the **validate** command to run the backwards compatibility validation in quite mode (errors is treated like warnings).
* Fixed the **update release notes** command to display a name for old layouts.
* Added the ability to append to the pack README credit to contributors.
* Added identification for parameter differences in **integration-diff** command.
* Fixed **format** to use git as a default value.
* Updated the **upload** command to support reports.
* Fixed an issue where **generate-docs** command was displaying 'None' when credentials parameter display field configured was not configured.
* Fixed an issue where **download** did not return exit code 1 on failure.
* Updated the validation that incident fields' names do not contain the word incident will aplly to core packs only.
* Added a playbook validation to verify all conditional tasks have an 'else' path in **validate** command.
* Renamed the GitHub authentication token environment variable `GITHUB_TOKEN` to `DEMITO_SDK_GITHUB_TOKEN`.
* Added to the **update-release-notes** command automatic addition to git when new release notes file is created.
* Added validation to ensure that integrations, scripts, and playbooks do not contain the entity type in their names.
* Added the **convert** command to convert entities between XSOAR versions.
* Added the *--deprecate* flag in **format** command to deprecate integrations, scripts, and playbooks.
* Fixed an issue where ignoring errors did not work when running the **validate** command on specific files (-i).

# 1.3.9
* Added a validation verifying that the pack's README.md file is not equal to pack description.
* Fixed an issue where the **Assume yes** flag did not work properly for some entities in the **format** command.
* Improved the error messages for separators in folder and file names in the **validate** command.
* Removed the **DISABLE_SDK_VERSION_CHECK** environment variable. To disable new version checks, use the **DEMISTO_SDK_SKIP_VERSION_CHECK** envirnoment variable.
* Fixed an issue where the demisto-sdk version check failed due to a rate limit.
* Fixed an issue with playbooks scheme validation.

# 1.3.8
* Updated the **secrets** command to work on forked branches.

# 1.3.7
* Added a validation to ensure correct image and description file names.
* Fixed an issue where the **validate** command failed when 'display' field in credentials param in yml is empty but 'displaypassword' was provided.
* Added the **integration-diff** command to check differences between two versions of an integration and to return a report of missing and changed elements in the new version.
* Added a validation verifying that the pack's README.md file is not missing or empty for partner packs or packs contains use cases.
* Added a validation to ensure that the integration and script folder and file names will not contain separators (`_`, `-`, ` `).
* When formatting new pack, the **format** command will set the *fromversion* key to 5.5.0 in the new files without fromversion.

# 1.3.6
* Added a validation that core packs are not dependent on non-core packs.
* Added a validation that a pack name follows XSOAR standards.
* Fixed an issue where in some cases the `get_remote_file` function failed due to an invalid path.
* Fixed an issue where running **update-release-notes** with updated integration logo, did not detect any file changes.
* Fixed an issue where the **create-id-set** command did not identify unified integrations correctly.
* Fixed an issue where the `CommonTypes` pack was not identified as a dependency for all feed integrations.
* Added support for running SDK commands in private repositories.
* Fixed an issue where running the **init** command did not set the correct category field in an integration .yml file for a newly created pack.
* When formatting new contributed pack, the **format** command will set the *fromversion* key to 6.0.0 in the relevant files.
* If the environment variable "DISABLE_SDK_VERSION_CHECK" is define, the demisto-sdk will no longer check for newer version when running a command.
* Added the `--use-pack-metadata` flag for the **find-dependencies** command to update the calculated dependencies using the the packs metadata files.
* Fixed an issue where **validate** failed on scripts in case the `outputs` field was set to `None`.
* Fixed an issue where **validate** was failing on editing existing release notes.
* Added a validation for README files verifying that the file doesn't contain template text copied from HelloWorld or HelloWorldPremium README.

# 1.3.5
* Added a validation that layoutscontainer's id and name are matching. Updated the format of layoutcontainer to include update_id too.
* Added a validation that commands' names and arguments in core packs, or scripts' arguments do not contain the word incident.
* Fixed issue where running the **generate-docs** command with -c flag ran all the commands and not just the commands specified by the flag.
* Fixed the error message of the **validate** command to not always suggest adding the *description* field.
* Fixed an issue where running **format** on feed integration generated invalid parameter structure.
* Fixed an issue where the **generate-docs** command did not add all the used scripts in a playbook to the README file.
* Fixed an issue where contrib/partner details might be added twice to the same file, when using unify and create-content-artifacts commands
* Fixed issue where running **validate** command on image-related integration did not return the correct outputs to json file.
* When formatting playbooks, the **format** command will now remove empty fields from SetIncident, SetIndicator, CreateNewIncident, CreateNewIndicator script arguments.
* Added an option to fill in the developer email when running the **init** command.

# 1.3.4
* Updated the **validate** command to check that the 'additionalinfo' field only contains the expected value for feed required parameters and not equal to it.
* Added a validation that community/partner details are not in the detailed description file.
* Added a validation that the Use Case tag in pack_metadata file is only used when the pack contains at least one PB, Incident Type or Layout.
* Added a validation that makes sure outputs in integrations are matching the README file when only README has changed.
* Added the *hidden* field to the integration schema.
* Fixed an issue where running **format** on a playbook whose `name` does not equal its `id` would cause other playbooks who use that playbook as a sub-playbook to fail.
* Added support for local custom command configuration file `.demisto-sdk-conf`.
* Updated the **format** command to include an update to the description file of an integration, to remove community/partner details.

# 1.3.3
* Fixed an issue where **lint** failed where *.Dockerfile* exists prior running the lint command.
* Added FeedHelloWorld template option for *--template* flag in **demisto-sdk init** command.
* Fixed issue where **update-release-notes** deleted release note file if command was called more than once.
* Fixed issue where **update-release-notes** added docker image release notes every time the command was called.
* Fixed an issue where running **update-release-notes** on a pack with newly created integration, had also added a docker image entry in the release notes.
* Fixed an issue where `XSOAR-linter` did not find *NotImplementedError* in main.
* Added validation for README files verifying their length (over 30 chars).
* When using *-g* flag in the **validate** command it will now ignore untracked files by default.
* Added the *--include-untracked* flag to the **validate** command to include files which are untracked by git in the validation process.
* Improved the `pykwalify` error outputs in the **validate** command.
* Added the *--print-pykwalify* flag to the **validate** command to print the unchanged output from `pykwalify`.

# 1.3.2
* Updated the format of the outputs when using the *--json-file* flag to create a JSON file output for the **validate** and **lint** commands.
* Added the **doc-review** command to check spelling in .md and .yml files as well as a basic release notes review.
* Added a validation that a pack's display name does not already exist in content repository.
* Fixed an issue where the **validate** command failed to detect duplicate params in an integration.
* Fixed an issue where the **validate** command failed to detect duplicate arguments in a command in an integration.

# 1.3.1
* Fixed an issue where the **validate** command failed to validate the release notes of beta integrations.
* Updated the **upload** command to support indicator fields.
* The **validate** and **update-release-notes** commands will now check changed files against `demisto/master` if it is configured locally.
* Fixed an issue where **validate** would incorrectly identify files as renamed.
* Added a validation that integration properties (such as feed, mappers, mirroring, etc) are not removed.
* Fixed an issue where **validate** failed when comparing branch against commit hash.
* Added the *--no-pipenv* flag to the **split-yml** command.
* Added a validation that incident fields and incident types are not removed from mappers.
* Fixed an issue where the *c
reate-id-set* flag in the *validate* command did not work while not using git.
* Added the *hiddenusername* field to the integration schema.
* Added a validation that images that are not integration images, do not ask for a new version or RN

# 1.3.0
* Do not collect optional dependencies on indicator types reputation commands.
* Fixed an issue where downloading indicator layoutscontainer objects failed.
* Added a validation that makes sure outputs in integrations are matching the README file.
* Fixed an issue where the *create-id-set* flag in the **validate** command did not work.
* Added a warning in case no id_set file is found when running the **validate** command.
* Fixed an issue where changed files were not recognised correctly on forked branches in the **validate** and the **update-release-notes** commands.
* Fixed an issue when files were classified incorrectly when running *update-release-notes*.
* Added a validation that integration and script file paths are compatible with our convention.
* Fixed an issue where id_set.json file was re created whenever running the generate-docs command.
* added the *--json-file* flag to create a JSON file output for the **validate** and **lint** commands.

# 1.2.19
* Fixed an issue where merge id_set was not updated to work with the new entity of Packs.
* Added a validation that the playbook's version matches the version of its sub-playbooks, scripts, and integrations.

# 1.2.18
* Changed the *skip-id-set-creation* flag to *create-id-set* in the **validate** command. Its default value will be False.
* Added support for the 'cve' reputation command in default arg validation.
* Filter out generic and reputation command from scripts and playbooks dependencies calculation.
* Added support for the incident fields in outgoing mappers in the ID set.
* Added a validation that the taskid field and the id field under the task field are both from uuid format and contain the same value.
* Updated the **format** command to generate uuid value for the taskid field and for the id under the task field in case they hold an invalid values.
* Exclude changes from doc_files directory on validation.
* Added a validation that an integration command has at most one default argument.
* Fixing an issue where pack metadata version bump was not enforced when modifying an old format (unified) file.
* Added validation that integration parameter's display names are capitalized and spaced using whitespaces and not underscores.
* Fixed an issue where beta integrations where not running deprecation validations.
* Allowed adding additional information to the deprecated description.
* Fixing an issue when escaping less and greater signs in integration params did not work as expected.

# 1.2.17
* Added a validation that the classifier of an integration exists.
* Added a validation that the mapper of an integration exists.
* Added a validation that the incident types of a classifier exist.
* Added a validation that the incident types of a mapper exist.
* Added support for *text* argument when running **demisto-sdk update-release-notes** on the ApiModules pack.
* Added a validation for the minimal version of an indicator field of type grid.
* Added new validation for incident and indicator fields in classifiers mappers and layouts exist in the content.
* Added cache for get_remote_file to reducing failures from accessing the remote repo.
* Fixed an issue in the **format** command where `_dev` or `_copy` suffixes weren't removed from the `id` of the given playbooks.
* Playbook dependencies from incident and indicator fields are now marked as optional.
* Mappers dependencies from incident types and incident fields are now marked as optional.
* Classifier dependencies from incident types are now marked as optional.
* Updated **demisto-sdk init** command to no longer create `created` field in pack_metadata file
* Updated **generate-docs** command to take the parameters names in setup section from display field and to use additionalinfo field when exist.
* Using the *verbose* argument in the **find-dependencies** command will now log to the console.
* Improved the deprecated message validation required from integrations.
* Fixed an issue in the **generate-docs** command where **Context Example** section was created when it was empty.

# 1.2.16
* Added allowed ignore errors to the *IDSetValidator*.
* Fixed an issue where an irrelevant id_set validation ran in the **validate** command when using the *--id-set* flag.
* Fixed an issue were **generate-docs** command has failed if a command did not exist in commands permissions file.
* Improved a **validate** command message for missing release notes of api module dependencies.

# 1.2.15
* Added the *ID101* to the allowed ignored errors.

# 1.2.14
* SDK repository is now mypy check_untyped_defs complaint.
* The lint command will now ignore the unsubscriptable-object (E1136) pylint error in dockers based on python 3.9 - this will be removed once a new pylint version is released.
* Added an option for **format** to run on a whole pack.
* Added new validation of unimplemented commands from yml in the code to `XSOAR-linter`.
* Fixed an issue where Auto-Extract fields were only checked for newly added incident types in the **validate** command.
* Added a new warning validation of direct access to args/params dicts to `XSOAR-linter`.

# 1.2.13
* Added new validation of indicators usage in CommandResults to `XSOAR-linter`.
* Running **demisto-sdk lint** will automatically run on changed files (same behavior as the -g flag).
* Removed supported version message from the documentation when running **generate_docs**.
* Added a print to indicate backwards compatibility is being checked in **validate** command.
* Added a percent print when running the **validate** command with the *-a* flag.
* Fixed a regression in the **upload** command where it was ignoring `DEMISTO_VERIFY_SSL` env var.
* Fixed an issue where the **upload** command would fail to upload beta integrations.
* Fixed an issue where the **validate** command did not create the *id_set.json* file when running with *-a* flag.
* Added price change validation in the **validate** command.
* Added validations that checks in read-me for empty sections or leftovers from the auto generated read-me that should be changed.
* Added new code validation for *NotImplementedError* to raise a warning in `XSOAR-linter`.
* Added validation for support types in the pack metadata file.
* Added support for *--template* flag in **demisto-sdk init** command.
* Fixed an issue with running **validate** on master branch where the changed files weren't compared to previous commit when using the *-g* flag.
* Fixed an issue where the `XSOAR-linter` ran *NotImplementedError* validation on scripts.
* Added support for Auto-Extract feature validation in incident types in the **validate** command.
* Fixed an issue in the **lint** command where the *-i* flag was ignored.
* Improved **merge-id-sets** command to support merge between two ID sets that contain the same pack.
* Fixed an issue in the **lint** command where flake8 ran twice.

# 1.2.12
* Bandit now reports also on medium severity issues.
* Fixed an issue with support for Docker Desktop on Mac version 2.5.0+.
* Added support for vulture and mypy linting when running without docker.
* Added support for *prev-ver* flag in **update-release-notes** command.
* Improved retry support when building docker images for linting.
* Added the option to create an ID set on a specific pack in **create-id-set** command.
* Added the *--skip-id-set-creation* flag to **validate** command in order to add the capability to run validate command without creating id_set validation.
* Fixed an issue where **validate** command checked docker image tag on ApiModules pack.
* Fixed an issue where **find-dependencies** did not calculate dashboards and reports dependencies.
* Added supported version message to the documentation and release notes files when running **generate_docs** and **update-release-notes** commands respectively.
* Added new code validations for *NotImplementedError* exception raise to `XSOAR-linter`.
* Command create-content-artifacts additional support for **Author_image.png** object.
* Fixed an issue where schemas were not enforced for incident fields, indicator fields and old layouts in the validate command.
* Added support for **update-release-notes** command to update release notes according to master branch.

# 1.2.11
* Fixed an issue where the ***generate-docs*** command reset the enumeration of line numbering after an MD table.
* Updated the **upload** command to support mappers.
* Fixed an issue where exceptions were no printed in the **format** while the *--verbose* flag is set.
* Fixed an issue where *--assume-yes* flag did not work in the **format** command when running on a playbook without a `fromversion` field.
* Fixed an issue where the **format** command would fail in case `conf.json` file was not found instead of skipping the update.
* Fixed an issue where integration with v2 were recognised by the `name` field instead of the `display` field in the **validate** command.
* Added a playbook validation to check if a task script exists in the id set in the **validate** command.
* Added new integration category `File Integrity Management` in the **validate** command.

# 1.2.10
* Added validation for approved content pack use-cases and tags.
* Added new code validations for *CommonServerPython* import to `XSOAR-linter`.
* Added *default value* and *predefined values* to argument description in **generate-docs** command.
* Added a new validation that checks if *get-mapping-fields* command exists if the integration schema has *{ismappable: true}* in **validate** command.
* Fixed an issue where the *--staged* flag recognised added files as modified in the **validate** command.
* Fixed an issue where a backwards compatibility warning was raised for all added files in the **validate** command.
* Fixed an issue where **validate** command failed when no tests were given for a partner supported pack.
* Updated the **download** command to support mappers.
* Fixed an issue where the ***format*** command added a duplicate parameter.
* For partner supported content packs, added support for a list of emails.
* Removed validation of README files from the ***validate*** command.
* Fixed an issue where the ***validate*** command required release notes for ApiModules pack.

# 1.2.9
* Fixed an issue in the **openapi_codegen** command where it created duplicate functions name from the swagger file.
* Fixed an issue in the **update-release-notes** command where the *update type* argument was not verified.
* Fixed an issue in the **validate** command where no error was raised in case a non-existing docker image was presented.
* Fixed an issue in the **format** command where format failed when trying to update invalid Docker image.
* The **format** command will now preserve the **isArray** argument in integration's reputation commands and will show a warning if it set to **false**.
* Fixed an issue in the **lint** command where *finally* clause was not supported in main function.
* Fixed an issue in the **validate** command where changing any entity ID was not validated.
* Fixed an issue in the **validate** command where *--staged* flag did not bring only changed files.
* Fixed the **update-release-notes** command to ignore changes in the metadata file.
* Fixed the **validate** command to ignore metadata changes when checking if a version bump is needed.


# 1.2.8
* Added a new validation that checks in playbooks for the usage of `DeleteContext` in **validate** command.
* Fixed an issue in the **upload** command where it would try to upload content entities with unsupported versions.
* Added a new validation that checks in playbooks for the usage of specific instance in **validate** command.
* Added the **--staged** flag to **validate** command to run on staged files only.


# 1.2.7
* Changed input parameters in **find-dependencies** command.
   - Use ***-i, --input*** instead of ***-p, --path***.
   - Use ***-idp, --id-set-path*** instead of ***-i, --id-set-path***.
* Fixed an issue in the **unify** command where it crashed on an integration without an image file.
* Fixed an issue in the **format** command where unnecessary files were not skipped.
* Fixed an issue in the **update-release-notes** command where the *text* argument was not respected in all cases.
* Fixed an issue in the **validate** command where a warning about detailed description was given for unified or deprecated integrations.
* Improved the error returned by the **validate** command when running on files using the old format.

# 1.2.6
* No longer require setting `DEMISTO_README_VALIDATION` env var to enable README mdx validation. Validation will now run automatically if all necessary node modules are available.
* Fixed an issue in the **validate** command where the `--skip-pack-dependencies` would not skip id-set creation.
* Fixed an issue in the **validate** command where validation would fail if supplied an integration with an empty `commands` key.
* Fixed an issue in the **validate** command where validation would fail due to a required version bump for packs which are not versioned.
* Will use env var `DEMISTO_VERIFY_SSL` to determine if to use a secure connection for commands interacting with the Server when `--insecure` is not passed. If working with a local Server without a trusted certificate, you can set env var `DEMISTO_VERIFY_SSL=no` to avoid using `--insecure` on each command.
* Unifier now adds a link to the integration documentation to the integration detailed description.
* Fixed an issue in the **secrets** command where ignored secrets were not skipped.

# 1.2.5
* Added support for special fields: *defaultclassifier*, *defaultmapperin*, *defaultmapperout* in **download** command.
* Added -y option **format** command to assume "yes" as answer to all prompts and run non-interactively
* Speed up improvements for `validate` of README files.
* Updated the **format** command to adhere to the defined content schema and sub-schemas, aligning its behavior with the **validate** command.
* Added support for canvasContextConnections files in **format** command.

# 1.2.4
* Updated detailed description for community integrations.

# 1.2.3
* Fixed an issue where running **validate** failed on playbook with task that adds tags to the evidence data.
* Added the *displaypassword* field to the integration schema.
* Added new code validations to `XSOAR-linter`.
    * As warnings messages:
        * `demisto.params()` should be used only inside main function.
        * `demisto.args()` should be used only inside main function.
        * Functions args should have type annotations.
* Added `fromversion` field validation to test playbooks and scripts in **validate** command.

# 1.2.2
* Add support for warning msgs in the report and summary to **lint** command.
* Fixed an issue where **json-to-outputs** determined bool values as int.
* Fixed an issue where **update-release-notes** was crushing on `--all` flag.
* Fixed an issue where running **validate**, **update-release-notes** outside of content repo crushed without a meaningful error message.
* Added support for layoutscontainer in **init** contribution flow.
* Added a validation for tlp_color param in feeds in **validate** command.
* Added a validation for removal of integration parameters in **validate** command.
* Fixed an issue where **update-release-notes** was failing with a wrong error message when no pack or input was given.
* Improved formatting output of the **generate-docs** command.
* Add support for env variable *DEMISTO_SDK_ID_SET_REFRESH_INTERVAL*. Set this env variable to the refresh interval in minutes. The id set will be regenerated only if the refresh interval has passed since the last generation. Useful when generating Script documentation, to avoid re-generating the id_set every run.
* Added new code validations to `XSOAR-linter`.
    * As error messages:
        * Longer than 10 seconds sleep statements for non long running integrations.
        * exit() usage.
        * quit() usage.
    * As warnings messages:
        * `demisto.log` should not be used.
        * main function existence.
        * `demito.results` should not be used.
        * `return_output` should not be used.
        * try-except statement in main function.
        * `return_error` usage in main function.
        * only once `return_error` usage.
* Fixed an issue where **lint** command printed logs twice.
* Fixed an issue where *suffix* did not work as expected in the **create-content-artifacts** command.
* Added support for *prev-ver* flag in **lint** and **secrets** commands.
* Added support for *text* flag to **update-release-notes** command to add the same text to all release notes.
* Fixed an issue where **validate** did not recognize added files if they were modified locally.
* Added a validation that checks the `fromversion` field exists and is set to 5.0.0 or above when working or comparing to a non-feature branch in **validate** command.
* Added a validation that checks the certification field in the pack_metadata file is valid in **validate** command.
* The **update-release-notes** command will now automatically add docker image update to the release notes.

# 1.2.1
* Added an additional linter `XSOAR-linter` to the **lint** command which custom validates py files. currently checks for:
    * `Sys.exit` usages with non zero value.
    * Any `Print` usages.
* Fixed an issue where renamed files were failing on *validate*.
* Fixed an issue where single changed files did not required release notes update.
* Fixed an issue where doc_images required release-notes and validations.
* Added handling of dependent packs when running **update-release-notes** on changed *APIModules*.
    * Added new argument *--id-set-path* for id_set.json path.
    * When changes to *APIModule* is detected and an id_set.json is available - the command will update the dependent pack as well.
* Added handling of dependent packs when running **validate** on changed *APIModules*.
    * Added new argument *--id-set-path* for id_set.json path.
    * When changes to *APIModule* is detected and an id_set.json is available - the command will validate that the dependent pack has release notes as well.
* Fixed an issue where the find_type function didn't recognize file types correctly.
* Fixed an issue where **update-release-notes** command did not work properly on Windows.
* Added support for indicator fields in **update-release-notes** command.
* Fixed an issue where files in test dirs where being validated.


# 1.2.0
* Fixed an issue where **format** did not update the test playbook from its pack.
* Fixed an issue where **validate** validated non integration images.
* Fixed an issue where **update-release-notes** did not identified old yml integrations and scripts.
* Added revision templates to the **update-release-notes** command.
* Fixed an issue where **update-release-notes** crashed when a file was renamed.
* Fixed an issue where **validate** failed on deleted files.
* Fixed an issue where **validate** validated all images instead of packs only.
* Fixed an issue where a warning was not printed in the **format** in case a non-supported file type is inputted.
* Fixed an issue where **validate** did not fail if no release notes were added when adding files to existing packs.
* Added handling of incorrect layout paths via the **format** command.
* Refactor **create-content-artifacts** command - Efficient artifacts creation and better logging.
* Fixed an issue where image and description files were not handled correctly by **validate** and **update-release-notes** commands.
* Fixed an issue where the **format** command didn't remove all extra fields in a file.
* Added an error in case an invalid id_set.json file is found while running the **validate** command.
* Added fetch params checks to the **validate** command.

# 1.1.11
* Added line number to secrets' path in **secrets** command report.
* Fixed an issue where **init** a community pack did not present the valid support URL.
* Fixed an issue where **init** offered a non relevant pack support type.
* Fixed an issue where **lint** did not pull docker images for powershell.
* Fixed an issue where **find-dependencies** did not find all the script dependencies.
* Fixed an issue where **find-dependencies** did not collect indicator fields as dependencies for playbooks.
* Updated the **validate** and the **secrets** commands to be less dependent on regex.
* Fixed an issue where **lint** did not run on circle when docker did not return ping.
* Updated the missing release notes error message (RN106) in the **Validate** command.
* Fixed an issue where **Validate** would return missing release notes when two packs with the same substring existed in the modified files.
* Fixed an issue where **update-release-notes** would add duplicate release notes when two packs with the same substring existed in the modified files.
* Fixed an issue where **update-release-notes** would fail to bump new versions if the feature branch was out of sync with the master branch.
* Fixed an issue where a non-descriptive error would be returned when giving the **update-release-notes** command a pack which can not be found.
* Added dependencies check for *widgets* in **find-dependencies** command.
* Added a `update-docker` flag to **format** command.
* Added a `json-to-outputs` flag to the **run** command.
* Added a verbose (`-v`) flag to **format** command.
* Fixed an issue where **download** added the prefix "playbook-" to the name of playbooks.

# 1.1.10
* Updated the **init** command. Relevant only when passing the *--contribution* argument.
   * Added the *--author* option.
   * The *support* field of the pack's metadata is set to *community*.
* Added a proper error message in the **Validate** command upon a missing description in the root of the yml.
* **Format** now works with a relative path.
* **Validate** now fails when all release notes have been excluded.
* Fixed issue where correct error message would not propagate for invalid images.
* Added the *--skip-pack-dependencies* flag to **validate** command to skip pack dependencies validation. Relevant when using the *-g* flag.
* Fixed an issue where **Validate** and **Format** commands failed integrations with `defaultvalue` field in fetch incidents related parameters.
* Fixed an issue in the **Validate** command in which unified YAML files were not ignored.
* Fixed an issue in **generate-docs** where scripts and playbooks inputs and outputs were not parsed correctly.
* Fixed an issue in the **openapi-codegen** command where missing reference fields in the swagger JSON caused errors.
* Fixed an issue in the **openapi-codegen** command where empty objects in the swagger JSON paths caused errors.
* **update-release-notes** command now accept path of the pack instead of pack name.
* Fixed an issue where **generate-docs** was inserting unnecessary escape characters.
* Fixed an issue in the **update-release-notes** command where changes to the pack_metadata were not detected.
* Fixed an issue where **validate** did not check for missing release notes in old format files.

# 1.1.9
* Fixed an issue where **update-release-notes** command failed on invalid file types.

# 1.1.8
* Fixed a regression where **upload** command failed on test playbooks.
* Added new *githubUser* field in pack metadata init command.
* Support beta integration in the commands **split-yml, extract-code, generate-test-playbook and generate-docs.**
* Fixed an issue where **find-dependencies** ignored *toversion* field in content items.
* Added support for *layoutscontainer*, *classifier_5_9_9*, *mapper*, *report*, and *widget* in the **Format** command.
* Fixed an issue where **Format** will set the `ID` field to be equal to the `name` field in modified playbooks.
* Fixed an issue where **Format** did not work for test playbooks.
* Improved **update-release-notes** command:
    * Write content description to release notes for new items.
    * Update format for file types without description: Connections, Incident Types, Indicator Types, Layouts, Incident Fields.
* Added a validation for feedTags param in feeds in **validate** command.
* Fixed readme validation issue in community support packs.
* Added the **openapi-codegen** command to generate integrations from OpenAPI specification files.
* Fixed an issue were release notes validations returned wrong results for *CommonScripts* pack.
* Added validation for image links in README files in **validate** command.
* Added a validation for default value of fetch param in feeds in **validate** command.
* Fixed an issue where the **Init** command failed on scripts.

# 1.1.7
* Fixed an issue where running the **format** command on feed integrations removed the `defaultvalue` fields.
* Playbook branch marked with *skipunavailable* is now set as an optional dependency in the **find-dependencies** command.
* The **feedReputation** parameter can now be hidden in a feed integration.
* Fixed an issue where running the **unify** command on JS package failed.
* Added the *--no-update* flag to the **find-dependencies** command.
* Added the following validations in **validate** command:
   * Validating that a pack does not depend on NonSupported / Deprecated packs.

# 1.1.6
* Added the *--description* option to the **init** command.
* Added the *--contribution* option to the **init** command which converts a contribution zip to proper pack format.
* Improved **validate** command performance time and outputs.
* Added the flag *--no-docker-checks* to **validate** command to skip docker checks.
* Added the flag *--print-ignored-files* to **validate** command to print ignored files report when the command is done.
* Added the following validations in **validate** command:
   * Validating that existing release notes are not modified.
   * Validating release notes are not added to new packs.
   * Validating that the "currentVersion" field was raised in the pack_metadata for modified packs.
   * Validating that the timestamp in the "created" field in the pack_metadata is in ISO format.
* Running `demisto-sdk validate` will run the **validate** command using git and only on committed files (same as using *-g --post-commit*).
* Fixed an issue where release notes were not checked correctly in **validate** command.
* Fixed an issue in the **create-id-set** command where optional playbook tasks were not taken into consideration.
* Added a prompt to the `demisto-sdk update-release-notes` command to prompt users to commit changes before running the release notes command.
* Added support to `layoutscontainer` in **validate** command.

# 1.1.5
* Fixed an issue in **find-dependencies** command.
* **lint** command now verifies flake8 on CommonServerPython script.

# 1.1.4
* Fixed an issue with the default output file name of the **unify** command when using "." as an output path.
* **Unify** command now adds contributor details to the display name and description.
* **Format** command now adds *isFetch* and *incidenttype* fields to integration yml.
* Removed the *feedIncremental* field from the integration schema.
* **Format** command now adds *feedBypassExclusionList*, *Fetch indicators*, *feedReputation*, *feedReliability*,
     *feedExpirationPolicy*, *feedExpirationInterval* and *feedFetchInterval* fields to integration yml.
* Fixed an issue in the playbooks schema.
* Fixed an issue where generated release notes were out of order.
* Improved pack dependencies detection.
* Fixed an issue where test playbooks were mishandled in **validate** command.

# 1.1.3
* Added a validation for invalid id fields in indicators types files in **validate** command.
* Added default behavior for **update-release-notes** command.
* Fixed an error where README files were failing release notes validation.
* Updated format of generated release notes to be more user friendly.
* Improved error messages for the **update-release-notes** command.
* Added support for `Connections`, `Dashboards`, `Widgets`, and `Indicator Types` to **update-release-notes** command.
* **Validate** now supports scripts under the *TestPlaybooks* directory.
* Fixed an issue where **validate** did not support powershell files.

# 1.1.2
* Added a validation for invalid playbookID fields in incidents types files in **validate** command.
* Added a code formatter for python files.
* Fixed an issue where new and old classifiers where mixed on validate command.
* Added *feedIncremental* field to the integration schema.
* Fixed error in the **upload** command where unified YMLs were not uploaded as expected if the given input was a pack.
* Fixed an issue where the **secrets** command failed due to a space character in the file name.
* Ignored RN validation for *NonSupported* pack.
* You can now ignore IF107, SC100, RP102 error codes in the **validate** command.
* Fixed an issue where the **download** command was crashing when received as input a JS integration or script.
* Fixed an issue where **validate** command checked docker image for JS integrations and scripts.
* **validate** command now checks scheme for reports and connections.
* Fixed an issue where **validate** command checked docker when running on all files.
* Fixed an issue where **validate** command did not fail when docker image was not on the latest numeric tag.
* Fixed an issue where beta integrations were not validated correctly in **validate** command.

# 1.1.1
* fixed and issue where file types were not recognized correctly in **validate** command.
* Added better outputs for validate command.

# 1.1.0
* Fixed an issue where changes to only non-validated files would fail validation.
* Fixed an issue in **validate** command where moved files were failing validation for new packs.
* Fixed an issue in **validate** command where added files were failing validation due to wrong file type detection.
* Added support for new classifiers and mappers in **validate** command.
* Removed support of old RN format validation.
* Updated **secrets** command output format.
* Added support for error ignore on deprecated files in **validate** command.
* Improved errors outputs in **validate** command.
* Added support for linting an entire pack.

# 1.0.9
* Fixed a bug where misleading error was presented when pack name was not found.
* **Update-release-notes** now detects added files for packs with versions.
* Readme files are now ignored by **update-release-notes** and validation of release notes.
* Empty release notes no longer cause an uncaught error during validation.

# 1.0.8
* Changed the output format of demisto-sdk secrets.
* Added a validation that checkbox items are not required in integrations.
* Added pack release notes generation and validation.
* Improved pack metadata validation.
* Fixed an issue in **validate** where renamed files caused an error

# 1.0.4
* Fix the **format** command to update the `id` field to be equal to `details` field in indicator-type files, and to `name` field in incident-type & dashboard files.
* Fixed a bug in the **validate** command for layout files that had `sortValues` fields.
* Fixed a bug in the **format** command where `playbookName` field was not always present in the file.
* Fixed a bug in the **format** command where indicatorField wasn't part of the SDK schemas.
* Fixed a bug in **upload** command where created unified docker45 yml files were not deleted.
* Added support for IndicatorTypes directory in packs (for `reputation` files, instead of Misc).
* Fixed parsing playbook condition names as string instead of boolean in **validate** command
* Improved image validation in YAML files.
* Removed validation for else path in playbook condition tasks.

# 1.0.3
* Fixed a bug in the **format** command where comments were being removed from YAML files.
* Added output fields: _file_path_ and _kind_ for layouts in the id-set.json created by **create-id-set** command.
* Fixed a bug in the **create-id-set** command Who returns Duplicate for Layouts with a different kind.
* Added formatting to **generate-docs** command results replacing all `<br>` tags with `<br/>`.
* Fixed a bug in the **download** command when custom content contained not supported content entity.
* Fixed a bug in **format** command in which boolean strings  (e.g. 'yes' or 'no') were converted to boolean values (e.g. 'True' or 'False').
* **format** command now removes *sourceplaybookid* field from playbook files.
* Fixed a bug in **generate-docs** command in which integration dependencies were not detected when generating documentation for a playbook.


# 1.0.1
* Fixed a bug in the **unify** command when output path was provided empty.
* Improved error message for integration with no tests configured.
* Improved the error message returned from the **validate** command when an integration is missing or contains malformed fetch incidents related parameters.
* Fixed a bug in the **create** command where a unified YML with a docker image for 4.5 was copied incorrectly.
* Missing release notes message are now showing the release notes file path to update.
* Fixed an issue in the **validate** command in which unified YAML files were not ignored.
* File format suggestions are now shown in the relevant file format (JSON or YAML).
* Changed Docker image validation to fail only on non-valid ones.
* Removed backward compatibility validation when Docker image is updated.

# 1.0.0
* Improved the *upload* command to support the upload of all the content entities within a pack.
* The *upload* command now supports the improved pack file structure.
* Added an interactive option to format integrations, scripts and playbooks with No TestPlaybooks configured.
* Added an interactive option to configure *conf.json* file with missing test playbooks for integrations, scripts and playbooks
* Added *download* command to download custom content from Demisto instance to the local content repository.
* Improved validation failure messages to include a command suggestion, wherever relevant, to fix the raised issue.
* Improved 'validate' help and documentation description
* validate - checks that scripts, playbooks, and integrations have the *tests* key.
* validate - checks that test playbooks are configured in `conf.json`.
* demisto-sdk lint - Copy dir better handling.
* demisto-sdk lint - Add error when package missing in docker image.
* Added *-a , --validate-all* option in *validate* to run all validation on all files.
* Added *-i , --input* option in *validate* to run validation on a specified pack/file.
* added *-i, --input* option in *secrets* to run on a specific file.
* Added an allowed hidden parameter: *longRunning* to the hidden integration parameters validation.
* Fixed an issue with **format** command when executing with an output path of a folder and not a file path.
* Bug fixes in generate-docs command given playbook as input.
* Fixed an issue with lint command in which flake8 was not running on unit test files.

# 0.5.2
* Added *-c, --command* option in *generate-docs* to generate a specific command from an integration.
* Fixed an issue when getting README/CHANGELOG files from git and loading them.
* Removed release notes validation for new content.
* Fixed secrets validations for files with the same name in a different directory.
* demisto-sdk lint - parallelization working with specifying the number of workers.
* demisto-sdk lint - logging levels output, 3 levels.
* demisto-sdk lint - JSON report, structured error reports in JSON format.
* demisto-sdk lint - XML JUnit report for unit-tests.
* demisto-sdk lint - new packages used to accelerate execution time.
* demisto-sdk secrets - command now respects the generic whitelist, and not only the pack secrets.

# 0.5.0
[PyPI History][1]

[1]: https://pypi.org/project/demisto-sdk/#history
# 0.4.9
* Fixed an issue in *generate-docs* where Playbooks and Scripts documentation failed.
* Added a graceful error message when executing the *run" command with a misspelled command.
* Added more informative errors upon failures of the *upload* command.
* format command:
    * Added format for json files: IncidentField, IncidentType, IndicatorField, IndicatorType, Layout, Dashboard.
    * Added the *-fv --from-version*, *-nv --no-validation* arguments.
    * Removed the *-t yml_type* argument, the file type will be inferred.
    * Removed the *-g use_git* argument, running format without arguments will run automatically on git diff.
* Fixed an issue in loading playbooks with '=' character.
* Fixed an issue in *validate* failed on deleted README files.

# 0.4.8
* Added the *max* field to the Playbook schema, allowing to define it in tasks loop.
* Fixed an issue in *validate* where Condition branches checks were case sensitive.

# 0.4.7
* Added the *slareminder* field to the Playbook schema.
* Added the *common_server*, *demisto_mock* arguments to the *init* command.
* Fixed an issue in *generate-docs* where the general section was not being generated correctly.
* Fixed an issue in *validate* where Incident type validation failed.

# 0.4.6
* Fixed an issue where the *validate* command did not identify CHANGELOG in packs.
* Added a new command, *id-set* to create the id set - the content dependency tree by file IDs.

# 0.4.5
* generate-docs command:
    * Added the *use_cases*, *permissions*, *command_permissions* and *limitations*.
    * Added the *--insecure* argument to support running the script and integration command in Demisto.
    * Removed the *-t yml_type* argument, the file type will be inferred.
    * The *-o --output* argument is no longer mandatory, default value will be the input file directory.
* Added support for env var: *DEMISTO_SDK_SKIP_VERSION_CHECK*. When set version checks are skipped.
* Fixed an issue in which the CHANGELOG files did not match our scheme.
* Added a validator to verify that there are no hidden integration parameters.
* Fixed an issue where the *validate* command ran on test files.
* Removed the *env-dir* argument from the demisto-sdk.
* README files which are html files will now be skipped in the *validate* command.
* Added support for env var: *DEMISTO_README_VALIDATOR*. When not set the readme validation will not run.

# 0.4.4
* Added a validator for IncidentTypes (incidenttype-*.json).
* Fixed an issue where the -p flag in the *validate* command was not working.
* Added a validator for README.md files.
* Release notes validator will now run on: incident fields, indicator fields, incident types, dashboard and reputations.
* Fixed an issue where the validator of reputation(Indicator Type) did not check on the details field.
* Fixed an issue where the validator attempted validating non-existing files after deletions or name refactoring.
* Removed the *yml_type* argument in the *split-yml*, *extract-code* commands.
* Removed the *file_type* argument in the *generate-test-playbook* command.
* Fixed the *insecure* argument in *upload*.
* Added the *insecure* argument in *run-playbook*.
* Standardise the *-i --input*, *-o --output* to demisto-sdk commands.

# 0.4.3
* Fixed an issue where the incident and indicator field BC check failed.
* Support for linting and unit testing PowerShell integrations.

# 0.4.2
* Fixed an issue where validate failed on Windows.
* Added a validator to verify all branches are handled in conditional task in a playbook.
* Added a warning message when not running the latest sdk version.
* Added a validator to check that the root is connected to all tasks in the playbook.
* Added a validator for Dashboards (dashboard-*.json).
* Added a validator for Indicator Types (reputation-*.json).
* Added a BC validation for changing incident field type.
* Fixed an issue where init command would generate an invalid yml for scripts.
* Fixed an issue in misleading error message in v2 validation hook.
* Fixed an issue in v2 hook which now is set only on newly added scripts.
* Added more indicative message for errors in yaml files.
* Disabled pykwalify info log prints.

# 0.3.10
* Added a BC check for incident fields - changing from version is not allowed.
* Fixed an issue in create-content-artifacts where scripts in Packs in TestPlaybooks dir were copied with a wrong prefix.


# 0.3.9
* Added a validation that incident field can not be required.
* Added validation for fetch incident parameters.
* Added validation for feed integration parameters.
* Added to the *format* command the deletion of the *sourceplaybookid* field.
* Fixed an issue where *fieldMapping* in playbook did not pass the scheme validation.
* Fixed an issue where *create-content-artifacts* did not copy TestPlaybooks in Packs without prefix of *playbook-*.
* Added a validation the a playbook can not have a rolename set.
* Added to the image validator the new DBot default image.
* Added the fields: elasticcommonfields, quiet, quietmode to the Playbook schema.
* Fixed an issue where *validate* failed on integration commands without outputs.
* Added a new hook for naming of v2 integrations and scripts.


# 0.3.8
* Fixed an issue where *create-content-artifact* was not loading the data in the yml correctly.
* Fixed an issue where *unify* broke long lines in script section causing syntax errors


# 0.3.7
* Added *generate-docs* command to generate documentation file for integration, playbook or script.
* Fixed an issue where *unify* created a malformed integration yml.
* Fixed an issue where demisto-sdk **init** creates unit-test file with invalid import.


# 0.3.6
* Fixed an issue where demisto-sdk **validate** failed on modified scripts without error message.


# 0.3.5
* Fixed an issue with docker tag validation for integrations.
* Restructured repo source code.


# 0.3.4
* Saved failing unit tests as a file.
* Fixed an issue where "_test" file for scripts/integrations created using **init** would import the "HelloWorld" templates.
* Fixed an issue in demisto-sdk **validate** - was failing on backward compatiblity check
* Fixed an issue in demisto-sdk **secrets** - empty line in .secrets-ignore always made the secrets check to pass
* Added validation for docker image inside integrations and scripts.
* Added --use-git flag to **format** command to format all changed files.
* Fixed an issue where **validate** did not fail on dockerimage changes with bc check.
* Added new flag **--ignore-entropy** to demisto-sdk **secrets**, this will allow skip entropy secrets check.
* Added --outfile to **lint** to allow saving failed packages to a file.


# 0.3.3
* Added backwards compatibility break error message.
* Added schema for incident types.
* Added **additionalinfo** field to as an available field for integration configuration.
* Added pack parameter for **init**.
* Fixed an issue where error would appear if name parameter is not set in **init**.


# 0.3.2
* Fixed the handling of classifier files in **validate**.


# 0.3.1
* Fixed the handling of newly created reputation files in **validate**.
* Added an option to perform **validate** on a specific file.


# 0.3.0
* Added support for multi-package **lint** both with parallel and without.
* Added all parameter in **lint** to run on all packages and packs in content repository.
* Added **format** for:
    * Scripts
    * Playbooks
    * Integrations
* Improved user outputs for **secrets** command.
* Fixed an issue where **lint** would run pytest and pylint only on a single docker per integration.
* Added auto-complete functionality to demisto-sdk.
* Added git parameter in **lint** to run only on changed packages.
* Added the **run-playbook** command
* Added **run** command which runs a command in the Demisto playground.
* Added **upload** command which uploads an integration or a script to a Demisto instance.
* Fixed and issue where **validate** checked if release notes exist for new integrations and scripts.
* Added **generate-test-playbook** command which generates a basic test playbook for an integration or a script.
* **validate** now supports indicator fields.
* Fixed an issue with layouts scheme validation.
* Adding **init** command.
* Added **json-to-outputs** command which generates the yaml section for outputs from an API raw response.

# 0.2.6
* Fixed an issue with locating release notes for beta integrations in **validate**.

# 0.2.5
* Fixed an issue with locating release notes for beta integrations in **validate**.

# 0.2.4
* Adding image validation to Beta_Integration and Packs in **validate**.

# 0.2.3
* Adding Beta_Integration to the structure validation process.
* Fixing bug where **validate** did checks on TestPlaybooks.
* Added requirements parameter to **lint**.

# 0.2.2
* Fixing bug where **lint** did not return exit code 1 on failure.
* Fixing bug where **validate** did not print error message in case no release notes were give.

# 0.2.1
* **Validate** now checks that the id and name fields are identical in yml files.
* Fixed a bug where sdk did not return any exit code.

# 0.2.0
* Added Release Notes Validator.
* Fixed the Unifier selection of your python file to use as the code.
* **Validate** now supports Indicator fields.
* Fixed a bug where **validate** and **secrets** did not return exit code 1 on failure.
* **Validate** now runs on newly added scripts.

# 0.1.8
* Added support for `--version`.
* Fixed an issue in file_validator when calling `checked_type` method with script regex.

# 0.1.2
* Restructuring validation to support content packs.
* Added secrets validation.
* Added content bundle creation.
* Added lint and unit test run.

# 0.1.1
* Added new logic to the unifier.
* Added detailed README.
* Some small adjustments and fixes.

# 0.1.0
Capabilities:
* **Extract** components(code, image, description etc.) from a Demisto YAML file into a directory.
* **Unify** components(code, image, description etc.) to a single Demisto YAML file.
* **Validate** Demisto content files.<|MERGE_RESOLUTION|>--- conflicted
+++ resolved
@@ -1,4 +1,5 @@
 # Changelog
+* Added validation that the support URL in partner contribution pack metadata does not lead to a GitHub repo.
 
 # 1.4.8
 * Fixed an issue where yml files with `!reference` failed to load properly.
@@ -8,12 +9,7 @@
     * Added the *--commands* argument to generate tasks for specific commands.
     * Added the *--examples* argument to get the command examples file path and generate tasks from the commands and arguments specified there.
     * Added the *--upload* flag to specify whether to upload the test playbook after the generation.
-<<<<<<< HEAD
     * Fixed the output condition generation for outputs of type `Boolean`.
-=======
-    * Fixed the output condition generation for outputs of type 'Boolean'.
-* Added validation that the support URL in partner contribution pack metadata does not lead to a GitHub repo.
->>>>>>> c693097a
 
 # 1.4.7
 * Fixed an issue where an empty list for a command context didn't produce an indication other than an empty table.
