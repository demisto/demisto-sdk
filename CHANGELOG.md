# Changelog
<<<<<<< HEAD
* Updated the **upload** command to support uploading zipped packs to the marketplace.
=======

# 1.4.4
>>>>>>> 2a29e28b
* When formatting incident types with Auto-Extract rules and without mode field, the **format** command will now add the user selected mode.
* Added new validation that DBotRole is set for scripts that requires elevated permissions to the `XSOAR-linter` in the **lint** command.
* Added url escaping to markdown human readable section in generate docs to avoid autolinking.
* Added a validation that mapper's id and name are matching. Updated the format of mapper to include update_id too.
* Added a validation to ensure that image paths in the README files are valid.
* Fixed **find_type** function to correctly find test files, such as, test script and test playbook.
* Added scheme validations for the new Generic Object Types, Fields, and Modules.
* Renamed the flag *--input-old-version* to *--old-version* in the **generate-docs** command.
* Refactored the **update-release-notes** command:
  - Replaced the *--all* flag with *--use-git* or *-g*.
  - Added the *--force* flag to update the pack release notes without changes in the pack.
  - The **update-release-notes** command will now update all dependent integrations on ApiModule change, even if not specified.
  - If more than one pack has changed, the full list of updated packs will be printed at the end of **update-release-notes** command execution.
  - Fixed an issue where the **update-release-notes** command did not add docker image release notes entry for release notes file if a script was changed.
  - Fixed an issue where the **update-release-notes** command did not detect changed files that had the same name.
  - Fixed an issue in the **update-release-notes** command where the version support of JSON files was mishandled.
* Fixed an issue where **format** did not skip files in test and documentation directories.
* Updated the **create-id-set** command to support generic modules, definitions, fields and types.
* Changed the **convert** command to generate old layout fromversion to 5.0.0 instead of 4.1.0
* Enhanced the command **postman-codegen** with type hints for templates.

# 1.4.3
* Fixed an issue where **json-to-outputs** command returned an incorrect output when json is a list.
* Fixed an issue where if a pack README.md did not exist it could cause an error in the validation process.
* Fixed an issue where the *--name* was incorrectly required in the **init** command.
* Adding the option to run **validate** on a specific path while using git (*-i* & *-g*).
* The **format** command will now change UUIDs in .yml and .json files to their respective content entity name.
* Added a playbook validation to check if a task sub playbook exists in the id set in the **validate** command.
* Added the option to add new tags/usecases to the approved list and to the pack metadata on the same pull request.
* Fixed an issue in **test_content** where when different servers ran tests for the same integration, the server URL parameters were not set correctly.
* Added a validation in the **validate** command to ensure that the ***endpoint*** command is configured correctly in yml file.
* Added a warning when pack_metadata's description field is longer than 130 characters.
* Fixed an issue where a redundant print occurred on release notes validation.
* Added new validation in the **validate** command to ensure that the minimal fromVersion in a widget of type metrics will be 6.2.0.
* Added the *--release-notes* flag to demisto-sdk to get the current version release notes entries.

# 1.4.2
* Added to `pylint` summary an indication if a test was skipped.
* Added to the **init** command the option to specify fromversion.
* Fixed an issue where running **init** command without filling the metadata file.
* Added the *--docker-timeout* flag in the **lint** command to control the request timeout for the Docker client.
* Fixed an issue where **update-release-notes** command added only one docker image release notes entry for release notes file, and not for every entity whom docker image was updated.
* Added a validation to ensure that incident/indicator fields names starts with their pack name in the **validate** command. (Checked only for new files and only when using git *-g*)
* Updated the **find-dependencies** command to return the 'dependencies' according the layout type ('incident', 'indicator').
* Enhanced the "vX" display name validation for scripts and integrations in the **validate** command to check for every versioned script or integration, and not only v2.
* Added the *--fail-duplicates* flag for the **create-id-set** command which will fail the command if duplicates are found.
* Added to the **generate-docs** command automatic addition to git when a new readme file is created.

# 1.4.1
* When in private repo without `DEMSITO_SDK_GITHUB_TOKEN` configured, get_remote_file will take files from the local origin/master.
* Enhanced the **unify** command when giving input of a file and not a directory return a clear error message.
* Added a validation to ensure integrations are not skipped and at least one test playbook is not skipped for each integration or script.
* Added to the Content Tests support for `context_print_dt`, which queries the incident context and prints the result as a json.
* Added new validation for the `xsoar_config.json` file in the **validate** command.
* Added a version differences section to readme in **generate-docs** command.
* Added the *--docs-format* flag in the **integration-diff** command to get the output in README format.
* Added the *--input-old-version* and *--skip-breaking-changes* flags in the **generate-docs** command to get the details for the breaking section and to skip the breaking changes section.

# 1.4.0
* Enable passing a comma-separated list of paths for the `--input` option of the **lint** command.
* Added new validation of unimplemented test-module command in the code to the `XSOAR-linter` in the **lint** command.
* Fixed the **generate-docs** to handle integration authentication parameter.
* Added a validation to ensure that description and README do not contain the word 'Demisto'.
* Improved the deprecated message validation required from playbooks and scripts.
* Added the `--quite-bc-validation` flag for the **validate** command to run the backwards compatibility validation in quite mode (errors is treated like warnings).
* Fixed the **update release notes** command to display a name for old layouts.
* Added the ability to append to the pack README credit to contributors.
* Added identification for parameter differences in **integration-diff** command.
* Fixed **format** to use git as a default value.
* Updated the **upload** command to support reports.
* Fixed an issue where **generate-docs** command was displaying 'None' when credentials parameter display field configured was not configured.
* Fixed an issue where **download** did not return exit code 1 on failure.
* Updated the validation that incident fields' names do not contain the word incident will aplly to core packs only.
* Added a playbook validation to verify all conditional tasks have an 'else' path in **validate** command.
* Renamed the GitHub authentication token environment variable `GITHUB_TOKEN` to `DEMITO_SDK_GITHUB_TOKEN`.
* Added to the **update-release-notes** command automatic addition to git when new release notes file is created.
* Added validation to ensure that integrations, scripts, and playbooks do not contain the entity type in their names.
* Added the **convert** command to convert entities between XSOAR versions.
* Added the *--deprecate* flag in **format** command to deprecate integrations, scripts, and playbooks.
* Fixed an issue where ignoring errors did not work when running the **validate** command on specific files (-i).

# 1.3.9
* Added a validation verifying that the pack's README.md file is not equal to pack description.
* Fixed an issue where the **Assume yes** flag did not work properly for some entities in the **format** command.
* Improved the error messages for separators in folder and file names in the **validate** command.
* Removed the **DISABLE_SDK_VERSION_CHECK** environment variable. To disable new version checks, use the **DEMISTO_SDK_SKIP_VERSION_CHECK** envirnoment variable.
* Fixed an issue where the demisto-sdk version check failed due to a rate limit.
* Fixed an issue with playbooks scheme validation.

# 1.3.8
* Updated the **secrets** command to work on forked branches.

# 1.3.7
* Added a validation to ensure correct image and description file names.
* Fixed an issue where the **validate** command failed when 'display' field in credentials param in yml is empty but 'displaypassword' was provided.
* Added the **integration-diff** command to check differences between two versions of an integration and to return a report of missing and changed elements in the new version.
* Added a validation verifying that the pack's README.md file is not missing or empty for partner packs or packs contains use cases.
* Added a validation to ensure that the integration and script folder and file names will not contain separators (`_`, `-`, ` `).
* When formatting new pack, the **format** command will set the *fromversion* key to 5.5.0 in the new files without fromversion.

# 1.3.6
* Added a validation that core packs are not dependent on non-core packs.
* Added a validation that a pack name follows XSOAR standards.
* Fixed an issue where in some cases the `get_remote_file` function failed due to an invalid path.
* Fixed an issue where running **update-release-notes** with updated integration logo, did not detect any file changes.
* Fixed an issue where the **create-id-set** command did not identify unified integrations correctly.
* Fixed an issue where the `CommonTypes` pack was not identified as a dependency for all feed integrations.
* Added support for running SDK commands in private repositories.
* Fixed an issue where running the **init** command did not set the correct category field in an integration .yml file for a newly created pack.
* When formatting new contributed pack, the **format** command will set the *fromversion* key to 6.0.0 in the relevant files.
* If the environment variable "DISABLE_SDK_VERSION_CHECK" is define, the demisto-sdk will no longer check for newer version when running a command.
* Added the `--use-pack-metadata` flag for the **find-dependencies** command to update the calculated dependencies using the the packs metadata files.
* Fixed an issue where **validate** failed on scripts in case the `outputs` field was set to `None`.
* Fixed an issue where **validate** was failing on editing existing release notes.
* Added a validation for README files verifying that the file doesn't contain template text copied from HelloWorld or HelloWorldPremium README.

# 1.3.5
* Added a validation that layoutscontainer's id and name are matching. Updated the format of layoutcontainer to include update_id too.
* Added a validation that commands' names and arguments in core packs, or scripts' arguments do not contain the word incident.
* Fixed issue where running the **generate-docs** command with -c flag ran all the commands and not just the commands specified by the flag.
* Fixed the error message of the **validate** command to not always suggest adding the *description* field.
* Fixed an issue where running **format** on feed integration generated invalid parameter structure.
* Fixed an issue where the **generate-docs** command did not add all the used scripts in a playbook to the README file.
* Fixed an issue where contrib/partner details might be added twice to the same file, when using unify and create-content-artifacts commands
* Fixed issue where running **validate** command on image-related integration did not return the correct outputs to json file.
* When formatting playbooks, the **format** command will now remove empty fields from SetIncident, SetIndicator, CreateNewIncident, CreateNewIndicator script arguments.
* Added an option to fill in the developer email when running the **init** command.

# 1.3.4
* Updated the **validate** command to check that the 'additionalinfo' field only contains the expected value for feed required parameters and not equal to it.
* Added a validation that community/partner details are not in the detailed description file.
* Added a validation that the Use Case tag in pack_metadata file is only used when the pack contains at least one PB, Incident Type or Layout.
* Added a validation that makes sure outputs in integrations are matching the README file when only README has changed.
* Added the *hidden* field to the integration schema.
* Fixed an issue where running **format** on a playbook whose `name` does not equal its `id` would cause other playbooks who use that playbook as a sub-playbook to fail.
* Added support for local custom command configuration file `.demisto-sdk-conf`.
* Updated the **format** command to include an update to the description file of an integration, to remove community/partner details.

# 1.3.3
* Fixed an issue where **lint** failed where *.Dockerfile* exists prior running the lint command.
* Added FeedHelloWorld template option for *--template* flag in **demisto-sdk init** command.
* Fixed issue where **update-release-notes** deleted release note file if command was called more than once.
* Fixed issue where **update-release-notes** added docker image release notes every time the command was called.
* Fixed an issue where running **update-release-notes** on a pack with newly created integration, had also added a docker image entry in the release notes.
* Fixed an issue where `XSOAR-linter` did not find *NotImplementedError* in main.
* Added validation for README files verifying their length (over 30 chars).
* When using *-g* flag in the **validate** command it will now ignore untracked files by default.
* Added the *--include-untracked* flag to the **validate** command to include files which are untracked by git in the validation process.
* Improved the `pykwalify` error outputs in the **validate** command.
* Added the *--print-pykwalify* flag to the **validate** command to print the unchanged output from `pykwalify`.

# 1.3.2
* Updated the format of the outputs when using the *--json-file* flag to create a JSON file output for the **validate** and **lint** commands.
* Added the **doc-review** command to check spelling in .md and .yml files as well as a basic release notes review.
* Added a validation that a pack's display name does not already exist in content repository.
* Fixed an issue where the **validate** command failed to detect duplicate params in an integration.
* Fixed an issue where the **validate** command failed to detect duplicate arguments in a command in an integration.

# 1.3.1
* Fixed an issue where the **validate** command failed to validate the release notes of beta integrations.
* Updated the **upload** command to support indicator fields.
* The **validate** and **update-release-notes** commands will now check changed files against `demisto/master` if it is configured locally.
* Fixed an issue where **validate** would incorrectly identify files as renamed.
* Added a validation that integration properties (such as feed, mappers, mirroring, etc) are not removed.
* Fixed an issue where **validate** failed when comparing branch against commit hash.
* Added the *--no-pipenv* flag to the **split-yml** command.
* Added a validation that incident fields and incident types are not removed from mappers.
* Fixed an issue where the *c
reate-id-set* flag in the *validate* command did not work while not using git.
* Added the *hiddenusername* field to the integration schema.
* Added a validation that images that are not integration images, do not ask for a new version or RN

# 1.3.0
* Do not collect optional dependencies on indicator types reputation commands.
* Fixed an issue where downloading indicator layoutscontainer objects failed.
* Added a validation that makes sure outputs in integrations are matching the README file.
* Fixed an issue where the *create-id-set* flag in the **validate** command did not work.
* Added a warning in case no id_set file is found when running the **validate** command.
* Fixed an issue where changed files were not recognised correctly on forked branches in the **validate** and the **update-release-notes** commands.
* Fixed an issue when files were classified incorrectly when running *update-release-notes*.
* Added a validation that integration and script file paths are compatible with our convention.
* Fixed an issue where id_set.json file was re created whenever running the generate-docs command.
* added the *--json-file* flag to create a JSON file output for the **validate** and **lint** commands.

# 1.2.19
* Fixed an issue where merge id_set was not updated to work with the new entity of Packs.
* Added a validation that the playbook's version matches the version of its sub-playbooks, scripts, and integrations.

# 1.2.18
* Changed the *skip-id-set-creation* flag to *create-id-set* in the **validate** command. Its default value will be False.
* Added support for the 'cve' reputation command in default arg validation.
* Filter out generic and reputation command from scripts and playbooks dependencies calculation.
* Added support for the incident fields in outgoing mappers in the ID set.
* Added a validation that the taskid field and the id field under the task field are both from uuid format and contain the same value.
* Updated the **format** command to generate uuid value for the taskid field and for the id under the task field in case they hold an invalid values.
* Exclude changes from doc_files directory on validation.
* Added a validation that an integration command has at most one default argument.
* Fixing an issue where pack metadata version bump was not enforced when modifying an old format (unified) file.
* Added validation that integration parameter's display names are capitalized and spaced using whitespaces and not underscores.
* Fixed an issue where beta integrations where not running deprecation validations.
* Allowed adding additional information to the deprecated description.
* Fixing an issue when escaping less and greater signs in integration params did not work as expected.

# 1.2.17
* Added a validation that the classifier of an integration exists.
* Added a validation that the mapper of an integration exists.
* Added a validation that the incident types of a classifier exist.
* Added a validation that the incident types of a mapper exist.
* Added support for *text* argument when running **demisto-sdk update-release-notes** on the ApiModules pack.
* Added a validation for the minimal version of an indicator field of type grid.
* Added new validation for incident and indicator fields in classifiers mappers and layouts exist in the content.
* Added cache for get_remote_file to reducing failures from accessing the remote repo.
* Fixed an issue in the **format** command where `_dev` or `_copy` suffixes weren't removed from the `id` of the given playbooks.
* Playbook dependencies from incident and indicator fields are now marked as optional.
* Mappers dependencies from incident types and incident fields are now marked as optional.
* Classifier dependencies from incident types are now marked as optional.
* Updated **demisto-sdk init** command to no longer create `created` field in pack_metadata file
* Updated **generate-docs** command to take the parameters names in setup section from display field and to use additionalinfo field when exist.
* Using the *verbose* argument in the **find-dependencies** command will now log to the console.
* Improved the deprecated message validation required from integrations.
* Fixed an issue in the **generate-docs** command where **Context Example** section was created when it was empty.

# 1.2.16
* Added allowed ignore errors to the *IDSetValidator*.
* Fixed an issue where an irrelevant id_set validation ran in the **validate** command when using the *--id-set* flag.
* Fixed an issue were **generate-docs** command has failed if a command did not exist in commands permissions file.
* Improved a **validate** command message for missing release notes of api module dependencies.

# 1.2.15
* Added the *ID101* to the allowed ignored errors.

# 1.2.14
* SDK repository is now mypy check_untyped_defs complaint.
* The lint command will now ignore the unsubscriptable-object (E1136) pylint error in dockers based on python 3.9 - this will be removed once a new pylint version is released.
* Added an option for **format** to run on a whole pack.
* Added new validation of unimplemented commands from yml in the code to `XSOAR-linter`.
* Fixed an issue where Auto-Extract fields were only checked for newly added incident types in the **validate** command.
* Added a new warning validation of direct access to args/params dicts to `XSOAR-linter`.

# 1.2.13
* Added new validation of indicators usage in CommandResults to `XSOAR-linter`.
* Running **demisto-sdk lint** will automatically run on changed files (same behavior as the -g flag).
* Removed supported version message from the documentation when running **generate_docs**.
* Added a print to indicate backwards compatibility is being checked in **validate** command.
* Added a percent print when running the **validate** command with the *-a* flag.
* Fixed a regression in the **upload** command where it was ignoring `DEMISTO_VERIFY_SSL` env var.
* Fixed an issue where the **upload** command would fail to upload beta integrations.
* Fixed an issue where the **validate** command did not create the *id_set.json* file when running with *-a* flag.
* Added price change validation in the **validate** command.
* Added validations that checks in read-me for empty sections or leftovers from the auto generated read-me that should be changed.
* Added new code validation for *NotImplementedError* to raise a warning in `XSOAR-linter`.
* Added validation for support types in the pack metadata file.
* Added support for *--template* flag in **demisto-sdk init** command.
* Fixed an issue with running **validate** on master branch where the changed files weren't compared to previous commit when using the *-g* flag.
* Fixed an issue where the `XSOAR-linter` ran *NotImplementedError* validation on scripts.
* Added support for Auto-Extract feature validation in incident types in the **validate** command.
* Fixed an issue in the **lint** command where the *-i* flag was ignored.
* Improved **merge-id-sets** command to support merge between two ID sets that contain the same pack.
* Fixed an issue in the **lint** command where flake8 ran twice.

# 1.2.12
* Bandit now reports also on medium severity issues.
* Fixed an issue with support for Docker Desktop on Mac version 2.5.0+.
* Added support for vulture and mypy linting when running without docker.
* Added support for *prev-ver* flag in **update-release-notes** command.
* Improved retry support when building docker images for linting.
* Added the option to create an ID set on a specific pack in **create-id-set** command.
* Added the *--skip-id-set-creation* flag to **validate** command in order to add the capability to run validate command without creating id_set validation.
* Fixed an issue where **validate** command checked docker image tag on ApiModules pack.
* Fixed an issue where **find-dependencies** did not calculate dashboards and reports dependencies.
* Added supported version message to the documentation and release notes files when running **generate_docs** and **update-release-notes** commands respectively.
* Added new code validations for *NotImplementedError* exception raise to `XSOAR-linter`.
* Command create-content-artifacts additional support for **Author_image.png** object.
* Fixed an issue where schemas were not enforced for incident fields, indicator fields and old layouts in the validate command.
* Added support for **update-release-notes** command to update release notes according to master branch.

# 1.2.11
* Fixed an issue where the ***generate-docs*** command reset the enumeration of line numbering after an MD table.
* Updated the **upload** command to support mappers.
* Fixed an issue where exceptions were no printed in the **format** while the *--verbose* flag is set.
* Fixed an issue where *--assume-yes* flag did not work in the **format** command when running on a playbook without a `fromversion` field.
* Fixed an issue where the **format** command would fail in case `conf.json` file was not found instead of skipping the update.
* Fixed an issue where integration with v2 were recognised by the `name` field instead of the `display` field in the **validate** command.
* Added a playbook validation to check if a task script exists in the id set in the **validate** command.
* Added new integration category `File Integrity Management` in the **validate** command.

# 1.2.10
* Added validation for approved content pack use-cases and tags.
* Added new code validations for *CommonServerPython* import to `XSOAR-linter`.
* Added *default value* and *predefined values* to argument description in **generate-docs** command.
* Added a new validation that checks if *get-mapping-fields* command exists if the integration schema has *{ismappable: true}* in **validate** command.
* Fixed an issue where the *--staged* flag recognised added files as modified in the **validate** command.
* Fixed an issue where a backwards compatibility warning was raised for all added files in the **validate** command.
* Fixed an issue where **validate** command failed when no tests were given for a partner supported pack.
* Updated the **download** command to support mappers.
* Fixed an issue where the ***format*** command added a duplicate parameter.
* For partner supported content packs, added support for a list of emails.
* Removed validation of README files from the ***validate*** command.
* Fixed an issue where the ***validate*** command required release notes for ApiModules pack.

# 1.2.9
* Fixed an issue in the **openapi_codegen** command where it created duplicate functions name from the swagger file.
* Fixed an issue in the **update-release-notes** command where the *update type* argument was not verified.
* Fixed an issue in the **validate** command where no error was raised in case a non-existing docker image was presented.
* Fixed an issue in the **format** command where format failed when trying to update invalid Docker image.
* The **format** command will now preserve the **isArray** argument in integration's reputation commands and will show a warning if it set to **false**.
* Fixed an issue in the **lint** command where *finally* clause was not supported in main function.
* Fixed an issue in the **validate** command where changing any entity ID was not validated.
* Fixed an issue in the **validate** command where *--staged* flag did not bring only changed files.
* Fixed the **update-release-notes** command to ignore changes in the metadata file.
* Fixed the **validate** command to ignore metadata changes when checking if a version bump is needed.


# 1.2.8
* Added a new validation that checks in playbooks for the usage of `DeleteContext` in **validate** command.
* Fixed an issue in the **upload** command where it would try to upload content entities with unsupported versions.
* Added a new validation that checks in playbooks for the usage of specific instance in **validate** command.
* Added the **--staged** flag to **validate** command to run on staged files only.


# 1.2.7
* Changed input parameters in **find-dependencies** command.
   - Use ***-i, --input*** instead of ***-p, --path***.
   - Use ***-idp, --id-set-path*** instead of ***-i, --id-set-path***.
* Fixed an issue in the **unify** command where it crashed on an integration without an image file.
* Fixed an issue in the **format** command where unnecessary files were not skipped.
* Fixed an issue in the **update-release-notes** command where the *text* argument was not respected in all cases.
* Fixed an issue in the **validate** command where a warning about detailed description was given for unified or deprecated integrations.
* Improved the error returned by the **validate** command when running on files using the old format.

# 1.2.6
* No longer require setting `DEMISTO_README_VALIDATION` env var to enable README mdx validation. Validation will now run automatically if all necessary node modules are available.
* Fixed an issue in the **validate** command where the `--skip-pack-dependencies` would not skip id-set creation.
* Fixed an issue in the **validate** command where validation would fail if supplied an integration with an empty `commands` key.
* Fixed an issue in the **validate** command where validation would fail due to a required version bump for packs which are not versioned.
* Will use env var `DEMISTO_VERIFY_SSL` to determine if to use a secure connection for commands interacting with the Server when `--insecure` is not passed. If working with a local Server without a trusted certificate, you can set env var `DEMISTO_VERIFY_SSL=no` to avoid using `--insecure` on each command.
* Unifier now adds a link to the integration documentation to the integration detailed description.
* Fixed an issue in the **secrets** command where ignored secrets were not skipped.

# 1.2.5
* Added support for special fields: *defaultclassifier*, *defaultmapperin*, *defaultmapperout* in **download** command.
* Added -y option **format** command to assume "yes" as answer to all prompts and run non-interactively
* Speed up improvements for `validate` of README files.
* Updated the **format** command to adhere to the defined content schema and sub-schemas, aligning its behavior with the **validate** command.
* Added support for canvasContextConnections files in **format** command.

# 1.2.4
* Updated detailed description for community integrations.

# 1.2.3
* Fixed an issue where running **validate** failed on playbook with task that adds tags to the evidence data.
* Added the *displaypassword* field to the integration schema.
* Added new code validations to `XSOAR-linter`.
    * As warnings messages:
        * `demisto.params()` should be used only inside main function.
        * `demisto.args()` should be used only inside main function.
        * Functions args should have type annotations.
* Added `fromversion` field validation to test playbooks and scripts in **validate** command.

# 1.2.2
* Add support for warning msgs in the report and summary to **lint** command.
* Fixed an issue where **json-to-outputs** determined bool values as int.
* Fixed an issue where **update-release-notes** was crushing on `--all` flag.
* Fixed an issue where running **validate**, **update-release-notes** outside of content repo crushed without a meaningful error message.
* Added support for layoutscontainer in **init** contribution flow.
* Added a validation for tlp_color param in feeds in **validate** command.
* Added a validation for removal of integration parameters in **validate** command.
* Fixed an issue where **update-release-notes** was failing with a wrong error message when no pack or input was given.
* Improved formatting output of the **generate-docs** command.
* Add support for env variable *DEMISTO_SDK_ID_SET_REFRESH_INTERVAL*. Set this env variable to the refresh interval in minutes. The id set will be regenerated only if the refresh interval has passed since the last generation. Useful when generating Script documentation, to avoid re-generating the id_set every run.
* Added new code validations to `XSOAR-linter`.
    * As error messages:
        * Longer than 10 seconds sleep statements for non long running integrations.
        * exit() usage.
        * quit() usage.
    * As warnings messages:
        * `demisto.log` should not be used.
        * main function existence.
        * `demito.results` should not be used.
        * `return_output` should not be used.
        * try-except statement in main function.
        * `return_error` usage in main function.
        * only once `return_error` usage.
* Fixed an issue where **lint** command printed logs twice.
* Fixed an issue where *suffix* did not work as expected in the **create-content-artifacts** command.
* Added support for *prev-ver* flag in **lint** and **secrets** commands.
* Added support for *text* flag to **update-release-notes** command to add the same text to all release notes.
* Fixed an issue where **validate** did not recognize added files if they were modified locally.
* Added a validation that checks the `fromversion` field exists and is set to 5.0.0 or above when working or comparing to a non-feature branch in **validate** command.
* Added a validation that checks the certification field in the pack_metadata file is valid in **validate** command.
* The **update-release-notes** command will now automatically add docker image update to the release notes.

# 1.2.1
* Added an additional linter `XSOAR-linter` to the **lint** command which custom validates py files. currently checks for:
    * `Sys.exit` usages with non zero value.
    * Any `Print` usages.
* Fixed an issue where renamed files were failing on *validate*.
* Fixed an issue where single changed files did not required release notes update.
* Fixed an issue where doc_images required release-notes and validations.
* Added handling of dependent packs when running **update-release-notes** on changed *APIModules*.
    * Added new argument *--id-set-path* for id_set.json path.
    * When changes to *APIModule* is detected and an id_set.json is available - the command will update the dependent pack as well.
* Added handling of dependent packs when running **validate** on changed *APIModules*.
    * Added new argument *--id-set-path* for id_set.json path.
    * When changes to *APIModule* is detected and an id_set.json is available - the command will validate that the dependent pack has release notes as well.
* Fixed an issue where the find_type function didn't recognize file types correctly.
* Fixed an issue where **update-release-notes** command did not work properly on Windows.
* Added support for indicator fields in **update-release-notes** command.
* Fixed an issue where files in test dirs where being validated.


# 1.2.0
* Fixed an issue where **format** did not update the test playbook from its pack.
* Fixed an issue where **validate** validated non integration images.
* Fixed an issue where **update-release-notes** did not identified old yml integrations and scripts.
* Added revision templates to the **update-release-notes** command.
* Fixed an issue where **update-release-notes** crashed when a file was renamed.
* Fixed an issue where **validate** failed on deleted files.
* Fixed an issue where **validate** validated all images instead of packs only.
* Fixed an issue where a warning was not printed in the **format** in case a non-supported file type is inputted.
* Fixed an issue where **validate** did not fail if no release notes were added when adding files to existing packs.
* Added handling of incorrect layout paths via the **format** command.
* Refactor **create-content-artifacts** command - Efficient artifacts creation and better logging.
* Fixed an issue where image and description files were not handled correctly by **validate** and **update-release-notes** commands.
* Fixed an issue where the **format** command didn't remove all extra fields in a file.
* Added an error in case an invalid id_set.json file is found while running the **validate** command.
* Added fetch params checks to the **validate** command.

# 1.1.11
* Added line number to secrets' path in **secrets** command report.
* Fixed an issue where **init** a community pack did not present the valid support URL.
* Fixed an issue where **init** offered a non relevant pack support type.
* Fixed an issue where **lint** did not pull docker images for powershell.
* Fixed an issue where **find-dependencies** did not find all the script dependencies.
* Fixed an issue where **find-dependencies** did not collect indicator fields as dependencies for playbooks.
* Updated the **validate** and the **secrets** commands to be less dependent on regex.
* Fixed an issue where **lint** did not run on circle when docker did not return ping.
* Updated the missing release notes error message (RN106) in the **Validate** command.
* Fixed an issue where **Validate** would return missing release notes when two packs with the same substring existed in the modified files.
* Fixed an issue where **update-release-notes** would add duplicate release notes when two packs with the same substring existed in the modified files.
* Fixed an issue where **update-release-notes** would fail to bump new versions if the feature branch was out of sync with the master branch.
* Fixed an issue where a non-descriptive error would be returned when giving the **update-release-notes** command a pack which can not be found.
* Added dependencies check for *widgets* in **find-dependencies** command.
* Added a `update-docker` flag to **format** command.
* Added a `json-to-outputs` flag to the **run** command.
* Added a verbose (`-v`) flag to **format** command.
* Fixed an issue where **download** added the prefix "playbook-" to the name of playbooks.

# 1.1.10
* Updated the **init** command. Relevant only when passing the *--contribution* argument.
   * Added the *--author* option.
   * The *support* field of the pack's metadata is set to *community*.
* Added a proper error message in the **Validate** command upon a missing description in the root of the yml.
* **Format** now works with a relative path.
* **Validate** now fails when all release notes have been excluded.
* Fixed issue where correct error message would not propagate for invalid images.
* Added the *--skip-pack-dependencies* flag to **validate** command to skip pack dependencies validation. Relevant when using the *-g* flag.
* Fixed an issue where **Validate** and **Format** commands failed integrations with `defaultvalue` field in fetch incidents related parameters.
* Fixed an issue in the **Validate** command in which unified YAML files were not ignored.
* Fixed an issue in **generate-docs** where scripts and playbooks inputs and outputs were not parsed correctly.
* Fixed an issue in the **openapi-codegen** command where missing reference fields in the swagger JSON caused errors.
* Fixed an issue in the **openapi-codegen** command where empty objects in the swagger JSON paths caused errors.
* **update-release-notes** command now accept path of the pack instead of pack name.
* Fixed an issue where **generate-docs** was inserting unnecessary escape characters.
* Fixed an issue in the **update-release-notes** command where changes to the pack_metadata were not detected.
* Fixed an issue where **validate** did not check for missing release notes in old format files.

# 1.1.9
* Fixed an issue where **update-release-notes** command failed on invalid file types.

# 1.1.8
* Fixed a regression where **upload** command failed on test playbooks.
* Added new *githubUser* field in pack metadata init command.
* Support beta integration in the commands **split-yml, extract-code, generate-test-playbook and generate-docs.**
* Fixed an issue where **find-dependencies** ignored *toversion* field in content items.
* Added support for *layoutscontainer*, *classifier_5_9_9*, *mapper*, *report*, and *widget* in the **Format** command.
* Fixed an issue where **Format** will set the `ID` field to be equal to the `name` field in modified playbooks.
* Fixed an issue where **Format** did not work for test playbooks.
* Improved **update-release-notes** command:
    * Write content description to release notes for new items.
    * Update format for file types without description: Connections, Incident Types, Indicator Types, Layouts, Incident Fields.
* Added a validation for feedTags param in feeds in **validate** command.
* Fixed readme validation issue in community support packs.
* Added the **openapi-codegen** command to generate integrations from OpenAPI specification files.
* Fixed an issue were release notes validations returned wrong results for *CommonScripts* pack.
* Added validation for image links in README files in **validate** command.
* Added a validation for default value of fetch param in feeds in **validate** command.
* Fixed an issue where the **Init** command failed on scripts.

# 1.1.7
* Fixed an issue where running the **format** command on feed integrations removed the `defaultvalue` fields.
* Playbook branch marked with *skipunavailable* is now set as an optional dependency in the **find-dependencies** command.
* The **feedReputation** parameter can now be hidden in a feed integration.
* Fixed an issue where running the **unify** command on JS package failed.
* Added the *--no-update* flag to the **find-dependencies** command.
* Added the following validations in **validate** command:
   * Validating that a pack does not depend on NonSupported / Deprecated packs.

# 1.1.6
* Added the *--description* option to the **init** command.
* Added the *--contribution* option to the **init** command which converts a contribution zip to proper pack format.
* Improved **validate** command performance time and outputs.
* Added the flag *--no-docker-checks* to **validate** command to skip docker checks.
* Added the flag *--print-ignored-files* to **validate** command to print ignored files report when the command is done.
* Added the following validations in **validate** command:
   * Validating that existing release notes are not modified.
   * Validating release notes are not added to new packs.
   * Validating that the "currentVersion" field was raised in the pack_metadata for modified packs.
   * Validating that the timestamp in the "created" field in the pack_metadata is in ISO format.
* Running `demisto-sdk validate` will run the **validate** command using git and only on committed files (same as using *-g --post-commit*).
* Fixed an issue where release notes were not checked correctly in **validate** command.
* Fixed an issue in the **create-id-set** command where optional playbook tasks were not taken into consideration.
* Added a prompt to the `demisto-sdk update-release-notes` command to prompt users to commit changes before running the release notes command.
* Added support to `layoutscontainer` in **validate** command.

# 1.1.5
* Fixed an issue in **find-dependencies** command.
* **lint** command now verifies flake8 on CommonServerPython script.

# 1.1.4
* Fixed an issue with the default output file name of the **unify** command when using "." as an output path.
* **Unify** command now adds contributor details to the display name and description.
* **Format** command now adds *isFetch* and *incidenttype* fields to integration yml.
* Removed the *feedIncremental* field from the integration schema.
* **Format** command now adds *feedBypassExclusionList*, *Fetch indicators*, *feedReputation*, *feedReliability*,
     *feedExpirationPolicy*, *feedExpirationInterval* and *feedFetchInterval* fields to integration yml.
* Fixed an issue in the playbooks schema.
* Fixed an issue where generated release notes were out of order.
* Improved pack dependencies detection.
* Fixed an issue where test playbooks were mishandled in **validate** command.

# 1.1.3
* Added a validation for invalid id fields in indicators types files in **validate** command.
* Added default behavior for **update-release-notes** command.
* Fixed an error where README files were failing release notes validation.
* Updated format of generated release notes to be more user friendly.
* Improved error messages for the **update-release-notes** command.
* Added support for `Connections`, `Dashboards`, `Widgets`, and `Indicator Types` to **update-release-notes** command.
* **Validate** now supports scripts under the *TestPlaybooks* directory.
* Fixed an issue where **validate** did not support powershell files.

# 1.1.2
* Added a validation for invalid playbookID fields in incidents types files in **validate** command.
* Added a code formatter for python files.
* Fixed an issue where new and old classifiers where mixed on validate command.
* Added *feedIncremental* field to the integration schema.
* Fixed error in the **upload** command where unified YMLs were not uploaded as expected if the given input was a pack.
* Fixed an issue where the **secrets** command failed due to a space character in the file name.
* Ignored RN validation for *NonSupported* pack.
* You can now ignore IF107, SC100, RP102 error codes in the **validate** command.
* Fixed an issue where the **download** command was crashing when received as input a JS integration or script.
* Fixed an issue where **validate** command checked docker image for JS integrations and scripts.
* **validate** command now checks scheme for reports and connections.
* Fixed an issue where **validate** command checked docker when running on all files.
* Fixed an issue where **validate** command did not fail when docker image was not on the latest numeric tag.
* Fixed an issue where beta integrations were not validated correctly in **validate** command.

# 1.1.1
* fixed and issue where file types were not recognized correctly in **validate** command.
* Added better outputs for validate command.

# 1.1.0
* Fixed an issue where changes to only non-validated files would fail validation.
* Fixed an issue in **validate** command where moved files were failing validation for new packs.
* Fixed an issue in **validate** command where added files were failing validation due to wrong file type detection.
* Added support for new classifiers and mappers in **validate** command.
* Removed support of old RN format validation.
* Updated **secrets** command output format.
* Added support for error ignore on deprecated files in **validate** command.
* Improved errors outputs in **validate** command.
* Added support for linting an entire pack.

# 1.0.9
* Fixed a bug where misleading error was presented when pack name was not found.
* **Update-release-notes** now detects added files for packs with versions.
* Readme files are now ignored by **update-release-notes** and validation of release notes.
* Empty release notes no longer cause an uncaught error during validation.

# 1.0.8
* Changed the output format of demisto-sdk secrets.
* Added a validation that checkbox items are not required in integrations.
* Added pack release notes generation and validation.
* Improved pack metadata validation.
* Fixed an issue in **validate** where renamed files caused an error

# 1.0.4
* Fix the **format** command to update the `id` field to be equal to `details` field in indicator-type files, and to `name` field in incident-type & dashboard files.
* Fixed a bug in the **validate** command for layout files that had `sortValues` fields.
* Fixed a bug in the **format** command where `playbookName` field was not always present in the file.
* Fixed a bug in the **format** command where indicatorField wasn't part of the SDK schemas.
* Fixed a bug in **upload** command where created unified docker45 yml files were not deleted.
* Added support for IndicatorTypes directory in packs (for `reputation` files, instead of Misc).
* Fixed parsing playbook condition names as string instead of boolean in **validate** command
* Improved image validation in YAML files.
* Removed validation for else path in playbook condition tasks.

# 1.0.3
* Fixed a bug in the **format** command where comments were being removed from YAML files.
* Added output fields: _file_path_ and _kind_ for layouts in the id-set.json created by **create-id-set** command.
* Fixed a bug in the **create-id-set** command Who returns Duplicate for Layouts with a different kind.
* Added formatting to **generate-docs** command results replacing all `<br>` tags with `<br/>`.
* Fixed a bug in the **download** command when custom content contained not supported content entity.
* Fixed a bug in **format** command in which boolean strings  (e.g. 'yes' or 'no') were converted to boolean values (e.g. 'True' or 'False').
* **format** command now removes *sourceplaybookid* field from playbook files.
* Fixed a bug in **generate-docs** command in which integration dependencies were not detected when generating documentation for a playbook.


# 1.0.1
* Fixed a bug in the **unify** command when output path was provided empty.
* Improved error message for integration with no tests configured.
* Improved the error message returned from the **validate** command when an integration is missing or contains malformed fetch incidents related parameters.
* Fixed a bug in the **create** command where a unified YML with a docker image for 4.5 was copied incorrectly.
* Missing release notes message are now showing the release notes file path to update.
* Fixed an issue in the **validate** command in which unified YAML files were not ignored.
* File format suggestions are now shown in the relevant file format (JSON or YAML).
* Changed Docker image validation to fail only on non-valid ones.
* Removed backward compatibility validation when Docker image is updated.

# 1.0.0
* Improved the *upload* command to support the upload of all the content entities within a pack.
* The *upload* command now supports the improved pack file structure.
* Added an interactive option to format integrations, scripts and playbooks with No TestPlaybooks configured.
* Added an interactive option to configure *conf.json* file with missing test playbooks for integrations, scripts and playbooks
* Added *download* command to download custom content from Demisto instance to the local content repository.
* Improved validation failure messages to include a command suggestion, wherever relevant, to fix the raised issue.
* Improved 'validate' help and documentation description
* validate - checks that scripts, playbooks, and integrations have the *tests* key.
* validate - checks that test playbooks are configured in `conf.json`.
* demisto-sdk lint - Copy dir better handling.
* demisto-sdk lint - Add error when package missing in docker image.
* Added *-a , --validate-all* option in *validate* to run all validation on all files.
* Added *-i , --input* option in *validate* to run validation on a specified pack/file.
* added *-i, --input* option in *secrets* to run on a specific file.
* Added an allowed hidden parameter: *longRunning* to the hidden integration parameters validation.
* Fixed an issue with **format** command when executing with an output path of a folder and not a file path.
* Bug fixes in generate-docs command given playbook as input.
* Fixed an issue with lint command in which flake8 was not running on unit test files.

# 0.5.2
* Added *-c, --command* option in *generate-docs* to generate a specific command from an integration.
* Fixed an issue when getting README/CHANGELOG files from git and loading them.
* Removed release notes validation for new content.
* Fixed secrets validations for files with the same name in a different directory.
* demisto-sdk lint - parallelization working with specifying the number of workers.
* demisto-sdk lint - logging levels output, 3 levels.
* demisto-sdk lint - JSON report, structured error reports in JSON format.
* demisto-sdk lint - XML JUnit report for unit-tests.
* demisto-sdk lint - new packages used to accelerate execution time.
* demisto-sdk secrets - command now respects the generic whitelist, and not only the pack secrets.

# 0.5.0
[PyPI History][1]

[1]: https://pypi.org/project/demisto-sdk/#history
# 0.4.9
* Fixed an issue in *generate-docs* where Playbooks and Scripts documentation failed.
* Added a graceful error message when executing the *run" command with a misspelled command.
* Added more informative errors upon failures of the *upload* command.
* format command:
    * Added format for json files: IncidentField, IncidentType, IndicatorField, IndicatorType, Layout, Dashboard.
    * Added the *-fv --from-version*, *-nv --no-validation* arguments.
    * Removed the *-t yml_type* argument, the file type will be inferred.
    * Removed the *-g use_git* argument, running format without arguments will run automatically on git diff.
* Fixed an issue in loading playbooks with '=' character.
* Fixed an issue in *validate* failed on deleted README files.

# 0.4.8
* Added the *max* field to the Playbook schema, allowing to define it in tasks loop.
* Fixed an issue in *validate* where Condition branches checks were case sensitive.

# 0.4.7
* Added the *slareminder* field to the Playbook schema.
* Added the *common_server*, *demisto_mock* arguments to the *init* command.
* Fixed an issue in *generate-docs* where the general section was not being generated correctly.
* Fixed an issue in *validate* where Incident type validation failed.

# 0.4.6
* Fixed an issue where the *validate* command did not identify CHANGELOG in packs.
* Added a new command, *id-set* to create the id set - the content dependency tree by file IDs.

# 0.4.5
* generate-docs command:
    * Added the *use_cases*, *permissions*, *command_permissions* and *limitations*.
    * Added the *--insecure* argument to support running the script and integration command in Demisto.
    * Removed the *-t yml_type* argument, the file type will be inferred.
    * The *-o --output* argument is no longer mandatory, default value will be the input file directory.
* Added support for env var: *DEMISTO_SDK_SKIP_VERSION_CHECK*. When set version checks are skipped.
* Fixed an issue in which the CHANGELOG files did not match our scheme.
* Added a validator to verify that there are no hidden integration parameters.
* Fixed an issue where the *validate* command ran on test files.
* Removed the *env-dir* argument from the demisto-sdk.
* README files which are html files will now be skipped in the *validate* command.
* Added support for env var: *DEMISTO_README_VALIDATOR*. When not set the readme validation will not run.

# 0.4.4
* Added a validator for IncidentTypes (incidenttype-*.json).
* Fixed an issue where the -p flag in the *validate* command was not working.
* Added a validator for README.md files.
* Release notes validator will now run on: incident fields, indicator fields, incident types, dashboard and reputations.
* Fixed an issue where the validator of reputation(Indicator Type) did not check on the details field.
* Fixed an issue where the validator attempted validating non-existing files after deletions or name refactoring.
* Removed the *yml_type* argument in the *split-yml*, *extract-code* commands.
* Removed the *file_type* argument in the *generate-test-playbook* command.
* Fixed the *insecure* argument in *upload*.
* Added the *insecure* argument in *run-playbook*.
* Standardise the *-i --input*, *-o --output* to demisto-sdk commands.

# 0.4.3
* Fixed an issue where the incident and indicator field BC check failed.
* Support for linting and unit testing PowerShell integrations.

# 0.4.2
* Fixed an issue where validate failed on Windows.
* Added a validator to verify all branches are handled in conditional task in a playbook.
* Added a warning message when not running the latest sdk version.
* Added a validator to check that the root is connected to all tasks in the playbook.
* Added a validator for Dashboards (dashboard-*.json).
* Added a validator for Indicator Types (reputation-*.json).
* Added a BC validation for changing incident field type.
* Fixed an issue where init command would generate an invalid yml for scripts.
* Fixed an issue in misleading error message in v2 validation hook.
* Fixed an issue in v2 hook which now is set only on newly added scripts.
* Added more indicative message for errors in yaml files.
* Disabled pykwalify info log prints.

# 0.3.10
* Added a BC check for incident fields - changing from version is not allowed.
* Fixed an issue in create-content-artifacts where scripts in Packs in TestPlaybooks dir were copied with a wrong prefix.


# 0.3.9
* Added a validation that incident field can not be required.
* Added validation for fetch incident parameters.
* Added validation for feed integration parameters.
* Added to the *format* command the deletion of the *sourceplaybookid* field.
* Fixed an issue where *fieldMapping* in playbook did not pass the scheme validation.
* Fixed an issue where *create-content-artifacts* did not copy TestPlaybooks in Packs without prefix of *playbook-*.
* Added a validation the a playbook can not have a rolename set.
* Added to the image validator the new DBot default image.
* Added the fields: elasticcommonfields, quiet, quietmode to the Playbook schema.
* Fixed an issue where *validate* failed on integration commands without outputs.
* Added a new hook for naming of v2 integrations and scripts.


# 0.3.8
* Fixed an issue where *create-content-artifact* was not loading the data in the yml correctly.
* Fixed an issue where *unify* broke long lines in script section causing syntax errors


# 0.3.7
* Added *generate-docs* command to generate documentation file for integration, playbook or script.
* Fixed an issue where *unify* created a malformed integration yml.
* Fixed an issue where demisto-sdk **init** creates unit-test file with invalid import.


# 0.3.6
* Fixed an issue where demisto-sdk **validate** failed on modified scripts without error message.


# 0.3.5
* Fixed an issue with docker tag validation for integrations.
* Restructured repo source code.


# 0.3.4
* Saved failing unit tests as a file.
* Fixed an issue where "_test" file for scripts/integrations created using **init** would import the "HelloWorld" templates.
* Fixed an issue in demisto-sdk **validate** - was failing on backward compatiblity check
* Fixed an issue in demisto-sdk **secrets** - empty line in .secrets-ignore always made the secrets check to pass
* Added validation for docker image inside integrations and scripts.
* Added --use-git flag to **format** command to format all changed files.
* Fixed an issue where **validate** did not fail on dockerimage changes with bc check.
* Added new flag **--ignore-entropy** to demisto-sdk **secrets**, this will allow skip entropy secrets check.
* Added --outfile to **lint** to allow saving failed packages to a file.


# 0.3.3
* Added backwards compatibility break error message.
* Added schema for incident types.
* Added **additionalinfo** field to as an available field for integration configuration.
* Added pack parameter for **init**.
* Fixed an issue where error would appear if name parameter is not set in **init**.


# 0.3.2
* Fixed the handling of classifier files in **validate**.


# 0.3.1
* Fixed the handling of newly created reputation files in **validate**.
* Added an option to perform **validate** on a specific file.


# 0.3.0
* Added support for multi-package **lint** both with parallel and without.
* Added all parameter in **lint** to run on all packages and packs in content repository.
* Added **format** for:
    * Scripts
    * Playbooks
    * Integrations
* Improved user outputs for **secrets** command.
* Fixed an issue where **lint** would run pytest and pylint only on a single docker per integration.
* Added auto-complete functionality to demisto-sdk.
* Added git parameter in **lint** to run only on changed packages.
* Added the **run-playbook** command
* Added **run** command which runs a command in the Demisto playground.
* Added **upload** command which uploads an integration or a script to a Demisto instance.
* Fixed and issue where **validate** checked if release notes exist for new integrations and scripts.
* Added **generate-test-playbook** command which generates a basic test playbook for an integration or a script.
* **validate** now supports indicator fields.
* Fixed an issue with layouts scheme validation.
* Adding **init** command.
* Added **json-to-outputs** command which generates the yaml section for outputs from an API raw response.

# 0.2.6
* Fixed an issue with locating release notes for beta integrations in **validate**.

# 0.2.5
* Fixed an issue with locating release notes for beta integrations in **validate**.

# 0.2.4
* Adding image validation to Beta_Integration and Packs in **validate**.

# 0.2.3
* Adding Beta_Integration to the structure validation process.
* Fixing bug where **validate** did checks on TestPlaybooks.
* Added requirements parameter to **lint**.

# 0.2.2
* Fixing bug where **lint** did not return exit code 1 on failure.
* Fixing bug where **validate** did not print error message in case no release notes were give.

# 0.2.1
* **Validate** now checks that the id and name fields are identical in yml files.
* Fixed a bug where sdk did not return any exit code.

# 0.2.0
* Added Release Notes Validator.
* Fixed the Unifier selection of your python file to use as the code.
* **Validate** now supports Indicator fields.
* Fixed a bug where **validate** and **secrets** did not return exit code 1 on failure.
* **Validate** now runs on newly added scripts.

# 0.1.8
* Added support for `--version`.
* Fixed an issue in file_validator when calling `checked_type` method with script regex.

# 0.1.2
* Restructuring validation to support content packs.
* Added secrets validation.
* Added content bundle creation.
* Added lint and unit test run.

# 0.1.1
* Added new logic to the unifier.
* Added detailed README.
* Some small adjustments and fixes.

# 0.1.0
Capabilities:
* **Extract** components(code, image, description etc.) from a Demisto YAML file into a directory.
* **Unify** components(code, image, description etc.) to a single Demisto YAML file.
* **Validate** Demisto content files.<|MERGE_RESOLUTION|>--- conflicted
+++ resolved
@@ -1,10 +1,7 @@
 # Changelog
-<<<<<<< HEAD
 * Updated the **upload** command to support uploading zipped packs to the marketplace.
-=======
 
 # 1.4.4
->>>>>>> 2a29e28b
 * When formatting incident types with Auto-Extract rules and without mode field, the **format** command will now add the user selected mode.
 * Added new validation that DBotRole is set for scripts that requires elevated permissions to the `XSOAR-linter` in the **lint** command.
 * Added url escaping to markdown human readable section in generate docs to avoid autolinking.
