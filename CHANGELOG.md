--- conflicted
+++ resolved
@@ -15,11 +15,8 @@
   - Fixed an issue where the **update-release-notes** command did not add docker image release notes entry for release notes file if a script was changed.
   - Fixed an issue where the **update-release-notes** command did not detect changed files that had the same name.
   - Fixed an issue in the **update-release-notes** command where the version support of JSON files was mishandled.
-<<<<<<< HEAD
+* Updated the **create-id-set** command to support generic modules, definitions, fields and types.
 * Changed the **convert** command to generate old layout fromversion to 5.0.0 instead of 4.1.0
-=======
-* Updated the **create-id-set** command to support generic modules, definitions, fields and types.
->>>>>>> 2ac9a250
 
 # 1.4.3
 * Fixed an issue where **json-to-outputs** command returned an incorrect output when json is a list.
