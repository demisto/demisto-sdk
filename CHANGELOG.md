--- conflicted
+++ resolved
@@ -1,8 +1,6 @@
 # Changelog
 ## Unreleased
-<<<<<<< HEAD
 * Added a **validate** step checking for misplaced files (i.e. directly under `Integrations`, or under mistyped folder name)
-=======
 * Fixed an issue where **validate** falsely detected backwards-compatibility issues, and prevented adding the `marketplaces` key to content items.
 * Calling **format** with the `-d` flag now removes test playbooks testing the deprecated content from conf.json.
 * Fixed an issue where in some cases the **split** command did not remove pack version note from the script.
@@ -43,7 +41,6 @@
 
 ## 1.17.0
 * **validate** will only fail on docker related errors if the pack is supported by xsoar.
->>>>>>> be6ed68f
 * Added a validation that assures filename, id, and name have a correct suffix for modeling/parsing rules files.
 * Added new **validate** checks, preventing unwanted changes of the marketplaces (BC108,BC109), toversion (BC107)  and fromversion (BC106) fields.
 * Removed the `timezone_offset` argument in the *modeling-rules test* command.
