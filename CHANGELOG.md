--- conflicted
+++ resolved
@@ -26,12 +26,9 @@
 * Fixed an issue where **doc-review** required dot suffixes in release notes describing new content.
 * Fixed an issue where **download** command failed when running on a beta integration.
 * Fixed an issue where **update-release-notes** generated release notes for packs in their initial version (1.0.0).
-<<<<<<< HEAD
 * Fixed an issue where in some environments docker errors were not caught.
-=======
 * Fixed an issue with **update-content-graph** where `--use-git` parameter was ignored when using `--imported-path` parameter.
 * Fixed an issue where **validate** failed on playbooks with valid inputs, since it did not collect the playbook inputs occurrences properly.
->>>>>>> 8c4867a8
 
 ## 1.13.0
 * Added the pack version to the code files when calling **unify**. The same value is removed when calling **split**.
