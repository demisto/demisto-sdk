# Changelog

## Unreleased
<<<<<<< HEAD
* Added the `--init` flag to **download**.
=======
* Added the PEP484 (no-implicit-optional) hook to **pre-commit**.
>>>>>>> 0320b1f2

## 1.15.2
* Fixed an issue where **format** added default arguments to reputation commands which already have one.
* Fixed an issue where **validate** fails when adding the *advance* field to the integration required fields.
* Updated the integration Traffic Light Protocol (TLP) color list schema in the **validate** command.
* Fixed an issue where **upload** would not read a repo configuration file properly.
* Fixed an issue where **upload** would not handle the `-x`/`--xsiam` flag properly.
* Fixed an issue where **format** failed to use input from the user, when asking about a `from_version`.

## 1.15.1
* Fixed an issue where **generate-docs** generated fields with double html escaping.
* Fixed an issue where **upload** failed when using the `-z` flag.

## 1.15.0
* **Breaking Change**: the **upload** command now only supports **XSOAR 6.5** or newer (and all XSIAM versions).
* **upload** now uses content models, and calls the `prepare` method of each model before uploading (unless uploading a zipped pack).
* Added a *playbook* modification to **prepare-content**, replacing `getIncident` calls with `getAlerts`, when uploading to XSIAM.
* Added a *playbook* modification to **prepare-content**, replacing `${incident.fieldname}` context accessors with `${alert.fieldname}` when uploading to XSIAM.
* Added a *playbook* modification to **prepare-content**, replacing `incident` to `alert` in task display names, when uploading to XSIAM.
* Added a *layout* modification to **prepare-content**, replacing `Related/Child/Linked Incidents` to `... Alerts` when uploading to XSIAM.
* Added a *script* modification to **prepare-content**, automatically replacing the word `incident` with `alert` when uploading to XSIAM.
* Added a validation that the **validate** command will fail if the `dockerimage` field in scripts/integrations uses any py3-native docker image.
* Updated the `ruff` version used in **pre-commit** to `0.0.269`.
* Fixed an issue in **create-content-graph** which caused missing detection of duplicated content items.
* Fixed an issue where **run-unit-tests** failed on python2 content items.
* Fixed an issue in **validate** where core packs validations were checked against the core packs defined on master branch, rather than on the current branch.
* Fixed an issue in **pre-commit** where `--input` flag was not filtered by the git files.
* Skip reset containers for XSOAR NG and XSIAM(PANW-internal only).
* Fixed an issue where **lint** failed fetching docker image details from a PANW GitLab CI environment. (PANW-internal only).

## 1.14.5
* Added logging in case the container fails to run in **run-unit-tests**.
* Disabled **pre-commit** multiprocessing for `validate` and `format`, as they use a service.
* **pre-commit** now calls `format` with `--assume-yes` and `--no-validate`.
* Fixed an issue where **pre-commit** ran multiple times when checking out build related files.

## 1.14.4
* Added integration configuration for *Cortex REST API* integration.
* Removed `Flake8` from **pre-commit**, as `ruff` covers its basic rules.
* Improved log readability by silencing non-critical `neo4j` (content graph infrastructure) logs.
* Fixed an issue where **run-unit-tests** failed on python2 content items.
* Fixed an issue where **modeling-rules test** did not properly handle query fields that pointed to a string.
* Fixed an issue when trying to fetch remote files when not under the content repo.
* Fixed a validation that the **modeling-rules test** command will fail if no test data file exist.
* Fixed an issue where **format** command failed while updating the `fromversion` entry.
* Added support for mapping uuid to names for Layout files in the **download** command.

## 1.14.3
* Fixed an issue where **run-unit-tests** failed running on items with `test_data`.
* Updated the demisto-py to v3.2.10 which now supports url decoding for the proxy authentication password.
* Fixed an issue where **generate-outputs** did not generate context paths for empty lists or dictionaries in the response.

## 1.14.2
* Added the `--staged-only` flag to **pre-commit**.
* Fixed an issue where **run-unit-tests** failed running on items with `test_data`.
* Fixed an issue where **pre-commit** ran on unchanged files.
* Add the ability to run **secrets** in **pre-commit** by passing a `--secrets` flag.
* Added support to override the log file with the **DEMISTO_SDK_LOG_FILE_PATH** environment variable.

## 1.14.1
* Fixed an issue where **update-release-notes** command failed when running on a pack that contains deprecated integrations without the `commands` section.
* Added toVersion and fromVersion to XSIAM content items schema.
* Fixed an issue where **validate** failed when attempting to map null values in a classifier and layout.
* Added search marketplace functionality to XSIAM client.
* Fixed an issue in **pre-commit** command where `MYPYPATH` was not set properly.
* Updated the integration category list in the **init** command.
* Fixed an issue where in some environments docker errors were not caught.
* Added a validation that the **validate** command will fail on README files if an image does not exist in the specified path.

## 1.14.0
* Added the `DEMISTO_SDK_GRAPH_FORCE_CREATE` environment variable. Use it to force the SDK to recreate the graph, rather than update it.
* Added support for code importing multi-level ApiModules to **lint**.
* Added a validation that the **modeling-rules test** command will fail if no test data file exist.
* Added support for the `<~XPANSE>` marketplace tag in release notes.
* Added support for marketplace tags in the **doc-review** command.
* Added **generate-unit-tests** documentation to the repo README.
* Added the `hiddenpassword` field to the integration schema, allowing **validate** to run on integrations with username-only inputs.
* Improved logs and error handling in the **modeling-rules test** command.
* Improved the warning message displayed for Contribution PRs editing outdated code.
* Improved the clarity of error messages for cases where yml files cannot be parsed as a dictionary.
* Updated the `XSIAMReport` schema.
* Standardized repo-wide logging. All logs are now created in one logger instance.
* **lint** now prevents unit-tests from accessing online resources in runtime.
* Updated the logs shown during lint when running in docker.
* Fixed an issue where **validate** showed errors twice.
* Fixed an issue where **validate** did not fail when xif files had wrong naming.
* Fixed an issue where **doc-review** required dot suffixes in release notes describing new content.
* Fixed an issue where **download** command failed when running on a beta integration.
* Fixed an issue where **update-release-notes** generated release notes for packs in their initial version (1.0.0).
* Fixed an issue with **update-content-graph** where `--use-git` parameter was ignored when using `--imported-path` parameter.
* Fixed an issue where **validate** failed on playbooks with valid inputs, since it did not collect the playbook inputs occurrences properly.

## 1.13.0
* Added the pack version to the code files when calling **unify**. The same value is removed when calling **split**.
* Added a message showing the output path when **prepare-content** is called.
* Contribution PRs that update outdated packs now display a warning message.
* Fixed an issue when kebab-case has a misspelling in one of the sub words, the suggestion might be confusing.
* Improved caching and stability for **lint**.
* Added support for *.xif* files in the **secrets** command.
* Fixed an issue where **validate** would fail when playbook inputs contain Transform Language (DT).
* Added a new **validate** check, making sure a first level header exist in release notes (RN116)
* Fixed an issue where **lint** would not properly handle multiple ApiModules imports.

## 1.12.0
* Added the **pre-commit** command, to improve code quality of XSOAR content.
* Added the **run-unit-tests** command, to run unit tests of given content items inside their respective docker images.
* Added support for filepath arguments in the **validate** and **format** commands.
* Added pre-commit hooks for `validate`, `format`, `run-unit-tests` and `update-docker-image` commands.
* Fixed an issue in the **download** command where layouts were overriden even without the `-f` option.
* Fixed an issue where Demisto-SDK did not detect layout ID when using the **download** command.
* Fixed an issue where the **lint** command ran on `native:dev` supported content when passing the `--docker-image all` flag, instead it will run on `native:candidate`.
* Added support for `native:candidate` as a docker image flag for **lint** command.
* Added a modification for layouts in **prepare-content**, replacing `Related Incidents`, `Linked Incidents` and `Child Incidents` with the suitable `... Alerts` name when uploading to XSIAM.
* Fixed an issue where logs and messages would not show when using the **download** command.
* Fixed an issue where the `server_min_version` field in metadata was an empty value when parsing packs without content items.
* Fixed an issue where running **openapi-codegen** resulted in false-positive error messages.
* Fixed an issue where **generate-python-to-yml** generated input arguments as required even though required=False was specified.
* Fixed an issue where **generate-python-to-yml** generated input arguments a default arguments when default=some_value was provided.
* Fixed a bug where **validate** returned error on playbook inputs with special characters.
* Fixed an issue where **validate** did not properly check `conf.json` when the latter is modified.
* Fixed an issue in the **upload** command, where a prompt was not showing on the console.
* Fixed an issue where running **lint** failed installing dependencies in containers.

## 1.11.0
* **Note: Demisto-SDK will soon stop supporting Python 3.8**
* Fixed an issue where using **download** on non-unicode content, merging them into existing files caused an error.
* Changed an internal setting to allow writing non-ascii content (unicode) using `YAMLHandler` and `JSONHandler`.
* Fixed an issue where an error message in **unify** was unclear for invalid input.
* Fixed an issue where running **validate** failed with **is_valid_integration_file_path_in_folder** on integrations that use API modules.
* Fixed an issue where **validate** failed with **is_valid_integration_file_path_in_folder** on integrations that use the `MSAPIModule`.
* Added **validate** check for the `modules` field in `pack_metadata.json` files.
* Changed **lint** to skip deprecated content, unless when using the `-i` flag.
* Fixed an issue where **update-release-notes** failed when a new *Parsing Rule* was added to a pack.
* Refactored the logging framework. Demisto-SDK logs will now be written to `.demist_sdk_debug.log` under the content path (when detected) or the current directory.
* Added `GR105` validation to **validate** command to check that no duplicate IDs are used.
* Added support for API Modules imported in API modules in the **unify** command.
* Added **validate** check, to make sure every Python file has a corresponding unit test file.

## 1.10.6
* Fixed an issue where running **validate** with the `-g` flag would skip some validations for old-formatted (unified) integration/script files.
* Deprecated integrations and scripts will not run anymore when providing the **--all-packs** to the **lint** command.
* Fixed an issue where a pack `serverMinVersion` would be calculated by the minimal fromVersion of its content items.
* Added the `--docker-image-target` flag to **lint** for testing native supported content with new images.

## 1.10.5
* Fixed an issue where running **run-test-playbook** would not use the `verify` parameter correctly. @ajoga
* Added a newline at the end of README files generated in **generate-docs**.
* Added the value `3` (out of bounds) to the `onChangeRepAlg` and `reputationCalc` fields under the `IncidentType` and `GenericType` schemas. **validate** will allow using it now.
* Fixed an issue where **doc-review** required dot suffixes in release notes describing new content.
* Fixed an issue where **validate** failed on Feed Integrations after adding the new *Collect/Connect* section field.
* Fixed an issue where using **postman-codegen** failed converting strings containing digits to kebab-case.
* Fixed an issue where the ***error-code*** command could not parse List[str] parameter.
* Updated validation *LO107* to support more section types in XSIAM layouts.

## 1.10.4
* Added support for running **lint** in multiple native-docker images.

## 1.10.3
* Fixed an issue where running **format** would fail after running npm install.
* Improved the graph validations in the **validate** command:
  - GR100 will now run on all content items of changed packs.
  - GR101 and GR102 will now catch invalid fromversion/toversion of files **using** the changed items.
  - GR103 errors will raise a warning when using the *-a* flag, but an error if using the *-i* or *g* flags.
* Fixed an issue where test-playbooks timed out.
* Fixed an issue where making a change in a module using an ApiModule would cause lint to run on the ApiModule unnecessarily.
* Fixed an issue where the `marketplace` field was not used when dumping pack zips.
* Fixed a typo in the README content generated with **update-release-notes** for updating integrations.
* Fixed an issue in **validate**, where using the `-gr` and `-i` flags did not run properly.
* Added the `sectionorder` field to integration scheme.
* Fixed an issue where in some occasions running of test-playbooks could receive session timeouts.
* Fixed an issue where **validate** command failed on core pack dependencies validation because of test dependencies.

## 1.10.2
* Added markdown lint formatting for README files in the **format** command.
* Fixed an issue where **lint** failed when using the `-cdam` flag with changed dependant api modules.
* Fixed an issue in the **upload** command, where `json`-based content items were not unified correctly when using the `--zip` argument.
* Added XPANSE core packs validations.

## 1.10.1
* Fixed an issue where **update-content-graph** failed to execute.

## 1.10.0
* **Breaking change**: Removed usage of `pipenv`, `isort` and `autopep8` in the **split** and **download** commands. Removed the `--no-pipenv` and `--no-code-formatting` flags. Please see https://xsoar.pan.dev/docs/tutorials/tut-setup-dev-remote for the recommended environment setup.
* Fixed an issue in **prepare-content** command where large code lines were broken.
* Fixed an issue where git-*renamed_files* were not retrieved properly.
* Fixed an issue where test dependencies were calculated in all level dependencies calculation.
* Added formatting and validation to XSIAM content types.
* Fixed an issue where several XSIAM content types were not validated when passing the `-a` flag.
* Added a UUID to name mapper for **download** it replaces UUIDs with names on all downloaded files.
* Updated the demisto-py to v3.2.6 which now supports basic proxy authentication.
* Improved the message shown when using **upload** and overwriting packs.
* Added support for the **Layout Rule** content type in the id-set and the content graph.
* Updated the default general `fromVersion` value on **format** to `6.8.0`
* Fixed an issue where **lint** sometimes failed when using the `-cdam` flag due to wrong file duplications filtering.
* Added the content graph to **validate**, use with the `--graph` flag.

## 1.9.0
* Fixed an issue where the Slack notifier was using a deprecated argument.
* Added the `--docker-image` argument to the **lint** command, which allows determining the docker image to run lint on. Possible options are: `'native:ga'`, `'native:maintenance'`, `'native:dev'`, `'all'`, a specific docker image (from Docker Hub) or, the default `'from-yml'`.
* Fixed an issue in **prepare-content** command where large code lines were broken.
* Added a logger warning to **get_demisto_version**, the task will now fail with a more informative message.
* Fixed an issue where the **upload** and **prepare-content** commands didn't add `fromServerVersion` and `toServerVersion` to layouts.
* Updated **lint** to use graph instead of id_set when running with `--check-dependent-api-module` flag.
* Added the marketplaces field to all schemas.
* Added the flag `--xsoar-only` to the **doc-review** command which enables reviewing documents that belong to XSOAR-supported Packs.
* Fixed an issue in **update-release-notes** command where an error occurred when executing the same command a second time.
* Fixed an issue where **validate** would not always ignore errors listed under `.pack-ignore`.
* Fixed an issue where running **validate** on a specific pack didn't test all the relevant entities.
* Fixed an issue where fields ending with `_x2` where not replaced in the appropriate Marketplace.

## 1.8.3
* Changed **validate** to allow hiding parameters of type 0, 4, 12 and 14 when replacing with type 9 (credentials) with the same name.
* Fixed an issue where **update-release-notes** fails to update *MicrosoftApiModule* dependent integrations.
* Fixed an issue where the **upload** command failed because `docker_native_image_config.json` file could not be found.
* Added a metadata file to the content graph zip, to be used in the **update-content-graph** command.
* Updated the **validate** and **update-release-notes** commands to unskip the *Triggers Recommendations* content type.


## 1.8.2
* Fixed an issue where demisto-py failed to upload content to XSIAM when `DEMISTO_USERNAME` environment variable is set.
* Fixed an issue where the **prepare-content** command output invalid automation name when used with the --*custom* argument.
* Fixed an issue where modeling rules with arbitrary whitespace characters were not parsed correctly.
* Added support for the **nativeImage** key for an integration/script in the **prepare-content** command.
* Added **validate** checks for integrations declared deprecated (display name, description) but missing the `deprecated` flag.
* Changed the **validate** command to fail on the IN145 error code only when the parameter with type 4 is not hidden.
* Fixed an issue where downloading content layouts with `detailsV2=None` resulted in an error.
* Fixed an issue where **xdrctemplate** was missing 'external' prefix.
* Fixed an issue in **prepare-content** command providing output path.
* Updated the **validate** and **update-release-notes** commands to skip the *Triggers Recommendations* content type.
* Added a new validation to the **validate** command to verify that the release notes headers are in the correct format.
* Changed the **validate** command to fail on the IN140 error code only when the skipped integration has no unit tests.
* Changed **validate** to allow hiding parameters of type 4 (secret) when replacing with type 9 (credentials) with the same name.
* Fixed an issue where the **update-release-notes** command didn't add release-notes properly to some *new* content items.
* Added validation that checks that the `nativeimage` key is not defined in script/integration yml.
* Added to the **format** command the ability to remove `nativeimage` key in case defined in script/integration yml.
* Enhanced the **update-content-graph** command to support `--use-git`, `--imported_path` and `--output-path` arguments.
* Fixed an issue where **doc-review** failed when reviewing command name in some cases.
* Fixed an issue where **download** didn't identify playbooks properly, and downloaded files with UUIDs instead of file/script names.

## 1.8.1
* Fixed an issue where **format** created duplicate configuration parameters.
* Added hidden properties to integration command argument and script argument.
* Added `--override-existing` to **upload** that skips the confirmation prompt for overriding existing content packs. @mattbibbydw
* Fixed an issue where **validate** failed in private repos when attempting to read from a nonexisting `approved_categories.json`.
* Fixed an issue where **validate** used absolute paths when getting remote `pack_metadata.json` files in private repos.
* Fixed an issue in **download**, where names of custom scripts were replaced with UUIDs in IncidentFields and Layouts.

## 1.8.0
* Updated the supported python versions, as `>=3.8,<3.11`, as some of the dependencies are not supported on `3.11` yet.
* Added a **validate** step for **Modeling Rules** testdata files.
* Added the **update-content-graph** command.
* Added the ability to limit the number of CPU cores with `DEMISTO_SDK_MAX_CPU_CORES` envirment variable.
* Added the **prepare-content** command.
* Added support for fromversion/toversion in XSIAM content items (correlation rules, XSIAM dashboards, XSIAM reports and triggers).
* Added a **validate** step checking types of attributes in the schema file of modeling rule.
* Added a **validate** step checking that the dataset name of a modeling rule shows in the xif and schema files.
* Added a **validate** step checking that a correlation rule file does not start with a hyphen.
* Added a **validate** step checking that xsiam content items follow naming conventions.
* Fixed an issue where SDK commands failed on the deprecated `packaging.version.LegacyVersion`, by locking the `packaging` version to `<22`.
* Fixed an issue where **update-release-notes** failed when changing only xif file in **Modeling Rules**.
* Fixed an issue where *is_valid_category* and *is_categories_field_match_standard* failed when running in a private repo.
* Fixed an issue where **validate** didn't fail on the MR103 validation error.
* Fixed the *--release-notes* option, to support the new CHANGELOG format.
* Fixed an issue where **validate** failed when only changing a modeling rules's xif file.
* Fixed an issue where **format** failed on indicator files with a `None` value under the `tabs` key.
* Fixed an issue where **validate** only printed errors for one change of context path, rather than print all.
* Fixed an issue where **download** did not suggest using a username/password when authenticating with XSOAR and using invalid arguments.
* Fixed an issue where **download** failed when listing or downloading content items that are not unicode-encoded.
* Added support for fromversion/toversion in XSIAM content items (correlation rules, XSIAM dashboards, XSIAM reports and triggers).
* Updated the supported python versions, as `>=3.8,<3.11`, as some of the dependencies are not supported on `3.11` yet.
* Added **prepare-content** command which will prepare the pack or content item for the platform.
* Patched an issue where deprecated `packaging.version.LegacyVersion`, locking packaging version to `<22`.

## 1.7.9
* Fixed an issue where an error message in **validate** would not include the suggested fix.
* Added a validation that enforces predefined categories on MP Packs & integration yml files, the validation also ensures that each pack has only one category.
* Fixed an issue where **update-release-notes** did not generate release notes for **XDRC Templates**.
* Fixed an issue where **upload** failed without explaining the reason.
* Improved implementation of the docker_helper module.
* Fixed an issue where **validate** did not check changed pack_metadata.json files when running using git.
* Added support for **xdrctemplate** to content graph.
* Fixed an issue where local copies of the newly-introduced `DemistoClassApiModule.py` were validated.
* Added new release notes templates for the addition and modification of playbooks, layouts and types in the **doc-review** command.
* Fixed an issue where the **doc-review** command failed on descriptions of new content items.
* Added the `Command XXX is deprecated. Use XXX instead.` release notes templates to **doc-review** command.
* Fixed an issue where the **update-release-notes** command didn't add the modeling-rules description for new modeling-rules files.

## 1.7.8
* Added the capability to run the MDX server in a docker container for environments without node.
* Fixed an issue where **generate-docs** with `-c` argument updated sections of the incorrect commands.
* Added IF113 error code to **ALLOWED_IGNORE_ERRORS**.
* Fixed an issue where **validate** failed on playbooks with non-string input values.
* Added the `DEMISTO_SDK_IGNORE_CONTENT_WARNING` environment variable, to allow suppressing warnings when commands are not run under a content repo folder.
* Fixed an issue where **validate** failed to recognize integration tests that were missing from config.json
* Added support for **xpanse** marketplace in **create-id-set** and **create-content-artifacts** commands.
* Fixed an issue where **split** failed on yml files.
* Added support for marketplace-specific tags.
* Fixed an issue where **download** would not run `isort`. @maxgubler
* Fixed an issue where XSIAM Dashboards and Reports images failed the build.
* Added support for **xpanse** marketplace to content graph.

## 1.7.7
* Fixed an issue where paybooks **generate-docs** didn't parse complex input values when no accessor field is given correctly.
* Fixed an issue in the **download** command, where an exception would be raised when downloading system playbooks.
* Fixed an issue where the **upload** failed on playbooks containing a value that starts with `=`.
* Fixed an issue where the **generate-unit-tests** failed to generate assertions, and generate unit tests when command names does not match method name.
* Fixed an issue where the **download** command did not honor the `--no-code-formatting` flag properly. @maxgubler
* Added a new check to **validate**, making sure playbook task values are passed as references.
* Fixed an issue where the **update-release-notes** deleted existing release notes, now appending to it instead.
* Fixed an issue where **validate** printed blank space in case of validation failed and ignored.
* Renamed 'Agent Config' to 'XDRC Templates'.
* Fixed an issue where the **zip-packs** command did not work with the CommonServerUserPython and CommonServerUserPowerShell package.

## 1.7.6

* Fixed parsing of initialization arguments of client classes in the **generate-unit-tests** command.
* Added support for AgentConfig content item in the **upload**, **create-id-set**, **find-dependecies**, **unify** and **create-content-artifacts** commands.
* Added support for XSIAM Report preview image.

## 1.7.5

* Fixed an issue where the **upload** command did not work with the CommonServerUserPython package.
* Fixed an issue in the **download** command, where some playbooks were downloaded as test playbooks.
* Added playbook modification capabilities in **TestSuite**.
* Added a new command **create-content-graph**.
* Fixed an issue in the **upload** command, where the temporary zip would not clean up properly.
* Improved content items parsing in the **create-content-graph** command.
* Added an error when the docker daemon is unavailable when running **lint**.
* Removed the validation of a subtype change for scripts in the **validate** command.
* Fixed an issue where names of XSIAM content items were not normalized properly.
* Fixed an issue where the **download** command was downloading playbooks with **script** (id) and not **scriptName**.
* Fixed an issue where script yml files were not properly identified by `find_type`.
* Removed nightly integrations filtering when deciding if a test should run.
* Added support for XSIAM Dashboard preview image.
* Added the `--no-code-formatting` flag to the **download** command, allowing to skip autopep8 and isort.
* Fixed an issue in the **update-release-notes** command, where generating release notes for modeling rules schema file caused exception.

## 1.7.4

* Fixed an issue where the **doc-review** command showed irrelevant messages.
* Fixed an issue in **validate**, where backward-compatibility failures prevented other validations from running.
* Fixed an issue in **validate**, where content-like files under infrastructure paths were not ignored.
* Fixed an issue in the AMI mapping, where server versions were missing.
* Change the way the normalize name is set for external files.
* Added dump function to XSIAM pack objects to dulicate the files.
* Fixed an issue where the `contribution_converter` did not support changes made to ApiModules.
* Added name normalization according to new convention to XSIAM content items
* Added playbook modification capabilities in **TestSuite**.
* Fixed an issue in create-content-artifacts where it will not get a normalize name for the item and it will try to duplicate the same file.

## 1.7.3

* Fixed an issue in the **format** command where fail when executed from environment without mdx server available.
* Added `Added a`, `Added an` to the list of allowed changelog prefixes.
* Added support for Indicator Types/Reputations in the **upload** command.
* Fixed an issue when running from a subdirectory of a content repo failed.
* Changing the way we are using XSIAM servers api-keys in **test-content** .
* Added a success message to **postman-codegen**.

## 1.7.2

* Fixed an issue in the **validate** command where incident fields were not found in mappers even when they exist
* Added an ability to provide list of marketplace names as a param attribute to **validate** and **upload**
* Added the file type to the error message when it is not supported.
* Fixed an issue where `contribution_converter` incorrectly mapped _Indicator Field_ objects to the _incidentfield_ directory in contribution zip files.
* Fixed a bug where **validate** returned error on empty inputs not used in playbooks.
* Added the `DEMISTO_SDK_CONTENT_PATH` environment variable, implicitly used in various commands.
* Added link to documentation for error messages regarding use cases and tags.

## 1.7.1

* Fixed an issue where *indicatorTypes* and *betaIntegrations* were not found in the id_set.
* Updated the default general `fromVersion` value on **format** to `6.5.0`
* Fixed an issue where the **validate** command did not fail when the integration yml file name was not the same as the folder containing it.
* Added an option to have **generate-docs** take a Playbooks folder path as input, and generate docs for all playbooks in it.
* Fixed an issue where the suggestion in case of `IF113` included uppercase letters for the `cliName` parameter.
* Added new validation to the **validate** command to fail and list all the file paths of files that are using a deprecated integration command / script / playbook.
* **validate** will no longer fail on playbooks calling subplaybooks that have a higher `fromVersion` value, if  calling the subplaybook has `skipifunavailable=True`.
* Fixed an issue where relative paths were not accessed correctly.
* Running any `demisto-sdk` command in a folder with a `.env` file will load it, temporarily overriding existing environment variables.
* Fixed an issue where **validate** did not properly detect deleted files.
* Added new validations to the **validate** command to verify that the schema file exists for a modeling rule and that the schema and rules keys are empty in the yml file.
* Fixed an issue where *find_type* didn't recognize exported incident types.
* Added a new validation to **validate**, making sure all inputs of a playbook are used.
* Added a new validation to **validate**, making sure all inputs used in a playbook declared in the input section.
* The **format** command will now replace the *fromServerVersion* field with *fromVersion*.

## 1.7.0

* Allowed JSON Handlers to accept kwargs, for custoimzing behavior.
* Fixed an issue where an incorrect error was shown when the `id` of a content item differed from its `name` attribute.
* Fixed an issue where the `preserve_quotes` in ruamel_handler received an incorrect value @icholy
* Fixed an issue where ignoring RM110 error code wasn't working and added a validation to **ALLOWED_IGNORE_ERRORS** to validate that all error codes are inserted in the right format.
* Fixed an issue where the contribution credit text was not added correctly to the pack README.
* Changed the contribution file implementation from markdown to a list of contributor names. The **create-content-artifact** will use this list to prepare the needed credit message.
* Added a new validation to the `XSOAR-linter` in the **lint** command for verifying that demisto.log is not used in the code.
* The **generate-docs** command will now auto-generate the Incident Mirroring section when implemented in an integration.
* Added support to automatically generate release notes for deprecated items in the **update-release-notes** command.
* Fixed an issue causing any command to crash when unable to detect local repository properties.
* Fixed an issue where running in a private gitlab repo caused a warning message to be shown multiple times.
* Added a new validation to the **validate** command to verify that markdown and python files do not contain words related to copyright section.
* Fixed an issue where **lint** crashed when provided an input file path (expecting a directory).

## 1.6.9

* Added a new validation that checks whether a pack should be deprecated.
* Added a new ability to the **format** command to deprecate a pack.
* Fixed an issue where the **validate** command sometimes returned a false negative in cases where there are several sub-playbooks with the same ID.
* Added a new validation to the **validate** command to verify that the docker in use is not deprecated.
* Added support for multiple ApiModules in the **unify** command
* Added a check to **validate** command, preventing use of relative urls in README files.
* Added environment variable **DEMISTO_SDK_MARKETPLACE** expected to affect *MarketplaceTagParser* *marketplace* value. The value will be automatically set when passing *marketplace* arg to the commands **unify**, **zip-packs**, **create-content-artifacts** and **upload**.
* Added slack notifier for build failures on the master branch.
* Added support for modeling and parsing rules in the **split** command.
* Added support for README files in **format** command.
* Added a **validate** check, making sure classifier id and name values match. Updated the classifier **format** to update the id accordingly.
* The **generate-docs** command will now auto-generate the playbook image link by default.
* Added the `--custom-image-link` argument to override.
* Added a new flag to **generate-docs** command, allowing to add a custom image link to a playbook README.
* Added a new validation to the **validate** command to verify that the package directory name is the same as the files contained in the that package.
* Added support in the **unify** command to unify a schema into its Modeling Rule.

## 1.6.8

* Fixed an issue where **validate** did not fail on invalid playbook entities' versions (i.e. subplaybooks or scripts with higher fromversion than their parent playbook).
* Added support for running lint via a remote docker ssh connection. Use `DOCKER_HOST` env variable to specify a remote docker connection, such as: `DOCKER_HOST=ssh://myuser@myhost.com`.
* Fixed an issue where the pack cache in *get_marketplaces* caused the function to return invalid values.
* Fixed an issue where running format on a pack with XSIAM entities would fail.
* Added the new `display_name` field to relevant entities in the **create-id-set** command.
* Added a new validation to the **validate** command to verify the existence of "Reliability" parameter if the integration have reputation command.
* Fixed a bug where terminating the **lint** command failed (`ctrl + c`).
* Removed the validation of a subtype change in integrations and scripts from **validate**.
* Fixed an issue where **download** did not behave as expected when prompting for a version update. Reported by @K-Yo
* Added support for adoption release notes.
* Fixed an issue where **merge-id-sets** failed when a key was missing in one id-set.json.
* Fixed a bug where some mypy messages were not parsed properly in **lint**.
* Added a validation to the **validate** command, failing when '`fromversion`' or '`toversion`' in a content entity are incorrect format.
* Added a validation to the **validate** command, checking if `fromversion` <= `toversion`.
* Fixed an issue where coverage reports used the wrong logging level, marking debug logs as errors.
* Added a new validation to the **validate** command, to check when the discouraged `http` prefixes are used when setting defaultvalue, rather than `https`.
* Added a check to the **lint** command for finding hard-coded usage of the http protocol.
* Locked the dependency on Docker.
* Removed a traceback line from the **init** command templates: BaseIntegration, BaseScript.
* Updated the token in **_add_pr_comment** method from the content-bot token to the xsoar-bot token.

## 1.6.7

* Added the `types-markdown` dependency, adding markdown capabilities to existing linters using the [Markdown](https://pypi.org/project/Markdown/) package.
* Added support in the **format** command to remove nonexistent incident/indicator fields from *layouts/mappers*
* Added the `Note: XXX` and `XXX now generally available.` release notes templates to **doc-review** command.
* Updated the logs shown during the docker build step.
* Removed a false warning about configuring the `GITLAB_TOKEN` environment variable when it's not needed.
* Removed duplicate identifiers for XSIAM integrations.
* Updated the *tags* and *use cases* in pack metadata validation to use the local files only.
* Fixed the error message in checkbox validation where the defaultvalue is wrong and added the name of the variable that should be fixed.
* Added types to `find_type_by_path` under tools.py.
* Fixed an issue where YAML files contained incorrect value type for `tests` key when running `format --deprecate`.
* Added a deprecation message to the `tests:` section of yaml files when running `format --deprecate`.
* Added use case for **validate** on *wizard* objects - set_playbook is mapped to all integrations.
* Added the 'integration-get-indicators' commands to be ignored by the **verify_yml_commands_match_readme** validation, the validation will no longer fail if these commands are not in the readme file.
* Added a new validation to the **validate** command to verify that if the phrase "breaking changes" is present in a pack release notes, a JSON file with the same name exists and contains the relevant breaking changes information.
* Improved logs when running test playbooks (in a build).
* Fixed an issue in **upload** did not include list-type content items. @nicolas-rdgs
* Reverted release notes to old format.

## 1.6.6

* Added debug print when excluding item from ID set due to missing dependency.
* Added a validation to the **validate** command, failing when non-ignorable errors are present in .pack-ignore.
* Fixed an issue where `mdx server` did not close when stopped in mid run.
* Fixed an issue where `-vvv` flag did not print logs on debug level.
* enhanced ***validate*** command to list all command names affected by a backward compatibility break, instead of only one.
* Added support for Wizard content item in the **format**, **validate**, **upload**, **create-id-set**, **find-dependecies** and **create-content-artifacts** commands.
* Added a new flag to the **validate** command, allowing to run specific validations.
* Added support in **unify** and **create-content-artifacts** for displaying different documentations (detailed description + readme) for content items, depending on the marketplace version.
* Fixed an issue in **upload** where list items were not uploaded.
* Added a new validation to **validate** command to verify that *cliName* and *id* keys of the incident field or the indicator field are matches.
* Added the flag '-x', '--xsiam' to **upload** command to upload XSIAM entities to XSIAM server.
* Fixed the integration field *isFetchEvents* to be in lowercase.
* Fixed an issue where **validate -i** run after **format -i** on an existing file in the repo instead of **validate -g**.
* Added the following commands: 'update-remote-data', 'get-modified-remote-data', 'update-remote-system' to be ignored by the **verify_yml_commands_match_readme** validation, the validation will no longer fail if these commands are not in the readme file.
* Updated the release note template to include a uniform format for all items.
* Added HelloWorldSlim template option for *--template* flag in **demisto-sdk init** command.
* Fixed an issue where the HelloWorldSlim template in **demisto-sdk init** command had an integration id that was conflicting with HelloWorld integration id.
* Updated the SDK to use demisto-py 3.1.6, allowing use of a proxy with an environment variable.
* Set the default logger level to `warning`, to avoid unwanted debug logs.
* The **format** command now validates that default value of checkbox parameters is a string 'true' or 'false'.
* Fixed an issue where `FileType.PLAYBOOK` would show instead of `Playbook` in readme error messages.
* Added a new validation to **validate** proper defaultvalue for checkbox fields.

## 1.6.5

* Fixed an issue in the **format** command where the `id` field was overwritten for existing JSON files.
* Fixed an issue where the **doc-review** command was successful even when the release-note is malformed.
* Added timestamps to the `demisto-sdk` logger.
* Added time measurements to **lint**.
* Added the flag '-d', '--dependency' to **find-dependencies** command to get the content items that cause the dependencies between two packs.
* Fixed an issue where **update-release-notes** used the *trigger_id* field instead of the *trigger_name* field.
* Fixed an issue where **doc-review** failed to recognize script names, in scripts using the old file structure.
* Fixed an issue where concurrent processes created by **lint** caused deadlocks when opening files.
* Fixed an issue in the **format** command where `_dev` or `_copy` suffixes weren't removed from the subscript names in playbooks and layouts.
* Fixed an issue where **validate** failed on nonexistent `README.md` files.
* Added support of XSIAM content items to the **validate** command.
* Report **lint** summary results and failed packages after reporting time measurements.

## 1.6.4

* Added the new **generate-yml-from-python** command.
* Added a code *type* indication for integration and script objects in the *ID Set*.
* Added the [Vulture](https://github.com/jendrikseipp/vulture) linter to the pre-commit hook.
* The `demisto-sdk` pack will now be distributed via PyPi with a **wheel** file.
* Fixed a bug where any edited json file that contained a forward slash (`/`) escaped.
* Added a new validation to **validate** command to verify that the metadata *currentVersion* is
the same as the last release note version.
* The **validate** command now checks if there're none-deprecated integration commands that are missing from the readme file.
* Fixed an issue where *dockerimage* changes in Scripts weren't recognized by the **update-release-notes** command.
* Fixed an issue where **update-xsoar-config-file** did not properly insert the marketplace packs list to the file.
* Added the pack name to the known words by default when running the **doc-review** command.
* Added support for new XSIAM entities in **create-id-set** command.
* Added support for new XSIAM entities in **create-content-artifacts** command.
* Added support for Parsing/Modeling Rule content item in the **unify** command.
* Added the integration name, the commands name and the script name to the known words by default when running the **doc-review** command.
* Added an argument '-c' '--custom' to the **unify** command, if True will append to the unified yml name/display/id the custom label provided
* Added support for sub words suggestion in kebab-case sentences when running the **doc-review** command.
* Added support for new XSIAM entities in **update-release-notes** command.
* Enhanced the message of alternative suggestion words shown when running **doc-review** command.
* Fixed an incorrect error message, in case `node` is not installed on the machine.
* Fixed an issue in the **lint** command where the *check-dependent-api-modules* argument was set to true by default.
* Added a new command **generate-unit-tests**.
* Added a new validation to **validate** all SIEM integration have the same suffix.
* Fixed the destination path of the unified parsing/modeling rules in **create-content-artifacts** command.
* Fixed an issue in the **validate** command, where we validated wrongfully the existence of readme file for the *ApiModules* pack.
* Fixed an issue in the **validate** command, where an error message that was displayed for scripts validation was incorrect.
* Fixed an issue in the **validate** and **format** commands where *None* arguments in integration commands caused the commands to fail unexpectedly.
* Added support for running tests on XSIAM machines in the **test-content** command.
* Fixed an issue where the **validate** command did not work properly when deleting non-content items.
* Added the flag '-d', '--dependency' to **find-dependencies** command to get the content items that cause the dependencies between two packs.

## 1.6.3

* **Breaking change**: Fixed a typo in the **validate** `--quiet-bc-validation` flag (was `--quite-bc-validation`). @upstart-swiss
* Dropped support for python 3.7: Demisto-SDK is now supported on Python 3.8 or newer.
* Added an argument to YAMLHandler, allowing to set a maximal width for YAML files. This fixes an issue where a wrong default was used.
* Added the detach mechanism to the **upload** command, If you set the --input-config-file flag, any files in the repo's SystemPacks folder will be detached.
* Added the reattach mechanism to the **upload** command, If you set the --input-config-file flag, any detached item in your XSOAR instance that isn't currently in the repo's SystemPacks folder will be re-attached.
* Fixed an issue in the **validate** command that did not work properly when using the *-g* flag.
* Enhanced the dependency message shown when running **lint**.
* Fixed an issue where **update-release-notes** didn't update the currentVersion in pack_metadata.
* Improved the logging in **test-content** for helping catch typos in external playbook configuration.

## 1.6.2

* Added dependency validation support for core marketplacev2 packs.
* Fixed an issue in **update-release-notes** where suggestion fix failed in validation.
* Fixed a bug where `.env` files didn't load. @nicolas-rdgs
* Fixed a bug where **validate** command failed when the *categories* field in the pack metadata was empty for non-integration packs.
* Added *system* and *item-type* arguments to the **download** command, used when downloading system items.
* Added a validation to **validate**, checking that each script, integration and playbook have a README file. This validation only runs when the command is called with either the `-i` or the `-g` flag.
* Fixed a regression issue with **doc-review**, where the `-g` flag did not work.
* Improved the detection of errors in **doc-review** command.
* The **validate** command now checks if a readme file is empty, only for packs that contain playbooks or were written by a partner.
* The **validate** command now makes sure common contextPath values (e.g. `DBotScore.Score`) have a non-empty description, and **format** populates them automatically.
* Fixed an issue where the **generate-outputs** command did not work properly when examples were provided.
* Fixed an issue in the **generate-outputs** command, where the outputs were not written to the specified output path.
* The **generate-outputs** command can now generate outputs from multiple calls to the same command (useful when different args provide different outputs).
* The **generate-outputs** command can now update a yaml file with new outputs, without deleting or overwriting existing ones.
* Fixed a bug where **doc-review** command failed on existing templates.
* Fixed a bug where **validate** command failed when the word demisto is in the repo README file.
* Added support for adding test-playbooks to the zip file result in *create-content-artifacts* command for marketplacev2.
* Fixed an issue in **find-dependencies** where using the argument *-o* without the argument *--all-packs-dependencies* did not print a proper warning.
* Added a **validate** check to prevent deletion of files whose deletion is not supported by the XSOAR marketplace.
* Removed the support in the *maintenance* option of the *-u* flag in the **update-release-notes** command.
* Added validation for forbidden words and phrases in the **doc-review** command.
* Added a retries mechanism to the **test-content** command to stabilize the build process.
* Added support for all `git` platforms to get remote files.
* Refactored the **format** command's effect on the *fromversion* field:
  * Fixed a bug where the *fromversion* field was removed when modifying a content item.
  * Updated the general default *fromversion* and the default *fromversion* of newly-introduced content items (e.g. `Lists`, `Jobs`).
  * Added an interactive mode functionality for all content types, to ask the user whether to set a default *fromversion*, if could not automatically determine its value. Use `-y` to assume 'yes' as an answer to all prompts and run non-interactively.

## 1.6.1

* Added the '--use-packs-known-words' argument to the **doc-review** command
* Added YAML_Loader to handle yaml files in a standard way across modules, replacing PYYAML.
* Fixed an issue when filtering items using the ID set in the **create-content-artifacts** command.
* Fixed an issue in the **generate-docs** command where tables were generated with an empty description column.
* Fixed an issue in the **split** command where splitting failed when using relative input/output paths.
* Added warning when inferred files are missing.
* Added to **validate** a validation for integration image dimensions, which should be 120x50px.
* Improved an error in the **validate** command to better differentiate between the case where a required fetch parameter is malformed or missing.

## 1.6.0

* Fixed an issue in the **create-id-set** command where similar items from different marketplaces were reported as duplicated.
* Fixed typo in demisto-sdk init
* Fixed an issue where the **lint** command did not handle all container exit codes.
* Add to **validate** a validation for pack name to make sure it is unchanged.
* Added a validation to the **validate** command that verifies that the version in the pack_metdata file is written in the correct format.
* Fixed an issue in the **format** command where missing *fromVersion* field in indicator fields caused an error.

## 1.5.9

* Added option to specify `External Playbook Configuration` to change inputs of Playbooks triggered as part of **test-content**
* Improved performance of the **lint** command.
* Improved performance of the **validate** command when checking README images.
* ***create-id-set*** command - the default value of the **marketplace** argument was changed from ‘xsoar’ to all packs existing in the content repository. When using the command, make sure to pass the relevant marketplace to use.

## 1.5.8

* Fixed an issue where the command **doc-review** along with the argument `--release-notes` failed on yml/json files with invalid schema.
* Fixed an issue where the **lint** command failed on packs using python 3.10

## 1.5.7

* Fixed an issue where reading remote yaml files failed.
* Fixed an issue in **validate** failed with no error message for lists (when no fromVersion field was found).
* Fixed an issue when running **validate** or **format** in a gitlab repository, and failing to determine its project id.
* Added an enhancement to **split**, handling an empty output argument.
* Added the ability to add classifiers and mappers to conf.json.
* Added the Alias field to the incident field schema.

## 1.5.6

* Added 'deprecated' release notes template.
* Fixed an issue where **run-test-playbook** command failed to get the task entries when the test playbook finished with errors.
* Fixed an issue in **validate** command when running with `no-conf-json` argument to ignore the `conf.json` file.
* Added error type text (`ERROR` or `WARNING`) to **validate** error prints.
* Fixed an issue where the **format** command on test playbook did not format the ID to be equal to the name of the test playbook.
* Enhanced the **update-release-notes** command to automatically commit release notes config file upon creation.
* The **validate** command will validate that an indicator field of type html has fromVersion of 6.1.0 and above.
* The **format** command will now add fromVersion 6.1.0 to indicator field of type html.
* Added support for beta integrations in the **format** command.
* Fixed an issue where the **postman-codegen** command failed when called with the `--config-out` flag.
* Removed the integration documentation from the detailed description while performing **split** command to the unified yml file.
* Removed the line which indicates the version of the product from the README.md file for new contributions.

## 1.5.5

* Fixed an issue in the **update-release-notes** command, which did not work when changes were made in multiple packs.
* Changed the **validate** command to fail on missing test-playbooks only if no unittests are found.
* Fixed `to_kebab_case`, it will now deal with strings that have hyphens, commas or periods in them, changing them to be hyphens in the new string.
* Fixed an issue in the **create-id-set** command, where the `source` value included the git token if it was specified in the remote url.
* Fixed an issue in the **merge-id-set** command, where merging fails because of duplicates but the packs are in the XSOAR repo but in different version control.
* Fixed missing `Lists` Content Item as valid `IDSetType`
* Added enhancement for **generate-docs**. It is possible to provide both file or a comma seperated list as `examples`. Also, it's possible to provide more than one example for a script or a command.
* Added feature in **format** to sync YML and JSON files to the `master` file structure.
* Added option to specify `Incident Type`, `Incoming Mapper` and `Classifier` when configuring instance in **test-content**
* added a new command **run-test-playbook** to run a test playbook in a given XSOAR instance.
* Fixed an issue in **format** when running on a modified YML, that the `id` value is not changed to its old `id` value.
* Enhancement for **split** command, replace `ApiModule` code block to `import` when splitting a YML.
* Fixed an issue where indicator types were missing from the pack's content, when uploading using **zip-packs**.
* The request data body format generated in the **postman-codegen** will use the python argument's name and not the raw data argument's name.
* Added the flag '--filter-by-id-set' to **create-content-artifacts** to create artifacts only for items in the given id_set.json.

## 1.5.4

* Fixed an issue with the **format** command when contributing via the UI
* The **format** command will now not remove the `defaultRows` key from incident, indicator and generic fields with `type: grid`.
* Fixed an issue with the **validate** command when a layoutscontainer did not have the `fromversion` field set.
* added a new command **update-xsoar-config-file** to handle your XSOAR Configuration File.
* Added `skipVerify` argument in **upload** command to skip pack signature verification.
* Fixed an issue when the **run** command  failed running when there’s more than one playground, by explicitly using the current user’s playground.
* Added support for Job content item in the **format**, **validate**, **upload**, **create-id-set**, **find-dependecies** and **create-content-artifacts** commands.
* Added a **source** field to the **id_set** entitles.
* Two entitles will not consider as duplicates if they share the same pack and the same source.
* Fixed a bug when duplicates were found in **find_dependencies**.
* Added function **get_current_repo** to `tools`.
* The **postman-codegen** will not have duplicates argument name. It will rename them to the minimum distinguished shared path for each of them.

## 1.5.3

* The **format** command will now set `unsearchable: True` for incident, indicator and generic fields.
* Fixed an issue where the **update-release-notes** command crashes with `--help` flag.
* Added validation to the **validate** command that verifies the `unsearchable` key in incident, indicator and generic fields is set to true.
* Removed a validation that DBotRole should be set for automation that requires elevated permissions to the `XSOAR-linter` in the **lint** command.
* Fixed an issue in **Validate** command where playbooks conditional tasks were mishandeled.
* Added a validation to prevent contributors from using the `fromlicense` key as a configuration parameter in an integration's YML
* Added a validation to ensure that the type for **API token** (and similar) parameters are configured correctly as a `credential` type in the integration configuration YML.
* Added an assertion that checks for duplicated requests' names when generating an integration from a postman collection.
* Added support for [.env files](https://pypi.org/project/python-dotenv/). You can now add a `.env` file to your repository with the logging information instead of setting a global environment variables.
* When running **lint** command with --keep-container flag, the docker images are committed.
* The **validate** command will not return missing test playbook error when given a script with dynamic-section tag.

## 1.5.2

* Added a validation to **update-release-notes** command to ensure that the `--version` flag argument is in the right format.
* added a new command **coverage-analyze** to generate and print coverage reports.
* Fixed an issue in **validate** in repositories which are not in GitHub or GitLab
* Added a validation that verifies that readme image absolute links do not contain the working branch name.
* Added support for List content item in the **format**, **validate**, **download**, **upload**, **create-id-set**, **find-dependecies** and **create-content-artifacts** commands.
* Added a validation to ensure reputation command's default argument is set as an array input.
* Added the `--fail-duplicates` flag for the **merge-id-set** command which will fail the command if duplicates are found.
* Added the `--fail-duplicates` flag for the **create-id-set** command which will fail the command if duplicates are found.

## 1.5.1

* Fixed an issue where **validate** command failed to recognized test playbooks for beta integrations as valid tests.
* Fixed an issue were the **validate** command was falsely recognizing image paths in readme files.
* Fixed an issue where the **upload** command error message upon upload failure pointed to wrong file rather than to the pack metadata.
* Added a validation that verifies that each script which appears in incident fields, layouts or layout containers exists in the id_set.json.
* Fixed an issue where the **postman code-gen** command generated double dots for context outputs when it was not needed.
* Fixed an issue where there **validate** command on release notes file crashed when author image was added or modified.
* Added input handling when running **find-dependencies**, replacing string manipulations.
* Fixed an issue where the **validate** command did not handle multiple playbooks with the same name in the id_set.
* Added support for GitLab repositories in **validate**

## 1.5.0

* Fixed an issue where **upload** command failed to upload packs not under content structure.
* Added support for **init** command to run from non-content repo.
* The **split-yml** has been renamed to **split** and now supports splitting Dashboards from unified Generic Modules.
* Fixed an issue where the skipped tests validation ran on the `ApiModules` pack in the **validate** command.
* The **init** command will now create the `Generic Object` entities directories.
* Fixed an issue where the **format** command failed to recognize changed files from git.
* Fixed an issue where the **json-to-outputs** command failed checking whether `0001-01-01T00:00:00` is of type `Date`
* Added to the **generate context** command to generate context paths for integrations from an example file.
* Fixed an issue where **validate** failed on release notes configuration files.
* Fixed an issue where the **validate** command failed on pack input if git detected changed files outside of `Packs` directory.
* Fixed an issue where **validate** command failed to recognize files inside validated pack when validation release notes, resulting in a false error message for missing entity in release note.
* Fixed an issue where the **download** command failed when downloading an invalid YML, instead of skipping it.

## 1.4.9

* Added validation that the support URL in partner contribution pack metadata does not lead to a GitHub repo.
* Enhanced ***generate-docs*** with default `additionalinformation` (description) for common parameters.
* Added to **validate** command a validation that a content item's id and name will not end with spaces.
* The **format** command will now remove trailing whitespaces from content items' id and name fields.
* Fixed an issue where **update-release-notes** could fail on files outside the user given pack.
* Fixed an issue where the **generate-test-playbook** command would not place the playbook in the proper folder.
* Added to **validate** command a validation that packs with `Iron Bank` uses the latest docker from Iron Bank.
* Added to **update-release-notes** command support for `Generic Object` entities.
* Fixed an issue where playbook `fromversion` mismatch validation failed even if `skipunavailable` was set to true.
* Added to the **create artifacts** command support for release notes configuration file.
* Added validation to **validate** for release notes config file.
* Added **isoversize** and **isautoswitchedtoquietmode** fields to the playbook schema.
* Added to the **update-release-notes** command `-bc` flag to generate template for breaking changes version.
* Fixed an issue where **validate** did not search description files correctly, leading to a wrong warning message.

## 1.4.8

* Fixed an issue where yml files with `!reference` failed to load properly.
* Fixed an issue when `View Integration Documentation` button was added twice during the download and re-upload.
* Fixed an issue when `(Partner Contribution)` was added twice to the display name during the download and re-upload.
* Added the following enhancements in the **generate-test-playbook** command:
  * Added the *--commands* argument to generate tasks for specific commands.
  * Added the *--examples* argument to get the command examples file path and generate tasks from the commands and arguments specified there.
  * Added the *--upload* flag to specify whether to upload the test playbook after the generation.
  * Fixed the output condition generation for outputs of type `Boolean`.

## 1.4.7

* Fixed an issue where an empty list for a command context didn't produce an indication other than an empty table.
* Fixed an issue where the **format** command has incorrectly recognized on which files to run when running using git.
* Fixed an issue where author image validations were not checked properly.
* Fixed an issue where new old-formatted scripts and integrations were not validated.
* Fixed an issue where the wording in the from version validation error for subplaybooks was incorrect.
* Fixed an issue where the **update-release-notes** command used the old docker image version instead of the new when detecting a docker change.
* Fixed an issue where the **generate-test-playbook** command used an incorrect argument name as default
* Fixed an issue where the **json-to-outputs** command used an incorrect argument name as default when using `-d`.
* Fixed an issue where validations failed while trying to validate non content files.
* Fixed an issue where README validations did not work post VS Code formatting.
* Fixed an issue where the description validations were inconsistent when running through an integration file or a description file.

## 1.4.6

* Fixed an issue where **validate** suggests, with no reason, running **format** on missing mandatory keys in yml file.
* Skipped existence of TestPlaybook check on community and contribution integrations.
* Fixed an issue where pre-commit didn't run on the demisto_sdk/commands folder.
* The **init** command will now change the script template name in the code to the given script name.
* Expanded the validations performed on beta integrations.
* Added support for PreProcessRules in the **format**, **validate**, **download**, and **create-content-artifacts** commands.
* Improved the error messages in **generate-docs**, if an example was not provided.
* Added to **validate** command a validation that a content entity or a pack name does not contain the words "partner" and "community".
* Fixed an issue where **update-release-notes** ignores *--text* flag while using *-f*
* Fixed the outputs validations in **validate** so enrichment commands will not be checked to have DBotScore outputs.
* Added a new validation to require the dockerimage key to exist in an integration and script yml files.
* Enhanced the **generate-test-playbook** command to use only integration tested on commands, rather than (possibly) other integrations implementing them.
* Expanded unify command to support GenericModules - Unifies a GenericModule object with its Dashboards.
* Added validators for generic objects:
  * Generic Field validator - verify that the 'fromVersion' field is above 6.5.0, 'group' field equals 4 and 'id' field starts with the prefix 'generic_'.
  * Generic Type validator - verify that the 'fromVersion' field is above 6.5.0
  * Generic Module validator - verify that the 'fromVersion' field is above 6.5.0
  * Generic Definition validator - verify that the 'fromVersion' field is above 6.5.0
* Expanded Format command to support Generic Objects - Fixes generic objects according to their validations.
* Fixed an issue where the **update-release-notes** command did not handle ApiModules properly.
* Added option to enter a dictionary or json of format `[{field_name:description}]` in the **json-to-outputs** command,
  with the `-d` flag.
* Improved the outputs for the **format** command.
* Fixed an issue where the validations performed after the **format** command were inconsistent with **validate**.
* Added to the **validate** command a validation for the author image.
* Updated the **create-content-artifacts** command to support generic modules, definitions, fields and types.
* Added an option to ignore errors for file paths and not only file name in .pack-ignore file.

## 1.4.5

* Enhanced the **postman-codegen** command to name all generated arguments with lower case.
* Fixed an issue where the **find-dependencies** command miscalculated the dependencies for playbooks that use generic commands.
* Fixed an issue where the **validate** command failed in external repositories in case the DEMISTO_SDK_GITHUB_TOKEN was not set.
* Fixed an issue where **openapi-codegen** corrupted the swagger file by overwriting configuration to swagger file.
* Updated the **upload** command to support uploading zipped packs to the marketplace.
* Added to the **postman-codegen** command support of path variables.
* Fixed an issue where **openapi-codegen** entered into an infinite loop on circular references in the swagger file.
* The **format** command will now set `fromVersion: 6.2.0` for widgets with 'metrics' data type.
* Updated the **find-dependencies** command to support generic modules, definitions, fields and types.
* Fixed an issue where **openapi-codegen** tried to extract reference example outputs, leading to an exception.
* Added an option to ignore secrets automatically when using the **init** command to create a pack.
* Added a tool that gives the ability to temporarily suppress console output.

## 1.4.4

* When formatting incident types with Auto-Extract rules and without mode field, the **format** command will now add the user selected mode.
* Added new validation that DBotRole is set for scripts that requires elevated permissions to the `XSOAR-linter` in the **lint** command.
* Added url escaping to markdown human readable section in generate docs to avoid autolinking.
* Added a validation that mapper's id and name are matching. Updated the format of mapper to include update_id too.
* Added a validation to ensure that image paths in the README files are valid.
* Fixed **find_type** function to correctly find test files, such as, test script and test playbook.
* Added scheme validations for the new Generic Object Types, Fields, and Modules.
* Renamed the flag *--input-old-version* to *--old-version* in the **generate-docs** command.
* Refactored the **update-release-notes** command:
  * Replaced the *--all* flag with *--use-git* or *-g*.
  * Added the *--force* flag to update the pack release notes without changes in the pack.
  * The **update-release-notes** command will now update all dependent integrations on ApiModule change, even if not specified.
  * If more than one pack has changed, the full list of updated packs will be printed at the end of **update-release-notes** command execution.
  * Fixed an issue where the **update-release-notes** command did not add docker image release notes entry for release notes file if a script was changed.
  * Fixed an issue where the **update-release-notes** command did not detect changed files that had the same name.
  * Fixed an issue in the **update-release-notes** command where the version support of JSON files was mishandled.
* Fixed an issue where **format** did not skip files in test and documentation directories.
* Updated the **create-id-set** command to support generic modules, definitions, fields and types.
* Changed the **convert** command to generate old layout fromversion to 5.0.0 instead of 4.1.0
* Enhanced the command **postman-codegen** with type hints for templates.

## 1.4.3

* Fixed an issue where **json-to-outputs** command returned an incorrect output when json is a list.
* Fixed an issue where if a pack README.md did not exist it could cause an error in the validation process.
* Fixed an issue where the *--name* was incorrectly required in the **init** command.
* Adding the option to run **validate** on a specific path while using git (*-i* & *-g*).
* The **format** command will now change UUIDs in .yml and .json files to their respective content entity name.
* Added a playbook validation to check if a task sub playbook exists in the id set in the **validate** command.
* Added the option to add new tags/usecases to the approved list and to the pack metadata on the same pull request.
* Fixed an issue in **test_content** where when different servers ran tests for the same integration, the server URL parameters were not set correctly.
* Added a validation in the **validate** command to ensure that the ***endpoint*** command is configured correctly in yml file.
* Added a warning when pack_metadata's description field is longer than 130 characters.
* Fixed an issue where a redundant print occurred on release notes validation.
* Added new validation in the **validate** command to ensure that the minimal fromVersion in a widget of type metrics will be 6.2.0.
* Added the *--release-notes* flag to demisto-sdk to get the current version release notes entries.

## 1.4.2

* Added to `pylint` summary an indication if a test was skipped.
* Added to the **init** command the option to specify fromversion.
* Fixed an issue where running **init** command without filling the metadata file.
* Added the *--docker-timeout* flag in the **lint** command to control the request timeout for the Docker client.
* Fixed an issue where **update-release-notes** command added only one docker image release notes entry for release notes file, and not for every entity whom docker image was updated.
* Added a validation to ensure that incident/indicator fields names starts with their pack name in the **validate** command. (Checked only for new files and only when using git *-g*)
* Updated the **find-dependencies** command to return the 'dependencies' according the layout type ('incident', 'indicator').
* Enhanced the "vX" display name validation for scripts and integrations in the **validate** command to check for every versioned script or integration, and not only v2.
* Added the *--fail-duplicates* flag for the **create-id-set** command which will fail the command if duplicates are found.
* Added to the **generate-docs** command automatic addition to git when a new readme file is created.

## 1.4.1

* When in private repo without `DEMSITO_SDK_GITHUB_TOKEN` configured, get_remote_file will take files from the local origin/master.
* Enhanced the **unify** command when giving input of a file and not a directory return a clear error message.
* Added a validation to ensure integrations are not skipped and at least one test playbook is not skipped for each integration or script.
* Added to the Content Tests support for `context_print_dt`, which queries the incident context and prints the result as a json.
* Added new validation for the `xsoar_config.json` file in the **validate** command.
* Added a version differences section to readme in **generate-docs** command.
* Added the *--docs-format* flag in the **integration-diff** command to get the output in README format.
* Added the *--input-old-version* and *--skip-breaking-changes* flags in the **generate-docs** command to get the details for the breaking section and to skip the breaking changes section.

## 1.4.0

* Enable passing a comma-separated list of paths for the `--input` option of the **lint** command.
* Added new validation of unimplemented test-module command in the code to the `XSOAR-linter` in the **lint** command.
* Fixed the **generate-docs** to handle integration authentication parameter.
* Added a validation to ensure that description and README do not contain the word 'Demisto'.
* Improved the deprecated message validation required from playbooks and scripts.
* Added the `--quite-bc-validation` flag for the **validate** command to run the backwards compatibility validation in quite mode (errors is treated like warnings).
* Fixed the **update release notes** command to display a name for old layouts.
* Added the ability to append to the pack README credit to contributors.
* Added identification for parameter differences in **integration-diff** command.
* Fixed **format** to use git as a default value.
* Updated the **upload** command to support reports.
* Fixed an issue where **generate-docs** command was displaying 'None' when credentials parameter display field configured was not configured.
* Fixed an issue where **download** did not return exit code 1 on failure.
* Updated the validation that incident fields' names do not contain the word incident will aplly to core packs only.
* Added a playbook validation to verify all conditional tasks have an 'else' path in **validate** command.
* Renamed the GitHub authentication token environment variable `GITHUB_TOKEN` to `DEMITO_SDK_GITHUB_TOKEN`.
* Added to the **update-release-notes** command automatic addition to git when new release notes file is created.
* Added validation to ensure that integrations, scripts, and playbooks do not contain the entity type in their names.
* Added the **convert** command to convert entities between XSOAR versions.
* Added the *--deprecate* flag in **format** command to deprecate integrations, scripts, and playbooks.
* Fixed an issue where ignoring errors did not work when running the **validate** command on specific files (-i).

## 1.3.9

* Added a validation verifying that the pack's README.md file is not equal to pack description.
* Fixed an issue where the **Assume yes** flag did not work properly for some entities in the **format** command.
* Improved the error messages for separators in folder and file names in the **validate** command.
* Removed the **DISABLE_SDK_VERSION_CHECK** environment variable. To disable new version checks, use the **DEMISTO_SDK_SKIP_VERSION_CHECK** envirnoment variable.
* Fixed an issue where the demisto-sdk version check failed due to a rate limit.
* Fixed an issue with playbooks scheme validation.

## 1.3.8

* Updated the **secrets** command to work on forked branches.

## 1.3.7

* Added a validation to ensure correct image and description file names.
* Fixed an issue where the **validate** command failed when 'display' field in credentials param in yml is empty but 'displaypassword' was provided.
* Added the **integration-diff** command to check differences between two versions of an integration and to return a report of missing and changed elements in the new version.
* Added a validation verifying that the pack's README.md file is not missing or empty for partner packs or packs contains use cases.
* Added a validation to ensure that the integration and script folder and file names will not contain separators (`_`, `-`, ``).
* When formatting new pack, the **format** command will set the *fromversion* key to 5.5.0 in the new files without fromversion.

## 1.3.6

* Added a validation that core packs are not dependent on non-core packs.
* Added a validation that a pack name follows XSOAR standards.
* Fixed an issue where in some cases the `get_remote_file` function failed due to an invalid path.
* Fixed an issue where running **update-release-notes** with updated integration logo, did not detect any file changes.
* Fixed an issue where the **create-id-set** command did not identify unified integrations correctly.
* Fixed an issue where the `CommonTypes` pack was not identified as a dependency for all feed integrations.
* Added support for running SDK commands in private repositories.
* Fixed an issue where running the **init** command did not set the correct category field in an integration .yml file for a newly created pack.
* When formatting new contributed pack, the **format** command will set the *fromversion* key to 6.0.0 in the relevant files.
* If the environment variable "DISABLE_SDK_VERSION_CHECK" is define, the demisto-sdk will no longer check for newer version when running a command.
* Added the `--use-pack-metadata` flag for the **find-dependencies** command to update the calculated dependencies using the the packs metadata files.
* Fixed an issue where **validate** failed on scripts in case the `outputs` field was set to `None`.
* Fixed an issue where **validate** was failing on editing existing release notes.
* Added a validation for README files verifying that the file doesn't contain template text copied from HelloWorld or HelloWorldPremium README.

## 1.3.5

* Added a validation that layoutscontainer's id and name are matching. Updated the format of layoutcontainer to include update_id too.
* Added a validation that commands' names and arguments in core packs, or scripts' arguments do not contain the word incident.
* Fixed issue where running the **generate-docs** command with -c flag ran all the commands and not just the commands specified by the flag.
* Fixed the error message of the **validate** command to not always suggest adding the *description* field.
* Fixed an issue where running **format** on feed integration generated invalid parameter structure.
* Fixed an issue where the **generate-docs** command did not add all the used scripts in a playbook to the README file.
* Fixed an issue where contrib/partner details might be added twice to the same file, when using unify and create-content-artifacts commands
* Fixed issue where running **validate** command on image-related integration did not return the correct outputs to json file.
* When formatting playbooks, the **format** command will now remove empty fields from SetIncident, SetIndicator, CreateNewIncident, CreateNewIndicator script arguments.
* Added an option to fill in the developer email when running the **init** command.

## 1.3.4

* Updated the **validate** command to check that the 'additionalinfo' field only contains the expected value for feed required parameters and not equal to it.
* Added a validation that community/partner details are not in the detailed description file.
* Added a validation that the Use Case tag in pack_metadata file is only used when the pack contains at least one PB, Incident Type or Layout.
* Added a validation that makes sure outputs in integrations are matching the README file when only README has changed.
* Added the *hidden* field to the integration schema.
* Fixed an issue where running **format** on a playbook whose `name` does not equal its `id` would cause other playbooks who use that playbook as a sub-playbook to fail.
* Added support for local custom command configuration file `.demisto-sdk-conf`.
* Updated the **format** command to include an update to the description file of an integration, to remove community/partner details.

## 1.3.3

* Fixed an issue where **lint** failed where *.Dockerfile* exists prior running the lint command.
* Added FeedHelloWorld template option for *--template* flag in **demisto-sdk init** command.
* Fixed issue where **update-release-notes** deleted release note file if command was called more than once.
* Fixed issue where **update-release-notes** added docker image release notes every time the command was called.
* Fixed an issue where running **update-release-notes** on a pack with newly created integration, had also added a docker image entry in the release notes.
* Fixed an issue where `XSOAR-linter` did not find *NotImplementedError* in main.
* Added validation for README files verifying their length (over 30 chars).
* When using *-g* flag in the **validate** command it will now ignore untracked files by default.
* Added the *--include-untracked* flag to the **validate** command to include files which are untracked by git in the validation process.
* Improved the `pykwalify` error outputs in the **validate** command.
* Added the *--print-pykwalify* flag to the **validate** command to print the unchanged output from `pykwalify`.

## 1.3.2

* Updated the format of the outputs when using the *--json-file* flag to create a JSON file output for the **validate** and **lint** commands.
* Added the **doc-review** command to check spelling in .md and .yml files as well as a basic release notes review.
* Added a validation that a pack's display name does not already exist in content repository.
* Fixed an issue where the **validate** command failed to detect duplicate params in an integration.
* Fixed an issue where the **validate** command failed to detect duplicate arguments in a command in an integration.

## 1.3.1

* Fixed an issue where the **validate** command failed to validate the release notes of beta integrations.
* Updated the **upload** command to support indicator fields.
* The **validate** and **update-release-notes** commands will now check changed files against `demisto/master` if it is configured locally.
* Fixed an issue where **validate** would incorrectly identify files as renamed.
* Added a validation that integration properties (such as feed, mappers, mirroring, etc) are not removed.
* Fixed an issue where **validate** failed when comparing branch against commit hash.
* Added the *--no-pipenv* flag to the **split-yml** command.
* Added a validation that incident fields and incident types are not removed from mappers.
* Fixed an issue where the *c
reate-id-set* flag in the *validate* command did not work while not using git.
* Added the *hiddenusername* field to the integration schema.
* Added a validation that images that are not integration images, do not ask for a new version or RN

## 1.3.0

* Do not collect optional dependencies on indicator types reputation commands.
* Fixed an issue where downloading indicator layoutscontainer objects failed.
* Added a validation that makes sure outputs in integrations are matching the README file.
* Fixed an issue where the *create-id-set* flag in the **validate** command did not work.
* Added a warning in case no id_set file is found when running the **validate** command.
* Fixed an issue where changed files were not recognised correctly on forked branches in the **validate** and the **update-release-notes** commands.
* Fixed an issue when files were classified incorrectly when running *update-release-notes*.
* Added a validation that integration and script file paths are compatible with our convention.
* Fixed an issue where id_set.json file was re created whenever running the generate-docs command.
* added the *--json-file* flag to create a JSON file output for the **validate** and **lint** commands.

## 1.2.19

* Fixed an issue where merge id_set was not updated to work with the new entity of Packs.
* Added a validation that the playbook's version matches the version of its sub-playbooks, scripts, and integrations.

## 1.2.18

* Changed the *skip-id-set-creation* flag to *create-id-set* in the **validate** command. Its default value will be False.
* Added support for the 'cve' reputation command in default arg validation.
* Filter out generic and reputation command from scripts and playbooks dependencies calculation.
* Added support for the incident fields in outgoing mappers in the ID set.
* Added a validation that the taskid field and the id field under the task field are both from uuid format and contain the same value.
* Updated the **format** command to generate uuid value for the taskid field and for the id under the task field in case they hold an invalid values.
* Exclude changes from doc_files directory on validation.
* Added a validation that an integration command has at most one default argument.
* Fixing an issue where pack metadata version bump was not enforced when modifying an old format (unified) file.
* Added validation that integration parameter's display names are capitalized and spaced using whitespaces and not underscores.
* Fixed an issue where beta integrations where not running deprecation validations.
* Allowed adding additional information to the deprecated description.
* Fixing an issue when escaping less and greater signs in integration params did not work as expected.

## 1.2.17

* Added a validation that the classifier of an integration exists.
* Added a validation that the mapper of an integration exists.
* Added a validation that the incident types of a classifier exist.
* Added a validation that the incident types of a mapper exist.
* Added support for *text* argument when running **demisto-sdk update-release-notes** on the ApiModules pack.
* Added a validation for the minimal version of an indicator field of type grid.
* Added new validation for incident and indicator fields in classifiers mappers and layouts exist in the content.
* Added cache for get_remote_file to reducing failures from accessing the remote repo.
* Fixed an issue in the **format** command where `_dev` or `_copy` suffixes weren't removed from the `id` of the given playbooks.
* Playbook dependencies from incident and indicator fields are now marked as optional.
* Mappers dependencies from incident types and incident fields are now marked as optional.
* Classifier dependencies from incident types are now marked as optional.
* Updated **demisto-sdk init** command to no longer create `created` field in pack_metadata file
* Updated **generate-docs** command to take the parameters names in setup section from display field and to use additionalinfo field when exist.
* Using the *verbose* argument in the **find-dependencies** command will now log to the console.
* Improved the deprecated message validation required from integrations.
* Fixed an issue in the **generate-docs** command where **Context Example** section was created when it was empty.

## 1.2.16

* Added allowed ignore errors to the *IDSetValidator*.
* Fixed an issue where an irrelevant id_set validation ran in the **validate** command when using the *--id-set* flag.
* Fixed an issue were **generate-docs** command has failed if a command did not exist in commands permissions file.
* Improved a **validate** command message for missing release notes of api module dependencies.

## 1.2.15

* Added the *ID101* to the allowed ignored errors.

## 1.2.14

* SDK repository is now mypy check_untyped_defs complaint.
* The lint command will now ignore the unsubscriptable-object (E1136) pylint error in dockers based on python 3.9 - this will be removed once a new pylint version is released.
* Added an option for **format** to run on a whole pack.
* Added new validation of unimplemented commands from yml in the code to `XSOAR-linter`.
* Fixed an issue where Auto-Extract fields were only checked for newly added incident types in the **validate** command.
* Added a new warning validation of direct access to args/params dicts to `XSOAR-linter`.

## 1.2.13

* Added new validation of indicators usage in CommandResults to `XSOAR-linter`.
* Running **demisto-sdk lint** will automatically run on changed files (same behavior as the -g flag).
* Removed supported version message from the documentation when running **generate_docs**.
* Added a print to indicate backwards compatibility is being checked in **validate** command.
* Added a percent print when running the **validate** command with the *-a* flag.
* Fixed a regression in the **upload** command where it was ignoring `DEMISTO_VERIFY_SSL` env var.
* Fixed an issue where the **upload** command would fail to upload beta integrations.
* Fixed an issue where the **validate** command did not create the *id_set.json* file when running with *-a* flag.
* Added price change validation in the **validate** command.
* Added validations that checks in read-me for empty sections or leftovers from the auto generated read-me that should be changed.
* Added new code validation for *NotImplementedError* to raise a warning in `XSOAR-linter`.
* Added validation for support types in the pack metadata file.
* Added support for *--template* flag in **demisto-sdk init** command.
* Fixed an issue with running **validate** on master branch where the changed files weren't compared to previous commit when using the *-g* flag.
* Fixed an issue where the `XSOAR-linter` ran *NotImplementedError* validation on scripts.
* Added support for Auto-Extract feature validation in incident types in the **validate** command.
* Fixed an issue in the **lint** command where the *-i* flag was ignored.
* Improved **merge-id-sets** command to support merge between two ID sets that contain the same pack.
* Fixed an issue in the **lint** command where flake8 ran twice.

## 1.2.12

* Bandit now reports also on medium severity issues.
* Fixed an issue with support for Docker Desktop on Mac version 2.5.0+.
* Added support for vulture and mypy linting when running without docker.
* Added support for *prev-ver* flag in **update-release-notes** command.
* Improved retry support when building docker images for linting.
* Added the option to create an ID set on a specific pack in **create-id-set** command.
* Added the *--skip-id-set-creation* flag to **validate** command in order to add the capability to run validate command without creating id_set validation.
* Fixed an issue where **validate** command checked docker image tag on ApiModules pack.
* Fixed an issue where **find-dependencies** did not calculate dashboards and reports dependencies.
* Added supported version message to the documentation and release notes files when running **generate_docs** and **update-release-notes** commands respectively.
* Added new code validations for *NotImplementedError* exception raise to `XSOAR-linter`.
* Command create-content-artifacts additional support for **Author_image.png** object.
* Fixed an issue where schemas were not enforced for incident fields, indicator fields and old layouts in the validate command.
* Added support for **update-release-notes** command to update release notes according to master branch.

## 1.2.11

* Fixed an issue where the ***generate-docs*** command reset the enumeration of line numbering after an MD table.
* Updated the **upload** command to support mappers.
* Fixed an issue where exceptions were no printed in the **format** while the *--verbose* flag is set.
* Fixed an issue where *--assume-yes* flag did not work in the **format** command when running on a playbook without a `fromversion` field.
* Fixed an issue where the **format** command would fail in case `conf.json` file was not found instead of skipping the update.
* Fixed an issue where integration with v2 were recognised by the `name` field instead of the `display` field in the **validate** command.
* Added a playbook validation to check if a task script exists in the id set in the **validate** command.
* Added new integration category `File Integrity Management` in the **validate** command.

## 1.2.10

* Added validation for approved content pack use-cases and tags.
* Added new code validations for *CommonServerPython* import to `XSOAR-linter`.
* Added *default value* and *predefined values* to argument description in **generate-docs** command.
* Added a new validation that checks if *get-mapping-fields* command exists if the integration schema has *{ismappable: true}* in **validate** command.
* Fixed an issue where the *--staged* flag recognised added files as modified in the **validate** command.
* Fixed an issue where a backwards compatibility warning was raised for all added files in the **validate** command.
* Fixed an issue where **validate** command failed when no tests were given for a partner supported pack.
* Updated the **download** command to support mappers.
* Fixed an issue where the ***format*** command added a duplicate parameter.
* For partner supported content packs, added support for a list of emails.
* Removed validation of README files from the ***validate*** command.
* Fixed an issue where the ***validate*** command required release notes for ApiModules pack.

## 1.2.9

* Fixed an issue in the **openapi_codegen** command where it created duplicate functions name from the swagger file.
* Fixed an issue in the **update-release-notes** command where the *update type* argument was not verified.
* Fixed an issue in the **validate** command where no error was raised in case a non-existing docker image was presented.
* Fixed an issue in the **format** command where format failed when trying to update invalid Docker image.
* The **format** command will now preserve the **isArray** argument in integration's reputation commands and will show a warning if it set to **false**.
* Fixed an issue in the **lint** command where *finally* clause was not supported in main function.
* Fixed an issue in the **validate** command where changing any entity ID was not validated.
* Fixed an issue in the **validate** command where *--staged* flag did not bring only changed files.
* Fixed the **update-release-notes** command to ignore changes in the metadata file.
* Fixed the **validate** command to ignore metadata changes when checking if a version bump is needed.

## 1.2.8

* Added a new validation that checks in playbooks for the usage of `DeleteContext` in **validate** command.
* Fixed an issue in the **upload** command where it would try to upload content entities with unsupported versions.
* Added a new validation that checks in playbooks for the usage of specific instance in **validate** command.
* Added the **--staged** flag to **validate** command to run on staged files only.

## 1.2.7

* Changed input parameters in **find-dependencies** command.
  * Use ***-i, --input*** instead of ***-p, --path***.
  * Use ***-idp, --id-set-path*** instead of ***-i, --id-set-path***.
* Fixed an issue in the **unify** command where it crashed on an integration without an image file.
* Fixed an issue in the **format** command where unnecessary files were not skipped.
* Fixed an issue in the **update-release-notes** command where the *text* argument was not respected in all cases.
* Fixed an issue in the **validate** command where a warning about detailed description was given for unified or deprecated integrations.
* Improved the error returned by the **validate** command when running on files using the old format.

## 1.2.6

* No longer require setting `DEMISTO_README_VALIDATION` env var to enable README mdx validation. Validation will now run automatically if all necessary node modules are available.
* Fixed an issue in the **validate** command where the `--skip-pack-dependencies` would not skip id-set creation.
* Fixed an issue in the **validate** command where validation would fail if supplied an integration with an empty `commands` key.
* Fixed an issue in the **validate** command where validation would fail due to a required version bump for packs which are not versioned.
* Will use env var `DEMISTO_VERIFY_SSL` to determine if to use a secure connection for commands interacting with the Server when `--insecure` is not passed. If working with a local Server without a trusted certificate, you can set env var `DEMISTO_VERIFY_SSL=no` to avoid using `--insecure` on each command.
* Unifier now adds a link to the integration documentation to the integration detailed description.
* Fixed an issue in the **secrets** command where ignored secrets were not skipped.

## 1.2.5

* Added support for special fields: *defaultclassifier*, *defaultmapperin*, *defaultmapperout* in **download** command.
* Added -y option **format** command to assume "yes" as answer to all prompts and run non-interactively
* Speed up improvements for `validate` of README files.
* Updated the **format** command to adhere to the defined content schema and sub-schemas, aligning its behavior with the **validate** command.
* Added support for canvasContextConnections files in **format** command.

## 1.2.4

* Updated detailed description for community integrations.

## 1.2.3

* Fixed an issue where running **validate** failed on playbook with task that adds tags to the evidence data.
* Added the *displaypassword* field to the integration schema.
* Added new code validations to `XSOAR-linter`.
  * As warnings messages:
    * `demisto.params()` should be used only inside main function.
    * `demisto.args()` should be used only inside main function.
    * Functions args should have type annotations.
* Added `fromversion` field validation to test playbooks and scripts in **validate** command.

## 1.2.2

* Add support for warning msgs in the report and summary to **lint** command.
* Fixed an issue where **json-to-outputs** determined bool values as int.
* Fixed an issue where **update-release-notes** was crushing on `--all` flag.
* Fixed an issue where running **validate**, **update-release-notes** outside of content repo crushed without a meaningful error message.
* Added support for layoutscontainer in **init** contribution flow.
* Added a validation for tlp_color param in feeds in **validate** command.
* Added a validation for removal of integration parameters in **validate** command.
* Fixed an issue where **update-release-notes** was failing with a wrong error message when no pack or input was given.
* Improved formatting output of the **generate-docs** command.
* Add support for env variable *DEMISTO_SDK_ID_SET_REFRESH_INTERVAL*. Set this env variable to the refresh interval in minutes. The id set will be regenerated only if the refresh interval has passed since the last generation. Useful when generating Script documentation, to avoid re-generating the id_set every run.
* Added new code validations to `XSOAR-linter`.
  * As error messages:
    * Longer than 10 seconds sleep statements for non long running integrations.
    * exit() usage.
    * quit() usage.
  * As warnings messages:
    * `demisto.log` should not be used.
    * main function existence.
    * `demito.results` should not be used.
    * `return_output` should not be used.
    * try-except statement in main function.
    * `return_error` usage in main function.
    * only once `return_error` usage.
* Fixed an issue where **lint** command printed logs twice.
* Fixed an issue where *suffix* did not work as expected in the **create-content-artifacts** command.
* Added support for *prev-ver* flag in **lint** and **secrets** commands.
* Added support for *text* flag to **update-release-notes** command to add the same text to all release notes.
* Fixed an issue where **validate** did not recognize added files if they were modified locally.
* Added a validation that checks the `fromversion` field exists and is set to 5.0.0 or above when working or comparing to a non-feature branch in **validate** command.
* Added a validation that checks the certification field in the pack_metadata file is valid in **validate** command.
* The **update-release-notes** command will now automatically add docker image update to the release notes.

## 1.2.1

* Added an additional linter `XSOAR-linter` to the **lint** command which custom validates py files. currently checks for:
  * `Sys.exit` usages with non zero value.
  * Any `Print` usages.
* Fixed an issue where renamed files were failing on *validate*.
* Fixed an issue where single changed files did not required release notes update.
* Fixed an issue where doc_images required release-notes and validations.
* Added handling of dependent packs when running **update-release-notes** on changed *APIModules*.
  * Added new argument *--id-set-path* for id_set.json path.
  * When changes to *APIModule* is detected and an id_set.json is available - the command will update the dependent pack as well.
* Added handling of dependent packs when running **validate** on changed *APIModules*.
  * Added new argument *--id-set-path* for id_set.json path.
  * When changes to *APIModule* is detected and an id_set.json is available - the command will validate that the dependent pack has release notes as well.
* Fixed an issue where the find_type function didn't recognize file types correctly.
* Fixed an issue where **update-release-notes** command did not work properly on Windows.
* Added support for indicator fields in **update-release-notes** command.
* Fixed an issue where files in test dirs where being validated.

## 1.2.0

* Fixed an issue where **format** did not update the test playbook from its pack.
* Fixed an issue where **validate** validated non integration images.
* Fixed an issue where **update-release-notes** did not identified old yml integrations and scripts.
* Added revision templates to the **update-release-notes** command.
* Fixed an issue where **update-release-notes** crashed when a file was renamed.
* Fixed an issue where **validate** failed on deleted files.
* Fixed an issue where **validate** validated all images instead of packs only.
* Fixed an issue where a warning was not printed in the **format** in case a non-supported file type is inputted.
* Fixed an issue where **validate** did not fail if no release notes were added when adding files to existing packs.
* Added handling of incorrect layout paths via the **format** command.
* Refactor **create-content-artifacts** command - Efficient artifacts creation and better logging.
* Fixed an issue where image and description files were not handled correctly by **validate** and **update-release-notes** commands.
* Fixed an issue where the **format** command didn't remove all extra fields in a file.
* Added an error in case an invalid id_set.json file is found while running the **validate** command.
* Added fetch params checks to the **validate** command.

## 1.1.11

* Added line number to secrets' path in **secrets** command report.
* Fixed an issue where **init** a community pack did not present the valid support URL.
* Fixed an issue where **init** offered a non relevant pack support type.
* Fixed an issue where **lint** did not pull docker images for powershell.
* Fixed an issue where **find-dependencies** did not find all the script dependencies.
* Fixed an issue where **find-dependencies** did not collect indicator fields as dependencies for playbooks.
* Updated the **validate** and the **secrets** commands to be less dependent on regex.
* Fixed an issue where **lint** did not run on circle when docker did not return ping.
* Updated the missing release notes error message (RN106) in the **Validate** command.
* Fixed an issue where **Validate** would return missing release notes when two packs with the same substring existed in the modified files.
* Fixed an issue where **update-release-notes** would add duplicate release notes when two packs with the same substring existed in the modified files.
* Fixed an issue where **update-release-notes** would fail to bump new versions if the feature branch was out of sync with the master branch.
* Fixed an issue where a non-descriptive error would be returned when giving the **update-release-notes** command a pack which can not be found.
* Added dependencies check for *widgets* in **find-dependencies** command.
* Added a `update-docker` flag to **format** command.
* Added a `json-to-outputs` flag to the **run** command.
* Added a verbose (`-v`) flag to **format** command.
* Fixed an issue where **download** added the prefix "playbook-" to the name of playbooks.

## 1.1.10

* Updated the **init** command. Relevant only when passing the *--contribution* argument.
  * Added the *--author* option.
  * The *support* field of the pack's metadata is set to *community*.
* Added a proper error message in the **Validate** command upon a missing description in the root of the yml.
* **Format** now works with a relative path.
* **Validate** now fails when all release notes have been excluded.
* Fixed issue where correct error message would not propagate for invalid images.
* Added the *--skip-pack-dependencies* flag to **validate** command to skip pack dependencies validation. Relevant when using the *-g* flag.
* Fixed an issue where **Validate** and **Format** commands failed integrations with `defaultvalue` field in fetch incidents related parameters.
* Fixed an issue in the **Validate** command in which unified YAML files were not ignored.
* Fixed an issue in **generate-docs** where scripts and playbooks inputs and outputs were not parsed correctly.
* Fixed an issue in the **openapi-codegen** command where missing reference fields in the swagger JSON caused errors.
* Fixed an issue in the **openapi-codegen** command where empty objects in the swagger JSON paths caused errors.
* **update-release-notes** command now accept path of the pack instead of pack name.
* Fixed an issue where **generate-docs** was inserting unnecessary escape characters.
* Fixed an issue in the **update-release-notes** command where changes to the pack_metadata were not detected.
* Fixed an issue where **validate** did not check for missing release notes in old format files.

## 1.1.9

* Fixed an issue where **update-release-notes** command failed on invalid file types.

## 1.1.8

* Fixed a regression where **upload** command failed on test playbooks.
* Added new *githubUser* field in pack metadata init command.
* Support beta integration in the commands **split-yml, extract-code, generate-test-playbook and generate-docs.**
* Fixed an issue where **find-dependencies** ignored *toversion* field in content items.
* Added support for *layoutscontainer*, *classifier_5_9_9*, *mapper*, *report*, and *widget* in the **Format** command.
* Fixed an issue where **Format** will set the `ID` field to be equal to the `name` field in modified playbooks.
* Fixed an issue where **Format** did not work for test playbooks.
* Improved **update-release-notes** command:
  * Write content description to release notes for new items.
  * Update format for file types without description: Connections, Incident Types, Indicator Types, Layouts, Incident Fields.
* Added a validation for feedTags param in feeds in **validate** command.
* Fixed readme validation issue in community support packs.
* Added the **openapi-codegen** command to generate integrations from OpenAPI specification files.
* Fixed an issue were release notes validations returned wrong results for *CommonScripts* pack.
* Added validation for image links in README files in **validate** command.
* Added a validation for default value of fetch param in feeds in **validate** command.
* Fixed an issue where the **Init** command failed on scripts.

## 1.1.7

* Fixed an issue where running the **format** command on feed integrations removed the `defaultvalue` fields.
* Playbook branch marked with *skipunavailable* is now set as an optional dependency in the **find-dependencies** command.
* The **feedReputation** parameter can now be hidden in a feed integration.
* Fixed an issue where running the **unify** command on JS package failed.
* Added the *--no-update* flag to the **find-dependencies** command.
* Added the following validations in **validate** command:
  * Validating that a pack does not depend on NonSupported / Deprecated packs.

## 1.1.6

* Added the *--description* option to the **init** command.
* Added the *--contribution* option to the **init** command which converts a contribution zip to proper pack format.
* Improved **validate** command performance time and outputs.
* Added the flag *--no-docker-checks* to **validate** command to skip docker checks.
* Added the flag *--print-ignored-files* to **validate** command to print ignored files report when the command is done.
* Added the following validations in **validate** command:
  * Validating that existing release notes are not modified.
  * Validating release notes are not added to new packs.
  * Validating that the "currentVersion" field was raised in the pack_metadata for modified packs.
  * Validating that the timestamp in the "created" field in the pack_metadata is in ISO format.
* Running `demisto-sdk validate` will run the **validate** command using git and only on committed files (same as using *-g --post-commit*).
* Fixed an issue where release notes were not checked correctly in **validate** command.
* Fixed an issue in the **create-id-set** command where optional playbook tasks were not taken into consideration.
* Added a prompt to the `demisto-sdk update-release-notes` command to prompt users to commit changes before running the release notes command.
* Added support to `layoutscontainer` in **validate** command.

## 1.1.5

* Fixed an issue in **find-dependencies** command.
* **lint** command now verifies flake8 on CommonServerPython script.

## 1.1.4

* Fixed an issue with the default output file name of the **unify** command when using "." as an output path.
* **Unify** command now adds contributor details to the display name and description.
* **Format** command now adds *isFetch* and *incidenttype* fields to integration yml.
* Removed the *feedIncremental* field from the integration schema.
* **Format** command now adds *feedBypassExclusionList*, *Fetch indicators*, *feedReputation*, *feedReliability*,
     *feedExpirationPolicy*, *feedExpirationInterval* and *feedFetchInterval* fields to integration yml.
* Fixed an issue in the playbooks schema.
* Fixed an issue where generated release notes were out of order.
* Improved pack dependencies detection.
* Fixed an issue where test playbooks were mishandled in **validate** command.

## 1.1.3

* Added a validation for invalid id fields in indicators types files in **validate** command.
* Added default behavior for **update-release-notes** command.
* Fixed an error where README files were failing release notes validation.
* Updated format of generated release notes to be more user friendly.
* Improved error messages for the **update-release-notes** command.
* Added support for `Connections`, `Dashboards`, `Widgets`, and `Indicator Types` to **update-release-notes** command.
* **Validate** now supports scripts under the *TestPlaybooks* directory.
* Fixed an issue where **validate** did not support powershell files.

## 1.1.2

* Added a validation for invalid playbookID fields in incidents types files in **validate** command.
* Added a code formatter for python files.
* Fixed an issue where new and old classifiers where mixed on validate command.
* Added *feedIncremental* field to the integration schema.
* Fixed error in the **upload** command where unified YMLs were not uploaded as expected if the given input was a pack.
* Fixed an issue where the **secrets** command failed due to a space character in the file name.
* Ignored RN validation for *NonSupported* pack.
* You can now ignore IF107, SC100, RP102 error codes in the **validate** command.
* Fixed an issue where the **download** command was crashing when received as input a JS integration or script.
* Fixed an issue where **validate** command checked docker image for JS integrations and scripts.
* **validate** command now checks scheme for reports and connections.
* Fixed an issue where **validate** command checked docker when running on all files.
* Fixed an issue where **validate** command did not fail when docker image was not on the latest numeric tag.
* Fixed an issue where beta integrations were not validated correctly in **validate** command.

## 1.1.1

* fixed and issue where file types were not recognized correctly in **validate** command.
* Added better outputs for validate command.

## 1.1.0

* Fixed an issue where changes to only non-validated files would fail validation.
* Fixed an issue in **validate** command where moved files were failing validation for new packs.
* Fixed an issue in **validate** command where added files were failing validation due to wrong file type detection.
* Added support for new classifiers and mappers in **validate** command.
* Removed support of old RN format validation.
* Updated **secrets** command output format.
* Added support for error ignore on deprecated files in **validate** command.
* Improved errors outputs in **validate** command.
* Added support for linting an entire pack.

## 1.0.9

* Fixed a bug where misleading error was presented when pack name was not found.
* **Update-release-notes** now detects added files for packs with versions.
* Readme files are now ignored by **update-release-notes** and validation of release notes.
* Empty release notes no longer cause an uncaught error during validation.

## 1.0.8

* Changed the output format of demisto-sdk secrets.
* Added a validation that checkbox items are not required in integrations.
* Added pack release notes generation and validation.
* Improved pack metadata validation.
* Fixed an issue in **validate** where renamed files caused an error

## 1.0.4

* Fix the **format** command to update the `id` field to be equal to `details` field in indicator-type files, and to `name` field in incident-type & dashboard files.
* Fixed a bug in the **validate** command for layout files that had `sortValues` fields.
* Fixed a bug in the **format** command where `playbookName` field was not always present in the file.
* Fixed a bug in the **format** command where indicatorField wasn't part of the SDK schemas.
* Fixed a bug in **upload** command where created unified docker45 yml files were not deleted.
* Added support for IndicatorTypes directory in packs (for `reputation` files, instead of Misc).
* Fixed parsing playbook condition names as string instead of boolean in **validate** command
* Improved image validation in YAML files.
* Removed validation for else path in playbook condition tasks.

## 1.0.3

* Fixed a bug in the **format** command where comments were being removed from YAML files.
* Added output fields: *file_path* and *kind* for layouts in the id-set.json created by **create-id-set** command.
* Fixed a bug in the **create-id-set** command Who returns Duplicate for Layouts with a different kind.
* Added formatting to **generate-docs** command results replacing all `<br>` tags with `<br/>`.
* Fixed a bug in the **download** command when custom content contained not supported content entity.
* Fixed a bug in **format** command in which boolean strings  (e.g. 'yes' or 'no') were converted to boolean values (e.g. 'True' or 'False').
* **format** command now removes *sourceplaybookid* field from playbook files.
* Fixed a bug in **generate-docs** command in which integration dependencies were not detected when generating documentation for a playbook.

## 1.0.1

* Fixed a bug in the **unify** command when output path was provided empty.
* Improved error message for integration with no tests configured.
* Improved the error message returned from the **validate** command when an integration is missing or contains malformed fetch incidents related parameters.
* Fixed a bug in the **create** command where a unified YML with a docker image for 4.5 was copied incorrectly.
* Missing release notes message are now showing the release notes file path to update.
* Fixed an issue in the **validate** command in which unified YAML files were not ignored.
* File format suggestions are now shown in the relevant file format (JSON or YAML).
* Changed Docker image validation to fail only on non-valid ones.
* Removed backward compatibility validation when Docker image is updated.

## 1.0.0

* Improved the *upload* command to support the upload of all the content entities within a pack.
* The *upload* command now supports the improved pack file structure.
* Added an interactive option to format integrations, scripts and playbooks with No TestPlaybooks configured.
* Added an interactive option to configure *conf.json* file with missing test playbooks for integrations, scripts and playbooks
* Added *download* command to download custom content from Demisto instance to the local content repository.
* Improved validation failure messages to include a command suggestion, wherever relevant, to fix the raised issue.
* Improved 'validate' help and documentation description
* validate - checks that scripts, playbooks, and integrations have the *tests* key.
* validate - checks that test playbooks are configured in `conf.json`.
* demisto-sdk lint - Copy dir better handling.
* demisto-sdk lint - Add error when package missing in docker image.
* Added *-a , --validate-all* option in *validate* to run all validation on all files.
* Added *-i , --input* option in *validate* to run validation on a specified pack/file.
* added *-i, --input* option in *secrets* to run on a specific file.
* Added an allowed hidden parameter: *longRunning* to the hidden integration parameters validation.
* Fixed an issue with **format** command when executing with an output path of a folder and not a file path.
* Bug fixes in generate-docs command given playbook as input.
* Fixed an issue with lint command in which flake8 was not running on unit test files.

## 0.5.2

* Added *-c, --command* option in *generate-docs* to generate a specific command from an integration.
* Fixed an issue when getting README/CHANGELOG files from git and loading them.
* Removed release notes validation for new content.
* Fixed secrets validations for files with the same name in a different directory.
* demisto-sdk lint - parallelization working with specifying the number of workers.
* demisto-sdk lint - logging levels output, 3 levels.
* demisto-sdk lint - JSON report, structured error reports in JSON format.
* demisto-sdk lint - XML JUnit report for unit-tests.
* demisto-sdk lint - new packages used to accelerate execution time.
* demisto-sdk secrets - command now respects the generic whitelist, and not only the pack secrets.

## 0.5.0

[PyPI History][1]

[1]: https://pypi.org/project/demisto-sdk/#history

## 0.4.9

* Fixed an issue in *generate-docs* where Playbooks and Scripts documentation failed.
* Added a graceful error message when executing the *run" command with a misspelled command.
* Added more informative errors upon failures of the *upload* command.
* format command:
  * Added format for json files: IncidentField, IncidentType, IndicatorField, IndicatorType, Layout, Dashboard.
  * Added the *-fv --from-version*, *-nv --no-validation* arguments.
  * Removed the *-t yml_type* argument, the file type will be inferred.
  * Removed the *-g use_git* argument, running format without arguments will run automatically on git diff.
* Fixed an issue in loading playbooks with '=' character.
* Fixed an issue in *validate* failed on deleted README files.

## 0.4.8

* Added the *max* field to the Playbook schema, allowing to define it in tasks loop.
* Fixed an issue in *validate* where Condition branches checks were case sensitive.

## 0.4.7

* Added the *slareminder* field to the Playbook schema.
* Added the *common_server*, *demisto_mock* arguments to the *init* command.
* Fixed an issue in *generate-docs* where the general section was not being generated correctly.
* Fixed an issue in *validate* where Incident type validation failed.

## 0.4.6

* Fixed an issue where the *validate* command did not identify CHANGELOG in packs.
* Added a new command, *id-set* to create the id set - the content dependency tree by file IDs.

## 0.4.5

* generate-docs command:
  * Added the *use_cases*, *permissions*, *command_permissions* and *limitations*.
  * Added the *--insecure* argument to support running the script and integration command in Demisto.
  * Removed the *-t yml_type* argument, the file type will be inferred.
  * The *-o --output* argument is no longer mandatory, default value will be the input file directory.
* Added support for env var: *DEMISTO_SDK_SKIP_VERSION_CHECK*. When set version checks are skipped.
* Fixed an issue in which the CHANGELOG files did not match our scheme.
* Added a validator to verify that there are no hidden integration parameters.
* Fixed an issue where the *validate* command ran on test files.
* Removed the *env-dir* argument from the demisto-sdk.
* README files which are html files will now be skipped in the *validate* command.
* Added support for env var: *DEMISTO_README_VALIDATOR*. When not set the readme validation will not run.

## 0.4.4

* Added a validator for IncidentTypes (incidenttype-*.json).
* Fixed an issue where the -p flag in the *validate* command was not working.
* Added a validator for README.md files.
* Release notes validator will now run on: incident fields, indicator fields, incident types, dashboard and reputations.
* Fixed an issue where the validator of reputation(Indicator Type) did not check on the details field.
* Fixed an issue where the validator attempted validating non-existing files after deletions or name refactoring.
* Removed the *yml_type* argument in the *split-yml*, *extract-code* commands.
* Removed the *file_type* argument in the *generate-test-playbook* command.
* Fixed the *insecure* argument in *upload*.
* Added the *insecure* argument in *run-playbook*.
* Standardise the *-i --input*, *-o --output* to demisto-sdk commands.

## 0.4.3

* Fixed an issue where the incident and indicator field BC check failed.
* Support for linting and unit testing PowerShell integrations.

## 0.4.2

* Fixed an issue where validate failed on Windows.
* Added a validator to verify all branches are handled in conditional task in a playbook.
* Added a warning message when not running the latest sdk version.
* Added a validator to check that the root is connected to all tasks in the playbook.
* Added a validator for Dashboards (dashboard-*.json).
* Added a validator for Indicator Types (reputation-*.json).
* Added a BC validation for changing incident field type.
* Fixed an issue where init command would generate an invalid yml for scripts.
* Fixed an issue in misleading error message in v2 validation hook.
* Fixed an issue in v2 hook which now is set only on newly added scripts.
* Added more indicative message for errors in yaml files.
* Disabled pykwalify info log prints.

## 0.3.10

* Added a BC check for incident fields - changing from version is not allowed.
* Fixed an issue in create-content-artifacts where scripts in Packs in TestPlaybooks dir were copied with a wrong prefix.

## 0.3.9

* Added a validation that incident field can not be required.
* Added validation for fetch incident parameters.
* Added validation for feed integration parameters.
* Added to the *format* command the deletion of the *sourceplaybookid* field.
* Fixed an issue where *fieldMapping* in playbook did not pass the scheme validation.
* Fixed an issue where *create-content-artifacts* did not copy TestPlaybooks in Packs without prefix of *playbook-*.
* Added a validation the a playbook can not have a rolename set.
* Added to the image validator the new DBot default image.
* Added the fields: elasticcommonfields, quiet, quietmode to the Playbook schema.
* Fixed an issue where *validate* failed on integration commands without outputs.
* Added a new hook for naming of v2 integrations and scripts.

## 0.3.8

* Fixed an issue where *create-content-artifact* was not loading the data in the yml correctly.
* Fixed an issue where *unify* broke long lines in script section causing syntax errors

## 0.3.7

* Added *generate-docs* command to generate documentation file for integration, playbook or script.
* Fixed an issue where *unify* created a malformed integration yml.
* Fixed an issue where demisto-sdk **init** creates unit-test file with invalid import.

## 0.3.6

* Fixed an issue where demisto-sdk **validate** failed on modified scripts without error message.

## 0.3.5

* Fixed an issue with docker tag validation for integrations.
* Restructured repo source code.

## 0.3.4

* Saved failing unit tests as a file.
* Fixed an issue where "_test" file for scripts/integrations created using **init** would import the "HelloWorld" templates.
* Fixed an issue in demisto-sdk **validate** - was failing on backward compatiblity check
* Fixed an issue in demisto-sdk **secrets** - empty line in .secrets-ignore always made the secrets check to pass
* Added validation for docker image inside integrations and scripts.
* Added --use-git flag to **format** command to format all changed files.
* Fixed an issue where **validate** did not fail on dockerimage changes with bc check.
* Added new flag **--ignore-entropy** to demisto-sdk **secrets**, this will allow skip entropy secrets check.
* Added --outfile to **lint** to allow saving failed packages to a file.

## 0.3.3

* Added backwards compatibility break error message.
* Added schema for incident types.
* Added **additionalinfo** field to as an available field for integration configuration.
* Added pack parameter for **init**.
* Fixed an issue where error would appear if name parameter is not set in **init**.

## 0.3.2

* Fixed the handling of classifier files in **validate**.

## 0.3.1

* Fixed the handling of newly created reputation files in **validate**.
* Added an option to perform **validate** on a specific file.

## 0.3.0

* Added support for multi-package **lint** both with parallel and without.
* Added all parameter in **lint** to run on all packages and packs in content repository.
* Added **format** for:
  * Scripts
  * Playbooks
  * Integrations
* Improved user outputs for **secrets** command.
* Fixed an issue where **lint** would run pytest and pylint only on a single docker per integration.
* Added auto-complete functionality to demisto-sdk.
* Added git parameter in **lint** to run only on changed packages.
* Added the **run-playbook** command
* Added **run** command which runs a command in the Demisto playground.
* Added **upload** command which uploads an integration or a script to a Demisto instance.
* Fixed and issue where **validate** checked if release notes exist for new integrations and scripts.
* Added **generate-test-playbook** command which generates a basic test playbook for an integration or a script.
* **validate** now supports indicator fields.
* Fixed an issue with layouts scheme validation.
* Adding **init** command.
* Added **json-to-outputs** command which generates the yaml section for outputs from an API raw response.

## 0.2.6

* Fixed an issue with locating release notes for beta integrations in **validate**.

## 0.2.5

* Fixed an issue with locating release notes for beta integrations in **validate**.

## 0.2.4

* Adding image validation to Beta_Integration and Packs in **validate**.

## 0.2.3

* Adding Beta_Integration to the structure validation process.
* Fixing bug where **validate** did checks on TestPlaybooks.
* Added requirements parameter to **lint**.

## 0.2.2

* Fixing bug where **lint** did not return exit code 1 on failure.
* Fixing bug where **validate** did not print error message in case no release notes were give.

## 0.2.1

* **Validate** now checks that the id and name fields are identical in yml files.
* Fixed a bug where sdk did not return any exit code.

## 0.2.0

* Added Release Notes Validator.
* Fixed the Unifier selection of your python file to use as the code.
* **Validate** now supports Indicator fields.
* Fixed a bug where **validate** and **secrets** did not return exit code 1 on failure.
* **Validate** now runs on newly added scripts.

## 0.1.8

* Added support for `--version`.
* Fixed an issue in file_validator when calling `checked_type` method with script regex.

## 0.1.2

* Restructuring validation to support content packs.
* Added secrets validation.
* Added content bundle creation.
* Added lint and unit test run.

## 0.1.1

* Added new logic to the unifier.
* Added detailed README.
* Some small adjustments and fixes.

## 0.1.0

Capabilities:

* **Extract** components(code, image, description etc.) from a Demisto YAML file into a directory.
* **Unify** components(code, image, description etc.) to a single Demisto YAML file.
* **Validate** Demisto content files.<|MERGE_RESOLUTION|>--- conflicted
+++ resolved
@@ -1,11 +1,8 @@
 # Changelog
 
 ## Unreleased
-<<<<<<< HEAD
 * Added the `--init` flag to **download**.
-=======
 * Added the PEP484 (no-implicit-optional) hook to **pre-commit**.
->>>>>>> 0320b1f2
 
 ## 1.15.2
 * Fixed an issue where **format** added default arguments to reputation commands which already have one.
