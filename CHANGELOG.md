--- conflicted
+++ resolved
@@ -4,9 +4,7 @@
 * Fixed an issue where **upload** would not properly show the installed version in the UI.
 * Fixed an issue where the `contribution_converter` failed replacing generated release notes with the contribution form release notes.
 * Fixed an issue where an extra levelname was added to a logging message.
-<<<<<<< HEAD
 * Modified the `mypy` pre-commit hook to run in a virtual environment, rather than the local mypy version.
-=======
 * Added support to run **validate** with `--git` flag on detached HEAD.
 * Added a validation that the **validate** command will fail if the pack name is not prefixed on XSIAM dashboard images.
 * Fixed the **generate-test-playbook** which failed on an unexpected keyword argument - 'console_log_threshold'.
@@ -20,7 +18,6 @@
 * Fixed an issue where graph-related tasks failed when files were deleted from the repo.
 * Added a **validate** check, and a **format** auto fix for the `fromversion` field in Correlation Rules and XSIAM Dashboards.
 * Update the format used for dev-dependencies in pyproject.toml to match modern versions of Poetry.
->>>>>>> c8c9c125
 
 ## 1.15.5
 * **Breaking Change**: The default of the **upload** command `--zip` argument is `true`. To upload packs as custom content items use the `--no-zip` argument.
