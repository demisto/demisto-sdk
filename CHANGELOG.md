--- conflicted
+++ resolved
@@ -1,6 +1,7 @@
 # Changelog
 
 ## Unreleased
+* Fixed an issue where **generate-outputs** did not generate context paths for empty lists or dictionaries in the response.
 
 ## 1.14.1
 * Fixed an issue where **update-release-notes** command failed when running on a pack that contains deprecated integrations without the `commands` section.
@@ -10,11 +11,7 @@
 * Fixed an issue in **pre-commit** command where `MYPYPATH` was not set properly.
 * Updated the integration category list in the **init** command.
 * Fixed an issue where in some environments docker errors were not caught.
-<<<<<<< HEAD
-* Fixed an issue where **generate-outputs** did not generate context paths for empty lists or dictionaries in the response.
-=======
 * Added a validation that the **validate** command will fail on README files if an image does not exist in the specified path.
->>>>>>> 9deaff8a
 
 ## 1.14.0
 * Added the `DEMISTO_SDK_GRAPH_FORCE_CREATE` environment variable. Use it to force the SDK to recreate the graph, rather than update it.
