# Changelog
* When formatting incident types with Auto-Extract rules and without mode field, the **format** command will now add the user selected mode.
* Added new validation that DBotRole is set for scripts that requires elevated permissions to the `XSOAR-linter` in the **lint** command.
* Added url escaping to markdown human readable section in generate docs to avoid autolinking.
* Added a validation that mapper's id and name are matching. Updated the format of mapper to include update_id too.
<<<<<<< HEAD
* Refactored the **update-release-notes** command:
  - Replaced the *--all* flag with *--use-git* or *-g*.
  - Added the *--force* flag to update the pack release notes without changes in the pack.
  - The **update-release-notes** command will now update all dependent integrations on ApiModule change, even if not specified.
  - If more than one pack has changed, the full list of updated packs will be printed at the end of **update-release-notes** command execution.
  - Fixed an issue where **update-release-notes** command did not add docker image release notes entry for release notes file if a script was changed.
=======
* Added a validation to ensure that image paths in the README files are valid.
* Fixed **find_type** function to correctly find test files, such as, test script and test playbook.
>>>>>>> 8e3735d9

# 1.4.3
* Fixed an issue where **json-to-outputs** command returned an incorrect output when json is a list.
* Fixed an issue where if a pack README.md did not exist it could cause an error in the validation process.
* Fixed an issue where the *--name* was incorrectly required in the **init** command.
* Adding the option to run **validate** on a specific path while using git (*-i* & *-g*).
* The **format** command will now change UUIDs in .yml and .json files to their respective content entity name.
* Added a playbook validation to check if a task sub playbook exists in the id set in the **validate** command.
* Added the option to add new tags/usecases to the approved list and to the pack metadata on the same pull request.
* Fixed an issue in **test_content** where when different servers ran tests for the same integration, the server URL parameters were not set correctly.
* Added a validation in the **validate** command to ensure that the ***endpoint*** command is configured correctly in yml file.
* Added a warning when pack_metadata's description field is longer than 130 characters.
* Fixed an issue where a redundant print occurred on release notes validation.
* Added new validation in the **validate** command to ensure that the minimal fromVersion in a widget of type metrics will be 6.2.0.
* Added the *--release-notes* flag to demisto-sdk to get the current version release notes entries.

# 1.4.2
* Added to `pylint` summary an indication if a test was skipped.
* Added to the **init** command the option to specify fromversion.
* Fixed an issue where running **init** command without filling the metadata file.
* Added the *--docker-timeout* flag in the **lint** command to control the request timeout for the Docker client.
* Fixed an issue where **update-release-notes** command added only one docker image release notes entry for release notes file, and not for every entity whom docker image was updated.
* Added a validation to ensure that incident/indicator fields names starts with their pack name in the **validate** command. (Checked only for new files and only when using git *-g*)
* Updated the **find-dependencies** command to return the 'dependencies' according the layout type ('incident', 'indicator').
* Enhanced the "vX" display name validation for scripts and integrations in the **validate** command to check for every versioned script or integration, and not only v2.
* Added the *--fail-duplicates* flag for the **create-id-set** command which will fail the command if duplicates are found.
* Added to the **generate-docs** command automatic addition to git when a new readme file is created.

# 1.4.1
* When in private repo without `DEMSITO_SDK_GITHUB_TOKEN` configured, get_remote_file will take files from the local origin/master.
* Enhanced the **unify** command when giving input of a file and not a directory return a clear error message.
* Added a validation to ensure integrations are not skipped and at least one test playbook is not skipped for each integration or script.
* Added to the Content Tests support for `context_print_dt`, which queries the incident context and prints the result as a json.
* Added new validation for the `xsoar_config.json` file in the **validate** command.
* Added a version differences section to readme in **generate-docs** command.
* Added the *--docs-format* flag in the **integration-diff** command to get the output in README format.
* Added the *--input-old-version* and *--skip-breaking-changes* flags in the **generate-docs** command to get the details for the breaking section and to skip the breaking changes section.

# 1.4.0
* Enable passing a comma-separated list of paths for the `--input` option of the **lint** command.
* Added new validation of unimplemented test-module command in the code to the `XSOAR-linter` in the **lint** command.
* Fixed the **generate-docs** to handle integration authentication parameter.
* Added a validation to ensure that description and README do not contain the word 'Demisto'.
* Improved the deprecated message validation required from playbooks and scripts.
* Added the `--quite-bc-validation` flag for the **validate** command to run the backwards compatibility validation in quite mode (errors is treated like warnings).
* Fixed the **update release notes** command to display a name for old layouts.
* Added the ability to append to the pack README credit to contributors.
* Added identification for parameter differences in **integration-diff** command.
* Fixed **format** to use git as a default value.
* Updated the **upload** command to support reports.
* Fixed an issue where **generate-docs** command was displaying 'None' when credentials parameter display field configured was not configured.
* Fixed an issue where **download** did not return exit code 1 on failure.
* Updated the validation that incident fields' names do not contain the word incident will aplly to core packs only.
* Added a playbook validation to verify all conditional tasks have an 'else' path in **validate** command.
* Renamed the GitHub authentication token environment variable `GITHUB_TOKEN` to `DEMITO_SDK_GITHUB_TOKEN`.
* Added to the **update-release-notes** command automatic addition to git when new release notes file is created.
* Added validation to ensure that integrations, scripts, and playbooks do not contain the entity type in their names.
* Added the **convert** command to convert entities between XSOAR versions.
* Added the *--deprecate* flag in **format** command to deprecate integrations, scripts, and playbooks.
* Fixed an issue where ignoring errors did not work when running the **validate** command on specific files (-i).

# 1.3.9
* Added a validation verifying that the pack's README.md file is not equal to pack description.
* Fixed an issue where the **Assume yes** flag did not work properly for some entities in the **format** command.
* Improved the error messages for separators in folder and file names in the **validate** command.
* Removed the **DISABLE_SDK_VERSION_CHECK** environment variable. To disable new version checks, use the **DEMISTO_SDK_SKIP_VERSION_CHECK** envirnoment variable.
* Fixed an issue where the demisto-sdk version check failed due to a rate limit.
* Fixed an issue with playbooks scheme validation.

# 1.3.8
* Updated the **secrets** command to work on forked branches.

# 1.3.7
* Added a validation to ensure correct image and description file names.
* Fixed an issue where the **validate** command failed when 'display' field in credentials param in yml is empty but 'displaypassword' was provided.
* Added the **integration-diff** command to check differences between two versions of an integration and to return a report of missing and changed elements in the new version.
* Added a validation verifying that the pack's README.md file is not missing or empty for partner packs or packs contains use cases.
* Added a validation to ensure that the integration and script folder and file names will not contain separators (`_`, `-`, ` `).
* When formatting new pack, the **format** command will set the *fromversion* key to 5.5.0 in the new files without fromversion.

# 1.3.6
* Added a validation that core packs are not dependent on non-core packs.
* Added a validation that a pack name follows XSOAR standards.
* Fixed an issue where in some cases the `get_remote_file` function failed due to an invalid path.
* Fixed an issue where running **update-release-notes** with updated integration logo, did not detect any file changes.
* Fixed an issue where the **create-id-set** command did not identify unified integrations correctly.
* Fixed an issue where the `CommonTypes` pack was not identified as a dependency for all feed integrations.
* Added support for running SDK commands in private repositories.
* Fixed an issue where running the **init** command did not set the correct category field in an integration .yml file for a newly created pack.
* When formatting new contributed pack, the **format** command will set the *fromversion* key to 6.0.0 in the relevant files.
* If the environment variable "DISABLE_SDK_VERSION_CHECK" is define, the demisto-sdk will no longer check for newer version when running a command.
* Added the `--use-pack-metadata` flag for the **find-dependencies** command to update the calculated dependencies using the the packs metadata files.
* Fixed an issue where **validate** failed on scripts in case the `outputs` field was set to `None`.
* Fixed an issue where **validate** was failing on editing existing release notes.
* Added a validation for README files verifying that the file doesn't contain template text copied from HelloWorld or HelloWorldPremium README.

# 1.3.5
* Added a validation that layoutscontainer's id and name are matching. Updated the format of layoutcontainer to include update_id too.
* Added a validation that commands' names and arguments in core packs, or scripts' arguments do not contain the word incident.
* Fixed issue where running the **generate-docs** command with -c flag ran all the commands and not just the commands specified by the flag.
* Fixed the error message of the **validate** command to not always suggest adding the *description* field.
* Fixed an issue where running **format** on feed integration generated invalid parameter structure.
* Fixed an issue where the **generate-docs** command did not add all the used scripts in a playbook to the README file.
* Fixed an issue where contrib/partner details might be added twice to the same file, when using unify and create-content-artifacts commands
* Fixed issue where running **validate** command on image-related integration did not return the correct outputs to json file.
* When formatting playbooks, the **format** command will now remove empty fields from SetIncident, SetIndicator, CreateNewIncident, CreateNewIndicator script arguments.
* Added an option to fill in the developer email when running the **init** command.

# 1.3.4
* Updated the **validate** command to check that the 'additionalinfo' field only contains the expected value for feed required parameters and not equal to it.
* Added a validation that community/partner details are not in the detailed description file.
* Added a validation that the Use Case tag in pack_metadata file is only used when the pack contains at least one PB, Incident Type or Layout.
* Added a validation that makes sure outputs in integrations are matching the README file when only README has changed.
* Added the *hidden* field to the integration schema.
* Fixed an issue where running **format** on a playbook whose `name` does not equal its `id` would cause other playbooks who use that playbook as a sub-playbook to fail.
* Added support for local custom command configuration file `.demisto-sdk-conf`.
* Updated the **format** command to include an update to the description file of an integration, to remove community/partner details.

# 1.3.3
* Fixed an issue where **lint** failed where *.Dockerfile* exists prior running the lint command.
* Added FeedHelloWorld template option for *--template* flag in **demisto-sdk init** command.
* Fixed issue where **update-release-notes** deleted release note file if command was called more than once.
* Fixed issue where **update-release-notes** added docker image release notes every time the command was called.
* Fixed an issue where running **update-release-notes** on a pack with newly created integration, had also added a docker image entry in the release notes.
* Fixed an issue where `XSOAR-linter` did not find *NotImplementedError* in main.
* Added validation for README files verifying their length (over 30 chars).
* When using *-g* flag in the **validate** command it will now ignore untracked files by default.
* Added the *--include-untracked* flag to the **validate** command to include files which are untracked by git in the validation process.
* Improved the `pykwalify` error outputs in the **validate** command.
* Added the *--print-pykwalify* flag to the **validate** command to print the unchanged output from `pykwalify`.

# 1.3.2
* Updated the format of the outputs when using the *--json-file* flag to create a JSON file output for the **validate** and **lint** commands.
* Added the **doc-review** command to check spelling in .md and .yml files as well as a basic release notes review.
* Added a validation that a pack's display name does not already exist in content repository.
* Fixed an issue where the **validate** command failed to detect duplicate params in an integration.
* Fixed an issue where the **validate** command failed to detect duplicate arguments in a command in an integration.

# 1.3.1
* Fixed an issue where the **validate** command failed to validate the release notes of beta integrations.
* Updated the **upload** command to support indicator fields.
* The **validate** and **update-release-notes** commands will now check changed files against `demisto/master` if it is configured locally.
* Fixed an issue where **validate** would incorrectly identify files as renamed.
* Added a validation that integration properties (such as feed, mappers, mirroring, etc) are not removed.
* Fixed an issue where **validate** failed when comparing branch against commit hash.
* Added the *--no-pipenv* flag to the **split-yml** command.
* Added a validation that incident fields and incident types are not removed from mappers.
* Fixed an issue where the *c
reate-id-set* flag in the *validate* command did not work while not using git.
* Added the *hiddenusername* field to the integration schema.
* Added a validation that images that are not integration images, do not ask for a new version or RN

# 1.3.0
* Do not collect optional dependencies on indicator types reputation commands.
* Fixed an issue where downloading indicator layoutscontainer objects failed.
* Added a validation that makes sure outputs in integrations are matching the README file.
* Fixed an issue where the *create-id-set* flag in the **validate** command did not work.
* Added a warning in case no id_set file is found when running the **validate** command.
* Fixed an issue where changed files were not recognised correctly on forked branches in the **validate** and the **update-release-notes** commands.
* Fixed an issue when files were classified incorrectly when running *update-release-notes*.
* Added a validation that integration and script file paths are compatible with our convention.
* Fixed an issue where id_set.json file was re created whenever running the generate-docs command.
* added the *--json-file* flag to create a JSON file output for the **validate** and **lint** commands.

# 1.2.19
* Fixed an issue where merge id_set was not updated to work with the new entity of Packs.
* Added a validation that the playbook's version matches the version of its sub-playbooks, scripts, and integrations.

# 1.2.18
* Changed the *skip-id-set-creation* flag to *create-id-set* in the **validate** command. Its default value will be False.
* Added support for the 'cve' reputation command in default arg validation.
* Filter out generic and reputation command from scripts and playbooks dependencies calculation.
* Added support for the incident fields in outgoing mappers in the ID set.
* Added a validation that the taskid field and the id field under the task field are both from uuid format and contain the same value.
* Updated the **format** command to generate uuid value for the taskid field and for the id under the task field in case they hold an invalid values.
* Exclude changes from doc_files directory on validation.
* Added a validation that an integration command has at most one default argument.
* Fixing an issue where pack metadata version bump was not enforced when modifying an old format (unified) file.
* Added validation that integration parameter's display names are capitalized and spaced using whitespaces and not underscores.
* Fixed an issue where beta integrations where not running deprecation validations.
* Allowed adding additional information to the deprecated description.
* Fixing an issue when escaping less and greater signs in integration params did not work as expected.

# 1.2.17
* Added a validation that the classifier of an integration exists.
* Added a validation that the mapper of an integration exists.
* Added a validation that the incident types of a classifier exist.
* Added a validation that the incident types of a mapper exist.
* Added support for *text* argument when running **demisto-sdk update-release-notes** on the ApiModules pack.
* Added a validation for the minimal version of an indicator field of type grid.
* Added new validation for incident and indicator fields in classifiers mappers and layouts exist in the content.
* Added cache for get_remote_file to reducing failures from accessing the remote repo.
* Fixed an issue in the **format** command where `_dev` or `_copy` suffixes weren't removed from the `id` of the given playbooks.
* Playbook dependencies from incident and indicator fields are now marked as optional.
* Mappers dependencies from incident types and incident fields are now marked as optional.
* Classifier dependencies from incident types are now marked as optional.
* Updated **demisto-sdk init** command to no longer create `created` field in pack_metadata file
* Updated **generate-docs** command to take the parameters names in setup section from display field and to use additionalinfo field when exist.
* Using the *verbose* argument in the **find-dependencies** command will now log to the console.
* Improved the deprecated message validation required from integrations.
* Fixed an issue in the **generate-docs** command where **Context Example** section was created when it was empty.

# 1.2.16
* Added allowed ignore errors to the *IDSetValidator*.
* Fixed an issue where an irrelevant id_set validation ran in the **validate** command when using the *--id-set* flag.
* Fixed an issue were **generate-docs** command has failed if a command did not exist in commands permissions file.
* Improved a **validate** command message for missing release notes of api module dependencies.

# 1.2.15
* Added the *ID101* to the allowed ignored errors.

# 1.2.14
* SDK repository is now mypy check_untyped_defs complaint.
* The lint command will now ignore the unsubscriptable-object (E1136) pylint error in dockers based on python 3.9 - this will be removed once a new pylint version is released.
* Added an option for **format** to run on a whole pack.
* Added new validation of unimplemented commands from yml in the code to `XSOAR-linter`.
* Fixed an issue where Auto-Extract fields were only checked for newly added incident types in the **validate** command.
* Added a new warning validation of direct access to args/params dicts to `XSOAR-linter`.

# 1.2.13
* Added new validation of indicators usage in CommandResults to `XSOAR-linter`.
* Running **demisto-sdk lint** will automatically run on changed files (same behavior as the -g flag).
* Removed supported version message from the documentation when running **generate_docs**.
* Added a print to indicate backwards compatibility is being checked in **validate** command.
* Added a percent print when running the **validate** command with the *-a* flag.
* Fixed a regression in the **upload** command where it was ignoring `DEMISTO_VERIFY_SSL` env var.
* Fixed an issue where the **upload** command would fail to upload beta integrations.
* Fixed an issue where the **validate** command did not create the *id_set.json* file when running with *-a* flag.
* Added price change validation in the **validate** command.
* Added validations that checks in read-me for empty sections or leftovers from the auto generated read-me that should be changed.
* Added new code validation for *NotImplementedError* to raise a warning in `XSOAR-linter`.
* Added validation for support types in the pack metadata file.
* Added support for *--template* flag in **demisto-sdk init** command.
* Fixed an issue with running **validate** on master branch where the changed files weren't compared to previous commit when using the *-g* flag.
* Fixed an issue where the `XSOAR-linter` ran *NotImplementedError* validation on scripts.
* Added support for Auto-Extract feature validation in incident types in the **validate** command.
* Fixed an issue in the **lint** command where the *-i* flag was ignored.
* Improved **merge-id-sets** command to support merge between two ID sets that contain the same pack.
* Fixed an issue in the **lint** command where flake8 ran twice.

# 1.2.12
* Bandit now reports also on medium severity issues.
* Fixed an issue with support for Docker Desktop on Mac version 2.5.0+.
* Added support for vulture and mypy linting when running without docker.
* Added support for *prev-ver* flag in **update-release-notes** command.
* Improved retry support when building docker images for linting.
* Added the option to create an ID set on a specific pack in **create-id-set** command.
* Added the *--skip-id-set-creation* flag to **validate** command in order to add the capability to run validate command without creating id_set validation.
* Fixed an issue where **validate** command checked docker image tag on ApiModules pack.
* Fixed an issue where **find-dependencies** did not calculate dashboards and reports dependencies.
* Added supported version message to the documentation and release notes files when running **generate_docs** and **update-release-notes** commands respectively.
* Added new code validations for *NotImplementedError* exception raise to `XSOAR-linter`.
* Command create-content-artifacts additional support for **Author_image.png** object.
* Fixed an issue where schemas were not enforced for incident fields, indicator fields and old layouts in the validate command.
* Added support for **update-release-notes** command to update release notes according to master branch.

# 1.2.11
* Fixed an issue where the ***generate-docs*** command reset the enumeration of line numbering after an MD table.
* Updated the **upload** command to support mappers.
* Fixed an issue where exceptions were no printed in the **format** while the *--verbose* flag is set.
* Fixed an issue where *--assume-yes* flag did not work in the **format** command when running on a playbook without a `fromversion` field.
* Fixed an issue where the **format** command would fail in case `conf.json` file was not found instead of skipping the update.
* Fixed an issue where integration with v2 were recognised by the `name` field instead of the `display` field in the **validate** command.
* Added a playbook validation to check if a task script exists in the id set in the **validate** command.
* Added new integration category `File Integrity Management` in the **validate** command.

# 1.2.10
* Added validation for approved content pack use-cases and tags.
* Added new code validations for *CommonServerPython* import to `XSOAR-linter`.
* Added *default value* and *predefined values* to argument description in **generate-docs** command.
* Added a new validation that checks if *get-mapping-fields* command exists if the integration schema has *{ismappable: true}* in **validate** command.
* Fixed an issue where the *--staged* flag recognised added files as modified in the **validate** command.
* Fixed an issue where a backwards compatibility warning was raised for all added files in the **validate** command.
* Fixed an issue where **validate** command failed when no tests were given for a partner supported pack.
* Updated the **download** command to support mappers.
* Fixed an issue where the ***format*** command added a duplicate parameter.
* For partner supported content packs, added support for a list of emails.
* Removed validation of README files from the ***validate*** command.
* Fixed an issue where the ***validate*** command required release notes for ApiModules pack.

# 1.2.9
* Fixed an issue in the **openapi_codegen** command where it created duplicate functions name from the swagger file.
* Fixed an issue in the **update-release-notes** command where the *update type* argument was not verified.
* Fixed an issue in the **validate** command where no error was raised in case a non-existing docker image was presented.
* Fixed an issue in the **format** command where format failed when trying to update invalid Docker image.
* The **format** command will now preserve the **isArray** argument in integration's reputation commands and will show a warning if it set to **false**.
* Fixed an issue in the **lint** command where *finally* clause was not supported in main function.
* Fixed an issue in the **validate** command where changing any entity ID was not validated.
* Fixed an issue in the **validate** command where *--staged* flag did not bring only changed files.
* Fixed the **update-release-notes** command to ignore changes in the metadata file.
* Fixed the **validate** command to ignore metadata changes when checking if a version bump is needed.


# 1.2.8
* Added a new validation that checks in playbooks for the usage of `DeleteContext` in **validate** command.
* Fixed an issue in the **upload** command where it would try to upload content entities with unsupported versions.
* Added a new validation that checks in playbooks for the usage of specific instance in **validate** command.
* Added the **--staged** flag to **validate** command to run on staged files only.


# 1.2.7
* Changed input parameters in **find-dependencies** command.
   - Use ***-i, --input*** instead of ***-p, --path***.
   - Use ***-idp, --id-set-path*** instead of ***-i, --id-set-path***.
* Fixed an issue in the **unify** command where it crashed on an integration without an image file.
* Fixed an issue in the **format** command where unnecessary files were not skipped.
* Fixed an issue in the **update-release-notes** command where the *text* argument was not respected in all cases.
* Fixed an issue in the **validate** command where a warning about detailed description was given for unified or deprecated integrations.
* Improved the error returned by the **validate** command when running on files using the old format.

# 1.2.6
* No longer require setting `DEMISTO_README_VALIDATION` env var to enable README mdx validation. Validation will now run automatically if all necessary node modules are available.
* Fixed an issue in the **validate** command where the `--skip-pack-dependencies` would not skip id-set creation.
* Fixed an issue in the **validate** command where validation would fail if supplied an integration with an empty `commands` key.
* Fixed an issue in the **validate** command where validation would fail due to a required version bump for packs which are not versioned.
* Will use env var `DEMISTO_VERIFY_SSL` to determine if to use a secure connection for commands interacting with the Server when `--insecure` is not passed. If working with a local Server without a trusted certificate, you can set env var `DEMISTO_VERIFY_SSL=no` to avoid using `--insecure` on each command.
* Unifier now adds a link to the integration documentation to the integration detailed description.
* Fixed an issue in the **secrets** command where ignored secrets were not skipped.

# 1.2.5
* Added support for special fields: *defaultclassifier*, *defaultmapperin*, *defaultmapperout* in **download** command.
* Added -y option **format** command to assume "yes" as answer to all prompts and run non-interactively
* Speed up improvements for `validate` of README files.
* Updated the **format** command to adhere to the defined content schema and sub-schemas, aligning its behavior with the **validate** command.
* Added support for canvasContextConnections files in **format** command.

# 1.2.4
* Updated detailed description for community integrations.

# 1.2.3
* Fixed an issue where running **validate** failed on playbook with task that adds tags to the evidence data.
* Added the *displaypassword* field to the integration schema.
* Added new code validations to `XSOAR-linter`.
    * As warnings messages:
        * `demisto.params()` should be used only inside main function.
        * `demisto.args()` should be used only inside main function.
        * Functions args should have type annotations.
* Added `fromversion` field validation to test playbooks and scripts in **validate** command.

# 1.2.2
* Add support for warning msgs in the report and summary to **lint** command.
* Fixed an issue where **json-to-outputs** determined bool values as int.
* Fixed an issue where **update-release-notes** was crushing on `--all` flag.
* Fixed an issue where running **validate**, **update-release-notes** outside of content repo crushed without a meaningful error message.
* Added support for layoutscontainer in **init** contribution flow.
* Added a validation for tlp_color param in feeds in **validate** command.
* Added a validation for removal of integration parameters in **validate** command.
* Fixed an issue where **update-release-notes** was failing with a wrong error message when no pack or input was given.
* Improved formatting output of the **generate-docs** command.
* Add support for env variable *DEMISTO_SDK_ID_SET_REFRESH_INTERVAL*. Set this env variable to the refresh interval in minutes. The id set will be regenerated only if the refresh interval has passed since the last generation. Useful when generating Script documentation, to avoid re-generating the id_set every run.
* Added new code validations to `XSOAR-linter`.
    * As error messages:
        * Longer than 10 seconds sleep statements for non long running integrations.
        * exit() usage.
        * quit() usage.
    * As warnings messages:
        * `demisto.log` should not be used.
        * main function existence.
        * `demito.results` should not be used.
        * `return_output` should not be used.
        * try-except statement in main function.
        * `return_error` usage in main function.
        * only once `return_error` usage.
* Fixed an issue where **lint** command printed logs twice.
* Fixed an issue where *suffix* did not work as expected in the **create-content-artifacts** command.
* Added support for *prev-ver* flag in **lint** and **secrets** commands.
* Added support for *text* flag to **update-release-notes** command to add the same text to all release notes.
* Fixed an issue where **validate** did not recognize added files if they were modified locally.
* Added a validation that checks the `fromversion` field exists and is set to 5.0.0 or above when working or comparing to a non-feature branch in **validate** command.
* Added a validation that checks the certification field in the pack_metadata file is valid in **validate** command.
* The **update-release-notes** command will now automatically add docker image update to the release notes.

# 1.2.1
* Added an additional linter `XSOAR-linter` to the **lint** command which custom validates py files. currently checks for:
    * `Sys.exit` usages with non zero value.
    * Any `Print` usages.
* Fixed an issue where renamed files were failing on *validate*.
* Fixed an issue where single changed files did not required release notes update.
* Fixed an issue where doc_images required release-notes and validations.
* Added handling of dependent packs when running **update-release-notes** on changed *APIModules*.
    * Added new argument *--id-set-path* for id_set.json path.
    * When changes to *APIModule* is detected and an id_set.json is available - the command will update the dependent pack as well.
* Added handling of dependent packs when running **validate** on changed *APIModules*.
    * Added new argument *--id-set-path* for id_set.json path.
    * When changes to *APIModule* is detected and an id_set.json is available - the command will validate that the dependent pack has release notes as well.
* Fixed an issue where the find_type function didn't recognize file types correctly.
* Fixed an issue where **update-release-notes** command did not work properly on Windows.
* Added support for indicator fields in **update-release-notes** command.
* Fixed an issue where files in test dirs where being validated.


# 1.2.0
* Fixed an issue where **format** did not update the test playbook from its pack.
* Fixed an issue where **validate** validated non integration images.
* Fixed an issue where **update-release-notes** did not identified old yml integrations and scripts.
* Added revision templates to the **update-release-notes** command.
* Fixed an issue where **update-release-notes** crashed when a file was renamed.
* Fixed an issue where **validate** failed on deleted files.
* Fixed an issue where **validate** validated all images instead of packs only.
* Fixed an issue where a warning was not printed in the **format** in case a non-supported file type is inputted.
* Fixed an issue where **validate** did not fail if no release notes were added when adding files to existing packs.
* Added handling of incorrect layout paths via the **format** command.
* Refactor **create-content-artifacts** command - Efficient artifacts creation and better logging.
* Fixed an issue where image and description files were not handled correctly by **validate** and **update-release-notes** commands.
* Fixed an issue where the **format** command didn't remove all extra fields in a file.
* Added an error in case an invalid id_set.json file is found while running the **validate** command.
* Added fetch params checks to the **validate** command.

# 1.1.11
* Added line number to secrets' path in **secrets** command report.
* Fixed an issue where **init** a community pack did not present the valid support URL.
* Fixed an issue where **init** offered a non relevant pack support type.
* Fixed an issue where **lint** did not pull docker images for powershell.
* Fixed an issue where **find-dependencies** did not find all the script dependencies.
* Fixed an issue where **find-dependencies** did not collect indicator fields as dependencies for playbooks.
* Updated the **validate** and the **secrets** commands to be less dependent on regex.
* Fixed an issue where **lint** did not run on circle when docker did not return ping.
* Updated the missing release notes error message (RN106) in the **Validate** command.
* Fixed an issue where **Validate** would return missing release notes when two packs with the same substring existed in the modified files.
* Fixed an issue where **update-release-notes** would add duplicate release notes when two packs with the same substring existed in the modified files.
* Fixed an issue where **update-release-notes** would fail to bump new versions if the feature branch was out of sync with the master branch.
* Fixed an issue where a non-descriptive error would be returned when giving the **update-release-notes** command a pack which can not be found.
* Added dependencies check for *widgets* in **find-dependencies** command.
* Added a `update-docker` flag to **format** command.
* Added a `json-to-outputs` flag to the **run** command.
* Added a verbose (`-v`) flag to **format** command.
* Fixed an issue where **download** added the prefix "playbook-" to the name of playbooks.

# 1.1.10
* Updated the **init** command. Relevant only when passing the *--contribution* argument.
   * Added the *--author* option.
   * The *support* field of the pack's metadata is set to *community*.
* Added a proper error message in the **Validate** command upon a missing description in the root of the yml.
* **Format** now works with a relative path.
* **Validate** now fails when all release notes have been excluded.
* Fixed issue where correct error message would not propagate for invalid images.
* Added the *--skip-pack-dependencies* flag to **validate** command to skip pack dependencies validation. Relevant when using the *-g* flag.
* Fixed an issue where **Validate** and **Format** commands failed integrations with `defaultvalue` field in fetch incidents related parameters.
* Fixed an issue in the **Validate** command in which unified YAML files were not ignored.
* Fixed an issue in **generate-docs** where scripts and playbooks inputs and outputs were not parsed correctly.
* Fixed an issue in the **openapi-codegen** command where missing reference fields in the swagger JSON caused errors.
* Fixed an issue in the **openapi-codegen** command where empty objects in the swagger JSON paths caused errors.
* **update-release-notes** command now accept path of the pack instead of pack name.
* Fixed an issue where **generate-docs** was inserting unnecessary escape characters.
* Fixed an issue in the **update-release-notes** command where changes to the pack_metadata were not detected.
* Fixed an issue where **validate** did not check for missing release notes in old format files.

# 1.1.9
* Fixed an issue where **update-release-notes** command failed on invalid file types.

# 1.1.8
* Fixed a regression where **upload** command failed on test playbooks.
* Added new *githubUser* field in pack metadata init command.
* Support beta integration in the commands **split-yml, extract-code, generate-test-playbook and generate-docs.**
* Fixed an issue where **find-dependencies** ignored *toversion* field in content items.
* Added support for *layoutscontainer*, *classifier_5_9_9*, *mapper*, *report*, and *widget* in the **Format** command.
* Fixed an issue where **Format** will set the `ID` field to be equal to the `name` field in modified playbooks.
* Fixed an issue where **Format** did not work for test playbooks.
* Improved **update-release-notes** command:
    * Write content description to release notes for new items.
    * Update format for file types without description: Connections, Incident Types, Indicator Types, Layouts, Incident Fields.
* Added a validation for feedTags param in feeds in **validate** command.
* Fixed readme validation issue in community support packs.
* Added the **openapi-codegen** command to generate integrations from OpenAPI specification files.
* Fixed an issue were release notes validations returned wrong results for *CommonScripts* pack.
* Added validation for image links in README files in **validate** command.
* Added a validation for default value of fetch param in feeds in **validate** command.
* Fixed an issue where the **Init** command failed on scripts.

# 1.1.7
* Fixed an issue where running the **format** command on feed integrations removed the `defaultvalue` fields.
* Playbook branch marked with *skipunavailable* is now set as an optional dependency in the **find-dependencies** command.
* The **feedReputation** parameter can now be hidden in a feed integration.
* Fixed an issue where running the **unify** command on JS package failed.
* Added the *--no-update* flag to the **find-dependencies** command.
* Added the following validations in **validate** command:
   * Validating that a pack does not depend on NonSupported / Deprecated packs.

# 1.1.6
* Added the *--description* option to the **init** command.
* Added the *--contribution* option to the **init** command which converts a contribution zip to proper pack format.
* Improved **validate** command performance time and outputs.
* Added the flag *--no-docker-checks* to **validate** command to skip docker checks.
* Added the flag *--print-ignored-files* to **validate** command to print ignored files report when the command is done.
* Added the following validations in **validate** command:
   * Validating that existing release notes are not modified.
   * Validating release notes are not added to new packs.
   * Validating that the "currentVersion" field was raised in the pack_metadata for modified packs.
   * Validating that the timestamp in the "created" field in the pack_metadata is in ISO format.
* Running `demisto-sdk validate` will run the **validate** command using git and only on committed files (same as using *-g --post-commit*).
* Fixed an issue where release notes were not checked correctly in **validate** command.
* Fixed an issue in the **create-id-set** command where optional playbook tasks were not taken into consideration.
* Added a prompt to the `demisto-sdk update-release-notes` command to prompt users to commit changes before running the release notes command.
* Added support to `layoutscontainer` in **validate** command.

# 1.1.5
* Fixed an issue in **find-dependencies** command.
* **lint** command now verifies flake8 on CommonServerPython script.

# 1.1.4
* Fixed an issue with the default output file name of the **unify** command when using "." as an output path.
* **Unify** command now adds contributor details to the display name and description.
* **Format** command now adds *isFetch* and *incidenttype* fields to integration yml.
* Removed the *feedIncremental* field from the integration schema.
* **Format** command now adds *feedBypassExclusionList*, *Fetch indicators*, *feedReputation*, *feedReliability*,
     *feedExpirationPolicy*, *feedExpirationInterval* and *feedFetchInterval* fields to integration yml.
* Fixed an issue in the playbooks schema.
* Fixed an issue where generated release notes were out of order.
* Improved pack dependencies detection.
* Fixed an issue where test playbooks were mishandled in **validate** command.

# 1.1.3
* Added a validation for invalid id fields in indicators types files in **validate** command.
* Added default behavior for **update-release-notes** command.
* Fixed an error where README files were failing release notes validation.
* Updated format of generated release notes to be more user friendly.
* Improved error messages for the **update-release-notes** command.
* Added support for `Connections`, `Dashboards`, `Widgets`, and `Indicator Types` to **update-release-notes** command.
* **Validate** now supports scripts under the *TestPlaybooks* directory.
* Fixed an issue where **validate** did not support powershell files.

# 1.1.2
* Added a validation for invalid playbookID fields in incidents types files in **validate** command.
* Added a code formatter for python files.
* Fixed an issue where new and old classifiers where mixed on validate command.
* Added *feedIncremental* field to the integration schema.
* Fixed error in the **upload** command where unified YMLs were not uploaded as expected if the given input was a pack.
* Fixed an issue where the **secrets** command failed due to a space character in the file name.
* Ignored RN validation for *NonSupported* pack.
* You can now ignore IF107, SC100, RP102 error codes in the **validate** command.
* Fixed an issue where the **download** command was crashing when received as input a JS integration or script.
* Fixed an issue where **validate** command checked docker image for JS integrations and scripts.
* **validate** command now checks scheme for reports and connections.
* Fixed an issue where **validate** command checked docker when running on all files.
* Fixed an issue where **validate** command did not fail when docker image was not on the latest numeric tag.
* Fixed an issue where beta integrations were not validated correctly in **validate** command.

# 1.1.1
* fixed and issue where file types were not recognized correctly in **validate** command.
* Added better outputs for validate command.

# 1.1.0
* Fixed an issue where changes to only non-validated files would fail validation.
* Fixed an issue in **validate** command where moved files were failing validation for new packs.
* Fixed an issue in **validate** command where added files were failing validation due to wrong file type detection.
* Added support for new classifiers and mappers in **validate** command.
* Removed support of old RN format validation.
* Updated **secrets** command output format.
* Added support for error ignore on deprecated files in **validate** command.
* Improved errors outputs in **validate** command.
* Added support for linting an entire pack.

# 1.0.9
* Fixed a bug where misleading error was presented when pack name was not found.
* **Update-release-notes** now detects added files for packs with versions.
* Readme files are now ignored by **update-release-notes** and validation of release notes.
* Empty release notes no longer cause an uncaught error during validation.

# 1.0.8
* Changed the output format of demisto-sdk secrets.
* Added a validation that checkbox items are not required in integrations.
* Added pack release notes generation and validation.
* Improved pack metadata validation.
* Fixed an issue in **validate** where renamed files caused an error

# 1.0.4
* Fix the **format** command to update the `id` field to be equal to `details` field in indicator-type files, and to `name` field in incident-type & dashboard files.
* Fixed a bug in the **validate** command for layout files that had `sortValues` fields.
* Fixed a bug in the **format** command where `playbookName` field was not always present in the file.
* Fixed a bug in the **format** command where indicatorField wasn't part of the SDK schemas.
* Fixed a bug in **upload** command where created unified docker45 yml files were not deleted.
* Added support for IndicatorTypes directory in packs (for `reputation` files, instead of Misc).
* Fixed parsing playbook condition names as string instead of boolean in **validate** command
* Improved image validation in YAML files.
* Removed validation for else path in playbook condition tasks.

# 1.0.3
* Fixed a bug in the **format** command where comments were being removed from YAML files.
* Added output fields: _file_path_ and _kind_ for layouts in the id-set.json created by **create-id-set** command.
* Fixed a bug in the **create-id-set** command Who returns Duplicate for Layouts with a different kind.
* Added formatting to **generate-docs** command results replacing all `<br>` tags with `<br/>`.
* Fixed a bug in the **download** command when custom content contained not supported content entity.
* Fixed a bug in **format** command in which boolean strings  (e.g. 'yes' or 'no') were converted to boolean values (e.g. 'True' or 'False').
* **format** command now removes *sourceplaybookid* field from playbook files.
* Fixed a bug in **generate-docs** command in which integration dependencies were not detected when generating documentation for a playbook.


# 1.0.1
* Fixed a bug in the **unify** command when output path was provided empty.
* Improved error message for integration with no tests configured.
* Improved the error message returned from the **validate** command when an integration is missing or contains malformed fetch incidents related parameters.
* Fixed a bug in the **create** command where a unified YML with a docker image for 4.5 was copied incorrectly.
* Missing release notes message are now showing the release notes file path to update.
* Fixed an issue in the **validate** command in which unified YAML files were not ignored.
* File format suggestions are now shown in the relevant file format (JSON or YAML).
* Changed Docker image validation to fail only on non-valid ones.
* Removed backward compatibility validation when Docker image is updated.

# 1.0.0
* Improved the *upload* command to support the upload of all the content entities within a pack.
* The *upload* command now supports the improved pack file structure.
* Added an interactive option to format integrations, scripts and playbooks with No TestPlaybooks configured.
* Added an interactive option to configure *conf.json* file with missing test playbooks for integrations, scripts and playbooks
* Added *download* command to download custom content from Demisto instance to the local content repository.
* Improved validation failure messages to include a command suggestion, wherever relevant, to fix the raised issue.
* Improved 'validate' help and documentation description
* validate - checks that scripts, playbooks, and integrations have the *tests* key.
* validate - checks that test playbooks are configured in `conf.json`.
* demisto-sdk lint - Copy dir better handling.
* demisto-sdk lint - Add error when package missing in docker image.
* Added *-a , --validate-all* option in *validate* to run all validation on all files.
* Added *-i , --input* option in *validate* to run validation on a specified pack/file.
* added *-i, --input* option in *secrets* to run on a specific file.
* Added an allowed hidden parameter: *longRunning* to the hidden integration parameters validation.
* Fixed an issue with **format** command when executing with an output path of a folder and not a file path.
* Bug fixes in generate-docs command given playbook as input.
* Fixed an issue with lint command in which flake8 was not running on unit test files.

# 0.5.2
* Added *-c, --command* option in *generate-docs* to generate a specific command from an integration.
* Fixed an issue when getting README/CHANGELOG files from git and loading them.
* Removed release notes validation for new content.
* Fixed secrets validations for files with the same name in a different directory.
* demisto-sdk lint - parallelization working with specifying the number of workers.
* demisto-sdk lint - logging levels output, 3 levels.
* demisto-sdk lint - JSON report, structured error reports in JSON format.
* demisto-sdk lint - XML JUnit report for unit-tests.
* demisto-sdk lint - new packages used to accelerate execution time.
* demisto-sdk secrets - command now respects the generic whitelist, and not only the pack secrets.

# 0.5.0
[PyPI History][1]

[1]: https://pypi.org/project/demisto-sdk/#history
# 0.4.9
* Fixed an issue in *generate-docs* where Playbooks and Scripts documentation failed.
* Added a graceful error message when executing the *run" command with a misspelled command.
* Added more informative errors upon failures of the *upload* command.
* format command:
    * Added format for json files: IncidentField, IncidentType, IndicatorField, IndicatorType, Layout, Dashboard.
    * Added the *-fv --from-version*, *-nv --no-validation* arguments.
    * Removed the *-t yml_type* argument, the file type will be inferred.
    * Removed the *-g use_git* argument, running format without arguments will run automatically on git diff.
* Fixed an issue in loading playbooks with '=' character.
* Fixed an issue in *validate* failed on deleted README files.

# 0.4.8
* Added the *max* field to the Playbook schema, allowing to define it in tasks loop.
* Fixed an issue in *validate* where Condition branches checks were case sensitive.

# 0.4.7
* Added the *slareminder* field to the Playbook schema.
* Added the *common_server*, *demisto_mock* arguments to the *init* command.
* Fixed an issue in *generate-docs* where the general section was not being generated correctly.
* Fixed an issue in *validate* where Incident type validation failed.

# 0.4.6
* Fixed an issue where the *validate* command did not identify CHANGELOG in packs.
* Added a new command, *id-set* to create the id set - the content dependency tree by file IDs.

# 0.4.5
* generate-docs command:
    * Added the *use_cases*, *permissions*, *command_permissions* and *limitations*.
    * Added the *--insecure* argument to support running the script and integration command in Demisto.
    * Removed the *-t yml_type* argument, the file type will be inferred.
    * The *-o --output* argument is no longer mandatory, default value will be the input file directory.
* Added support for env var: *DEMISTO_SDK_SKIP_VERSION_CHECK*. When set version checks are skipped.
* Fixed an issue in which the CHANGELOG files did not match our scheme.
* Added a validator to verify that there are no hidden integration parameters.
* Fixed an issue where the *validate* command ran on test files.
* Removed the *env-dir* argument from the demisto-sdk.
* README files which are html files will now be skipped in the *validate* command.
* Added support for env var: *DEMISTO_README_VALIDATOR*. When not set the readme validation will not run.

# 0.4.4
* Added a validator for IncidentTypes (incidenttype-*.json).
* Fixed an issue where the -p flag in the *validate* command was not working.
* Added a validator for README.md files.
* Release notes validator will now run on: incident fields, indicator fields, incident types, dashboard and reputations.
* Fixed an issue where the validator of reputation(Indicator Type) did not check on the details field.
* Fixed an issue where the validator attempted validating non-existing files after deletions or name refactoring.
* Removed the *yml_type* argument in the *split-yml*, *extract-code* commands.
* Removed the *file_type* argument in the *generate-test-playbook* command.
* Fixed the *insecure* argument in *upload*.
* Added the *insecure* argument in *run-playbook*.
* Standardise the *-i --input*, *-o --output* to demisto-sdk commands.

# 0.4.3
* Fixed an issue where the incident and indicator field BC check failed.
* Support for linting and unit testing PowerShell integrations.

# 0.4.2
* Fixed an issue where validate failed on Windows.
* Added a validator to verify all branches are handled in conditional task in a playbook.
* Added a warning message when not running the latest sdk version.
* Added a validator to check that the root is connected to all tasks in the playbook.
* Added a validator for Dashboards (dashboard-*.json).
* Added a validator for Indicator Types (reputation-*.json).
* Added a BC validation for changing incident field type.
* Fixed an issue where init command would generate an invalid yml for scripts.
* Fixed an issue in misleading error message in v2 validation hook.
* Fixed an issue in v2 hook which now is set only on newly added scripts.
* Added more indicative message for errors in yaml files.
* Disabled pykwalify info log prints.

# 0.3.10
* Added a BC check for incident fields - changing from version is not allowed.
* Fixed an issue in create-content-artifacts where scripts in Packs in TestPlaybooks dir were copied with a wrong prefix.


# 0.3.9
* Added a validation that incident field can not be required.
* Added validation for fetch incident parameters.
* Added validation for feed integration parameters.
* Added to the *format* command the deletion of the *sourceplaybookid* field.
* Fixed an issue where *fieldMapping* in playbook did not pass the scheme validation.
* Fixed an issue where *create-content-artifacts* did not copy TestPlaybooks in Packs without prefix of *playbook-*.
* Added a validation the a playbook can not have a rolename set.
* Added to the image validator the new DBot default image.
* Added the fields: elasticcommonfields, quiet, quietmode to the Playbook schema.
* Fixed an issue where *validate* failed on integration commands without outputs.
* Added a new hook for naming of v2 integrations and scripts.


# 0.3.8
* Fixed an issue where *create-content-artifact* was not loading the data in the yml correctly.
* Fixed an issue where *unify* broke long lines in script section causing syntax errors


# 0.3.7
* Added *generate-docs* command to generate documentation file for integration, playbook or script.
* Fixed an issue where *unify* created a malformed integration yml.
* Fixed an issue where demisto-sdk **init** creates unit-test file with invalid import.


# 0.3.6
* Fixed an issue where demisto-sdk **validate** failed on modified scripts without error message.


# 0.3.5
* Fixed an issue with docker tag validation for integrations.
* Restructured repo source code.


# 0.3.4
* Saved failing unit tests as a file.
* Fixed an issue where "_test" file for scripts/integrations created using **init** would import the "HelloWorld" templates.
* Fixed an issue in demisto-sdk **validate** - was failing on backward compatiblity check
* Fixed an issue in demisto-sdk **secrets** - empty line in .secrets-ignore always made the secrets check to pass
* Added validation for docker image inside integrations and scripts.
* Added --use-git flag to **format** command to format all changed files.
* Fixed an issue where **validate** did not fail on dockerimage changes with bc check.
* Added new flag **--ignore-entropy** to demisto-sdk **secrets**, this will allow skip entropy secrets check.
* Added --outfile to **lint** to allow saving failed packages to a file.


# 0.3.3
* Added backwards compatibility break error message.
* Added schema for incident types.
* Added **additionalinfo** field to as an available field for integration configuration.
* Added pack parameter for **init**.
* Fixed an issue where error would appear if name parameter is not set in **init**.


# 0.3.2
* Fixed the handling of classifier files in **validate**.


# 0.3.1
* Fixed the handling of newly created reputation files in **validate**.
* Added an option to perform **validate** on a specific file.


# 0.3.0
* Added support for multi-package **lint** both with parallel and without.
* Added all parameter in **lint** to run on all packages and packs in content repository.
* Added **format** for:
    * Scripts
    * Playbooks
    * Integrations
* Improved user outputs for **secrets** command.
* Fixed an issue where **lint** would run pytest and pylint only on a single docker per integration.
* Added auto-complete functionality to demisto-sdk.
* Added git parameter in **lint** to run only on changed packages.
* Added the **run-playbook** command
* Added **run** command which runs a command in the Demisto playground.
* Added **upload** command which uploads an integration or a script to a Demisto instance.
* Fixed and issue where **validate** checked if release notes exist for new integrations and scripts.
* Added **generate-test-playbook** command which generates a basic test playbook for an integration or a script.
* **validate** now supports indicator fields.
* Fixed an issue with layouts scheme validation.
* Adding **init** command.
* Added **json-to-outputs** command which generates the yaml section for outputs from an API raw response.

# 0.2.6
* Fixed an issue with locating release notes for beta integrations in **validate**.

# 0.2.5
* Fixed an issue with locating release notes for beta integrations in **validate**.

# 0.2.4
* Adding image validation to Beta_Integration and Packs in **validate**.

# 0.2.3
* Adding Beta_Integration to the structure validation process.
* Fixing bug where **validate** did checks on TestPlaybooks.
* Added requirements parameter to **lint**.

# 0.2.2
* Fixing bug where **lint** did not return exit code 1 on failure.
* Fixing bug where **validate** did not print error message in case no release notes were give.

# 0.2.1
* **Validate** now checks that the id and name fields are identical in yml files.
* Fixed a bug where sdk did not return any exit code.

# 0.2.0
* Added Release Notes Validator.
* Fixed the Unifier selection of your python file to use as the code.
* **Validate** now supports Indicator fields.
* Fixed a bug where **validate** and **secrets** did not return exit code 1 on failure.
* **Validate** now runs on newly added scripts.

# 0.1.8
* Added support for `--version`.
* Fixed an issue in file_validator when calling `checked_type` method with script regex.

# 0.1.2
* Restructuring validation to support content packs.
* Added secrets validation.
* Added content bundle creation.
* Added lint and unit test run.

# 0.1.1
* Added new logic to the unifier.
* Added detailed README.
* Some small adjustments and fixes.

# 0.1.0
Capabilities:
* **Extract** components(code, image, description etc.) from a Demisto YAML file into a directory.
* **Unify** components(code, image, description etc.) to a single Demisto YAML file.
* **Validate** Demisto content files.<|MERGE_RESOLUTION|>--- conflicted
+++ resolved
@@ -3,17 +3,14 @@
 * Added new validation that DBotRole is set for scripts that requires elevated permissions to the `XSOAR-linter` in the **lint** command.
 * Added url escaping to markdown human readable section in generate docs to avoid autolinking.
 * Added a validation that mapper's id and name are matching. Updated the format of mapper to include update_id too.
-<<<<<<< HEAD
+* Added a validation to ensure that image paths in the README files are valid.
+* Fixed **find_type** function to correctly find test files, such as, test script and test playbook.
 * Refactored the **update-release-notes** command:
   - Replaced the *--all* flag with *--use-git* or *-g*.
   - Added the *--force* flag to update the pack release notes without changes in the pack.
   - The **update-release-notes** command will now update all dependent integrations on ApiModule change, even if not specified.
   - If more than one pack has changed, the full list of updated packs will be printed at the end of **update-release-notes** command execution.
   - Fixed an issue where **update-release-notes** command did not add docker image release notes entry for release notes file if a script was changed.
-=======
-* Added a validation to ensure that image paths in the README files are valid.
-* Fixed **find_type** function to correctly find test files, such as, test script and test playbook.
->>>>>>> 8e3735d9
 
 # 1.4.3
 * Fixed an issue where **json-to-outputs** command returned an incorrect output when json is a list.
