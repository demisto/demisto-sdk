# Changelog


* Added a code *type* indication for integration and script objects in the *ID Set*.
* Added the [Vulture](https://github.com/jendrikseipp/vulture) linter to the pre-commit hook.
* The `demisto-sdk` pack will now be distributed via PyPi with a **wheel** file.
* Fixed a bug where any edited json file that contained a forward slash (`/`) escaped.
* Added a new validation to **validate** command to verify that the metadata *currentVersion* is
the same as the last release note version.
* The **validate** command now checks if there're none-deprecated integration commands that are missing from the readme file.
* Fixed an issue where *dockerimage* changes in Scripts weren't recognized by the **update-release-notes** command.
* Fixed an issue where **update-xsoar-config-file** did not properly insert the marketplace packs list to the file.
* Added the pack name to the known words by default when running the **doc-review** command.
* Added support for new XSIAM entities in **create-id-set** command.
* Added support for new XSIAM entities in **create-content-artifacts** command.
* Added support for Parsing/Modeling Rule content item in the **unify** command.
* Added the integration name, the commands name and the script name to the known words by default when running the **doc-review** command.
* Added an argument '-c' '--custom' to the **unify** command, if True will append to the unified yml name/display/id the custom label provided
* Added support for sub words suggestion in kebab-case sentences when running the **doc-review** command.
* Enhanced the message of alternative suggestion words shown when running **doc-review** command.
* Fixed an issue in the **lint** command where the *check-dependent-api-modules* argument was set to true by default.
* Added a new command **generate-unit-tests**.
* Fixed the destination path of the unified parsing/modeling rules in **create-content-artifacts** command.
* Fixed an issue in the **validate** command, where we validated wrongfully the existence of readme file for the *ApiModules* pack.

## 1.6.3

* **Breaking change**: Fixed a typo in the **validate** `--quiet-bc-validation` flag (was `--quite-bc-validation`). @upstart-swiss
* Dropped support for python 3.7: Demisto-SDK is now supported on Python 3.8 or newer.
* Added an argument to YAMLHandler, allowing to set a maximal width for YAML files. This fixes an issue where a wrong default was used.
* Added the detach mechanism to the **upload** command, If you set the --input-config-file flag, any files in the repo's SystemPacks folder will be detached.
* Added the reattach mechanism to the **upload** command, If you set the --input-config-file flag, any detached item in your XSOAR instance that isn't currently in the repo's SystemPacks folder will be re-attached.
* Fixed an issue in the **validate** command that did not work properly when using the *-g* flag.
* Enhanced the dependency message shown when running **lint**.
* Fixed an issue where **update-release-notes** didn't update the currentVersion in pack_metadata.
* Improved the logging in **test-content** for helping catch typos in external playbook configuration.
<<<<<<< HEAD
* Fixed an issue where **update-xsoar-config-file** did not properly insert the marketplace packs list to the file.
* Added the pack name to the known words by default when running the **doc-review** command.
* Added the flag '-d', '--dependency' to **find-dependencies** to get the content items that cause the dependencies between two packs.

=======
>>>>>>> 7a1a0386

## 1.6.2

* Added dependency validation support for core marketplacev2 packs.
* Fixed an issue in **update-release-notes** where suggestion fix failed in validation.
* Fixed a bug where `.env` files didn't load. @nicolas-rdgs
* Fixed a bug where **validate** command failed when the *categories* field in the pack metadata was empty for non-integration packs.
* Added *system* and *item-type* arguments to the **download** command, used when downloading system items.
* Added a validation to **validate**, checking that each script, integration and playbook have a README file. This validation only runs when the command is called with either the `-i` or the `-g` flag.
* Fixed a regression issue with **doc-review**, where the `-g` flag did not work.
* Improved the detection of errors in **doc-review** command.
* The **validate** command now checks if a readme file is empty, only for packs that contain playbooks or were written by a partner.
* The **validate** command now makes sure common contextPath values (e.g. `DBotScore.Score`) have a non-empty description, and **format** populates them automatically.
* Fixed an issue where the **generate-outputs** command did not work properly when examples were provided.
* Fixed an issue in the **generate-outputs** command, where the outputs were not written to the specified output path.
* The **generate-outputs** command can now generate outputs from multiple calls to the same command (useful when different args provide different outputs).
* The **generate-outputs** command can now update a yaml file with new outputs, without deleting or overwriting existing ones.
* Fixed a bug where **doc-review** command failed on existing templates.
* Fixed a bug where **validate** command failed when the word demisto is in the repo README file.
* Added support for adding test-playbooks to the zip file result in *create-content-artifacts* command for marketplacev2.
* Fixed an issue in **find-dependencies** where using the argument *-o* without the argument *--all-packs-dependencies* did not print a proper warning.
* Added a **validate** check to prevent deletion of files whose deletion is not supported by the XSOAR marketplace.
* Removed the support in the *maintenance* option of the *-u* flag in the **update-release-notes** command.
* Added validation for forbidden words and phrases in the **doc-review** command.
* Added a retries mechanism to the **test-content** command to stabilize the build process.
* Added support for all `git` platforms to get remote files.
* Refactored the **format** command's effect on the *fromversion* field:
  * Fixed a bug where the *fromversion* field was removed when modifying a content item.
  * Updated the general default *fromversion* and the default *fromversion* of newly-introduced content items (e.g. `Lists`, `Jobs`).
  * Added an interactive mode functionality for all content types, to ask the user whether to set a default *fromversion*, if could not automatically determine its value. Use `-y` to assume 'yes' as an answer to all prompts and run non-interactively.

## 1.6.1

* Added the '--use-packs-known-words' argument to the **doc-review** command
* Added YAML_Loader to handle yaml files in a standard way across modules, replacing PYYAML.
* Fixed an issue when filtering items using the ID set in the **create-content-artifacts** command.
* Fixed an issue in the **generate-docs** command where tables were generated with an empty description column.
* Fixed an issue in the **split** command where splitting failed when using relative input/output paths.
* Added warning when inferred files are missing.
* Added to **validate** a validation for integration image dimensions, which should be 120x50px.
* Improved an error in the **validate** command to better differentiate between the case where a required fetch parameter is malformed or missing.

## 1.6.0

* Fixed an issue in the **create-id-set** command where similar items from different marketplaces were reported as duplicated.
* Fixed typo in demisto-sdk init
* Fixed an issue where the **lint** command did not handle all container exit codes.
* Add to **validate** a validation for pack name to make sure it is unchanged.
* Added a validation to the **validate** command that verifies that the version in the pack_metdata file is written in the correct format.
* Fixed an issue in the **format** command where missing *fromVersion* field in indicator fields caused an error.

## 1.5.9

* Added option to specify `External Playbook Configuration` to change inputs of Playbooks triggered as part of **test-content**
* Improved performance of the **lint** command.
* Improved performance of the **validate** command when checking README images.
* ***create-id-set*** command - the default value of the **marketplace** argument was changed from ‘xsoar’ to all packs existing in the content repository. When using the command, make sure to pass the relevant marketplace to use.

## 1.5.8

* Fixed an issue where the command **doc-review** along with the argument `--release-notes` failed on yml/json files with invalid schema.
* Fixed an issue where the **lint** command failed on packs using python 3.10

## 1.5.7

* Fixed an issue where reading remote yaml files failed.
* Fixed an issue in **validate** failed with no error message for lists (when no fromVersion field was found).
* Fixed an issue when running **validate** or **format** in a gitlab repository, and failing to determine its project id.
* Added an enhancement to **split**, handling an empty output argument.
* Added the ability to add classifiers and mappers to conf.json.
* Added the Alias field to the incident field schema.

## 1.5.6

* Added 'deprecated' release notes template.
* Fixed an issue where **run-test-playbook** command failed to get the task entries when the test playbook finished with errors.
* Fixed an issue in **validate** command when running with `no-conf-json` argument to ignore the `conf.json` file.
* Added error type text (`ERROR` or `WARNING`) to **validate** error prints.
* Fixed an issue where the **format** command on test playbook did not format the ID to be equal to the name of the test playbook.
* Enhanced the **update-release-notes** command to automatically commit release notes config file upon creation.
* The **validate** command will validate that an indicator field of type html has fromVersion of 6.1.0 and above.
* The **format** command will now add fromVersion 6.1.0 to indicator field of type html.
* Added support for beta integrations in the **format** command.
* Fixed an issue where the **postman-codegen** command failed when called with the `--config-out` flag.
* Removed the integration documentation from the detailed description while performing **split** command to the unified yml file.
* Removed the line which indicates the version of the product from the README.md file for new contributions.

## 1.5.5

* Fixed an issue in the **update-release-notes** command, which did not work when changes were made in multiple packs.
* Changed the **validate** command to fail on missing test-playbooks only if no unittests are found.
* Fixed `to_kebab_case`, it will now deal with strings that have hyphens, commas or periods in them, changing them to be hyphens in the new string.
* Fixed an issue in the **create-id-set** command, where the `source` value included the git token if it was specified in the remote url.
* Fixed an issue in the **merge-id-set** command, where merging fails because of duplicates but the packs are in the XSOAR repo but in different version control.
* Fixed missing `Lists` Content Item as valid `IDSetType`
* Added enhancement for **generate-docs**. It is possible to provide both file or a comma seperated list as `examples`. Also, it's possible to provide more than one example for a script or a command.
* Added feature in **format** to sync YML and JSON files to the `master` file structure.
* Added option to specify `Incident Type`, `Incoming Mapper` and `Classifier` when configuring instance in **test-content**
* added a new command **run-test-playbook** to run a test playbook in a given XSOAR instance.
* Fixed an issue in **format** when running on a modified YML, that the `id` value is not changed to its old `id` value.
* Enhancement for **split** command, replace `ApiModule` code block to `import` when splitting a YML.
* Fixed an issue where indicator types were missing from the pack's content, when uploading using **zip-packs**.
* The request data body format generated in the **postman-codegen** will use the python argument's name and not the raw data argument's name.
* Added the flag '--filter-by-id-set' to **create-content-artifacts** to create artifacts only for items in the given id_set.json.

## 1.5.4

* Fixed an issue with the **format** command when contributing via the UI
* The **format** command will now not remove the `defaultRows` key from incident, indicator and generic fields with `type: grid`.
* Fixed an issue with the **validate** command when a layoutscontainer did not have the `fromversion` field set.
* added a new command **update-xsoar-config-file** to handle your XSOAR Configuration File.
* Added `skipVerify` argument in **upload** command to skip pack signature verification.
* Fixed an issue when the **run** command  failed running when there’s more than one playground, by explicitly using the current user’s playground.
* Added support for Job content item in the **format**, **validate**, **upload**, **create-id-set**, **find-dependecies** and **create-content-artifacts** commands.
* Added a **source** field to the **id_set** entitles.
* Two entitles will not consider as duplicates if they share the same pack and the same source.
* Fixed a bug when duplicates were found in **find_dependencies**.
* Added function **get_current_repo** to `tools`.
* The **postman-codegen** will not have duplicates argument name. It will rename them to the minimum distinguished shared path for each of them.

## 1.5.3

* The **format** command will now set `unsearchable: True` for incident, indicator and generic fields.
* Fixed an issue where the **update-release-notes** command crashes with `--help` flag.
* Added validation to the **validate** command that verifies the `unsearchable` key in incident, indicator and generic fields is set to true.
* Removed a validation that DBotRole should be set for automation that requires elevated permissions to the `XSOAR-linter` in the **lint** command.
* Fixed an issue in **Validate** command where playbooks conditional tasks were mishandeled.
* Added a validation to prevent contributors from using the `fromlicense` key as a configuration parameter in an integration's YML
* Added a validation to ensure that the type for **API token** (and similar) parameters are configured correctly as a `credential` type in the integration configuration YML.
* Added an assertion that checks for duplicated requests' names when generating an integration from a postman collection.
* Added support for [.env files](https://pypi.org/project/python-dotenv/). You can now add a `.env` file to your repository with the logging information instead of setting a global environment variables.
* When running **lint** command with --keep-container flag, the docker images are committed.
* The **validate** command will not return missing test playbook error when given a script with dynamic-section tag.

## 1.5.2

* Added a validation to **update-release-notes** command to ensure that the `--version` flag argument is in the right format.
* added a new command **coverage-analyze** to generate and print coverage reports.
* Fixed an issue in **validate** in repositories which are not in GitHub or GitLab
* Added a validation that verifies that readme image absolute links do not contain the working branch name.
* Added support for List content item in the **format**, **validate**, **download**, **upload**, **create-id-set**, **find-dependecies** and **create-content-artifacts** commands.
* Added a validation to ensure reputation command's default argument is set as an array input.
* Added the `--fail-duplicates` flag for the **merge-id-set** command which will fail the command if duplicates are found.
* Added the `--fail-duplicates` flag for the **create-id-set** command which will fail the command if duplicates are found.

## 1.5.1

* Fixed an issue where **validate** command failed to recognized test playbooks for beta integrations as valid tests.
* Fixed an issue were the **validate** command was falsely recognizing image paths in readme files.
* Fixed an issue where the **upload** command error message upon upload failure pointed to wrong file rather than to the pack metadata.
* Added a validation that verifies that each script which appears in incident fields, layouts or layout containers exists in the id_set.json.
* Fixed an issue where the **postman code-gen** command generated double dots for context outputs when it was not needed.
* Fixed an issue where there **validate** command on release notes file crashed when author image was added or modified.
* Added input handling when running **find-dependencies**, replacing string manipulations.
* Fixed an issue where the **validate** command did not handle multiple playbooks with the same name in the id_set.
* Added support for GitLab repositories in **validate**

## 1.5.0

* Fixed an issue where **upload** command failed to upload packs not under content structure.
* Added support for **init** command to run from non-content repo.
* The **split-yml** has been renamed to **split** and now supports splitting Dashboards from unified Generic Modules.
* Fixed an issue where the skipped tests validation ran on the `ApiModules` pack in the **validate** command.
* The **init** command will now create the `Generic Object` entities directories.
* Fixed an issue where the **format** command failed to recognize changed files from git.
* Fixed an issue where the **json-to-outputs** command failed checking whether `0001-01-01T00:00:00` is of type `Date`
* Added to the **generate context** command to generate context paths for integrations from an example file.
* Fixed an issue where **validate** failed on release notes configuration files.
* Fixed an issue where the **validate** command failed on pack input if git detected changed files outside of `Packs` directory.
* Fixed an issue where **validate** command failed to recognize files inside validated pack when validation release notes, resulting in a false error message for missing entity in release note.
* Fixed an issue where the **download** command failed when downloading an invalid YML, instead of skipping it.

## 1.4.9

* Added validation that the support URL in partner contribution pack metadata does not lead to a GitHub repo.
* Enhanced ***generate-docs*** with default `additionalinformation` (description) for common parameters.
* Added to **validate** command a validation that a content item's id and name will not end with spaces.
* The **format** command will now remove trailing whitespaces from content items' id and name fields.
* Fixed an issue where **update-release-notes** could fail on files outside the user given pack.
* Fixed an issue where the **generate-test-playbook** command would not place the playbook in the proper folder.
* Added to **validate** command a validation that packs with `Iron Bank` uses the latest docker from Iron Bank.
* Added to **update-release-notes** command support for `Generic Object` entities.
* Fixed an issue where playbook `fromversion` mismatch validation failed even if `skipunavailable` was set to true.
* Added to the **create artifacts** command support for release notes configuration file.
* Added validation to **validate** for release notes config file.
* Added **isoversize** and **isautoswitchedtoquietmode** fields to the playbook schema.
* Added to the **update-release-notes** command `-bc` flag to generate template for breaking changes version.
* Fixed an issue where **validate** did not search description files correctly, leading to a wrong warning message.

## 1.4.8

* Fixed an issue where yml files with `!reference` failed to load properly.
* Fixed an issue when `View Integration Documentation` button was added twice during the download and re-upload.
* Fixed an issue when `(Partner Contribution)` was added twice to the display name during the download and re-upload.
* Added the following enhancements in the **generate-test-playbook** command:
  * Added the *--commands* argument to generate tasks for specific commands.
  * Added the *--examples* argument to get the command examples file path and generate tasks from the commands and arguments specified there.
  * Added the *--upload* flag to specify whether to upload the test playbook after the generation.
  * Fixed the output condition generation for outputs of type `Boolean`.

## 1.4.7

* Fixed an issue where an empty list for a command context didn't produce an indication other than an empty table.
* Fixed an issue where the **format** command has incorrectly recognized on which files to run when running using git.
* Fixed an issue where author image validations were not checked properly.
* Fixed an issue where new old-formatted scripts and integrations were not validated.
* Fixed an issue where the wording in the from version validation error for subplaybooks was incorrect.
* Fixed an issue where the **update-release-notes** command used the old docker image version instead of the new when detecting a docker change.
* Fixed an issue where the **generate-test-playbook** command used an incorrect argument name as default
* Fixed an issue where the **json-to-outputs** command used an incorrect argument name as default when using `-d`.
* Fixed an issue where validations failed while trying to validate non content files.
* Fixed an issue where README validations did not work post VS Code formatting.
* Fixed an issue where the description validations were inconsistent when running through an integration file or a description file.

## 1.4.6

* Fixed an issue where **validate** suggests, with no reason, running **format** on missing mandatory keys in yml file.
* Skipped existence of TestPlaybook check on community and contribution integrations.
* Fixed an issue where pre-commit didn't run on the demisto_sdk/commands folder.
* The **init** command will now change the script template name in the code to the given script name.
* Expanded the validations performed on beta integrations.
* Added support for PreProcessRules in the **format**, **validate**, **download**, and **create-content-artifacts** commands.
* Improved the error messages in **generate-docs**, if an example was not provided.
* Added to **validate** command a validation that a content entity or a pack name does not contain the words "partner" and "community".
* Fixed an issue where **update-release-notes** ignores *--text* flag while using *-f*
* Fixed the outputs validations in **validate** so enrichment commands will not be checked to have DBotScore outputs.
* Added a new validation to require the dockerimage key to exist in an integration and script yml files.
* Enhanced the **generate-test-playbook** command to use only integration tested on commands, rather than (possibly) other integrations implementing them.
* Expanded unify command to support GenericModules - Unifies a GenericModule object with its Dashboards.
* Added validators for generic objects:
  * Generic Field validator - verify that the 'fromVersion' field is above 6.5.0, 'group' field equals 4 and 'id' field starts with the prefix 'generic_'.
  * Generic Type validator - verify that the 'fromVersion' field is above 6.5.0
  * Generic Module validator - verify that the 'fromVersion' field is above 6.5.0
  * Generic Definition validator - verify that the 'fromVersion' field is above 6.5.0
* Expanded Format command to support Generic Objects - Fixes generic objects according to their validations.
* Fixed an issue where the **update-release-notes** command did not handle ApiModules properly.
* Added option to enter a dictionary or json of format `[{field_name:description}]` in the **json-to-outputs** command,
  with the `-d` flag.
* Improved the outputs for the **format** command.
* Fixed an issue where the validations performed after the **format** command were inconsistent with **validate**.
* Added to the **validate** command a validation for the author image.
* Updated the **create-content-artifacts** command to support generic modules, definitions, fields and types.
* Added an option to ignore errors for file paths and not only file name in .pack-ignore file.

## 1.4.5

* Enhanced the **postman-codegen** command to name all generated arguments with lower case.
* Fixed an issue where the **find-dependencies** command miscalculated the dependencies for playbooks that use generic commands.
* Fixed an issue where the **validate** command failed in external repositories in case the DEMISTO_SDK_GITHUB_TOKEN was not set.
* Fixed an issue where **openapi-codegen** corrupted the swagger file by overwriting configuration to swagger file.
* Updated the **upload** command to support uploading zipped packs to the marketplace.
* Added to the **postman-codegen** command support of path variables.
* Fixed an issue where **openapi-codegen** entered into an infinite loop on circular references in the swagger file.
* The **format** command will now set `fromVersion: 6.2.0` for widgets with 'metrics' data type.
* Updated the **find-dependencies** command to support generic modules, definitions, fields and types.
* Fixed an issue where **openapi-codegen** tried to extract reference example outputs, leading to an exception.
* Added an option to ignore secrets automatically when using the **init** command to create a pack.
* Added a tool that gives the ability to temporarily suppress console output.

## 1.4.4

* When formatting incident types with Auto-Extract rules and without mode field, the **format** command will now add the user selected mode.
* Added new validation that DBotRole is set for scripts that requires elevated permissions to the `XSOAR-linter` in the **lint** command.
* Added url escaping to markdown human readable section in generate docs to avoid autolinking.
* Added a validation that mapper's id and name are matching. Updated the format of mapper to include update_id too.
* Added a validation to ensure that image paths in the README files are valid.
* Fixed **find_type** function to correctly find test files, such as, test script and test playbook.
* Added scheme validations for the new Generic Object Types, Fields, and Modules.
* Renamed the flag *--input-old-version* to *--old-version* in the **generate-docs** command.
* Refactored the **update-release-notes** command:
  * Replaced the *--all* flag with *--use-git* or *-g*.
  * Added the *--force* flag to update the pack release notes without changes in the pack.
  * The **update-release-notes** command will now update all dependent integrations on ApiModule change, even if not specified.
  * If more than one pack has changed, the full list of updated packs will be printed at the end of **update-release-notes** command execution.
  * Fixed an issue where the **update-release-notes** command did not add docker image release notes entry for release notes file if a script was changed.
  * Fixed an issue where the **update-release-notes** command did not detect changed files that had the same name.
  * Fixed an issue in the **update-release-notes** command where the version support of JSON files was mishandled.
* Fixed an issue where **format** did not skip files in test and documentation directories.
* Updated the **create-id-set** command to support generic modules, definitions, fields and types.
* Changed the **convert** command to generate old layout fromversion to 5.0.0 instead of 4.1.0
* Enhanced the command **postman-codegen** with type hints for templates.

## 1.4.3

* Fixed an issue where **json-to-outputs** command returned an incorrect output when json is a list.
* Fixed an issue where if a pack README.md did not exist it could cause an error in the validation process.
* Fixed an issue where the *--name* was incorrectly required in the **init** command.
* Adding the option to run **validate** on a specific path while using git (*-i* & *-g*).
* The **format** command will now change UUIDs in .yml and .json files to their respective content entity name.
* Added a playbook validation to check if a task sub playbook exists in the id set in the **validate** command.
* Added the option to add new tags/usecases to the approved list and to the pack metadata on the same pull request.
* Fixed an issue in **test_content** where when different servers ran tests for the same integration, the server URL parameters were not set correctly.
* Added a validation in the **validate** command to ensure that the ***endpoint*** command is configured correctly in yml file.
* Added a warning when pack_metadata's description field is longer than 130 characters.
* Fixed an issue where a redundant print occurred on release notes validation.
* Added new validation in the **validate** command to ensure that the minimal fromVersion in a widget of type metrics will be 6.2.0.
* Added the *--release-notes* flag to demisto-sdk to get the current version release notes entries.

## 1.4.2

* Added to `pylint` summary an indication if a test was skipped.
* Added to the **init** command the option to specify fromversion.
* Fixed an issue where running **init** command without filling the metadata file.
* Added the *--docker-timeout* flag in the **lint** command to control the request timeout for the Docker client.
* Fixed an issue where **update-release-notes** command added only one docker image release notes entry for release notes file, and not for every entity whom docker image was updated.
* Added a validation to ensure that incident/indicator fields names starts with their pack name in the **validate** command. (Checked only for new files and only when using git *-g*)
* Updated the **find-dependencies** command to return the 'dependencies' according the layout type ('incident', 'indicator').
* Enhanced the "vX" display name validation for scripts and integrations in the **validate** command to check for every versioned script or integration, and not only v2.
* Added the *--fail-duplicates* flag for the **create-id-set** command which will fail the command if duplicates are found.
* Added to the **generate-docs** command automatic addition to git when a new readme file is created.

## 1.4.1

* When in private repo without `DEMSITO_SDK_GITHUB_TOKEN` configured, get_remote_file will take files from the local origin/master.
* Enhanced the **unify** command when giving input of a file and not a directory return a clear error message.
* Added a validation to ensure integrations are not skipped and at least one test playbook is not skipped for each integration or script.
* Added to the Content Tests support for `context_print_dt`, which queries the incident context and prints the result as a json.
* Added new validation for the `xsoar_config.json` file in the **validate** command.
* Added a version differences section to readme in **generate-docs** command.
* Added the *--docs-format* flag in the **integration-diff** command to get the output in README format.
* Added the *--input-old-version* and *--skip-breaking-changes* flags in the **generate-docs** command to get the details for the breaking section and to skip the breaking changes section.

## 1.4.0

* Enable passing a comma-separated list of paths for the `--input` option of the **lint** command.
* Added new validation of unimplemented test-module command in the code to the `XSOAR-linter` in the **lint** command.
* Fixed the **generate-docs** to handle integration authentication parameter.
* Added a validation to ensure that description and README do not contain the word 'Demisto'.
* Improved the deprecated message validation required from playbooks and scripts.
* Added the `--quite-bc-validation` flag for the **validate** command to run the backwards compatibility validation in quite mode (errors is treated like warnings).
* Fixed the **update release notes** command to display a name for old layouts.
* Added the ability to append to the pack README credit to contributors.
* Added identification for parameter differences in **integration-diff** command.
* Fixed **format** to use git as a default value.
* Updated the **upload** command to support reports.
* Fixed an issue where **generate-docs** command was displaying 'None' when credentials parameter display field configured was not configured.
* Fixed an issue where **download** did not return exit code 1 on failure.
* Updated the validation that incident fields' names do not contain the word incident will aplly to core packs only.
* Added a playbook validation to verify all conditional tasks have an 'else' path in **validate** command.
* Renamed the GitHub authentication token environment variable `GITHUB_TOKEN` to `DEMITO_SDK_GITHUB_TOKEN`.
* Added to the **update-release-notes** command automatic addition to git when new release notes file is created.
* Added validation to ensure that integrations, scripts, and playbooks do not contain the entity type in their names.
* Added the **convert** command to convert entities between XSOAR versions.
* Added the *--deprecate* flag in **format** command to deprecate integrations, scripts, and playbooks.
* Fixed an issue where ignoring errors did not work when running the **validate** command on specific files (-i).

## 1.3.9

* Added a validation verifying that the pack's README.md file is not equal to pack description.
* Fixed an issue where the **Assume yes** flag did not work properly for some entities in the **format** command.
* Improved the error messages for separators in folder and file names in the **validate** command.
* Removed the **DISABLE_SDK_VERSION_CHECK** environment variable. To disable new version checks, use the **DEMISTO_SDK_SKIP_VERSION_CHECK** envirnoment variable.
* Fixed an issue where the demisto-sdk version check failed due to a rate limit.
* Fixed an issue with playbooks scheme validation.

## 1.3.8

* Updated the **secrets** command to work on forked branches.

## 1.3.7

* Added a validation to ensure correct image and description file names.
* Fixed an issue where the **validate** command failed when 'display' field in credentials param in yml is empty but 'displaypassword' was provided.
* Added the **integration-diff** command to check differences between two versions of an integration and to return a report of missing and changed elements in the new version.
* Added a validation verifying that the pack's README.md file is not missing or empty for partner packs or packs contains use cases.
* Added a validation to ensure that the integration and script folder and file names will not contain separators (`_`, `-`, ``).
* When formatting new pack, the **format** command will set the *fromversion* key to 5.5.0 in the new files without fromversion.

## 1.3.6

* Added a validation that core packs are not dependent on non-core packs.
* Added a validation that a pack name follows XSOAR standards.
* Fixed an issue where in some cases the `get_remote_file` function failed due to an invalid path.
* Fixed an issue where running **update-release-notes** with updated integration logo, did not detect any file changes.
* Fixed an issue where the **create-id-set** command did not identify unified integrations correctly.
* Fixed an issue where the `CommonTypes` pack was not identified as a dependency for all feed integrations.
* Added support for running SDK commands in private repositories.
* Fixed an issue where running the **init** command did not set the correct category field in an integration .yml file for a newly created pack.
* When formatting new contributed pack, the **format** command will set the *fromversion* key to 6.0.0 in the relevant files.
* If the environment variable "DISABLE_SDK_VERSION_CHECK" is define, the demisto-sdk will no longer check for newer version when running a command.
* Added the `--use-pack-metadata` flag for the **find-dependencies** command to update the calculated dependencies using the the packs metadata files.
* Fixed an issue where **validate** failed on scripts in case the `outputs` field was set to `None`.
* Fixed an issue where **validate** was failing on editing existing release notes.
* Added a validation for README files verifying that the file doesn't contain template text copied from HelloWorld or HelloWorldPremium README.

## 1.3.5

* Added a validation that layoutscontainer's id and name are matching. Updated the format of layoutcontainer to include update_id too.
* Added a validation that commands' names and arguments in core packs, or scripts' arguments do not contain the word incident.
* Fixed issue where running the **generate-docs** command with -c flag ran all the commands and not just the commands specified by the flag.
* Fixed the error message of the **validate** command to not always suggest adding the *description* field.
* Fixed an issue where running **format** on feed integration generated invalid parameter structure.
* Fixed an issue where the **generate-docs** command did not add all the used scripts in a playbook to the README file.
* Fixed an issue where contrib/partner details might be added twice to the same file, when using unify and create-content-artifacts commands
* Fixed issue where running **validate** command on image-related integration did not return the correct outputs to json file.
* When formatting playbooks, the **format** command will now remove empty fields from SetIncident, SetIndicator, CreateNewIncident, CreateNewIndicator script arguments.
* Added an option to fill in the developer email when running the **init** command.

## 1.3.4

* Updated the **validate** command to check that the 'additionalinfo' field only contains the expected value for feed required parameters and not equal to it.
* Added a validation that community/partner details are not in the detailed description file.
* Added a validation that the Use Case tag in pack_metadata file is only used when the pack contains at least one PB, Incident Type or Layout.
* Added a validation that makes sure outputs in integrations are matching the README file when only README has changed.
* Added the *hidden* field to the integration schema.
* Fixed an issue where running **format** on a playbook whose `name` does not equal its `id` would cause other playbooks who use that playbook as a sub-playbook to fail.
* Added support for local custom command configuration file `.demisto-sdk-conf`.
* Updated the **format** command to include an update to the description file of an integration, to remove community/partner details.

## 1.3.3

* Fixed an issue where **lint** failed where *.Dockerfile* exists prior running the lint command.
* Added FeedHelloWorld template option for *--template* flag in **demisto-sdk init** command.
* Fixed issue where **update-release-notes** deleted release note file if command was called more than once.
* Fixed issue where **update-release-notes** added docker image release notes every time the command was called.
* Fixed an issue where running **update-release-notes** on a pack with newly created integration, had also added a docker image entry in the release notes.
* Fixed an issue where `XSOAR-linter` did not find *NotImplementedError* in main.
* Added validation for README files verifying their length (over 30 chars).
* When using *-g* flag in the **validate** command it will now ignore untracked files by default.
* Added the *--include-untracked* flag to the **validate** command to include files which are untracked by git in the validation process.
* Improved the `pykwalify` error outputs in the **validate** command.
* Added the *--print-pykwalify* flag to the **validate** command to print the unchanged output from `pykwalify`.

## 1.3.2

* Updated the format of the outputs when using the *--json-file* flag to create a JSON file output for the **validate** and **lint** commands.
* Added the **doc-review** command to check spelling in .md and .yml files as well as a basic release notes review.
* Added a validation that a pack's display name does not already exist in content repository.
* Fixed an issue where the **validate** command failed to detect duplicate params in an integration.
* Fixed an issue where the **validate** command failed to detect duplicate arguments in a command in an integration.

## 1.3.1

* Fixed an issue where the **validate** command failed to validate the release notes of beta integrations.
* Updated the **upload** command to support indicator fields.
* The **validate** and **update-release-notes** commands will now check changed files against `demisto/master` if it is configured locally.
* Fixed an issue where **validate** would incorrectly identify files as renamed.
* Added a validation that integration properties (such as feed, mappers, mirroring, etc) are not removed.
* Fixed an issue where **validate** failed when comparing branch against commit hash.
* Added the *--no-pipenv* flag to the **split-yml** command.
* Added a validation that incident fields and incident types are not removed from mappers.
* Fixed an issue where the *c
reate-id-set* flag in the *validate* command did not work while not using git.
* Added the *hiddenusername* field to the integration schema.
* Added a validation that images that are not integration images, do not ask for a new version or RN

## 1.3.0

* Do not collect optional dependencies on indicator types reputation commands.
* Fixed an issue where downloading indicator layoutscontainer objects failed.
* Added a validation that makes sure outputs in integrations are matching the README file.
* Fixed an issue where the *create-id-set* flag in the **validate** command did not work.
* Added a warning in case no id_set file is found when running the **validate** command.
* Fixed an issue where changed files were not recognised correctly on forked branches in the **validate** and the **update-release-notes** commands.
* Fixed an issue when files were classified incorrectly when running *update-release-notes*.
* Added a validation that integration and script file paths are compatible with our convention.
* Fixed an issue where id_set.json file was re created whenever running the generate-docs command.
* added the *--json-file* flag to create a JSON file output for the **validate** and **lint** commands.

## 1.2.19

* Fixed an issue where merge id_set was not updated to work with the new entity of Packs.
* Added a validation that the playbook's version matches the version of its sub-playbooks, scripts, and integrations.

## 1.2.18

* Changed the *skip-id-set-creation* flag to *create-id-set* in the **validate** command. Its default value will be False.
* Added support for the 'cve' reputation command in default arg validation.
* Filter out generic and reputation command from scripts and playbooks dependencies calculation.
* Added support for the incident fields in outgoing mappers in the ID set.
* Added a validation that the taskid field and the id field under the task field are both from uuid format and contain the same value.
* Updated the **format** command to generate uuid value for the taskid field and for the id under the task field in case they hold an invalid values.
* Exclude changes from doc_files directory on validation.
* Added a validation that an integration command has at most one default argument.
* Fixing an issue where pack metadata version bump was not enforced when modifying an old format (unified) file.
* Added validation that integration parameter's display names are capitalized and spaced using whitespaces and not underscores.
* Fixed an issue where beta integrations where not running deprecation validations.
* Allowed adding additional information to the deprecated description.
* Fixing an issue when escaping less and greater signs in integration params did not work as expected.

## 1.2.17

* Added a validation that the classifier of an integration exists.
* Added a validation that the mapper of an integration exists.
* Added a validation that the incident types of a classifier exist.
* Added a validation that the incident types of a mapper exist.
* Added support for *text* argument when running **demisto-sdk update-release-notes** on the ApiModules pack.
* Added a validation for the minimal version of an indicator field of type grid.
* Added new validation for incident and indicator fields in classifiers mappers and layouts exist in the content.
* Added cache for get_remote_file to reducing failures from accessing the remote repo.
* Fixed an issue in the **format** command where `_dev` or `_copy` suffixes weren't removed from the `id` of the given playbooks.
* Playbook dependencies from incident and indicator fields are now marked as optional.
* Mappers dependencies from incident types and incident fields are now marked as optional.
* Classifier dependencies from incident types are now marked as optional.
* Updated **demisto-sdk init** command to no longer create `created` field in pack_metadata file
* Updated **generate-docs** command to take the parameters names in setup section from display field and to use additionalinfo field when exist.
* Using the *verbose* argument in the **find-dependencies** command will now log to the console.
* Improved the deprecated message validation required from integrations.
* Fixed an issue in the **generate-docs** command where **Context Example** section was created when it was empty.

## 1.2.16

* Added allowed ignore errors to the *IDSetValidator*.
* Fixed an issue where an irrelevant id_set validation ran in the **validate** command when using the *--id-set* flag.
* Fixed an issue were **generate-docs** command has failed if a command did not exist in commands permissions file.
* Improved a **validate** command message for missing release notes of api module dependencies.

## 1.2.15

* Added the *ID101* to the allowed ignored errors.

## 1.2.14

* SDK repository is now mypy check_untyped_defs complaint.
* The lint command will now ignore the unsubscriptable-object (E1136) pylint error in dockers based on python 3.9 - this will be removed once a new pylint version is released.
* Added an option for **format** to run on a whole pack.
* Added new validation of unimplemented commands from yml in the code to `XSOAR-linter`.
* Fixed an issue where Auto-Extract fields were only checked for newly added incident types in the **validate** command.
* Added a new warning validation of direct access to args/params dicts to `XSOAR-linter`.

## 1.2.13

* Added new validation of indicators usage in CommandResults to `XSOAR-linter`.
* Running **demisto-sdk lint** will automatically run on changed files (same behavior as the -g flag).
* Removed supported version message from the documentation when running **generate_docs**.
* Added a print to indicate backwards compatibility is being checked in **validate** command.
* Added a percent print when running the **validate** command with the *-a* flag.
* Fixed a regression in the **upload** command where it was ignoring `DEMISTO_VERIFY_SSL` env var.
* Fixed an issue where the **upload** command would fail to upload beta integrations.
* Fixed an issue where the **validate** command did not create the *id_set.json* file when running with *-a* flag.
* Added price change validation in the **validate** command.
* Added validations that checks in read-me for empty sections or leftovers from the auto generated read-me that should be changed.
* Added new code validation for *NotImplementedError* to raise a warning in `XSOAR-linter`.
* Added validation for support types in the pack metadata file.
* Added support for *--template* flag in **demisto-sdk init** command.
* Fixed an issue with running **validate** on master branch where the changed files weren't compared to previous commit when using the *-g* flag.
* Fixed an issue where the `XSOAR-linter` ran *NotImplementedError* validation on scripts.
* Added support for Auto-Extract feature validation in incident types in the **validate** command.
* Fixed an issue in the **lint** command where the *-i* flag was ignored.
* Improved **merge-id-sets** command to support merge between two ID sets that contain the same pack.
* Fixed an issue in the **lint** command where flake8 ran twice.

## 1.2.12

* Bandit now reports also on medium severity issues.
* Fixed an issue with support for Docker Desktop on Mac version 2.5.0+.
* Added support for vulture and mypy linting when running without docker.
* Added support for *prev-ver* flag in **update-release-notes** command.
* Improved retry support when building docker images for linting.
* Added the option to create an ID set on a specific pack in **create-id-set** command.
* Added the *--skip-id-set-creation* flag to **validate** command in order to add the capability to run validate command without creating id_set validation.
* Fixed an issue where **validate** command checked docker image tag on ApiModules pack.
* Fixed an issue where **find-dependencies** did not calculate dashboards and reports dependencies.
* Added supported version message to the documentation and release notes files when running **generate_docs** and **update-release-notes** commands respectively.
* Added new code validations for *NotImplementedError* exception raise to `XSOAR-linter`.
* Command create-content-artifacts additional support for **Author_image.png** object.
* Fixed an issue where schemas were not enforced for incident fields, indicator fields and old layouts in the validate command.
* Added support for **update-release-notes** command to update release notes according to master branch.

## 1.2.11

* Fixed an issue where the ***generate-docs*** command reset the enumeration of line numbering after an MD table.
* Updated the **upload** command to support mappers.
* Fixed an issue where exceptions were no printed in the **format** while the *--verbose* flag is set.
* Fixed an issue where *--assume-yes* flag did not work in the **format** command when running on a playbook without a `fromversion` field.
* Fixed an issue where the **format** command would fail in case `conf.json` file was not found instead of skipping the update.
* Fixed an issue where integration with v2 were recognised by the `name` field instead of the `display` field in the **validate** command.
* Added a playbook validation to check if a task script exists in the id set in the **validate** command.
* Added new integration category `File Integrity Management` in the **validate** command.

## 1.2.10

* Added validation for approved content pack use-cases and tags.
* Added new code validations for *CommonServerPython* import to `XSOAR-linter`.
* Added *default value* and *predefined values* to argument description in **generate-docs** command.
* Added a new validation that checks if *get-mapping-fields* command exists if the integration schema has *{ismappable: true}* in **validate** command.
* Fixed an issue where the *--staged* flag recognised added files as modified in the **validate** command.
* Fixed an issue where a backwards compatibility warning was raised for all added files in the **validate** command.
* Fixed an issue where **validate** command failed when no tests were given for a partner supported pack.
* Updated the **download** command to support mappers.
* Fixed an issue where the ***format*** command added a duplicate parameter.
* For partner supported content packs, added support for a list of emails.
* Removed validation of README files from the ***validate*** command.
* Fixed an issue where the ***validate*** command required release notes for ApiModules pack.

## 1.2.9

* Fixed an issue in the **openapi_codegen** command where it created duplicate functions name from the swagger file.
* Fixed an issue in the **update-release-notes** command where the *update type* argument was not verified.
* Fixed an issue in the **validate** command where no error was raised in case a non-existing docker image was presented.
* Fixed an issue in the **format** command where format failed when trying to update invalid Docker image.
* The **format** command will now preserve the **isArray** argument in integration's reputation commands and will show a warning if it set to **false**.
* Fixed an issue in the **lint** command where *finally* clause was not supported in main function.
* Fixed an issue in the **validate** command where changing any entity ID was not validated.
* Fixed an issue in the **validate** command where *--staged* flag did not bring only changed files.
* Fixed the **update-release-notes** command to ignore changes in the metadata file.
* Fixed the **validate** command to ignore metadata changes when checking if a version bump is needed.

## 1.2.8

* Added a new validation that checks in playbooks for the usage of `DeleteContext` in **validate** command.
* Fixed an issue in the **upload** command where it would try to upload content entities with unsupported versions.
* Added a new validation that checks in playbooks for the usage of specific instance in **validate** command.
* Added the **--staged** flag to **validate** command to run on staged files only.

## 1.2.7

* Changed input parameters in **find-dependencies** command.
  * Use ***-i, --input*** instead of ***-p, --path***.
  * Use ***-idp, --id-set-path*** instead of ***-i, --id-set-path***.
* Fixed an issue in the **unify** command where it crashed on an integration without an image file.
* Fixed an issue in the **format** command where unnecessary files were not skipped.
* Fixed an issue in the **update-release-notes** command where the *text* argument was not respected in all cases.
* Fixed an issue in the **validate** command where a warning about detailed description was given for unified or deprecated integrations.
* Improved the error returned by the **validate** command when running on files using the old format.

## 1.2.6

* No longer require setting `DEMISTO_README_VALIDATION` env var to enable README mdx validation. Validation will now run automatically if all necessary node modules are available.
* Fixed an issue in the **validate** command where the `--skip-pack-dependencies` would not skip id-set creation.
* Fixed an issue in the **validate** command where validation would fail if supplied an integration with an empty `commands` key.
* Fixed an issue in the **validate** command where validation would fail due to a required version bump for packs which are not versioned.
* Will use env var `DEMISTO_VERIFY_SSL` to determine if to use a secure connection for commands interacting with the Server when `--insecure` is not passed. If working with a local Server without a trusted certificate, you can set env var `DEMISTO_VERIFY_SSL=no` to avoid using `--insecure` on each command.
* Unifier now adds a link to the integration documentation to the integration detailed description.
* Fixed an issue in the **secrets** command where ignored secrets were not skipped.

## 1.2.5

* Added support for special fields: *defaultclassifier*, *defaultmapperin*, *defaultmapperout* in **download** command.
* Added -y option **format** command to assume "yes" as answer to all prompts and run non-interactively
* Speed up improvements for `validate` of README files.
* Updated the **format** command to adhere to the defined content schema and sub-schemas, aligning its behavior with the **validate** command.
* Added support for canvasContextConnections files in **format** command.

## 1.2.4

* Updated detailed description for community integrations.

## 1.2.3

* Fixed an issue where running **validate** failed on playbook with task that adds tags to the evidence data.
* Added the *displaypassword* field to the integration schema.
* Added new code validations to `XSOAR-linter`.
  * As warnings messages:
    * `demisto.params()` should be used only inside main function.
    * `demisto.args()` should be used only inside main function.
    * Functions args should have type annotations.
* Added `fromversion` field validation to test playbooks and scripts in **validate** command.

## 1.2.2

* Add support for warning msgs in the report and summary to **lint** command.
* Fixed an issue where **json-to-outputs** determined bool values as int.
* Fixed an issue where **update-release-notes** was crushing on `--all` flag.
* Fixed an issue where running **validate**, **update-release-notes** outside of content repo crushed without a meaningful error message.
* Added support for layoutscontainer in **init** contribution flow.
* Added a validation for tlp_color param in feeds in **validate** command.
* Added a validation for removal of integration parameters in **validate** command.
* Fixed an issue where **update-release-notes** was failing with a wrong error message when no pack or input was given.
* Improved formatting output of the **generate-docs** command.
* Add support for env variable *DEMISTO_SDK_ID_SET_REFRESH_INTERVAL*. Set this env variable to the refresh interval in minutes. The id set will be regenerated only if the refresh interval has passed since the last generation. Useful when generating Script documentation, to avoid re-generating the id_set every run.
* Added new code validations to `XSOAR-linter`.
  * As error messages:
    * Longer than 10 seconds sleep statements for non long running integrations.
    * exit() usage.
    * quit() usage.
  * As warnings messages:
    * `demisto.log` should not be used.
    * main function existence.
    * `demito.results` should not be used.
    * `return_output` should not be used.
    * try-except statement in main function.
    * `return_error` usage in main function.
    * only once `return_error` usage.
* Fixed an issue where **lint** command printed logs twice.
* Fixed an issue where *suffix* did not work as expected in the **create-content-artifacts** command.
* Added support for *prev-ver* flag in **lint** and **secrets** commands.
* Added support for *text* flag to **update-release-notes** command to add the same text to all release notes.
* Fixed an issue where **validate** did not recognize added files if they were modified locally.
* Added a validation that checks the `fromversion` field exists and is set to 5.0.0 or above when working or comparing to a non-feature branch in **validate** command.
* Added a validation that checks the certification field in the pack_metadata file is valid in **validate** command.
* The **update-release-notes** command will now automatically add docker image update to the release notes.

## 1.2.1

* Added an additional linter `XSOAR-linter` to the **lint** command which custom validates py files. currently checks for:
  * `Sys.exit` usages with non zero value.
  * Any `Print` usages.
* Fixed an issue where renamed files were failing on *validate*.
* Fixed an issue where single changed files did not required release notes update.
* Fixed an issue where doc_images required release-notes and validations.
* Added handling of dependent packs when running **update-release-notes** on changed *APIModules*.
  * Added new argument *--id-set-path* for id_set.json path.
  * When changes to *APIModule* is detected and an id_set.json is available - the command will update the dependent pack as well.
* Added handling of dependent packs when running **validate** on changed *APIModules*.
  * Added new argument *--id-set-path* for id_set.json path.
  * When changes to *APIModule* is detected and an id_set.json is available - the command will validate that the dependent pack has release notes as well.
* Fixed an issue where the find_type function didn't recognize file types correctly.
* Fixed an issue where **update-release-notes** command did not work properly on Windows.
* Added support for indicator fields in **update-release-notes** command.
* Fixed an issue where files in test dirs where being validated.

## 1.2.0

* Fixed an issue where **format** did not update the test playbook from its pack.
* Fixed an issue where **validate** validated non integration images.
* Fixed an issue where **update-release-notes** did not identified old yml integrations and scripts.
* Added revision templates to the **update-release-notes** command.
* Fixed an issue where **update-release-notes** crashed when a file was renamed.
* Fixed an issue where **validate** failed on deleted files.
* Fixed an issue where **validate** validated all images instead of packs only.
* Fixed an issue where a warning was not printed in the **format** in case a non-supported file type is inputted.
* Fixed an issue where **validate** did not fail if no release notes were added when adding files to existing packs.
* Added handling of incorrect layout paths via the **format** command.
* Refactor **create-content-artifacts** command - Efficient artifacts creation and better logging.
* Fixed an issue where image and description files were not handled correctly by **validate** and **update-release-notes** commands.
* Fixed an issue where the **format** command didn't remove all extra fields in a file.
* Added an error in case an invalid id_set.json file is found while running the **validate** command.
* Added fetch params checks to the **validate** command.

## 1.1.11

* Added line number to secrets' path in **secrets** command report.
* Fixed an issue where **init** a community pack did not present the valid support URL.
* Fixed an issue where **init** offered a non relevant pack support type.
* Fixed an issue where **lint** did not pull docker images for powershell.
* Fixed an issue where **find-dependencies** did not find all the script dependencies.
* Fixed an issue where **find-dependencies** did not collect indicator fields as dependencies for playbooks.
* Updated the **validate** and the **secrets** commands to be less dependent on regex.
* Fixed an issue where **lint** did not run on circle when docker did not return ping.
* Updated the missing release notes error message (RN106) in the **Validate** command.
* Fixed an issue where **Validate** would return missing release notes when two packs with the same substring existed in the modified files.
* Fixed an issue where **update-release-notes** would add duplicate release notes when two packs with the same substring existed in the modified files.
* Fixed an issue where **update-release-notes** would fail to bump new versions if the feature branch was out of sync with the master branch.
* Fixed an issue where a non-descriptive error would be returned when giving the **update-release-notes** command a pack which can not be found.
* Added dependencies check for *widgets* in **find-dependencies** command.
* Added a `update-docker` flag to **format** command.
* Added a `json-to-outputs` flag to the **run** command.
* Added a verbose (`-v`) flag to **format** command.
* Fixed an issue where **download** added the prefix "playbook-" to the name of playbooks.

## 1.1.10

* Updated the **init** command. Relevant only when passing the *--contribution* argument.
  * Added the *--author* option.
  * The *support* field of the pack's metadata is set to *community*.
* Added a proper error message in the **Validate** command upon a missing description in the root of the yml.
* **Format** now works with a relative path.
* **Validate** now fails when all release notes have been excluded.
* Fixed issue where correct error message would not propagate for invalid images.
* Added the *--skip-pack-dependencies* flag to **validate** command to skip pack dependencies validation. Relevant when using the *-g* flag.
* Fixed an issue where **Validate** and **Format** commands failed integrations with `defaultvalue` field in fetch incidents related parameters.
* Fixed an issue in the **Validate** command in which unified YAML files were not ignored.
* Fixed an issue in **generate-docs** where scripts and playbooks inputs and outputs were not parsed correctly.
* Fixed an issue in the **openapi-codegen** command where missing reference fields in the swagger JSON caused errors.
* Fixed an issue in the **openapi-codegen** command where empty objects in the swagger JSON paths caused errors.
* **update-release-notes** command now accept path of the pack instead of pack name.
* Fixed an issue where **generate-docs** was inserting unnecessary escape characters.
* Fixed an issue in the **update-release-notes** command where changes to the pack_metadata were not detected.
* Fixed an issue where **validate** did not check for missing release notes in old format files.

## 1.1.9

* Fixed an issue where **update-release-notes** command failed on invalid file types.

## 1.1.8

* Fixed a regression where **upload** command failed on test playbooks.
* Added new *githubUser* field in pack metadata init command.
* Support beta integration in the commands **split-yml, extract-code, generate-test-playbook and generate-docs.**
* Fixed an issue where **find-dependencies** ignored *toversion* field in content items.
* Added support for *layoutscontainer*, *classifier_5_9_9*, *mapper*, *report*, and *widget* in the **Format** command.
* Fixed an issue where **Format** will set the `ID` field to be equal to the `name` field in modified playbooks.
* Fixed an issue where **Format** did not work for test playbooks.
* Improved **update-release-notes** command:
  * Write content description to release notes for new items.
  * Update format for file types without description: Connections, Incident Types, Indicator Types, Layouts, Incident Fields.
* Added a validation for feedTags param in feeds in **validate** command.
* Fixed readme validation issue in community support packs.
* Added the **openapi-codegen** command to generate integrations from OpenAPI specification files.
* Fixed an issue were release notes validations returned wrong results for *CommonScripts* pack.
* Added validation for image links in README files in **validate** command.
* Added a validation for default value of fetch param in feeds in **validate** command.
* Fixed an issue where the **Init** command failed on scripts.

## 1.1.7

* Fixed an issue where running the **format** command on feed integrations removed the `defaultvalue` fields.
* Playbook branch marked with *skipunavailable* is now set as an optional dependency in the **find-dependencies** command.
* The **feedReputation** parameter can now be hidden in a feed integration.
* Fixed an issue where running the **unify** command on JS package failed.
* Added the *--no-update* flag to the **find-dependencies** command.
* Added the following validations in **validate** command:
  * Validating that a pack does not depend on NonSupported / Deprecated packs.

## 1.1.6

* Added the *--description* option to the **init** command.
* Added the *--contribution* option to the **init** command which converts a contribution zip to proper pack format.
* Improved **validate** command performance time and outputs.
* Added the flag *--no-docker-checks* to **validate** command to skip docker checks.
* Added the flag *--print-ignored-files* to **validate** command to print ignored files report when the command is done.
* Added the following validations in **validate** command:
  * Validating that existing release notes are not modified.
  * Validating release notes are not added to new packs.
  * Validating that the "currentVersion" field was raised in the pack_metadata for modified packs.
  * Validating that the timestamp in the "created" field in the pack_metadata is in ISO format.
* Running `demisto-sdk validate` will run the **validate** command using git and only on committed files (same as using *-g --post-commit*).
* Fixed an issue where release notes were not checked correctly in **validate** command.
* Fixed an issue in the **create-id-set** command where optional playbook tasks were not taken into consideration.
* Added a prompt to the `demisto-sdk update-release-notes` command to prompt users to commit changes before running the release notes command.
* Added support to `layoutscontainer` in **validate** command.

## 1.1.5

* Fixed an issue in **find-dependencies** command.
* **lint** command now verifies flake8 on CommonServerPython script.

## 1.1.4

* Fixed an issue with the default output file name of the **unify** command when using "." as an output path.
* **Unify** command now adds contributor details to the display name and description.
* **Format** command now adds *isFetch* and *incidenttype* fields to integration yml.
* Removed the *feedIncremental* field from the integration schema.
* **Format** command now adds *feedBypassExclusionList*, *Fetch indicators*, *feedReputation*, *feedReliability*,
     *feedExpirationPolicy*, *feedExpirationInterval* and *feedFetchInterval* fields to integration yml.
* Fixed an issue in the playbooks schema.
* Fixed an issue where generated release notes were out of order.
* Improved pack dependencies detection.
* Fixed an issue where test playbooks were mishandled in **validate** command.

## 1.1.3

* Added a validation for invalid id fields in indicators types files in **validate** command.
* Added default behavior for **update-release-notes** command.
* Fixed an error where README files were failing release notes validation.
* Updated format of generated release notes to be more user friendly.
* Improved error messages for the **update-release-notes** command.
* Added support for `Connections`, `Dashboards`, `Widgets`, and `Indicator Types` to **update-release-notes** command.
* **Validate** now supports scripts under the *TestPlaybooks* directory.
* Fixed an issue where **validate** did not support powershell files.

## 1.1.2

* Added a validation for invalid playbookID fields in incidents types files in **validate** command.
* Added a code formatter for python files.
* Fixed an issue where new and old classifiers where mixed on validate command.
* Added *feedIncremental* field to the integration schema.
* Fixed error in the **upload** command where unified YMLs were not uploaded as expected if the given input was a pack.
* Fixed an issue where the **secrets** command failed due to a space character in the file name.
* Ignored RN validation for *NonSupported* pack.
* You can now ignore IF107, SC100, RP102 error codes in the **validate** command.
* Fixed an issue where the **download** command was crashing when received as input a JS integration or script.
* Fixed an issue where **validate** command checked docker image for JS integrations and scripts.
* **validate** command now checks scheme for reports and connections.
* Fixed an issue where **validate** command checked docker when running on all files.
* Fixed an issue where **validate** command did not fail when docker image was not on the latest numeric tag.
* Fixed an issue where beta integrations were not validated correctly in **validate** command.

## 1.1.1

* fixed and issue where file types were not recognized correctly in **validate** command.
* Added better outputs for validate command.

## 1.1.0

* Fixed an issue where changes to only non-validated files would fail validation.
* Fixed an issue in **validate** command where moved files were failing validation for new packs.
* Fixed an issue in **validate** command where added files were failing validation due to wrong file type detection.
* Added support for new classifiers and mappers in **validate** command.
* Removed support of old RN format validation.
* Updated **secrets** command output format.
* Added support for error ignore on deprecated files in **validate** command.
* Improved errors outputs in **validate** command.
* Added support for linting an entire pack.

## 1.0.9

* Fixed a bug where misleading error was presented when pack name was not found.
* **Update-release-notes** now detects added files for packs with versions.
* Readme files are now ignored by **update-release-notes** and validation of release notes.
* Empty release notes no longer cause an uncaught error during validation.

## 1.0.8

* Changed the output format of demisto-sdk secrets.
* Added a validation that checkbox items are not required in integrations.
* Added pack release notes generation and validation.
* Improved pack metadata validation.
* Fixed an issue in **validate** where renamed files caused an error

## 1.0.4

* Fix the **format** command to update the `id` field to be equal to `details` field in indicator-type files, and to `name` field in incident-type & dashboard files.
* Fixed a bug in the **validate** command for layout files that had `sortValues` fields.
* Fixed a bug in the **format** command where `playbookName` field was not always present in the file.
* Fixed a bug in the **format** command where indicatorField wasn't part of the SDK schemas.
* Fixed a bug in **upload** command where created unified docker45 yml files were not deleted.
* Added support for IndicatorTypes directory in packs (for `reputation` files, instead of Misc).
* Fixed parsing playbook condition names as string instead of boolean in **validate** command
* Improved image validation in YAML files.
* Removed validation for else path in playbook condition tasks.

## 1.0.3

* Fixed a bug in the **format** command where comments were being removed from YAML files.
* Added output fields: *file_path* and *kind* for layouts in the id-set.json created by **create-id-set** command.
* Fixed a bug in the **create-id-set** command Who returns Duplicate for Layouts with a different kind.
* Added formatting to **generate-docs** command results replacing all `<br>` tags with `<br/>`.
* Fixed a bug in the **download** command when custom content contained not supported content entity.
* Fixed a bug in **format** command in which boolean strings  (e.g. 'yes' or 'no') were converted to boolean values (e.g. 'True' or 'False').
* **format** command now removes *sourceplaybookid* field from playbook files.
* Fixed a bug in **generate-docs** command in which integration dependencies were not detected when generating documentation for a playbook.

## 1.0.1

* Fixed a bug in the **unify** command when output path was provided empty.
* Improved error message for integration with no tests configured.
* Improved the error message returned from the **validate** command when an integration is missing or contains malformed fetch incidents related parameters.
* Fixed a bug in the **create** command where a unified YML with a docker image for 4.5 was copied incorrectly.
* Missing release notes message are now showing the release notes file path to update.
* Fixed an issue in the **validate** command in which unified YAML files were not ignored.
* File format suggestions are now shown in the relevant file format (JSON or YAML).
* Changed Docker image validation to fail only on non-valid ones.
* Removed backward compatibility validation when Docker image is updated.

## 1.0.0

* Improved the *upload* command to support the upload of all the content entities within a pack.
* The *upload* command now supports the improved pack file structure.
* Added an interactive option to format integrations, scripts and playbooks with No TestPlaybooks configured.
* Added an interactive option to configure *conf.json* file with missing test playbooks for integrations, scripts and playbooks
* Added *download* command to download custom content from Demisto instance to the local content repository.
* Improved validation failure messages to include a command suggestion, wherever relevant, to fix the raised issue.
* Improved 'validate' help and documentation description
* validate - checks that scripts, playbooks, and integrations have the *tests* key.
* validate - checks that test playbooks are configured in `conf.json`.
* demisto-sdk lint - Copy dir better handling.
* demisto-sdk lint - Add error when package missing in docker image.
* Added *-a , --validate-all* option in *validate* to run all validation on all files.
* Added *-i , --input* option in *validate* to run validation on a specified pack/file.
* added *-i, --input* option in *secrets* to run on a specific file.
* Added an allowed hidden parameter: *longRunning* to the hidden integration parameters validation.
* Fixed an issue with **format** command when executing with an output path of a folder and not a file path.
* Bug fixes in generate-docs command given playbook as input.
* Fixed an issue with lint command in which flake8 was not running on unit test files.

## 0.5.2

* Added *-c, --command* option in *generate-docs* to generate a specific command from an integration.
* Fixed an issue when getting README/CHANGELOG files from git and loading them.
* Removed release notes validation for new content.
* Fixed secrets validations for files with the same name in a different directory.
* demisto-sdk lint - parallelization working with specifying the number of workers.
* demisto-sdk lint - logging levels output, 3 levels.
* demisto-sdk lint - JSON report, structured error reports in JSON format.
* demisto-sdk lint - XML JUnit report for unit-tests.
* demisto-sdk lint - new packages used to accelerate execution time.
* demisto-sdk secrets - command now respects the generic whitelist, and not only the pack secrets.

## 0.5.0

[PyPI History][1]

[1]: https://pypi.org/project/demisto-sdk/#history

## 0.4.9

* Fixed an issue in *generate-docs* where Playbooks and Scripts documentation failed.
* Added a graceful error message when executing the *run" command with a misspelled command.
* Added more informative errors upon failures of the *upload* command.
* format command:
  * Added format for json files: IncidentField, IncidentType, IndicatorField, IndicatorType, Layout, Dashboard.
  * Added the *-fv --from-version*, *-nv --no-validation* arguments.
  * Removed the *-t yml_type* argument, the file type will be inferred.
  * Removed the *-g use_git* argument, running format without arguments will run automatically on git diff.
* Fixed an issue in loading playbooks with '=' character.
* Fixed an issue in *validate* failed on deleted README files.

## 0.4.8

* Added the *max* field to the Playbook schema, allowing to define it in tasks loop.
* Fixed an issue in *validate* where Condition branches checks were case sensitive.

## 0.4.7

* Added the *slareminder* field to the Playbook schema.
* Added the *common_server*, *demisto_mock* arguments to the *init* command.
* Fixed an issue in *generate-docs* where the general section was not being generated correctly.
* Fixed an issue in *validate* where Incident type validation failed.

## 0.4.6

* Fixed an issue where the *validate* command did not identify CHANGELOG in packs.
* Added a new command, *id-set* to create the id set - the content dependency tree by file IDs.

## 0.4.5

* generate-docs command:
  * Added the *use_cases*, *permissions*, *command_permissions* and *limitations*.
  * Added the *--insecure* argument to support running the script and integration command in Demisto.
  * Removed the *-t yml_type* argument, the file type will be inferred.
  * The *-o --output* argument is no longer mandatory, default value will be the input file directory.
* Added support for env var: *DEMISTO_SDK_SKIP_VERSION_CHECK*. When set version checks are skipped.
* Fixed an issue in which the CHANGELOG files did not match our scheme.
* Added a validator to verify that there are no hidden integration parameters.
* Fixed an issue where the *validate* command ran on test files.
* Removed the *env-dir* argument from the demisto-sdk.
* README files which are html files will now be skipped in the *validate* command.
* Added support for env var: *DEMISTO_README_VALIDATOR*. When not set the readme validation will not run.

## 0.4.4

* Added a validator for IncidentTypes (incidenttype-*.json).
* Fixed an issue where the -p flag in the *validate* command was not working.
* Added a validator for README.md files.
* Release notes validator will now run on: incident fields, indicator fields, incident types, dashboard and reputations.
* Fixed an issue where the validator of reputation(Indicator Type) did not check on the details field.
* Fixed an issue where the validator attempted validating non-existing files after deletions or name refactoring.
* Removed the *yml_type* argument in the *split-yml*, *extract-code* commands.
* Removed the *file_type* argument in the *generate-test-playbook* command.
* Fixed the *insecure* argument in *upload*.
* Added the *insecure* argument in *run-playbook*.
* Standardise the *-i --input*, *-o --output* to demisto-sdk commands.

## 0.4.3

* Fixed an issue where the incident and indicator field BC check failed.
* Support for linting and unit testing PowerShell integrations.

## 0.4.2

* Fixed an issue where validate failed on Windows.
* Added a validator to verify all branches are handled in conditional task in a playbook.
* Added a warning message when not running the latest sdk version.
* Added a validator to check that the root is connected to all tasks in the playbook.
* Added a validator for Dashboards (dashboard-*.json).
* Added a validator for Indicator Types (reputation-*.json).
* Added a BC validation for changing incident field type.
* Fixed an issue where init command would generate an invalid yml for scripts.
* Fixed an issue in misleading error message in v2 validation hook.
* Fixed an issue in v2 hook which now is set only on newly added scripts.
* Added more indicative message for errors in yaml files.
* Disabled pykwalify info log prints.

## 0.3.10

* Added a BC check for incident fields - changing from version is not allowed.
* Fixed an issue in create-content-artifacts where scripts in Packs in TestPlaybooks dir were copied with a wrong prefix.

## 0.3.9

* Added a validation that incident field can not be required.
* Added validation for fetch incident parameters.
* Added validation for feed integration parameters.
* Added to the *format* command the deletion of the *sourceplaybookid* field.
* Fixed an issue where *fieldMapping* in playbook did not pass the scheme validation.
* Fixed an issue where *create-content-artifacts* did not copy TestPlaybooks in Packs without prefix of *playbook-*.
* Added a validation the a playbook can not have a rolename set.
* Added to the image validator the new DBot default image.
* Added the fields: elasticcommonfields, quiet, quietmode to the Playbook schema.
* Fixed an issue where *validate* failed on integration commands without outputs.
* Added a new hook for naming of v2 integrations and scripts.

## 0.3.8

* Fixed an issue where *create-content-artifact* was not loading the data in the yml correctly.
* Fixed an issue where *unify* broke long lines in script section causing syntax errors

## 0.3.7

* Added *generate-docs* command to generate documentation file for integration, playbook or script.
* Fixed an issue where *unify* created a malformed integration yml.
* Fixed an issue where demisto-sdk **init** creates unit-test file with invalid import.

## 0.3.6

* Fixed an issue where demisto-sdk **validate** failed on modified scripts without error message.

## 0.3.5

* Fixed an issue with docker tag validation for integrations.
* Restructured repo source code.

## 0.3.4

* Saved failing unit tests as a file.
* Fixed an issue where "_test" file for scripts/integrations created using **init** would import the "HelloWorld" templates.
* Fixed an issue in demisto-sdk **validate** - was failing on backward compatiblity check
* Fixed an issue in demisto-sdk **secrets** - empty line in .secrets-ignore always made the secrets check to pass
* Added validation for docker image inside integrations and scripts.
* Added --use-git flag to **format** command to format all changed files.
* Fixed an issue where **validate** did not fail on dockerimage changes with bc check.
* Added new flag **--ignore-entropy** to demisto-sdk **secrets**, this will allow skip entropy secrets check.
* Added --outfile to **lint** to allow saving failed packages to a file.

## 0.3.3

* Added backwards compatibility break error message.
* Added schema for incident types.
* Added **additionalinfo** field to as an available field for integration configuration.
* Added pack parameter for **init**.
* Fixed an issue where error would appear if name parameter is not set in **init**.

## 0.3.2

* Fixed the handling of classifier files in **validate**.

## 0.3.1

* Fixed the handling of newly created reputation files in **validate**.
* Added an option to perform **validate** on a specific file.

## 0.3.0

* Added support for multi-package **lint** both with parallel and without.
* Added all parameter in **lint** to run on all packages and packs in content repository.
* Added **format** for:
  * Scripts
  * Playbooks
  * Integrations
* Improved user outputs for **secrets** command.
* Fixed an issue where **lint** would run pytest and pylint only on a single docker per integration.
* Added auto-complete functionality to demisto-sdk.
* Added git parameter in **lint** to run only on changed packages.
* Added the **run-playbook** command
* Added **run** command which runs a command in the Demisto playground.
* Added **upload** command which uploads an integration or a script to a Demisto instance.
* Fixed and issue where **validate** checked if release notes exist for new integrations and scripts.
* Added **generate-test-playbook** command which generates a basic test playbook for an integration or a script.
* **validate** now supports indicator fields.
* Fixed an issue with layouts scheme validation.
* Adding **init** command.
* Added **json-to-outputs** command which generates the yaml section for outputs from an API raw response.

## 0.2.6

* Fixed an issue with locating release notes for beta integrations in **validate**.

## 0.2.5

* Fixed an issue with locating release notes for beta integrations in **validate**.

## 0.2.4

* Adding image validation to Beta_Integration and Packs in **validate**.

## 0.2.3

* Adding Beta_Integration to the structure validation process.
* Fixing bug where **validate** did checks on TestPlaybooks.
* Added requirements parameter to **lint**.

## 0.2.2

* Fixing bug where **lint** did not return exit code 1 on failure.
* Fixing bug where **validate** did not print error message in case no release notes were give.

## 0.2.1

* **Validate** now checks that the id and name fields are identical in yml files.
* Fixed a bug where sdk did not return any exit code.

## 0.2.0

* Added Release Notes Validator.
* Fixed the Unifier selection of your python file to use as the code.
* **Validate** now supports Indicator fields.
* Fixed a bug where **validate** and **secrets** did not return exit code 1 on failure.
* **Validate** now runs on newly added scripts.

## 0.1.8

* Added support for `--version`.
* Fixed an issue in file_validator when calling `checked_type` method with script regex.

## 0.1.2

* Restructuring validation to support content packs.
* Added secrets validation.
* Added content bundle creation.
* Added lint and unit test run.

## 0.1.1

* Added new logic to the unifier.
* Added detailed README.
* Some small adjustments and fixes.

## 0.1.0

Capabilities:

* **Extract** components(code, image, description etc.) from a Demisto YAML file into a directory.
* **Unify** components(code, image, description etc.) to a single Demisto YAML file.
* **Validate** Demisto content files.<|MERGE_RESOLUTION|>--- conflicted
+++ resolved
@@ -34,13 +34,6 @@
 * Enhanced the dependency message shown when running **lint**.
 * Fixed an issue where **update-release-notes** didn't update the currentVersion in pack_metadata.
 * Improved the logging in **test-content** for helping catch typos in external playbook configuration.
-<<<<<<< HEAD
-* Fixed an issue where **update-xsoar-config-file** did not properly insert the marketplace packs list to the file.
-* Added the pack name to the known words by default when running the **doc-review** command.
-* Added the flag '-d', '--dependency' to **find-dependencies** to get the content items that cause the dependencies between two packs.
-
-=======
->>>>>>> 7a1a0386
 
 ## 1.6.2
 
