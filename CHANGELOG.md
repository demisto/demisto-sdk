--- conflicted
+++ resolved
@@ -20,12 +20,9 @@
 * Enhanced the message of alternative suggestion words shown when running **doc-review** command.
 * Fixed an issue in the **lint** command where the *check-dependent-api-modules* argument was set to true by default.
 * Added a new command **generate-unit-tests**.
-<<<<<<< HEAD
-* Fixed an issue where the **validate** command did not work properly when deleting non-content items.
-=======
 * Fixed the destination path of the unified parsing/modeling rules in **create-content-artifacts** command.
 * Fixed an issue in the **validate** command, where we validated wrongfully the existence of readme file for the *ApiModules* pack.
->>>>>>> 7a1a0386
+* Fixed an issue where the **validate** command did not work properly when deleting non-content items.
 
 ## 1.6.3
 
