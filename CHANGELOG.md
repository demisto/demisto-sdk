# Changelog
* Added new validation of unimplemented test-module command in the code to the `XSOAR-linter` in the **lint** command.
* Fixed the **generate-docs** to handle integration authentication parameter.
* Added a validation to ensure that description and README do not contain the word 'Demisto'.
* Improved the deprecated message validation required from playbooks and scripts.
* Added the `--quite-bc-validation` flag for the **validate** command to run the backwards compatibility validation in quite mode (errors is treated like warnings).
* Fixed the **update release notes** command to display a name for old layouts.
* Added the ability to append to the pack README credit to contributors.
* Added identification for parameter differences in **integration-diff** command.
* Fixed **format** to use git as a default value.
* Updated the **upload** command to support reports.
<<<<<<< HEAD
* Added the **convert** command to convert entities between XSOAR versions.
=======
* Fixed an issue where **generate-docs** command was displaying 'None' when credentials parameter display field configured was not configured.
>>>>>>> 23da8358

# 1.3.9
* Added a validation verifying that the pack's README.md file is not equal to pack description.
* Fixed an issue where the **Assume yes** flag did not work properly for some entities in the **format** command.
* Improved the error messages for separators in folder and file names in the **validate** command.
* Removed the **DISABLE_SDK_VERSION_CHECK** environment variable. To disable new version checks, use the **DEMISTO_SDK_SKIP_VERSION_CHECK** envirnoment variable.
* Fixed an issue where the demisto-sdk version check failed due to a rate limit.
* Fixed an issue with playbooks scheme validation.

# 1.3.8
* Updated the **secrets** command to work on forked branches.

# 1.3.7
* Added a validation to ensure correct image and description file names.
* Fixed an issue where the **validate** command failed when 'display' field in credentials param in yml is empty but 'displaypassword' was provided.
* Added the **integration-diff** command to check differences between two versions of an integration and to return a report of missing and changed elements in the new version.
* Added a validation verifying that the pack's README.md file is not missing or empty for partner packs or packs contains use cases.
* Added a validation to ensure that the integration and script folder and file names will not contain separators (`_`, `-`, ` `).
* When formatting new pack, the **format** command will set the *fromversion* key to 5.5.0 in the new files without fromversion.

# 1.3.6
* Added a validation that core packs are not dependent on non-core packs.
* Added a validation that a pack name follows XSOAR standards.
* Fixed an issue where in some cases the `get_remote_file` function failed due to an invalid path.
* Fixed an issue where running **update-release-notes** with updated integration logo, did not detect any file changes.
* Fixed an issue where the **create-id-set** command did not identify unified integrations correctly.
* Fixed an issue where the `CommonTypes` pack was not identified as a dependency for all feed integrations.
* Added support for running SDK commands in private repositories.
* Fixed an issue where running the **init** command did not set the correct category field in an integration .yml file for a newly created pack.
* When formatting new contributed pack, the **format** command will set the *fromversion* key to 6.0.0 in the relevant files.
* If the environment variable "DISABLE_SDK_VERSION_CHECK" is define, the demisto-sdk will no longer check for newer version when running a command.
* Added the `--use-pack-metadata` flag for the **find-dependencies** command to update the calculated dependencies using the the packs metadata files.
* Fixed an issue where **validate** failed on scripts in case the `outputs` field was set to `None`.
* Fixed an issue where **validate** was failing on editing existing release notes.
* Added a validation for README files verifying that the file doesn't contain template text copied from HelloWorld or HelloWorldPremium README.

# 1.3.5
* Added a validation that layoutscontainer's id and name are matching. Updated the format of layoutcontainer to include update_id too.
* Added a validation that commands' names and arguments in core packs, or scripts' arguments do not contain the word incident.
* Fixed issue where running the **generate-docs** command with -c flag ran all the commands and not just the commands specified by the flag.
* Fixed the error message of the **validate** command to not always suggest adding the *description* field.
* Fixed an issue where running **format** on feed integration generated invalid parameter structure.
* Fixed an issue where the **generate-docs** command did not add all the used scripts in a playbook to the README file.
* Fixed an issue where contrib/partner details might be added twice to the same file, when using unify and create-content-artifacts commands
* Fixed issue where running **validate** command on image-related integration did not return the correct outputs to json file.
* When formatting playbooks, the **format** command will now remove empty fields from SetIncident, SetIndicator, CreateNewIncident, CreateNewIndicator script arguments.
* Added an option to fill in the developer email when running the **init** command.

# 1.3.4
* Updated the **validate** command to check that the 'additionalinfo' field only contains the expected value for feed required parameters and not equal to it.
* Added a validation that community/partner details are not in the detailed description file.
* Added a validation that the Use Case tag in pack_metadata file is only used when the pack contains at least one PB, Incident Type or Layout.
* Added a validation that makes sure outputs in integrations are matching the README file when only README has changed.
* Added the *hidden* field to the integration schema.
* Fixed an issue where running **format** on a playbook whose `name` does not equal its `id` would cause other playbooks who use that playbook as a sub-playbook to fail.
* Added support for local custom command configuration file `.demisto-sdk-conf`.
* Updated the **format** command to include an update to the description file of an integration, to remove community/partner details.

# 1.3.3
* Fixed an issue where **lint** failed where *.Dockerfile* exists prior running the lint command.
* Added FeedHelloWorld template option for *--template* flag in **demisto-sdk init** command.
* Fixed issue where **update-release-notes** deleted release note file if command was called more than once.
* Fixed issue where **update-release-notes** added docker image release notes every time the command was called.
* Fixed an issue where running **update-release-notes** on a pack with newly created integration, had also added a docker image entry in the release notes.
* Fixed an issue where `XSOAR-linter` did not find *NotImplementedError* in main.
* Added validation for README files verifying their length (over 30 chars).
* When using *-g* flag in the **validate** command it will now ignore untracked files by default.
* Added the *--include-untracked* flag to the **validate** command to include files which are untracked by git in the validation process.
* Improved the `pykwalify` error outputs in the **validate** command.
* Added the *--print-pykwalify* flag to the **validate** command to print the unchanged output from `pykwalify`.

# 1.3.2
* Updated the format of the outputs when using the *--json-file* flag to create a JSON file output for the **validate** and **lint** commands.
* Added the **doc-review** command to check spelling in .md and .yml files as well as a basic release notes review.
* Added a validation that a pack's display name does not already exist in content repository.
* Fixed an issue where the **validate** command failed to detect duplicate params in an integration.
* Fixed an issue where the **validate** command failed to detect duplicate arguments in a command in an integration.

# 1.3.1
* Fixed an issue where the **validate** command failed to validate the release notes of beta integrations.
* Updated the **upload** command to support indicator fields.
* The **validate** and **update-release-notes** commands will now check changed files against `demisto/master` if it is configured locally.
* Fixed an issue where **validate** would incorrectly identify files as renamed.
* Added a validation that integration properties (such as feed, mappers, mirroring, etc) are not removed.
* Fixed an issue where **validate** failed when comparing branch against commit hash.
* Added the *--no-pipenv* flag to the **split-yml** command.
* Added a validation that incident fields and incident types are not removed from mappers.
* Fixed an issue where the *c
reate-id-set* flag in the *validate* command did not work while not using git.
* Added the *hiddenusername* field to the integration schema.
* Added a validation that images that are not integration images, do not ask for a new version or RN

# 1.3.0
* Do not collect optional dependencies on indicator types reputation commands.
* Fixed an issue where downloading indicator layoutscontainer objects failed.
* Added a validation that makes sure outputs in integrations are matching the README file.
* Fixed an issue where the *create-id-set* flag in the **validate** command did not work.
* Added a warning in case no id_set file is found when running the **validate** command.
* Fixed an issue where changed files were not recognised correctly on forked branches in the **validate** and the **update-release-notes** commands.
* Fixed an issue when files were classified incorrectly when running *update-release-notes*.
* Added a validation that integration and script file paths are compatible with our convention.
* Fixed an issue where id_set.json file was re created whenever running the generate-docs command.
* added the *--json-file* flag to create a JSON file output for the **validate** and **lint** commands.

# 1.2.19
* Fixed an issue where merge id_set was not updated to work with the new entity of Packs.
* Added a validation that the playbook's version matches the version of its sub-playbooks, scripts, and integrations.

# 1.2.18
* Changed the *skip-id-set-creation* flag to *create-id-set* in the **validate** command. Its default value will be False.
* Added support for the 'cve' reputation command in default arg validation.
* Filter out generic and reputation command from scripts and playbooks dependencies calculation.
* Added support for the incident fields in outgoing mappers in the ID set.
* Added a validation that the taskid field and the id field under the task field are both from uuid format and contain the same value.
* Updated the **format** command to generate uuid value for the taskid field and for the id under the task field in case they hold an invalid values.
* Exclude changes from doc_files directory on validation.
* Added a validation that an integration command has at most one default argument.
* Fixing an issue where pack metadata version bump was not enforced when modifying an old format (unified) file.
* Added validation that integration parameter's display names are capitalized and spaced using whitespaces and not underscores.
* Fixed an issue where beta integrations where not running deprecation validations.
* Allowed adding additional information to the deprecated description.
* Fixing an issue when escaping less and greater signs in integration params did not work as expected.

# 1.2.17
* Added a validation that the classifier of an integration exists.
* Added a validation that the mapper of an integration exists.
* Added a validation that the incident types of a classifier exist.
* Added a validation that the incident types of a mapper exist.
* Added support for *text* argument when running **demisto-sdk update-release-notes** on the ApiModules pack.
* Added a validation for the minimal version of an indicator field of type grid.
* Added new validation for incident and indicator fields in classifiers mappers and layouts exist in the content.
* Added cache for get_remote_file to reducing failures from accessing the remote repo.
* Fixed an issue in the **format** command where `_dev` or `_copy` suffixes weren't removed from the `id` of the given playbooks.
* Playbook dependencies from incident and indicator fields are now marked as optional.
* Mappers dependencies from incident types and incident fields are now marked as optional.
* Classifier dependencies from incident types are now marked as optional.
* Updated **demisto-sdk init** command to no longer create `created` field in pack_metadata file
* Updated **generate-docs** command to take the parameters names in setup section from display field and to use additionalinfo field when exist.
* Using the *verbose* argument in the **find-dependencies** command will now log to the console.
* Improved the deprecated message validation required from integrations.
* Fixed an issue in the **generate-docs** command where **Context Example** section was created when it was empty.

# 1.2.16
* Added allowed ignore errors to the *IDSetValidator*.
* Fixed an issue where an irrelevant id_set validation ran in the **validate** command when using the *--id-set* flag.
* Fixed an issue were **generate-docs** command has failed if a command did not exist in commands permissions file.
* Improved a **validate** command message for missing release notes of api module dependencies.

# 1.2.15
* Added the *ID101* to the allowed ignored errors.

# 1.2.14
* SDK repository is now mypy check_untyped_defs complaint.
* The lint command will now ignore the unsubscriptable-object (E1136) pylint error in dockers based on python 3.9 - this will be removed once a new pylint version is released.
* Added an option for **format** to run on a whole pack.
* Added new validation of unimplemented commands from yml in the code to `XSOAR-linter`.
* Fixed an issue where Auto-Extract fields were only checked for newly added incident types in the **validate** command.
* Added a new warning validation of direct access to args/params dicts to `XSOAR-linter`.

# 1.2.13
* Added new validation of indicators usage in CommandResults to `XSOAR-linter`.
* Running **demisto-sdk lint** will automatically run on changed files (same behavior as the -g flag).
* Removed supported version message from the documentation when running **generate_docs**.
* Added a print to indicate backwards compatibility is being checked in **validate** command.
* Added a percent print when running the **validate** command with the *-a* flag.
* Fixed a regression in the **upload** command where it was ignoring `DEMISTO_VERIFY_SSL` env var.
* Fixed an issue where the **upload** command would fail to upload beta integrations.
* Fixed an issue where the **validate** command did not create the *id_set.json* file when running with *-a* flag.
* Added price change validation in the **validate** command.
* Added validations that checks in read-me for empty sections or leftovers from the auto generated read-me that should be changed.
* Added new code validation for *NotImplementedError* to raise a warning in `XSOAR-linter`.
* Added validation for support types in the pack metadata file.
* Added support for *--template* flag in **demisto-sdk init** command.
* Fixed an issue with running **validate** on master branch where the changed files weren't compared to previous commit when using the *-g* flag.
* Fixed an issue where the `XSOAR-linter` ran *NotImplementedError* validation on scripts.
* Added support for Auto-Extract feature validation in incident types in the **validate** command.
* Fixed an issue in the **lint** command where the *-i* flag was ignored.
* Improved **merge-id-sets** command to support merge between two ID sets that contain the same pack.
* Fixed an issue in the **lint** command where flake8 ran twice.

# 1.2.12
* Bandit now reports also on medium severity issues.
* Fixed an issue with support for Docker Desktop on Mac version 2.5.0+.
* Added support for vulture and mypy linting when running without docker.
* Added support for *prev-ver* flag in **update-release-notes** command.
* Improved retry support when building docker images for linting.
* Added the option to create an ID set on a specific pack in **create-id-set** command.
* Added the *--skip-id-set-creation* flag to **validate** command in order to add the capability to run validate command without creating id_set validation.
* Fixed an issue where **validate** command checked docker image tag on ApiModules pack.
* Fixed an issue where **find-dependencies** did not calculate dashboards and reports dependencies.
* Added supported version message to the documentation and release notes files when running **generate_docs** and **update-release-notes** commands respectively.
* Added new code validations for *NotImplementedError* exception raise to `XSOAR-linter`.
* Command create-content-artifacts additional support for **Author_image.png** object.
* Fixed an issue where schemas were not enforced for incident fields, indicator fields and old layouts in the validate command.
* Added support for **update-release-notes** command to update release notes according to master branch.

# 1.2.11
* Fixed an issue where the ***generate-docs*** command reset the enumeration of line numbering after an MD table.
* Updated the **upload** command to support mappers.
* Fixed an issue where exceptions were no printed in the **format** while the *--verbose* flag is set.
* Fixed an issue where *--assume-yes* flag did not work in the **format** command when running on a playbook without a `fromversion` field.
* Fixed an issue where the **format** command would fail in case `conf.json` file was not found instead of skipping the update.
* Fixed an issue where integration with v2 were recognised by the `name` field instead of the `display` field in the **validate** command.
* Added a playbook validation to check if a task script exists in the id set in the **validate** command.
* Added new integration category `File Integrity Management` in the **validate** command.

# 1.2.10
* Added validation for approved content pack use-cases and tags.
* Added new code validations for *CommonServerPython* import to `XSOAR-linter`.
* Added *default value* and *predefined values* to argument description in **generate-docs** command.
* Added a new validation that checks if *get-mapping-fields* command exists if the integration schema has *{ismappable: true}* in **validate** command.
* Fixed an issue where the *--staged* flag recognised added files as modified in the **validate** command.
* Fixed an issue where a backwards compatibility warning was raised for all added files in the **validate** command.
* Fixed an issue where **validate** command failed when no tests were given for a partner supported pack.
* Updated the **download** command to support mappers.
* Fixed an issue where the ***format*** command added a duplicate parameter.
* For partner supported content packs, added support for a list of emails.
* Removed validation of README files from the ***validate*** command.
* Fixed an issue where the ***validate*** command required release notes for ApiModules pack.

# 1.2.9
* Fixed an issue in the **openapi_codegen** command where it created duplicate functions name from the swagger file.
* Fixed an issue in the **update-release-notes** command where the *update type* argument was not verified.
* Fixed an issue in the **validate** command where no error was raised in case a non-existing docker image was presented.
* Fixed an issue in the **format** command where format failed when trying to update invalid Docker image.
* The **format** command will now preserve the **isArray** argument in integration's reputation commands and will show a warning if it set to **false**.
* Fixed an issue in the **lint** command where *finally* clause was not supported in main function.
* Fixed an issue in the **validate** command where changing any entity ID was not validated.
* Fixed an issue in the **validate** command where *--staged* flag did not bring only changed files.
* Fixed the **update-release-notes** command to ignore changes in the metadata file.
* Fixed the **validate** command to ignore metadata changes when checking if a version bump is needed.


# 1.2.8
* Added a new validation that checks in playbooks for the usage of `DeleteContext` in **validate** command.
* Fixed an issue in the **upload** command where it would try to upload content entities with unsupported versions.
* Added a new validation that checks in playbooks for the usage of specific instance in **validate** command.
* Added the **--staged** flag to **validate** command to run on staged files only.


# 1.2.7
* Changed input parameters in **find-dependencies** command.
   - Use ***-i, --input*** instead of ***-p, --path***.
   - Use ***-idp, --id-set-path*** instead of ***-i, --id-set-path***.
* Fixed an issue in the **unify** command where it crashed on an integration without an image file.
* Fixed an issue in the **format** command where unnecessary files were not skipped.
* Fixed an issue in the **update-release-notes** command where the *text* argument was not respected in all cases.
* Fixed an issue in the **validate** command where a warning about detailed description was given for unified or deprecated integrations.
* Improved the error returned by the **validate** command when running on files using the old format.

# 1.2.6
* No longer require setting `DEMISTO_README_VALIDATION` env var to enable README mdx validation. Validation will now run automatically if all necessary node modules are available.
* Fixed an issue in the **validate** command where the `--skip-pack-dependencies` would not skip id-set creation.
* Fixed an issue in the **validate** command where validation would fail if supplied an integration with an empty `commands` key.
* Fixed an issue in the **validate** command where validation would fail due to a required version bump for packs which are not versioned.
* Will use env var `DEMISTO_VERIFY_SSL` to determine if to use a secure connection for commands interacting with the Server when `--insecure` is not passed. If working with a local Server without a trusted certificate, you can set env var `DEMISTO_VERIFY_SSL=no` to avoid using `--insecure` on each command.
* Unifier now adds a link to the integration documentation to the integration detailed description.
* Fixed an issue in the **secrets** command where ignored secrets were not skipped.

# 1.2.5
* Added support for special fields: *defaultclassifier*, *defaultmapperin*, *defaultmapperout* in **download** command.
* Added -y option **format** command to assume "yes" as answer to all prompts and run non-interactively
* Speed up improvements for `validate` of README files.
* Updated the **format** command to adhere to the defined content schema and sub-schemas, aligning its behavior with the **validate** command.
* Added support for canvasContextConnections files in **format** command.

# 1.2.4
* Updated detailed description for community integrations.

# 1.2.3
* Fixed an issue where running **validate** failed on playbook with task that adds tags to the evidence data.
* Added the *displaypassword* field to the integration schema.
* Added new code validations to `XSOAR-linter`.
    * As warnings messages:
        * `demisto.params()` should be used only inside main function.
        * `demisto.args()` should be used only inside main function.
        * Functions args should have type annotations.
* Added `fromversion` field validation to test playbooks and scripts in **validate** command.

# 1.2.2
* Add support for warning msgs in the report and summary to **lint** command.
* Fixed an issue where **json-to-outputs** determined bool values as int.
* Fixed an issue where **update-release-notes** was crushing on `--all` flag.
* Fixed an issue where running **validate**, **update-release-notes** outside of content repo crushed without a meaningful error message.
* Added support for layoutscontainer in **init** contribution flow.
* Added a validation for tlp_color param in feeds in **validate** command.
* Added a validation for removal of integration parameters in **validate** command.
* Fixed an issue where **update-release-notes** was failing with a wrong error message when no pack or input was given.
* Improved formatting output of the **generate-docs** command.
* Add support for env variable *DEMISTO_SDK_ID_SET_REFRESH_INTERVAL*. Set this env variable to the refresh interval in minutes. The id set will be regenerated only if the refresh interval has passed since the last generation. Useful when generating Script documentation, to avoid re-generating the id_set every run.
* Added new code validations to `XSOAR-linter`.
    * As error messages:
        * Longer than 10 seconds sleep statements for non long running integrations.
        * exit() usage.
        * quit() usage.
    * As warnings messages:
        * `demisto.log` should not be used.
        * main function existence.
        * `demito.results` should not be used.
        * `return_output` should not be used.
        * try-except statement in main function.
        * `return_error` usage in main function.
        * only once `return_error` usage.
* Fixed an issue where **lint** command printed logs twice.
* Fixed an issue where *suffix* did not work as expected in the **create-content-artifacts** command.
* Added support for *prev-ver* flag in **lint** and **secrets** commands.
* Added support for *text* flag to **update-release-notes** command to add the same text to all release notes.
* Fixed an issue where **validate** did not recognize added files if they were modified locally.
* Added a validation that checks the `fromversion` field exists and is set to 5.0.0 or above when working or comparing to a non-feature branch in **validate** command.
* Added a validation that checks the certification field in the pack_metadata file is valid in **validate** command.
* The **update-release-notes** command will now automatically add docker image update to the release notes.

# 1.2.1
* Added an additional linter `XSOAR-linter` to the **lint** command which custom validates py files. currently checks for:
    * `Sys.exit` usages with non zero value.
    * Any `Print` usages.
* Fixed an issue where renamed files were failing on *validate*.
* Fixed an issue where single changed files did not required release notes update.
* Fixed an issue where doc_images required release-notes and validations.
* Added handling of dependent packs when running **update-release-notes** on changed *APIModules*.
    * Added new argument *--id-set-path* for id_set.json path.
    * When changes to *APIModule* is detected and an id_set.json is available - the command will update the dependent pack as well.
* Added handling of dependent packs when running **validate** on changed *APIModules*.
    * Added new argument *--id-set-path* for id_set.json path.
    * When changes to *APIModule* is detected and an id_set.json is available - the command will validate that the dependent pack has release notes as well.
* Fixed an issue where the find_type function didn't recognize file types correctly.
* Fixed an issue where **update-release-notes** command did not work properly on Windows.
* Added support for indicator fields in **update-release-notes** command.
* Fixed an issue where files in test dirs where being validated.


# 1.2.0
* Fixed an issue where **format** did not update the test playbook from its pack.
* Fixed an issue where **validate** validated non integration images.
* Fixed an issue where **update-release-notes** did not identified old yml integrations and scripts.
* Added revision templates to the **update-release-notes** command.
* Fixed an issue where **update-release-notes** crashed when a file was renamed.
* Fixed an issue where **validate** failed on deleted files.
* Fixed an issue where **validate** validated all images instead of packs only.
* Fixed an issue where a warning was not printed in the **format** in case a non-supported file type is inputted.
* Fixed an issue where **validate** did not fail if no release notes were added when adding files to existing packs.
* Added handling of incorrect layout paths via the **format** command.
* Refactor **create-content-artifacts** command - Efficient artifacts creation and better logging.
* Fixed an issue where image and description files were not handled correctly by **validate** and **update-release-notes** commands.
* Fixed an issue where the **format** command didn't remove all extra fields in a file.
* Added an error in case an invalid id_set.json file is found while running the **validate** command.
* Added fetch params checks to the **validate** command.

# 1.1.11
* Added line number to secrets' path in **secrets** command report.
* Fixed an issue where **init** a community pack did not present the valid support URL.
* Fixed an issue where **init** offered a non relevant pack support type.
* Fixed an issue where **lint** did not pull docker images for powershell.
* Fixed an issue where **find-dependencies** did not find all the script dependencies.
* Fixed an issue where **find-dependencies** did not collect indicator fields as dependencies for playbooks.
* Updated the **validate** and the **secrets** commands to be less dependent on regex.
* Fixed an issue where **lint** did not run on circle when docker did not return ping.
* Updated the missing release notes error message (RN106) in the **Validate** command.
* Fixed an issue where **Validate** would return missing release notes when two packs with the same substring existed in the modified files.
* Fixed an issue where **update-release-notes** would add duplicate release notes when two packs with the same substring existed in the modified files.
* Fixed an issue where **update-release-notes** would fail to bump new versions if the feature branch was out of sync with the master branch.
* Fixed an issue where a non-descriptive error would be returned when giving the **update-release-notes** command a pack which can not be found.
* Added dependencies check for *widgets* in **find-dependencies** command.
* Added a `update-docker` flag to **format** command.
* Added a `json-to-outputs` flag to the **run** command.
* Added a verbose (`-v`) flag to **format** command.
* Fixed an issue where **download** added the prefix "playbook-" to the name of playbooks.

# 1.1.10
* Updated the **init** command. Relevant only when passing the *--contribution* argument.
   * Added the *--author* option.
   * The *support* field of the pack's metadata is set to *community*.
* Added a proper error message in the **Validate** command upon a missing description in the root of the yml.
* **Format** now works with a relative path.
* **Validate** now fails when all release notes have been excluded.
* Fixed issue where correct error message would not propagate for invalid images.
* Added the *--skip-pack-dependencies* flag to **validate** command to skip pack dependencies validation. Relevant when using the *-g* flag.
* Fixed an issue where **Validate** and **Format** commands failed integrations with `defaultvalue` field in fetch incidents related parameters.
* Fixed an issue in the **Validate** command in which unified YAML files were not ignored.
* Fixed an issue in **generate-docs** where scripts and playbooks inputs and outputs were not parsed correctly.
* Fixed an issue in the **openapi-codegen** command where missing reference fields in the swagger JSON caused errors.
* Fixed an issue in the **openapi-codegen** command where empty objects in the swagger JSON paths caused errors.
* **update-release-notes** command now accept path of the pack instead of pack name.
* Fixed an issue where **generate-docs** was inserting unnecessary escape characters.
* Fixed an issue in the **update-release-notes** command where changes to the pack_metadata were not detected.
* Fixed an issue where **validate** did not check for missing release notes in old format files.

# 1.1.9
* Fixed an issue where **update-release-notes** command failed on invalid file types.

# 1.1.8
* Fixed a regression where **upload** command failed on test playbooks.
* Added new *githubUser* field in pack metadata init command.
* Support beta integration in the commands **split-yml, extract-code, generate-test-playbook and generate-docs.**
* Fixed an issue where **find-dependencies** ignored *toversion* field in content items.
* Added support for *layoutscontainer*, *classifier_5_9_9*, *mapper*, *report*, and *widget* in the **Format** command.
* Fixed an issue where **Format** will set the `ID` field to be equal to the `name` field in modified playbooks.
* Fixed an issue where **Format** did not work for test playbooks.
* Improved **update-release-notes** command:
    * Write content description to release notes for new items.
    * Update format for file types without description: Connections, Incident Types, Indicator Types, Layouts, Incident Fields.
* Added a validation for feedTags param in feeds in **validate** command.
* Fixed readme validation issue in community support packs.
* Added the **openapi-codegen** command to generate integrations from OpenAPI specification files.
* Fixed an issue were release notes validations returned wrong results for *CommonScripts* pack.
* Added validation for image links in README files in **validate** command.
* Added a validation for default value of fetch param in feeds in **validate** command.
* Fixed an issue where the **Init** command failed on scripts.

# 1.1.7
* Fixed an issue where running the **format** command on feed integrations removed the `defaultvalue` fields.
* Playbook branch marked with *skipunavailable* is now set as an optional dependency in the **find-dependencies** command.
* The **feedReputation** parameter can now be hidden in a feed integration.
* Fixed an issue where running the **unify** command on JS package failed.
* Added the *--no-update* flag to the **find-dependencies** command.
* Added the following validations in **validate** command:
   * Validating that a pack does not depend on NonSupported / Deprecated packs.

# 1.1.6
* Added the *--description* option to the **init** command.
* Added the *--contribution* option to the **init** command which converts a contribution zip to proper pack format.
* Improved **validate** command performance time and outputs.
* Added the flag *--no-docker-checks* to **validate** command to skip docker checks.
* Added the flag *--print-ignored-files* to **validate** command to print ignored files report when the command is done.
* Added the following validations in **validate** command:
   * Validating that existing release notes are not modified.
   * Validating release notes are not added to new packs.
   * Validating that the "currentVersion" field was raised in the pack_metadata for modified packs.
   * Validating that the timestamp in the "created" field in the pack_metadata is in ISO format.
* Running `demisto-sdk validate` will run the **validate** command using git and only on committed files (same as using *-g --post-commit*).
* Fixed an issue where release notes were not checked correctly in **validate** command.
* Fixed an issue in the **create-id-set** command where optional playbook tasks were not taken into consideration.
* Added a prompt to the `demisto-sdk update-release-notes` command to prompt users to commit changes before running the release notes command.
* Added support to `layoutscontainer` in **validate** command.

# 1.1.5
* Fixed an issue in **find-dependencies** command.
* **lint** command now verifies flake8 on CommonServerPython script.

# 1.1.4
* Fixed an issue with the default output file name of the **unify** command when using "." as an output path.
* **Unify** command now adds contributor details to the display name and description.
* **Format** command now adds *isFetch* and *incidenttype* fields to integration yml.
* Removed the *feedIncremental* field from the integration schema.
* **Format** command now adds *feedBypassExclusionList*, *Fetch indicators*, *feedReputation*, *feedReliability*,
     *feedExpirationPolicy*, *feedExpirationInterval* and *feedFetchInterval* fields to integration yml.
* Fixed an issue in the playbooks schema.
* Fixed an issue where generated release notes were out of order.
* Improved pack dependencies detection.
* Fixed an issue where test playbooks were mishandled in **validate** command.

# 1.1.3
* Added a validation for invalid id fields in indicators types files in **validate** command.
* Added default behavior for **update-release-notes** command.
* Fixed an error where README files were failing release notes validation.
* Updated format of generated release notes to be more user friendly.
* Improved error messages for the **update-release-notes** command.
* Added support for `Connections`, `Dashboards`, `Widgets`, and `Indicator Types` to **update-release-notes** command.
* **Validate** now supports scripts under the *TestPlaybooks* directory.
* Fixed an issue where **validate** did not support powershell files.

# 1.1.2
* Added a validation for invalid playbookID fields in incidents types files in **validate** command.
* Added a code formatter for python files.
* Fixed an issue where new and old classifiers where mixed on validate command.
* Added *feedIncremental* field to the integration schema.
* Fixed error in the **upload** command where unified YMLs were not uploaded as expected if the given input was a pack.
* Fixed an issue where the **secrets** command failed due to a space character in the file name.
* Ignored RN validation for *NonSupported* pack.
* You can now ignore IF107, SC100, RP102 error codes in the **validate** command.
* Fixed an issue where the **download** command was crashing when received as input a JS integration or script.
* Fixed an issue where **validate** command checked docker image for JS integrations and scripts.
* **validate** command now checks scheme for reports and connections.
* Fixed an issue where **validate** command checked docker when running on all files.
* Fixed an issue where **validate** command did not fail when docker image was not on the latest numeric tag.
* Fixed an issue where beta integrations were not validated correctly in **validate** command.

# 1.1.1
* fixed and issue where file types were not recognized correctly in **validate** command.
* Added better outputs for validate command.

# 1.1.0
* Fixed an issue where changes to only non-validated files would fail validation.
* Fixed an issue in **validate** command where moved files were failing validation for new packs.
* Fixed an issue in **validate** command where added files were failing validation due to wrong file type detection.
* Added support for new classifiers and mappers in **validate** command.
* Removed support of old RN format validation.
* Updated **secrets** command output format.
* Added support for error ignore on deprecated files in **validate** command.
* Improved errors outputs in **validate** command.
* Added support for linting an entire pack.

# 1.0.9
* Fixed a bug where misleading error was presented when pack name was not found.
* **Update-release-notes** now detects added files for packs with versions.
* Readme files are now ignored by **update-release-notes** and validation of release notes.
* Empty release notes no longer cause an uncaught error during validation.

# 1.0.8
* Changed the output format of demisto-sdk secrets.
* Added a validation that checkbox items are not required in integrations.
* Added pack release notes generation and validation.
* Improved pack metadata validation.
* Fixed an issue in **validate** where renamed files caused an error

# 1.0.4
* Fix the **format** command to update the `id` field to be equal to `details` field in indicator-type files, and to `name` field in incident-type & dashboard files.
* Fixed a bug in the **validate** command for layout files that had `sortValues` fields.
* Fixed a bug in the **format** command where `playbookName` field was not always present in the file.
* Fixed a bug in the **format** command where indicatorField wasn't part of the SDK schemas.
* Fixed a bug in **upload** command where created unified docker45 yml files were not deleted.
* Added support for IndicatorTypes directory in packs (for `reputation` files, instead of Misc).
* Fixed parsing playbook condition names as string instead of boolean in **validate** command
* Improved image validation in YAML files.
* Removed validation for else path in playbook condition tasks.

# 1.0.3
* Fixed a bug in the **format** command where comments were being removed from YAML files.
* Added output fields: _file_path_ and _kind_ for layouts in the id-set.json created by **create-id-set** command.
* Fixed a bug in the **create-id-set** command Who returns Duplicate for Layouts with a different kind.
* Added formatting to **generate-docs** command results replacing all `<br>` tags with `<br/>`.
* Fixed a bug in the **download** command when custom content contained not supported content entity.
* Fixed a bug in **format** command in which boolean strings  (e.g. 'yes' or 'no') were converted to boolean values (e.g. 'True' or 'False').
* **format** command now removes *sourceplaybookid* field from playbook files.
* Fixed a bug in **generate-docs** command in which integration dependencies were not detected when generating documentation for a playbook.


# 1.0.1
* Fixed a bug in the **unify** command when output path was provided empty.
* Improved error message for integration with no tests configured.
* Improved the error message returned from the **validate** command when an integration is missing or contains malformed fetch incidents related parameters.
* Fixed a bug in the **create** command where a unified YML with a docker image for 4.5 was copied incorrectly.
* Missing release notes message are now showing the release notes file path to update.
* Fixed an issue in the **validate** command in which unified YAML files were not ignored.
* File format suggestions are now shown in the relevant file format (JSON or YAML).
* Changed Docker image validation to fail only on non-valid ones.
* Removed backward compatibility validation when Docker image is updated.

# 1.0.0
* Improved the *upload* command to support the upload of all the content entities within a pack.
* The *upload* command now supports the improved pack file structure.
* Added an interactive option to format integrations, scripts and playbooks with No TestPlaybooks configured.
* Added an interactive option to configure *conf.json* file with missing test playbooks for integrations, scripts and playbooks
* Added *download* command to download custom content from Demisto instance to the local content repository.
* Improved validation failure messages to include a command suggestion, wherever relevant, to fix the raised issue.
* Improved 'validate' help and documentation description
* validate - checks that scripts, playbooks, and integrations have the *tests* key.
* validate - checks that test playbooks are configured in `conf.json`.
* demisto-sdk lint - Copy dir better handling.
* demisto-sdk lint - Add error when package missing in docker image.
* Added *-a , --validate-all* option in *validate* to run all validation on all files.
* Added *-i , --input* option in *validate* to run validation on a specified pack/file.
* added *-i, --input* option in *secrets* to run on a specific file.
* Added an allowed hidden parameter: *longRunning* to the hidden integration parameters validation.
* Fixed an issue with **format** command when executing with an output path of a folder and not a file path.
* Bug fixes in generate-docs command given playbook as input.
* Fixed an issue with lint command in which flake8 was not running on unit test files.

# 0.5.2
* Added *-c, --command* option in *generate-docs* to generate a specific command from an integration.
* Fixed an issue when getting README/CHANGELOG files from git and loading them.
* Removed release notes validation for new content.
* Fixed secrets validations for files with the same name in a different directory.
* demisto-sdk lint - parallelization working with specifying the number of workers.
* demisto-sdk lint - logging levels output, 3 levels.
* demisto-sdk lint - JSON report, structured error reports in JSON format.
* demisto-sdk lint - XML JUnit report for unit-tests.
* demisto-sdk lint - new packages used to accelerate execution time.
* demisto-sdk secrets - command now respects the generic whitelist, and not only the pack secrets.

# 0.5.0
[PyPI History][1]

[1]: https://pypi.org/project/demisto-sdk/#history
# 0.4.9
* Fixed an issue in *generate-docs* where Playbooks and Scripts documentation failed.
* Added a graceful error message when executing the *run" command with a misspelled command.
* Added more informative errors upon failures of the *upload* command.
* format command:
    * Added format for json files: IncidentField, IncidentType, IndicatorField, IndicatorType, Layout, Dashboard.
    * Added the *-fv --from-version*, *-nv --no-validation* arguments.
    * Removed the *-t yml_type* argument, the file type will be inferred.
    * Removed the *-g use_git* argument, running format without arguments will run automatically on git diff.
* Fixed an issue in loading playbooks with '=' character.
* Fixed an issue in *validate* failed on deleted README files.

# 0.4.8
* Added the *max* field to the Playbook schema, allowing to define it in tasks loop.
* Fixed an issue in *validate* where Condition branches checks were case sensitive.

# 0.4.7
* Added the *slareminder* field to the Playbook schema.
* Added the *common_server*, *demisto_mock* arguments to the *init* command.
* Fixed an issue in *generate-docs* where the general section was not being generated correctly.
* Fixed an issue in *validate* where Incident type validation failed.

# 0.4.6
* Fixed an issue where the *validate* command did not identify CHANGELOG in packs.
* Added a new command, *id-set* to create the id set - the content dependency tree by file IDs.

# 0.4.5
* generate-docs command:
    * Added the *use_cases*, *permissions*, *command_permissions* and *limitations*.
    * Added the *--insecure* argument to support running the script and integration command in Demisto.
    * Removed the *-t yml_type* argument, the file type will be inferred.
    * The *-o --output* argument is no longer mandatory, default value will be the input file directory.
* Added support for env var: *DEMISTO_SDK_SKIP_VERSION_CHECK*. When set version checks are skipped.
* Fixed an issue in which the CHANGELOG files did not match our scheme.
* Added a validator to verify that there are no hidden integration parameters.
* Fixed an issue where the *validate* command ran on test files.
* Removed the *env-dir* argument from the demisto-sdk.
* README files which are html files will now be skipped in the *validate* command.
* Added support for env var: *DEMISTO_README_VALIDATOR*. When not set the readme validation will not run.

# 0.4.4
* Added a validator for IncidentTypes (incidenttype-*.json).
* Fixed an issue where the -p flag in the *validate* command was not working.
* Added a validator for README.md files.
* Release notes validator will now run on: incident fields, indicator fields, incident types, dashboard and reputations.
* Fixed an issue where the validator of reputation(Indicator Type) did not check on the details field.
* Fixed an issue where the validator attempted validating non-existing files after deletions or name refactoring.
* Removed the *yml_type* argument in the *split-yml*, *extract-code* commands.
* Removed the *file_type* argument in the *generate-test-playbook* command.
* Fixed the *insecure* argument in *upload*.
* Added the *insecure* argument in *run-playbook*.
* Standardise the *-i --input*, *-o --output* to demisto-sdk commands.

# 0.4.3
* Fixed an issue where the incident and indicator field BC check failed.
* Support for linting and unit testing PowerShell integrations.

# 0.4.2
* Fixed an issue where validate failed on Windows.
* Added a validator to verify all branches are handled in conditional task in a playbook.
* Added a warning message when not running the latest sdk version.
* Added a validator to check that the root is connected to all tasks in the playbook.
* Added a validator for Dashboards (dashboard-*.json).
* Added a validator for Indicator Types (reputation-*.json).
* Added a BC validation for changing incident field type.
* Fixed an issue where init command would generate an invalid yml for scripts.
* Fixed an issue in misleading error message in v2 validation hook.
* Fixed an issue in v2 hook which now is set only on newly added scripts.
* Added more indicative message for errors in yaml files.
* Disabled pykwalify info log prints.

# 0.3.10
* Added a BC check for incident fields - changing from version is not allowed.
* Fixed an issue in create-content-artifacts where scripts in Packs in TestPlaybooks dir were copied with a wrong prefix.


# 0.3.9
* Added a validation that incident field can not be required.
* Added validation for fetch incident parameters.
* Added validation for feed integration parameters.
* Added to the *format* command the deletion of the *sourceplaybookid* field.
* Fixed an issue where *fieldMapping* in playbook did not pass the scheme validation.
* Fixed an issue where *create-content-artifacts* did not copy TestPlaybooks in Packs without prefix of *playbook-*.
* Added a validation the a playbook can not have a rolename set.
* Added to the image validator the new DBot default image.
* Added the fields: elasticcommonfields, quiet, quietmode to the Playbook schema.
* Fixed an issue where *validate* failed on integration commands without outputs.
* Added a new hook for naming of v2 integrations and scripts.


# 0.3.8
* Fixed an issue where *create-content-artifact* was not loading the data in the yml correctly.
* Fixed an issue where *unify* broke long lines in script section causing syntax errors


# 0.3.7
* Added *generate-docs* command to generate documentation file for integration, playbook or script.
* Fixed an issue where *unify* created a malformed integration yml.
* Fixed an issue where demisto-sdk **init** creates unit-test file with invalid import.


# 0.3.6
* Fixed an issue where demisto-sdk **validate** failed on modified scripts without error message.


# 0.3.5
* Fixed an issue with docker tag validation for integrations.
* Restructured repo source code.


# 0.3.4
* Saved failing unit tests as a file.
* Fixed an issue where "_test" file for scripts/integrations created using **init** would import the "HelloWorld" templates.
* Fixed an issue in demisto-sdk **validate** - was failing on backward compatiblity check
* Fixed an issue in demisto-sdk **secrets** - empty line in .secrets-ignore always made the secrets check to pass
* Added validation for docker image inside integrations and scripts.
* Added --use-git flag to **format** command to format all changed files.
* Fixed an issue where **validate** did not fail on dockerimage changes with bc check.
* Added new flag **--ignore-entropy** to demisto-sdk **secrets**, this will allow skip entropy secrets check.
* Added --outfile to **lint** to allow saving failed packages to a file.


# 0.3.3
* Added backwards compatibility break error message.
* Added schema for incident types.
* Added **additionalinfo** field to as an available field for integration configuration.
* Added pack parameter for **init**.
* Fixed an issue where error would appear if name parameter is not set in **init**.


# 0.3.2
* Fixed the handling of classifier files in **validate**.


# 0.3.1
* Fixed the handling of newly created reputation files in **validate**.
* Added an option to perform **validate** on a specific file.


# 0.3.0
* Added support for multi-package **lint** both with parallel and without.
* Added all parameter in **lint** to run on all packages and packs in content repository.
* Added **format** for:
    * Scripts
    * Playbooks
    * Integrations
* Improved user outputs for **secrets** command.
* Fixed an issue where **lint** would run pytest and pylint only on a single docker per integration.
* Added auto-complete functionality to demisto-sdk.
* Added git parameter in **lint** to run only on changed packages.
* Added the **run-playbook** command
* Added **run** command which runs a command in the Demisto playground.
* Added **upload** command which uploads an integration or a script to a Demisto instance.
* Fixed and issue where **validate** checked if release notes exist for new integrations and scripts.
* Added **generate-test-playbook** command which generates a basic test playbook for an integration or a script.
* **validate** now supports indicator fields.
* Fixed an issue with layouts scheme validation.
* Adding **init** command.
* Added **json-to-outputs** command which generates the yaml section for outputs from an API raw response.

# 0.2.6

* Fixed an issue with locating release notes for beta integrations in **validate**.

# 0.2.5

* Fixed an issue with locating release notes for beta integrations in **validate**.

# 0.2.4

* Adding image validation to Beta_Integration and Packs in **validate**.

# 0.2.3

* Adding Beta_Integration to the structure validation process.
* Fixing bug where **validate** did checks on TestPlaybooks.
* Added requirements parameter to **lint**.

# 0.2.2

* Fixing bug where **lint** did not return exit code 1 on failure.
* Fixing bug where **validate** did not print error message in case no release notes were give.

# 0.2.1

* **Validate** now checks that the id and name fields are identical in yml files.
* Fixed a bug where sdk did not return any exit code.

# 0.2.0

* Added Release Notes Validator.
* Fixed the Unifier selection of your python file to use as the code.
* **Validate** now supports Indicator fields.
* Fixed a bug where **validate** and **secrets** did not return exit code 1 on failure.
* **Validate** now runs on newly added scripts.

# 0.1.8

* Added support for `--version`.
* Fixed an issue in file_validator when calling `checked_type` method with script regex.

# 0.1.2
* Restructuring validation to support content packs.
* Added secrets validation.
* Added content bundle creation.
* Added lint and unit test run.

# 0.1.1

* Added new logic to the unifier.
* Added detailed README.
* Some small adjustments and fixes.

# 0.1.0

Capabilities:
* **Extract** components(code, image, description etc.) from a Demisto YAML file into a directory.
* **Unify** components(code, image, description etc.) to a single Demisto YAML file.
* **Validate** Demisto content files.<|MERGE_RESOLUTION|>--- conflicted
+++ resolved
@@ -9,11 +9,8 @@
 * Added identification for parameter differences in **integration-diff** command.
 * Fixed **format** to use git as a default value.
 * Updated the **upload** command to support reports.
-<<<<<<< HEAD
+* Fixed an issue where **generate-docs** command was displaying 'None' when credentials parameter display field configured was not configured.
 * Added the **convert** command to convert entities between XSOAR versions.
-=======
-* Fixed an issue where **generate-docs** command was displaying 'None' when credentials parameter display field configured was not configured.
->>>>>>> 23da8358
 
 # 1.3.9
 * Added a validation verifying that the pack's README.md file is not equal to pack description.
