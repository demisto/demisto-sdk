--- conflicted
+++ resolved
@@ -1,9 +1,6 @@
 # Changelog
-<<<<<<< HEAD
 * Fixed an issue where **update-release-notes** did not identified old yml integrations and scripts.
-=======
 * Added revision templates to the **update-release-notes** command.
->>>>>>> d7177be6
 * Fixed an issue where **update-release-notes** crashed when a file was renamed.
 * Fixed an issue where **validate** failed on deleted files.
 * Fixed an issue where **validate** validated all images instead of packs only.
