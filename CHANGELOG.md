# Changelog
## Unreleased
* Fixed an issue where the coloring directives where showing in log messages.
<<<<<<< HEAD
* Improved logs for cases of changed dependant API modules.
=======
* Fixed an issue where **create-content-graph** was not executed upon changes in the parser infra files.
* Added a parameter `skip-packs-known-words` to the **doc-review** command, making sure that pack known words will not be added.
>>>>>>> 0a20d1d2

## 1.18.0
* Added the ability to ignore any validation in the **validate** command when running in an external (non-demisto/content) repo, by placing a `.private-repo-settings` file at its root.
* Calling **format** with the `-d` flag now removes test playbooks testing the deprecated content from conf.json.
* Improved the content graph performance when calculating content relationships.
* Improved determinism of SDK unit tests.
* **validate** will now run on all the pack content items when the pack supported marketplaces are modified.
* **pre-commit** no longer runs when there are no modified files (unless provided with input files).
* Added new validation that XSIAM integrations must have `marketplacev2` as the value of the marketplaces field.
* Added an ability to provide list of marketplace names as a credentials-type (type 9) param attribute.
* **doc-review** will run with the `--use-packs-known-words` true by default.
* Added the *deprecated* field to the pack object for the content-graph metadata.
* Calling **modeling-rules init-test-data** will now return the XDM fields output in alphabetical order.
* Added a new validation (`BA125`) to **validate**, assuring internal function names aren't used in customer-facing docs.
* Removed the Pipfile and Pipfile.lock from the templates in the **init** command.
* Disabled the option to create an integration with `Pipfile` and `Pipfile.lock` files, as they are deprecated.
* Added the Sourcery hook to **pre-commit**.
* Added a working directory to the `contribution_converter` in order to support working on a temporary directory.
* Added a waiting period when checking whether the dataset exists in the **modeling-rule test** command.
* Fixed an issue where the *DEMISTO_SDK_SKIP_VERSION_CHECK* was ignored when running on non CI environments.
* Fixed an issue where **validate** falsely detected backwards-compatibility issues, and prevented adding the `marketplaces` key to content items.
* Fixed an issue where the SDK would fail pulling docker images.
* Fixed an issue where **prepare-content** command would add the string `candidate` to scripts and integrations for the *nativeimage* key.
* Fixed an issue where in some cases the **split** command did not remove pack version note from the script.
* Fixed an issue where **validate** would not properly detect dependencies of core packs.
* Fixed an issue where **validate** failed on single-select types incident and indicator fields when given empty value as a select value option.
* Fixed an issue where errors in **validate** were logged as `info`.
* Fixed an issue where **validate** error messages were not logged when an integration param, or the default argument in reputation commands is not valid.
* Fixed an issue where the **format** command would change the value of the `unsearchable` key in fields.
* Fixed an issue where **lint** command failed to pull docker image in Gitlab environment.
* Fixed an issue in **doc-review** command where escape characters within Markdown files were detected as invalid words.
* Fixed an issue where **validate** failed on infrastructure test files.
* Fixed an issue in **update-content-graph** where the neo4j service was unaccessible for non-root users.

## 1.17.2
* Fixed an issue where **lint** and **validate** commands failed on integrations and scripts that use docker images that are not available in the Docker Hub but exist locally.
* Added documentation for the flag **override-existing** used in upload.
* Fixed an issue where **validate** failed on Incident Field items with a `template` value.
* Improved memory efficiency in **update-content-graph** and **create-content-graph** commands.
* Removed support for the `cve_id` name for the default-argument for **cve** reputation commands in **validate**. Now, only `cve` may be used for such commands.
* Fixed an issue where **zip_packs** failed uploading content.
* Added `tenant_timezone` handling to the **modeling-rules init** command, allowing usage with tenants in various timezones.
* Shortened the timeout when checking whether the dataset exists in **test-modeling-rule**.
* Cleaned up project dependencies.
* Added support for the **List** content item in **Xpanse** marketplace.
* Fixed an issue in **run-unit-tests** command when running Powershell tests.
* Fixed an issue where **lint** failed running when a docker container would not init properly.
* Fixed an issue where the *upload* command would upload a pack metadata with wrong display names.
* Performance enhancements when reading yaml files.
* Removed redundant errors and fields from `errors.py`.
* Updated **update-release-notes** to use graph instead of id_set.

## 1.17.1
* Added the `aliasTo` key to the Incident Field schema.
* Modified **validate** to not require fields whose value is always `False`.
* Modified **validate** to use the graph instead of id_set on changed *APIModules*.
* Fixed an issue where `register_module_line()` was not removed from python scripts when the script had no trailing newline.
* Fixed an issue where an integration containing a command without a description would fail to upload while using the **upload** command.
* Fixed an issue where attempting to individually upload `Preprocess Rule` files raised an unclear error message. Note: preprocess rules can not be individually uploaded, but only as part of a pack.
* Fixed an issue where the **upload** command would fail on Indicator Types.
* Fixed an issue where the **upload** command would return the wrong error message when connection credentials are invalid.
* Fixed an issue where the **upload** command would fail parsing input paths.
* added support for the `isfetcheventsandassets` flag in content graph.
* Fixed an issue where the **modeling-rules test** command failed to get the existence of result from dataset in cases where the results take time to load.
* Added an aliasTo key to the incident field schema.

## 1.17.0
* **validate** will only fail on docker related errors if the pack is supported by xsoar.
* Added a validation that assures filename, id, and name have a correct suffix for modeling/parsing rules files.
* Added new **validate** checks, preventing unwanted changes of the marketplaces (BC108,BC109), toversion (BC107)  and fromversion (BC106) fields.
* Removed the `timezone_offset` argument in the *modeling-rules test* command.
* Fixed an issue where **lint** failed when importing functions from CommonServerUserPython.
* The **format** command now will sync hidden parameters with master branch.
* Fixed an issue where lock integration failed on FileNotFound.(PANW-internal only).
* Fixed an issue where **lint** falsely warned of using `demisto.results`.
* Fixed an issue where **validate** always returned *XSIAM Dashboards* and *Correlation Rules* files as valid.
* Added `GR107` validation to **validate** using the graph validations to check that no deprecated items are used by non-deprecated content.
* Fixed an issue where the **modeling-rules test** command failed to get the existence of dataset in cases where the dataset takes more than 1 minute to get indexed.
* Fixed an issue in **lint** where the container used for linting had dependency conflicts with the image used by content, and caused inconsistent results.
* Fixed an issue where the **download** command failed when the playbook has different `name` and `id`.
* Moved the **pre-commmit** command template to the `demisto/content` repository, where it's easier to maintain.
* Fixed an issue where an internal method caused warning messages when reading md files.
* Added support for Pre Process Rules in the **upload** command.
* Fixed an issue where **upload** would not upload items whose `maketplaces` value was an empty list.
* Added a prettyName key to the incident field schema.
* Fixed an issue where **upload** command could not parse content items that are not unicode-encoded.

## 1.16.0
* Added a check to **is_docker_image_latest_tag** to only fail the validation on non-latest image tag when the current tag is older than 3 days.
* Fixed an issue where **upload** would not properly show the installed version in the UI.
* Fixed an issue where the `contribution_converter` failed replacing generated release notes with the contribution form release notes.
* Fixed an issue where an extra levelname was added to a logging message.
* Modified the `mypy` pre-commit hook to run in a virtual environment, rather than the local mypy version.
* Added support to run **validate** with `--git` flag on detached HEAD.
* Added a validation that the **validate** command will fail if the pack name is not prefixed on XSIAM dashboard images.
* Fixed the **generate-test-playbook** which failed on an unexpected keyword argument - 'console_log_threshold'.
* Fixed an issue where **prepare-content** would not properly parse the `fromVersion` and `toVersion` attributes of XSIAM-Dashbaord and XSIAM-Report content items.
* Fixed an issue where **validate** command did not fail on non-existent dependency ids of non-mandatory dependant content.
* Fixed pytest async io deprecation warning.
* Added the `--incident-id` argument (optional) to the **run** command.
* Fixed an issue in **run-unit-tests** and **update-content-graph** where running commands in a docker container was done with insufficient permissions.
* Added the `_time` field to the output compare table of the **modeling-rules test** command.
* Changed the endpoint **download** uses to get system content items.
* Fixed an issue where graph-related tasks failed when files were deleted from the repo.
* Added a **validate** check, and a **format** auto fix for the `fromversion` field in Correlation Rules and XSIAM Dashboards.
* Update the format used for dev-dependencies in pyproject.toml to match modern versions of Poetry.
* Added timestamps to logging messages when running in a CI build.

## 1.15.5
* **Breaking Change**: The default of the **upload** command `--zip` argument is `true`. To upload packs as custom content items use the `--no-zip` argument.
* Removed the `no-implicit-optional` hook from **pre-commit**.
* Removed the `markdownlint` hook from **pre-commit**.
* Fixed an issue in **run-unit-tests** to pass with warnings when no tests are collected.
* Fixed an issue in **run-unit-tests** with the coverage calculation.
* Fixed a notification about log file location appeared more than once.
* Updated the error message when code coverage is below the threshold in **coverage-analyze** to be printed in a more noticeable red color.
* Fixed an issue in **upload** that failed when a comma-separated list of paths is passed to the `--input` argument.
* Running **validate** with the `--graph` flag will now run the graph validations after all other validations.
* improved the generated release note for newly added XSIAM entities when running *update-release-notes* command.
* Fixed an issue where in some cases validation failed when mapping null values.
* Fixed an issue in **upload** command where the `--keep-zip` argument did not clean the working directory.
* Fixed an issue where an extra levelname was added to a logging message.
* Fixed an issue in **upload** where uploading packs to XSIAM failed due to version mismatch.

## 1.15.4
* Fixed an issue where *update-release-notes* and *doc-review* did not handle new content notes as expected.
* Fixed an issue in PEP484 (no-implicit-optional) hook to **pre-commit**.
* Fixed an issue in **upload** with `--input-config-file` where the content items weren't uploaded in the correct pack.
* Added support to disable the default logging colors with the **DEMISTO_SDK_LOG_NO_COLORS** environment variable.

## 1.15.3
* Added the `--init` flag to **download**.
* Added the `--keep-empty-folders` flag to **download**.
* Added `markdown-lint` to **pre-commit**
* Added the PEP484 (no-implicit-optional) hook to **pre-commit**.
* Fixed an issue where the content-graph parsing failed on mappers with undefined mapping.
* Fixed an issue in **validate** where `pack_metadata.json` files were not collected proplely in `--graph` option.
* Fixed an issue where *validate* reputation commands outputs were not checked for new content.
* Added *IN107* and *DB100* error codes to *ALLOWED_IGNORE_ERRORS* list.
* Added a validation that assures feed integrations implement the `integration_reliability` configuration parameter.
* Fixed an issue where the format command did not work as expected on pre-process rules files.
* Fixed an issue where **upload** command failed to upload when the XSOAR version is beta.
* Fixed an issue where **upload** command summary was inaccurate when uploading a `Pack` without the `-z` flag.
* Added pack name and pack version to **upload** command summary.
* Added support for modeling rules with multi datasets in ****modeling-rules test**** command.
* Fixed an issue where **validate** didn't recognize layouts with incident fields missing from `id_set.json` even when `--post-commit` was indicated.

## 1.15.2
* Fixed an issue where **format** added default arguments to reputation commands which already have one.
* Fixed an issue where **validate** fails when adding the *advance* field to the integration required fields.
* Updated the integration Traffic Light Protocol (TLP) color list schema in the **validate** command.
* Fixed an issue where **upload** would not read a repo configuration file properly.
* Fixed an issue where **upload** would not handle the `-x`/`--xsiam` flag properly.
* Fixed an issue where **format** failed to use input from the user, when asking about a `from_version`.
* Added the `-n`/`--assume_no` flag to **format**.

## 1.15.1
* Fixed an issue where **generate-docs** generated fields with double html escaping.
* Fixed an issue where **upload** failed when using the `-z` flag.

## 1.15.0
* **Breaking Change**: the **upload** command now only supports **XSOAR 6.5** or newer (and all XSIAM versions).
* **upload** now uses content models, and calls the `prepare` method of each model before uploading (unless uploading a zipped pack).
* Added a *playbook* modification to **prepare-content**, replacing `getIncident` calls with `getAlerts`, when uploading to XSIAM.
* Added a *playbook* modification to **prepare-content**, replacing `${incident.fieldname}` context accessors with `${alert.fieldname}` when uploading to XSIAM.
* Added a *playbook* modification to **prepare-content**, replacing `incident` to `alert` in task display names, when uploading to XSIAM.
* Added a *layout* modification to **prepare-content**, replacing `Related/Child/Linked Incidents` to `... Alerts` when uploading to XSIAM.
* Added a *script* modification to **prepare-content**, automatically replacing the word `incident` with `alert` when uploading to XSIAM.
* Added a validation that the **validate** command will fail if the `dockerimage` field in scripts/integrations uses any py3-native docker image.
* Updated the `ruff` version used in **pre-commit** to `0.0.269`.
* Fixed an issue in **create-content-graph** which caused missing detection of duplicated content items.
* Fixed an issue where **run-unit-tests** failed on python2 content items.
* Fixed an issue in **validate** where core packs validations were checked against the core packs defined on master branch, rather than on the current branch.
* Fixed an issue in **pre-commit** where `--input` flag was not filtered by the git files.
* Skip reset containers for XSOAR NG and XSIAM(PANW-internal only).
* Fixed an issue where **lint** failed fetching docker image details from a PANW GitLab CI environment. (PANW-internal only).

## 1.14.5
* Added logging in case the container fails to run in **run-unit-tests**.
* Disabled **pre-commit** multiprocessing for `validate` and `format`, as they use a service.
* **pre-commit** now calls `format` with `--assume-yes` and `--no-validate`.
* Fixed an issue where **pre-commit** ran multiple times when checking out build related files.

## 1.14.4
* Added integration configuration for *Cortex REST API* integration.
* Removed `Flake8` from **pre-commit**, as `ruff` covers its basic rules.
* Improved log readability by silencing non-critical `neo4j` (content graph infrastructure) logs.
* Fixed an issue where **run-unit-tests** failed on python2 content items.
* Fixed an issue where **modeling-rules test** did not properly handle query fields that pointed to a string.
* Fixed an issue when trying to fetch remote files when not under the content repo.
* Fixed a validation that the **modeling-rules test** command will fail if no test data file exist.
* Fixed an issue where **format** command failed while updating the `fromversion` entry.
* Added support for mapping uuid to names for Layout files in the **download** command.

## 1.14.3
* Fixed an issue where **run-unit-tests** failed running on items with `test_data`.
* Updated the demisto-py to v3.2.10 which now supports url decoding for the proxy authentication password.
* Fixed an issue where **generate-outputs** did not generate context paths for empty lists or dictionaries in the response.

## 1.14.2
* Added the `--staged-only` flag to **pre-commit**.
* Fixed an issue where **run-unit-tests** failed running on items with `test_data`.
* Fixed an issue where **pre-commit** ran on unchanged files.
* Add the ability to run **secrets** in **pre-commit** by passing a `--secrets` flag.
* Added support to override the log file with the **DEMISTO_SDK_LOG_FILE_PATH** environment variable.

## 1.14.1
* Fixed an issue where **update-release-notes** command failed when running on a pack that contains deprecated integrations without the `commands` section.
* Added toVersion and fromVersion to XSIAM content items schema.
* Fixed an issue where **validate** failed when attempting to map null values in a classifier and layout.
* Added search marketplace functionality to XSIAM client.
* Fixed an issue in **pre-commit** command where `MYPYPATH` was not set properly.
* Updated the integration category list in the **init** command.
* Fixed an issue where in some environments docker errors were not caught.
* Added a validation that the **validate** command will fail on README files if an image does not exist in the specified path.

## 1.14.0
* Added the `DEMISTO_SDK_GRAPH_FORCE_CREATE` environment variable. Use it to force the SDK to recreate the graph, rather than update it.
* Added support for code importing multi-level ApiModules to **lint**.
* Added a validation that the **modeling-rules test** command will fail if no test data file exist.
* Added support for the `<~XPANSE>` marketplace tag in release notes.
* Added support for marketplace tags in the **doc-review** command.
* Added **generate-unit-tests** documentation to the repo README.
* Added the `hiddenpassword` field to the integration schema, allowing **validate** to run on integrations with username-only inputs.
* Improved logs and error handling in the **modeling-rules test** command.
* Improved the warning message displayed for Contribution PRs editing outdated code.
* Improved the clarity of error messages for cases where yml files cannot be parsed as a dictionary.
* Updated the `XSIAMReport` schema.
* Standardized repo-wide logging. All logs are now created in one logger instance.
* **lint** now prevents unit-tests from accessing online resources in runtime.
* Updated the logs shown during lint when running in docker.
* Fixed an issue where **validate** showed errors twice.
* Fixed an issue where **validate** did not fail when xif files had wrong naming.
* Fixed an issue where **doc-review** required dot suffixes in release notes describing new content.
* Fixed an issue where **download** command failed when running on a beta integration.
* Fixed an issue where **update-release-notes** generated release notes for packs in their initial version (1.0.0).
* Fixed an issue with **update-content-graph** where `--use-git` parameter was ignored when using `--imported-path` parameter.
* Fixed an issue where **validate** failed on playbooks with valid inputs, since it did not collect the playbook inputs occurrences properly.

## 1.13.0
* Added the pack version to the code files when calling **unify**. The same value is removed when calling **split**.
* Added a message showing the output path when **prepare-content** is called.
* Contribution PRs that update outdated packs now display a warning message.
* Fixed an issue when kebab-case has a misspelling in one of the sub words, the suggestion might be confusing.
* Improved caching and stability for **lint**.
* Added support for *.xif* files in the **secrets** command.
* Fixed an issue where **validate** would fail when playbook inputs contain Transform Language (DT).
* Added a new **validate** check, making sure a first level header exist in release notes (RN116)
* Fixed an issue where **lint** would not properly handle multiple ApiModules imports.

## 1.12.0
* Added the **pre-commit** command, to improve code quality of XSOAR content.
* Added the **run-unit-tests** command, to run unit tests of given content items inside their respective docker images.
* Added support for filepath arguments in the **validate** and **format** commands.
* Added pre-commit hooks for `validate`, `format`, `run-unit-tests` and `update-docker-image` commands.
* Fixed an issue in the **download** command where layouts were overriden even without the `-f` option.
* Fixed an issue where Demisto-SDK did not detect layout ID when using the **download** command.
* Fixed an issue where the **lint** command ran on `native:dev` supported content when passing the `--docker-image all` flag, instead it will run on `native:candidate`.
* Added support for `native:candidate` as a docker image flag for **lint** command.
* Added a modification for layouts in **prepare-content**, replacing `Related Incidents`, `Linked Incidents` and `Child Incidents` with the suitable `... Alerts` name when uploading to XSIAM.
* Fixed an issue where logs and messages would not show when using the **download** command.
* Fixed an issue where the `server_min_version` field in metadata was an empty value when parsing packs without content items.
* Fixed an issue where running **openapi-codegen** resulted in false-positive error messages.
* Fixed an issue where **generate-python-to-yml** generated input arguments as required even though required=False was specified.
* Fixed an issue where **generate-python-to-yml** generated input arguments a default arguments when default=some_value was provided.
* Fixed a bug where **validate** returned error on playbook inputs with special characters.
* Fixed an issue where **validate** did not properly check `conf.json` when the latter is modified.
* Fixed an issue in the **upload** command, where a prompt was not showing on the console.
* Fixed an issue where running **lint** failed installing dependencies in containers.

## 1.11.0
* **Note: Demisto-SDK will soon stop supporting Python 3.8**
* Fixed an issue where using **download** on non-unicode content, merging them into existing files caused an error.
* Changed an internal setting to allow writing non-ascii content (unicode) using `YAMLHandler` and `JSONHandler`.
* Fixed an issue where an error message in **unify** was unclear for invalid input.
* Fixed an issue where running **validate** failed with **is_valid_integration_file_path_in_folder** on integrations that use API modules.
* Fixed an issue where **validate** failed with **is_valid_integration_file_path_in_folder** on integrations that use the `MSAPIModule`.
* Added **validate** check for the `modules` field in `pack_metadata.json` files.
* Changed **lint** to skip deprecated content, unless when using the `-i` flag.
* Fixed an issue where **update-release-notes** failed when a new *Parsing Rule* was added to a pack.
* Refactored the logging framework. Demisto-SDK logs will now be written to `.demist_sdk_debug.log` under the content path (when detected) or the current directory.
* Added `GR105` validation to **validate** command to check that no duplicate IDs are used.
* Added support for API Modules imported in API modules in the **unify** command.
* Added **validate** check, to make sure every Python file has a corresponding unit test file.

## 1.10.6
* Fixed an issue where running **validate** with the `-g` flag would skip some validations for old-formatted (unified) integration/script files.
* Deprecated integrations and scripts will not run anymore when providing the **--all-packs** to the **lint** command.
* Fixed an issue where a pack `serverMinVersion` would be calculated by the minimal fromVersion of its content items.
* Added the `--docker-image-target` flag to **lint** for testing native supported content with new images.

## 1.10.5
* Fixed an issue where running **run-test-playbook** would not use the `verify` parameter correctly. @ajoga
* Added a newline at the end of README files generated in **generate-docs**.
* Added the value `3` (out of bounds) to the `onChangeRepAlg` and `reputationCalc` fields under the `IncidentType` and `GenericType` schemas. **validate** will allow using it now.
* Fixed an issue where **doc-review** required dot suffixes in release notes describing new content.
* Fixed an issue where **validate** failed on Feed Integrations after adding the new *Collect/Connect* section field.
* Fixed an issue where using **postman-codegen** failed converting strings containing digits to kebab-case.
* Fixed an issue where the ***error-code*** command could not parse List[str] parameter.
* Updated validation *LO107* to support more section types in XSIAM layouts.

## 1.10.4
* Added support for running **lint** in multiple native-docker images.

## 1.10.3
* Fixed an issue where running **format** would fail after running npm install.
* Improved the graph validations in the **validate** command:
  - GR100 will now run on all content items of changed packs.
  - GR101 and GR102 will now catch invalid fromversion/toversion of files **using** the changed items.
  - GR103 errors will raise a warning when using the *-a* flag, but an error if using the *-i* or *g* flags.
* Fixed an issue where test-playbooks timed out.
* Fixed an issue where making a change in a module using an ApiModule would cause lint to run on the ApiModule unnecessarily.
* Fixed an issue where the `marketplace` field was not used when dumping pack zips.
* Fixed a typo in the README content generated with **update-release-notes** for updating integrations.
* Fixed an issue in **validate**, where using the `-gr` and `-i` flags did not run properly.
* Added the `sectionorder` field to integration scheme.
* Fixed an issue where in some occasions running of test-playbooks could receive session timeouts.
* Fixed an issue where **validate** command failed on core pack dependencies validation because of test dependencies.

## 1.10.2
* Added markdown lint formatting for README files in the **format** command.
* Fixed an issue where **lint** failed when using the `-cdam` flag with changed dependant api modules.
* Fixed an issue in the **upload** command, where `json`-based content items were not unified correctly when using the `--zip` argument.
* Added XPANSE core packs validations.

## 1.10.1
* Fixed an issue where **update-content-graph** failed to execute.

## 1.10.0
* **Breaking change**: Removed usage of `pipenv`, `isort` and `autopep8` in the **split** and **download** commands. Removed the `--no-pipenv` and `--no-code-formatting` flags. Please see https://xsoar.pan.dev/docs/tutorials/tut-setup-dev-remote for the recommended environment setup.
* Fixed an issue in **prepare-content** command where large code lines were broken.
* Fixed an issue where git-*renamed_files* were not retrieved properly.
* Fixed an issue where test dependencies were calculated in all level dependencies calculation.
* Added formatting and validation to XSIAM content types.
* Fixed an issue where several XSIAM content types were not validated when passing the `-a` flag.
* Added a UUID to name mapper for **download** it replaces UUIDs with names on all downloaded files.
* Updated the demisto-py to v3.2.6 which now supports basic proxy authentication.
* Improved the message shown when using **upload** and overwriting packs.
* Added support for the **Layout Rule** content type in the id-set and the content graph.
* Updated the default general `fromVersion` value on **format** to `6.8.0`
* Fixed an issue where **lint** sometimes failed when using the `-cdam` flag due to wrong file duplications filtering.
* Added the content graph to **validate**, use with the `--graph` flag.

## 1.9.0
* Fixed an issue where the Slack notifier was using a deprecated argument.
* Added the `--docker-image` argument to the **lint** command, which allows determining the docker image to run lint on. Possible options are: `'native:ga'`, `'native:maintenance'`, `'native:dev'`, `'all'`, a specific docker image (from Docker Hub) or, the default `'from-yml'`.
* Fixed an issue in **prepare-content** command where large code lines were broken.
* Added a logger warning to **get_demisto_version**, the task will now fail with a more informative message.
* Fixed an issue where the **upload** and **prepare-content** commands didn't add `fromServerVersion` and `toServerVersion` to layouts.
* Updated **lint** to use graph instead of id_set when running with `--check-dependent-api-module` flag.
* Added the marketplaces field to all schemas.
* Added the flag `--xsoar-only` to the **doc-review** command which enables reviewing documents that belong to XSOAR-supported Packs.
* Fixed an issue in **update-release-notes** command where an error occurred when executing the same command a second time.
* Fixed an issue where **validate** would not always ignore errors listed under `.pack-ignore`.
* Fixed an issue where running **validate** on a specific pack didn't test all the relevant entities.
* Fixed an issue where fields ending with `_x2` where not replaced in the appropriate Marketplace.

## 1.8.3
* Changed **validate** to allow hiding parameters of type 0, 4, 12 and 14 when replacing with type 9 (credentials) with the same name.
* Fixed an issue where **update-release-notes** fails to update *MicrosoftApiModule* dependent integrations.
* Fixed an issue where the **upload** command failed because `docker_native_image_config.json` file could not be found.
* Added a metadata file to the content graph zip, to be used in the **update-content-graph** command.
* Updated the **validate** and **update-release-notes** commands to unskip the *Triggers Recommendations* content type.


## 1.8.2
* Fixed an issue where demisto-py failed to upload content to XSIAM when `DEMISTO_USERNAME` environment variable is set.
* Fixed an issue where the **prepare-content** command output invalid automation name when used with the --*custom* argument.
* Fixed an issue where modeling rules with arbitrary whitespace characters were not parsed correctly.
* Added support for the **nativeImage** key for an integration/script in the **prepare-content** command.
* Added **validate** checks for integrations declared deprecated (display name, description) but missing the `deprecated` flag.
* Changed the **validate** command to fail on the IN145 error code only when the parameter with type 4 is not hidden.
* Fixed an issue where downloading content layouts with `detailsV2=None` resulted in an error.
* Fixed an issue where **xdrctemplate** was missing 'external' prefix.
* Fixed an issue in **prepare-content** command providing output path.
* Updated the **validate** and **update-release-notes** commands to skip the *Triggers Recommendations* content type.
* Added a new validation to the **validate** command to verify that the release notes headers are in the correct format.
* Changed the **validate** command to fail on the IN140 error code only when the skipped integration has no unit tests.
* Changed **validate** to allow hiding parameters of type 4 (secret) when replacing with type 9 (credentials) with the same name.
* Fixed an issue where the **update-release-notes** command didn't add release-notes properly to some *new* content items.
* Added validation that checks that the `nativeimage` key is not defined in script/integration yml.
* Added to the **format** command the ability to remove `nativeimage` key in case defined in script/integration yml.
* Enhanced the **update-content-graph** command to support `--use-git`, `--imported_path` and `--output-path` arguments.
* Fixed an issue where **doc-review** failed when reviewing command name in some cases.
* Fixed an issue where **download** didn't identify playbooks properly, and downloaded files with UUIDs instead of file/script names.

## 1.8.1
* Fixed an issue where **format** created duplicate configuration parameters.
* Added hidden properties to integration command argument and script argument.
* Added `--override-existing` to **upload** that skips the confirmation prompt for overriding existing content packs. @mattbibbydw
* Fixed an issue where **validate** failed in private repos when attempting to read from a nonexisting `approved_categories.json`.
* Fixed an issue where **validate** used absolute paths when getting remote `pack_metadata.json` files in private repos.
* Fixed an issue in **download**, where names of custom scripts were replaced with UUIDs in IncidentFields and Layouts.

## 1.8.0
* Updated the supported python versions, as `>=3.8,<3.11`, as some of the dependencies are not supported on `3.11` yet.
* Added a **validate** step for **Modeling Rules** testdata files.
* Added the **update-content-graph** command.
* Added the ability to limit the number of CPU cores with `DEMISTO_SDK_MAX_CPU_CORES` envirment variable.
* Added the **prepare-content** command.
* Added support for fromversion/toversion in XSIAM content items (correlation rules, XSIAM dashboards, XSIAM reports and triggers).
* Added a **validate** step checking types of attributes in the schema file of modeling rule.
* Added a **validate** step checking that the dataset name of a modeling rule shows in the xif and schema files.
* Added a **validate** step checking that a correlation rule file does not start with a hyphen.
* Added a **validate** step checking that xsiam content items follow naming conventions.
* Fixed an issue where SDK commands failed on the deprecated `packaging.version.LegacyVersion`, by locking the `packaging` version to `<22`.
* Fixed an issue where **update-release-notes** failed when changing only xif file in **Modeling Rules**.
* Fixed an issue where *is_valid_category* and *is_categories_field_match_standard* failed when running in a private repo.
* Fixed an issue where **validate** didn't fail on the MR103 validation error.
* Fixed the *--release-notes* option, to support the new CHANGELOG format.
* Fixed an issue where **validate** failed when only changing a modeling rules's xif file.
* Fixed an issue where **format** failed on indicator files with a `None` value under the `tabs` key.
* Fixed an issue where **validate** only printed errors for one change of context path, rather than print all.
* Fixed an issue where **download** did not suggest using a username/password when authenticating with XSOAR and using invalid arguments.
* Fixed an issue where **download** failed when listing or downloading content items that are not unicode-encoded.
* Added support for fromversion/toversion in XSIAM content items (correlation rules, XSIAM dashboards, XSIAM reports and triggers).
* Updated the supported python versions, as `>=3.8,<3.11`, as some of the dependencies are not supported on `3.11` yet.
* Added **prepare-content** command which will prepare the pack or content item for the platform.
* Patched an issue where deprecated `packaging.version.LegacyVersion`, locking packaging version to `<22`.

## 1.7.9
* Fixed an issue where an error message in **validate** would not include the suggested fix.
* Added a validation that enforces predefined categories on MP Packs & integration yml files, the validation also ensures that each pack has only one category.
* Fixed an issue where **update-release-notes** did not generate release notes for **XDRC Templates**.
* Fixed an issue where **upload** failed without explaining the reason.
* Improved implementation of the docker_helper module.
* Fixed an issue where **validate** did not check changed pack_metadata.json files when running using git.
* Added support for **xdrctemplate** to content graph.
* Fixed an issue where local copies of the newly-introduced `DemistoClassApiModule.py` were validated.
* Added new release notes templates for the addition and modification of playbooks, layouts and types in the **doc-review** command.
* Fixed an issue where the **doc-review** command failed on descriptions of new content items.
* Added the `Command XXX is deprecated. Use XXX instead.` release notes templates to **doc-review** command.
* Fixed an issue where the **update-release-notes** command didn't add the modeling-rules description for new modeling-rules files.

## 1.7.8
* Added the capability to run the MDX server in a docker container for environments without node.
* Fixed an issue where **generate-docs** with `-c` argument updated sections of the incorrect commands.
* Added IF113 error code to **ALLOWED_IGNORE_ERRORS**.
* Fixed an issue where **validate** failed on playbooks with non-string input values.
* Added the `DEMISTO_SDK_IGNORE_CONTENT_WARNING` environment variable, to allow suppressing warnings when commands are not run under a content repo folder.
* Fixed an issue where **validate** failed to recognize integration tests that were missing from config.json
* Added support for **xpanse** marketplace in **create-id-set** and **create-content-artifacts** commands.
* Fixed an issue where **split** failed on yml files.
* Added support for marketplace-specific tags.
* Fixed an issue where **download** would not run `isort`. @maxgubler
* Fixed an issue where XSIAM Dashboards and Reports images failed the build.
* Added support for **xpanse** marketplace to content graph.

## 1.7.7
* Fixed an issue where paybooks **generate-docs** didn't parse complex input values when no accessor field is given correctly.
* Fixed an issue in the **download** command, where an exception would be raised when downloading system playbooks.
* Fixed an issue where the **upload** failed on playbooks containing a value that starts with `=`.
* Fixed an issue where the **generate-unit-tests** failed to generate assertions, and generate unit tests when command names does not match method name.
* Fixed an issue where the **download** command did not honor the `--no-code-formatting` flag properly. @maxgubler
* Added a new check to **validate**, making sure playbook task values are passed as references.
* Fixed an issue where the **update-release-notes** deleted existing release notes, now appending to it instead.
* Fixed an issue where **validate** printed blank space in case of validation failed and ignored.
* Renamed 'Agent Config' to 'XDRC Templates'.
* Fixed an issue where the **zip-packs** command did not work with the CommonServerUserPython and CommonServerUserPowerShell package.

## 1.7.6

* Fixed parsing of initialization arguments of client classes in the **generate-unit-tests** command.
* Added support for AgentConfig content item in the **upload**, **create-id-set**, **find-dependecies**, **unify** and **create-content-artifacts** commands.
* Added support for XSIAM Report preview image.

## 1.7.5

* Fixed an issue where the **upload** command did not work with the CommonServerUserPython package.
* Fixed an issue in the **download** command, where some playbooks were downloaded as test playbooks.
* Added playbook modification capabilities in **TestSuite**.
* Added a new command **create-content-graph**.
* Fixed an issue in the **upload** command, where the temporary zip would not clean up properly.
* Improved content items parsing in the **create-content-graph** command.
* Added an error when the docker daemon is unavailable when running **lint**.
* Removed the validation of a subtype change for scripts in the **validate** command.
* Fixed an issue where names of XSIAM content items were not normalized properly.
* Fixed an issue where the **download** command was downloading playbooks with **script** (id) and not **scriptName**.
* Fixed an issue where script yml files were not properly identified by `find_type`.
* Removed nightly integrations filtering when deciding if a test should run.
* Added support for XSIAM Dashboard preview image.
* Added the `--no-code-formatting` flag to the **download** command, allowing to skip autopep8 and isort.
* Fixed an issue in the **update-release-notes** command, where generating release notes for modeling rules schema file caused exception.

## 1.7.4

* Fixed an issue where the **doc-review** command showed irrelevant messages.
* Fixed an issue in **validate**, where backward-compatibility failures prevented other validations from running.
* Fixed an issue in **validate**, where content-like files under infrastructure paths were not ignored.
* Fixed an issue in the AMI mapping, where server versions were missing.
* Change the way the normalize name is set for external files.
* Added dump function to XSIAM pack objects to dulicate the files.
* Fixed an issue where the `contribution_converter` did not support changes made to ApiModules.
* Added name normalization according to new convention to XSIAM content items
* Added playbook modification capabilities in **TestSuite**.
* Fixed an issue in create-content-artifacts where it will not get a normalize name for the item and it will try to duplicate the same file.

## 1.7.3

* Fixed an issue in the **format** command where fail when executed from environment without mdx server available.
* Added `Added a`, `Added an` to the list of allowed changelog prefixes.
* Added support for Indicator Types/Reputations in the **upload** command.
* Fixed an issue when running from a subdirectory of a content repo failed.
* Changing the way we are using XSIAM servers api-keys in **test-content** .
* Added a success message to **postman-codegen**.

## 1.7.2

* Fixed an issue in the **validate** command where incident fields were not found in mappers even when they exist
* Added an ability to provide list of marketplace names as a param attribute to **validate** and **upload**
* Added the file type to the error message when it is not supported.
* Fixed an issue where `contribution_converter` incorrectly mapped _Indicator Field_ objects to the _incidentfield_ directory in contribution zip files.
* Fixed a bug where **validate** returned error on empty inputs not used in playbooks.
* Added the `DEMISTO_SDK_CONTENT_PATH` environment variable, implicitly used in various commands.
* Added link to documentation for error messages regarding use cases and tags.

## 1.7.1

* Fixed an issue where *indicatorTypes* and *betaIntegrations* were not found in the id_set.
* Updated the default general `fromVersion` value on **format** to `6.5.0`
* Fixed an issue where the **validate** command did not fail when the integration yml file name was not the same as the folder containing it.
* Added an option to have **generate-docs** take a Playbooks folder path as input, and generate docs for all playbooks in it.
* Fixed an issue where the suggestion in case of `IF113` included uppercase letters for the `cliName` parameter.
* Added new validation to the **validate** command to fail and list all the file paths of files that are using a deprecated integration command / script / playbook.
* **validate** will no longer fail on playbooks calling subplaybooks that have a higher `fromVersion` value, if  calling the subplaybook has `skipifunavailable=True`.
* Fixed an issue where relative paths were not accessed correctly.
* Running any `demisto-sdk` command in a folder with a `.env` file will load it, temporarily overriding existing environment variables.
* Fixed an issue where **validate** did not properly detect deleted files.
* Added new validations to the **validate** command to verify that the schema file exists for a modeling rule and that the schema and rules keys are empty in the yml file.
* Fixed an issue where *find_type* didn't recognize exported incident types.
* Added a new validation to **validate**, making sure all inputs of a playbook are used.
* Added a new validation to **validate**, making sure all inputs used in a playbook declared in the input section.
* The **format** command will now replace the *fromServerVersion* field with *fromVersion*.

## 1.7.0

* Allowed JSON Handlers to accept kwargs, for custoimzing behavior.
* Fixed an issue where an incorrect error was shown when the `id` of a content item differed from its `name` attribute.
* Fixed an issue where the `preserve_quotes` in ruamel_handler received an incorrect value @icholy
* Fixed an issue where ignoring RM110 error code wasn't working and added a validation to **ALLOWED_IGNORE_ERRORS** to validate that all error codes are inserted in the right format.
* Fixed an issue where the contribution credit text was not added correctly to the pack README.
* Changed the contribution file implementation from markdown to a list of contributor names. The **create-content-artifact** will use this list to prepare the needed credit message.
* Added a new validation to the `XSOAR-linter` in the **lint** command for verifying that demisto.log is not used in the code.
* The **generate-docs** command will now auto-generate the Incident Mirroring section when implemented in an integration.
* Added support to automatically generate release notes for deprecated items in the **update-release-notes** command.
* Fixed an issue causing any command to crash when unable to detect local repository properties.
* Fixed an issue where running in a private gitlab repo caused a warning message to be shown multiple times.
* Added a new validation to the **validate** command to verify that markdown and python files do not contain words related to copyright section.
* Fixed an issue where **lint** crashed when provided an input file path (expecting a directory).

## 1.6.9

* Added a new validation that checks whether a pack should be deprecated.
* Added a new ability to the **format** command to deprecate a pack.
* Fixed an issue where the **validate** command sometimes returned a false negative in cases where there are several sub-playbooks with the same ID.
* Added a new validation to the **validate** command to verify that the docker in use is not deprecated.
* Added support for multiple ApiModules in the **unify** command
* Added a check to **validate** command, preventing use of relative urls in README files.
* Added environment variable **DEMISTO_SDK_MARKETPLACE** expected to affect *MarketplaceTagParser* *marketplace* value. The value will be automatically set when passing *marketplace* arg to the commands **unify**, **zip-packs**, **create-content-artifacts** and **upload**.
* Added slack notifier for build failures on the master branch.
* Added support for modeling and parsing rules in the **split** command.
* Added support for README files in **format** command.
* Added a **validate** check, making sure classifier id and name values match. Updated the classifier **format** to update the id accordingly.
* The **generate-docs** command will now auto-generate the playbook image link by default.
* Added the `--custom-image-link` argument to override.
* Added a new flag to **generate-docs** command, allowing to add a custom image link to a playbook README.
* Added a new validation to the **validate** command to verify that the package directory name is the same as the files contained in the that package.
* Added support in the **unify** command to unify a schema into its Modeling Rule.

## 1.6.8

* Fixed an issue where **validate** did not fail on invalid playbook entities' versions (i.e. subplaybooks or scripts with higher fromversion than their parent playbook).
* Added support for running lint via a remote docker ssh connection. Use `DOCKER_HOST` env variable to specify a remote docker connection, such as: `DOCKER_HOST=ssh://myuser@myhost.com`.
* Fixed an issue where the pack cache in *get_marketplaces* caused the function to return invalid values.
* Fixed an issue where running format on a pack with XSIAM entities would fail.
* Added the new `display_name` field to relevant entities in the **create-id-set** command.
* Added a new validation to the **validate** command to verify the existence of "Reliability" parameter if the integration have reputation command.
* Fixed a bug where terminating the **lint** command failed (`ctrl + c`).
* Removed the validation of a subtype change in integrations and scripts from **validate**.
* Fixed an issue where **download** did not behave as expected when prompting for a version update. Reported by @K-Yo
* Added support for adoption release notes.
* Fixed an issue where **merge-id-sets** failed when a key was missing in one id-set.json.
* Fixed a bug where some mypy messages were not parsed properly in **lint**.
* Added a validation to the **validate** command, failing when '`fromversion`' or '`toversion`' in a content entity are incorrect format.
* Added a validation to the **validate** command, checking if `fromversion` <= `toversion`.
* Fixed an issue where coverage reports used the wrong logging level, marking debug logs as errors.
* Added a new validation to the **validate** command, to check when the discouraged `http` prefixes are used when setting defaultvalue, rather than `https`.
* Added a check to the **lint** command for finding hard-coded usage of the http protocol.
* Locked the dependency on Docker.
* Removed a traceback line from the **init** command templates: BaseIntegration, BaseScript.
* Updated the token in **_add_pr_comment** method from the content-bot token to the xsoar-bot token.

## 1.6.7

* Added the `types-markdown` dependency, adding markdown capabilities to existing linters using the [Markdown](https://pypi.org/project/Markdown/) package.
* Added support in the **format** command to remove nonexistent incident/indicator fields from *layouts/mappers*
* Added the `Note: XXX` and `XXX now generally available.` release notes templates to **doc-review** command.
* Updated the logs shown during the docker build step.
* Removed a false warning about configuring the `GITLAB_TOKEN` environment variable when it's not needed.
* Removed duplicate identifiers for XSIAM integrations.
* Updated the *tags* and *use cases* in pack metadata validation to use the local files only.
* Fixed the error message in checkbox validation where the defaultvalue is wrong and added the name of the variable that should be fixed.
* Added types to `find_type_by_path` under tools.py.
* Fixed an issue where YAML files contained incorrect value type for `tests` key when running `format --deprecate`.
* Added a deprecation message to the `tests:` section of yaml files when running `format --deprecate`.
* Added use case for **validate** on *wizard* objects - set_playbook is mapped to all integrations.
* Added the 'integration-get-indicators' commands to be ignored by the **verify_yml_commands_match_readme** validation, the validation will no longer fail if these commands are not in the readme file.
* Added a new validation to the **validate** command to verify that if the phrase "breaking changes" is present in a pack release notes, a JSON file with the same name exists and contains the relevant breaking changes information.
* Improved logs when running test playbooks (in a build).
* Fixed an issue in **upload** did not include list-type content items. @nicolas-rdgs
* Reverted release notes to old format.

## 1.6.6

* Added debug print when excluding item from ID set due to missing dependency.
* Added a validation to the **validate** command, failing when non-ignorable errors are present in .pack-ignore.
* Fixed an issue where `mdx server` did not close when stopped in mid run.
* Fixed an issue where `-vvv` flag did not print logs on debug level.
* enhanced ***validate*** command to list all command names affected by a backward compatibility break, instead of only one.
* Added support for Wizard content item in the **format**, **validate**, **upload**, **create-id-set**, **find-dependecies** and **create-content-artifacts** commands.
* Added a new flag to the **validate** command, allowing to run specific validations.
* Added support in **unify** and **create-content-artifacts** for displaying different documentations (detailed description + readme) for content items, depending on the marketplace version.
* Fixed an issue in **upload** where list items were not uploaded.
* Added a new validation to **validate** command to verify that *cliName* and *id* keys of the incident field or the indicator field are matches.
* Added the flag '-x', '--xsiam' to **upload** command to upload XSIAM entities to XSIAM server.
* Fixed the integration field *isFetchEvents* to be in lowercase.
* Fixed an issue where **validate -i** run after **format -i** on an existing file in the repo instead of **validate -g**.
* Added the following commands: 'update-remote-data', 'get-modified-remote-data', 'update-remote-system' to be ignored by the **verify_yml_commands_match_readme** validation, the validation will no longer fail if these commands are not in the readme file.
* Updated the release note template to include a uniform format for all items.
* Added HelloWorldSlim template option for *--template* flag in **demisto-sdk init** command.
* Fixed an issue where the HelloWorldSlim template in **demisto-sdk init** command had an integration id that was conflicting with HelloWorld integration id.
* Updated the SDK to use demisto-py 3.1.6, allowing use of a proxy with an environment variable.
* Set the default logger level to `warning`, to avoid unwanted debug logs.
* The **format** command now validates that default value of checkbox parameters is a string 'true' or 'false'.
* Fixed an issue where `FileType.PLAYBOOK` would show instead of `Playbook` in readme error messages.
* Added a new validation to **validate** proper defaultvalue for checkbox fields.

## 1.6.5

* Fixed an issue in the **format** command where the `id` field was overwritten for existing JSON files.
* Fixed an issue where the **doc-review** command was successful even when the release-note is malformed.
* Added timestamps to the `demisto-sdk` logger.
* Added time measurements to **lint**.
* Added the flag '-d', '--dependency' to **find-dependencies** command to get the content items that cause the dependencies between two packs.
* Fixed an issue where **update-release-notes** used the *trigger_id* field instead of the *trigger_name* field.
* Fixed an issue where **doc-review** failed to recognize script names, in scripts using the old file structure.
* Fixed an issue where concurrent processes created by **lint** caused deadlocks when opening files.
* Fixed an issue in the **format** command where `_dev` or `_copy` suffixes weren't removed from the subscript names in playbooks and layouts.
* Fixed an issue where **validate** failed on nonexistent `README.md` files.
* Added support of XSIAM content items to the **validate** command.
* Report **lint** summary results and failed packages after reporting time measurements.

## 1.6.4

* Added the new **generate-yml-from-python** command.
* Added a code *type* indication for integration and script objects in the *ID Set*.
* Added the [Vulture](https://github.com/jendrikseipp/vulture) linter to the pre-commit hook.
* The `demisto-sdk` pack will now be distributed via PyPi with a **wheel** file.
* Fixed a bug where any edited json file that contained a forward slash (`/`) escaped.
* Added a new validation to **validate** command to verify that the metadata *currentVersion* is
the same as the last release note version.
* The **validate** command now checks if there're none-deprecated integration commands that are missing from the readme file.
* Fixed an issue where *dockerimage* changes in Scripts weren't recognized by the **update-release-notes** command.
* Fixed an issue where **update-xsoar-config-file** did not properly insert the marketplace packs list to the file.
* Added the pack name to the known words by default when running the **doc-review** command.
* Added support for new XSIAM entities in **create-id-set** command.
* Added support for new XSIAM entities in **create-content-artifacts** command.
* Added support for Parsing/Modeling Rule content item in the **unify** command.
* Added the integration name, the commands name and the script name to the known words by default when running the **doc-review** command.
* Added an argument '-c' '--custom' to the **unify** command, if True will append to the unified yml name/display/id the custom label provided
* Added support for sub words suggestion in kebab-case sentences when running the **doc-review** command.
* Added support for new XSIAM entities in **update-release-notes** command.
* Enhanced the message of alternative suggestion words shown when running **doc-review** command.
* Fixed an incorrect error message, in case `node` is not installed on the machine.
* Fixed an issue in the **lint** command where the *check-dependent-api-modules* argument was set to true by default.
* Added a new command **generate-unit-tests**.
* Added a new validation to **validate** all SIEM integration have the same suffix.
* Fixed the destination path of the unified parsing/modeling rules in **create-content-artifacts** command.
* Fixed an issue in the **validate** command, where we validated wrongfully the existence of readme file for the *ApiModules* pack.
* Fixed an issue in the **validate** command, where an error message that was displayed for scripts validation was incorrect.
* Fixed an issue in the **validate** and **format** commands where *None* arguments in integration commands caused the commands to fail unexpectedly.
* Added support for running tests on XSIAM machines in the **test-content** command.
* Fixed an issue where the **validate** command did not work properly when deleting non-content items.
* Added the flag '-d', '--dependency' to **find-dependencies** command to get the content items that cause the dependencies between two packs.

## 1.6.3

* **Breaking change**: Fixed a typo in the **validate** `--quiet-bc-validation` flag (was `--quite-bc-validation`). @upstart-swiss
* Dropped support for python 3.7: Demisto-SDK is now supported on Python 3.8 or newer.
* Added an argument to YAMLHandler, allowing to set a maximal width for YAML files. This fixes an issue where a wrong default was used.
* Added the detach mechanism to the **upload** command, If you set the --input-config-file flag, any files in the repo's SystemPacks folder will be detached.
* Added the reattach mechanism to the **upload** command, If you set the --input-config-file flag, any detached item in your XSOAR instance that isn't currently in the repo's SystemPacks folder will be re-attached.
* Fixed an issue in the **validate** command that did not work properly when using the *-g* flag.
* Enhanced the dependency message shown when running **lint**.
* Fixed an issue where **update-release-notes** didn't update the currentVersion in pack_metadata.
* Improved the logging in **test-content** for helping catch typos in external playbook configuration.

## 1.6.2

* Added dependency validation support for core marketplacev2 packs.
* Fixed an issue in **update-release-notes** where suggestion fix failed in validation.
* Fixed a bug where `.env` files didn't load. @nicolas-rdgs
* Fixed a bug where **validate** command failed when the *categories* field in the pack metadata was empty for non-integration packs.
* Added *system* and *item-type* arguments to the **download** command, used when downloading system items.
* Added a validation to **validate**, checking that each script, integration and playbook have a README file. This validation only runs when the command is called with either the `-i` or the `-g` flag.
* Fixed a regression issue with **doc-review**, where the `-g` flag did not work.
* Improved the detection of errors in **doc-review** command.
* The **validate** command now checks if a readme file is empty, only for packs that contain playbooks or were written by a partner.
* The **validate** command now makes sure common contextPath values (e.g. `DBotScore.Score`) have a non-empty description, and **format** populates them automatically.
* Fixed an issue where the **generate-outputs** command did not work properly when examples were provided.
* Fixed an issue in the **generate-outputs** command, where the outputs were not written to the specified output path.
* The **generate-outputs** command can now generate outputs from multiple calls to the same command (useful when different args provide different outputs).
* The **generate-outputs** command can now update a yaml file with new outputs, without deleting or overwriting existing ones.
* Fixed a bug where **doc-review** command failed on existing templates.
* Fixed a bug where **validate** command failed when the word demisto is in the repo README file.
* Added support for adding test-playbooks to the zip file result in *create-content-artifacts* command for marketplacev2.
* Fixed an issue in **find-dependencies** where using the argument *-o* without the argument *--all-packs-dependencies* did not print a proper warning.
* Added a **validate** check to prevent deletion of files whose deletion is not supported by the XSOAR marketplace.
* Removed the support in the *maintenance* option of the *-u* flag in the **update-release-notes** command.
* Added validation for forbidden words and phrases in the **doc-review** command.
* Added a retries mechanism to the **test-content** command to stabilize the build process.
* Added support for all `git` platforms to get remote files.
* Refactored the **format** command's effect on the *fromversion* field:
  * Fixed a bug where the *fromversion* field was removed when modifying a content item.
  * Updated the general default *fromversion* and the default *fromversion* of newly-introduced content items (e.g. `Lists`, `Jobs`).
  * Added an interactive mode functionality for all content types, to ask the user whether to set a default *fromversion*, if could not automatically determine its value. Use `-y` to assume 'yes' as an answer to all prompts and run non-interactively.

## 1.6.1

* Added the '--use-packs-known-words' argument to the **doc-review** command
* Added YAML_Loader to handle yaml files in a standard way across modules, replacing PYYAML.
* Fixed an issue when filtering items using the ID set in the **create-content-artifacts** command.
* Fixed an issue in the **generate-docs** command where tables were generated with an empty description column.
* Fixed an issue in the **split** command where splitting failed when using relative input/output paths.
* Added warning when inferred files are missing.
* Added to **validate** a validation for integration image dimensions, which should be 120x50px.
* Improved an error in the **validate** command to better differentiate between the case where a required fetch parameter is malformed or missing.

## 1.6.0

* Fixed an issue in the **create-id-set** command where similar items from different marketplaces were reported as duplicated.
* Fixed typo in demisto-sdk init
* Fixed an issue where the **lint** command did not handle all container exit codes.
* Add to **validate** a validation for pack name to make sure it is unchanged.
* Added a validation to the **validate** command that verifies that the version in the pack_metdata file is written in the correct format.
* Fixed an issue in the **format** command where missing *fromVersion* field in indicator fields caused an error.

## 1.5.9

* Added option to specify `External Playbook Configuration` to change inputs of Playbooks triggered as part of **test-content**
* Improved performance of the **lint** command.
* Improved performance of the **validate** command when checking README images.
* ***create-id-set*** command - the default value of the **marketplace** argument was changed from ‘xsoar’ to all packs existing in the content repository. When using the command, make sure to pass the relevant marketplace to use.

## 1.5.8

* Fixed an issue where the command **doc-review** along with the argument `--release-notes` failed on yml/json files with invalid schema.
* Fixed an issue where the **lint** command failed on packs using python 3.10

## 1.5.7

* Fixed an issue where reading remote yaml files failed.
* Fixed an issue in **validate** failed with no error message for lists (when no fromVersion field was found).
* Fixed an issue when running **validate** or **format** in a gitlab repository, and failing to determine its project id.
* Added an enhancement to **split**, handling an empty output argument.
* Added the ability to add classifiers and mappers to conf.json.
* Added the Alias field to the incident field schema.

## 1.5.6

* Added 'deprecated' release notes template.
* Fixed an issue where **run-test-playbook** command failed to get the task entries when the test playbook finished with errors.
* Fixed an issue in **validate** command when running with `no-conf-json` argument to ignore the `conf.json` file.
* Added error type text (`ERROR` or `WARNING`) to **validate** error prints.
* Fixed an issue where the **format** command on test playbook did not format the ID to be equal to the name of the test playbook.
* Enhanced the **update-release-notes** command to automatically commit release notes config file upon creation.
* The **validate** command will validate that an indicator field of type html has fromVersion of 6.1.0 and above.
* The **format** command will now add fromVersion 6.1.0 to indicator field of type html.
* Added support for beta integrations in the **format** command.
* Fixed an issue where the **postman-codegen** command failed when called with the `--config-out` flag.
* Removed the integration documentation from the detailed description while performing **split** command to the unified yml file.
* Removed the line which indicates the version of the product from the README.md file for new contributions.

## 1.5.5

* Fixed an issue in the **update-release-notes** command, which did not work when changes were made in multiple packs.
* Changed the **validate** command to fail on missing test-playbooks only if no unittests are found.
* Fixed `to_kebab_case`, it will now deal with strings that have hyphens, commas or periods in them, changing them to be hyphens in the new string.
* Fixed an issue in the **create-id-set** command, where the `source` value included the git token if it was specified in the remote url.
* Fixed an issue in the **merge-id-set** command, where merging fails because of duplicates but the packs are in the XSOAR repo but in different version control.
* Fixed missing `Lists` Content Item as valid `IDSetType`
* Added enhancement for **generate-docs**. It is possible to provide both file or a comma seperated list as `examples`. Also, it's possible to provide more than one example for a script or a command.
* Added feature in **format** to sync YML and JSON files to the `master` file structure.
* Added option to specify `Incident Type`, `Incoming Mapper` and `Classifier` when configuring instance in **test-content**
* added a new command **run-test-playbook** to run a test playbook in a given XSOAR instance.
* Fixed an issue in **format** when running on a modified YML, that the `id` value is not changed to its old `id` value.
* Enhancement for **split** command, replace `ApiModule` code block to `import` when splitting a YML.
* Fixed an issue where indicator types were missing from the pack's content, when uploading using **zip-packs**.
* The request data body format generated in the **postman-codegen** will use the python argument's name and not the raw data argument's name.
* Added the flag '--filter-by-id-set' to **create-content-artifacts** to create artifacts only for items in the given id_set.json.

## 1.5.4

* Fixed an issue with the **format** command when contributing via the UI
* The **format** command will now not remove the `defaultRows` key from incident, indicator and generic fields with `type: grid`.
* Fixed an issue with the **validate** command when a layoutscontainer did not have the `fromversion` field set.
* added a new command **update-xsoar-config-file** to handle your XSOAR Configuration File.
* Added `skipVerify` argument in **upload** command to skip pack signature verification.
* Fixed an issue when the **run** command  failed running when there’s more than one playground, by explicitly using the current user’s playground.
* Added support for Job content item in the **format**, **validate**, **upload**, **create-id-set**, **find-dependecies** and **create-content-artifacts** commands.
* Added a **source** field to the **id_set** entitles.
* Two entitles will not consider as duplicates if they share the same pack and the same source.
* Fixed a bug when duplicates were found in **find_dependencies**.
* Added function **get_current_repo** to `tools`.
* The **postman-codegen** will not have duplicates argument name. It will rename them to the minimum distinguished shared path for each of them.

## 1.5.3

* The **format** command will now set `unsearchable: True` for incident, indicator and generic fields.
* Fixed an issue where the **update-release-notes** command crashes with `--help` flag.
* Added validation to the **validate** command that verifies the `unsearchable` key in incident, indicator and generic fields is set to true.
* Removed a validation that DBotRole should be set for automation that requires elevated permissions to the `XSOAR-linter` in the **lint** command.
* Fixed an issue in **Validate** command where playbooks conditional tasks were mishandeled.
* Added a validation to prevent contributors from using the `fromlicense` key as a configuration parameter in an integration's YML
* Added a validation to ensure that the type for **API token** (and similar) parameters are configured correctly as a `credential` type in the integration configuration YML.
* Added an assertion that checks for duplicated requests' names when generating an integration from a postman collection.
* Added support for [.env files](https://pypi.org/project/python-dotenv/). You can now add a `.env` file to your repository with the logging information instead of setting a global environment variables.
* When running **lint** command with --keep-container flag, the docker images are committed.
* The **validate** command will not return missing test playbook error when given a script with dynamic-section tag.

## 1.5.2

* Added a validation to **update-release-notes** command to ensure that the `--version` flag argument is in the right format.
* added a new command **coverage-analyze** to generate and print coverage reports.
* Fixed an issue in **validate** in repositories which are not in GitHub or GitLab
* Added a validation that verifies that readme image absolute links do not contain the working branch name.
* Added support for List content item in the **format**, **validate**, **download**, **upload**, **create-id-set**, **find-dependecies** and **create-content-artifacts** commands.
* Added a validation to ensure reputation command's default argument is set as an array input.
* Added the `--fail-duplicates` flag for the **merge-id-set** command which will fail the command if duplicates are found.
* Added the `--fail-duplicates` flag for the **create-id-set** command which will fail the command if duplicates are found.

## 1.5.1

* Fixed an issue where **validate** command failed to recognized test playbooks for beta integrations as valid tests.
* Fixed an issue were the **validate** command was falsely recognizing image paths in readme files.
* Fixed an issue where the **upload** command error message upon upload failure pointed to wrong file rather than to the pack metadata.
* Added a validation that verifies that each script which appears in incident fields, layouts or layout containers exists in the id_set.json.
* Fixed an issue where the **postman code-gen** command generated double dots for context outputs when it was not needed.
* Fixed an issue where there **validate** command on release notes file crashed when author image was added or modified.
* Added input handling when running **find-dependencies**, replacing string manipulations.
* Fixed an issue where the **validate** command did not handle multiple playbooks with the same name in the id_set.
* Added support for GitLab repositories in **validate**

## 1.5.0

* Fixed an issue where **upload** command failed to upload packs not under content structure.
* Added support for **init** command to run from non-content repo.
* The **split-yml** has been renamed to **split** and now supports splitting Dashboards from unified Generic Modules.
* Fixed an issue where the skipped tests validation ran on the `ApiModules` pack in the **validate** command.
* The **init** command will now create the `Generic Object` entities directories.
* Fixed an issue where the **format** command failed to recognize changed files from git.
* Fixed an issue where the **json-to-outputs** command failed checking whether `0001-01-01T00:00:00` is of type `Date`
* Added to the **generate context** command to generate context paths for integrations from an example file.
* Fixed an issue where **validate** failed on release notes configuration files.
* Fixed an issue where the **validate** command failed on pack input if git detected changed files outside of `Packs` directory.
* Fixed an issue where **validate** command failed to recognize files inside validated pack when validation release notes, resulting in a false error message for missing entity in release note.
* Fixed an issue where the **download** command failed when downloading an invalid YML, instead of skipping it.

## 1.4.9

* Added validation that the support URL in partner contribution pack metadata does not lead to a GitHub repo.
* Enhanced ***generate-docs*** with default `additionalinformation` (description) for common parameters.
* Added to **validate** command a validation that a content item's id and name will not end with spaces.
* The **format** command will now remove trailing whitespaces from content items' id and name fields.
* Fixed an issue where **update-release-notes** could fail on files outside the user given pack.
* Fixed an issue where the **generate-test-playbook** command would not place the playbook in the proper folder.
* Added to **validate** command a validation that packs with `Iron Bank` uses the latest docker from Iron Bank.
* Added to **update-release-notes** command support for `Generic Object` entities.
* Fixed an issue where playbook `fromversion` mismatch validation failed even if `skipunavailable` was set to true.
* Added to the **create artifacts** command support for release notes configuration file.
* Added validation to **validate** for release notes config file.
* Added **isoversize** and **isautoswitchedtoquietmode** fields to the playbook schema.
* Added to the **update-release-notes** command `-bc` flag to generate template for breaking changes version.
* Fixed an issue where **validate** did not search description files correctly, leading to a wrong warning message.

## 1.4.8

* Fixed an issue where yml files with `!reference` failed to load properly.
* Fixed an issue when `View Integration Documentation` button was added twice during the download and re-upload.
* Fixed an issue when `(Partner Contribution)` was added twice to the display name during the download and re-upload.
* Added the following enhancements in the **generate-test-playbook** command:
  * Added the *--commands* argument to generate tasks for specific commands.
  * Added the *--examples* argument to get the command examples file path and generate tasks from the commands and arguments specified there.
  * Added the *--upload* flag to specify whether to upload the test playbook after the generation.
  * Fixed the output condition generation for outputs of type `Boolean`.

## 1.4.7

* Fixed an issue where an empty list for a command context didn't produce an indication other than an empty table.
* Fixed an issue where the **format** command has incorrectly recognized on which files to run when running using git.
* Fixed an issue where author image validations were not checked properly.
* Fixed an issue where new old-formatted scripts and integrations were not validated.
* Fixed an issue where the wording in the from version validation error for subplaybooks was incorrect.
* Fixed an issue where the **update-release-notes** command used the old docker image version instead of the new when detecting a docker change.
* Fixed an issue where the **generate-test-playbook** command used an incorrect argument name as default
* Fixed an issue where the **json-to-outputs** command used an incorrect argument name as default when using `-d`.
* Fixed an issue where validations failed while trying to validate non content files.
* Fixed an issue where README validations did not work post VS Code formatting.
* Fixed an issue where the description validations were inconsistent when running through an integration file or a description file.

## 1.4.6

* Fixed an issue where **validate** suggests, with no reason, running **format** on missing mandatory keys in yml file.
* Skipped existence of TestPlaybook check on community and contribution integrations.
* Fixed an issue where pre-commit didn't run on the demisto_sdk/commands folder.
* The **init** command will now change the script template name in the code to the given script name.
* Expanded the validations performed on beta integrations.
* Added support for PreProcessRules in the **format**, **validate**, **download**, and **create-content-artifacts** commands.
* Improved the error messages in **generate-docs**, if an example was not provided.
* Added to **validate** command a validation that a content entity or a pack name does not contain the words "partner" and "community".
* Fixed an issue where **update-release-notes** ignores *--text* flag while using *-f*
* Fixed the outputs validations in **validate** so enrichment commands will not be checked to have DBotScore outputs.
* Added a new validation to require the dockerimage key to exist in an integration and script yml files.
* Enhanced the **generate-test-playbook** command to use only integration tested on commands, rather than (possibly) other integrations implementing them.
* Expanded unify command to support GenericModules - Unifies a GenericModule object with its Dashboards.
* Added validators for generic objects:
  * Generic Field validator - verify that the 'fromVersion' field is above 6.5.0, 'group' field equals 4 and 'id' field starts with the prefix 'generic_'.
  * Generic Type validator - verify that the 'fromVersion' field is above 6.5.0
  * Generic Module validator - verify that the 'fromVersion' field is above 6.5.0
  * Generic Definition validator - verify that the 'fromVersion' field is above 6.5.0
* Expanded Format command to support Generic Objects - Fixes generic objects according to their validations.
* Fixed an issue where the **update-release-notes** command did not handle ApiModules properly.
* Added option to enter a dictionary or json of format `[{field_name:description}]` in the **json-to-outputs** command,
  with the `-d` flag.
* Improved the outputs for the **format** command.
* Fixed an issue where the validations performed after the **format** command were inconsistent with **validate**.
* Added to the **validate** command a validation for the author image.
* Updated the **create-content-artifacts** command to support generic modules, definitions, fields and types.
* Added an option to ignore errors for file paths and not only file name in .pack-ignore file.

## 1.4.5

* Enhanced the **postman-codegen** command to name all generated arguments with lower case.
* Fixed an issue where the **find-dependencies** command miscalculated the dependencies for playbooks that use generic commands.
* Fixed an issue where the **validate** command failed in external repositories in case the DEMISTO_SDK_GITHUB_TOKEN was not set.
* Fixed an issue where **openapi-codegen** corrupted the swagger file by overwriting configuration to swagger file.
* Updated the **upload** command to support uploading zipped packs to the marketplace.
* Added to the **postman-codegen** command support of path variables.
* Fixed an issue where **openapi-codegen** entered into an infinite loop on circular references in the swagger file.
* The **format** command will now set `fromVersion: 6.2.0` for widgets with 'metrics' data type.
* Updated the **find-dependencies** command to support generic modules, definitions, fields and types.
* Fixed an issue where **openapi-codegen** tried to extract reference example outputs, leading to an exception.
* Added an option to ignore secrets automatically when using the **init** command to create a pack.
* Added a tool that gives the ability to temporarily suppress console output.

## 1.4.4

* When formatting incident types with Auto-Extract rules and without mode field, the **format** command will now add the user selected mode.
* Added new validation that DBotRole is set for scripts that requires elevated permissions to the `XSOAR-linter` in the **lint** command.
* Added url escaping to markdown human readable section in generate docs to avoid autolinking.
* Added a validation that mapper's id and name are matching. Updated the format of mapper to include update_id too.
* Added a validation to ensure that image paths in the README files are valid.
* Fixed **find_type** function to correctly find test files, such as, test script and test playbook.
* Added scheme validations for the new Generic Object Types, Fields, and Modules.
* Renamed the flag *--input-old-version* to *--old-version* in the **generate-docs** command.
* Refactored the **update-release-notes** command:
  * Replaced the *--all* flag with *--use-git* or *-g*.
  * Added the *--force* flag to update the pack release notes without changes in the pack.
  * The **update-release-notes** command will now update all dependent integrations on ApiModule change, even if not specified.
  * If more than one pack has changed, the full list of updated packs will be printed at the end of **update-release-notes** command execution.
  * Fixed an issue where the **update-release-notes** command did not add docker image release notes entry for release notes file if a script was changed.
  * Fixed an issue where the **update-release-notes** command did not detect changed files that had the same name.
  * Fixed an issue in the **update-release-notes** command where the version support of JSON files was mishandled.
* Fixed an issue where **format** did not skip files in test and documentation directories.
* Updated the **create-id-set** command to support generic modules, definitions, fields and types.
* Changed the **convert** command to generate old layout fromversion to 5.0.0 instead of 4.1.0
* Enhanced the command **postman-codegen** with type hints for templates.

## 1.4.3

* Fixed an issue where **json-to-outputs** command returned an incorrect output when json is a list.
* Fixed an issue where if a pack README.md did not exist it could cause an error in the validation process.
* Fixed an issue where the *--name* was incorrectly required in the **init** command.
* Adding the option to run **validate** on a specific path while using git (*-i* & *-g*).
* The **format** command will now change UUIDs in .yml and .json files to their respective content entity name.
* Added a playbook validation to check if a task sub playbook exists in the id set in the **validate** command.
* Added the option to add new tags/usecases to the approved list and to the pack metadata on the same pull request.
* Fixed an issue in **test_content** where when different servers ran tests for the same integration, the server URL parameters were not set correctly.
* Added a validation in the **validate** command to ensure that the ***endpoint*** command is configured correctly in yml file.
* Added a warning when pack_metadata's description field is longer than 130 characters.
* Fixed an issue where a redundant print occurred on release notes validation.
* Added new validation in the **validate** command to ensure that the minimal fromVersion in a widget of type metrics will be 6.2.0.
* Added the *--release-notes* flag to demisto-sdk to get the current version release notes entries.

## 1.4.2

* Added to `pylint` summary an indication if a test was skipped.
* Added to the **init** command the option to specify fromversion.
* Fixed an issue where running **init** command without filling the metadata file.
* Added the *--docker-timeout* flag in the **lint** command to control the request timeout for the Docker client.
* Fixed an issue where **update-release-notes** command added only one docker image release notes entry for release notes file, and not for every entity whom docker image was updated.
* Added a validation to ensure that incident/indicator fields names starts with their pack name in the **validate** command. (Checked only for new files and only when using git *-g*)
* Updated the **find-dependencies** command to return the 'dependencies' according the layout type ('incident', 'indicator').
* Enhanced the "vX" display name validation for scripts and integrations in the **validate** command to check for every versioned script or integration, and not only v2.
* Added the *--fail-duplicates* flag for the **create-id-set** command which will fail the command if duplicates are found.
* Added to the **generate-docs** command automatic addition to git when a new readme file is created.

## 1.4.1

* When in private repo without `DEMSITO_SDK_GITHUB_TOKEN` configured, get_remote_file will take files from the local origin/master.
* Enhanced the **unify** command when giving input of a file and not a directory return a clear error message.
* Added a validation to ensure integrations are not skipped and at least one test playbook is not skipped for each integration or script.
* Added to the Content Tests support for `context_print_dt`, which queries the incident context and prints the result as a json.
* Added new validation for the `xsoar_config.json` file in the **validate** command.
* Added a version differences section to readme in **generate-docs** command.
* Added the *--docs-format* flag in the **integration-diff** command to get the output in README format.
* Added the *--input-old-version* and *--skip-breaking-changes* flags in the **generate-docs** command to get the details for the breaking section and to skip the breaking changes section.

## 1.4.0

* Enable passing a comma-separated list of paths for the `--input` option of the **lint** command.
* Added new validation of unimplemented test-module command in the code to the `XSOAR-linter` in the **lint** command.
* Fixed the **generate-docs** to handle integration authentication parameter.
* Added a validation to ensure that description and README do not contain the word 'Demisto'.
* Improved the deprecated message validation required from playbooks and scripts.
* Added the `--quite-bc-validation` flag for the **validate** command to run the backwards compatibility validation in quite mode (errors is treated like warnings).
* Fixed the **update release notes** command to display a name for old layouts.
* Added the ability to append to the pack README credit to contributors.
* Added identification for parameter differences in **integration-diff** command.
* Fixed **format** to use git as a default value.
* Updated the **upload** command to support reports.
* Fixed an issue where **generate-docs** command was displaying 'None' when credentials parameter display field configured was not configured.
* Fixed an issue where **download** did not return exit code 1 on failure.
* Updated the validation that incident fields' names do not contain the word incident will aplly to core packs only.
* Added a playbook validation to verify all conditional tasks have an 'else' path in **validate** command.
* Renamed the GitHub authentication token environment variable `GITHUB_TOKEN` to `DEMITO_SDK_GITHUB_TOKEN`.
* Added to the **update-release-notes** command automatic addition to git when new release notes file is created.
* Added validation to ensure that integrations, scripts, and playbooks do not contain the entity type in their names.
* Added the **convert** command to convert entities between XSOAR versions.
* Added the *--deprecate* flag in **format** command to deprecate integrations, scripts, and playbooks.
* Fixed an issue where ignoring errors did not work when running the **validate** command on specific files (-i).

## 1.3.9

* Added a validation verifying that the pack's README.md file is not equal to pack description.
* Fixed an issue where the **Assume yes** flag did not work properly for some entities in the **format** command.
* Improved the error messages for separators in folder and file names in the **validate** command.
* Removed the **DISABLE_SDK_VERSION_CHECK** environment variable. To disable new version checks, use the **DEMISTO_SDK_SKIP_VERSION_CHECK** envirnoment variable.
* Fixed an issue where the demisto-sdk version check failed due to a rate limit.
* Fixed an issue with playbooks scheme validation.

## 1.3.8

* Updated the **secrets** command to work on forked branches.

## 1.3.7

* Added a validation to ensure correct image and description file names.
* Fixed an issue where the **validate** command failed when 'display' field in credentials param in yml is empty but 'displaypassword' was provided.
* Added the **integration-diff** command to check differences between two versions of an integration and to return a report of missing and changed elements in the new version.
* Added a validation verifying that the pack's README.md file is not missing or empty for partner packs or packs contains use cases.
* Added a validation to ensure that the integration and script folder and file names will not contain separators (`_`, `-`, ``).
* When formatting new pack, the **format** command will set the *fromversion* key to 5.5.0 in the new files without fromversion.

## 1.3.6

* Added a validation that core packs are not dependent on non-core packs.
* Added a validation that a pack name follows XSOAR standards.
* Fixed an issue where in some cases the `get_remote_file` function failed due to an invalid path.
* Fixed an issue where running **update-release-notes** with updated integration logo, did not detect any file changes.
* Fixed an issue where the **create-id-set** command did not identify unified integrations correctly.
* Fixed an issue where the `CommonTypes` pack was not identified as a dependency for all feed integrations.
* Added support for running SDK commands in private repositories.
* Fixed an issue where running the **init** command did not set the correct category field in an integration .yml file for a newly created pack.
* When formatting new contributed pack, the **format** command will set the *fromversion* key to 6.0.0 in the relevant files.
* If the environment variable "DISABLE_SDK_VERSION_CHECK" is define, the demisto-sdk will no longer check for newer version when running a command.
* Added the `--use-pack-metadata` flag for the **find-dependencies** command to update the calculated dependencies using the the packs metadata files.
* Fixed an issue where **validate** failed on scripts in case the `outputs` field was set to `None`.
* Fixed an issue where **validate** was failing on editing existing release notes.
* Added a validation for README files verifying that the file doesn't contain template text copied from HelloWorld or HelloWorldPremium README.

## 1.3.5

* Added a validation that layoutscontainer's id and name are matching. Updated the format of layoutcontainer to include update_id too.
* Added a validation that commands' names and arguments in core packs, or scripts' arguments do not contain the word incident.
* Fixed issue where running the **generate-docs** command with -c flag ran all the commands and not just the commands specified by the flag.
* Fixed the error message of the **validate** command to not always suggest adding the *description* field.
* Fixed an issue where running **format** on feed integration generated invalid parameter structure.
* Fixed an issue where the **generate-docs** command did not add all the used scripts in a playbook to the README file.
* Fixed an issue where contrib/partner details might be added twice to the same file, when using unify and create-content-artifacts commands
* Fixed issue where running **validate** command on image-related integration did not return the correct outputs to json file.
* When formatting playbooks, the **format** command will now remove empty fields from SetIncident, SetIndicator, CreateNewIncident, CreateNewIndicator script arguments.
* Added an option to fill in the developer email when running the **init** command.

## 1.3.4

* Updated the **validate** command to check that the 'additionalinfo' field only contains the expected value for feed required parameters and not equal to it.
* Added a validation that community/partner details are not in the detailed description file.
* Added a validation that the Use Case tag in pack_metadata file is only used when the pack contains at least one PB, Incident Type or Layout.
* Added a validation that makes sure outputs in integrations are matching the README file when only README has changed.
* Added the *hidden* field to the integration schema.
* Fixed an issue where running **format** on a playbook whose `name` does not equal its `id` would cause other playbooks who use that playbook as a sub-playbook to fail.
* Added support for local custom command configuration file `.demisto-sdk-conf`.
* Updated the **format** command to include an update to the description file of an integration, to remove community/partner details.

## 1.3.3

* Fixed an issue where **lint** failed where *.Dockerfile* exists prior running the lint command.
* Added FeedHelloWorld template option for *--template* flag in **demisto-sdk init** command.
* Fixed issue where **update-release-notes** deleted release note file if command was called more than once.
* Fixed issue where **update-release-notes** added docker image release notes every time the command was called.
* Fixed an issue where running **update-release-notes** on a pack with newly created integration, had also added a docker image entry in the release notes.
* Fixed an issue where `XSOAR-linter` did not find *NotImplementedError* in main.
* Added validation for README files verifying their length (over 30 chars).
* When using *-g* flag in the **validate** command it will now ignore untracked files by default.
* Added the *--include-untracked* flag to the **validate** command to include files which are untracked by git in the validation process.
* Improved the `pykwalify` error outputs in the **validate** command.
* Added the *--print-pykwalify* flag to the **validate** command to print the unchanged output from `pykwalify`.

## 1.3.2

* Updated the format of the outputs when using the *--json-file* flag to create a JSON file output for the **validate** and **lint** commands.
* Added the **doc-review** command to check spelling in .md and .yml files as well as a basic release notes review.
* Added a validation that a pack's display name does not already exist in content repository.
* Fixed an issue where the **validate** command failed to detect duplicate params in an integration.
* Fixed an issue where the **validate** command failed to detect duplicate arguments in a command in an integration.

## 1.3.1

* Fixed an issue where the **validate** command failed to validate the release notes of beta integrations.
* Updated the **upload** command to support indicator fields.
* The **validate** and **update-release-notes** commands will now check changed files against `demisto/master` if it is configured locally.
* Fixed an issue where **validate** would incorrectly identify files as renamed.
* Added a validation that integration properties (such as feed, mappers, mirroring, etc) are not removed.
* Fixed an issue where **validate** failed when comparing branch against commit hash.
* Added the *--no-pipenv* flag to the **split-yml** command.
* Added a validation that incident fields and incident types are not removed from mappers.
* Fixed an issue where the *c
reate-id-set* flag in the *validate* command did not work while not using git.
* Added the *hiddenusername* field to the integration schema.
* Added a validation that images that are not integration images, do not ask for a new version or RN

## 1.3.0

* Do not collect optional dependencies on indicator types reputation commands.
* Fixed an issue where downloading indicator layoutscontainer objects failed.
* Added a validation that makes sure outputs in integrations are matching the README file.
* Fixed an issue where the *create-id-set* flag in the **validate** command did not work.
* Added a warning in case no id_set file is found when running the **validate** command.
* Fixed an issue where changed files were not recognised correctly on forked branches in the **validate** and the **update-release-notes** commands.
* Fixed an issue when files were classified incorrectly when running *update-release-notes*.
* Added a validation that integration and script file paths are compatible with our convention.
* Fixed an issue where id_set.json file was re created whenever running the generate-docs command.
* added the *--json-file* flag to create a JSON file output for the **validate** and **lint** commands.

## 1.2.19

* Fixed an issue where merge id_set was not updated to work with the new entity of Packs.
* Added a validation that the playbook's version matches the version of its sub-playbooks, scripts, and integrations.

## 1.2.18

* Changed the *skip-id-set-creation* flag to *create-id-set* in the **validate** command. Its default value will be False.
* Added support for the 'cve' reputation command in default arg validation.
* Filter out generic and reputation command from scripts and playbooks dependencies calculation.
* Added support for the incident fields in outgoing mappers in the ID set.
* Added a validation that the taskid field and the id field under the task field are both from uuid format and contain the same value.
* Updated the **format** command to generate uuid value for the taskid field and for the id under the task field in case they hold an invalid values.
* Exclude changes from doc_files directory on validation.
* Added a validation that an integration command has at most one default argument.
* Fixing an issue where pack metadata version bump was not enforced when modifying an old format (unified) file.
* Added validation that integration parameter's display names are capitalized and spaced using whitespaces and not underscores.
* Fixed an issue where beta integrations where not running deprecation validations.
* Allowed adding additional information to the deprecated description.
* Fixing an issue when escaping less and greater signs in integration params did not work as expected.

## 1.2.17

* Added a validation that the classifier of an integration exists.
* Added a validation that the mapper of an integration exists.
* Added a validation that the incident types of a classifier exist.
* Added a validation that the incident types of a mapper exist.
* Added support for *text* argument when running **demisto-sdk update-release-notes** on the ApiModules pack.
* Added a validation for the minimal version of an indicator field of type grid.
* Added new validation for incident and indicator fields in classifiers mappers and layouts exist in the content.
* Added cache for get_remote_file to reducing failures from accessing the remote repo.
* Fixed an issue in the **format** command where `_dev` or `_copy` suffixes weren't removed from the `id` of the given playbooks.
* Playbook dependencies from incident and indicator fields are now marked as optional.
* Mappers dependencies from incident types and incident fields are now marked as optional.
* Classifier dependencies from incident types are now marked as optional.
* Updated **demisto-sdk init** command to no longer create `created` field in pack_metadata file
* Updated **generate-docs** command to take the parameters names in setup section from display field and to use additionalinfo field when exist.
* Using the *verbose* argument in the **find-dependencies** command will now log to the console.
* Improved the deprecated message validation required from integrations.
* Fixed an issue in the **generate-docs** command where **Context Example** section was created when it was empty.

## 1.2.16

* Added allowed ignore errors to the *IDSetValidator*.
* Fixed an issue where an irrelevant id_set validation ran in the **validate** command when using the *--id-set* flag.
* Fixed an issue were **generate-docs** command has failed if a command did not exist in commands permissions file.
* Improved a **validate** command message for missing release notes of api module dependencies.

## 1.2.15

* Added the *ID101* to the allowed ignored errors.

## 1.2.14

* SDK repository is now mypy check_untyped_defs complaint.
* The lint command will now ignore the unsubscriptable-object (E1136) pylint error in dockers based on python 3.9 - this will be removed once a new pylint version is released.
* Added an option for **format** to run on a whole pack.
* Added new validation of unimplemented commands from yml in the code to `XSOAR-linter`.
* Fixed an issue where Auto-Extract fields were only checked for newly added incident types in the **validate** command.
* Added a new warning validation of direct access to args/params dicts to `XSOAR-linter`.

## 1.2.13

* Added new validation of indicators usage in CommandResults to `XSOAR-linter`.
* Running **demisto-sdk lint** will automatically run on changed files (same behavior as the -g flag).
* Removed supported version message from the documentation when running **generate_docs**.
* Added a print to indicate backwards compatibility is being checked in **validate** command.
* Added a percent print when running the **validate** command with the *-a* flag.
* Fixed a regression in the **upload** command where it was ignoring `DEMISTO_VERIFY_SSL` env var.
* Fixed an issue where the **upload** command would fail to upload beta integrations.
* Fixed an issue where the **validate** command did not create the *id_set.json* file when running with *-a* flag.
* Added price change validation in the **validate** command.
* Added validations that checks in read-me for empty sections or leftovers from the auto generated read-me that should be changed.
* Added new code validation for *NotImplementedError* to raise a warning in `XSOAR-linter`.
* Added validation for support types in the pack metadata file.
* Added support for *--template* flag in **demisto-sdk init** command.
* Fixed an issue with running **validate** on master branch where the changed files weren't compared to previous commit when using the *-g* flag.
* Fixed an issue where the `XSOAR-linter` ran *NotImplementedError* validation on scripts.
* Added support for Auto-Extract feature validation in incident types in the **validate** command.
* Fixed an issue in the **lint** command where the *-i* flag was ignored.
* Improved **merge-id-sets** command to support merge between two ID sets that contain the same pack.
* Fixed an issue in the **lint** command where flake8 ran twice.

## 1.2.12

* Bandit now reports also on medium severity issues.
* Fixed an issue with support for Docker Desktop on Mac version 2.5.0+.
* Added support for vulture and mypy linting when running without docker.
* Added support for *prev-ver* flag in **update-release-notes** command.
* Improved retry support when building docker images for linting.
* Added the option to create an ID set on a specific pack in **create-id-set** command.
* Added the *--skip-id-set-creation* flag to **validate** command in order to add the capability to run validate command without creating id_set validation.
* Fixed an issue where **validate** command checked docker image tag on ApiModules pack.
* Fixed an issue where **find-dependencies** did not calculate dashboards and reports dependencies.
* Added supported version message to the documentation and release notes files when running **generate_docs** and **update-release-notes** commands respectively.
* Added new code validations for *NotImplementedError* exception raise to `XSOAR-linter`.
* Command create-content-artifacts additional support for **Author_image.png** object.
* Fixed an issue where schemas were not enforced for incident fields, indicator fields and old layouts in the validate command.
* Added support for **update-release-notes** command to update release notes according to master branch.

## 1.2.11

* Fixed an issue where the ***generate-docs*** command reset the enumeration of line numbering after an MD table.
* Updated the **upload** command to support mappers.
* Fixed an issue where exceptions were no printed in the **format** while the *--verbose* flag is set.
* Fixed an issue where *--assume-yes* flag did not work in the **format** command when running on a playbook without a `fromversion` field.
* Fixed an issue where the **format** command would fail in case `conf.json` file was not found instead of skipping the update.
* Fixed an issue where integration with v2 were recognised by the `name` field instead of the `display` field in the **validate** command.
* Added a playbook validation to check if a task script exists in the id set in the **validate** command.
* Added new integration category `File Integrity Management` in the **validate** command.

## 1.2.10

* Added validation for approved content pack use-cases and tags.
* Added new code validations for *CommonServerPython* import to `XSOAR-linter`.
* Added *default value* and *predefined values* to argument description in **generate-docs** command.
* Added a new validation that checks if *get-mapping-fields* command exists if the integration schema has *{ismappable: true}* in **validate** command.
* Fixed an issue where the *--staged* flag recognised added files as modified in the **validate** command.
* Fixed an issue where a backwards compatibility warning was raised for all added files in the **validate** command.
* Fixed an issue where **validate** command failed when no tests were given for a partner supported pack.
* Updated the **download** command to support mappers.
* Fixed an issue where the ***format*** command added a duplicate parameter.
* For partner supported content packs, added support for a list of emails.
* Removed validation of README files from the ***validate*** command.
* Fixed an issue where the ***validate*** command required release notes for ApiModules pack.

## 1.2.9

* Fixed an issue in the **openapi_codegen** command where it created duplicate functions name from the swagger file.
* Fixed an issue in the **update-release-notes** command where the *update type* argument was not verified.
* Fixed an issue in the **validate** command where no error was raised in case a non-existing docker image was presented.
* Fixed an issue in the **format** command where format failed when trying to update invalid Docker image.
* The **format** command will now preserve the **isArray** argument in integration's reputation commands and will show a warning if it set to **false**.
* Fixed an issue in the **lint** command where *finally* clause was not supported in main function.
* Fixed an issue in the **validate** command where changing any entity ID was not validated.
* Fixed an issue in the **validate** command where *--staged* flag did not bring only changed files.
* Fixed the **update-release-notes** command to ignore changes in the metadata file.
* Fixed the **validate** command to ignore metadata changes when checking if a version bump is needed.

## 1.2.8

* Added a new validation that checks in playbooks for the usage of `DeleteContext` in **validate** command.
* Fixed an issue in the **upload** command where it would try to upload content entities with unsupported versions.
* Added a new validation that checks in playbooks for the usage of specific instance in **validate** command.
* Added the **--staged** flag to **validate** command to run on staged files only.

## 1.2.7

* Changed input parameters in **find-dependencies** command.
  * Use ***-i, --input*** instead of ***-p, --path***.
  * Use ***-idp, --id-set-path*** instead of ***-i, --id-set-path***.
* Fixed an issue in the **unify** command where it crashed on an integration without an image file.
* Fixed an issue in the **format** command where unnecessary files were not skipped.
* Fixed an issue in the **update-release-notes** command where the *text* argument was not respected in all cases.
* Fixed an issue in the **validate** command where a warning about detailed description was given for unified or deprecated integrations.
* Improved the error returned by the **validate** command when running on files using the old format.

## 1.2.6

* No longer require setting `DEMISTO_README_VALIDATION` env var to enable README mdx validation. Validation will now run automatically if all necessary node modules are available.
* Fixed an issue in the **validate** command where the `--skip-pack-dependencies` would not skip id-set creation.
* Fixed an issue in the **validate** command where validation would fail if supplied an integration with an empty `commands` key.
* Fixed an issue in the **validate** command where validation would fail due to a required version bump for packs which are not versioned.
* Will use env var `DEMISTO_VERIFY_SSL` to determine if to use a secure connection for commands interacting with the Server when `--insecure` is not passed. If working with a local Server without a trusted certificate, you can set env var `DEMISTO_VERIFY_SSL=no` to avoid using `--insecure` on each command.
* Unifier now adds a link to the integration documentation to the integration detailed description.
* Fixed an issue in the **secrets** command where ignored secrets were not skipped.

## 1.2.5

* Added support for special fields: *defaultclassifier*, *defaultmapperin*, *defaultmapperout* in **download** command.
* Added -y option **format** command to assume "yes" as answer to all prompts and run non-interactively
* Speed up improvements for `validate` of README files.
* Updated the **format** command to adhere to the defined content schema and sub-schemas, aligning its behavior with the **validate** command.
* Added support for canvasContextConnections files in **format** command.

## 1.2.4

* Updated detailed description for community integrations.

## 1.2.3

* Fixed an issue where running **validate** failed on playbook with task that adds tags to the evidence data.
* Added the *displaypassword* field to the integration schema.
* Added new code validations to `XSOAR-linter`.
  * As warnings messages:
    * `demisto.params()` should be used only inside main function.
    * `demisto.args()` should be used only inside main function.
    * Functions args should have type annotations.
* Added `fromversion` field validation to test playbooks and scripts in **validate** command.

## 1.2.2

* Add support for warning msgs in the report and summary to **lint** command.
* Fixed an issue where **json-to-outputs** determined bool values as int.
* Fixed an issue where **update-release-notes** was crushing on `--all` flag.
* Fixed an issue where running **validate**, **update-release-notes** outside of content repo crushed without a meaningful error message.
* Added support for layoutscontainer in **init** contribution flow.
* Added a validation for tlp_color param in feeds in **validate** command.
* Added a validation for removal of integration parameters in **validate** command.
* Fixed an issue where **update-release-notes** was failing with a wrong error message when no pack or input was given.
* Improved formatting output of the **generate-docs** command.
* Add support for env variable *DEMISTO_SDK_ID_SET_REFRESH_INTERVAL*. Set this env variable to the refresh interval in minutes. The id set will be regenerated only if the refresh interval has passed since the last generation. Useful when generating Script documentation, to avoid re-generating the id_set every run.
* Added new code validations to `XSOAR-linter`.
  * As error messages:
    * Longer than 10 seconds sleep statements for non long running integrations.
    * exit() usage.
    * quit() usage.
  * As warnings messages:
    * `demisto.log` should not be used.
    * main function existence.
    * `demito.results` should not be used.
    * `return_output` should not be used.
    * try-except statement in main function.
    * `return_error` usage in main function.
    * only once `return_error` usage.
* Fixed an issue where **lint** command printed logs twice.
* Fixed an issue where *suffix* did not work as expected in the **create-content-artifacts** command.
* Added support for *prev-ver* flag in **lint** and **secrets** commands.
* Added support for *text* flag to **update-release-notes** command to add the same text to all release notes.
* Fixed an issue where **validate** did not recognize added files if they were modified locally.
* Added a validation that checks the `fromversion` field exists and is set to 5.0.0 or above when working or comparing to a non-feature branch in **validate** command.
* Added a validation that checks the certification field in the pack_metadata file is valid in **validate** command.
* The **update-release-notes** command will now automatically add docker image update to the release notes.

## 1.2.1

* Added an additional linter `XSOAR-linter` to the **lint** command which custom validates py files. currently checks for:
  * `Sys.exit` usages with non zero value.
  * Any `Print` usages.
* Fixed an issue where renamed files were failing on *validate*.
* Fixed an issue where single changed files did not required release notes update.
* Fixed an issue where doc_images required release-notes and validations.
* Added handling of dependent packs when running **update-release-notes** on changed *APIModules*.
  * Added new argument *--id-set-path* for id_set.json path.
  * When changes to *APIModule* is detected and an id_set.json is available - the command will update the dependent pack as well.
* Added handling of dependent packs when running **validate** on changed *APIModules*.
  * Added new argument *--id-set-path* for id_set.json path.
  * When changes to *APIModule* is detected and an id_set.json is available - the command will validate that the dependent pack has release notes as well.
* Fixed an issue where the find_type function didn't recognize file types correctly.
* Fixed an issue where **update-release-notes** command did not work properly on Windows.
* Added support for indicator fields in **update-release-notes** command.
* Fixed an issue where files in test dirs where being validated.

## 1.2.0

* Fixed an issue where **format** did not update the test playbook from its pack.
* Fixed an issue where **validate** validated non integration images.
* Fixed an issue where **update-release-notes** did not identified old yml integrations and scripts.
* Added revision templates to the **update-release-notes** command.
* Fixed an issue where **update-release-notes** crashed when a file was renamed.
* Fixed an issue where **validate** failed on deleted files.
* Fixed an issue where **validate** validated all images instead of packs only.
* Fixed an issue where a warning was not printed in the **format** in case a non-supported file type is inputted.
* Fixed an issue where **validate** did not fail if no release notes were added when adding files to existing packs.
* Added handling of incorrect layout paths via the **format** command.
* Refactor **create-content-artifacts** command - Efficient artifacts creation and better logging.
* Fixed an issue where image and description files were not handled correctly by **validate** and **update-release-notes** commands.
* Fixed an issue where the **format** command didn't remove all extra fields in a file.
* Added an error in case an invalid id_set.json file is found while running the **validate** command.
* Added fetch params checks to the **validate** command.

## 1.1.11

* Added line number to secrets' path in **secrets** command report.
* Fixed an issue where **init** a community pack did not present the valid support URL.
* Fixed an issue where **init** offered a non relevant pack support type.
* Fixed an issue where **lint** did not pull docker images for powershell.
* Fixed an issue where **find-dependencies** did not find all the script dependencies.
* Fixed an issue where **find-dependencies** did not collect indicator fields as dependencies for playbooks.
* Updated the **validate** and the **secrets** commands to be less dependent on regex.
* Fixed an issue where **lint** did not run on circle when docker did not return ping.
* Updated the missing release notes error message (RN106) in the **Validate** command.
* Fixed an issue where **Validate** would return missing release notes when two packs with the same substring existed in the modified files.
* Fixed an issue where **update-release-notes** would add duplicate release notes when two packs with the same substring existed in the modified files.
* Fixed an issue where **update-release-notes** would fail to bump new versions if the feature branch was out of sync with the master branch.
* Fixed an issue where a non-descriptive error would be returned when giving the **update-release-notes** command a pack which can not be found.
* Added dependencies check for *widgets* in **find-dependencies** command.
* Added a `update-docker` flag to **format** command.
* Added a `json-to-outputs` flag to the **run** command.
* Added a verbose (`-v`) flag to **format** command.
* Fixed an issue where **download** added the prefix "playbook-" to the name of playbooks.

## 1.1.10

* Updated the **init** command. Relevant only when passing the *--contribution* argument.
  * Added the *--author* option.
  * The *support* field of the pack's metadata is set to *community*.
* Added a proper error message in the **Validate** command upon a missing description in the root of the yml.
* **Format** now works with a relative path.
* **Validate** now fails when all release notes have been excluded.
* Fixed issue where correct error message would not propagate for invalid images.
* Added the *--skip-pack-dependencies* flag to **validate** command to skip pack dependencies validation. Relevant when using the *-g* flag.
* Fixed an issue where **Validate** and **Format** commands failed integrations with `defaultvalue` field in fetch incidents related parameters.
* Fixed an issue in the **Validate** command in which unified YAML files were not ignored.
* Fixed an issue in **generate-docs** where scripts and playbooks inputs and outputs were not parsed correctly.
* Fixed an issue in the **openapi-codegen** command where missing reference fields in the swagger JSON caused errors.
* Fixed an issue in the **openapi-codegen** command where empty objects in the swagger JSON paths caused errors.
* **update-release-notes** command now accept path of the pack instead of pack name.
* Fixed an issue where **generate-docs** was inserting unnecessary escape characters.
* Fixed an issue in the **update-release-notes** command where changes to the pack_metadata were not detected.
* Fixed an issue where **validate** did not check for missing release notes in old format files.

## 1.1.9

* Fixed an issue where **update-release-notes** command failed on invalid file types.

## 1.1.8

* Fixed a regression where **upload** command failed on test playbooks.
* Added new *githubUser* field in pack metadata init command.
* Support beta integration in the commands **split-yml, extract-code, generate-test-playbook and generate-docs.**
* Fixed an issue where **find-dependencies** ignored *toversion* field in content items.
* Added support for *layoutscontainer*, *classifier_5_9_9*, *mapper*, *report*, and *widget* in the **Format** command.
* Fixed an issue where **Format** will set the `ID` field to be equal to the `name` field in modified playbooks.
* Fixed an issue where **Format** did not work for test playbooks.
* Improved **update-release-notes** command:
  * Write content description to release notes for new items.
  * Update format for file types without description: Connections, Incident Types, Indicator Types, Layouts, Incident Fields.
* Added a validation for feedTags param in feeds in **validate** command.
* Fixed readme validation issue in community support packs.
* Added the **openapi-codegen** command to generate integrations from OpenAPI specification files.
* Fixed an issue were release notes validations returned wrong results for *CommonScripts* pack.
* Added validation for image links in README files in **validate** command.
* Added a validation for default value of fetch param in feeds in **validate** command.
* Fixed an issue where the **Init** command failed on scripts.

## 1.1.7

* Fixed an issue where running the **format** command on feed integrations removed the `defaultvalue` fields.
* Playbook branch marked with *skipunavailable* is now set as an optional dependency in the **find-dependencies** command.
* The **feedReputation** parameter can now be hidden in a feed integration.
* Fixed an issue where running the **unify** command on JS package failed.
* Added the *--no-update* flag to the **find-dependencies** command.
* Added the following validations in **validate** command:
  * Validating that a pack does not depend on NonSupported / Deprecated packs.

## 1.1.6

* Added the *--description* option to the **init** command.
* Added the *--contribution* option to the **init** command which converts a contribution zip to proper pack format.
* Improved **validate** command performance time and outputs.
* Added the flag *--no-docker-checks* to **validate** command to skip docker checks.
* Added the flag *--print-ignored-files* to **validate** command to print ignored files report when the command is done.
* Added the following validations in **validate** command:
  * Validating that existing release notes are not modified.
  * Validating release notes are not added to new packs.
  * Validating that the "currentVersion" field was raised in the pack_metadata for modified packs.
  * Validating that the timestamp in the "created" field in the pack_metadata is in ISO format.
* Running `demisto-sdk validate` will run the **validate** command using git and only on committed files (same as using *-g --post-commit*).
* Fixed an issue where release notes were not checked correctly in **validate** command.
* Fixed an issue in the **create-id-set** command where optional playbook tasks were not taken into consideration.
* Added a prompt to the `demisto-sdk update-release-notes` command to prompt users to commit changes before running the release notes command.
* Added support to `layoutscontainer` in **validate** command.

## 1.1.5

* Fixed an issue in **find-dependencies** command.
* **lint** command now verifies flake8 on CommonServerPython script.

## 1.1.4

* Fixed an issue with the default output file name of the **unify** command when using "." as an output path.
* **Unify** command now adds contributor details to the display name and description.
* **Format** command now adds *isFetch* and *incidenttype* fields to integration yml.
* Removed the *feedIncremental* field from the integration schema.
* **Format** command now adds *feedBypassExclusionList*, *Fetch indicators*, *feedReputation*, *feedReliability*,
     *feedExpirationPolicy*, *feedExpirationInterval* and *feedFetchInterval* fields to integration yml.
* Fixed an issue in the playbooks schema.
* Fixed an issue where generated release notes were out of order.
* Improved pack dependencies detection.
* Fixed an issue where test playbooks were mishandled in **validate** command.

## 1.1.3

* Added a validation for invalid id fields in indicators types files in **validate** command.
* Added default behavior for **update-release-notes** command.
* Fixed an error where README files were failing release notes validation.
* Updated format of generated release notes to be more user friendly.
* Improved error messages for the **update-release-notes** command.
* Added support for `Connections`, `Dashboards`, `Widgets`, and `Indicator Types` to **update-release-notes** command.
* **Validate** now supports scripts under the *TestPlaybooks* directory.
* Fixed an issue where **validate** did not support powershell files.

## 1.1.2

* Added a validation for invalid playbookID fields in incidents types files in **validate** command.
* Added a code formatter for python files.
* Fixed an issue where new and old classifiers where mixed on validate command.
* Added *feedIncremental* field to the integration schema.
* Fixed error in the **upload** command where unified YMLs were not uploaded as expected if the given input was a pack.
* Fixed an issue where the **secrets** command failed due to a space character in the file name.
* Ignored RN validation for *NonSupported* pack.
* You can now ignore IF107, SC100, RP102 error codes in the **validate** command.
* Fixed an issue where the **download** command was crashing when received as input a JS integration or script.
* Fixed an issue where **validate** command checked docker image for JS integrations and scripts.
* **validate** command now checks scheme for reports and connections.
* Fixed an issue where **validate** command checked docker when running on all files.
* Fixed an issue where **validate** command did not fail when docker image was not on the latest numeric tag.
* Fixed an issue where beta integrations were not validated correctly in **validate** command.

## 1.1.1

* fixed and issue where file types were not recognized correctly in **validate** command.
* Added better outputs for validate command.

## 1.1.0

* Fixed an issue where changes to only non-validated files would fail validation.
* Fixed an issue in **validate** command where moved files were failing validation for new packs.
* Fixed an issue in **validate** command where added files were failing validation due to wrong file type detection.
* Added support for new classifiers and mappers in **validate** command.
* Removed support of old RN format validation.
* Updated **secrets** command output format.
* Added support for error ignore on deprecated files in **validate** command.
* Improved errors outputs in **validate** command.
* Added support for linting an entire pack.

## 1.0.9

* Fixed a bug where misleading error was presented when pack name was not found.
* **Update-release-notes** now detects added files for packs with versions.
* Readme files are now ignored by **update-release-notes** and validation of release notes.
* Empty release notes no longer cause an uncaught error during validation.

## 1.0.8

* Changed the output format of demisto-sdk secrets.
* Added a validation that checkbox items are not required in integrations.
* Added pack release notes generation and validation.
* Improved pack metadata validation.
* Fixed an issue in **validate** where renamed files caused an error

## 1.0.4

* Fix the **format** command to update the `id` field to be equal to `details` field in indicator-type files, and to `name` field in incident-type & dashboard files.
* Fixed a bug in the **validate** command for layout files that had `sortValues` fields.
* Fixed a bug in the **format** command where `playbookName` field was not always present in the file.
* Fixed a bug in the **format** command where indicatorField wasn't part of the SDK schemas.
* Fixed a bug in **upload** command where created unified docker45 yml files were not deleted.
* Added support for IndicatorTypes directory in packs (for `reputation` files, instead of Misc).
* Fixed parsing playbook condition names as string instead of boolean in **validate** command
* Improved image validation in YAML files.
* Removed validation for else path in playbook condition tasks.

## 1.0.3

* Fixed a bug in the **format** command where comments were being removed from YAML files.
* Added output fields: *file_path* and *kind* for layouts in the id-set.json created by **create-id-set** command.
* Fixed a bug in the **create-id-set** command Who returns Duplicate for Layouts with a different kind.
* Added formatting to **generate-docs** command results replacing all `<br>` tags with `<br/>`.
* Fixed a bug in the **download** command when custom content contained not supported content entity.
* Fixed a bug in **format** command in which boolean strings  (e.g. 'yes' or 'no') were converted to boolean values (e.g. 'True' or 'False').
* **format** command now removes *sourceplaybookid* field from playbook files.
* Fixed a bug in **generate-docs** command in which integration dependencies were not detected when generating documentation for a playbook.

## 1.0.1

* Fixed a bug in the **unify** command when output path was provided empty.
* Improved error message for integration with no tests configured.
* Improved the error message returned from the **validate** command when an integration is missing or contains malformed fetch incidents related parameters.
* Fixed a bug in the **create** command where a unified YML with a docker image for 4.5 was copied incorrectly.
* Missing release notes message are now showing the release notes file path to update.
* Fixed an issue in the **validate** command in which unified YAML files were not ignored.
* File format suggestions are now shown in the relevant file format (JSON or YAML).
* Changed Docker image validation to fail only on non-valid ones.
* Removed backward compatibility validation when Docker image is updated.

## 1.0.0

* Improved the *upload* command to support the upload of all the content entities within a pack.
* The *upload* command now supports the improved pack file structure.
* Added an interactive option to format integrations, scripts and playbooks with No TestPlaybooks configured.
* Added an interactive option to configure *conf.json* file with missing test playbooks for integrations, scripts and playbooks
* Added *download* command to download custom content from Demisto instance to the local content repository.
* Improved validation failure messages to include a command suggestion, wherever relevant, to fix the raised issue.
* Improved 'validate' help and documentation description
* validate - checks that scripts, playbooks, and integrations have the *tests* key.
* validate - checks that test playbooks are configured in `conf.json`.
* demisto-sdk lint - Copy dir better handling.
* demisto-sdk lint - Add error when package missing in docker image.
* Added *-a , --validate-all* option in *validate* to run all validation on all files.
* Added *-i , --input* option in *validate* to run validation on a specified pack/file.
* added *-i, --input* option in *secrets* to run on a specific file.
* Added an allowed hidden parameter: *longRunning* to the hidden integration parameters validation.
* Fixed an issue with **format** command when executing with an output path of a folder and not a file path.
* Bug fixes in generate-docs command given playbook as input.
* Fixed an issue with lint command in which flake8 was not running on unit test files.

## 0.5.2

* Added *-c, --command* option in *generate-docs* to generate a specific command from an integration.
* Fixed an issue when getting README/CHANGELOG files from git and loading them.
* Removed release notes validation for new content.
* Fixed secrets validations for files with the same name in a different directory.
* demisto-sdk lint - parallelization working with specifying the number of workers.
* demisto-sdk lint - logging levels output, 3 levels.
* demisto-sdk lint - JSON report, structured error reports in JSON format.
* demisto-sdk lint - XML JUnit report for unit-tests.
* demisto-sdk lint - new packages used to accelerate execution time.
* demisto-sdk secrets - command now respects the generic whitelist, and not only the pack secrets.

## 0.5.0

[PyPI History][1]

[1]: https://pypi.org/project/demisto-sdk/#history

## 0.4.9

* Fixed an issue in *generate-docs* where Playbooks and Scripts documentation failed.
* Added a graceful error message when executing the *run" command with a misspelled command.
* Added more informative errors upon failures of the *upload* command.
* format command:
  * Added format for json files: IncidentField, IncidentType, IndicatorField, IndicatorType, Layout, Dashboard.
  * Added the *-fv --from-version*, *-nv --no-validation* arguments.
  * Removed the *-t yml_type* argument, the file type will be inferred.
  * Removed the *-g use_git* argument, running format without arguments will run automatically on git diff.
* Fixed an issue in loading playbooks with '=' character.
* Fixed an issue in *validate* failed on deleted README files.

## 0.4.8

* Added the *max* field to the Playbook schema, allowing to define it in tasks loop.
* Fixed an issue in *validate* where Condition branches checks were case sensitive.

## 0.4.7

* Added the *slareminder* field to the Playbook schema.
* Added the *common_server*, *demisto_mock* arguments to the *init* command.
* Fixed an issue in *generate-docs* where the general section was not being generated correctly.
* Fixed an issue in *validate* where Incident type validation failed.

## 0.4.6

* Fixed an issue where the *validate* command did not identify CHANGELOG in packs.
* Added a new command, *id-set* to create the id set - the content dependency tree by file IDs.

## 0.4.5

* generate-docs command:
  * Added the *use_cases*, *permissions*, *command_permissions* and *limitations*.
  * Added the *--insecure* argument to support running the script and integration command in Demisto.
  * Removed the *-t yml_type* argument, the file type will be inferred.
  * The *-o --output* argument is no longer mandatory, default value will be the input file directory.
* Added support for env var: *DEMISTO_SDK_SKIP_VERSION_CHECK*. When set version checks are skipped.
* Fixed an issue in which the CHANGELOG files did not match our scheme.
* Added a validator to verify that there are no hidden integration parameters.
* Fixed an issue where the *validate* command ran on test files.
* Removed the *env-dir* argument from the demisto-sdk.
* README files which are html files will now be skipped in the *validate* command.
* Added support for env var: *DEMISTO_README_VALIDATOR*. When not set the readme validation will not run.

## 0.4.4

* Added a validator for IncidentTypes (incidenttype-*.json).
* Fixed an issue where the -p flag in the *validate* command was not working.
* Added a validator for README.md files.
* Release notes validator will now run on: incident fields, indicator fields, incident types, dashboard and reputations.
* Fixed an issue where the validator of reputation(Indicator Type) did not check on the details field.
* Fixed an issue where the validator attempted validating non-existing files after deletions or name refactoring.
* Removed the *yml_type* argument in the *split-yml*, *extract-code* commands.
* Removed the *file_type* argument in the *generate-test-playbook* command.
* Fixed the *insecure* argument in *upload*.
* Added the *insecure* argument in *run-playbook*.
* Standardise the *-i --input*, *-o --output* to demisto-sdk commands.

## 0.4.3

* Fixed an issue where the incident and indicator field BC check failed.
* Support for linting and unit testing PowerShell integrations.

## 0.4.2

* Fixed an issue where validate failed on Windows.
* Added a validator to verify all branches are handled in conditional task in a playbook.
* Added a warning message when not running the latest sdk version.
* Added a validator to check that the root is connected to all tasks in the playbook.
* Added a validator for Dashboards (dashboard-*.json).
* Added a validator for Indicator Types (reputation-*.json).
* Added a BC validation for changing incident field type.
* Fixed an issue where init command would generate an invalid yml for scripts.
* Fixed an issue in misleading error message in v2 validation hook.
* Fixed an issue in v2 hook which now is set only on newly added scripts.
* Added more indicative message for errors in yaml files.
* Disabled pykwalify info log prints.

## 0.3.10

* Added a BC check for incident fields - changing from version is not allowed.
* Fixed an issue in create-content-artifacts where scripts in Packs in TestPlaybooks dir were copied with a wrong prefix.

## 0.3.9

* Added a validation that incident field can not be required.
* Added validation for fetch incident parameters.
* Added validation for feed integration parameters.
* Added to the *format* command the deletion of the *sourceplaybookid* field.
* Fixed an issue where *fieldMapping* in playbook did not pass the scheme validation.
* Fixed an issue where *create-content-artifacts* did not copy TestPlaybooks in Packs without prefix of *playbook-*.
* Added a validation the a playbook can not have a rolename set.
* Added to the image validator the new DBot default image.
* Added the fields: elasticcommonfields, quiet, quietmode to the Playbook schema.
* Fixed an issue where *validate* failed on integration commands without outputs.
* Added a new hook for naming of v2 integrations and scripts.

## 0.3.8

* Fixed an issue where *create-content-artifact* was not loading the data in the yml correctly.
* Fixed an issue where *unify* broke long lines in script section causing syntax errors

## 0.3.7

* Added *generate-docs* command to generate documentation file for integration, playbook or script.
* Fixed an issue where *unify* created a malformed integration yml.
* Fixed an issue where demisto-sdk **init** creates unit-test file with invalid import.

## 0.3.6

* Fixed an issue where demisto-sdk **validate** failed on modified scripts without error message.

## 0.3.5

* Fixed an issue with docker tag validation for integrations.
* Restructured repo source code.

## 0.3.4

* Saved failing unit tests as a file.
* Fixed an issue where "_test" file for scripts/integrations created using **init** would import the "HelloWorld" templates.
* Fixed an issue in demisto-sdk **validate** - was failing on backward compatiblity check
* Fixed an issue in demisto-sdk **secrets** - empty line in .secrets-ignore always made the secrets check to pass
* Added validation for docker image inside integrations and scripts.
* Added --use-git flag to **format** command to format all changed files.
* Fixed an issue where **validate** did not fail on dockerimage changes with bc check.
* Added new flag **--ignore-entropy** to demisto-sdk **secrets**, this will allow skip entropy secrets check.
* Added --outfile to **lint** to allow saving failed packages to a file.

## 0.3.3

* Added backwards compatibility break error message.
* Added schema for incident types.
* Added **additionalinfo** field to as an available field for integration configuration.
* Added pack parameter for **init**.
* Fixed an issue where error would appear if name parameter is not set in **init**.

## 0.3.2

* Fixed the handling of classifier files in **validate**.

## 0.3.1

* Fixed the handling of newly created reputation files in **validate**.
* Added an option to perform **validate** on a specific file.

## 0.3.0

* Added support for multi-package **lint** both with parallel and without.
* Added all parameter in **lint** to run on all packages and packs in content repository.
* Added **format** for:
  * Scripts
  * Playbooks
  * Integrations
* Improved user outputs for **secrets** command.
* Fixed an issue where **lint** would run pytest and pylint only on a single docker per integration.
* Added auto-complete functionality to demisto-sdk.
* Added git parameter in **lint** to run only on changed packages.
* Added the **run-playbook** command
* Added **run** command which runs a command in the Demisto playground.
* Added **upload** command which uploads an integration or a script to a Demisto instance.
* Fixed and issue where **validate** checked if release notes exist for new integrations and scripts.
* Added **generate-test-playbook** command which generates a basic test playbook for an integration or a script.
* **validate** now supports indicator fields.
* Fixed an issue with layouts scheme validation.
* Adding **init** command.
* Added **json-to-outputs** command which generates the yaml section for outputs from an API raw response.

## 0.2.6

* Fixed an issue with locating release notes for beta integrations in **validate**.

## 0.2.5

* Fixed an issue with locating release notes for beta integrations in **validate**.

## 0.2.4

* Adding image validation to Beta_Integration and Packs in **validate**.

## 0.2.3

* Adding Beta_Integration to the structure validation process.
* Fixing bug where **validate** did checks on TestPlaybooks.
* Added requirements parameter to **lint**.

## 0.2.2

* Fixing bug where **lint** did not return exit code 1 on failure.
* Fixing bug where **validate** did not print error message in case no release notes were give.

## 0.2.1

* **Validate** now checks that the id and name fields are identical in yml files.
* Fixed a bug where sdk did not return any exit code.

## 0.2.0

* Added Release Notes Validator.
* Fixed the Unifier selection of your python file to use as the code.
* **Validate** now supports Indicator fields.
* Fixed a bug where **validate** and **secrets** did not return exit code 1 on failure.
* **Validate** now runs on newly added scripts.

## 0.1.8

* Added support for `--version`.
* Fixed an issue in file_validator when calling `checked_type` method with script regex.

## 0.1.2

* Restructuring validation to support content packs.
* Added secrets validation.
* Added content bundle creation.
* Added lint and unit test run.

## 0.1.1

* Added new logic to the unifier.
* Added detailed README.
* Some small adjustments and fixes.

## 0.1.0

Capabilities:

* **Extract** components(code, image, description etc.) from a Demisto YAML file into a directory.
* **Unify** components(code, image, description etc.) to a single Demisto YAML file.
* **Validate** Demisto content files.<|MERGE_RESOLUTION|>--- conflicted
+++ resolved
@@ -1,12 +1,9 @@
 # Changelog
 ## Unreleased
 * Fixed an issue where the coloring directives where showing in log messages.
-<<<<<<< HEAD
-* Improved logs for cases of changed dependant API modules.
-=======
 * Fixed an issue where **create-content-graph** was not executed upon changes in the parser infra files.
 * Added a parameter `skip-packs-known-words` to the **doc-review** command, making sure that pack known words will not be added.
->>>>>>> 0a20d1d2
+* Improved logs for cases of changed dependant API modules.
 
 ## 1.18.0
 * Added the ability to ignore any validation in the **validate** command when running in an external (non-demisto/content) repo, by placing a `.private-repo-settings` file at its root.
