# Changelog
## Unreleased
* Fixed an issue where the coloring directives where showing in log messages.
* Fixed an issue where **create-content-graph** was not executed upon changes in the parser infra files.

## 1.18.0
* Added the ability to ignore any validation in the **validate** command when running in an external (non-demisto/content) repo, by placing a `.private-repo-settings` file at its root.
* Calling **format** with the `-d` flag now removes test playbooks testing the deprecated content from conf.json.
* Improved the content graph performance when calculating content relationships.
* Improved determinism of SDK unit tests.
* **validate** will now run on all the pack content items when the pack supported marketplaces are modified.
* **pre-commit** no longer runs when there are no modified files (unless provided with input files).
* Added new validation that XSIAM integrations must have `marketplacev2` as the value of the marketplaces field.
* Added an ability to provide list of marketplace names as a credentials-type (type 9) param attribute.
* **doc-review** will run with the `--use-packs-known-words` true by default.
* Added the *deprecated* field to the pack object for the content-graph metadata.
* Calling **modeling-rules init-test-data** will now return the XDM fields output in alphabetical order.
* Added a new validation (`BA125`) to **validate**, assuring internal function names aren't used in customer-facing docs.
* Removed the Pipfile and Pipfile.lock from the templates in the **init** command.
* Disabled the option to create an integration with `Pipfile` and `Pipfile.lock` files, as they are deprecated.
* Added the Sourcery hook to **pre-commit**.
* Added a working directory to the `contribution_converter` in order to support working on a temporary directory.
* Added a waiting period when checking whether the dataset exists in the **modeling-rule test** command.
* Fixed an issue where the *DEMISTO_SDK_SKIP_VERSION_CHECK* was ignored when running on non CI environments.
* Fixed an issue where **validate** falsely detected backwards-compatibility issues, and prevented adding the `marketplaces` key to content items.
* Fixed an issue where the SDK would fail pulling docker images.
* Fixed an issue where **prepare-content** command would add the string `candidate` to scripts and integrations for the *nativeimage* key.
* Fixed an issue where in some cases the **split** command did not remove pack version note from the script.
* Fixed an issue where **validate** would not properly detect dependencies of core packs.
* Fixed an issue where **validate** failed on single-select types incident and indicator fields when given empty value as a select value option.
* Fixed an issue where errors in **validate** were logged as `info`.
* Fixed an issue where **validate** error messages were not logged when an integration param, or the default argument in reputation commands is not valid.
* Fixed an issue where the **format** command would change the value of the `unsearchable` key in fields.
* Fixed an issue where **lint** command failed to pull docker image in Gitlab environment.
* Fixed an issue in **doc-review** command where escape characters within Markdown files were detected as invalid words.
* Fixed an issue where **validate** failed on infrastructure test files.
* Fixed an issue in **update-content-graph** where the neo4j service was unaccessible for non-root users.
<<<<<<< HEAD
* Added a Sourcery hook to **pre-commit**.
* Updated the **format** command to use the content graph instead of the id_set file.
=======
>>>>>>> 0e71ebba

## 1.17.2
* Fixed an issue where **lint** and **validate** commands failed on integrations and scripts that use docker images that are not available in the Docker Hub but exist locally.
* Added documentation for the flag **override-existing** used in upload.
* Fixed an issue where **validate** failed on Incident Field items with a `template` value.
* Improved memory efficiency in **update-content-graph** and **create-content-graph** commands.
* Removed support for the `cve_id` name for the default-argument for **cve** reputation commands in **validate**. Now, only `cve` may be used for such commands.
* Fixed an issue where **zip_packs** failed uploading content.
* Added `tenant_timezone` handling to the **modeling-rules init** command, allowing usage with tenants in various timezones.
* Shortened the timeout when checking whether the dataset exists in **test-modeling-rule**.
* Cleaned up project dependencies.
* Added support for the **List** content item in **Xpanse** marketplace.
* Fixed an issue in **run-unit-tests** command when running Powershell tests.
* Fixed an issue where **lint** failed running when a docker container would not init properly.
* Fixed an issue where the *upload* command would upload a pack metadata with wrong display names.
* Performance enhancements when reading yaml files.
* Removed redundant errors and fields from `errors.py`.
* Updated **update-release-notes** to use graph instead of id_set.

## 1.17.1
* Added the `aliasTo` key to the Incident Field schema.
* Modified **validate** to not require fields whose value is always `False`.
* Modified **validate** to use the graph instead of id_set on changed *APIModules*.
* Fixed an issue where `register_module_line()` was not removed from python scripts when the script had no trailing newline.
* Fixed an issue where an integration containing a command without a description would fail to upload while using the **upload** command.
* Fixed an issue where attempting to individually upload `Preprocess Rule` files raised an unclear error message. Note: preprocess rules can not be individually uploaded, but only as part of a pack.
* Fixed an issue where the **upload** command would fail on Indicator Types.
* Fixed an issue where the **upload** command would return the wrong error message when connection credentials are invalid.
* Fixed an issue where the **upload** command would fail parsing input paths.
* added support for the `isfetcheventsandassets` flag in content graph.
* Fixed an issue where the **modeling-rules test** command failed to get the existence of result from dataset in cases where the results take time to load.
* Added an aliasTo key to the incident field schema.

## 1.17.0
* **validate** will only fail on docker related errors if the pack is supported by xsoar.
* Added a validation that assures filename, id, and name have a correct suffix for modeling/parsing rules files.
* Added new **validate** checks, preventing unwanted changes of the marketplaces (BC108,BC109), toversion (BC107)  and fromversion (BC106) fields.
* Removed the `timezone_offset` argument in the *modeling-rules test* command.
* Fixed an issue where **lint** failed when importing functions from CommonServerUserPython.
* The **format** command now will sync hidden parameters with master branch.
* Fixed an issue where lock integration failed on FileNotFound.(PANW-internal only).
* Fixed an issue where **lint** falsely warned of using `demisto.results`.
* Fixed an issue where **validate** always returned *XSIAM Dashboards* and *Correlation Rules* files as valid.
* Added `GR107` validation to **validate** using the graph validations to check that no deprecated items are used by non-deprecated content.
* Fixed an issue where the **modeling-rules test** command failed to get the existence of dataset in cases where the dataset takes more than 1 minute to get indexed.
* Fixed an issue in **lint** where the container used for linting had dependency conflicts with the image used by content, and caused inconsistent results.
* Fixed an issue where the **download** command failed when the playbook has different `name` and `id`.
* Moved the **pre-commmit** command template to the `demisto/content` repository, where it's easier to maintain.
* Fixed an issue where an internal method caused warning messages when reading md files.
* Added support for Pre Process Rules in the **upload** command.
* Fixed an issue where **upload** would not upload items whose `maketplaces` value was an empty list.
* Added a prettyName key to the incident field schema.
* Fixed an issue where **upload** command could not parse content items that are not unicode-encoded.

## 1.16.0
* Added a check to **is_docker_image_latest_tag** to only fail the validation on non-latest image tag when the current tag is older than 3 days.
* Fixed an issue where **upload** would not properly show the installed version in the UI.
* Fixed an issue where the `contribution_converter` failed replacing generated release notes with the contribution form release notes.
* Fixed an issue where an extra levelname was added to a logging message.
* Modified the `mypy` pre-commit hook to run in a virtual environment, rather than the local mypy version.
* Added support to run **validate** with `--git` flag on detached HEAD.
* Added a validation that the **validate** command will fail if the pack name is not prefixed on XSIAM dashboard images.
* Fixed the **generate-test-playbook** which failed on an unexpected keyword argument - 'console_log_threshold'.
* Fixed an issue where **prepare-content** would not properly parse the `fromVersion` and `toVersion` attributes of XSIAM-Dashbaord and XSIAM-Report content items.
* Fixed an issue where **validate** command did not fail on non-existent dependency ids of non-mandatory dependant content.
* Fixed pytest async io deprecation warning.
* Added the `--incident-id` argument (optional) to the **run** command.
* Fixed an issue in **run-unit-tests** and **update-content-graph** where running commands in a docker container was done with insufficient permissions.
* Added the `_time` field to the output compare table of the **modeling-rules test** command.
* Changed the endpoint **download** uses to get system content items.
* Fixed an issue where graph-related tasks failed when files were deleted from the repo.
* Added a **validate** check, and a **format** auto fix for the `fromversion` field in Correlation Rules and XSIAM Dashboards.
* Update the format used for dev-dependencies in pyproject.toml to match modern versions of Poetry.
* Added timestamps to logging messages when running in a CI build.

## 1.15.5
* **Breaking Change**: The default of the **upload** command `--zip` argument is `true`. To upload packs as custom content items use the `--no-zip` argument.
* Removed the `no-implicit-optional` hook from **pre-commit**.
* Removed the `markdownlint` hook from **pre-commit**.
* Fixed an issue in **run-unit-tests** to pass with warnings when no tests are collected.
* Fixed an issue in **run-unit-tests** with the coverage calculation.
* Fixed a notification about log file location appeared more than once.
* Updated the error message when code coverage is below the threshold in **coverage-analyze** to be printed in a more noticeable red color.
* Fixed an issue in **upload** that failed when a comma-separated list of paths is passed to the `--input` argument.
* Running **validate** with the `--graph` flag will now run the graph validations after all other validations.
* improved the generated release note for newly added XSIAM entities when running *update-release-notes* command.
* Fixed an issue where in some cases validation failed when mapping null values.
* Fixed an issue in **upload** command where the `--keep-zip` argument did not clean the working directory.
* Fixed an issue where an extra levelname was added to a logging message.
* Fixed an issue in **upload** where uploading packs to XSIAM failed due to version mismatch.

## 1.15.4
* Fixed an issue where *update-release-notes* and *doc-review* did not handle new content notes as expected.
* Fixed an issue in PEP484 (no-implicit-optional) hook to **pre-commit**.
* Fixed an issue in **upload** with `--input-config-file` where the content items weren't uploaded in the correct pack.
* Added support to disable the default logging colors with the **DEMISTO_SDK_LOG_NO_COLORS** environment variable.

## 1.15.3
* Added the `--init` flag to **download**.
* Added the `--keep-empty-folders` flag to **download**.
* Added `markdown-lint` to **pre-commit**
* Added the PEP484 (no-implicit-optional) hook to **pre-commit**.
* Fixed an issue where the content-graph parsing failed on mappers with undefined mapping.
* Fixed an issue in **validate** where `pack_metadata.json` files were not collected proplely in `--graph` option.
* Fixed an issue where *validate* reputation commands outputs were not checked for new content.
* Added *IN107* and *DB100* error codes to *ALLOWED_IGNORE_ERRORS* list.
* Added a validation that assures feed integrations implement the `integration_reliability` configuration parameter.
* Fixed an issue where the format command did not work as expected on pre-process rules files.
* Fixed an issue where **upload** command failed to upload when the XSOAR version is beta.
* Fixed an issue where **upload** command summary was inaccurate when uploading a `Pack` without the `-z` flag.
* Added pack name and pack version to **upload** command summary.
* Added support for modeling rules with multi datasets in ****modeling-rules test**** command.
* Fixed an issue where **validate** didn't recognize layouts with incident fields missing from `id_set.json` even when `--post-commit` was indicated.

## 1.15.2
* Fixed an issue where **format** added default arguments to reputation commands which already have one.
* Fixed an issue where **validate** fails when adding the *advance* field to the integration required fields.
* Updated the integration Traffic Light Protocol (TLP) color list schema in the **validate** command.
* Fixed an issue where **upload** would not read a repo configuration file properly.
* Fixed an issue where **upload** would not handle the `-x`/`--xsiam` flag properly.
* Fixed an issue where **format** failed to use input from the user, when asking about a `from_version`.
* Added the `-n`/`--assume_no` flag to **format**.

## 1.15.1
* Fixed an issue where **generate-docs** generated fields with double html escaping.
* Fixed an issue where **upload** failed when using the `-z` flag.

## 1.15.0
* **Breaking Change**: the **upload** command now only supports **XSOAR 6.5** or newer (and all XSIAM versions).
* **upload** now uses content models, and calls the `prepare` method of each model before uploading (unless uploading a zipped pack).
* Added a *playbook* modification to **prepare-content**, replacing `getIncident` calls with `getAlerts`, when uploading to XSIAM.
* Added a *playbook* modification to **prepare-content**, replacing `${incident.fieldname}` context accessors with `${alert.fieldname}` when uploading to XSIAM.
* Added a *playbook* modification to **prepare-content**, replacing `incident` to `alert` in task display names, when uploading to XSIAM.
* Added a *layout* modification to **prepare-content**, replacing `Related/Child/Linked Incidents` to `... Alerts` when uploading to XSIAM.
* Added a *script* modification to **prepare-content**, automatically replacing the word `incident` with `alert` when uploading to XSIAM.
* Added a validation that the **validate** command will fail if the `dockerimage` field in scripts/integrations uses any py3-native docker image.
* Updated the `ruff` version used in **pre-commit** to `0.0.269`.
* Fixed an issue in **create-content-graph** which caused missing detection of duplicated content items.
* Fixed an issue where **run-unit-tests** failed on python2 content items.
* Fixed an issue in **validate** where core packs validations were checked against the core packs defined on master branch, rather than on the current branch.
* Fixed an issue in **pre-commit** where `--input` flag was not filtered by the git files.
* Skip reset containers for XSOAR NG and XSIAM(PANW-internal only).
* Fixed an issue where **lint** failed fetching docker image details from a PANW GitLab CI environment. (PANW-internal only).

## 1.14.5
* Added logging in case the container fails to run in **run-unit-tests**.
* Disabled **pre-commit** multiprocessing for `validate` and `format`, as they use a service.
* **pre-commit** now calls `format` with `--assume-yes` and `--no-validate`.
* Fixed an issue where **pre-commit** ran multiple times when checking out build related files.

## 1.14.4
* Added integration configuration for *Cortex REST API* integration.
* Removed `Flake8` from **pre-commit**, as `ruff` covers its basic rules.
* Improved log readability by silencing non-critical `neo4j` (content graph infrastructure) logs.
* Fixed an issue where **run-unit-tests** failed on python2 content items.
* Fixed an issue where **modeling-rules test** did not properly handle query fields that pointed to a string.
* Fixed an issue when trying to fetch remote files when not under the content repo.
* Fixed a validation that the **modeling-rules test** command will fail if no test data file exist.
* Fixed an issue where **format** command failed while updating the `fromversion` entry.
* Added support for mapping uuid to names for Layout files in the **download** command.

## 1.14.3
* Fixed an issue where **run-unit-tests** failed running on items with `test_data`.
* Updated the demisto-py to v3.2.10 which now supports url decoding for the proxy authentication password.
* Fixed an issue where **generate-outputs** did not generate context paths for empty lists or dictionaries in the response.

## 1.14.2
* Added the `--staged-only` flag to **pre-commit**.
* Fixed an issue where **run-unit-tests** failed running on items with `test_data`.
* Fixed an issue where **pre-commit** ran on unchanged files.
* Add the ability to run **secrets** in **pre-commit** by passing a `--secrets` flag.
* Added support to override the log file with the **DEMISTO_SDK_LOG_FILE_PATH** environment variable.

## 1.14.1
* Fixed an issue where **update-release-notes** command failed when running on a pack that contains deprecated integrations without the `commands` section.
* Added toVersion and fromVersion to XSIAM content items schema.
* Fixed an issue where **validate** failed when attempting to map null values in a classifier and layout.
* Added search marketplace functionality to XSIAM client.
* Fixed an issue in **pre-commit** command where `MYPYPATH` was not set properly.
* Updated the integration category list in the **init** command.
* Fixed an issue where in some environments docker errors were not caught.
* Added a validation that the **validate** command will fail on README files if an image does not exist in the specified path.

## 1.14.0
* Added the `DEMISTO_SDK_GRAPH_FORCE_CREATE` environment variable. Use it to force the SDK to recreate the graph, rather than update it.
* Added support for code importing multi-level ApiModules to **lint**.
* Added a validation that the **modeling-rules test** command will fail if no test data file exist.
* Added support for the `<~XPANSE>` marketplace tag in release notes.
* Added support for marketplace tags in the **doc-review** command.
* Added **generate-unit-tests** documentation to the repo README.
* Added the `hiddenpassword` field to the integration schema, allowing **validate** to run on integrations with username-only inputs.
* Improved logs and error handling in the **modeling-rules test** command.
* Improved the warning message displayed for Contribution PRs editing outdated code.
* Improved the clarity of error messages for cases where yml files cannot be parsed as a dictionary.
* Updated the `XSIAMReport` schema.
* Standardized repo-wide logging. All logs are now created in one logger instance.
* **lint** now prevents unit-tests from accessing online resources in runtime.
* Updated the logs shown during lint when running in docker.
* Fixed an issue where **validate** showed errors twice.
* Fixed an issue where **validate** did not fail when xif files had wrong naming.
* Fixed an issue where **doc-review** required dot suffixes in release notes describing new content.
* Fixed an issue where **download** command failed when running on a beta integration.
* Fixed an issue where **update-release-notes** generated release notes for packs in their initial version (1.0.0).
* Fixed an issue with **update-content-graph** where `--use-git` parameter was ignored when using `--imported-path` parameter.
* Fixed an issue where **validate** failed on playbooks with valid inputs, since it did not collect the playbook inputs occurrences properly.

## 1.13.0
* Added the pack version to the code files when calling **unify**. The same value is removed when calling **split**.
* Added a message showing the output path when **prepare-content** is called.
* Contribution PRs that update outdated packs now display a warning message.
* Fixed an issue when kebab-case has a misspelling in one of the sub words, the suggestion might be confusing.
* Improved caching and stability for **lint**.
* Added support for *.xif* files in the **secrets** command.
* Fixed an issue where **validate** would fail when playbook inputs contain Transform Language (DT).
* Added a new **validate** check, making sure a first level header exist in release notes (RN116)
* Fixed an issue where **lint** would not properly handle multiple ApiModules imports.

## 1.12.0
* Added the **pre-commit** command, to improve code quality of XSOAR content.
* Added the **run-unit-tests** command, to run unit tests of given content items inside their respective docker images.
* Added support for filepath arguments in the **validate** and **format** commands.
* Added pre-commit hooks for `validate`, `format`, `run-unit-tests` and `update-docker-image` commands.
* Fixed an issue in the **download** command where layouts were overriden even without the `-f` option.
* Fixed an issue where Demisto-SDK did not detect layout ID when using the **download** command.
* Fixed an issue where the **lint** command ran on `native:dev` supported content when passing the `--docker-image all` flag, instead it will run on `native:candidate`.
* Added support for `native:candidate` as a docker image flag for **lint** command.
* Added a modification for layouts in **prepare-content**, replacing `Related Incidents`, `Linked Incidents` and `Child Incidents` with the suitable `... Alerts` name when uploading to XSIAM.
* Fixed an issue where logs and messages would not show when using the **download** command.
* Fixed an issue where the `server_min_version` field in metadata was an empty value when parsing packs without content items.
* Fixed an issue where running **openapi-codegen** resulted in false-positive error messages.
* Fixed an issue where **generate-python-to-yml** generated input arguments as required even though required=False was specified.
* Fixed an issue where **generate-python-to-yml** generated input arguments a default arguments when default=some_value was provided.
* Fixed a bug where **validate** returned error on playbook inputs with special characters.
* Fixed an issue where **validate** did not properly check `conf.json` when the latter is modified.
* Fixed an issue in the **upload** command, where a prompt was not showing on the console.
* Fixed an issue where running **lint** failed installing dependencies in containers.

## 1.11.0
* **Note: Demisto-SDK will soon stop supporting Python 3.8**
* Fixed an issue where using **download** on non-unicode content, merging them into existing files caused an error.
* Changed an internal setting to allow writing non-ascii content (unicode) using `YAMLHandler` and `JSONHandler`.
* Fixed an issue where an error message in **unify** was unclear for invalid input.
* Fixed an issue where running **validate** failed with **is_valid_integration_file_path_in_folder** on integrations that use API modules.
* Fixed an issue where **validate** failed with **is_valid_integration_file_path_in_folder** on integrations that use the `MSAPIModule`.
* Added **validate** check for the `modules` field in `pack_metadata.json` files.
* Changed **lint** to skip deprecated content, unless when using the `-i` flag.
* Fixed an issue where **update-release-notes** failed when a new *Parsing Rule* was added to a pack.
* Refactored the logging framework. Demisto-SDK logs will now be written to `.demist_sdk_debug.log` under the content path (when detected) or the current directory.
* Added `GR105` validation to **validate** command to check that no duplicate IDs are used.
* Added support for API Modules imported in API modules in the **unify** command.
* Added **validate** check, to make sure every Python file has a corresponding unit test file.

## 1.10.6
* Fixed an issue where running **validate** with the `-g` flag would skip some validations for old-formatted (unified) integration/script files.
* Deprecated integrations and scripts will not run anymore when providing the **--all-packs** to the **lint** command.
* Fixed an issue where a pack `serverMinVersion` would be calculated by the minimal fromVersion of its content items.
* Added the `--docker-image-target` flag to **lint** for testing native supported content with new images.

## 1.10.5
* Fixed an issue where running **run-test-playbook** would not use the `verify` parameter correctly. @ajoga
* Added a newline at the end of README files generated in **generate-docs**.
* Added the value `3` (out of bounds) to the `onChangeRepAlg` and `reputationCalc` fields under the `IncidentType` and `GenericType` schemas. **validate** will allow using it now.
* Fixed an issue where **doc-review** required dot suffixes in release notes describing new content.
* Fixed an issue where **validate** failed on Feed Integrations after adding the new *Collect/Connect* section field.
* Fixed an issue where using **postman-codegen** failed converting strings containing digits to kebab-case.
* Fixed an issue where the ***error-code*** command could not parse List[str] parameter.
* Updated validation *LO107* to support more section types in XSIAM layouts.

## 1.10.4
* Added support for running **lint** in multiple native-docker images.

## 1.10.3
* Fixed an issue where running **format** would fail after running npm install.
* Improved the graph validations in the **validate** command:
  - GR100 will now run on all content items of changed packs.
  - GR101 and GR102 will now catch invalid fromversion/toversion of files **using** the changed items.
  - GR103 errors will raise a warning when using the *-a* flag, but an error if using the *-i* or *g* flags.
* Fixed an issue where test-playbooks timed out.
* Fixed an issue where making a change in a module using an ApiModule would cause lint to run on the ApiModule unnecessarily.
* Fixed an issue where the `marketplace` field was not used when dumping pack zips.
* Fixed a typo in the README content generated with **update-release-notes** for updating integrations.
* Fixed an issue in **validate**, where using the `-gr` and `-i` flags did not run properly.
* Added the `sectionorder` field to integration scheme.
* Fixed an issue where in some occasions running of test-playbooks could receive session timeouts.
* Fixed an issue where **validate** command failed on core pack dependencies validation because of test dependencies.

## 1.10.2
* Added markdown lint formatting for README files in the **format** command.
* Fixed an issue where **lint** failed when using the `-cdam` flag with changed dependant api modules.
* Fixed an issue in the **upload** command, where `json`-based content items were not unified correctly when using the `--zip` argument.
* Added XPANSE core packs validations.

## 1.10.1
* Fixed an issue where **update-content-graph** failed to execute.

## 1.10.0
* **Breaking change**: Removed usage of `pipenv`, `isort` and `autopep8` in the **split** and **download** commands. Removed the `--no-pipenv` and `--no-code-formatting` flags. Please see https://xsoar.pan.dev/docs/tutorials/tut-setup-dev-remote for the recommended environment setup.
* Fixed an issue in **prepare-content** command where large code lines were broken.
* Fixed an issue where git-*renamed_files* were not retrieved properly.
* Fixed an issue where test dependencies were calculated in all level dependencies calculation.
* Added formatting and validation to XSIAM content types.
* Fixed an issue where several XSIAM content types were not validated when passing the `-a` flag.
* Added a UUID to name mapper for **download** it replaces UUIDs with names on all downloaded files.
* Updated the demisto-py to v3.2.6 which now supports basic proxy authentication.
* Improved the message shown when using **upload** and overwriting packs.
* Added support for the **Layout Rule** content type in the id-set and the content graph.
* Updated the default general `fromVersion` value on **format** to `6.8.0`
* Fixed an issue where **lint** sometimes failed when using the `-cdam` flag due to wrong file duplications filtering.
* Added the content graph to **validate**, use with the `--graph` flag.

## 1.9.0
* Fixed an issue where the Slack notifier was using a deprecated argument.
* Added the `--docker-image` argument to the **lint** command, which allows determining the docker image to run lint on. Possible options are: `'native:ga'`, `'native:maintenance'`, `'native:dev'`, `'all'`, a specific docker image (from Docker Hub) or, the default `'from-yml'`.
* Fixed an issue in **prepare-content** command where large code lines were broken.
* Added a logger warning to **get_demisto_version**, the task will now fail with a more informative message.
* Fixed an issue where the **upload** and **prepare-content** commands didn't add `fromServerVersion` and `toServerVersion` to layouts.
* Updated **lint** to use graph instead of id_set when running with `--check-dependent-api-module` flag.
* Added the marketplaces field to all schemas.
* Added the flag `--xsoar-only` to the **doc-review** command which enables reviewing documents that belong to XSOAR-supported Packs.
* Fixed an issue in **update-release-notes** command where an error occurred when executing the same command a second time.
* Fixed an issue where **validate** would not always ignore errors listed under `.pack-ignore`.
* Fixed an issue where running **validate** on a specific pack didn't test all the relevant entities.
* Fixed an issue where fields ending with `_x2` where not replaced in the appropriate Marketplace.

## 1.8.3
* Changed **validate** to allow hiding parameters of type 0, 4, 12 and 14 when replacing with type 9 (credentials) with the same name.
* Fixed an issue where **update-release-notes** fails to update *MicrosoftApiModule* dependent integrations.
* Fixed an issue where the **upload** command failed because `docker_native_image_config.json` file could not be found.
* Added a metadata file to the content graph zip, to be used in the **update-content-graph** command.
* Updated the **validate** and **update-release-notes** commands to unskip the *Triggers Recommendations* content type.


## 1.8.2
* Fixed an issue where demisto-py failed to upload content to XSIAM when `DEMISTO_USERNAME` environment variable is set.
* Fixed an issue where the **prepare-content** command output invalid automation name when used with the --*custom* argument.
* Fixed an issue where modeling rules with arbitrary whitespace characters were not parsed correctly.
* Added support for the **nativeImage** key for an integration/script in the **prepare-content** command.
* Added **validate** checks for integrations declared deprecated (display name, description) but missing the `deprecated` flag.
* Changed the **validate** command to fail on the IN145 error code only when the parameter with type 4 is not hidden.
* Fixed an issue where downloading content layouts with `detailsV2=None` resulted in an error.
* Fixed an issue where **xdrctemplate** was missing 'external' prefix.
* Fixed an issue in **prepare-content** command providing output path.
* Updated the **validate** and **update-release-notes** commands to skip the *Triggers Recommendations* content type.
* Added a new validation to the **validate** command to verify that the release notes headers are in the correct format.
* Changed the **validate** command to fail on the IN140 error code only when the skipped integration has no unit tests.
* Changed **validate** to allow hiding parameters of type 4 (secret) when replacing with type 9 (credentials) with the same name.
* Fixed an issue where the **update-release-notes** command didn't add release-notes properly to some *new* content items.
* Added validation that checks that the `nativeimage` key is not defined in script/integration yml.
* Added to the **format** command the ability to remove `nativeimage` key in case defined in script/integration yml.
* Enhanced the **update-content-graph** command to support `--use-git`, `--imported_path` and `--output-path` arguments.
* Fixed an issue where **doc-review** failed when reviewing command name in some cases.
* Fixed an issue where **download** didn't identify playbooks properly, and downloaded files with UUIDs instead of file/script names.

## 1.8.1
* Fixed an issue where **format** created duplicate configuration parameters.
* Added hidden properties to integration command argument and script argument.
* Added `--override-existing` to **upload** that skips the confirmation prompt for overriding existing content packs. @mattbibbydw
* Fixed an issue where **validate** failed in private repos when attempting to read from a nonexisting `approved_categories.json`.
* Fixed an issue where **validate** used absolute paths when getting remote `pack_metadata.json` files in private repos.
* Fixed an issue in **download**, where names of custom scripts were replaced with UUIDs in IncidentFields and Layouts.

## 1.8.0
* Updated the supported python versions, as `>=3.8,<3.11`, as some of the dependencies are not supported on `3.11` yet.
* Added a **validate** step for **Modeling Rules** testdata files.
* Added the **update-content-graph** command.
* Added the ability to limit the number of CPU cores with `DEMISTO_SDK_MAX_CPU_CORES` envirment variable.
* Added the **prepare-content** command.
* Added support for fromversion/toversion in XSIAM content items (correlation rules, XSIAM dashboards, XSIAM reports and triggers).
* Added a **validate** step checking types of attributes in the schema file of modeling rule.
* Added a **validate** step checking that the dataset name of a modeling rule shows in the xif and schema files.
* Added a **validate** step checking that a correlation rule file does not start with a hyphen.
* Added a **validate** step checking that xsiam content items follow naming conventions.
* Fixed an issue where SDK commands failed on the deprecated `packaging.version.LegacyVersion`, by locking the `packaging` version to `<22`.
* Fixed an issue where **update-release-notes** failed when changing only xif file in **Modeling Rules**.
* Fixed an issue where *is_valid_category* and *is_categories_field_match_standard* failed when running in a private repo.
* Fixed an issue where **validate** didn't fail on the MR103 validation error.
* Fixed the *--release-notes* option, to support the new CHANGELOG format.
* Fixed an issue where **validate** failed when only changing a modeling rules's xif file.
* Fixed an issue where **format** failed on indicator files with a `None` value under the `tabs` key.
* Fixed an issue where **validate** only printed errors for one change of context path, rather than print all.
* Fixed an issue where **download** did not suggest using a username/password when authenticating with XSOAR and using invalid arguments.
* Fixed an issue where **download** failed when listing or downloading content items that are not unicode-encoded.
* Added support for fromversion/toversion in XSIAM content items (correlation rules, XSIAM dashboards, XSIAM reports and triggers).
* Updated the supported python versions, as `>=3.8,<3.11`, as some of the dependencies are not supported on `3.11` yet.
* Added **prepare-content** command which will prepare the pack or content item for the platform.
* Patched an issue where deprecated `packaging.version.LegacyVersion`, locking packaging version to `<22`.

## 1.7.9
* Fixed an issue where an error message in **validate** would not include the suggested fix.
* Added a validation that enforces predefined categories on MP Packs & integration yml files, the validation also ensures that each pack has only one category.
* Fixed an issue where **update-release-notes** did not generate release notes for **XDRC Templates**.
* Fixed an issue where **upload** failed without explaining the reason.
* Improved implementation of the docker_helper module.
* Fixed an issue where **validate** did not check changed pack_metadata.json files when running using git.
* Added support for **xdrctemplate** to content graph.
* Fixed an issue where local copies of the newly-introduced `DemistoClassApiModule.py` were validated.
* Added new release notes templates for the addition and modification of playbooks, layouts and types in the **doc-review** command.
* Fixed an issue where the **doc-review** command failed on descriptions of new content items.
* Added the `Command XXX is deprecated. Use XXX instead.` release notes templates to **doc-review** command.
* Fixed an issue where the **update-release-notes** command didn't add the modeling-rules description for new modeling-rules files.

## 1.7.8
* Added the capability to run the MDX server in a docker container for environments without node.
* Fixed an issue where **generate-docs** with `-c` argument updated sections of the incorrect commands.
* Added IF113 error code to **ALLOWED_IGNORE_ERRORS**.
* Fixed an issue where **validate** failed on playbooks with non-string input values.
* Added the `DEMISTO_SDK_IGNORE_CONTENT_WARNING` environment variable, to allow suppressing warnings when commands are not run under a content repo folder.
* Fixed an issue where **validate** failed to recognize integration tests that were missing from config.json
* Added support for **xpanse** marketplace in **create-id-set** and **create-content-artifacts** commands.
* Fixed an issue where **split** failed on yml files.
* Added support for marketplace-specific tags.
* Fixed an issue where **download** would not run `isort`. @maxgubler
* Fixed an issue where XSIAM Dashboards and Reports images failed the build.
* Added support for **xpanse** marketplace to content graph.

## 1.7.7
* Fixed an issue where paybooks **generate-docs** didn't parse complex input values when no accessor field is given correctly.
* Fixed an issue in the **download** command, where an exception would be raised when downloading system playbooks.
* Fixed an issue where the **upload** failed on playbooks containing a value that starts with `=`.
* Fixed an issue where the **generate-unit-tests** failed to generate assertions, and generate unit tests when command names does not match method name.
* Fixed an issue where the **download** command did not honor the `--no-code-formatting` flag properly. @maxgubler
* Added a new check to **validate**, making sure playbook task values are passed as references.
* Fixed an issue where the **update-release-notes** deleted existing release notes, now appending to it instead.
* Fixed an issue where **validate** printed blank space in case of validation failed and ignored.
* Renamed 'Agent Config' to 'XDRC Templates'.
* Fixed an issue where the **zip-packs** command did not work with the CommonServerUserPython and CommonServerUserPowerShell package.

## 1.7.6

* Fixed parsing of initialization arguments of client classes in the **generate-unit-tests** command.
* Added support for AgentConfig content item in the **upload**, **create-id-set**, **find-dependecies**, **unify** and **create-content-artifacts** commands.
* Added support for XSIAM Report preview image.

## 1.7.5

* Fixed an issue where the **upload** command did not work with the CommonServerUserPython package.
* Fixed an issue in the **download** command, where some playbooks were downloaded as test playbooks.
* Added playbook modification capabilities in **TestSuite**.
* Added a new command **create-content-graph**.
* Fixed an issue in the **upload** command, where the temporary zip would not clean up properly.
* Improved content items parsing in the **create-content-graph** command.
* Added an error when the docker daemon is unavailable when running **lint**.
* Removed the validation of a subtype change for scripts in the **validate** command.
* Fixed an issue where names of XSIAM content items were not normalized properly.
* Fixed an issue where the **download** command was downloading playbooks with **script** (id) and not **scriptName**.
* Fixed an issue where script yml files were not properly identified by `find_type`.
* Removed nightly integrations filtering when deciding if a test should run.
* Added support for XSIAM Dashboard preview image.
* Added the `--no-code-formatting` flag to the **download** command, allowing to skip autopep8 and isort.
* Fixed an issue in the **update-release-notes** command, where generating release notes for modeling rules schema file caused exception.

## 1.7.4

* Fixed an issue where the **doc-review** command showed irrelevant messages.
* Fixed an issue in **validate**, where backward-compatibility failures prevented other validations from running.
* Fixed an issue in **validate**, where content-like files under infrastructure paths were not ignored.
* Fixed an issue in the AMI mapping, where server versions were missing.
* Change the way the normalize name is set for external files.
* Added dump function to XSIAM pack objects to dulicate the files.
* Fixed an issue where the `contribution_converter` did not support changes made to ApiModules.
* Added name normalization according to new convention to XSIAM content items
* Added playbook modification capabilities in **TestSuite**.
* Fixed an issue in create-content-artifacts where it will not get a normalize name for the item and it will try to duplicate the same file.

## 1.7.3

* Fixed an issue in the **format** command where fail when executed from environment without mdx server available.
* Added `Added a`, `Added an` to the list of allowed changelog prefixes.
* Added support for Indicator Types/Reputations in the **upload** command.
* Fixed an issue when running from a subdirectory of a content repo failed.
* Changing the way we are using XSIAM servers api-keys in **test-content** .
* Added a success message to **postman-codegen**.

## 1.7.2

* Fixed an issue in the **validate** command where incident fields were not found in mappers even when they exist
* Added an ability to provide list of marketplace names as a param attribute to **validate** and **upload**
* Added the file type to the error message when it is not supported.
* Fixed an issue where `contribution_converter` incorrectly mapped _Indicator Field_ objects to the _incidentfield_ directory in contribution zip files.
* Fixed a bug where **validate** returned error on empty inputs not used in playbooks.
* Added the `DEMISTO_SDK_CONTENT_PATH` environment variable, implicitly used in various commands.
* Added link to documentation for error messages regarding use cases and tags.

## 1.7.1

* Fixed an issue where *indicatorTypes* and *betaIntegrations* were not found in the id_set.
* Updated the default general `fromVersion` value on **format** to `6.5.0`
* Fixed an issue where the **validate** command did not fail when the integration yml file name was not the same as the folder containing it.
* Added an option to have **generate-docs** take a Playbooks folder path as input, and generate docs for all playbooks in it.
* Fixed an issue where the suggestion in case of `IF113` included uppercase letters for the `cliName` parameter.
* Added new validation to the **validate** command to fail and list all the file paths of files that are using a deprecated integration command / script / playbook.
* **validate** will no longer fail on playbooks calling subplaybooks that have a higher `fromVersion` value, if  calling the subplaybook has `skipifunavailable=True`.
* Fixed an issue where relative paths were not accessed correctly.
* Running any `demisto-sdk` command in a folder with a `.env` file will load it, temporarily overriding existing environment variables.
* Fixed an issue where **validate** did not properly detect deleted files.
* Added new validations to the **validate** command to verify that the schema file exists for a modeling rule and that the schema and rules keys are empty in the yml file.
* Fixed an issue where *find_type* didn't recognize exported incident types.
* Added a new validation to **validate**, making sure all inputs of a playbook are used.
* Added a new validation to **validate**, making sure all inputs used in a playbook declared in the input section.
* The **format** command will now replace the *fromServerVersion* field with *fromVersion*.

## 1.7.0

* Allowed JSON Handlers to accept kwargs, for custoimzing behavior.
* Fixed an issue where an incorrect error was shown when the `id` of a content item differed from its `name` attribute.
* Fixed an issue where the `preserve_quotes` in ruamel_handler received an incorrect value @icholy
* Fixed an issue where ignoring RM110 error code wasn't working and added a validation to **ALLOWED_IGNORE_ERRORS** to validate that all error codes are inserted in the right format.
* Fixed an issue where the contribution credit text was not added correctly to the pack README.
* Changed the contribution file implementation from markdown to a list of contributor names. The **create-content-artifact** will use this list to prepare the needed credit message.
* Added a new validation to the `XSOAR-linter` in the **lint** command for verifying that demisto.log is not used in the code.
* The **generate-docs** command will now auto-generate the Incident Mirroring section when implemented in an integration.
* Added support to automatically generate release notes for deprecated items in the **update-release-notes** command.
* Fixed an issue causing any command to crash when unable to detect local repository properties.
* Fixed an issue where running in a private gitlab repo caused a warning message to be shown multiple times.
* Added a new validation to the **validate** command to verify that markdown and python files do not contain words related to copyright section.
* Fixed an issue where **lint** crashed when provided an input file path (expecting a directory).

## 1.6.9

* Added a new validation that checks whether a pack should be deprecated.
* Added a new ability to the **format** command to deprecate a pack.
* Fixed an issue where the **validate** command sometimes returned a false negative in cases where there are several sub-playbooks with the same ID.
* Added a new validation to the **validate** command to verify that the docker in use is not deprecated.
* Added support for multiple ApiModules in the **unify** command
* Added a check to **validate** command, preventing use of relative urls in README files.
* Added environment variable **DEMISTO_SDK_MARKETPLACE** expected to affect *MarketplaceTagParser* *marketplace* value. The value will be automatically set when passing *marketplace* arg to the commands **unify**, **zip-packs**, **create-content-artifacts** and **upload**.
* Added slack notifier for build failures on the master branch.
* Added support for modeling and parsing rules in the **split** command.
* Added support for README files in **format** command.
* Added a **validate** check, making sure classifier id and name values match. Updated the classifier **format** to update the id accordingly.
* The **generate-docs** command will now auto-generate the playbook image link by default.
* Added the `--custom-image-link` argument to override.
* Added a new flag to **generate-docs** command, allowing to add a custom image link to a playbook README.
* Added a new validation to the **validate** command to verify that the package directory name is the same as the files contained in the that package.
* Added support in the **unify** command to unify a schema into its Modeling Rule.

## 1.6.8

* Fixed an issue where **validate** did not fail on invalid playbook entities' versions (i.e. subplaybooks or scripts with higher fromversion than their parent playbook).
* Added support for running lint via a remote docker ssh connection. Use `DOCKER_HOST` env variable to specify a remote docker connection, such as: `DOCKER_HOST=ssh://myuser@myhost.com`.
* Fixed an issue where the pack cache in *get_marketplaces* caused the function to return invalid values.
* Fixed an issue where running format on a pack with XSIAM entities would fail.
* Added the new `display_name` field to relevant entities in the **create-id-set** command.
* Added a new validation to the **validate** command to verify the existence of "Reliability" parameter if the integration have reputation command.
* Fixed a bug where terminating the **lint** command failed (`ctrl + c`).
* Removed the validation of a subtype change in integrations and scripts from **validate**.
* Fixed an issue where **download** did not behave as expected when prompting for a version update. Reported by @K-Yo
* Added support for adoption release notes.
* Fixed an issue where **merge-id-sets** failed when a key was missing in one id-set.json.
* Fixed a bug where some mypy messages were not parsed properly in **lint**.
* Added a validation to the **validate** command, failing when '`fromversion`' or '`toversion`' in a content entity are incorrect format.
* Added a validation to the **validate** command, checking if `fromversion` <= `toversion`.
* Fixed an issue where coverage reports used the wrong logging level, marking debug logs as errors.
* Added a new validation to the **validate** command, to check when the discouraged `http` prefixes are used when setting defaultvalue, rather than `https`.
* Added a check to the **lint** command for finding hard-coded usage of the http protocol.
* Locked the dependency on Docker.
* Removed a traceback line from the **init** command templates: BaseIntegration, BaseScript.
* Updated the token in **_add_pr_comment** method from the content-bot token to the xsoar-bot token.

## 1.6.7

* Added the `types-markdown` dependency, adding markdown capabilities to existing linters using the [Markdown](https://pypi.org/project/Markdown/) package.
* Added support in the **format** command to remove nonexistent incident/indicator fields from *layouts/mappers*
* Added the `Note: XXX` and `XXX now generally available.` release notes templates to **doc-review** command.
* Updated the logs shown during the docker build step.
* Removed a false warning about configuring the `GITLAB_TOKEN` environment variable when it's not needed.
* Removed duplicate identifiers for XSIAM integrations.
* Updated the *tags* and *use cases* in pack metadata validation to use the local files only.
* Fixed the error message in checkbox validation where the defaultvalue is wrong and added the name of the variable that should be fixed.
* Added types to `find_type_by_path` under tools.py.
* Fixed an issue where YAML files contained incorrect value type for `tests` key when running `format --deprecate`.
* Added a deprecation message to the `tests:` section of yaml files when running `format --deprecate`.
* Added use case for **validate** on *wizard* objects - set_playbook is mapped to all integrations.
* Added the 'integration-get-indicators' commands to be ignored by the **verify_yml_commands_match_readme** validation, the validation will no longer fail if these commands are not in the readme file.
* Added a new validation to the **validate** command to verify that if the phrase "breaking changes" is present in a pack release notes, a JSON file with the same name exists and contains the relevant breaking changes information.
* Improved logs when running test playbooks (in a build).
* Fixed an issue in **upload** did not include list-type content items. @nicolas-rdgs
* Reverted release notes to old format.

## 1.6.6

* Added debug print when excluding item from ID set due to missing dependency.
* Added a validation to the **validate** command, failing when non-ignorable errors are present in .pack-ignore.
* Fixed an issue where `mdx server` did not close when stopped in mid run.
* Fixed an issue where `-vvv` flag did not print logs on debug level.
* enhanced ***validate*** command to list all command names affected by a backward compatibility break, instead of only one.
* Added support for Wizard content item in the **format**, **validate**, **upload**, **create-id-set**, **find-dependecies** and **create-content-artifacts** commands.
* Added a new flag to the **validate** command, allowing to run specific validations.
* Added support in **unify** and **create-content-artifacts** for displaying different documentations (detailed description + readme) for content items, depending on the marketplace version.
* Fixed an issue in **upload** where list items were not uploaded.
* Added a new validation to **validate** command to verify that *cliName* and *id* keys of the incident field or the indicator field are matches.
* Added the flag '-x', '--xsiam' to **upload** command to upload XSIAM entities to XSIAM server.
* Fixed the integration field *isFetchEvents* to be in lowercase.
* Fixed an issue where **validate -i** run after **format -i** on an existing file in the repo instead of **validate -g**.
* Added the following commands: 'update-remote-data', 'get-modified-remote-data', 'update-remote-system' to be ignored by the **verify_yml_commands_match_readme** validation, the validation will no longer fail if these commands are not in the readme file.
* Updated the release note template to include a uniform format for all items.
* Added HelloWorldSlim template option for *--template* flag in **demisto-sdk init** command.
* Fixed an issue where the HelloWorldSlim template in **demisto-sdk init** command had an integration id that was conflicting with HelloWorld integration id.
* Updated the SDK to use demisto-py 3.1.6, allowing use of a proxy with an environment variable.
* Set the default logger level to `warning`, to avoid unwanted debug logs.
* The **format** command now validates that default value of checkbox parameters is a string 'true' or 'false'.
* Fixed an issue where `FileType.PLAYBOOK` would show instead of `Playbook` in readme error messages.
* Added a new validation to **validate** proper defaultvalue for checkbox fields.

## 1.6.5

* Fixed an issue in the **format** command where the `id` field was overwritten for existing JSON files.
* Fixed an issue where the **doc-review** command was successful even when the release-note is malformed.
* Added timestamps to the `demisto-sdk` logger.
* Added time measurements to **lint**.
* Added the flag '-d', '--dependency' to **find-dependencies** command to get the content items that cause the dependencies between two packs.
* Fixed an issue where **update-release-notes** used the *trigger_id* field instead of the *trigger_name* field.
* Fixed an issue where **doc-review** failed to recognize script names, in scripts using the old file structure.
* Fixed an issue where concurrent processes created by **lint** caused deadlocks when opening files.
* Fixed an issue in the **format** command where `_dev` or `_copy` suffixes weren't removed from the subscript names in playbooks and layouts.
* Fixed an issue where **validate** failed on nonexistent `README.md` files.
* Added support of XSIAM content items to the **validate** command.
* Report **lint** summary results and failed packages after reporting time measurements.

## 1.6.4

* Added the new **generate-yml-from-python** command.
* Added a code *type* indication for integration and script objects in the *ID Set*.
* Added the [Vulture](https://github.com/jendrikseipp/vulture) linter to the pre-commit hook.
* The `demisto-sdk` pack will now be distributed via PyPi with a **wheel** file.
* Fixed a bug where any edited json file that contained a forward slash (`/`) escaped.
* Added a new validation to **validate** command to verify that the metadata *currentVersion* is
the same as the last release note version.
* The **validate** command now checks if there're none-deprecated integration commands that are missing from the readme file.
* Fixed an issue where *dockerimage* changes in Scripts weren't recognized by the **update-release-notes** command.
* Fixed an issue where **update-xsoar-config-file** did not properly insert the marketplace packs list to the file.
* Added the pack name to the known words by default when running the **doc-review** command.
* Added support for new XSIAM entities in **create-id-set** command.
* Added support for new XSIAM entities in **create-content-artifacts** command.
* Added support for Parsing/Modeling Rule content item in the **unify** command.
* Added the integration name, the commands name and the script name to the known words by default when running the **doc-review** command.
* Added an argument '-c' '--custom' to the **unify** command, if True will append to the unified yml name/display/id the custom label provided
* Added support for sub words suggestion in kebab-case sentences when running the **doc-review** command.
* Added support for new XSIAM entities in **update-release-notes** command.
* Enhanced the message of alternative suggestion words shown when running **doc-review** command.
* Fixed an incorrect error message, in case `node` is not installed on the machine.
* Fixed an issue in the **lint** command where the *check-dependent-api-modules* argument was set to true by default.
* Added a new command **generate-unit-tests**.
* Added a new validation to **validate** all SIEM integration have the same suffix.
* Fixed the destination path of the unified parsing/modeling rules in **create-content-artifacts** command.
* Fixed an issue in the **validate** command, where we validated wrongfully the existence of readme file for the *ApiModules* pack.
* Fixed an issue in the **validate** command, where an error message that was displayed for scripts validation was incorrect.
* Fixed an issue in the **validate** and **format** commands where *None* arguments in integration commands caused the commands to fail unexpectedly.
* Added support for running tests on XSIAM machines in the **test-content** command.
* Fixed an issue where the **validate** command did not work properly when deleting non-content items.
* Added the flag '-d', '--dependency' to **find-dependencies** command to get the content items that cause the dependencies between two packs.

## 1.6.3

* **Breaking change**: Fixed a typo in the **validate** `--quiet-bc-validation` flag (was `--quite-bc-validation`). @upstart-swiss
* Dropped support for python 3.7: Demisto-SDK is now supported on Python 3.8 or newer.
* Added an argument to YAMLHandler, allowing to set a maximal width for YAML files. This fixes an issue where a wrong default was used.
* Added the detach mechanism to the **upload** command, If you set the --input-config-file flag, any files in the repo's SystemPacks folder will be detached.
* Added the reattach mechanism to the **upload** command, If you set the --input-config-file flag, any detached item in your XSOAR instance that isn't currently in the repo's SystemPacks folder will be re-attached.
* Fixed an issue in the **validate** command that did not work properly when using the *-g* flag.
* Enhanced the dependency message shown when running **lint**.
* Fixed an issue where **update-release-notes** didn't update the currentVersion in pack_metadata.
* Improved the logging in **test-content** for helping catch typos in external playbook configuration.

## 1.6.2

* Added dependency validation support for core marketplacev2 packs.
* Fixed an issue in **update-release-notes** where suggestion fix failed in validation.
* Fixed a bug where `.env` files didn't load. @nicolas-rdgs
* Fixed a bug where **validate** command failed when the *categories* field in the pack metadata was empty for non-integration packs.
* Added *system* and *item-type* arguments to the **download** command, used when downloading system items.
* Added a validation to **validate**, checking that each script, integration and playbook have a README file. This validation only runs when the command is called with either the `-i` or the `-g` flag.
* Fixed a regression issue with **doc-review**, where the `-g` flag did not work.
* Improved the detection of errors in **doc-review** command.
* The **validate** command now checks if a readme file is empty, only for packs that contain playbooks or were written by a partner.
* The **validate** command now makes sure common contextPath values (e.g. `DBotScore.Score`) have a non-empty description, and **format** populates them automatically.
* Fixed an issue where the **generate-outputs** command did not work properly when examples were provided.
* Fixed an issue in the **generate-outputs** command, where the outputs were not written to the specified output path.
* The **generate-outputs** command can now generate outputs from multiple calls to the same command (useful when different args provide different outputs).
* The **generate-outputs** command can now update a yaml file with new outputs, without deleting or overwriting existing ones.
* Fixed a bug where **doc-review** command failed on existing templates.
* Fixed a bug where **validate** command failed when the word demisto is in the repo README file.
* Added support for adding test-playbooks to the zip file result in *create-content-artifacts* command for marketplacev2.
* Fixed an issue in **find-dependencies** where using the argument *-o* without the argument *--all-packs-dependencies* did not print a proper warning.
* Added a **validate** check to prevent deletion of files whose deletion is not supported by the XSOAR marketplace.
* Removed the support in the *maintenance* option of the *-u* flag in the **update-release-notes** command.
* Added validation for forbidden words and phrases in the **doc-review** command.
* Added a retries mechanism to the **test-content** command to stabilize the build process.
* Added support for all `git` platforms to get remote files.
* Refactored the **format** command's effect on the *fromversion* field:
  * Fixed a bug where the *fromversion* field was removed when modifying a content item.
  * Updated the general default *fromversion* and the default *fromversion* of newly-introduced content items (e.g. `Lists`, `Jobs`).
  * Added an interactive mode functionality for all content types, to ask the user whether to set a default *fromversion*, if could not automatically determine its value. Use `-y` to assume 'yes' as an answer to all prompts and run non-interactively.

## 1.6.1

* Added the '--use-packs-known-words' argument to the **doc-review** command
* Added YAML_Loader to handle yaml files in a standard way across modules, replacing PYYAML.
* Fixed an issue when filtering items using the ID set in the **create-content-artifacts** command.
* Fixed an issue in the **generate-docs** command where tables were generated with an empty description column.
* Fixed an issue in the **split** command where splitting failed when using relative input/output paths.
* Added warning when inferred files are missing.
* Added to **validate** a validation for integration image dimensions, which should be 120x50px.
* Improved an error in the **validate** command to better differentiate between the case where a required fetch parameter is malformed or missing.

## 1.6.0

* Fixed an issue in the **create-id-set** command where similar items from different marketplaces were reported as duplicated.
* Fixed typo in demisto-sdk init
* Fixed an issue where the **lint** command did not handle all container exit codes.
* Add to **validate** a validation for pack name to make sure it is unchanged.
* Added a validation to the **validate** command that verifies that the version in the pack_metdata file is written in the correct format.
* Fixed an issue in the **format** command where missing *fromVersion* field in indicator fields caused an error.

## 1.5.9

* Added option to specify `External Playbook Configuration` to change inputs of Playbooks triggered as part of **test-content**
* Improved performance of the **lint** command.
* Improved performance of the **validate** command when checking README images.
* ***create-id-set*** command - the default value of the **marketplace** argument was changed from ‘xsoar’ to all packs existing in the content repository. When using the command, make sure to pass the relevant marketplace to use.

## 1.5.8

* Fixed an issue where the command **doc-review** along with the argument `--release-notes` failed on yml/json files with invalid schema.
* Fixed an issue where the **lint** command failed on packs using python 3.10

## 1.5.7

* Fixed an issue where reading remote yaml files failed.
* Fixed an issue in **validate** failed with no error message for lists (when no fromVersion field was found).
* Fixed an issue when running **validate** or **format** in a gitlab repository, and failing to determine its project id.
* Added an enhancement to **split**, handling an empty output argument.
* Added the ability to add classifiers and mappers to conf.json.
* Added the Alias field to the incident field schema.

## 1.5.6

* Added 'deprecated' release notes template.
* Fixed an issue where **run-test-playbook** command failed to get the task entries when the test playbook finished with errors.
* Fixed an issue in **validate** command when running with `no-conf-json` argument to ignore the `conf.json` file.
* Added error type text (`ERROR` or `WARNING`) to **validate** error prints.
* Fixed an issue where the **format** command on test playbook did not format the ID to be equal to the name of the test playbook.
* Enhanced the **update-release-notes** command to automatically commit release notes config file upon creation.
* The **validate** command will validate that an indicator field of type html has fromVersion of 6.1.0 and above.
* The **format** command will now add fromVersion 6.1.0 to indicator field of type html.
* Added support for beta integrations in the **format** command.
* Fixed an issue where the **postman-codegen** command failed when called with the `--config-out` flag.
* Removed the integration documentation from the detailed description while performing **split** command to the unified yml file.
* Removed the line which indicates the version of the product from the README.md file for new contributions.

## 1.5.5

* Fixed an issue in the **update-release-notes** command, which did not work when changes were made in multiple packs.
* Changed the **validate** command to fail on missing test-playbooks only if no unittests are found.
* Fixed `to_kebab_case`, it will now deal with strings that have hyphens, commas or periods in them, changing them to be hyphens in the new string.
* Fixed an issue in the **create-id-set** command, where the `source` value included the git token if it was specified in the remote url.
* Fixed an issue in the **merge-id-set** command, where merging fails because of duplicates but the packs are in the XSOAR repo but in different version control.
* Fixed missing `Lists` Content Item as valid `IDSetType`
* Added enhancement for **generate-docs**. It is possible to provide both file or a comma seperated list as `examples`. Also, it's possible to provide more than one example for a script or a command.
* Added feature in **format** to sync YML and JSON files to the `master` file structure.
* Added option to specify `Incident Type`, `Incoming Mapper` and `Classifier` when configuring instance in **test-content**
* added a new command **run-test-playbook** to run a test playbook in a given XSOAR instance.
* Fixed an issue in **format** when running on a modified YML, that the `id` value is not changed to its old `id` value.
* Enhancement for **split** command, replace `ApiModule` code block to `import` when splitting a YML.
* Fixed an issue where indicator types were missing from the pack's content, when uploading using **zip-packs**.
* The request data body format generated in the **postman-codegen** will use the python argument's name and not the raw data argument's name.
* Added the flag '--filter-by-id-set' to **create-content-artifacts** to create artifacts only for items in the given id_set.json.

## 1.5.4

* Fixed an issue with the **format** command when contributing via the UI
* The **format** command will now not remove the `defaultRows` key from incident, indicator and generic fields with `type: grid`.
* Fixed an issue with the **validate** command when a layoutscontainer did not have the `fromversion` field set.
* added a new command **update-xsoar-config-file** to handle your XSOAR Configuration File.
* Added `skipVerify` argument in **upload** command to skip pack signature verification.
* Fixed an issue when the **run** command  failed running when there’s more than one playground, by explicitly using the current user’s playground.
* Added support for Job content item in the **format**, **validate**, **upload**, **create-id-set**, **find-dependecies** and **create-content-artifacts** commands.
* Added a **source** field to the **id_set** entitles.
* Two entitles will not consider as duplicates if they share the same pack and the same source.
* Fixed a bug when duplicates were found in **find_dependencies**.
* Added function **get_current_repo** to `tools`.
* The **postman-codegen** will not have duplicates argument name. It will rename them to the minimum distinguished shared path for each of them.

## 1.5.3

* The **format** command will now set `unsearchable: True` for incident, indicator and generic fields.
* Fixed an issue where the **update-release-notes** command crashes with `--help` flag.
* Added validation to the **validate** command that verifies the `unsearchable` key in incident, indicator and generic fields is set to true.
* Removed a validation that DBotRole should be set for automation that requires elevated permissions to the `XSOAR-linter` in the **lint** command.
* Fixed an issue in **Validate** command where playbooks conditional tasks were mishandeled.
* Added a validation to prevent contributors from using the `fromlicense` key as a configuration parameter in an integration's YML
* Added a validation to ensure that the type for **API token** (and similar) parameters are configured correctly as a `credential` type in the integration configuration YML.
* Added an assertion that checks for duplicated requests' names when generating an integration from a postman collection.
* Added support for [.env files](https://pypi.org/project/python-dotenv/). You can now add a `.env` file to your repository with the logging information instead of setting a global environment variables.
* When running **lint** command with --keep-container flag, the docker images are committed.
* The **validate** command will not return missing test playbook error when given a script with dynamic-section tag.

## 1.5.2

* Added a validation to **update-release-notes** command to ensure that the `--version` flag argument is in the right format.
* added a new command **coverage-analyze** to generate and print coverage reports.
* Fixed an issue in **validate** in repositories which are not in GitHub or GitLab
* Added a validation that verifies that readme image absolute links do not contain the working branch name.
* Added support for List content item in the **format**, **validate**, **download**, **upload**, **create-id-set**, **find-dependecies** and **create-content-artifacts** commands.
* Added a validation to ensure reputation command's default argument is set as an array input.
* Added the `--fail-duplicates` flag for the **merge-id-set** command which will fail the command if duplicates are found.
* Added the `--fail-duplicates` flag for the **create-id-set** command which will fail the command if duplicates are found.

## 1.5.1

* Fixed an issue where **validate** command failed to recognized test playbooks for beta integrations as valid tests.
* Fixed an issue were the **validate** command was falsely recognizing image paths in readme files.
* Fixed an issue where the **upload** command error message upon upload failure pointed to wrong file rather than to the pack metadata.
* Added a validation that verifies that each script which appears in incident fields, layouts or layout containers exists in the id_set.json.
* Fixed an issue where the **postman code-gen** command generated double dots for context outputs when it was not needed.
* Fixed an issue where there **validate** command on release notes file crashed when author image was added or modified.
* Added input handling when running **find-dependencies**, replacing string manipulations.
* Fixed an issue where the **validate** command did not handle multiple playbooks with the same name in the id_set.
* Added support for GitLab repositories in **validate**

## 1.5.0

* Fixed an issue where **upload** command failed to upload packs not under content structure.
* Added support for **init** command to run from non-content repo.
* The **split-yml** has been renamed to **split** and now supports splitting Dashboards from unified Generic Modules.
* Fixed an issue where the skipped tests validation ran on the `ApiModules` pack in the **validate** command.
* The **init** command will now create the `Generic Object` entities directories.
* Fixed an issue where the **format** command failed to recognize changed files from git.
* Fixed an issue where the **json-to-outputs** command failed checking whether `0001-01-01T00:00:00` is of type `Date`
* Added to the **generate context** command to generate context paths for integrations from an example file.
* Fixed an issue where **validate** failed on release notes configuration files.
* Fixed an issue where the **validate** command failed on pack input if git detected changed files outside of `Packs` directory.
* Fixed an issue where **validate** command failed to recognize files inside validated pack when validation release notes, resulting in a false error message for missing entity in release note.
* Fixed an issue where the **download** command failed when downloading an invalid YML, instead of skipping it.

## 1.4.9

* Added validation that the support URL in partner contribution pack metadata does not lead to a GitHub repo.
* Enhanced ***generate-docs*** with default `additionalinformation` (description) for common parameters.
* Added to **validate** command a validation that a content item's id and name will not end with spaces.
* The **format** command will now remove trailing whitespaces from content items' id and name fields.
* Fixed an issue where **update-release-notes** could fail on files outside the user given pack.
* Fixed an issue where the **generate-test-playbook** command would not place the playbook in the proper folder.
* Added to **validate** command a validation that packs with `Iron Bank` uses the latest docker from Iron Bank.
* Added to **update-release-notes** command support for `Generic Object` entities.
* Fixed an issue where playbook `fromversion` mismatch validation failed even if `skipunavailable` was set to true.
* Added to the **create artifacts** command support for release notes configuration file.
* Added validation to **validate** for release notes config file.
* Added **isoversize** and **isautoswitchedtoquietmode** fields to the playbook schema.
* Added to the **update-release-notes** command `-bc` flag to generate template for breaking changes version.
* Fixed an issue where **validate** did not search description files correctly, leading to a wrong warning message.

## 1.4.8

* Fixed an issue where yml files with `!reference` failed to load properly.
* Fixed an issue when `View Integration Documentation` button was added twice during the download and re-upload.
* Fixed an issue when `(Partner Contribution)` was added twice to the display name during the download and re-upload.
* Added the following enhancements in the **generate-test-playbook** command:
  * Added the *--commands* argument to generate tasks for specific commands.
  * Added the *--examples* argument to get the command examples file path and generate tasks from the commands and arguments specified there.
  * Added the *--upload* flag to specify whether to upload the test playbook after the generation.
  * Fixed the output condition generation for outputs of type `Boolean`.

## 1.4.7

* Fixed an issue where an empty list for a command context didn't produce an indication other than an empty table.
* Fixed an issue where the **format** command has incorrectly recognized on which files to run when running using git.
* Fixed an issue where author image validations were not checked properly.
* Fixed an issue where new old-formatted scripts and integrations were not validated.
* Fixed an issue where the wording in the from version validation error for subplaybooks was incorrect.
* Fixed an issue where the **update-release-notes** command used the old docker image version instead of the new when detecting a docker change.
* Fixed an issue where the **generate-test-playbook** command used an incorrect argument name as default
* Fixed an issue where the **json-to-outputs** command used an incorrect argument name as default when using `-d`.
* Fixed an issue where validations failed while trying to validate non content files.
* Fixed an issue where README validations did not work post VS Code formatting.
* Fixed an issue where the description validations were inconsistent when running through an integration file or a description file.

## 1.4.6

* Fixed an issue where **validate** suggests, with no reason, running **format** on missing mandatory keys in yml file.
* Skipped existence of TestPlaybook check on community and contribution integrations.
* Fixed an issue where pre-commit didn't run on the demisto_sdk/commands folder.
* The **init** command will now change the script template name in the code to the given script name.
* Expanded the validations performed on beta integrations.
* Added support for PreProcessRules in the **format**, **validate**, **download**, and **create-content-artifacts** commands.
* Improved the error messages in **generate-docs**, if an example was not provided.
* Added to **validate** command a validation that a content entity or a pack name does not contain the words "partner" and "community".
* Fixed an issue where **update-release-notes** ignores *--text* flag while using *-f*
* Fixed the outputs validations in **validate** so enrichment commands will not be checked to have DBotScore outputs.
* Added a new validation to require the dockerimage key to exist in an integration and script yml files.
* Enhanced the **generate-test-playbook** command to use only integration tested on commands, rather than (possibly) other integrations implementing them.
* Expanded unify command to support GenericModules - Unifies a GenericModule object with its Dashboards.
* Added validators for generic objects:
  * Generic Field validator - verify that the 'fromVersion' field is above 6.5.0, 'group' field equals 4 and 'id' field starts with the prefix 'generic_'.
  * Generic Type validator - verify that the 'fromVersion' field is above 6.5.0
  * Generic Module validator - verify that the 'fromVersion' field is above 6.5.0
  * Generic Definition validator - verify that the 'fromVersion' field is above 6.5.0
* Expanded Format command to support Generic Objects - Fixes generic objects according to their validations.
* Fixed an issue where the **update-release-notes** command did not handle ApiModules properly.
* Added option to enter a dictionary or json of format `[{field_name:description}]` in the **json-to-outputs** command,
  with the `-d` flag.
* Improved the outputs for the **format** command.
* Fixed an issue where the validations performed after the **format** command were inconsistent with **validate**.
* Added to the **validate** command a validation for the author image.
* Updated the **create-content-artifacts** command to support generic modules, definitions, fields and types.
* Added an option to ignore errors for file paths and not only file name in .pack-ignore file.

## 1.4.5

* Enhanced the **postman-codegen** command to name all generated arguments with lower case.
* Fixed an issue where the **find-dependencies** command miscalculated the dependencies for playbooks that use generic commands.
* Fixed an issue where the **validate** command failed in external repositories in case the DEMISTO_SDK_GITHUB_TOKEN was not set.
* Fixed an issue where **openapi-codegen** corrupted the swagger file by overwriting configuration to swagger file.
* Updated the **upload** command to support uploading zipped packs to the marketplace.
* Added to the **postman-codegen** command support of path variables.
* Fixed an issue where **openapi-codegen** entered into an infinite loop on circular references in the swagger file.
* The **format** command will now set `fromVersion: 6.2.0` for widgets with 'metrics' data type.
* Updated the **find-dependencies** command to support generic modules, definitions, fields and types.
* Fixed an issue where **openapi-codegen** tried to extract reference example outputs, leading to an exception.
* Added an option to ignore secrets automatically when using the **init** command to create a pack.
* Added a tool that gives the ability to temporarily suppress console output.

## 1.4.4

* When formatting incident types with Auto-Extract rules and without mode field, the **format** command will now add the user selected mode.
* Added new validation that DBotRole is set for scripts that requires elevated permissions to the `XSOAR-linter` in the **lint** command.
* Added url escaping to markdown human readable section in generate docs to avoid autolinking.
* Added a validation that mapper's id and name are matching. Updated the format of mapper to include update_id too.
* Added a validation to ensure that image paths in the README files are valid.
* Fixed **find_type** function to correctly find test files, such as, test script and test playbook.
* Added scheme validations for the new Generic Object Types, Fields, and Modules.
* Renamed the flag *--input-old-version* to *--old-version* in the **generate-docs** command.
* Refactored the **update-release-notes** command:
  * Replaced the *--all* flag with *--use-git* or *-g*.
  * Added the *--force* flag to update the pack release notes without changes in the pack.
  * The **update-release-notes** command will now update all dependent integrations on ApiModule change, even if not specified.
  * If more than one pack has changed, the full list of updated packs will be printed at the end of **update-release-notes** command execution.
  * Fixed an issue where the **update-release-notes** command did not add docker image release notes entry for release notes file if a script was changed.
  * Fixed an issue where the **update-release-notes** command did not detect changed files that had the same name.
  * Fixed an issue in the **update-release-notes** command where the version support of JSON files was mishandled.
* Fixed an issue where **format** did not skip files in test and documentation directories.
* Updated the **create-id-set** command to support generic modules, definitions, fields and types.
* Changed the **convert** command to generate old layout fromversion to 5.0.0 instead of 4.1.0
* Enhanced the command **postman-codegen** with type hints for templates.

## 1.4.3

* Fixed an issue where **json-to-outputs** command returned an incorrect output when json is a list.
* Fixed an issue where if a pack README.md did not exist it could cause an error in the validation process.
* Fixed an issue where the *--name* was incorrectly required in the **init** command.
* Adding the option to run **validate** on a specific path while using git (*-i* & *-g*).
* The **format** command will now change UUIDs in .yml and .json files to their respective content entity name.
* Added a playbook validation to check if a task sub playbook exists in the id set in the **validate** command.
* Added the option to add new tags/usecases to the approved list and to the pack metadata on the same pull request.
* Fixed an issue in **test_content** where when different servers ran tests for the same integration, the server URL parameters were not set correctly.
* Added a validation in the **validate** command to ensure that the ***endpoint*** command is configured correctly in yml file.
* Added a warning when pack_metadata's description field is longer than 130 characters.
* Fixed an issue where a redundant print occurred on release notes validation.
* Added new validation in the **validate** command to ensure that the minimal fromVersion in a widget of type metrics will be 6.2.0.
* Added the *--release-notes* flag to demisto-sdk to get the current version release notes entries.

## 1.4.2

* Added to `pylint` summary an indication if a test was skipped.
* Added to the **init** command the option to specify fromversion.
* Fixed an issue where running **init** command without filling the metadata file.
* Added the *--docker-timeout* flag in the **lint** command to control the request timeout for the Docker client.
* Fixed an issue where **update-release-notes** command added only one docker image release notes entry for release notes file, and not for every entity whom docker image was updated.
* Added a validation to ensure that incident/indicator fields names starts with their pack name in the **validate** command. (Checked only for new files and only when using git *-g*)
* Updated the **find-dependencies** command to return the 'dependencies' according the layout type ('incident', 'indicator').
* Enhanced the "vX" display name validation for scripts and integrations in the **validate** command to check for every versioned script or integration, and not only v2.
* Added the *--fail-duplicates* flag for the **create-id-set** command which will fail the command if duplicates are found.
* Added to the **generate-docs** command automatic addition to git when a new readme file is created.

## 1.4.1

* When in private repo without `DEMSITO_SDK_GITHUB_TOKEN` configured, get_remote_file will take files from the local origin/master.
* Enhanced the **unify** command when giving input of a file and not a directory return a clear error message.
* Added a validation to ensure integrations are not skipped and at least one test playbook is not skipped for each integration or script.
* Added to the Content Tests support for `context_print_dt`, which queries the incident context and prints the result as a json.
* Added new validation for the `xsoar_config.json` file in the **validate** command.
* Added a version differences section to readme in **generate-docs** command.
* Added the *--docs-format* flag in the **integration-diff** command to get the output in README format.
* Added the *--input-old-version* and *--skip-breaking-changes* flags in the **generate-docs** command to get the details for the breaking section and to skip the breaking changes section.

## 1.4.0

* Enable passing a comma-separated list of paths for the `--input` option of the **lint** command.
* Added new validation of unimplemented test-module command in the code to the `XSOAR-linter` in the **lint** command.
* Fixed the **generate-docs** to handle integration authentication parameter.
* Added a validation to ensure that description and README do not contain the word 'Demisto'.
* Improved the deprecated message validation required from playbooks and scripts.
* Added the `--quite-bc-validation` flag for the **validate** command to run the backwards compatibility validation in quite mode (errors is treated like warnings).
* Fixed the **update release notes** command to display a name for old layouts.
* Added the ability to append to the pack README credit to contributors.
* Added identification for parameter differences in **integration-diff** command.
* Fixed **format** to use git as a default value.
* Updated the **upload** command to support reports.
* Fixed an issue where **generate-docs** command was displaying 'None' when credentials parameter display field configured was not configured.
* Fixed an issue where **download** did not return exit code 1 on failure.
* Updated the validation that incident fields' names do not contain the word incident will aplly to core packs only.
* Added a playbook validation to verify all conditional tasks have an 'else' path in **validate** command.
* Renamed the GitHub authentication token environment variable `GITHUB_TOKEN` to `DEMITO_SDK_GITHUB_TOKEN`.
* Added to the **update-release-notes** command automatic addition to git when new release notes file is created.
* Added validation to ensure that integrations, scripts, and playbooks do not contain the entity type in their names.
* Added the **convert** command to convert entities between XSOAR versions.
* Added the *--deprecate* flag in **format** command to deprecate integrations, scripts, and playbooks.
* Fixed an issue where ignoring errors did not work when running the **validate** command on specific files (-i).

## 1.3.9

* Added a validation verifying that the pack's README.md file is not equal to pack description.
* Fixed an issue where the **Assume yes** flag did not work properly for some entities in the **format** command.
* Improved the error messages for separators in folder and file names in the **validate** command.
* Removed the **DISABLE_SDK_VERSION_CHECK** environment variable. To disable new version checks, use the **DEMISTO_SDK_SKIP_VERSION_CHECK** envirnoment variable.
* Fixed an issue where the demisto-sdk version check failed due to a rate limit.
* Fixed an issue with playbooks scheme validation.

## 1.3.8

* Updated the **secrets** command to work on forked branches.

## 1.3.7

* Added a validation to ensure correct image and description file names.
* Fixed an issue where the **validate** command failed when 'display' field in credentials param in yml is empty but 'displaypassword' was provided.
* Added the **integration-diff** command to check differences between two versions of an integration and to return a report of missing and changed elements in the new version.
* Added a validation verifying that the pack's README.md file is not missing or empty for partner packs or packs contains use cases.
* Added a validation to ensure that the integration and script folder and file names will not contain separators (`_`, `-`, ``).
* When formatting new pack, the **format** command will set the *fromversion* key to 5.5.0 in the new files without fromversion.

## 1.3.6

* Added a validation that core packs are not dependent on non-core packs.
* Added a validation that a pack name follows XSOAR standards.
* Fixed an issue where in some cases the `get_remote_file` function failed due to an invalid path.
* Fixed an issue where running **update-release-notes** with updated integration logo, did not detect any file changes.
* Fixed an issue where the **create-id-set** command did not identify unified integrations correctly.
* Fixed an issue where the `CommonTypes` pack was not identified as a dependency for all feed integrations.
* Added support for running SDK commands in private repositories.
* Fixed an issue where running the **init** command did not set the correct category field in an integration .yml file for a newly created pack.
* When formatting new contributed pack, the **format** command will set the *fromversion* key to 6.0.0 in the relevant files.
* If the environment variable "DISABLE_SDK_VERSION_CHECK" is define, the demisto-sdk will no longer check for newer version when running a command.
* Added the `--use-pack-metadata` flag for the **find-dependencies** command to update the calculated dependencies using the the packs metadata files.
* Fixed an issue where **validate** failed on scripts in case the `outputs` field was set to `None`.
* Fixed an issue where **validate** was failing on editing existing release notes.
* Added a validation for README files verifying that the file doesn't contain template text copied from HelloWorld or HelloWorldPremium README.

## 1.3.5

* Added a validation that layoutscontainer's id and name are matching. Updated the format of layoutcontainer to include update_id too.
* Added a validation that commands' names and arguments in core packs, or scripts' arguments do not contain the word incident.
* Fixed issue where running the **generate-docs** command with -c flag ran all the commands and not just the commands specified by the flag.
* Fixed the error message of the **validate** command to not always suggest adding the *description* field.
* Fixed an issue where running **format** on feed integration generated invalid parameter structure.
* Fixed an issue where the **generate-docs** command did not add all the used scripts in a playbook to the README file.
* Fixed an issue where contrib/partner details might be added twice to the same file, when using unify and create-content-artifacts commands
* Fixed issue where running **validate** command on image-related integration did not return the correct outputs to json file.
* When formatting playbooks, the **format** command will now remove empty fields from SetIncident, SetIndicator, CreateNewIncident, CreateNewIndicator script arguments.
* Added an option to fill in the developer email when running the **init** command.

## 1.3.4

* Updated the **validate** command to check that the 'additionalinfo' field only contains the expected value for feed required parameters and not equal to it.
* Added a validation that community/partner details are not in the detailed description file.
* Added a validation that the Use Case tag in pack_metadata file is only used when the pack contains at least one PB, Incident Type or Layout.
* Added a validation that makes sure outputs in integrations are matching the README file when only README has changed.
* Added the *hidden* field to the integration schema.
* Fixed an issue where running **format** on a playbook whose `name` does not equal its `id` would cause other playbooks who use that playbook as a sub-playbook to fail.
* Added support for local custom command configuration file `.demisto-sdk-conf`.
* Updated the **format** command to include an update to the description file of an integration, to remove community/partner details.

## 1.3.3

* Fixed an issue where **lint** failed where *.Dockerfile* exists prior running the lint command.
* Added FeedHelloWorld template option for *--template* flag in **demisto-sdk init** command.
* Fixed issue where **update-release-notes** deleted release note file if command was called more than once.
* Fixed issue where **update-release-notes** added docker image release notes every time the command was called.
* Fixed an issue where running **update-release-notes** on a pack with newly created integration, had also added a docker image entry in the release notes.
* Fixed an issue where `XSOAR-linter` did not find *NotImplementedError* in main.
* Added validation for README files verifying their length (over 30 chars).
* When using *-g* flag in the **validate** command it will now ignore untracked files by default.
* Added the *--include-untracked* flag to the **validate** command to include files which are untracked by git in the validation process.
* Improved the `pykwalify` error outputs in the **validate** command.
* Added the *--print-pykwalify* flag to the **validate** command to print the unchanged output from `pykwalify`.

## 1.3.2

* Updated the format of the outputs when using the *--json-file* flag to create a JSON file output for the **validate** and **lint** commands.
* Added the **doc-review** command to check spelling in .md and .yml files as well as a basic release notes review.
* Added a validation that a pack's display name does not already exist in content repository.
* Fixed an issue where the **validate** command failed to detect duplicate params in an integration.
* Fixed an issue where the **validate** command failed to detect duplicate arguments in a command in an integration.

## 1.3.1

* Fixed an issue where the **validate** command failed to validate the release notes of beta integrations.
* Updated the **upload** command to support indicator fields.
* The **validate** and **update-release-notes** commands will now check changed files against `demisto/master` if it is configured locally.
* Fixed an issue where **validate** would incorrectly identify files as renamed.
* Added a validation that integration properties (such as feed, mappers, mirroring, etc) are not removed.
* Fixed an issue where **validate** failed when comparing branch against commit hash.
* Added the *--no-pipenv* flag to the **split-yml** command.
* Added a validation that incident fields and incident types are not removed from mappers.
* Fixed an issue where the *c
reate-id-set* flag in the *validate* command did not work while not using git.
* Added the *hiddenusername* field to the integration schema.
* Added a validation that images that are not integration images, do not ask for a new version or RN

## 1.3.0

* Do not collect optional dependencies on indicator types reputation commands.
* Fixed an issue where downloading indicator layoutscontainer objects failed.
* Added a validation that makes sure outputs in integrations are matching the README file.
* Fixed an issue where the *create-id-set* flag in the **validate** command did not work.
* Added a warning in case no id_set file is found when running the **validate** command.
* Fixed an issue where changed files were not recognised correctly on forked branches in the **validate** and the **update-release-notes** commands.
* Fixed an issue when files were classified incorrectly when running *update-release-notes*.
* Added a validation that integration and script file paths are compatible with our convention.
* Fixed an issue where id_set.json file was re created whenever running the generate-docs command.
* added the *--json-file* flag to create a JSON file output for the **validate** and **lint** commands.

## 1.2.19

* Fixed an issue where merge id_set was not updated to work with the new entity of Packs.
* Added a validation that the playbook's version matches the version of its sub-playbooks, scripts, and integrations.

## 1.2.18

* Changed the *skip-id-set-creation* flag to *create-id-set* in the **validate** command. Its default value will be False.
* Added support for the 'cve' reputation command in default arg validation.
* Filter out generic and reputation command from scripts and playbooks dependencies calculation.
* Added support for the incident fields in outgoing mappers in the ID set.
* Added a validation that the taskid field and the id field under the task field are both from uuid format and contain the same value.
* Updated the **format** command to generate uuid value for the taskid field and for the id under the task field in case they hold an invalid values.
* Exclude changes from doc_files directory on validation.
* Added a validation that an integration command has at most one default argument.
* Fixing an issue where pack metadata version bump was not enforced when modifying an old format (unified) file.
* Added validation that integration parameter's display names are capitalized and spaced using whitespaces and not underscores.
* Fixed an issue where beta integrations where not running deprecation validations.
* Allowed adding additional information to the deprecated description.
* Fixing an issue when escaping less and greater signs in integration params did not work as expected.

## 1.2.17

* Added a validation that the classifier of an integration exists.
* Added a validation that the mapper of an integration exists.
* Added a validation that the incident types of a classifier exist.
* Added a validation that the incident types of a mapper exist.
* Added support for *text* argument when running **demisto-sdk update-release-notes** on the ApiModules pack.
* Added a validation for the minimal version of an indicator field of type grid.
* Added new validation for incident and indicator fields in classifiers mappers and layouts exist in the content.
* Added cache for get_remote_file to reducing failures from accessing the remote repo.
* Fixed an issue in the **format** command where `_dev` or `_copy` suffixes weren't removed from the `id` of the given playbooks.
* Playbook dependencies from incident and indicator fields are now marked as optional.
* Mappers dependencies from incident types and incident fields are now marked as optional.
* Classifier dependencies from incident types are now marked as optional.
* Updated **demisto-sdk init** command to no longer create `created` field in pack_metadata file
* Updated **generate-docs** command to take the parameters names in setup section from display field and to use additionalinfo field when exist.
* Using the *verbose* argument in the **find-dependencies** command will now log to the console.
* Improved the deprecated message validation required from integrations.
* Fixed an issue in the **generate-docs** command where **Context Example** section was created when it was empty.

## 1.2.16

* Added allowed ignore errors to the *IDSetValidator*.
* Fixed an issue where an irrelevant id_set validation ran in the **validate** command when using the *--id-set* flag.
* Fixed an issue were **generate-docs** command has failed if a command did not exist in commands permissions file.
* Improved a **validate** command message for missing release notes of api module dependencies.

## 1.2.15

* Added the *ID101* to the allowed ignored errors.

## 1.2.14

* SDK repository is now mypy check_untyped_defs complaint.
* The lint command will now ignore the unsubscriptable-object (E1136) pylint error in dockers based on python 3.9 - this will be removed once a new pylint version is released.
* Added an option for **format** to run on a whole pack.
* Added new validation of unimplemented commands from yml in the code to `XSOAR-linter`.
* Fixed an issue where Auto-Extract fields were only checked for newly added incident types in the **validate** command.
* Added a new warning validation of direct access to args/params dicts to `XSOAR-linter`.

## 1.2.13

* Added new validation of indicators usage in CommandResults to `XSOAR-linter`.
* Running **demisto-sdk lint** will automatically run on changed files (same behavior as the -g flag).
* Removed supported version message from the documentation when running **generate_docs**.
* Added a print to indicate backwards compatibility is being checked in **validate** command.
* Added a percent print when running the **validate** command with the *-a* flag.
* Fixed a regression in the **upload** command where it was ignoring `DEMISTO_VERIFY_SSL` env var.
* Fixed an issue where the **upload** command would fail to upload beta integrations.
* Fixed an issue where the **validate** command did not create the *id_set.json* file when running with *-a* flag.
* Added price change validation in the **validate** command.
* Added validations that checks in read-me for empty sections or leftovers from the auto generated read-me that should be changed.
* Added new code validation for *NotImplementedError* to raise a warning in `XSOAR-linter`.
* Added validation for support types in the pack metadata file.
* Added support for *--template* flag in **demisto-sdk init** command.
* Fixed an issue with running **validate** on master branch where the changed files weren't compared to previous commit when using the *-g* flag.
* Fixed an issue where the `XSOAR-linter` ran *NotImplementedError* validation on scripts.
* Added support for Auto-Extract feature validation in incident types in the **validate** command.
* Fixed an issue in the **lint** command where the *-i* flag was ignored.
* Improved **merge-id-sets** command to support merge between two ID sets that contain the same pack.
* Fixed an issue in the **lint** command where flake8 ran twice.

## 1.2.12

* Bandit now reports also on medium severity issues.
* Fixed an issue with support for Docker Desktop on Mac version 2.5.0+.
* Added support for vulture and mypy linting when running without docker.
* Added support for *prev-ver* flag in **update-release-notes** command.
* Improved retry support when building docker images for linting.
* Added the option to create an ID set on a specific pack in **create-id-set** command.
* Added the *--skip-id-set-creation* flag to **validate** command in order to add the capability to run validate command without creating id_set validation.
* Fixed an issue where **validate** command checked docker image tag on ApiModules pack.
* Fixed an issue where **find-dependencies** did not calculate dashboards and reports dependencies.
* Added supported version message to the documentation and release notes files when running **generate_docs** and **update-release-notes** commands respectively.
* Added new code validations for *NotImplementedError* exception raise to `XSOAR-linter`.
* Command create-content-artifacts additional support for **Author_image.png** object.
* Fixed an issue where schemas were not enforced for incident fields, indicator fields and old layouts in the validate command.
* Added support for **update-release-notes** command to update release notes according to master branch.

## 1.2.11

* Fixed an issue where the ***generate-docs*** command reset the enumeration of line numbering after an MD table.
* Updated the **upload** command to support mappers.
* Fixed an issue where exceptions were no printed in the **format** while the *--verbose* flag is set.
* Fixed an issue where *--assume-yes* flag did not work in the **format** command when running on a playbook without a `fromversion` field.
* Fixed an issue where the **format** command would fail in case `conf.json` file was not found instead of skipping the update.
* Fixed an issue where integration with v2 were recognised by the `name` field instead of the `display` field in the **validate** command.
* Added a playbook validation to check if a task script exists in the id set in the **validate** command.
* Added new integration category `File Integrity Management` in the **validate** command.

## 1.2.10

* Added validation for approved content pack use-cases and tags.
* Added new code validations for *CommonServerPython* import to `XSOAR-linter`.
* Added *default value* and *predefined values* to argument description in **generate-docs** command.
* Added a new validation that checks if *get-mapping-fields* command exists if the integration schema has *{ismappable: true}* in **validate** command.
* Fixed an issue where the *--staged* flag recognised added files as modified in the **validate** command.
* Fixed an issue where a backwards compatibility warning was raised for all added files in the **validate** command.
* Fixed an issue where **validate** command failed when no tests were given for a partner supported pack.
* Updated the **download** command to support mappers.
* Fixed an issue where the ***format*** command added a duplicate parameter.
* For partner supported content packs, added support for a list of emails.
* Removed validation of README files from the ***validate*** command.
* Fixed an issue where the ***validate*** command required release notes for ApiModules pack.

## 1.2.9

* Fixed an issue in the **openapi_codegen** command where it created duplicate functions name from the swagger file.
* Fixed an issue in the **update-release-notes** command where the *update type* argument was not verified.
* Fixed an issue in the **validate** command where no error was raised in case a non-existing docker image was presented.
* Fixed an issue in the **format** command where format failed when trying to update invalid Docker image.
* The **format** command will now preserve the **isArray** argument in integration's reputation commands and will show a warning if it set to **false**.
* Fixed an issue in the **lint** command where *finally* clause was not supported in main function.
* Fixed an issue in the **validate** command where changing any entity ID was not validated.
* Fixed an issue in the **validate** command where *--staged* flag did not bring only changed files.
* Fixed the **update-release-notes** command to ignore changes in the metadata file.
* Fixed the **validate** command to ignore metadata changes when checking if a version bump is needed.

## 1.2.8

* Added a new validation that checks in playbooks for the usage of `DeleteContext` in **validate** command.
* Fixed an issue in the **upload** command where it would try to upload content entities with unsupported versions.
* Added a new validation that checks in playbooks for the usage of specific instance in **validate** command.
* Added the **--staged** flag to **validate** command to run on staged files only.

## 1.2.7

* Changed input parameters in **find-dependencies** command.
  * Use ***-i, --input*** instead of ***-p, --path***.
  * Use ***-idp, --id-set-path*** instead of ***-i, --id-set-path***.
* Fixed an issue in the **unify** command where it crashed on an integration without an image file.
* Fixed an issue in the **format** command where unnecessary files were not skipped.
* Fixed an issue in the **update-release-notes** command where the *text* argument was not respected in all cases.
* Fixed an issue in the **validate** command where a warning about detailed description was given for unified or deprecated integrations.
* Improved the error returned by the **validate** command when running on files using the old format.

## 1.2.6

* No longer require setting `DEMISTO_README_VALIDATION` env var to enable README mdx validation. Validation will now run automatically if all necessary node modules are available.
* Fixed an issue in the **validate** command where the `--skip-pack-dependencies` would not skip id-set creation.
* Fixed an issue in the **validate** command where validation would fail if supplied an integration with an empty `commands` key.
* Fixed an issue in the **validate** command where validation would fail due to a required version bump for packs which are not versioned.
* Will use env var `DEMISTO_VERIFY_SSL` to determine if to use a secure connection for commands interacting with the Server when `--insecure` is not passed. If working with a local Server without a trusted certificate, you can set env var `DEMISTO_VERIFY_SSL=no` to avoid using `--insecure` on each command.
* Unifier now adds a link to the integration documentation to the integration detailed description.
* Fixed an issue in the **secrets** command where ignored secrets were not skipped.

## 1.2.5

* Added support for special fields: *defaultclassifier*, *defaultmapperin*, *defaultmapperout* in **download** command.
* Added -y option **format** command to assume "yes" as answer to all prompts and run non-interactively
* Speed up improvements for `validate` of README files.
* Updated the **format** command to adhere to the defined content schema and sub-schemas, aligning its behavior with the **validate** command.
* Added support for canvasContextConnections files in **format** command.

## 1.2.4

* Updated detailed description for community integrations.

## 1.2.3

* Fixed an issue where running **validate** failed on playbook with task that adds tags to the evidence data.
* Added the *displaypassword* field to the integration schema.
* Added new code validations to `XSOAR-linter`.
  * As warnings messages:
    * `demisto.params()` should be used only inside main function.
    * `demisto.args()` should be used only inside main function.
    * Functions args should have type annotations.
* Added `fromversion` field validation to test playbooks and scripts in **validate** command.

## 1.2.2

* Add support for warning msgs in the report and summary to **lint** command.
* Fixed an issue where **json-to-outputs** determined bool values as int.
* Fixed an issue where **update-release-notes** was crushing on `--all` flag.
* Fixed an issue where running **validate**, **update-release-notes** outside of content repo crushed without a meaningful error message.
* Added support for layoutscontainer in **init** contribution flow.
* Added a validation for tlp_color param in feeds in **validate** command.
* Added a validation for removal of integration parameters in **validate** command.
* Fixed an issue where **update-release-notes** was failing with a wrong error message when no pack or input was given.
* Improved formatting output of the **generate-docs** command.
* Add support for env variable *DEMISTO_SDK_ID_SET_REFRESH_INTERVAL*. Set this env variable to the refresh interval in minutes. The id set will be regenerated only if the refresh interval has passed since the last generation. Useful when generating Script documentation, to avoid re-generating the id_set every run.
* Added new code validations to `XSOAR-linter`.
  * As error messages:
    * Longer than 10 seconds sleep statements for non long running integrations.
    * exit() usage.
    * quit() usage.
  * As warnings messages:
    * `demisto.log` should not be used.
    * main function existence.
    * `demito.results` should not be used.
    * `return_output` should not be used.
    * try-except statement in main function.
    * `return_error` usage in main function.
    * only once `return_error` usage.
* Fixed an issue where **lint** command printed logs twice.
* Fixed an issue where *suffix* did not work as expected in the **create-content-artifacts** command.
* Added support for *prev-ver* flag in **lint** and **secrets** commands.
* Added support for *text* flag to **update-release-notes** command to add the same text to all release notes.
* Fixed an issue where **validate** did not recognize added files if they were modified locally.
* Added a validation that checks the `fromversion` field exists and is set to 5.0.0 or above when working or comparing to a non-feature branch in **validate** command.
* Added a validation that checks the certification field in the pack_metadata file is valid in **validate** command.
* The **update-release-notes** command will now automatically add docker image update to the release notes.

## 1.2.1

* Added an additional linter `XSOAR-linter` to the **lint** command which custom validates py files. currently checks for:
  * `Sys.exit` usages with non zero value.
  * Any `Print` usages.
* Fixed an issue where renamed files were failing on *validate*.
* Fixed an issue where single changed files did not required release notes update.
* Fixed an issue where doc_images required release-notes and validations.
* Added handling of dependent packs when running **update-release-notes** on changed *APIModules*.
  * Added new argument *--id-set-path* for id_set.json path.
  * When changes to *APIModule* is detected and an id_set.json is available - the command will update the dependent pack as well.
* Added handling of dependent packs when running **validate** on changed *APIModules*.
  * Added new argument *--id-set-path* for id_set.json path.
  * When changes to *APIModule* is detected and an id_set.json is available - the command will validate that the dependent pack has release notes as well.
* Fixed an issue where the find_type function didn't recognize file types correctly.
* Fixed an issue where **update-release-notes** command did not work properly on Windows.
* Added support for indicator fields in **update-release-notes** command.
* Fixed an issue where files in test dirs where being validated.

## 1.2.0

* Fixed an issue where **format** did not update the test playbook from its pack.
* Fixed an issue where **validate** validated non integration images.
* Fixed an issue where **update-release-notes** did not identified old yml integrations and scripts.
* Added revision templates to the **update-release-notes** command.
* Fixed an issue where **update-release-notes** crashed when a file was renamed.
* Fixed an issue where **validate** failed on deleted files.
* Fixed an issue where **validate** validated all images instead of packs only.
* Fixed an issue where a warning was not printed in the **format** in case a non-supported file type is inputted.
* Fixed an issue where **validate** did not fail if no release notes were added when adding files to existing packs.
* Added handling of incorrect layout paths via the **format** command.
* Refactor **create-content-artifacts** command - Efficient artifacts creation and better logging.
* Fixed an issue where image and description files were not handled correctly by **validate** and **update-release-notes** commands.
* Fixed an issue where the **format** command didn't remove all extra fields in a file.
* Added an error in case an invalid id_set.json file is found while running the **validate** command.
* Added fetch params checks to the **validate** command.

## 1.1.11

* Added line number to secrets' path in **secrets** command report.
* Fixed an issue where **init** a community pack did not present the valid support URL.
* Fixed an issue where **init** offered a non relevant pack support type.
* Fixed an issue where **lint** did not pull docker images for powershell.
* Fixed an issue where **find-dependencies** did not find all the script dependencies.
* Fixed an issue where **find-dependencies** did not collect indicator fields as dependencies for playbooks.
* Updated the **validate** and the **secrets** commands to be less dependent on regex.
* Fixed an issue where **lint** did not run on circle when docker did not return ping.
* Updated the missing release notes error message (RN106) in the **Validate** command.
* Fixed an issue where **Validate** would return missing release notes when two packs with the same substring existed in the modified files.
* Fixed an issue where **update-release-notes** would add duplicate release notes when two packs with the same substring existed in the modified files.
* Fixed an issue where **update-release-notes** would fail to bump new versions if the feature branch was out of sync with the master branch.
* Fixed an issue where a non-descriptive error would be returned when giving the **update-release-notes** command a pack which can not be found.
* Added dependencies check for *widgets* in **find-dependencies** command.
* Added a `update-docker` flag to **format** command.
* Added a `json-to-outputs` flag to the **run** command.
* Added a verbose (`-v`) flag to **format** command.
* Fixed an issue where **download** added the prefix "playbook-" to the name of playbooks.

## 1.1.10

* Updated the **init** command. Relevant only when passing the *--contribution* argument.
  * Added the *--author* option.
  * The *support* field of the pack's metadata is set to *community*.
* Added a proper error message in the **Validate** command upon a missing description in the root of the yml.
* **Format** now works with a relative path.
* **Validate** now fails when all release notes have been excluded.
* Fixed issue where correct error message would not propagate for invalid images.
* Added the *--skip-pack-dependencies* flag to **validate** command to skip pack dependencies validation. Relevant when using the *-g* flag.
* Fixed an issue where **Validate** and **Format** commands failed integrations with `defaultvalue` field in fetch incidents related parameters.
* Fixed an issue in the **Validate** command in which unified YAML files were not ignored.
* Fixed an issue in **generate-docs** where scripts and playbooks inputs and outputs were not parsed correctly.
* Fixed an issue in the **openapi-codegen** command where missing reference fields in the swagger JSON caused errors.
* Fixed an issue in the **openapi-codegen** command where empty objects in the swagger JSON paths caused errors.
* **update-release-notes** command now accept path of the pack instead of pack name.
* Fixed an issue where **generate-docs** was inserting unnecessary escape characters.
* Fixed an issue in the **update-release-notes** command where changes to the pack_metadata were not detected.
* Fixed an issue where **validate** did not check for missing release notes in old format files.

## 1.1.9

* Fixed an issue where **update-release-notes** command failed on invalid file types.

## 1.1.8

* Fixed a regression where **upload** command failed on test playbooks.
* Added new *githubUser* field in pack metadata init command.
* Support beta integration in the commands **split-yml, extract-code, generate-test-playbook and generate-docs.**
* Fixed an issue where **find-dependencies** ignored *toversion* field in content items.
* Added support for *layoutscontainer*, *classifier_5_9_9*, *mapper*, *report*, and *widget* in the **Format** command.
* Fixed an issue where **Format** will set the `ID` field to be equal to the `name` field in modified playbooks.
* Fixed an issue where **Format** did not work for test playbooks.
* Improved **update-release-notes** command:
  * Write content description to release notes for new items.
  * Update format for file types without description: Connections, Incident Types, Indicator Types, Layouts, Incident Fields.
* Added a validation for feedTags param in feeds in **validate** command.
* Fixed readme validation issue in community support packs.
* Added the **openapi-codegen** command to generate integrations from OpenAPI specification files.
* Fixed an issue were release notes validations returned wrong results for *CommonScripts* pack.
* Added validation for image links in README files in **validate** command.
* Added a validation for default value of fetch param in feeds in **validate** command.
* Fixed an issue where the **Init** command failed on scripts.

## 1.1.7

* Fixed an issue where running the **format** command on feed integrations removed the `defaultvalue` fields.
* Playbook branch marked with *skipunavailable* is now set as an optional dependency in the **find-dependencies** command.
* The **feedReputation** parameter can now be hidden in a feed integration.
* Fixed an issue where running the **unify** command on JS package failed.
* Added the *--no-update* flag to the **find-dependencies** command.
* Added the following validations in **validate** command:
  * Validating that a pack does not depend on NonSupported / Deprecated packs.

## 1.1.6

* Added the *--description* option to the **init** command.
* Added the *--contribution* option to the **init** command which converts a contribution zip to proper pack format.
* Improved **validate** command performance time and outputs.
* Added the flag *--no-docker-checks* to **validate** command to skip docker checks.
* Added the flag *--print-ignored-files* to **validate** command to print ignored files report when the command is done.
* Added the following validations in **validate** command:
  * Validating that existing release notes are not modified.
  * Validating release notes are not added to new packs.
  * Validating that the "currentVersion" field was raised in the pack_metadata for modified packs.
  * Validating that the timestamp in the "created" field in the pack_metadata is in ISO format.
* Running `demisto-sdk validate` will run the **validate** command using git and only on committed files (same as using *-g --post-commit*).
* Fixed an issue where release notes were not checked correctly in **validate** command.
* Fixed an issue in the **create-id-set** command where optional playbook tasks were not taken into consideration.
* Added a prompt to the `demisto-sdk update-release-notes` command to prompt users to commit changes before running the release notes command.
* Added support to `layoutscontainer` in **validate** command.

## 1.1.5

* Fixed an issue in **find-dependencies** command.
* **lint** command now verifies flake8 on CommonServerPython script.

## 1.1.4

* Fixed an issue with the default output file name of the **unify** command when using "." as an output path.
* **Unify** command now adds contributor details to the display name and description.
* **Format** command now adds *isFetch* and *incidenttype* fields to integration yml.
* Removed the *feedIncremental* field from the integration schema.
* **Format** command now adds *feedBypassExclusionList*, *Fetch indicators*, *feedReputation*, *feedReliability*,
     *feedExpirationPolicy*, *feedExpirationInterval* and *feedFetchInterval* fields to integration yml.
* Fixed an issue in the playbooks schema.
* Fixed an issue where generated release notes were out of order.
* Improved pack dependencies detection.
* Fixed an issue where test playbooks were mishandled in **validate** command.

## 1.1.3

* Added a validation for invalid id fields in indicators types files in **validate** command.
* Added default behavior for **update-release-notes** command.
* Fixed an error where README files were failing release notes validation.
* Updated format of generated release notes to be more user friendly.
* Improved error messages for the **update-release-notes** command.
* Added support for `Connections`, `Dashboards`, `Widgets`, and `Indicator Types` to **update-release-notes** command.
* **Validate** now supports scripts under the *TestPlaybooks* directory.
* Fixed an issue where **validate** did not support powershell files.

## 1.1.2

* Added a validation for invalid playbookID fields in incidents types files in **validate** command.
* Added a code formatter for python files.
* Fixed an issue where new and old classifiers where mixed on validate command.
* Added *feedIncremental* field to the integration schema.
* Fixed error in the **upload** command where unified YMLs were not uploaded as expected if the given input was a pack.
* Fixed an issue where the **secrets** command failed due to a space character in the file name.
* Ignored RN validation for *NonSupported* pack.
* You can now ignore IF107, SC100, RP102 error codes in the **validate** command.
* Fixed an issue where the **download** command was crashing when received as input a JS integration or script.
* Fixed an issue where **validate** command checked docker image for JS integrations and scripts.
* **validate** command now checks scheme for reports and connections.
* Fixed an issue where **validate** command checked docker when running on all files.
* Fixed an issue where **validate** command did not fail when docker image was not on the latest numeric tag.
* Fixed an issue where beta integrations were not validated correctly in **validate** command.

## 1.1.1

* fixed and issue where file types were not recognized correctly in **validate** command.
* Added better outputs for validate command.

## 1.1.0

* Fixed an issue where changes to only non-validated files would fail validation.
* Fixed an issue in **validate** command where moved files were failing validation for new packs.
* Fixed an issue in **validate** command where added files were failing validation due to wrong file type detection.
* Added support for new classifiers and mappers in **validate** command.
* Removed support of old RN format validation.
* Updated **secrets** command output format.
* Added support for error ignore on deprecated files in **validate** command.
* Improved errors outputs in **validate** command.
* Added support for linting an entire pack.

## 1.0.9

* Fixed a bug where misleading error was presented when pack name was not found.
* **Update-release-notes** now detects added files for packs with versions.
* Readme files are now ignored by **update-release-notes** and validation of release notes.
* Empty release notes no longer cause an uncaught error during validation.

## 1.0.8

* Changed the output format of demisto-sdk secrets.
* Added a validation that checkbox items are not required in integrations.
* Added pack release notes generation and validation.
* Improved pack metadata validation.
* Fixed an issue in **validate** where renamed files caused an error

## 1.0.4

* Fix the **format** command to update the `id` field to be equal to `details` field in indicator-type files, and to `name` field in incident-type & dashboard files.
* Fixed a bug in the **validate** command for layout files that had `sortValues` fields.
* Fixed a bug in the **format** command where `playbookName` field was not always present in the file.
* Fixed a bug in the **format** command where indicatorField wasn't part of the SDK schemas.
* Fixed a bug in **upload** command where created unified docker45 yml files were not deleted.
* Added support for IndicatorTypes directory in packs (for `reputation` files, instead of Misc).
* Fixed parsing playbook condition names as string instead of boolean in **validate** command
* Improved image validation in YAML files.
* Removed validation for else path in playbook condition tasks.

## 1.0.3

* Fixed a bug in the **format** command where comments were being removed from YAML files.
* Added output fields: *file_path* and *kind* for layouts in the id-set.json created by **create-id-set** command.
* Fixed a bug in the **create-id-set** command Who returns Duplicate for Layouts with a different kind.
* Added formatting to **generate-docs** command results replacing all `<br>` tags with `<br/>`.
* Fixed a bug in the **download** command when custom content contained not supported content entity.
* Fixed a bug in **format** command in which boolean strings  (e.g. 'yes' or 'no') were converted to boolean values (e.g. 'True' or 'False').
* **format** command now removes *sourceplaybookid* field from playbook files.
* Fixed a bug in **generate-docs** command in which integration dependencies were not detected when generating documentation for a playbook.

## 1.0.1

* Fixed a bug in the **unify** command when output path was provided empty.
* Improved error message for integration with no tests configured.
* Improved the error message returned from the **validate** command when an integration is missing or contains malformed fetch incidents related parameters.
* Fixed a bug in the **create** command where a unified YML with a docker image for 4.5 was copied incorrectly.
* Missing release notes message are now showing the release notes file path to update.
* Fixed an issue in the **validate** command in which unified YAML files were not ignored.
* File format suggestions are now shown in the relevant file format (JSON or YAML).
* Changed Docker image validation to fail only on non-valid ones.
* Removed backward compatibility validation when Docker image is updated.

## 1.0.0

* Improved the *upload* command to support the upload of all the content entities within a pack.
* The *upload* command now supports the improved pack file structure.
* Added an interactive option to format integrations, scripts and playbooks with No TestPlaybooks configured.
* Added an interactive option to configure *conf.json* file with missing test playbooks for integrations, scripts and playbooks
* Added *download* command to download custom content from Demisto instance to the local content repository.
* Improved validation failure messages to include a command suggestion, wherever relevant, to fix the raised issue.
* Improved 'validate' help and documentation description
* validate - checks that scripts, playbooks, and integrations have the *tests* key.
* validate - checks that test playbooks are configured in `conf.json`.
* demisto-sdk lint - Copy dir better handling.
* demisto-sdk lint - Add error when package missing in docker image.
* Added *-a , --validate-all* option in *validate* to run all validation on all files.
* Added *-i , --input* option in *validate* to run validation on a specified pack/file.
* added *-i, --input* option in *secrets* to run on a specific file.
* Added an allowed hidden parameter: *longRunning* to the hidden integration parameters validation.
* Fixed an issue with **format** command when executing with an output path of a folder and not a file path.
* Bug fixes in generate-docs command given playbook as input.
* Fixed an issue with lint command in which flake8 was not running on unit test files.

## 0.5.2

* Added *-c, --command* option in *generate-docs* to generate a specific command from an integration.
* Fixed an issue when getting README/CHANGELOG files from git and loading them.
* Removed release notes validation for new content.
* Fixed secrets validations for files with the same name in a different directory.
* demisto-sdk lint - parallelization working with specifying the number of workers.
* demisto-sdk lint - logging levels output, 3 levels.
* demisto-sdk lint - JSON report, structured error reports in JSON format.
* demisto-sdk lint - XML JUnit report for unit-tests.
* demisto-sdk lint - new packages used to accelerate execution time.
* demisto-sdk secrets - command now respects the generic whitelist, and not only the pack secrets.

## 0.5.0

[PyPI History][1]

[1]: https://pypi.org/project/demisto-sdk/#history

## 0.4.9

* Fixed an issue in *generate-docs* where Playbooks and Scripts documentation failed.
* Added a graceful error message when executing the *run" command with a misspelled command.
* Added more informative errors upon failures of the *upload* command.
* format command:
  * Added format for json files: IncidentField, IncidentType, IndicatorField, IndicatorType, Layout, Dashboard.
  * Added the *-fv --from-version*, *-nv --no-validation* arguments.
  * Removed the *-t yml_type* argument, the file type will be inferred.
  * Removed the *-g use_git* argument, running format without arguments will run automatically on git diff.
* Fixed an issue in loading playbooks with '=' character.
* Fixed an issue in *validate* failed on deleted README files.

## 0.4.8

* Added the *max* field to the Playbook schema, allowing to define it in tasks loop.
* Fixed an issue in *validate* where Condition branches checks were case sensitive.

## 0.4.7

* Added the *slareminder* field to the Playbook schema.
* Added the *common_server*, *demisto_mock* arguments to the *init* command.
* Fixed an issue in *generate-docs* where the general section was not being generated correctly.
* Fixed an issue in *validate* where Incident type validation failed.

## 0.4.6

* Fixed an issue where the *validate* command did not identify CHANGELOG in packs.
* Added a new command, *id-set* to create the id set - the content dependency tree by file IDs.

## 0.4.5

* generate-docs command:
  * Added the *use_cases*, *permissions*, *command_permissions* and *limitations*.
  * Added the *--insecure* argument to support running the script and integration command in Demisto.
  * Removed the *-t yml_type* argument, the file type will be inferred.
  * The *-o --output* argument is no longer mandatory, default value will be the input file directory.
* Added support for env var: *DEMISTO_SDK_SKIP_VERSION_CHECK*. When set version checks are skipped.
* Fixed an issue in which the CHANGELOG files did not match our scheme.
* Added a validator to verify that there are no hidden integration parameters.
* Fixed an issue where the *validate* command ran on test files.
* Removed the *env-dir* argument from the demisto-sdk.
* README files which are html files will now be skipped in the *validate* command.
* Added support for env var: *DEMISTO_README_VALIDATOR*. When not set the readme validation will not run.

## 0.4.4

* Added a validator for IncidentTypes (incidenttype-*.json).
* Fixed an issue where the -p flag in the *validate* command was not working.
* Added a validator for README.md files.
* Release notes validator will now run on: incident fields, indicator fields, incident types, dashboard and reputations.
* Fixed an issue where the validator of reputation(Indicator Type) did not check on the details field.
* Fixed an issue where the validator attempted validating non-existing files after deletions or name refactoring.
* Removed the *yml_type* argument in the *split-yml*, *extract-code* commands.
* Removed the *file_type* argument in the *generate-test-playbook* command.
* Fixed the *insecure* argument in *upload*.
* Added the *insecure* argument in *run-playbook*.
* Standardise the *-i --input*, *-o --output* to demisto-sdk commands.

## 0.4.3

* Fixed an issue where the incident and indicator field BC check failed.
* Support for linting and unit testing PowerShell integrations.

## 0.4.2

* Fixed an issue where validate failed on Windows.
* Added a validator to verify all branches are handled in conditional task in a playbook.
* Added a warning message when not running the latest sdk version.
* Added a validator to check that the root is connected to all tasks in the playbook.
* Added a validator for Dashboards (dashboard-*.json).
* Added a validator for Indicator Types (reputation-*.json).
* Added a BC validation for changing incident field type.
* Fixed an issue where init command would generate an invalid yml for scripts.
* Fixed an issue in misleading error message in v2 validation hook.
* Fixed an issue in v2 hook which now is set only on newly added scripts.
* Added more indicative message for errors in yaml files.
* Disabled pykwalify info log prints.

## 0.3.10

* Added a BC check for incident fields - changing from version is not allowed.
* Fixed an issue in create-content-artifacts where scripts in Packs in TestPlaybooks dir were copied with a wrong prefix.

## 0.3.9

* Added a validation that incident field can not be required.
* Added validation for fetch incident parameters.
* Added validation for feed integration parameters.
* Added to the *format* command the deletion of the *sourceplaybookid* field.
* Fixed an issue where *fieldMapping* in playbook did not pass the scheme validation.
* Fixed an issue where *create-content-artifacts* did not copy TestPlaybooks in Packs without prefix of *playbook-*.
* Added a validation the a playbook can not have a rolename set.
* Added to the image validator the new DBot default image.
* Added the fields: elasticcommonfields, quiet, quietmode to the Playbook schema.
* Fixed an issue where *validate* failed on integration commands without outputs.
* Added a new hook for naming of v2 integrations and scripts.

## 0.3.8

* Fixed an issue where *create-content-artifact* was not loading the data in the yml correctly.
* Fixed an issue where *unify* broke long lines in script section causing syntax errors

## 0.3.7

* Added *generate-docs* command to generate documentation file for integration, playbook or script.
* Fixed an issue where *unify* created a malformed integration yml.
* Fixed an issue where demisto-sdk **init** creates unit-test file with invalid import.

## 0.3.6

* Fixed an issue where demisto-sdk **validate** failed on modified scripts without error message.

## 0.3.5

* Fixed an issue with docker tag validation for integrations.
* Restructured repo source code.

## 0.3.4

* Saved failing unit tests as a file.
* Fixed an issue where "_test" file for scripts/integrations created using **init** would import the "HelloWorld" templates.
* Fixed an issue in demisto-sdk **validate** - was failing on backward compatiblity check
* Fixed an issue in demisto-sdk **secrets** - empty line in .secrets-ignore always made the secrets check to pass
* Added validation for docker image inside integrations and scripts.
* Added --use-git flag to **format** command to format all changed files.
* Fixed an issue where **validate** did not fail on dockerimage changes with bc check.
* Added new flag **--ignore-entropy** to demisto-sdk **secrets**, this will allow skip entropy secrets check.
* Added --outfile to **lint** to allow saving failed packages to a file.

## 0.3.3

* Added backwards compatibility break error message.
* Added schema for incident types.
* Added **additionalinfo** field to as an available field for integration configuration.
* Added pack parameter for **init**.
* Fixed an issue where error would appear if name parameter is not set in **init**.

## 0.3.2

* Fixed the handling of classifier files in **validate**.

## 0.3.1

* Fixed the handling of newly created reputation files in **validate**.
* Added an option to perform **validate** on a specific file.

## 0.3.0

* Added support for multi-package **lint** both with parallel and without.
* Added all parameter in **lint** to run on all packages and packs in content repository.
* Added **format** for:
  * Scripts
  * Playbooks
  * Integrations
* Improved user outputs for **secrets** command.
* Fixed an issue where **lint** would run pytest and pylint only on a single docker per integration.
* Added auto-complete functionality to demisto-sdk.
* Added git parameter in **lint** to run only on changed packages.
* Added the **run-playbook** command
* Added **run** command which runs a command in the Demisto playground.
* Added **upload** command which uploads an integration or a script to a Demisto instance.
* Fixed and issue where **validate** checked if release notes exist for new integrations and scripts.
* Added **generate-test-playbook** command which generates a basic test playbook for an integration or a script.
* **validate** now supports indicator fields.
* Fixed an issue with layouts scheme validation.
* Adding **init** command.
* Added **json-to-outputs** command which generates the yaml section for outputs from an API raw response.

## 0.2.6

* Fixed an issue with locating release notes for beta integrations in **validate**.

## 0.2.5

* Fixed an issue with locating release notes for beta integrations in **validate**.

## 0.2.4

* Adding image validation to Beta_Integration and Packs in **validate**.

## 0.2.3

* Adding Beta_Integration to the structure validation process.
* Fixing bug where **validate** did checks on TestPlaybooks.
* Added requirements parameter to **lint**.

## 0.2.2

* Fixing bug where **lint** did not return exit code 1 on failure.
* Fixing bug where **validate** did not print error message in case no release notes were give.

## 0.2.1

* **Validate** now checks that the id and name fields are identical in yml files.
* Fixed a bug where sdk did not return any exit code.

## 0.2.0

* Added Release Notes Validator.
* Fixed the Unifier selection of your python file to use as the code.
* **Validate** now supports Indicator fields.
* Fixed a bug where **validate** and **secrets** did not return exit code 1 on failure.
* **Validate** now runs on newly added scripts.

## 0.1.8

* Added support for `--version`.
* Fixed an issue in file_validator when calling `checked_type` method with script regex.

## 0.1.2

* Restructuring validation to support content packs.
* Added secrets validation.
* Added content bundle creation.
* Added lint and unit test run.

## 0.1.1

* Added new logic to the unifier.
* Added detailed README.
* Some small adjustments and fixes.

## 0.1.0

Capabilities:

* **Extract** components(code, image, description etc.) from a Demisto YAML file into a directory.
* **Unify** components(code, image, description etc.) to a single Demisto YAML file.
* **Validate** Demisto content files.<|MERGE_RESOLUTION|>--- conflicted
+++ resolved
@@ -2,6 +2,7 @@
 ## Unreleased
 * Fixed an issue where the coloring directives where showing in log messages.
 * Fixed an issue where **create-content-graph** was not executed upon changes in the parser infra files.
+* Updated the **format** command to use the content graph instead of the id_set file. 
 
 ## 1.18.0
 * Added the ability to ignore any validation in the **validate** command when running in an external (non-demisto/content) repo, by placing a `.private-repo-settings` file at its root.
@@ -35,11 +36,7 @@
 * Fixed an issue in **doc-review** command where escape characters within Markdown files were detected as invalid words.
 * Fixed an issue where **validate** failed on infrastructure test files.
 * Fixed an issue in **update-content-graph** where the neo4j service was unaccessible for non-root users.
-<<<<<<< HEAD
 * Added a Sourcery hook to **pre-commit**.
-* Updated the **format** command to use the content graph instead of the id_set file.
-=======
->>>>>>> 0e71ebba
 
 ## 1.17.2
 * Fixed an issue where **lint** and **validate** commands failed on integrations and scripts that use docker images that are not available in the Docker Hub but exist locally.
