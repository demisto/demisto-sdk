--- conflicted
+++ resolved
@@ -4,17 +4,14 @@
 * Fixed an issue where **modeling-rule test** command failed to properly render the comparison table when boolean value were printed.
 * Fixed an issue were format added a dot at end of the description that already ends with question mark and exclamation mark.
 * Fixed an issue where **upload** failed when trying to upload an indicator field.
+* Updated the **update-content-graph** command to work with external repositories.
+* Updated the **validate** command to work with external repositories when using the *--graph* flag.
 
 ## 1.20.4
 * Fixed an issue where using **prepare-content**, **upload**, **zip-packs** and **download** on machines with default encoding other than unicode caused errors.
 * The **modeling-rules-test** will now ignore test data files containing the `test_data_config_ignore` key.
 * Fixed an issue where **modeling-rules init-test-data** command failed on modeling rules that contain the text `call` even not as a separate word.
-<<<<<<< HEAD
-* Updated the **update-content-graph** command to work with external repositories.
-* Updated the **validate** command to work with external repositories when using the *--graph* flag.
-=======
 * Unlocked the dependency on `packaging`.
->>>>>>> 56c7d670
 
 ## 1.20.3
 * Added the `FileType.VULTURE_WHITELIST` to the `FileType` enum for `.vulture_whitelist.py` files.
