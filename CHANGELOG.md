# Changelog

## Unreleased
* Fixed an issue where an incorrect error was shown when the `id` of a content item differed from its `name` attribute.
* Fixed an issue where the `preserve_quotes` in ruamel_handler received an incorrect value @icholy
* Fixed an issue where ignoring RM110 error code wasn't working and added a validation to **ALLOWED_IGNORE_ERRORS** to validate that all error codes are inserted in the right format.
* Fixed an issue where the contribution credit text was not added correctly to the pack README.
* Changed the contribution file implementation from markdown to a list of contributor names. The **create-content-artifact** will use this list to prepare the needed credit message.
* Added a new validation to the `XSOAR-linter` in the **lint** command for verifying that demisto.log is not used in the code.
* The **generate-docs** command will now auto-generate the Incident Mirroring section when implemented in an integration.
* Added support to automatically generate release notes for deprecated items in the **update-release-notes** command.
<<<<<<< HEAD
* Added a new validation to the **validate** command to verify that md and python files do not contain words related to copyright sction.
=======
* Fixed an issue causing any command to crash when unable to detect local repository properties.
>>>>>>> 0abd072b

## 1.6.9
* Added a new validation that checks whether a pack should be deprecated.
* Added a new ability to the **format** command to deprecate a pack.
* Fixed an issue where the **validate** command sometimes returned a false negative in cases where there are several sub-playbooks with the same ID.
* Added a new validation to the **validate** command to verify that the docker in use is not deprecated.
* Added support for multiple ApiModules in the **unify** command
* Added a check to **validate** command, preventing use of relative urls in README files.
* Added environment variable **DEMISTO_SDK_MARKETPLACE** expected to affect *MarketplaceTagParser* *marketplace* value. The value will be automatically set when passing *marketplace* arg to the commands **unify**, **zip-packs**, **create-content-artifacts** and **upload**.
* Added slack notifier for build failures on the master branch.
* Added support for modeling and parsing rules in the **split** command.
* Added support for README files in **format** command.
* Added a **validate** check, making sure classifier id and name values match. Updated the classifier **format** to update the id accordingly.
* The **generate-docs** command will now auto-generate the playbook image link by default.
* Added the `--custom-image-link` argument to override.
* Added a new flag to **generate-docs** command, allowing to add a custom image link to a playbook README.
* Added a new validation to the **validate** command to verify that the package directory name is the same as the files contained in the that package.
* Added support in the **unify** command to unify a schema into its Modeling Rule.

## 1.6.8

* Fixed an issue where **validate** did not fail on invalid playbook entities' versions (i.e. subplaybooks or scripts with higher fromversion than their parent playbook).
* Added support for running lint via a remote docker ssh connection. Use `DOCKER_HOST` env variable to specify a remote docker connection, such as: `DOCKER_HOST=ssh://myuser@myhost.com`.
* Fixed an issue where the pack cache in *get_marketplaces* caused the function to return invalid values.
* Fixed an issue where running format on a pack with XSIAM entities would fail.
* Added the new `display_name` field to relevant entities in the **create-id-set** command.
* Added a new validation to the **validate** command to verify the existence of "Reliability" parameter if the integration have reputation command.
* Fixed a bug where terminating the **lint** command failed (`ctrl + c`).
* Removed the validation of a subtype change in integrations and scripts from **validate**.
* Fixed an issue where **download** did not behave as expected when prompting for a version update. Reported by @K-Yo
* Added support for adoption release notes.
* Fixed an issue where **merge-id-sets** failed when a key was missing in one id-set.json.
* Fixed a bug where some mypy messages were not parsed properly in **lint**.
* Added a validation to the **validate** command, failing when '`fromversion`' or '`toversion`' in a content entity are incorrect format.
* Added a validation to the **validate** command, checking if `fromversion` <= `toversion`.
* Fixed an issue where coverage reports used the wrong logging level, marking debug logs as errors.
* Added a new validation to the **validate** command, to check when the discouraged `http` prefixes are used when setting defaultvalue, rather than `https`.
* Added a check to the **lint** command for finding hard-coded usage of the http protocol.
* Locked the dependency on Docker.
* Removed a traceback line from the **init** command templates: BaseIntegration, BaseScript.
* Updated the token in **_add_pr_comment** method from the content-bot token to the xsoar-bot token.

## 1.6.7

* Added the `types-markdown` dependency, adding markdown capabilities to existing linters using the [Markdown](https://pypi.org/project/Markdown/) package.
* Added support in the **format** command to remove nonexistent incident/indicator fields from *layouts/mappers*
* Added the `Note: XXX` and `XXX now generally available.` release notes templates to **doc-review** command.
* Updated the logs shown during the docker build step.
* Removed a false warning about configuring the `GITLAB_TOKEN` environment variable when it's not needed.
* Removed duplicate identifiers for XSIAM integrations.
* Updated the *tags* and *use cases* in pack metadata validation to use the local files only.
* Fixed the error message in checkbox validation where the defaultvalue is wrong and added the name of the variable that should be fixed.
* Added types to `find_type_by_path` under tools.py.
* Fixed an issue where YAML files contained incorrect value type for `tests` key when running `format --deprecate`.
* Added a deprecation message to the `tests:` section of yaml files when running `format --deprecate`.
* Added use case for **validate** on *wizard* objects - set_playbook is mapped to all integrations.
* Added the 'integration-get-indicators' commands to be ignored by the **verify_yml_commands_match_readme** validation, the validation will no longer fail if these commands are not in the readme file.
* Added a new validation to the **validate** command to verify that if the phrase "breaking changes" is present in a pack release notes, a JSON file with the same name exists and contains the relevant breaking changes information.
* Improved logs when running test playbooks (in a build).
* Fixed an issue in **upload** did not include list-type content items. @nicolas-rdgs
* Reverted release notes to old format.

## 1.6.6

* Added debug print when excluding item from ID set due to missing dependency.
* Added a validation to the **validate** command, failing when non-ignorable errors are present in .pack-ignore.
* Fixed an issue where `mdx server` did not close when stopped in mid run.
* Fixed an issue where `-vvv` flag did not print logs on debug level.
* enhanced ***validate*** command to list all command names affected by a backward compatibility break, instead of only one.
* Added support for Wizard content item in the **format**, **validate**, **upload**, **create-id-set**, **find-dependecies** and **create-content-artifacts** commands.
* Added a new flag to the **validate** command, allowing to run specific validations.
* Added support in **unify** and **create-content-artifacts** for displaying different documentations (detailed description + readme) for content items, depending on the marketplace version.
* Fixed an issue in **upload** where list items were not uploaded.
* Added a new validation to **validate** command to verify that *cliName* and *id* keys of the incident field or the indicator field are matches.
* Added the flag '-x', '--xsiam' to **upload** command to upload XSIAM entities to XSIAM server.
* Fixed the integration field *isFetchEvents* to be in lowercase.
* Fixed an issue where **validate -i** run after **format -i** on an existing file in the repo instead of **validate -g**.
* Added the following commands: 'update-remote-data', 'get-modified-remote-data', 'update-remote-system' to be ignored by the **verify_yml_commands_match_readme** validation, the validation will no longer fail if these commands are not in the readme file.
* Updated the release note template to include a uniform format for all items.
* Added HelloWorldSlim template option for *--template* flag in **demisto-sdk init** command.
* Fixed an issue where the HelloWorldSlim template in **demisto-sdk init** command had an integration id that was conflicting with HelloWorld integration id.
* Updated the SDK to use demisto-py 3.1.6, allowing use of a proxy with an environment variable.
* Set the default logger level to `warning`, to avoid unwanted debug logs.
* The **format** command now validates that default value of checkbox parameters is a string 'true' or 'false'.
* Fixed an issue where `FileType.PLAYBOOK` would show instead of `Playbook` in readme error messages.
* Added a new validation to **validate** proper defaultvalue for checkbox fields.

## 1.6.5

* Fixed an issue in the **format** command where the `id` field was overwritten for existing JSON files.
* Fixed an issue where the **doc-review** command was successful even when the release-note is malformed.
* Added timestamps to the `demisto-sdk` logger.
* Added time measurements to **lint**.
* Added the flag '-d', '--dependency' to **find-dependencies** command to get the content items that cause the dependencies between two packs.
* Fixed an issue where **update-release-notes** used the *trigger_id* field instead of the *trigger_name* field.
* Fixed an issue where **doc-review** failed to recognize script names, in scripts using the old file structure.
* Fixed an issue where concurrent processes created by **lint** caused deadlocks when opening files.
* Fixed an issue in the **format** command where `_dev` or `_copy` suffixes weren't removed from the subscript names in playbooks and layouts.
* Fixed an issue where **validate** failed on nonexistent `README.md` files.
* Added support of XSIAM content items to the **validate** command.
* Report **lint** summary results and failed packages after reporting time measurements.

## 1.6.4

* Added the new **generate-yml-from-python** command.
* Added a code *type* indication for integration and script objects in the *ID Set*.
* Added the [Vulture](https://github.com/jendrikseipp/vulture) linter to the pre-commit hook.
* The `demisto-sdk` pack will now be distributed via PyPi with a **wheel** file.
* Fixed a bug where any edited json file that contained a forward slash (`/`) escaped.
* Added a new validation to **validate** command to verify that the metadata *currentVersion* is
the same as the last release note version.
* The **validate** command now checks if there're none-deprecated integration commands that are missing from the readme file.
* Fixed an issue where *dockerimage* changes in Scripts weren't recognized by the **update-release-notes** command.
* Fixed an issue where **update-xsoar-config-file** did not properly insert the marketplace packs list to the file.
* Added the pack name to the known words by default when running the **doc-review** command.
* Added support for new XSIAM entities in **create-id-set** command.
* Added support for new XSIAM entities in **create-content-artifacts** command.
* Added support for Parsing/Modeling Rule content item in the **unify** command.
* Added the integration name, the commands name and the script name to the known words by default when running the **doc-review** command.
* Added an argument '-c' '--custom' to the **unify** command, if True will append to the unified yml name/display/id the custom label provided
* Added support for sub words suggestion in kebab-case sentences when running the **doc-review** command.
* Added support for new XSIAM entities in **update-release-notes** command.
* Enhanced the message of alternative suggestion words shown when running **doc-review** command.
* Fixed an incorrect error message, in case `node` is not installed on the machine.
* Fixed an issue in the **lint** command where the *check-dependent-api-modules* argument was set to true by default.
* Added a new command **generate-unit-tests**.
* Added a new validation to **validate** all SIEM integration have the same suffix.
* Fixed the destination path of the unified parsing/modeling rules in **create-content-artifacts** command.
* Fixed an issue in the **validate** command, where we validated wrongfully the existence of readme file for the *ApiModules* pack.
* Fixed an issue in the **validate** command, where an error message that was displayed for scripts validation was incorrect.
* Fixed an issue in the **validate** and **format** commands where *None* arguments in integration commands caused the commands to fail unexpectedly.
* Added support for running tests on XSIAM machines in the **test-content** command.
* Fixed an issue where the **validate** command did not work properly when deleting non-content items.
* Added the flag '-d', '--dependency' to **find-dependencies** command to get the content items that cause the dependencies between two packs.

## 1.6.3

* **Breaking change**: Fixed a typo in the **validate** `--quiet-bc-validation` flag (was `--quite-bc-validation`). @upstart-swiss
* Dropped support for python 3.7: Demisto-SDK is now supported on Python 3.8 or newer.
* Added an argument to YAMLHandler, allowing to set a maximal width for YAML files. This fixes an issue where a wrong default was used.
* Added the detach mechanism to the **upload** command, If you set the --input-config-file flag, any files in the repo's SystemPacks folder will be detached.
* Added the reattach mechanism to the **upload** command, If you set the --input-config-file flag, any detached item in your XSOAR instance that isn't currently in the repo's SystemPacks folder will be re-attached.
* Fixed an issue in the **validate** command that did not work properly when using the *-g* flag.
* Enhanced the dependency message shown when running **lint**.
* Fixed an issue where **update-release-notes** didn't update the currentVersion in pack_metadata.
* Improved the logging in **test-content** for helping catch typos in external playbook configuration.

## 1.6.2

* Added dependency validation support for core marketplacev2 packs.
* Fixed an issue in **update-release-notes** where suggestion fix failed in validation.
* Fixed a bug where `.env` files didn't load. @nicolas-rdgs
* Fixed a bug where **validate** command failed when the *categories* field in the pack metadata was empty for non-integration packs.
* Added *system* and *item-type* arguments to the **download** command, used when downloading system items.
* Added a validation to **validate**, checking that each script, integration and playbook have a README file. This validation only runs when the command is called with either the `-i` or the `-g` flag.
* Fixed a regression issue with **doc-review**, where the `-g` flag did not work.
* Improved the detection of errors in **doc-review** command.
* The **validate** command now checks if a readme file is empty, only for packs that contain playbooks or were written by a partner.
* The **validate** command now makes sure common contextPath values (e.g. `DBotScore.Score`) have a non-empty description, and **format** populates them automatically.
* Fixed an issue where the **generate-outputs** command did not work properly when examples were provided.
* Fixed an issue in the **generate-outputs** command, where the outputs were not written to the specified output path.
* The **generate-outputs** command can now generate outputs from multiple calls to the same command (useful when different args provide different outputs).
* The **generate-outputs** command can now update a yaml file with new outputs, without deleting or overwriting existing ones.
* Fixed a bug where **doc-review** command failed on existing templates.
* Fixed a bug where **validate** command failed when the word demisto is in the repo README file.
* Added support for adding test-playbooks to the zip file result in *create-content-artifacts* command for marketplacev2.
* Fixed an issue in **find-dependencies** where using the argument *-o* without the argument *--all-packs-dependencies* did not print a proper warning.
* Added a **validate** check to prevent deletion of files whose deletion is not supported by the XSOAR marketplace.
* Removed the support in the *maintenance* option of the *-u* flag in the **update-release-notes** command.
* Added validation for forbidden words and phrases in the **doc-review** command.
* Added a retries mechanism to the **test-content** command to stabilize the build process.
* Added support for all `git` platforms to get remote files.
* Refactored the **format** command's effect on the *fromversion* field:
  * Fixed a bug where the *fromversion* field was removed when modifying a content item.
  * Updated the general default *fromversion* and the default *fromversion* of newly-introduced content items (e.g. `Lists`, `Jobs`).
  * Added an interactive mode functionality for all content types, to ask the user whether to set a default *fromversion*, if could not automatically determine its value. Use `-y` to assume 'yes' as an answer to all prompts and run non-interactively.

## 1.6.1

* Added the '--use-packs-known-words' argument to the **doc-review** command
* Added YAML_Loader to handle yaml files in a standard way across modules, replacing PYYAML.
* Fixed an issue when filtering items using the ID set in the **create-content-artifacts** command.
* Fixed an issue in the **generate-docs** command where tables were generated with an empty description column.
* Fixed an issue in the **split** command where splitting failed when using relative input/output paths.
* Added warning when inferred files are missing.
* Added to **validate** a validation for integration image dimensions, which should be 120x50px.
* Improved an error in the **validate** command to better differentiate between the case where a required fetch parameter is malformed or missing.

## 1.6.0

* Fixed an issue in the **create-id-set** command where similar items from different marketplaces were reported as duplicated.
* Fixed typo in demisto-sdk init
* Fixed an issue where the **lint** command did not handle all container exit codes.
* Add to **validate** a validation for pack name to make sure it is unchanged.
* Added a validation to the **validate** command that verifies that the version in the pack_metdata file is written in the correct format.
* Fixed an issue in the **format** command where missing *fromVersion* field in indicator fields caused an error.

## 1.5.9

* Added option to specify `External Playbook Configuration` to change inputs of Playbooks triggered as part of **test-content**
* Improved performance of the **lint** command.
* Improved performance of the **validate** command when checking README images.
* ***create-id-set*** command - the default value of the **marketplace** argument was changed from ‘xsoar’ to all packs existing in the content repository. When using the command, make sure to pass the relevant marketplace to use.

## 1.5.8

* Fixed an issue where the command **doc-review** along with the argument `--release-notes` failed on yml/json files with invalid schema.
* Fixed an issue where the **lint** command failed on packs using python 3.10

## 1.5.7

* Fixed an issue where reading remote yaml files failed.
* Fixed an issue in **validate** failed with no error message for lists (when no fromVersion field was found).
* Fixed an issue when running **validate** or **format** in a gitlab repository, and failing to determine its project id.
* Added an enhancement to **split**, handling an empty output argument.
* Added the ability to add classifiers and mappers to conf.json.
* Added the Alias field to the incident field schema.

## 1.5.6

* Added 'deprecated' release notes template.
* Fixed an issue where **run-test-playbook** command failed to get the task entries when the test playbook finished with errors.
* Fixed an issue in **validate** command when running with `no-conf-json` argument to ignore the `conf.json` file.
* Added error type text (`ERROR` or `WARNING`) to **validate** error prints.
* Fixed an issue where the **format** command on test playbook did not format the ID to be equal to the name of the test playbook.
* Enhanced the **update-release-notes** command to automatically commit release notes config file upon creation.
* The **validate** command will validate that an indicator field of type html has fromVersion of 6.1.0 and above.
* The **format** command will now add fromVersion 6.1.0 to indicator field of type html.
* Added support for beta integrations in the **format** command.
* Fixed an issue where the **postman-codegen** command failed when called with the `--config-out` flag.
* Removed the integration documentation from the detailed description while performing **split** command to the unified yml file.
* Removed the line which indicates the version of the product from the README.md file for new contributions.

## 1.5.5

* Fixed an issue in the **update-release-notes** command, which did not work when changes were made in multiple packs.
* Changed the **validate** command to fail on missing test-playbooks only if no unittests are found.
* Fixed `to_kebab_case`, it will now deal with strings that have hyphens, commas or periods in them, changing them to be hyphens in the new string.
* Fixed an issue in the **create-id-set** command, where the `source` value included the git token if it was specified in the remote url.
* Fixed an issue in the **merge-id-set** command, where merging fails because of duplicates but the packs are in the XSOAR repo but in different version control.
* Fixed missing `Lists` Content Item as valid `IDSetType`
* Added enhancement for **generate-docs**. It is possible to provide both file or a comma seperated list as `examples`. Also, it's possible to provide more than one example for a script or a command.
* Added feature in **format** to sync YML and JSON files to the `master` file structure.
* Added option to specify `Incident Type`, `Incoming Mapper` and `Classifier` when configuring instance in **test-content**
* added a new command **run-test-playbook** to run a test playbook in a given XSOAR instance.
* Fixed an issue in **format** when running on a modified YML, that the `id` value is not changed to its old `id` value.
* Enhancement for **split** command, replace `ApiModule` code block to `import` when splitting a YML.
* Fixed an issue where indicator types were missing from the pack's content, when uploading using **zip-packs**.
* The request data body format generated in the **postman-codegen** will use the python argument's name and not the raw data argument's name.
* Added the flag '--filter-by-id-set' to **create-content-artifacts** to create artifacts only for items in the given id_set.json.

## 1.5.4

* Fixed an issue with the **format** command when contributing via the UI
* The **format** command will now not remove the `defaultRows` key from incident, indicator and generic fields with `type: grid`.
* Fixed an issue with the **validate** command when a layoutscontainer did not have the `fromversion` field set.
* added a new command **update-xsoar-config-file** to handle your XSOAR Configuration File.
* Added `skipVerify` argument in **upload** command to skip pack signature verification.
* Fixed an issue when the **run** command  failed running when there’s more than one playground, by explicitly using the current user’s playground.
* Added support for Job content item in the **format**, **validate**, **upload**, **create-id-set**, **find-dependecies** and **create-content-artifacts** commands.
* Added a **source** field to the **id_set** entitles.
* Two entitles will not consider as duplicates if they share the same pack and the same source.
* Fixed a bug when duplicates were found in **find_dependencies**.
* Added function **get_current_repo** to `tools`.
* The **postman-codegen** will not have duplicates argument name. It will rename them to the minimum distinguished shared path for each of them.

## 1.5.3

* The **format** command will now set `unsearchable: True` for incident, indicator and generic fields.
* Fixed an issue where the **update-release-notes** command crashes with `--help` flag.
* Added validation to the **validate** command that verifies the `unsearchable` key in incident, indicator and generic fields is set to true.
* Removed a validation that DBotRole should be set for automation that requires elevated permissions to the `XSOAR-linter` in the **lint** command.
* Fixed an issue in **Validate** command where playbooks conditional tasks were mishandeled.
* Added a validation to prevent contributors from using the `fromlicense` key as a configuration parameter in an integration's YML
* Added a validation to ensure that the type for **API token** (and similar) parameters are configured correctly as a `credential` type in the integration configuration YML.
* Added an assertion that checks for duplicated requests' names when generating an integration from a postman collection.
* Added support for [.env files](https://pypi.org/project/python-dotenv/). You can now add a `.env` file to your repository with the logging information instead of setting a global environment variables.
* When running **lint** command with --keep-container flag, the docker images are committed.
* The **validate** command will not return missing test playbook error when given a script with dynamic-section tag.

## 1.5.2

* Added a validation to **update-release-notes** command to ensure that the `--version` flag argument is in the right format.
* added a new command **coverage-analyze** to generate and print coverage reports.
* Fixed an issue in **validate** in repositories which are not in GitHub or GitLab
* Added a validation that verifies that readme image absolute links do not contain the working branch name.
* Added support for List content item in the **format**, **validate**, **download**, **upload**, **create-id-set**, **find-dependecies** and **create-content-artifacts** commands.
* Added a validation to ensure reputation command's default argument is set as an array input.
* Added the `--fail-duplicates` flag for the **merge-id-set** command which will fail the command if duplicates are found.
* Added the `--fail-duplicates` flag for the **create-id-set** command which will fail the command if duplicates are found.

## 1.5.1

* Fixed an issue where **validate** command failed to recognized test playbooks for beta integrations as valid tests.
* Fixed an issue were the **validate** command was falsely recognizing image paths in readme files.
* Fixed an issue where the **upload** command error message upon upload failure pointed to wrong file rather than to the pack metadata.
* Added a validation that verifies that each script which appears in incident fields, layouts or layout containers exists in the id_set.json.
* Fixed an issue where the **postman code-gen** command generated double dots for context outputs when it was not needed.
* Fixed an issue where there **validate** command on release notes file crashed when author image was added or modified.
* Added input handling when running **find-dependencies**, replacing string manipulations.
* Fixed an issue where the **validate** command did not handle multiple playbooks with the same name in the id_set.
* Added support for GitLab repositories in **validate**

## 1.5.0

* Fixed an issue where **upload** command failed to upload packs not under content structure.
* Added support for **init** command to run from non-content repo.
* The **split-yml** has been renamed to **split** and now supports splitting Dashboards from unified Generic Modules.
* Fixed an issue where the skipped tests validation ran on the `ApiModules` pack in the **validate** command.
* The **init** command will now create the `Generic Object` entities directories.
* Fixed an issue where the **format** command failed to recognize changed files from git.
* Fixed an issue where the **json-to-outputs** command failed checking whether `0001-01-01T00:00:00` is of type `Date`
* Added to the **generate context** command to generate context paths for integrations from an example file.
* Fixed an issue where **validate** failed on release notes configuration files.
* Fixed an issue where the **validate** command failed on pack input if git detected changed files outside of `Packs` directory.
* Fixed an issue where **validate** command failed to recognize files inside validated pack when validation release notes, resulting in a false error message for missing entity in release note.
* Fixed an issue where the **download** command failed when downloading an invalid YML, instead of skipping it.

## 1.4.9

* Added validation that the support URL in partner contribution pack metadata does not lead to a GitHub repo.
* Enhanced ***generate-docs*** with default `additionalinformation` (description) for common parameters.
* Added to **validate** command a validation that a content item's id and name will not end with spaces.
* The **format** command will now remove trailing whitespaces from content items' id and name fields.
* Fixed an issue where **update-release-notes** could fail on files outside the user given pack.
* Fixed an issue where the **generate-test-playbook** command would not place the playbook in the proper folder.
* Added to **validate** command a validation that packs with `Iron Bank` uses the latest docker from Iron Bank.
* Added to **update-release-notes** command support for `Generic Object` entities.
* Fixed an issue where playbook `fromversion` mismatch validation failed even if `skipunavailable` was set to true.
* Added to the **create artifacts** command support for release notes configuration file.
* Added validation to **validate** for release notes config file.
* Added **isoversize** and **isautoswitchedtoquietmode** fields to the playbook schema.
* Added to the **update-release-notes** command `-bc` flag to generate template for breaking changes version.
* Fixed an issue where **validate** did not search description files correctly, leading to a wrong warning message.

## 1.4.8

* Fixed an issue where yml files with `!reference` failed to load properly.
* Fixed an issue when `View Integration Documentation` button was added twice during the download and re-upload.
* Fixed an issue when `(Partner Contribution)` was added twice to the display name during the download and re-upload.
* Added the following enhancements in the **generate-test-playbook** command:
  * Added the *--commands* argument to generate tasks for specific commands.
  * Added the *--examples* argument to get the command examples file path and generate tasks from the commands and arguments specified there.
  * Added the *--upload* flag to specify whether to upload the test playbook after the generation.
  * Fixed the output condition generation for outputs of type `Boolean`.

## 1.4.7

* Fixed an issue where an empty list for a command context didn't produce an indication other than an empty table.
* Fixed an issue where the **format** command has incorrectly recognized on which files to run when running using git.
* Fixed an issue where author image validations were not checked properly.
* Fixed an issue where new old-formatted scripts and integrations were not validated.
* Fixed an issue where the wording in the from version validation error for subplaybooks was incorrect.
* Fixed an issue where the **update-release-notes** command used the old docker image version instead of the new when detecting a docker change.
* Fixed an issue where the **generate-test-playbook** command used an incorrect argument name as default
* Fixed an issue where the **json-to-outputs** command used an incorrect argument name as default when using `-d`.
* Fixed an issue where validations failed while trying to validate non content files.
* Fixed an issue where README validations did not work post VS Code formatting.
* Fixed an issue where the description validations were inconsistent when running through an integration file or a description file.

## 1.4.6

* Fixed an issue where **validate** suggests, with no reason, running **format** on missing mandatory keys in yml file.
* Skipped existence of TestPlaybook check on community and contribution integrations.
* Fixed an issue where pre-commit didn't run on the demisto_sdk/commands folder.
* The **init** command will now change the script template name in the code to the given script name.
* Expanded the validations performed on beta integrations.
* Added support for PreProcessRules in the **format**, **validate**, **download**, and **create-content-artifacts** commands.
* Improved the error messages in **generate-docs**, if an example was not provided.
* Added to **validate** command a validation that a content entity or a pack name does not contain the words "partner" and "community".
* Fixed an issue where **update-release-notes** ignores *--text* flag while using *-f*
* Fixed the outputs validations in **validate** so enrichment commands will not be checked to have DBotScore outputs.
* Added a new validation to require the dockerimage key to exist in an integration and script yml files.
* Enhanced the **generate-test-playbook** command to use only integration tested on commands, rather than (possibly) other integrations implementing them.
* Expanded unify command to support GenericModules - Unifies a GenericModule object with its Dashboards.
* Added validators for generic objects:
  * Generic Field validator - verify that the 'fromVersion' field is above 6.5.0, 'group' field equals 4 and 'id' field starts with the prefix 'generic_'.
  * Generic Type validator - verify that the 'fromVersion' field is above 6.5.0
  * Generic Module validator - verify that the 'fromVersion' field is above 6.5.0
  * Generic Definition validator - verify that the 'fromVersion' field is above 6.5.0
* Expanded Format command to support Generic Objects - Fixes generic objects according to their validations.
* Fixed an issue where the **update-release-notes** command did not handle ApiModules properly.
* Added option to enter a dictionary or json of format `[{field_name:description}]` in the **json-to-outputs** command,
  with the `-d` flag.
* Improved the outputs for the **format** command.
* Fixed an issue where the validations performed after the **format** command were inconsistent with **validate**.
* Added to the **validate** command a validation for the author image.
* Updated the **create-content-artifacts** command to support generic modules, definitions, fields and types.
* Added an option to ignore errors for file paths and not only file name in .pack-ignore file.

## 1.4.5

* Enhanced the **postman-codegen** command to name all generated arguments with lower case.
* Fixed an issue where the **find-dependencies** command miscalculated the dependencies for playbooks that use generic commands.
* Fixed an issue where the **validate** command failed in external repositories in case the DEMISTO_SDK_GITHUB_TOKEN was not set.
* Fixed an issue where **openapi-codegen** corrupted the swagger file by overwriting configuration to swagger file.
* Updated the **upload** command to support uploading zipped packs to the marketplace.
* Added to the **postman-codegen** command support of path variables.
* Fixed an issue where **openapi-codegen** entered into an infinite loop on circular references in the swagger file.
* The **format** command will now set `fromVersion: 6.2.0` for widgets with 'metrics' data type.
* Updated the **find-dependencies** command to support generic modules, definitions, fields and types.
* Fixed an issue where **openapi-codegen** tried to extract reference example outputs, leading to an exception.
* Added an option to ignore secrets automatically when using the **init** command to create a pack.
* Added a tool that gives the ability to temporarily suppress console output.

## 1.4.4

* When formatting incident types with Auto-Extract rules and without mode field, the **format** command will now add the user selected mode.
* Added new validation that DBotRole is set for scripts that requires elevated permissions to the `XSOAR-linter` in the **lint** command.
* Added url escaping to markdown human readable section in generate docs to avoid autolinking.
* Added a validation that mapper's id and name are matching. Updated the format of mapper to include update_id too.
* Added a validation to ensure that image paths in the README files are valid.
* Fixed **find_type** function to correctly find test files, such as, test script and test playbook.
* Added scheme validations for the new Generic Object Types, Fields, and Modules.
* Renamed the flag *--input-old-version* to *--old-version* in the **generate-docs** command.
* Refactored the **update-release-notes** command:
  * Replaced the *--all* flag with *--use-git* or *-g*.
  * Added the *--force* flag to update the pack release notes without changes in the pack.
  * The **update-release-notes** command will now update all dependent integrations on ApiModule change, even if not specified.
  * If more than one pack has changed, the full list of updated packs will be printed at the end of **update-release-notes** command execution.
  * Fixed an issue where the **update-release-notes** command did not add docker image release notes entry for release notes file if a script was changed.
  * Fixed an issue where the **update-release-notes** command did not detect changed files that had the same name.
  * Fixed an issue in the **update-release-notes** command where the version support of JSON files was mishandled.
* Fixed an issue where **format** did not skip files in test and documentation directories.
* Updated the **create-id-set** command to support generic modules, definitions, fields and types.
* Changed the **convert** command to generate old layout fromversion to 5.0.0 instead of 4.1.0
* Enhanced the command **postman-codegen** with type hints for templates.

## 1.4.3

* Fixed an issue where **json-to-outputs** command returned an incorrect output when json is a list.
* Fixed an issue where if a pack README.md did not exist it could cause an error in the validation process.
* Fixed an issue where the *--name* was incorrectly required in the **init** command.
* Adding the option to run **validate** on a specific path while using git (*-i* & *-g*).
* The **format** command will now change UUIDs in .yml and .json files to their respective content entity name.
* Added a playbook validation to check if a task sub playbook exists in the id set in the **validate** command.
* Added the option to add new tags/usecases to the approved list and to the pack metadata on the same pull request.
* Fixed an issue in **test_content** where when different servers ran tests for the same integration, the server URL parameters were not set correctly.
* Added a validation in the **validate** command to ensure that the ***endpoint*** command is configured correctly in yml file.
* Added a warning when pack_metadata's description field is longer than 130 characters.
* Fixed an issue where a redundant print occurred on release notes validation.
* Added new validation in the **validate** command to ensure that the minimal fromVersion in a widget of type metrics will be 6.2.0.
* Added the *--release-notes* flag to demisto-sdk to get the current version release notes entries.

## 1.4.2

* Added to `pylint` summary an indication if a test was skipped.
* Added to the **init** command the option to specify fromversion.
* Fixed an issue where running **init** command without filling the metadata file.
* Added the *--docker-timeout* flag in the **lint** command to control the request timeout for the Docker client.
* Fixed an issue where **update-release-notes** command added only one docker image release notes entry for release notes file, and not for every entity whom docker image was updated.
* Added a validation to ensure that incident/indicator fields names starts with their pack name in the **validate** command. (Checked only for new files and only when using git *-g*)
* Updated the **find-dependencies** command to return the 'dependencies' according the layout type ('incident', 'indicator').
* Enhanced the "vX" display name validation for scripts and integrations in the **validate** command to check for every versioned script or integration, and not only v2.
* Added the *--fail-duplicates* flag for the **create-id-set** command which will fail the command if duplicates are found.
* Added to the **generate-docs** command automatic addition to git when a new readme file is created.

## 1.4.1

* When in private repo without `DEMSITO_SDK_GITHUB_TOKEN` configured, get_remote_file will take files from the local origin/master.
* Enhanced the **unify** command when giving input of a file and not a directory return a clear error message.
* Added a validation to ensure integrations are not skipped and at least one test playbook is not skipped for each integration or script.
* Added to the Content Tests support for `context_print_dt`, which queries the incident context and prints the result as a json.
* Added new validation for the `xsoar_config.json` file in the **validate** command.
* Added a version differences section to readme in **generate-docs** command.
* Added the *--docs-format* flag in the **integration-diff** command to get the output in README format.
* Added the *--input-old-version* and *--skip-breaking-changes* flags in the **generate-docs** command to get the details for the breaking section and to skip the breaking changes section.

## 1.4.0

* Enable passing a comma-separated list of paths for the `--input` option of the **lint** command.
* Added new validation of unimplemented test-module command in the code to the `XSOAR-linter` in the **lint** command.
* Fixed the **generate-docs** to handle integration authentication parameter.
* Added a validation to ensure that description and README do not contain the word 'Demisto'.
* Improved the deprecated message validation required from playbooks and scripts.
* Added the `--quite-bc-validation` flag for the **validate** command to run the backwards compatibility validation in quite mode (errors is treated like warnings).
* Fixed the **update release notes** command to display a name for old layouts.
* Added the ability to append to the pack README credit to contributors.
* Added identification for parameter differences in **integration-diff** command.
* Fixed **format** to use git as a default value.
* Updated the **upload** command to support reports.
* Fixed an issue where **generate-docs** command was displaying 'None' when credentials parameter display field configured was not configured.
* Fixed an issue where **download** did not return exit code 1 on failure.
* Updated the validation that incident fields' names do not contain the word incident will aplly to core packs only.
* Added a playbook validation to verify all conditional tasks have an 'else' path in **validate** command.
* Renamed the GitHub authentication token environment variable `GITHUB_TOKEN` to `DEMITO_SDK_GITHUB_TOKEN`.
* Added to the **update-release-notes** command automatic addition to git when new release notes file is created.
* Added validation to ensure that integrations, scripts, and playbooks do not contain the entity type in their names.
* Added the **convert** command to convert entities between XSOAR versions.
* Added the *--deprecate* flag in **format** command to deprecate integrations, scripts, and playbooks.
* Fixed an issue where ignoring errors did not work when running the **validate** command on specific files (-i).

## 1.3.9

* Added a validation verifying that the pack's README.md file is not equal to pack description.
* Fixed an issue where the **Assume yes** flag did not work properly for some entities in the **format** command.
* Improved the error messages for separators in folder and file names in the **validate** command.
* Removed the **DISABLE_SDK_VERSION_CHECK** environment variable. To disable new version checks, use the **DEMISTO_SDK_SKIP_VERSION_CHECK** envirnoment variable.
* Fixed an issue where the demisto-sdk version check failed due to a rate limit.
* Fixed an issue with playbooks scheme validation.

## 1.3.8

* Updated the **secrets** command to work on forked branches.

## 1.3.7

* Added a validation to ensure correct image and description file names.
* Fixed an issue where the **validate** command failed when 'display' field in credentials param in yml is empty but 'displaypassword' was provided.
* Added the **integration-diff** command to check differences between two versions of an integration and to return a report of missing and changed elements in the new version.
* Added a validation verifying that the pack's README.md file is not missing or empty for partner packs or packs contains use cases.
* Added a validation to ensure that the integration and script folder and file names will not contain separators (`_`, `-`, ``).
* When formatting new pack, the **format** command will set the *fromversion* key to 5.5.0 in the new files without fromversion.

## 1.3.6

* Added a validation that core packs are not dependent on non-core packs.
* Added a validation that a pack name follows XSOAR standards.
* Fixed an issue where in some cases the `get_remote_file` function failed due to an invalid path.
* Fixed an issue where running **update-release-notes** with updated integration logo, did not detect any file changes.
* Fixed an issue where the **create-id-set** command did not identify unified integrations correctly.
* Fixed an issue where the `CommonTypes` pack was not identified as a dependency for all feed integrations.
* Added support for running SDK commands in private repositories.
* Fixed an issue where running the **init** command did not set the correct category field in an integration .yml file for a newly created pack.
* When formatting new contributed pack, the **format** command will set the *fromversion* key to 6.0.0 in the relevant files.
* If the environment variable "DISABLE_SDK_VERSION_CHECK" is define, the demisto-sdk will no longer check for newer version when running a command.
* Added the `--use-pack-metadata` flag for the **find-dependencies** command to update the calculated dependencies using the the packs metadata files.
* Fixed an issue where **validate** failed on scripts in case the `outputs` field was set to `None`.
* Fixed an issue where **validate** was failing on editing existing release notes.
* Added a validation for README files verifying that the file doesn't contain template text copied from HelloWorld or HelloWorldPremium README.

## 1.3.5

* Added a validation that layoutscontainer's id and name are matching. Updated the format of layoutcontainer to include update_id too.
* Added a validation that commands' names and arguments in core packs, or scripts' arguments do not contain the word incident.
* Fixed issue where running the **generate-docs** command with -c flag ran all the commands and not just the commands specified by the flag.
* Fixed the error message of the **validate** command to not always suggest adding the *description* field.
* Fixed an issue where running **format** on feed integration generated invalid parameter structure.
* Fixed an issue where the **generate-docs** command did not add all the used scripts in a playbook to the README file.
* Fixed an issue where contrib/partner details might be added twice to the same file, when using unify and create-content-artifacts commands
* Fixed issue where running **validate** command on image-related integration did not return the correct outputs to json file.
* When formatting playbooks, the **format** command will now remove empty fields from SetIncident, SetIndicator, CreateNewIncident, CreateNewIndicator script arguments.
* Added an option to fill in the developer email when running the **init** command.

## 1.3.4

* Updated the **validate** command to check that the 'additionalinfo' field only contains the expected value for feed required parameters and not equal to it.
* Added a validation that community/partner details are not in the detailed description file.
* Added a validation that the Use Case tag in pack_metadata file is only used when the pack contains at least one PB, Incident Type or Layout.
* Added a validation that makes sure outputs in integrations are matching the README file when only README has changed.
* Added the *hidden* field to the integration schema.
* Fixed an issue where running **format** on a playbook whose `name` does not equal its `id` would cause other playbooks who use that playbook as a sub-playbook to fail.
* Added support for local custom command configuration file `.demisto-sdk-conf`.
* Updated the **format** command to include an update to the description file of an integration, to remove community/partner details.

## 1.3.3

* Fixed an issue where **lint** failed where *.Dockerfile* exists prior running the lint command.
* Added FeedHelloWorld template option for *--template* flag in **demisto-sdk init** command.
* Fixed issue where **update-release-notes** deleted release note file if command was called more than once.
* Fixed issue where **update-release-notes** added docker image release notes every time the command was called.
* Fixed an issue where running **update-release-notes** on a pack with newly created integration, had also added a docker image entry in the release notes.
* Fixed an issue where `XSOAR-linter` did not find *NotImplementedError* in main.
* Added validation for README files verifying their length (over 30 chars).
* When using *-g* flag in the **validate** command it will now ignore untracked files by default.
* Added the *--include-untracked* flag to the **validate** command to include files which are untracked by git in the validation process.
* Improved the `pykwalify` error outputs in the **validate** command.
* Added the *--print-pykwalify* flag to the **validate** command to print the unchanged output from `pykwalify`.

## 1.3.2

* Updated the format of the outputs when using the *--json-file* flag to create a JSON file output for the **validate** and **lint** commands.
* Added the **doc-review** command to check spelling in .md and .yml files as well as a basic release notes review.
* Added a validation that a pack's display name does not already exist in content repository.
* Fixed an issue where the **validate** command failed to detect duplicate params in an integration.
* Fixed an issue where the **validate** command failed to detect duplicate arguments in a command in an integration.

## 1.3.1

* Fixed an issue where the **validate** command failed to validate the release notes of beta integrations.
* Updated the **upload** command to support indicator fields.
* The **validate** and **update-release-notes** commands will now check changed files against `demisto/master` if it is configured locally.
* Fixed an issue where **validate** would incorrectly identify files as renamed.
* Added a validation that integration properties (such as feed, mappers, mirroring, etc) are not removed.
* Fixed an issue where **validate** failed when comparing branch against commit hash.
* Added the *--no-pipenv* flag to the **split-yml** command.
* Added a validation that incident fields and incident types are not removed from mappers.
* Fixed an issue where the *c
reate-id-set* flag in the *validate* command did not work while not using git.
* Added the *hiddenusername* field to the integration schema.
* Added a validation that images that are not integration images, do not ask for a new version or RN

## 1.3.0

* Do not collect optional dependencies on indicator types reputation commands.
* Fixed an issue where downloading indicator layoutscontainer objects failed.
* Added a validation that makes sure outputs in integrations are matching the README file.
* Fixed an issue where the *create-id-set* flag in the **validate** command did not work.
* Added a warning in case no id_set file is found when running the **validate** command.
* Fixed an issue where changed files were not recognised correctly on forked branches in the **validate** and the **update-release-notes** commands.
* Fixed an issue when files were classified incorrectly when running *update-release-notes*.
* Added a validation that integration and script file paths are compatible with our convention.
* Fixed an issue where id_set.json file was re created whenever running the generate-docs command.
* added the *--json-file* flag to create a JSON file output for the **validate** and **lint** commands.

## 1.2.19

* Fixed an issue where merge id_set was not updated to work with the new entity of Packs.
* Added a validation that the playbook's version matches the version of its sub-playbooks, scripts, and integrations.

## 1.2.18

* Changed the *skip-id-set-creation* flag to *create-id-set* in the **validate** command. Its default value will be False.
* Added support for the 'cve' reputation command in default arg validation.
* Filter out generic and reputation command from scripts and playbooks dependencies calculation.
* Added support for the incident fields in outgoing mappers in the ID set.
* Added a validation that the taskid field and the id field under the task field are both from uuid format and contain the same value.
* Updated the **format** command to generate uuid value for the taskid field and for the id under the task field in case they hold an invalid values.
* Exclude changes from doc_files directory on validation.
* Added a validation that an integration command has at most one default argument.
* Fixing an issue where pack metadata version bump was not enforced when modifying an old format (unified) file.
* Added validation that integration parameter's display names are capitalized and spaced using whitespaces and not underscores.
* Fixed an issue where beta integrations where not running deprecation validations.
* Allowed adding additional information to the deprecated description.
* Fixing an issue when escaping less and greater signs in integration params did not work as expected.

## 1.2.17

* Added a validation that the classifier of an integration exists.
* Added a validation that the mapper of an integration exists.
* Added a validation that the incident types of a classifier exist.
* Added a validation that the incident types of a mapper exist.
* Added support for *text* argument when running **demisto-sdk update-release-notes** on the ApiModules pack.
* Added a validation for the minimal version of an indicator field of type grid.
* Added new validation for incident and indicator fields in classifiers mappers and layouts exist in the content.
* Added cache for get_remote_file to reducing failures from accessing the remote repo.
* Fixed an issue in the **format** command where `_dev` or `_copy` suffixes weren't removed from the `id` of the given playbooks.
* Playbook dependencies from incident and indicator fields are now marked as optional.
* Mappers dependencies from incident types and incident fields are now marked as optional.
* Classifier dependencies from incident types are now marked as optional.
* Updated **demisto-sdk init** command to no longer create `created` field in pack_metadata file
* Updated **generate-docs** command to take the parameters names in setup section from display field and to use additionalinfo field when exist.
* Using the *verbose* argument in the **find-dependencies** command will now log to the console.
* Improved the deprecated message validation required from integrations.
* Fixed an issue in the **generate-docs** command where **Context Example** section was created when it was empty.

## 1.2.16

* Added allowed ignore errors to the *IDSetValidator*.
* Fixed an issue where an irrelevant id_set validation ran in the **validate** command when using the *--id-set* flag.
* Fixed an issue were **generate-docs** command has failed if a command did not exist in commands permissions file.
* Improved a **validate** command message for missing release notes of api module dependencies.

## 1.2.15

* Added the *ID101* to the allowed ignored errors.

## 1.2.14

* SDK repository is now mypy check_untyped_defs complaint.
* The lint command will now ignore the unsubscriptable-object (E1136) pylint error in dockers based on python 3.9 - this will be removed once a new pylint version is released.
* Added an option for **format** to run on a whole pack.
* Added new validation of unimplemented commands from yml in the code to `XSOAR-linter`.
* Fixed an issue where Auto-Extract fields were only checked for newly added incident types in the **validate** command.
* Added a new warning validation of direct access to args/params dicts to `XSOAR-linter`.

## 1.2.13

* Added new validation of indicators usage in CommandResults to `XSOAR-linter`.
* Running **demisto-sdk lint** will automatically run on changed files (same behavior as the -g flag).
* Removed supported version message from the documentation when running **generate_docs**.
* Added a print to indicate backwards compatibility is being checked in **validate** command.
* Added a percent print when running the **validate** command with the *-a* flag.
* Fixed a regression in the **upload** command where it was ignoring `DEMISTO_VERIFY_SSL` env var.
* Fixed an issue where the **upload** command would fail to upload beta integrations.
* Fixed an issue where the **validate** command did not create the *id_set.json* file when running with *-a* flag.
* Added price change validation in the **validate** command.
* Added validations that checks in read-me for empty sections or leftovers from the auto generated read-me that should be changed.
* Added new code validation for *NotImplementedError* to raise a warning in `XSOAR-linter`.
* Added validation for support types in the pack metadata file.
* Added support for *--template* flag in **demisto-sdk init** command.
* Fixed an issue with running **validate** on master branch where the changed files weren't compared to previous commit when using the *-g* flag.
* Fixed an issue where the `XSOAR-linter` ran *NotImplementedError* validation on scripts.
* Added support for Auto-Extract feature validation in incident types in the **validate** command.
* Fixed an issue in the **lint** command where the *-i* flag was ignored.
* Improved **merge-id-sets** command to support merge between two ID sets that contain the same pack.
* Fixed an issue in the **lint** command where flake8 ran twice.

## 1.2.12

* Bandit now reports also on medium severity issues.
* Fixed an issue with support for Docker Desktop on Mac version 2.5.0+.
* Added support for vulture and mypy linting when running without docker.
* Added support for *prev-ver* flag in **update-release-notes** command.
* Improved retry support when building docker images for linting.
* Added the option to create an ID set on a specific pack in **create-id-set** command.
* Added the *--skip-id-set-creation* flag to **validate** command in order to add the capability to run validate command without creating id_set validation.
* Fixed an issue where **validate** command checked docker image tag on ApiModules pack.
* Fixed an issue where **find-dependencies** did not calculate dashboards and reports dependencies.
* Added supported version message to the documentation and release notes files when running **generate_docs** and **update-release-notes** commands respectively.
* Added new code validations for *NotImplementedError* exception raise to `XSOAR-linter`.
* Command create-content-artifacts additional support for **Author_image.png** object.
* Fixed an issue where schemas were not enforced for incident fields, indicator fields and old layouts in the validate command.
* Added support for **update-release-notes** command to update release notes according to master branch.

## 1.2.11

* Fixed an issue where the ***generate-docs*** command reset the enumeration of line numbering after an MD table.
* Updated the **upload** command to support mappers.
* Fixed an issue where exceptions were no printed in the **format** while the *--verbose* flag is set.
* Fixed an issue where *--assume-yes* flag did not work in the **format** command when running on a playbook without a `fromversion` field.
* Fixed an issue where the **format** command would fail in case `conf.json` file was not found instead of skipping the update.
* Fixed an issue where integration with v2 were recognised by the `name` field instead of the `display` field in the **validate** command.
* Added a playbook validation to check if a task script exists in the id set in the **validate** command.
* Added new integration category `File Integrity Management` in the **validate** command.

## 1.2.10

* Added validation for approved content pack use-cases and tags.
* Added new code validations for *CommonServerPython* import to `XSOAR-linter`.
* Added *default value* and *predefined values* to argument description in **generate-docs** command.
* Added a new validation that checks if *get-mapping-fields* command exists if the integration schema has *{ismappable: true}* in **validate** command.
* Fixed an issue where the *--staged* flag recognised added files as modified in the **validate** command.
* Fixed an issue where a backwards compatibility warning was raised for all added files in the **validate** command.
* Fixed an issue where **validate** command failed when no tests were given for a partner supported pack.
* Updated the **download** command to support mappers.
* Fixed an issue where the ***format*** command added a duplicate parameter.
* For partner supported content packs, added support for a list of emails.
* Removed validation of README files from the ***validate*** command.
* Fixed an issue where the ***validate*** command required release notes for ApiModules pack.

## 1.2.9

* Fixed an issue in the **openapi_codegen** command where it created duplicate functions name from the swagger file.
* Fixed an issue in the **update-release-notes** command where the *update type* argument was not verified.
* Fixed an issue in the **validate** command where no error was raised in case a non-existing docker image was presented.
* Fixed an issue in the **format** command where format failed when trying to update invalid Docker image.
* The **format** command will now preserve the **isArray** argument in integration's reputation commands and will show a warning if it set to **false**.
* Fixed an issue in the **lint** command where *finally* clause was not supported in main function.
* Fixed an issue in the **validate** command where changing any entity ID was not validated.
* Fixed an issue in the **validate** command where *--staged* flag did not bring only changed files.
* Fixed the **update-release-notes** command to ignore changes in the metadata file.
* Fixed the **validate** command to ignore metadata changes when checking if a version bump is needed.

## 1.2.8

* Added a new validation that checks in playbooks for the usage of `DeleteContext` in **validate** command.
* Fixed an issue in the **upload** command where it would try to upload content entities with unsupported versions.
* Added a new validation that checks in playbooks for the usage of specific instance in **validate** command.
* Added the **--staged** flag to **validate** command to run on staged files only.

## 1.2.7

* Changed input parameters in **find-dependencies** command.
  * Use ***-i, --input*** instead of ***-p, --path***.
  * Use ***-idp, --id-set-path*** instead of ***-i, --id-set-path***.
* Fixed an issue in the **unify** command where it crashed on an integration without an image file.
* Fixed an issue in the **format** command where unnecessary files were not skipped.
* Fixed an issue in the **update-release-notes** command where the *text* argument was not respected in all cases.
* Fixed an issue in the **validate** command where a warning about detailed description was given for unified or deprecated integrations.
* Improved the error returned by the **validate** command when running on files using the old format.

## 1.2.6

* No longer require setting `DEMISTO_README_VALIDATION` env var to enable README mdx validation. Validation will now run automatically if all necessary node modules are available.
* Fixed an issue in the **validate** command where the `--skip-pack-dependencies` would not skip id-set creation.
* Fixed an issue in the **validate** command where validation would fail if supplied an integration with an empty `commands` key.
* Fixed an issue in the **validate** command where validation would fail due to a required version bump for packs which are not versioned.
* Will use env var `DEMISTO_VERIFY_SSL` to determine if to use a secure connection for commands interacting with the Server when `--insecure` is not passed. If working with a local Server without a trusted certificate, you can set env var `DEMISTO_VERIFY_SSL=no` to avoid using `--insecure` on each command.
* Unifier now adds a link to the integration documentation to the integration detailed description.
* Fixed an issue in the **secrets** command where ignored secrets were not skipped.

## 1.2.5

* Added support for special fields: *defaultclassifier*, *defaultmapperin*, *defaultmapperout* in **download** command.
* Added -y option **format** command to assume "yes" as answer to all prompts and run non-interactively
* Speed up improvements for `validate` of README files.
* Updated the **format** command to adhere to the defined content schema and sub-schemas, aligning its behavior with the **validate** command.
* Added support for canvasContextConnections files in **format** command.

## 1.2.4

* Updated detailed description for community integrations.

## 1.2.3

* Fixed an issue where running **validate** failed on playbook with task that adds tags to the evidence data.
* Added the *displaypassword* field to the integration schema.
* Added new code validations to `XSOAR-linter`.
  * As warnings messages:
    * `demisto.params()` should be used only inside main function.
    * `demisto.args()` should be used only inside main function.
    * Functions args should have type annotations.
* Added `fromversion` field validation to test playbooks and scripts in **validate** command.

## 1.2.2

* Add support for warning msgs in the report and summary to **lint** command.
* Fixed an issue where **json-to-outputs** determined bool values as int.
* Fixed an issue where **update-release-notes** was crushing on `--all` flag.
* Fixed an issue where running **validate**, **update-release-notes** outside of content repo crushed without a meaningful error message.
* Added support for layoutscontainer in **init** contribution flow.
* Added a validation for tlp_color param in feeds in **validate** command.
* Added a validation for removal of integration parameters in **validate** command.
* Fixed an issue where **update-release-notes** was failing with a wrong error message when no pack or input was given.
* Improved formatting output of the **generate-docs** command.
* Add support for env variable *DEMISTO_SDK_ID_SET_REFRESH_INTERVAL*. Set this env variable to the refresh interval in minutes. The id set will be regenerated only if the refresh interval has passed since the last generation. Useful when generating Script documentation, to avoid re-generating the id_set every run.
* Added new code validations to `XSOAR-linter`.
  * As error messages:
    * Longer than 10 seconds sleep statements for non long running integrations.
    * exit() usage.
    * quit() usage.
  * As warnings messages:
    * `demisto.log` should not be used.
    * main function existence.
    * `demito.results` should not be used.
    * `return_output` should not be used.
    * try-except statement in main function.
    * `return_error` usage in main function.
    * only once `return_error` usage.
* Fixed an issue where **lint** command printed logs twice.
* Fixed an issue where *suffix* did not work as expected in the **create-content-artifacts** command.
* Added support for *prev-ver* flag in **lint** and **secrets** commands.
* Added support for *text* flag to **update-release-notes** command to add the same text to all release notes.
* Fixed an issue where **validate** did not recognize added files if they were modified locally.
* Added a validation that checks the `fromversion` field exists and is set to 5.0.0 or above when working or comparing to a non-feature branch in **validate** command.
* Added a validation that checks the certification field in the pack_metadata file is valid in **validate** command.
* The **update-release-notes** command will now automatically add docker image update to the release notes.

## 1.2.1

* Added an additional linter `XSOAR-linter` to the **lint** command which custom validates py files. currently checks for:
  * `Sys.exit` usages with non zero value.
  * Any `Print` usages.
* Fixed an issue where renamed files were failing on *validate*.
* Fixed an issue where single changed files did not required release notes update.
* Fixed an issue where doc_images required release-notes and validations.
* Added handling of dependent packs when running **update-release-notes** on changed *APIModules*.
  * Added new argument *--id-set-path* for id_set.json path.
  * When changes to *APIModule* is detected and an id_set.json is available - the command will update the dependent pack as well.
* Added handling of dependent packs when running **validate** on changed *APIModules*.
  * Added new argument *--id-set-path* for id_set.json path.
  * When changes to *APIModule* is detected and an id_set.json is available - the command will validate that the dependent pack has release notes as well.
* Fixed an issue where the find_type function didn't recognize file types correctly.
* Fixed an issue where **update-release-notes** command did not work properly on Windows.
* Added support for indicator fields in **update-release-notes** command.
* Fixed an issue where files in test dirs where being validated.

## 1.2.0

* Fixed an issue where **format** did not update the test playbook from its pack.
* Fixed an issue where **validate** validated non integration images.
* Fixed an issue where **update-release-notes** did not identified old yml integrations and scripts.
* Added revision templates to the **update-release-notes** command.
* Fixed an issue where **update-release-notes** crashed when a file was renamed.
* Fixed an issue where **validate** failed on deleted files.
* Fixed an issue where **validate** validated all images instead of packs only.
* Fixed an issue where a warning was not printed in the **format** in case a non-supported file type is inputted.
* Fixed an issue where **validate** did not fail if no release notes were added when adding files to existing packs.
* Added handling of incorrect layout paths via the **format** command.
* Refactor **create-content-artifacts** command - Efficient artifacts creation and better logging.
* Fixed an issue where image and description files were not handled correctly by **validate** and **update-release-notes** commands.
* Fixed an issue where the **format** command didn't remove all extra fields in a file.
* Added an error in case an invalid id_set.json file is found while running the **validate** command.
* Added fetch params checks to the **validate** command.

## 1.1.11

* Added line number to secrets' path in **secrets** command report.
* Fixed an issue where **init** a community pack did not present the valid support URL.
* Fixed an issue where **init** offered a non relevant pack support type.
* Fixed an issue where **lint** did not pull docker images for powershell.
* Fixed an issue where **find-dependencies** did not find all the script dependencies.
* Fixed an issue where **find-dependencies** did not collect indicator fields as dependencies for playbooks.
* Updated the **validate** and the **secrets** commands to be less dependent on regex.
* Fixed an issue where **lint** did not run on circle when docker did not return ping.
* Updated the missing release notes error message (RN106) in the **Validate** command.
* Fixed an issue where **Validate** would return missing release notes when two packs with the same substring existed in the modified files.
* Fixed an issue where **update-release-notes** would add duplicate release notes when two packs with the same substring existed in the modified files.
* Fixed an issue where **update-release-notes** would fail to bump new versions if the feature branch was out of sync with the master branch.
* Fixed an issue where a non-descriptive error would be returned when giving the **update-release-notes** command a pack which can not be found.
* Added dependencies check for *widgets* in **find-dependencies** command.
* Added a `update-docker` flag to **format** command.
* Added a `json-to-outputs` flag to the **run** command.
* Added a verbose (`-v`) flag to **format** command.
* Fixed an issue where **download** added the prefix "playbook-" to the name of playbooks.

## 1.1.10

* Updated the **init** command. Relevant only when passing the *--contribution* argument.
  * Added the *--author* option.
  * The *support* field of the pack's metadata is set to *community*.
* Added a proper error message in the **Validate** command upon a missing description in the root of the yml.
* **Format** now works with a relative path.
* **Validate** now fails when all release notes have been excluded.
* Fixed issue where correct error message would not propagate for invalid images.
* Added the *--skip-pack-dependencies* flag to **validate** command to skip pack dependencies validation. Relevant when using the *-g* flag.
* Fixed an issue where **Validate** and **Format** commands failed integrations with `defaultvalue` field in fetch incidents related parameters.
* Fixed an issue in the **Validate** command in which unified YAML files were not ignored.
* Fixed an issue in **generate-docs** where scripts and playbooks inputs and outputs were not parsed correctly.
* Fixed an issue in the **openapi-codegen** command where missing reference fields in the swagger JSON caused errors.
* Fixed an issue in the **openapi-codegen** command where empty objects in the swagger JSON paths caused errors.
* **update-release-notes** command now accept path of the pack instead of pack name.
* Fixed an issue where **generate-docs** was inserting unnecessary escape characters.
* Fixed an issue in the **update-release-notes** command where changes to the pack_metadata were not detected.
* Fixed an issue where **validate** did not check for missing release notes in old format files.

## 1.1.9

* Fixed an issue where **update-release-notes** command failed on invalid file types.

## 1.1.8

* Fixed a regression where **upload** command failed on test playbooks.
* Added new *githubUser* field in pack metadata init command.
* Support beta integration in the commands **split-yml, extract-code, generate-test-playbook and generate-docs.**
* Fixed an issue where **find-dependencies** ignored *toversion* field in content items.
* Added support for *layoutscontainer*, *classifier_5_9_9*, *mapper*, *report*, and *widget* in the **Format** command.
* Fixed an issue where **Format** will set the `ID` field to be equal to the `name` field in modified playbooks.
* Fixed an issue where **Format** did not work for test playbooks.
* Improved **update-release-notes** command:
  * Write content description to release notes for new items.
  * Update format for file types without description: Connections, Incident Types, Indicator Types, Layouts, Incident Fields.
* Added a validation for feedTags param in feeds in **validate** command.
* Fixed readme validation issue in community support packs.
* Added the **openapi-codegen** command to generate integrations from OpenAPI specification files.
* Fixed an issue were release notes validations returned wrong results for *CommonScripts* pack.
* Added validation for image links in README files in **validate** command.
* Added a validation for default value of fetch param in feeds in **validate** command.
* Fixed an issue where the **Init** command failed on scripts.

## 1.1.7

* Fixed an issue where running the **format** command on feed integrations removed the `defaultvalue` fields.
* Playbook branch marked with *skipunavailable* is now set as an optional dependency in the **find-dependencies** command.
* The **feedReputation** parameter can now be hidden in a feed integration.
* Fixed an issue where running the **unify** command on JS package failed.
* Added the *--no-update* flag to the **find-dependencies** command.
* Added the following validations in **validate** command:
  * Validating that a pack does not depend on NonSupported / Deprecated packs.

## 1.1.6

* Added the *--description* option to the **init** command.
* Added the *--contribution* option to the **init** command which converts a contribution zip to proper pack format.
* Improved **validate** command performance time and outputs.
* Added the flag *--no-docker-checks* to **validate** command to skip docker checks.
* Added the flag *--print-ignored-files* to **validate** command to print ignored files report when the command is done.
* Added the following validations in **validate** command:
  * Validating that existing release notes are not modified.
  * Validating release notes are not added to new packs.
  * Validating that the "currentVersion" field was raised in the pack_metadata for modified packs.
  * Validating that the timestamp in the "created" field in the pack_metadata is in ISO format.
* Running `demisto-sdk validate` will run the **validate** command using git and only on committed files (same as using *-g --post-commit*).
* Fixed an issue where release notes were not checked correctly in **validate** command.
* Fixed an issue in the **create-id-set** command where optional playbook tasks were not taken into consideration.
* Added a prompt to the `demisto-sdk update-release-notes` command to prompt users to commit changes before running the release notes command.
* Added support to `layoutscontainer` in **validate** command.

## 1.1.5

* Fixed an issue in **find-dependencies** command.
* **lint** command now verifies flake8 on CommonServerPython script.

## 1.1.4

* Fixed an issue with the default output file name of the **unify** command when using "." as an output path.
* **Unify** command now adds contributor details to the display name and description.
* **Format** command now adds *isFetch* and *incidenttype* fields to integration yml.
* Removed the *feedIncremental* field from the integration schema.
* **Format** command now adds *feedBypassExclusionList*, *Fetch indicators*, *feedReputation*, *feedReliability*,
     *feedExpirationPolicy*, *feedExpirationInterval* and *feedFetchInterval* fields to integration yml.
* Fixed an issue in the playbooks schema.
* Fixed an issue where generated release notes were out of order.
* Improved pack dependencies detection.
* Fixed an issue where test playbooks were mishandled in **validate** command.

## 1.1.3

* Added a validation for invalid id fields in indicators types files in **validate** command.
* Added default behavior for **update-release-notes** command.
* Fixed an error where README files were failing release notes validation.
* Updated format of generated release notes to be more user friendly.
* Improved error messages for the **update-release-notes** command.
* Added support for `Connections`, `Dashboards`, `Widgets`, and `Indicator Types` to **update-release-notes** command.
* **Validate** now supports scripts under the *TestPlaybooks* directory.
* Fixed an issue where **validate** did not support powershell files.

## 1.1.2

* Added a validation for invalid playbookID fields in incidents types files in **validate** command.
* Added a code formatter for python files.
* Fixed an issue where new and old classifiers where mixed on validate command.
* Added *feedIncremental* field to the integration schema.
* Fixed error in the **upload** command where unified YMLs were not uploaded as expected if the given input was a pack.
* Fixed an issue where the **secrets** command failed due to a space character in the file name.
* Ignored RN validation for *NonSupported* pack.
* You can now ignore IF107, SC100, RP102 error codes in the **validate** command.
* Fixed an issue where the **download** command was crashing when received as input a JS integration or script.
* Fixed an issue where **validate** command checked docker image for JS integrations and scripts.
* **validate** command now checks scheme for reports and connections.
* Fixed an issue where **validate** command checked docker when running on all files.
* Fixed an issue where **validate** command did not fail when docker image was not on the latest numeric tag.
* Fixed an issue where beta integrations were not validated correctly in **validate** command.

## 1.1.1

* fixed and issue where file types were not recognized correctly in **validate** command.
* Added better outputs for validate command.

## 1.1.0

* Fixed an issue where changes to only non-validated files would fail validation.
* Fixed an issue in **validate** command where moved files were failing validation for new packs.
* Fixed an issue in **validate** command where added files were failing validation due to wrong file type detection.
* Added support for new classifiers and mappers in **validate** command.
* Removed support of old RN format validation.
* Updated **secrets** command output format.
* Added support for error ignore on deprecated files in **validate** command.
* Improved errors outputs in **validate** command.
* Added support for linting an entire pack.

## 1.0.9

* Fixed a bug where misleading error was presented when pack name was not found.
* **Update-release-notes** now detects added files for packs with versions.
* Readme files are now ignored by **update-release-notes** and validation of release notes.
* Empty release notes no longer cause an uncaught error during validation.

## 1.0.8

* Changed the output format of demisto-sdk secrets.
* Added a validation that checkbox items are not required in integrations.
* Added pack release notes generation and validation.
* Improved pack metadata validation.
* Fixed an issue in **validate** where renamed files caused an error

## 1.0.4

* Fix the **format** command to update the `id` field to be equal to `details` field in indicator-type files, and to `name` field in incident-type & dashboard files.
* Fixed a bug in the **validate** command for layout files that had `sortValues` fields.
* Fixed a bug in the **format** command where `playbookName` field was not always present in the file.
* Fixed a bug in the **format** command where indicatorField wasn't part of the SDK schemas.
* Fixed a bug in **upload** command where created unified docker45 yml files were not deleted.
* Added support for IndicatorTypes directory in packs (for `reputation` files, instead of Misc).
* Fixed parsing playbook condition names as string instead of boolean in **validate** command
* Improved image validation in YAML files.
* Removed validation for else path in playbook condition tasks.

## 1.0.3

* Fixed a bug in the **format** command where comments were being removed from YAML files.
* Added output fields: *file_path* and *kind* for layouts in the id-set.json created by **create-id-set** command.
* Fixed a bug in the **create-id-set** command Who returns Duplicate for Layouts with a different kind.
* Added formatting to **generate-docs** command results replacing all `<br>` tags with `<br/>`.
* Fixed a bug in the **download** command when custom content contained not supported content entity.
* Fixed a bug in **format** command in which boolean strings  (e.g. 'yes' or 'no') were converted to boolean values (e.g. 'True' or 'False').
* **format** command now removes *sourceplaybookid* field from playbook files.
* Fixed a bug in **generate-docs** command in which integration dependencies were not detected when generating documentation for a playbook.

## 1.0.1

* Fixed a bug in the **unify** command when output path was provided empty.
* Improved error message for integration with no tests configured.
* Improved the error message returned from the **validate** command when an integration is missing or contains malformed fetch incidents related parameters.
* Fixed a bug in the **create** command where a unified YML with a docker image for 4.5 was copied incorrectly.
* Missing release notes message are now showing the release notes file path to update.
* Fixed an issue in the **validate** command in which unified YAML files were not ignored.
* File format suggestions are now shown in the relevant file format (JSON or YAML).
* Changed Docker image validation to fail only on non-valid ones.
* Removed backward compatibility validation when Docker image is updated.

## 1.0.0

* Improved the *upload* command to support the upload of all the content entities within a pack.
* The *upload* command now supports the improved pack file structure.
* Added an interactive option to format integrations, scripts and playbooks with No TestPlaybooks configured.
* Added an interactive option to configure *conf.json* file with missing test playbooks for integrations, scripts and playbooks
* Added *download* command to download custom content from Demisto instance to the local content repository.
* Improved validation failure messages to include a command suggestion, wherever relevant, to fix the raised issue.
* Improved 'validate' help and documentation description
* validate - checks that scripts, playbooks, and integrations have the *tests* key.
* validate - checks that test playbooks are configured in `conf.json`.
* demisto-sdk lint - Copy dir better handling.
* demisto-sdk lint - Add error when package missing in docker image.
* Added *-a , --validate-all* option in *validate* to run all validation on all files.
* Added *-i , --input* option in *validate* to run validation on a specified pack/file.
* added *-i, --input* option in *secrets* to run on a specific file.
* Added an allowed hidden parameter: *longRunning* to the hidden integration parameters validation.
* Fixed an issue with **format** command when executing with an output path of a folder and not a file path.
* Bug fixes in generate-docs command given playbook as input.
* Fixed an issue with lint command in which flake8 was not running on unit test files.

## 0.5.2

* Added *-c, --command* option in *generate-docs* to generate a specific command from an integration.
* Fixed an issue when getting README/CHANGELOG files from git and loading them.
* Removed release notes validation for new content.
* Fixed secrets validations for files with the same name in a different directory.
* demisto-sdk lint - parallelization working with specifying the number of workers.
* demisto-sdk lint - logging levels output, 3 levels.
* demisto-sdk lint - JSON report, structured error reports in JSON format.
* demisto-sdk lint - XML JUnit report for unit-tests.
* demisto-sdk lint - new packages used to accelerate execution time.
* demisto-sdk secrets - command now respects the generic whitelist, and not only the pack secrets.

## 0.5.0

[PyPI History][1]

[1]: https://pypi.org/project/demisto-sdk/#history

## 0.4.9

* Fixed an issue in *generate-docs* where Playbooks and Scripts documentation failed.
* Added a graceful error message when executing the *run" command with a misspelled command.
* Added more informative errors upon failures of the *upload* command.
* format command:
  * Added format for json files: IncidentField, IncidentType, IndicatorField, IndicatorType, Layout, Dashboard.
  * Added the *-fv --from-version*, *-nv --no-validation* arguments.
  * Removed the *-t yml_type* argument, the file type will be inferred.
  * Removed the *-g use_git* argument, running format without arguments will run automatically on git diff.
* Fixed an issue in loading playbooks with '=' character.
* Fixed an issue in *validate* failed on deleted README files.

## 0.4.8

* Added the *max* field to the Playbook schema, allowing to define it in tasks loop.
* Fixed an issue in *validate* where Condition branches checks were case sensitive.

## 0.4.7

* Added the *slareminder* field to the Playbook schema.
* Added the *common_server*, *demisto_mock* arguments to the *init* command.
* Fixed an issue in *generate-docs* where the general section was not being generated correctly.
* Fixed an issue in *validate* where Incident type validation failed.

## 0.4.6

* Fixed an issue where the *validate* command did not identify CHANGELOG in packs.
* Added a new command, *id-set* to create the id set - the content dependency tree by file IDs.

## 0.4.5

* generate-docs command:
  * Added the *use_cases*, *permissions*, *command_permissions* and *limitations*.
  * Added the *--insecure* argument to support running the script and integration command in Demisto.
  * Removed the *-t yml_type* argument, the file type will be inferred.
  * The *-o --output* argument is no longer mandatory, default value will be the input file directory.
* Added support for env var: *DEMISTO_SDK_SKIP_VERSION_CHECK*. When set version checks are skipped.
* Fixed an issue in which the CHANGELOG files did not match our scheme.
* Added a validator to verify that there are no hidden integration parameters.
* Fixed an issue where the *validate* command ran on test files.
* Removed the *env-dir* argument from the demisto-sdk.
* README files which are html files will now be skipped in the *validate* command.
* Added support for env var: *DEMISTO_README_VALIDATOR*. When not set the readme validation will not run.

## 0.4.4

* Added a validator for IncidentTypes (incidenttype-*.json).
* Fixed an issue where the -p flag in the *validate* command was not working.
* Added a validator for README.md files.
* Release notes validator will now run on: incident fields, indicator fields, incident types, dashboard and reputations.
* Fixed an issue where the validator of reputation(Indicator Type) did not check on the details field.
* Fixed an issue where the validator attempted validating non-existing files after deletions or name refactoring.
* Removed the *yml_type* argument in the *split-yml*, *extract-code* commands.
* Removed the *file_type* argument in the *generate-test-playbook* command.
* Fixed the *insecure* argument in *upload*.
* Added the *insecure* argument in *run-playbook*.
* Standardise the *-i --input*, *-o --output* to demisto-sdk commands.

## 0.4.3

* Fixed an issue where the incident and indicator field BC check failed.
* Support for linting and unit testing PowerShell integrations.

## 0.4.2

* Fixed an issue where validate failed on Windows.
* Added a validator to verify all branches are handled in conditional task in a playbook.
* Added a warning message when not running the latest sdk version.
* Added a validator to check that the root is connected to all tasks in the playbook.
* Added a validator for Dashboards (dashboard-*.json).
* Added a validator for Indicator Types (reputation-*.json).
* Added a BC validation for changing incident field type.
* Fixed an issue where init command would generate an invalid yml for scripts.
* Fixed an issue in misleading error message in v2 validation hook.
* Fixed an issue in v2 hook which now is set only on newly added scripts.
* Added more indicative message for errors in yaml files.
* Disabled pykwalify info log prints.

## 0.3.10

* Added a BC check for incident fields - changing from version is not allowed.
* Fixed an issue in create-content-artifacts where scripts in Packs in TestPlaybooks dir were copied with a wrong prefix.

## 0.3.9

* Added a validation that incident field can not be required.
* Added validation for fetch incident parameters.
* Added validation for feed integration parameters.
* Added to the *format* command the deletion of the *sourceplaybookid* field.
* Fixed an issue where *fieldMapping* in playbook did not pass the scheme validation.
* Fixed an issue where *create-content-artifacts* did not copy TestPlaybooks in Packs without prefix of *playbook-*.
* Added a validation the a playbook can not have a rolename set.
* Added to the image validator the new DBot default image.
* Added the fields: elasticcommonfields, quiet, quietmode to the Playbook schema.
* Fixed an issue where *validate* failed on integration commands without outputs.
* Added a new hook for naming of v2 integrations and scripts.

## 0.3.8

* Fixed an issue where *create-content-artifact* was not loading the data in the yml correctly.
* Fixed an issue where *unify* broke long lines in script section causing syntax errors

## 0.3.7

* Added *generate-docs* command to generate documentation file for integration, playbook or script.
* Fixed an issue where *unify* created a malformed integration yml.
* Fixed an issue where demisto-sdk **init** creates unit-test file with invalid import.

## 0.3.6

* Fixed an issue where demisto-sdk **validate** failed on modified scripts without error message.

## 0.3.5

* Fixed an issue with docker tag validation for integrations.
* Restructured repo source code.

## 0.3.4

* Saved failing unit tests as a file.
* Fixed an issue where "_test" file for scripts/integrations created using **init** would import the "HelloWorld" templates.
* Fixed an issue in demisto-sdk **validate** - was failing on backward compatiblity check
* Fixed an issue in demisto-sdk **secrets** - empty line in .secrets-ignore always made the secrets check to pass
* Added validation for docker image inside integrations and scripts.
* Added --use-git flag to **format** command to format all changed files.
* Fixed an issue where **validate** did not fail on dockerimage changes with bc check.
* Added new flag **--ignore-entropy** to demisto-sdk **secrets**, this will allow skip entropy secrets check.
* Added --outfile to **lint** to allow saving failed packages to a file.

## 0.3.3

* Added backwards compatibility break error message.
* Added schema for incident types.
* Added **additionalinfo** field to as an available field for integration configuration.
* Added pack parameter for **init**.
* Fixed an issue where error would appear if name parameter is not set in **init**.

## 0.3.2

* Fixed the handling of classifier files in **validate**.

## 0.3.1

* Fixed the handling of newly created reputation files in **validate**.
* Added an option to perform **validate** on a specific file.

## 0.3.0

* Added support for multi-package **lint** both with parallel and without.
* Added all parameter in **lint** to run on all packages and packs in content repository.
* Added **format** for:
  * Scripts
  * Playbooks
  * Integrations
* Improved user outputs for **secrets** command.
* Fixed an issue where **lint** would run pytest and pylint only on a single docker per integration.
* Added auto-complete functionality to demisto-sdk.
* Added git parameter in **lint** to run only on changed packages.
* Added the **run-playbook** command
* Added **run** command which runs a command in the Demisto playground.
* Added **upload** command which uploads an integration or a script to a Demisto instance.
* Fixed and issue where **validate** checked if release notes exist for new integrations and scripts.
* Added **generate-test-playbook** command which generates a basic test playbook for an integration or a script.
* **validate** now supports indicator fields.
* Fixed an issue with layouts scheme validation.
* Adding **init** command.
* Added **json-to-outputs** command which generates the yaml section for outputs from an API raw response.

## 0.2.6

* Fixed an issue with locating release notes for beta integrations in **validate**.

## 0.2.5

* Fixed an issue with locating release notes for beta integrations in **validate**.

## 0.2.4

* Adding image validation to Beta_Integration and Packs in **validate**.

## 0.2.3

* Adding Beta_Integration to the structure validation process.
* Fixing bug where **validate** did checks on TestPlaybooks.
* Added requirements parameter to **lint**.

## 0.2.2

* Fixing bug where **lint** did not return exit code 1 on failure.
* Fixing bug where **validate** did not print error message in case no release notes were give.

## 0.2.1

* **Validate** now checks that the id and name fields are identical in yml files.
* Fixed a bug where sdk did not return any exit code.

## 0.2.0

* Added Release Notes Validator.
* Fixed the Unifier selection of your python file to use as the code.
* **Validate** now supports Indicator fields.
* Fixed a bug where **validate** and **secrets** did not return exit code 1 on failure.
* **Validate** now runs on newly added scripts.

## 0.1.8

* Added support for `--version`.
* Fixed an issue in file_validator when calling `checked_type` method with script regex.

## 0.1.2

* Restructuring validation to support content packs.
* Added secrets validation.
* Added content bundle creation.
* Added lint and unit test run.

## 0.1.1

* Added new logic to the unifier.
* Added detailed README.
* Some small adjustments and fixes.

## 0.1.0

Capabilities:

* **Extract** components(code, image, description etc.) from a Demisto YAML file into a directory.
* **Unify** components(code, image, description etc.) to a single Demisto YAML file.
* **Validate** Demisto content files.<|MERGE_RESOLUTION|>--- conflicted
+++ resolved
@@ -9,11 +9,8 @@
 * Added a new validation to the `XSOAR-linter` in the **lint** command for verifying that demisto.log is not used in the code.
 * The **generate-docs** command will now auto-generate the Incident Mirroring section when implemented in an integration.
 * Added support to automatically generate release notes for deprecated items in the **update-release-notes** command.
-<<<<<<< HEAD
+* Fixed an issue causing any command to crash when unable to detect local repository properties.
 * Added a new validation to the **validate** command to verify that md and python files do not contain words related to copyright sction.
-=======
-* Fixed an issue causing any command to crash when unable to detect local repository properties.
->>>>>>> 0abd072b
 
 ## 1.6.9
 * Added a new validation that checks whether a pack should be deprecated.
