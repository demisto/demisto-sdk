--- conflicted
+++ resolved
@@ -1,9 +1,6 @@
 # Changelog
-<<<<<<< HEAD
+* Added validation for approved content pack usecases and tags.
 * Added new code validations for *CommonServerPython* import to `XSOAR-linter`.
-=======
-* Added validation for approved content pack usecases and tags.
->>>>>>> c76c8fb1
 
 
 # v1.2.9
