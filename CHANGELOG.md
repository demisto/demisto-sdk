# Changelog

## Unreleased
* Fixed an issue where **update-release-notes** command failed when running on a pack that contains deprecated integrations without the `commands` section.
* Added toVersion and fromVersion to XSIAM content items schema.
* Fixed an issue where **validate** failed when attempting to map null values in a classifier.
<<<<<<< HEAD
* Added search marketplace functionality to XSIAM client.
=======
* Fixed an issue in **pre-commit** command where `MYPYPATH` was not set properly.
* Updated the integration category list in the **init** command.
* Fixed an issue where in some environments docker errors were not caught.
>>>>>>> d1ad1c0e

## 1.14.0
* Added the `DEMISTO_SDK_GRAPH_FORCE_CREATE` environment variable. Use it to force the SDK to recreate the graph, rather than update it.
* Added support for code importing multi-level ApiModules to **lint**.
* Added a validation that the **modeling-rules test** command will fail if no test data file exist.
* Added support for the `<~XPANSE>` marketplace tag in release notes.
* Added support for marketplace tags in the **doc-review** command.
* Added **generate-unit-tests** documentation to the repo README.
* Added the `hiddenpassword` field to the integration schema, allowing **validate** to run on integrations with username-only inputs.
* Improved logs and error handling in the **modeling-rules test** command.
* Improved the warning message displayed for Contribution PRs editing outdated code.
* Improved the clarity of error messages for cases where yml files cannot be parsed as a dictionary.
* Updated the `XSIAMReport` schema.
* Standardized repo-wide logging. All logs are now created in one logger instance.
* **lint** now prevents unit-tests from accessing online resources in runtime.
* Updated the logs shown during lint when running in docker.
* Fixed an issue where **validate** showed errors twice.
* Fixed an issue where **validate** did not fail when xif files had wrong naming.
* Fixed an issue where **doc-review** required dot suffixes in release notes describing new content.
* Fixed an issue where **download** command failed when running on a beta integration.
* Fixed an issue where **update-release-notes** generated release notes for packs in their initial version (1.0.0).
* Fixed an issue with **update-content-graph** where `--use-git` parameter was ignored when using `--imported-path` parameter.
* Fixed an issue where **validate** failed on playbooks with valid inputs, since it did not collect the playbook inputs occurrences properly.

## 1.13.0
* Added the pack version to the code files when calling **unify**. The same value is removed when calling **split**.
* Added a message showing the output path when **prepare-content** is called.
* Contribution PRs that update outdated packs now display a warning message.
* Fixed an issue when kebab-case has a misspelling in one of the sub words, the suggestion might be confusing.
* Improved caching and stability for **lint**.
* Added support for *.xif* files in the **secrets** command.
* Fixed an issue where **validate** would fail when playbook inputs contain Transform Language (DT).
* Added a new **validate** check, making sure a first level header exist in release notes (RN116)
* Fixed an issue where **lint** would not properly handle multiple ApiModules imports.

## 1.12.0
* Added the **pre-commit** command, to improve code quality of XSOAR content.
* Added the **run-unit-tests** command, to run unit tests of given content items inside their respective docker images.
* Added support for filepath arguments in the **validate** and **format** commands.
* Added pre-commit hooks for `validate`, `format`, `run-unit-tests` and `update-docker-image` commands.
* Fixed an issue in the **download** command where layouts were overriden even without the `-f` option.
* Fixed an issue where Demisto-SDK did not detect layout ID when using the **download** command.
* Fixed an issue where the **lint** command ran on `native:dev` supported content when passing the `--docker-image all` flag, instead it will run on `native:candidate`.
* Added support for `native:candidate` as a docker image flag for **lint** command.
* Fixed an issue where logs and messages would not show when using the **download** command.
* Fixed an issue where the `server_min_version` field in metadata was an empty value when parsing packs without content items.
* Fixed an issue where running **openapi-codegen** resulted in false-positive error messages.
* Fixed an issue where **generate-python-to-yml** generated input arguments as required even though required=False was specified.
* Fixed an issue where **generate-python-to-yml** generated input arguments a default arguments when default=some_value was provided.
* Fixed a bug where **validate** returned error on playbook inputs with special characters.
* Fixed an issue where **validate** did not properly check `conf.json` when the latter is modified.
* Fixed an issue in the **upload** command, where a prompt was not showing on the console.
* Fixed an issue where running **lint** failed installing dependencies in containers.

## 1.11.0
* **Note: Demisto-SDK will soon stop supporting Python 3.8**
* Fixed an issue where using **download** on non-unicode content, merging them into existing files caused an error.
* Changed an internal setting to allow writing non-ascii content (unicode) using `YAMLHandler` and `JSONHandler`.
* Fixed an issue where an error message in **unify** was unclear for invalid input.
* Fixed an issue where running **validate** failed with **is_valid_integration_file_path_in_folder** on integrations that use API modules.
* Fixed an issue where **validate** failed with **is_valid_integration_file_path_in_folder** on integrations that use the `MSAPIModule`.
* Added **validate** check for the `modules` field in `pack_metadata.json` files.
* Changed **lint** to skip deprecated content, unless when using the `-i` flag.
* Fixed an issue where **update-release-notes** failed when a new *Parsing Rule* was added to a pack.
* Refactored the logging framework. Demisto-SDK logs will now be written to `.demist_sdk_debug.log` under the content path (when detected) or the current directory.
* Added `GR105` validation to **validate** command to check that no duplicate IDs are used.
* Added support for API Modules imported in API modules in the **unify** command.
* Added **validate** check, to make sure every Python file has a corresponding unit test file.

## 1.10.6
* Fixed an issue where running **validate** with the `-g` flag would skip some validations for old-formatted (unified) integration/script files.
* Deprecated integrations and scripts will not run anymore when providing the **--all-packs** to the **lint** command.
* Fixed an issue where a pack `serverMinVersion` would be calculated by the minimal fromVersion of its content items.
* Added the `--docker-image-target` flag to **lint** for testing native supported content with new images.

## 1.10.5
* Fixed an issue where running **run-test-playbook** would not use the `verify` parameter correctly. @ajoga
* Added a newline at the end of README files generated in **generate-docs**.
* Added the value `3` (out of bounds) to the `onChangeRepAlg` and `reputationCalc` fields under the `IncidentType` and `GenericType` schemas. **validate** will allow using it now.
* Fixed an issue where **doc-review** required dot suffixes in release notes describing new content.
* Fixed an issue where **validate** failed on Feed Integrations after adding the new *Collect/Connect* section field.
* Fixed an issue where using **postman-codegen** failed converting strings containing digits to kebab-case.
* Fixed an issue where the ***error-code*** command could not parse List[str] parameter.
* Updated validation *LO107* to support more section types in XSIAM layouts.

## 1.10.4
* Added support for running **lint** in multiple native-docker images.

## 1.10.3
* Fixed an issue where running **format** would fail after running npm install.
* Improved the graph validations in the **validate** command:
  - GR100 will now run on all content items of changed packs.
  - GR101 and GR102 will now catch invalid fromversion/toversion of files **using** the changed items.
  - GR103 errors will raise a warning when using the *-a* flag, but an error if using the *-i* or *g* flags.
* Fixed an issue where test-playbooks timed out.
* Fixed an issue where making a change in a module using an ApiModule would cause lint to run on the ApiModule unnecessarily.
* Fixed an issue where the `marketplace` field was not used when dumping pack zips.
* Fixed a typo in the README content generated with **update-release-notes** for updating integrations.
* Fixed an issue in **validate**, where using the `-gr` and `-i` flags did not run properly.
* Added the `sectionorder` field to integration scheme.
* Fixed an issue where in some occasions running of test-playbooks could receive session timeouts.
* Fixed an issue where **validate** command failed on core pack dependencies validation because of test dependencies.

## 1.10.2
* Added markdown lint formatting for README files in the **format** command.
* Fixed an issue where **lint** failed when using the `-cdam` flag with changed dependant api modules.
* Fixed an issue in the **upload** command, where `json`-based content items were not unified correctly when using the `--zip` argument.
* Added XPANSE core packs validations.

## 1.10.1
* Fixed an issue where **update-content-graph** failed to execute.

## 1.10.0
* **Breaking change**: Removed usage of `pipenv`, `isort` and `autopep8` in the **split** and **download** commands. Removed the `--no-pipenv` and `--no-code-formatting` flags. Please see https://xsoar.pan.dev/docs/tutorials/tut-setup-dev-remote for the recommended environment setup.
* Fixed an issue in **prepare-content** command where large code lines were broken.
* Fixed an issue where git-*renamed_files* were not retrieved properly.
* Fixed an issue where test dependencies were calculated in all level dependencies calculation.
* Added formatting and validation to XSIAM content types.
* Fixed an issue where several XSIAM content types were not validated when passing the `-a` flag.
* Added a UUID to name mapper for **download** it replaces UUIDs with names on all downloaded files.
* Updated the demisto-py to v3.2.6 which now supports basic proxy authentication.
* Improved the message shown when using **upload** and overwriting packs.
* Added support for the **Layout Rule** content type in the id-set and the content graph.
* Updated the default general `fromVersion` value on **format** to `6.8.0`
* Fixed an issue where **lint** sometimes failed when using the `-cdam` flag due to wrong file duplications filtering.
* Added the content graph to **validate**, use with the `--graph` flag.

## 1.9.0
* Fixed an issue where the Slack notifier was using a deprecated argument.
* Added the `--docker-image` argument to the **lint** command, which allows determining the docker image to run lint on. Possible options are: `'native:ga'`, `'native:maintenance'`, `'native:dev'`, `'all'`, a specific docker image (from Docker Hub) or, the default `'from-yml'`.
* Fixed an issue in **prepare-content** command where large code lines were broken.
* Added a logger warning to **get_demisto_version**, the task will now fail with a more informative message.
* Fixed an issue where the **upload** and **prepare-content** commands didn't add `fromServerVersion` and `toServerVersion` to layouts.
* Updated **lint** to use graph instead of id_set when running with `--check-dependent-api-module` flag.
* Added the marketplaces field to all schemas.
* Added the flag `--xsoar-only` to the **doc-review** command which enables reviewing documents that belong to XSOAR-supported Packs.
* Fixed an issue in **update-release-notes** command where an error occurred when executing the same command a second time.
* Fixed an issue where **validate** would not always ignore errors listed under `.pack-ignore`.
* Fixed an issue where running **validate** on a specific pack didn't test all the relevant entities.
* Fixed an issue where fields ending with `_x2` where not replaced in the appropriate Marketplace.

## 1.8.3
* Changed **validate** to allow hiding parameters of type 0, 4, 12 and 14 when replacing with type 9 (credentials) with the same name.
* Fixed an issue where **update-release-notes** fails to update *MicrosoftApiModule* dependent integrations.
* Fixed an issue where the **upload** command failed because `docker_native_image_config.json` file could not be found.
* Added a metadata file to the content graph zip, to be used in the **update-content-graph** command.
* Updated the **validate** and **update-release-notes** commands to unskip the *Triggers Recommendations* content type.


## 1.8.2
* Fixed an issue where demisto-py failed to upload content to XSIAM when `DEMISTO_USERNAME` environment variable is set.
* Fixed an issue where the **prepare-content** command output invalid automation name when used with the --*custom* argument.
* Fixed an issue where modeling rules with arbitrary whitespace characters were not parsed correctly.
* Added support for the **nativeImage** key for an integration/script in the **prepare-content** command.
* Added **validate** checks for integrations declared deprecated (display name, description) but missing the `deprecated` flag.
* Changed the **validate** command to fail on the IN145 error code only when the parameter with type 4 is not hidden.
* Fixed an issue where downloading content layouts with `detailsV2=None` resulted in an error.
* Fixed an issue where **xdrctemplate** was missing 'external' prefix.
* Fixed an issue in **prepare-content** command providing output path.
* Updated the **validate** and **update-release-notes** commands to skip the *Triggers Recommendations* content type.
* Added a new validation to the **validate** command to verify that the release notes headers are in the correct format.
* Changed the **validate** command to fail on the IN140 error code only when the skipped integration has no unit tests.
* Changed **validate** to allow hiding parameters of type 4 (secret) when replacing with type 9 (credentials) with the same name.
* Fixed an issue where the **update-release-notes** command didn't add release-notes properly to some *new* content items.
* Added validation that checks that the `nativeimage` key is not defined in script/integration yml.
* Added to the **format** command the ability to remove `nativeimage` key in case defined in script/integration yml.
* Enhanced the **update-content-graph** command to support `--use-git`, `--imported_path` and `--output-path` arguments.
* Fixed an issue where **doc-review** failed when reviewing command name in some cases.
* Fixed an issue where **download** didn't identify playbooks properly, and downloaded files with UUIDs instead of file/script names.

## 1.8.1
* Fixed an issue where **format** created duplicate configuration parameters.
* Added hidden properties to integration command argument and script argument.
* Added `--override-existing` to **upload** that skips the confirmation prompt for overriding existing content packs. @mattbibbydw
* Fixed an issue where **validate** failed in private repos when attempting to read from a nonexisting `approved_categories.json`.
* Fixed an issue where **validate** used absolute paths when getting remote `pack_metadata.json` files in private repos.
* Fixed an issue in **download**, where names of custom scripts were replaced with UUIDs in IncidentFields and Layouts.

## 1.8.0
* Updated the supported python versions, as `>=3.8,<3.11`, as some of the dependencies are not supported on `3.11` yet.
* Added a **validate** step for **Modeling Rules** testdata files.
* Added the **update-content-graph** command.
* Added the ability to limit the number of CPU cores with `DEMISTO_SDK_MAX_CPU_CORES` envirment variable.
* Added the **prepare-content** command.
* Added support for fromversion/toversion in XSIAM content items (correlation rules, XSIAM dashboards, XSIAM reports and triggers).
* Added a **validate** step checking types of attributes in the schema file of modeling rule.
* Added a **validate** step checking that the dataset name of a modeling rule shows in the xif and schema files.
* Added a **validate** step checking that a correlation rule file does not start with a hyphen.
* Added a **validate** step checking that xsiam content items follow naming conventions.
* Fixed an issue where SDK commands failed on the deprecated `packaging.version.LegacyVersion`, by locking the `packaging` version to `<22`.
* Fixed an issue where **update-release-notes** failed when changing only xif file in **Modeling Rules**.
* Fixed an issue where *is_valid_category* and *is_categories_field_match_standard* failed when running in a private repo.
* Fixed an issue where **validate** didn't fail on the MR103 validation error.
* Fixed the *--release-notes* option, to support the new CHANGELOG format.
* Fixed an issue where **validate** failed when only changing a modeling rules's xif file.
* Fixed an issue where **format** failed on indicator files with a `None` value under the `tabs` key.
* Fixed an issue where **validate** only printed errors for one change of context path, rather than print all.
* Fixed an issue where **download** did not suggest using a username/password when authenticating with XSOAR and using invalid arguments.
* Fixed an issue where **download** failed when listing or downloading content items that are not unicode-encoded.
* Added support for fromversion/toversion in XSIAM content items (correlation rules, XSIAM dashboards, XSIAM reports and triggers).
* Updated the supported python versions, as `>=3.8,<3.11`, as some of the dependencies are not supported on `3.11` yet.
* Added **prepare-content** command which will prepare the pack or content item for the platform.
* Patched an issue where deprecated `packaging.version.LegacyVersion`, locking packaging version to `<22`.

## 1.7.9
* Fixed an issue where an error message in **validate** would not include the suggested fix.
* Added a validation that enforces predefined categories on MP Packs & integration yml files, the validation also ensures that each pack has only one category.
* Fixed an issue where **update-release-notes** did not generate release notes for **XDRC Templates**.
* Fixed an issue where **upload** failed without explaining the reason.
* Improved implementation of the docker_helper module.
* Fixed an issue where **validate** did not check changed pack_metadata.json files when running using git.
* Added support for **xdrctemplate** to content graph.
* Fixed an issue where local copies of the newly-introduced `DemistoClassApiModule.py` were validated.
* Added new release notes templates for the addition and modification of playbooks, layouts and types in the **doc-review** command.
* Fixed an issue where the **doc-review** command failed on descriptions of new content items.
* Added the `Command XXX is deprecated. Use XXX instead.` release notes templates to **doc-review** command.
* Fixed an issue where the **update-release-notes** command didn't add the modeling-rules description for new modeling-rules files.

## 1.7.8
* Added the capability to run the MDX server in a docker container for environments without node.
* Fixed an issue where **generate-docs** with `-c` argument updated sections of the incorrect commands.
* Added IF113 error code to **ALLOWED_IGNORE_ERRORS**.
* Fixed an issue where **validate** failed on playbooks with non-string input values.
* Added the `DEMISTO_SDK_IGNORE_CONTENT_WARNING` environment variable, to allow suppressing warnings when commands are not run under a content repo folder.
* Fixed an issue where **validate** failed to recognize integration tests that were missing from config.json
* Added support for **xpanse** marketplace in **create-id-set** and **create-content-artifacts** commands.
* Fixed an issue where **split** failed on yml files.
* Added support for marketplace-specific tags.
* Fixed an issue where **download** would not run `isort`. @maxgubler
* Fixed an issue where XSIAM Dashboards and Reports images failed the build.
* Added support for **xpanse** marketplace to content graph.

## 1.7.7
* Fixed an issue where paybooks **generate-docs** didn't parse complex input values when no accessor field is given correctly.
* Fixed an issue in the **download** command, where an exception would be raised when downloading system playbooks.
* Fixed an issue where the **upload** failed on playbooks containing a value that starts with `=`.
* Fixed an issue where the **generate-unit-tests** failed to generate assertions, and generate unit tests when command names does not match method name.
* Fixed an issue where the **download** command did not honor the `--no-code-formatting` flag properly. @maxgubler
* Added a new check to **validate**, making sure playbook task values are passed as references.
* Fixed an issue where the **update-release-notes** deleted existing release notes, now appending to it instead.
* Fixed an issue where **validate** printed blank space in case of validation failed and ignored.
* Renamed 'Agent Config' to 'XDRC Templates'.
* Fixed an issue where the **zip-packs** command did not work with the CommonServerUserPython and CommonServerUserPowerShell package.

## 1.7.6

* Fixed parsing of initialization arguments of client classes in the **generate-unit-tests** command.
* Added support for AgentConfig content item in the **upload**, **create-id-set**, **find-dependecies**, **unify** and **create-content-artifacts** commands.
* Added support for XSIAM Report preview image.

## 1.7.5

* Fixed an issue where the **upload** command did not work with the CommonServerUserPython package.
* Fixed an issue in the **download** command, where some playbooks were downloaded as test playbooks.
* Added playbook modification capabilities in **TestSuite**.
* Added a new command **create-content-graph**.
* Fixed an issue in the **upload** command, where the temporary zip would not clean up properly.
* Improved content items parsing in the **create-content-graph** command.
* Added an error when the docker daemon is unavailable when running **lint**.
* Removed the validation of a subtype change for scripts in the **validate** command.
* Fixed an issue where names of XSIAM content items were not normalized properly.
* Fixed an issue where the **download** command was downloading playbooks with **script** (id) and not **scriptName**.
* Fixed an issue where script yml files were not properly identified by `find_type`.
* Removed nightly integrations filtering when deciding if a test should run.
* Added support for XSIAM Dashboard preview image.
* Added the `--no-code-formatting` flag to the **download** command, allowing to skip autopep8 and isort.
* Fixed an issue in the **update-release-notes** command, where generating release notes for modeling rules schema file caused exception.

## 1.7.4

* Fixed an issue where the **doc-review** command showed irrelevant messages.
* Fixed an issue in **validate**, where backward-compatibility failures prevented other validations from running.
* Fixed an issue in **validate**, where content-like files under infrastructure paths were not ignored.
* Fixed an issue in the AMI mapping, where server versions were missing.
* Change the way the normalize name is set for external files.
* Added dump function to XSIAM pack objects to dulicate the files.
* Fixed an issue where the `contribution_converter` did not support changes made to ApiModules.
* Added name normalization according to new convention to XSIAM content items
* Added playbook modification capabilities in **TestSuite**.
* Fixed an issue in create-content-artifacts where it will not get a normalize name for the item and it will try to duplicate the same file.

## 1.7.3

* Fixed an issue in the **format** command where fail when executed from environment without mdx server available.
* Added `Added a`, `Added an` to the list of allowed changelog prefixes.
* Added support for Indicator Types/Reputations in the **upload** command.
* Fixed an issue when running from a subdirectory of a content repo failed.
* Changing the way we are using XSIAM servers api-keys in **test-content** .
* Added a success message to **postman-codegen**.

## 1.7.2

* Fixed an issue in the **validate** command where incident fields were not found in mappers even when they exist
* Added an ability to provide list of marketplace names as a param attribute to **validate** and **upload**
* Added the file type to the error message when it is not supported.
* Fixed an issue where `contribution_converter` incorrectly mapped _Indicator Field_ objects to the _incidentfield_ directory in contribution zip files.
* Fixed a bug where **validate** returned error on empty inputs not used in playbooks.
* Added the `DEMISTO_SDK_CONTENT_PATH` environment variable, implicitly used in various commands.
* Added link to documentation for error messages regarding use cases and tags.

## 1.7.1

* Fixed an issue where *indicatorTypes* and *betaIntegrations* were not found in the id_set.
* Updated the default general `fromVersion` value on **format** to `6.5.0`
* Fixed an issue where the **validate** command did not fail when the integration yml file name was not the same as the folder containing it.
* Added an option to have **generate-docs** take a Playbooks folder path as input, and generate docs for all playbooks in it.
* Fixed an issue where the suggestion in case of `IF113` included uppercase letters for the `cliName` parameter.
* Added new validation to the **validate** command to fail and list all the file paths of files that are using a deprecated integration command / script / playbook.
* **validate** will no longer fail on playbooks calling subplaybooks that have a higher `fromVersion` value, if  calling the subplaybook has `skipifunavailable=True`.
* Fixed an issue where relative paths were not accessed correctly.
* Running any `demisto-sdk` command in a folder with a `.env` file will load it, temporarily overriding existing environment variables.
* Fixed an issue where **validate** did not properly detect deleted files.
* Added new validations to the **validate** command to verify that the schema file exists for a modeling rule and that the schema and rules keys are empty in the yml file.
* Fixed an issue where *find_type* didn't recognize exported incident types.
* Added a new validation to **validate**, making sure all inputs of a playbook are used.
* Added a new validation to **validate**, making sure all inputs used in a playbook declared in the input section.
* The **format** command will now replace the *fromServerVersion* field with *fromVersion*.

## 1.7.0

* Allowed JSON Handlers to accept kwargs, for custoimzing behavior.
* Fixed an issue where an incorrect error was shown when the `id` of a content item differed from its `name` attribute.
* Fixed an issue where the `preserve_quotes` in ruamel_handler received an incorrect value @icholy
* Fixed an issue where ignoring RM110 error code wasn't working and added a validation to **ALLOWED_IGNORE_ERRORS** to validate that all error codes are inserted in the right format.
* Fixed an issue where the contribution credit text was not added correctly to the pack README.
* Changed the contribution file implementation from markdown to a list of contributor names. The **create-content-artifact** will use this list to prepare the needed credit message.
* Added a new validation to the `XSOAR-linter` in the **lint** command for verifying that demisto.log is not used in the code.
* The **generate-docs** command will now auto-generate the Incident Mirroring section when implemented in an integration.
* Added support to automatically generate release notes for deprecated items in the **update-release-notes** command.
* Fixed an issue causing any command to crash when unable to detect local repository properties.
* Fixed an issue where running in a private gitlab repo caused a warning message to be shown multiple times.
* Added a new validation to the **validate** command to verify that markdown and python files do not contain words related to copyright section.
* Fixed an issue where **lint** crashed when provided an input file path (expecting a directory).

## 1.6.9

* Added a new validation that checks whether a pack should be deprecated.
* Added a new ability to the **format** command to deprecate a pack.
* Fixed an issue where the **validate** command sometimes returned a false negative in cases where there are several sub-playbooks with the same ID.
* Added a new validation to the **validate** command to verify that the docker in use is not deprecated.
* Added support for multiple ApiModules in the **unify** command
* Added a check to **validate** command, preventing use of relative urls in README files.
* Added environment variable **DEMISTO_SDK_MARKETPLACE** expected to affect *MarketplaceTagParser* *marketplace* value. The value will be automatically set when passing *marketplace* arg to the commands **unify**, **zip-packs**, **create-content-artifacts** and **upload**.
* Added slack notifier for build failures on the master branch.
* Added support for modeling and parsing rules in the **split** command.
* Added support for README files in **format** command.
* Added a **validate** check, making sure classifier id and name values match. Updated the classifier **format** to update the id accordingly.
* The **generate-docs** command will now auto-generate the playbook image link by default.
* Added the `--custom-image-link` argument to override.
* Added a new flag to **generate-docs** command, allowing to add a custom image link to a playbook README.
* Added a new validation to the **validate** command to verify that the package directory name is the same as the files contained in the that package.
* Added support in the **unify** command to unify a schema into its Modeling Rule.

## 1.6.8

* Fixed an issue where **validate** did not fail on invalid playbook entities' versions (i.e. subplaybooks or scripts with higher fromversion than their parent playbook).
* Added support for running lint via a remote docker ssh connection. Use `DOCKER_HOST` env variable to specify a remote docker connection, such as: `DOCKER_HOST=ssh://myuser@myhost.com`.
* Fixed an issue where the pack cache in *get_marketplaces* caused the function to return invalid values.
* Fixed an issue where running format on a pack with XSIAM entities would fail.
* Added the new `display_name` field to relevant entities in the **create-id-set** command.
* Added a new validation to the **validate** command to verify the existence of "Reliability" parameter if the integration have reputation command.
* Fixed a bug where terminating the **lint** command failed (`ctrl + c`).
* Removed the validation of a subtype change in integrations and scripts from **validate**.
* Fixed an issue where **download** did not behave as expected when prompting for a version update. Reported by @K-Yo
* Added support for adoption release notes.
* Fixed an issue where **merge-id-sets** failed when a key was missing in one id-set.json.
* Fixed a bug where some mypy messages were not parsed properly in **lint**.
* Added a validation to the **validate** command, failing when '`fromversion`' or '`toversion`' in a content entity are incorrect format.
* Added a validation to the **validate** command, checking if `fromversion` <= `toversion`.
* Fixed an issue where coverage reports used the wrong logging level, marking debug logs as errors.
* Added a new validation to the **validate** command, to check when the discouraged `http` prefixes are used when setting defaultvalue, rather than `https`.
* Added a check to the **lint** command for finding hard-coded usage of the http protocol.
* Locked the dependency on Docker.
* Removed a traceback line from the **init** command templates: BaseIntegration, BaseScript.
* Updated the token in **_add_pr_comment** method from the content-bot token to the xsoar-bot token.

## 1.6.7

* Added the `types-markdown` dependency, adding markdown capabilities to existing linters using the [Markdown](https://pypi.org/project/Markdown/) package.
* Added support in the **format** command to remove nonexistent incident/indicator fields from *layouts/mappers*
* Added the `Note: XXX` and `XXX now generally available.` release notes templates to **doc-review** command.
* Updated the logs shown during the docker build step.
* Removed a false warning about configuring the `GITLAB_TOKEN` environment variable when it's not needed.
* Removed duplicate identifiers for XSIAM integrations.
* Updated the *tags* and *use cases* in pack metadata validation to use the local files only.
* Fixed the error message in checkbox validation where the defaultvalue is wrong and added the name of the variable that should be fixed.
* Added types to `find_type_by_path` under tools.py.
* Fixed an issue where YAML files contained incorrect value type for `tests` key when running `format --deprecate`.
* Added a deprecation message to the `tests:` section of yaml files when running `format --deprecate`.
* Added use case for **validate** on *wizard* objects - set_playbook is mapped to all integrations.
* Added the 'integration-get-indicators' commands to be ignored by the **verify_yml_commands_match_readme** validation, the validation will no longer fail if these commands are not in the readme file.
* Added a new validation to the **validate** command to verify that if the phrase "breaking changes" is present in a pack release notes, a JSON file with the same name exists and contains the relevant breaking changes information.
* Improved logs when running test playbooks (in a build).
* Fixed an issue in **upload** did not include list-type content items. @nicolas-rdgs
* Reverted release notes to old format.

## 1.6.6

* Added debug print when excluding item from ID set due to missing dependency.
* Added a validation to the **validate** command, failing when non-ignorable errors are present in .pack-ignore.
* Fixed an issue where `mdx server` did not close when stopped in mid run.
* Fixed an issue where `-vvv` flag did not print logs on debug level.
* enhanced ***validate*** command to list all command names affected by a backward compatibility break, instead of only one.
* Added support for Wizard content item in the **format**, **validate**, **upload**, **create-id-set**, **find-dependecies** and **create-content-artifacts** commands.
* Added a new flag to the **validate** command, allowing to run specific validations.
* Added support in **unify** and **create-content-artifacts** for displaying different documentations (detailed description + readme) for content items, depending on the marketplace version.
* Fixed an issue in **upload** where list items were not uploaded.
* Added a new validation to **validate** command to verify that *cliName* and *id* keys of the incident field or the indicator field are matches.
* Added the flag '-x', '--xsiam' to **upload** command to upload XSIAM entities to XSIAM server.
* Fixed the integration field *isFetchEvents* to be in lowercase.
* Fixed an issue where **validate -i** run after **format -i** on an existing file in the repo instead of **validate -g**.
* Added the following commands: 'update-remote-data', 'get-modified-remote-data', 'update-remote-system' to be ignored by the **verify_yml_commands_match_readme** validation, the validation will no longer fail if these commands are not in the readme file.
* Updated the release note template to include a uniform format for all items.
* Added HelloWorldSlim template option for *--template* flag in **demisto-sdk init** command.
* Fixed an issue where the HelloWorldSlim template in **demisto-sdk init** command had an integration id that was conflicting with HelloWorld integration id.
* Updated the SDK to use demisto-py 3.1.6, allowing use of a proxy with an environment variable.
* Set the default logger level to `warning`, to avoid unwanted debug logs.
* The **format** command now validates that default value of checkbox parameters is a string 'true' or 'false'.
* Fixed an issue where `FileType.PLAYBOOK` would show instead of `Playbook` in readme error messages.
* Added a new validation to **validate** proper defaultvalue for checkbox fields.

## 1.6.5

* Fixed an issue in the **format** command where the `id` field was overwritten for existing JSON files.
* Fixed an issue where the **doc-review** command was successful even when the release-note is malformed.
* Added timestamps to the `demisto-sdk` logger.
* Added time measurements to **lint**.
* Added the flag '-d', '--dependency' to **find-dependencies** command to get the content items that cause the dependencies between two packs.
* Fixed an issue where **update-release-notes** used the *trigger_id* field instead of the *trigger_name* field.
* Fixed an issue where **doc-review** failed to recognize script names, in scripts using the old file structure.
* Fixed an issue where concurrent processes created by **lint** caused deadlocks when opening files.
* Fixed an issue in the **format** command where `_dev` or `_copy` suffixes weren't removed from the subscript names in playbooks and layouts.
* Fixed an issue where **validate** failed on nonexistent `README.md` files.
* Added support of XSIAM content items to the **validate** command.
* Report **lint** summary results and failed packages after reporting time measurements.

## 1.6.4

* Added the new **generate-yml-from-python** command.
* Added a code *type* indication for integration and script objects in the *ID Set*.
* Added the [Vulture](https://github.com/jendrikseipp/vulture) linter to the pre-commit hook.
* The `demisto-sdk` pack will now be distributed via PyPi with a **wheel** file.
* Fixed a bug where any edited json file that contained a forward slash (`/`) escaped.
* Added a new validation to **validate** command to verify that the metadata *currentVersion* is
the same as the last release note version.
* The **validate** command now checks if there're none-deprecated integration commands that are missing from the readme file.
* Fixed an issue where *dockerimage* changes in Scripts weren't recognized by the **update-release-notes** command.
* Fixed an issue where **update-xsoar-config-file** did not properly insert the marketplace packs list to the file.
* Added the pack name to the known words by default when running the **doc-review** command.
* Added support for new XSIAM entities in **create-id-set** command.
* Added support for new XSIAM entities in **create-content-artifacts** command.
* Added support for Parsing/Modeling Rule content item in the **unify** command.
* Added the integration name, the commands name and the script name to the known words by default when running the **doc-review** command.
* Added an argument '-c' '--custom' to the **unify** command, if True will append to the unified yml name/display/id the custom label provided
* Added support for sub words suggestion in kebab-case sentences when running the **doc-review** command.
* Added support for new XSIAM entities in **update-release-notes** command.
* Enhanced the message of alternative suggestion words shown when running **doc-review** command.
* Fixed an incorrect error message, in case `node` is not installed on the machine.
* Fixed an issue in the **lint** command where the *check-dependent-api-modules* argument was set to true by default.
* Added a new command **generate-unit-tests**.
* Added a new validation to **validate** all SIEM integration have the same suffix.
* Fixed the destination path of the unified parsing/modeling rules in **create-content-artifacts** command.
* Fixed an issue in the **validate** command, where we validated wrongfully the existence of readme file for the *ApiModules* pack.
* Fixed an issue in the **validate** command, where an error message that was displayed for scripts validation was incorrect.
* Fixed an issue in the **validate** and **format** commands where *None* arguments in integration commands caused the commands to fail unexpectedly.
* Added support for running tests on XSIAM machines in the **test-content** command.
* Fixed an issue where the **validate** command did not work properly when deleting non-content items.
* Added the flag '-d', '--dependency' to **find-dependencies** command to get the content items that cause the dependencies between two packs.

## 1.6.3

* **Breaking change**: Fixed a typo in the **validate** `--quiet-bc-validation` flag (was `--quite-bc-validation`). @upstart-swiss
* Dropped support for python 3.7: Demisto-SDK is now supported on Python 3.8 or newer.
* Added an argument to YAMLHandler, allowing to set a maximal width for YAML files. This fixes an issue where a wrong default was used.
* Added the detach mechanism to the **upload** command, If you set the --input-config-file flag, any files in the repo's SystemPacks folder will be detached.
* Added the reattach mechanism to the **upload** command, If you set the --input-config-file flag, any detached item in your XSOAR instance that isn't currently in the repo's SystemPacks folder will be re-attached.
* Fixed an issue in the **validate** command that did not work properly when using the *-g* flag.
* Enhanced the dependency message shown when running **lint**.
* Fixed an issue where **update-release-notes** didn't update the currentVersion in pack_metadata.
* Improved the logging in **test-content** for helping catch typos in external playbook configuration.

## 1.6.2

* Added dependency validation support for core marketplacev2 packs.
* Fixed an issue in **update-release-notes** where suggestion fix failed in validation.
* Fixed a bug where `.env` files didn't load. @nicolas-rdgs
* Fixed a bug where **validate** command failed when the *categories* field in the pack metadata was empty for non-integration packs.
* Added *system* and *item-type* arguments to the **download** command, used when downloading system items.
* Added a validation to **validate**, checking that each script, integration and playbook have a README file. This validation only runs when the command is called with either the `-i` or the `-g` flag.
* Fixed a regression issue with **doc-review**, where the `-g` flag did not work.
* Improved the detection of errors in **doc-review** command.
* The **validate** command now checks if a readme file is empty, only for packs that contain playbooks or were written by a partner.
* The **validate** command now makes sure common contextPath values (e.g. `DBotScore.Score`) have a non-empty description, and **format** populates them automatically.
* Fixed an issue where the **generate-outputs** command did not work properly when examples were provided.
* Fixed an issue in the **generate-outputs** command, where the outputs were not written to the specified output path.
* The **generate-outputs** command can now generate outputs from multiple calls to the same command (useful when different args provide different outputs).
* The **generate-outputs** command can now update a yaml file with new outputs, without deleting or overwriting existing ones.
* Fixed a bug where **doc-review** command failed on existing templates.
* Fixed a bug where **validate** command failed when the word demisto is in the repo README file.
* Added support for adding test-playbooks to the zip file result in *create-content-artifacts* command for marketplacev2.
* Fixed an issue in **find-dependencies** where using the argument *-o* without the argument *--all-packs-dependencies* did not print a proper warning.
* Added a **validate** check to prevent deletion of files whose deletion is not supported by the XSOAR marketplace.
* Removed the support in the *maintenance* option of the *-u* flag in the **update-release-notes** command.
* Added validation for forbidden words and phrases in the **doc-review** command.
* Added a retries mechanism to the **test-content** command to stabilize the build process.
* Added support for all `git` platforms to get remote files.
* Refactored the **format** command's effect on the *fromversion* field:
  * Fixed a bug where the *fromversion* field was removed when modifying a content item.
  * Updated the general default *fromversion* and the default *fromversion* of newly-introduced content items (e.g. `Lists`, `Jobs`).
  * Added an interactive mode functionality for all content types, to ask the user whether to set a default *fromversion*, if could not automatically determine its value. Use `-y` to assume 'yes' as an answer to all prompts and run non-interactively.

## 1.6.1

* Added the '--use-packs-known-words' argument to the **doc-review** command
* Added YAML_Loader to handle yaml files in a standard way across modules, replacing PYYAML.
* Fixed an issue when filtering items using the ID set in the **create-content-artifacts** command.
* Fixed an issue in the **generate-docs** command where tables were generated with an empty description column.
* Fixed an issue in the **split** command where splitting failed when using relative input/output paths.
* Added warning when inferred files are missing.
* Added to **validate** a validation for integration image dimensions, which should be 120x50px.
* Improved an error in the **validate** command to better differentiate between the case where a required fetch parameter is malformed or missing.

## 1.6.0

* Fixed an issue in the **create-id-set** command where similar items from different marketplaces were reported as duplicated.
* Fixed typo in demisto-sdk init
* Fixed an issue where the **lint** command did not handle all container exit codes.
* Add to **validate** a validation for pack name to make sure it is unchanged.
* Added a validation to the **validate** command that verifies that the version in the pack_metdata file is written in the correct format.
* Fixed an issue in the **format** command where missing *fromVersion* field in indicator fields caused an error.

## 1.5.9

* Added option to specify `External Playbook Configuration` to change inputs of Playbooks triggered as part of **test-content**
* Improved performance of the **lint** command.
* Improved performance of the **validate** command when checking README images.
* ***create-id-set*** command - the default value of the **marketplace** argument was changed from ‘xsoar’ to all packs existing in the content repository. When using the command, make sure to pass the relevant marketplace to use.

## 1.5.8

* Fixed an issue where the command **doc-review** along with the argument `--release-notes` failed on yml/json files with invalid schema.
* Fixed an issue where the **lint** command failed on packs using python 3.10

## 1.5.7

* Fixed an issue where reading remote yaml files failed.
* Fixed an issue in **validate** failed with no error message for lists (when no fromVersion field was found).
* Fixed an issue when running **validate** or **format** in a gitlab repository, and failing to determine its project id.
* Added an enhancement to **split**, handling an empty output argument.
* Added the ability to add classifiers and mappers to conf.json.
* Added the Alias field to the incident field schema.

## 1.5.6

* Added 'deprecated' release notes template.
* Fixed an issue where **run-test-playbook** command failed to get the task entries when the test playbook finished with errors.
* Fixed an issue in **validate** command when running with `no-conf-json` argument to ignore the `conf.json` file.
* Added error type text (`ERROR` or `WARNING`) to **validate** error prints.
* Fixed an issue where the **format** command on test playbook did not format the ID to be equal to the name of the test playbook.
* Enhanced the **update-release-notes** command to automatically commit release notes config file upon creation.
* The **validate** command will validate that an indicator field of type html has fromVersion of 6.1.0 and above.
* The **format** command will now add fromVersion 6.1.0 to indicator field of type html.
* Added support for beta integrations in the **format** command.
* Fixed an issue where the **postman-codegen** command failed when called with the `--config-out` flag.
* Removed the integration documentation from the detailed description while performing **split** command to the unified yml file.
* Removed the line which indicates the version of the product from the README.md file for new contributions.

## 1.5.5

* Fixed an issue in the **update-release-notes** command, which did not work when changes were made in multiple packs.
* Changed the **validate** command to fail on missing test-playbooks only if no unittests are found.
* Fixed `to_kebab_case`, it will now deal with strings that have hyphens, commas or periods in them, changing them to be hyphens in the new string.
* Fixed an issue in the **create-id-set** command, where the `source` value included the git token if it was specified in the remote url.
* Fixed an issue in the **merge-id-set** command, where merging fails because of duplicates but the packs are in the XSOAR repo but in different version control.
* Fixed missing `Lists` Content Item as valid `IDSetType`
* Added enhancement for **generate-docs**. It is possible to provide both file or a comma seperated list as `examples`. Also, it's possible to provide more than one example for a script or a command.
* Added feature in **format** to sync YML and JSON files to the `master` file structure.
* Added option to specify `Incident Type`, `Incoming Mapper` and `Classifier` when configuring instance in **test-content**
* added a new command **run-test-playbook** to run a test playbook in a given XSOAR instance.
* Fixed an issue in **format** when running on a modified YML, that the `id` value is not changed to its old `id` value.
* Enhancement for **split** command, replace `ApiModule` code block to `import` when splitting a YML.
* Fixed an issue where indicator types were missing from the pack's content, when uploading using **zip-packs**.
* The request data body format generated in the **postman-codegen** will use the python argument's name and not the raw data argument's name.
* Added the flag '--filter-by-id-set' to **create-content-artifacts** to create artifacts only for items in the given id_set.json.

## 1.5.4

* Fixed an issue with the **format** command when contributing via the UI
* The **format** command will now not remove the `defaultRows` key from incident, indicator and generic fields with `type: grid`.
* Fixed an issue with the **validate** command when a layoutscontainer did not have the `fromversion` field set.
* added a new command **update-xsoar-config-file** to handle your XSOAR Configuration File.
* Added `skipVerify` argument in **upload** command to skip pack signature verification.
* Fixed an issue when the **run** command  failed running when there’s more than one playground, by explicitly using the current user’s playground.
* Added support for Job content item in the **format**, **validate**, **upload**, **create-id-set**, **find-dependecies** and **create-content-artifacts** commands.
* Added a **source** field to the **id_set** entitles.
* Two entitles will not consider as duplicates if they share the same pack and the same source.
* Fixed a bug when duplicates were found in **find_dependencies**.
* Added function **get_current_repo** to `tools`.
* The **postman-codegen** will not have duplicates argument name. It will rename them to the minimum distinguished shared path for each of them.

## 1.5.3

* The **format** command will now set `unsearchable: True` for incident, indicator and generic fields.
* Fixed an issue where the **update-release-notes** command crashes with `--help` flag.
* Added validation to the **validate** command that verifies the `unsearchable` key in incident, indicator and generic fields is set to true.
* Removed a validation that DBotRole should be set for automation that requires elevated permissions to the `XSOAR-linter` in the **lint** command.
* Fixed an issue in **Validate** command where playbooks conditional tasks were mishandeled.
* Added a validation to prevent contributors from using the `fromlicense` key as a configuration parameter in an integration's YML
* Added a validation to ensure that the type for **API token** (and similar) parameters are configured correctly as a `credential` type in the integration configuration YML.
* Added an assertion that checks for duplicated requests' names when generating an integration from a postman collection.
* Added support for [.env files](https://pypi.org/project/python-dotenv/). You can now add a `.env` file to your repository with the logging information instead of setting a global environment variables.
* When running **lint** command with --keep-container flag, the docker images are committed.
* The **validate** command will not return missing test playbook error when given a script with dynamic-section tag.

## 1.5.2

* Added a validation to **update-release-notes** command to ensure that the `--version` flag argument is in the right format.
* added a new command **coverage-analyze** to generate and print coverage reports.
* Fixed an issue in **validate** in repositories which are not in GitHub or GitLab
* Added a validation that verifies that readme image absolute links do not contain the working branch name.
* Added support for List content item in the **format**, **validate**, **download**, **upload**, **create-id-set**, **find-dependecies** and **create-content-artifacts** commands.
* Added a validation to ensure reputation command's default argument is set as an array input.
* Added the `--fail-duplicates` flag for the **merge-id-set** command which will fail the command if duplicates are found.
* Added the `--fail-duplicates` flag for the **create-id-set** command which will fail the command if duplicates are found.

## 1.5.1

* Fixed an issue where **validate** command failed to recognized test playbooks for beta integrations as valid tests.
* Fixed an issue were the **validate** command was falsely recognizing image paths in readme files.
* Fixed an issue where the **upload** command error message upon upload failure pointed to wrong file rather than to the pack metadata.
* Added a validation that verifies that each script which appears in incident fields, layouts or layout containers exists in the id_set.json.
* Fixed an issue where the **postman code-gen** command generated double dots for context outputs when it was not needed.
* Fixed an issue where there **validate** command on release notes file crashed when author image was added or modified.
* Added input handling when running **find-dependencies**, replacing string manipulations.
* Fixed an issue where the **validate** command did not handle multiple playbooks with the same name in the id_set.
* Added support for GitLab repositories in **validate**

## 1.5.0

* Fixed an issue where **upload** command failed to upload packs not under content structure.
* Added support for **init** command to run from non-content repo.
* The **split-yml** has been renamed to **split** and now supports splitting Dashboards from unified Generic Modules.
* Fixed an issue where the skipped tests validation ran on the `ApiModules` pack in the **validate** command.
* The **init** command will now create the `Generic Object` entities directories.
* Fixed an issue where the **format** command failed to recognize changed files from git.
* Fixed an issue where the **json-to-outputs** command failed checking whether `0001-01-01T00:00:00` is of type `Date`
* Added to the **generate context** command to generate context paths for integrations from an example file.
* Fixed an issue where **validate** failed on release notes configuration files.
* Fixed an issue where the **validate** command failed on pack input if git detected changed files outside of `Packs` directory.
* Fixed an issue where **validate** command failed to recognize files inside validated pack when validation release notes, resulting in a false error message for missing entity in release note.
* Fixed an issue where the **download** command failed when downloading an invalid YML, instead of skipping it.

## 1.4.9

* Added validation that the support URL in partner contribution pack metadata does not lead to a GitHub repo.
* Enhanced ***generate-docs*** with default `additionalinformation` (description) for common parameters.
* Added to **validate** command a validation that a content item's id and name will not end with spaces.
* The **format** command will now remove trailing whitespaces from content items' id and name fields.
* Fixed an issue where **update-release-notes** could fail on files outside the user given pack.
* Fixed an issue where the **generate-test-playbook** command would not place the playbook in the proper folder.
* Added to **validate** command a validation that packs with `Iron Bank` uses the latest docker from Iron Bank.
* Added to **update-release-notes** command support for `Generic Object` entities.
* Fixed an issue where playbook `fromversion` mismatch validation failed even if `skipunavailable` was set to true.
* Added to the **create artifacts** command support for release notes configuration file.
* Added validation to **validate** for release notes config file.
* Added **isoversize** and **isautoswitchedtoquietmode** fields to the playbook schema.
* Added to the **update-release-notes** command `-bc` flag to generate template for breaking changes version.
* Fixed an issue where **validate** did not search description files correctly, leading to a wrong warning message.

## 1.4.8

* Fixed an issue where yml files with `!reference` failed to load properly.
* Fixed an issue when `View Integration Documentation` button was added twice during the download and re-upload.
* Fixed an issue when `(Partner Contribution)` was added twice to the display name during the download and re-upload.
* Added the following enhancements in the **generate-test-playbook** command:
  * Added the *--commands* argument to generate tasks for specific commands.
  * Added the *--examples* argument to get the command examples file path and generate tasks from the commands and arguments specified there.
  * Added the *--upload* flag to specify whether to upload the test playbook after the generation.
  * Fixed the output condition generation for outputs of type `Boolean`.

## 1.4.7

* Fixed an issue where an empty list for a command context didn't produce an indication other than an empty table.
* Fixed an issue where the **format** command has incorrectly recognized on which files to run when running using git.
* Fixed an issue where author image validations were not checked properly.
* Fixed an issue where new old-formatted scripts and integrations were not validated.
* Fixed an issue where the wording in the from version validation error for subplaybooks was incorrect.
* Fixed an issue where the **update-release-notes** command used the old docker image version instead of the new when detecting a docker change.
* Fixed an issue where the **generate-test-playbook** command used an incorrect argument name as default
* Fixed an issue where the **json-to-outputs** command used an incorrect argument name as default when using `-d`.
* Fixed an issue where validations failed while trying to validate non content files.
* Fixed an issue where README validations did not work post VS Code formatting.
* Fixed an issue where the description validations were inconsistent when running through an integration file or a description file.

## 1.4.6

* Fixed an issue where **validate** suggests, with no reason, running **format** on missing mandatory keys in yml file.
* Skipped existence of TestPlaybook check on community and contribution integrations.
* Fixed an issue where pre-commit didn't run on the demisto_sdk/commands folder.
* The **init** command will now change the script template name in the code to the given script name.
* Expanded the validations performed on beta integrations.
* Added support for PreProcessRules in the **format**, **validate**, **download**, and **create-content-artifacts** commands.
* Improved the error messages in **generate-docs**, if an example was not provided.
* Added to **validate** command a validation that a content entity or a pack name does not contain the words "partner" and "community".
* Fixed an issue where **update-release-notes** ignores *--text* flag while using *-f*
* Fixed the outputs validations in **validate** so enrichment commands will not be checked to have DBotScore outputs.
* Added a new validation to require the dockerimage key to exist in an integration and script yml files.
* Enhanced the **generate-test-playbook** command to use only integration tested on commands, rather than (possibly) other integrations implementing them.
* Expanded unify command to support GenericModules - Unifies a GenericModule object with its Dashboards.
* Added validators for generic objects:
  * Generic Field validator - verify that the 'fromVersion' field is above 6.5.0, 'group' field equals 4 and 'id' field starts with the prefix 'generic_'.
  * Generic Type validator - verify that the 'fromVersion' field is above 6.5.0
  * Generic Module validator - verify that the 'fromVersion' field is above 6.5.0
  * Generic Definition validator - verify that the 'fromVersion' field is above 6.5.0
* Expanded Format command to support Generic Objects - Fixes generic objects according to their validations.
* Fixed an issue where the **update-release-notes** command did not handle ApiModules properly.
* Added option to enter a dictionary or json of format `[{field_name:description}]` in the **json-to-outputs** command,
  with the `-d` flag.
* Improved the outputs for the **format** command.
* Fixed an issue where the validations performed after the **format** command were inconsistent with **validate**.
* Added to the **validate** command a validation for the author image.
* Updated the **create-content-artifacts** command to support generic modules, definitions, fields and types.
* Added an option to ignore errors for file paths and not only file name in .pack-ignore file.

## 1.4.5

* Enhanced the **postman-codegen** command to name all generated arguments with lower case.
* Fixed an issue where the **find-dependencies** command miscalculated the dependencies for playbooks that use generic commands.
* Fixed an issue where the **validate** command failed in external repositories in case the DEMISTO_SDK_GITHUB_TOKEN was not set.
* Fixed an issue where **openapi-codegen** corrupted the swagger file by overwriting configuration to swagger file.
* Updated the **upload** command to support uploading zipped packs to the marketplace.
* Added to the **postman-codegen** command support of path variables.
* Fixed an issue where **openapi-codegen** entered into an infinite loop on circular references in the swagger file.
* The **format** command will now set `fromVersion: 6.2.0` for widgets with 'metrics' data type.
* Updated the **find-dependencies** command to support generic modules, definitions, fields and types.
* Fixed an issue where **openapi-codegen** tried to extract reference example outputs, leading to an exception.
* Added an option to ignore secrets automatically when using the **init** command to create a pack.
* Added a tool that gives the ability to temporarily suppress console output.

## 1.4.4

* When formatting incident types with Auto-Extract rules and without mode field, the **format** command will now add the user selected mode.
* Added new validation that DBotRole is set for scripts that requires elevated permissions to the `XSOAR-linter` in the **lint** command.
* Added url escaping to markdown human readable section in generate docs to avoid autolinking.
* Added a validation that mapper's id and name are matching. Updated the format of mapper to include update_id too.
* Added a validation to ensure that image paths in the README files are valid.
* Fixed **find_type** function to correctly find test files, such as, test script and test playbook.
* Added scheme validations for the new Generic Object Types, Fields, and Modules.
* Renamed the flag *--input-old-version* to *--old-version* in the **generate-docs** command.
* Refactored the **update-release-notes** command:
  * Replaced the *--all* flag with *--use-git* or *-g*.
  * Added the *--force* flag to update the pack release notes without changes in the pack.
  * The **update-release-notes** command will now update all dependent integrations on ApiModule change, even if not specified.
  * If more than one pack has changed, the full list of updated packs will be printed at the end of **update-release-notes** command execution.
  * Fixed an issue where the **update-release-notes** command did not add docker image release notes entry for release notes file if a script was changed.
  * Fixed an issue where the **update-release-notes** command did not detect changed files that had the same name.
  * Fixed an issue in the **update-release-notes** command where the version support of JSON files was mishandled.
* Fixed an issue where **format** did not skip files in test and documentation directories.
* Updated the **create-id-set** command to support generic modules, definitions, fields and types.
* Changed the **convert** command to generate old layout fromversion to 5.0.0 instead of 4.1.0
* Enhanced the command **postman-codegen** with type hints for templates.

## 1.4.3

* Fixed an issue where **json-to-outputs** command returned an incorrect output when json is a list.
* Fixed an issue where if a pack README.md did not exist it could cause an error in the validation process.
* Fixed an issue where the *--name* was incorrectly required in the **init** command.
* Adding the option to run **validate** on a specific path while using git (*-i* & *-g*).
* The **format** command will now change UUIDs in .yml and .json files to their respective content entity name.
* Added a playbook validation to check if a task sub playbook exists in the id set in the **validate** command.
* Added the option to add new tags/usecases to the approved list and to the pack metadata on the same pull request.
* Fixed an issue in **test_content** where when different servers ran tests for the same integration, the server URL parameters were not set correctly.
* Added a validation in the **validate** command to ensure that the ***endpoint*** command is configured correctly in yml file.
* Added a warning when pack_metadata's description field is longer than 130 characters.
* Fixed an issue where a redundant print occurred on release notes validation.
* Added new validation in the **validate** command to ensure that the minimal fromVersion in a widget of type metrics will be 6.2.0.
* Added the *--release-notes* flag to demisto-sdk to get the current version release notes entries.

## 1.4.2

* Added to `pylint` summary an indication if a test was skipped.
* Added to the **init** command the option to specify fromversion.
* Fixed an issue where running **init** command without filling the metadata file.
* Added the *--docker-timeout* flag in the **lint** command to control the request timeout for the Docker client.
* Fixed an issue where **update-release-notes** command added only one docker image release notes entry for release notes file, and not for every entity whom docker image was updated.
* Added a validation to ensure that incident/indicator fields names starts with their pack name in the **validate** command. (Checked only for new files and only when using git *-g*)
* Updated the **find-dependencies** command to return the 'dependencies' according the layout type ('incident', 'indicator').
* Enhanced the "vX" display name validation for scripts and integrations in the **validate** command to check for every versioned script or integration, and not only v2.
* Added the *--fail-duplicates* flag for the **create-id-set** command which will fail the command if duplicates are found.
* Added to the **generate-docs** command automatic addition to git when a new readme file is created.

## 1.4.1

* When in private repo without `DEMSITO_SDK_GITHUB_TOKEN` configured, get_remote_file will take files from the local origin/master.
* Enhanced the **unify** command when giving input of a file and not a directory return a clear error message.
* Added a validation to ensure integrations are not skipped and at least one test playbook is not skipped for each integration or script.
* Added to the Content Tests support for `context_print_dt`, which queries the incident context and prints the result as a json.
* Added new validation for the `xsoar_config.json` file in the **validate** command.
* Added a version differences section to readme in **generate-docs** command.
* Added the *--docs-format* flag in the **integration-diff** command to get the output in README format.
* Added the *--input-old-version* and *--skip-breaking-changes* flags in the **generate-docs** command to get the details for the breaking section and to skip the breaking changes section.

## 1.4.0

* Enable passing a comma-separated list of paths for the `--input` option of the **lint** command.
* Added new validation of unimplemented test-module command in the code to the `XSOAR-linter` in the **lint** command.
* Fixed the **generate-docs** to handle integration authentication parameter.
* Added a validation to ensure that description and README do not contain the word 'Demisto'.
* Improved the deprecated message validation required from playbooks and scripts.
* Added the `--quite-bc-validation` flag for the **validate** command to run the backwards compatibility validation in quite mode (errors is treated like warnings).
* Fixed the **update release notes** command to display a name for old layouts.
* Added the ability to append to the pack README credit to contributors.
* Added identification for parameter differences in **integration-diff** command.
* Fixed **format** to use git as a default value.
* Updated the **upload** command to support reports.
* Fixed an issue where **generate-docs** command was displaying 'None' when credentials parameter display field configured was not configured.
* Fixed an issue where **download** did not return exit code 1 on failure.
* Updated the validation that incident fields' names do not contain the word incident will aplly to core packs only.
* Added a playbook validation to verify all conditional tasks have an 'else' path in **validate** command.
* Renamed the GitHub authentication token environment variable `GITHUB_TOKEN` to `DEMITO_SDK_GITHUB_TOKEN`.
* Added to the **update-release-notes** command automatic addition to git when new release notes file is created.
* Added validation to ensure that integrations, scripts, and playbooks do not contain the entity type in their names.
* Added the **convert** command to convert entities between XSOAR versions.
* Added the *--deprecate* flag in **format** command to deprecate integrations, scripts, and playbooks.
* Fixed an issue where ignoring errors did not work when running the **validate** command on specific files (-i).

## 1.3.9

* Added a validation verifying that the pack's README.md file is not equal to pack description.
* Fixed an issue where the **Assume yes** flag did not work properly for some entities in the **format** command.
* Improved the error messages for separators in folder and file names in the **validate** command.
* Removed the **DISABLE_SDK_VERSION_CHECK** environment variable. To disable new version checks, use the **DEMISTO_SDK_SKIP_VERSION_CHECK** envirnoment variable.
* Fixed an issue where the demisto-sdk version check failed due to a rate limit.
* Fixed an issue with playbooks scheme validation.

## 1.3.8

* Updated the **secrets** command to work on forked branches.

## 1.3.7

* Added a validation to ensure correct image and description file names.
* Fixed an issue where the **validate** command failed when 'display' field in credentials param in yml is empty but 'displaypassword' was provided.
* Added the **integration-diff** command to check differences between two versions of an integration and to return a report of missing and changed elements in the new version.
* Added a validation verifying that the pack's README.md file is not missing or empty for partner packs or packs contains use cases.
* Added a validation to ensure that the integration and script folder and file names will not contain separators (`_`, `-`, ``).
* When formatting new pack, the **format** command will set the *fromversion* key to 5.5.0 in the new files without fromversion.

## 1.3.6

* Added a validation that core packs are not dependent on non-core packs.
* Added a validation that a pack name follows XSOAR standards.
* Fixed an issue where in some cases the `get_remote_file` function failed due to an invalid path.
* Fixed an issue where running **update-release-notes** with updated integration logo, did not detect any file changes.
* Fixed an issue where the **create-id-set** command did not identify unified integrations correctly.
* Fixed an issue where the `CommonTypes` pack was not identified as a dependency for all feed integrations.
* Added support for running SDK commands in private repositories.
* Fixed an issue where running the **init** command did not set the correct category field in an integration .yml file for a newly created pack.
* When formatting new contributed pack, the **format** command will set the *fromversion* key to 6.0.0 in the relevant files.
* If the environment variable "DISABLE_SDK_VERSION_CHECK" is define, the demisto-sdk will no longer check for newer version when running a command.
* Added the `--use-pack-metadata` flag for the **find-dependencies** command to update the calculated dependencies using the the packs metadata files.
* Fixed an issue where **validate** failed on scripts in case the `outputs` field was set to `None`.
* Fixed an issue where **validate** was failing on editing existing release notes.
* Added a validation for README files verifying that the file doesn't contain template text copied from HelloWorld or HelloWorldPremium README.

## 1.3.5

* Added a validation that layoutscontainer's id and name are matching. Updated the format of layoutcontainer to include update_id too.
* Added a validation that commands' names and arguments in core packs, or scripts' arguments do not contain the word incident.
* Fixed issue where running the **generate-docs** command with -c flag ran all the commands and not just the commands specified by the flag.
* Fixed the error message of the **validate** command to not always suggest adding the *description* field.
* Fixed an issue where running **format** on feed integration generated invalid parameter structure.
* Fixed an issue where the **generate-docs** command did not add all the used scripts in a playbook to the README file.
* Fixed an issue where contrib/partner details might be added twice to the same file, when using unify and create-content-artifacts commands
* Fixed issue where running **validate** command on image-related integration did not return the correct outputs to json file.
* When formatting playbooks, the **format** command will now remove empty fields from SetIncident, SetIndicator, CreateNewIncident, CreateNewIndicator script arguments.
* Added an option to fill in the developer email when running the **init** command.

## 1.3.4

* Updated the **validate** command to check that the 'additionalinfo' field only contains the expected value for feed required parameters and not equal to it.
* Added a validation that community/partner details are not in the detailed description file.
* Added a validation that the Use Case tag in pack_metadata file is only used when the pack contains at least one PB, Incident Type or Layout.
* Added a validation that makes sure outputs in integrations are matching the README file when only README has changed.
* Added the *hidden* field to the integration schema.
* Fixed an issue where running **format** on a playbook whose `name` does not equal its `id` would cause other playbooks who use that playbook as a sub-playbook to fail.
* Added support for local custom command configuration file `.demisto-sdk-conf`.
* Updated the **format** command to include an update to the description file of an integration, to remove community/partner details.

## 1.3.3

* Fixed an issue where **lint** failed where *.Dockerfile* exists prior running the lint command.
* Added FeedHelloWorld template option for *--template* flag in **demisto-sdk init** command.
* Fixed issue where **update-release-notes** deleted release note file if command was called more than once.
* Fixed issue where **update-release-notes** added docker image release notes every time the command was called.
* Fixed an issue where running **update-release-notes** on a pack with newly created integration, had also added a docker image entry in the release notes.
* Fixed an issue where `XSOAR-linter` did not find *NotImplementedError* in main.
* Added validation for README files verifying their length (over 30 chars).
* When using *-g* flag in the **validate** command it will now ignore untracked files by default.
* Added the *--include-untracked* flag to the **validate** command to include files which are untracked by git in the validation process.
* Improved the `pykwalify` error outputs in the **validate** command.
* Added the *--print-pykwalify* flag to the **validate** command to print the unchanged output from `pykwalify`.

## 1.3.2

* Updated the format of the outputs when using the *--json-file* flag to create a JSON file output for the **validate** and **lint** commands.
* Added the **doc-review** command to check spelling in .md and .yml files as well as a basic release notes review.
* Added a validation that a pack's display name does not already exist in content repository.
* Fixed an issue where the **validate** command failed to detect duplicate params in an integration.
* Fixed an issue where the **validate** command failed to detect duplicate arguments in a command in an integration.

## 1.3.1

* Fixed an issue where the **validate** command failed to validate the release notes of beta integrations.
* Updated the **upload** command to support indicator fields.
* The **validate** and **update-release-notes** commands will now check changed files against `demisto/master` if it is configured locally.
* Fixed an issue where **validate** would incorrectly identify files as renamed.
* Added a validation that integration properties (such as feed, mappers, mirroring, etc) are not removed.
* Fixed an issue where **validate** failed when comparing branch against commit hash.
* Added the *--no-pipenv* flag to the **split-yml** command.
* Added a validation that incident fields and incident types are not removed from mappers.
* Fixed an issue where the *c
reate-id-set* flag in the *validate* command did not work while not using git.
* Added the *hiddenusername* field to the integration schema.
* Added a validation that images that are not integration images, do not ask for a new version or RN

## 1.3.0

* Do not collect optional dependencies on indicator types reputation commands.
* Fixed an issue where downloading indicator layoutscontainer objects failed.
* Added a validation that makes sure outputs in integrations are matching the README file.
* Fixed an issue where the *create-id-set* flag in the **validate** command did not work.
* Added a warning in case no id_set file is found when running the **validate** command.
* Fixed an issue where changed files were not recognised correctly on forked branches in the **validate** and the **update-release-notes** commands.
* Fixed an issue when files were classified incorrectly when running *update-release-notes*.
* Added a validation that integration and script file paths are compatible with our convention.
* Fixed an issue where id_set.json file was re created whenever running the generate-docs command.
* added the *--json-file* flag to create a JSON file output for the **validate** and **lint** commands.

## 1.2.19

* Fixed an issue where merge id_set was not updated to work with the new entity of Packs.
* Added a validation that the playbook's version matches the version of its sub-playbooks, scripts, and integrations.

## 1.2.18

* Changed the *skip-id-set-creation* flag to *create-id-set* in the **validate** command. Its default value will be False.
* Added support for the 'cve' reputation command in default arg validation.
* Filter out generic and reputation command from scripts and playbooks dependencies calculation.
* Added support for the incident fields in outgoing mappers in the ID set.
* Added a validation that the taskid field and the id field under the task field are both from uuid format and contain the same value.
* Updated the **format** command to generate uuid value for the taskid field and for the id under the task field in case they hold an invalid values.
* Exclude changes from doc_files directory on validation.
* Added a validation that an integration command has at most one default argument.
* Fixing an issue where pack metadata version bump was not enforced when modifying an old format (unified) file.
* Added validation that integration parameter's display names are capitalized and spaced using whitespaces and not underscores.
* Fixed an issue where beta integrations where not running deprecation validations.
* Allowed adding additional information to the deprecated description.
* Fixing an issue when escaping less and greater signs in integration params did not work as expected.

## 1.2.17

* Added a validation that the classifier of an integration exists.
* Added a validation that the mapper of an integration exists.
* Added a validation that the incident types of a classifier exist.
* Added a validation that the incident types of a mapper exist.
* Added support for *text* argument when running **demisto-sdk update-release-notes** on the ApiModules pack.
* Added a validation for the minimal version of an indicator field of type grid.
* Added new validation for incident and indicator fields in classifiers mappers and layouts exist in the content.
* Added cache for get_remote_file to reducing failures from accessing the remote repo.
* Fixed an issue in the **format** command where `_dev` or `_copy` suffixes weren't removed from the `id` of the given playbooks.
* Playbook dependencies from incident and indicator fields are now marked as optional.
* Mappers dependencies from incident types and incident fields are now marked as optional.
* Classifier dependencies from incident types are now marked as optional.
* Updated **demisto-sdk init** command to no longer create `created` field in pack_metadata file
* Updated **generate-docs** command to take the parameters names in setup section from display field and to use additionalinfo field when exist.
* Using the *verbose* argument in the **find-dependencies** command will now log to the console.
* Improved the deprecated message validation required from integrations.
* Fixed an issue in the **generate-docs** command where **Context Example** section was created when it was empty.

## 1.2.16

* Added allowed ignore errors to the *IDSetValidator*.
* Fixed an issue where an irrelevant id_set validation ran in the **validate** command when using the *--id-set* flag.
* Fixed an issue were **generate-docs** command has failed if a command did not exist in commands permissions file.
* Improved a **validate** command message for missing release notes of api module dependencies.

## 1.2.15

* Added the *ID101* to the allowed ignored errors.

## 1.2.14

* SDK repository is now mypy check_untyped_defs complaint.
* The lint command will now ignore the unsubscriptable-object (E1136) pylint error in dockers based on python 3.9 - this will be removed once a new pylint version is released.
* Added an option for **format** to run on a whole pack.
* Added new validation of unimplemented commands from yml in the code to `XSOAR-linter`.
* Fixed an issue where Auto-Extract fields were only checked for newly added incident types in the **validate** command.
* Added a new warning validation of direct access to args/params dicts to `XSOAR-linter`.

## 1.2.13

* Added new validation of indicators usage in CommandResults to `XSOAR-linter`.
* Running **demisto-sdk lint** will automatically run on changed files (same behavior as the -g flag).
* Removed supported version message from the documentation when running **generate_docs**.
* Added a print to indicate backwards compatibility is being checked in **validate** command.
* Added a percent print when running the **validate** command with the *-a* flag.
* Fixed a regression in the **upload** command where it was ignoring `DEMISTO_VERIFY_SSL` env var.
* Fixed an issue where the **upload** command would fail to upload beta integrations.
* Fixed an issue where the **validate** command did not create the *id_set.json* file when running with *-a* flag.
* Added price change validation in the **validate** command.
* Added validations that checks in read-me for empty sections or leftovers from the auto generated read-me that should be changed.
* Added new code validation for *NotImplementedError* to raise a warning in `XSOAR-linter`.
* Added validation for support types in the pack metadata file.
* Added support for *--template* flag in **demisto-sdk init** command.
* Fixed an issue with running **validate** on master branch where the changed files weren't compared to previous commit when using the *-g* flag.
* Fixed an issue where the `XSOAR-linter` ran *NotImplementedError* validation on scripts.
* Added support for Auto-Extract feature validation in incident types in the **validate** command.
* Fixed an issue in the **lint** command where the *-i* flag was ignored.
* Improved **merge-id-sets** command to support merge between two ID sets that contain the same pack.
* Fixed an issue in the **lint** command where flake8 ran twice.

## 1.2.12

* Bandit now reports also on medium severity issues.
* Fixed an issue with support for Docker Desktop on Mac version 2.5.0+.
* Added support for vulture and mypy linting when running without docker.
* Added support for *prev-ver* flag in **update-release-notes** command.
* Improved retry support when building docker images for linting.
* Added the option to create an ID set on a specific pack in **create-id-set** command.
* Added the *--skip-id-set-creation* flag to **validate** command in order to add the capability to run validate command without creating id_set validation.
* Fixed an issue where **validate** command checked docker image tag on ApiModules pack.
* Fixed an issue where **find-dependencies** did not calculate dashboards and reports dependencies.
* Added supported version message to the documentation and release notes files when running **generate_docs** and **update-release-notes** commands respectively.
* Added new code validations for *NotImplementedError* exception raise to `XSOAR-linter`.
* Command create-content-artifacts additional support for **Author_image.png** object.
* Fixed an issue where schemas were not enforced for incident fields, indicator fields and old layouts in the validate command.
* Added support for **update-release-notes** command to update release notes according to master branch.

## 1.2.11

* Fixed an issue where the ***generate-docs*** command reset the enumeration of line numbering after an MD table.
* Updated the **upload** command to support mappers.
* Fixed an issue where exceptions were no printed in the **format** while the *--verbose* flag is set.
* Fixed an issue where *--assume-yes* flag did not work in the **format** command when running on a playbook without a `fromversion` field.
* Fixed an issue where the **format** command would fail in case `conf.json` file was not found instead of skipping the update.
* Fixed an issue where integration with v2 were recognised by the `name` field instead of the `display` field in the **validate** command.
* Added a playbook validation to check if a task script exists in the id set in the **validate** command.
* Added new integration category `File Integrity Management` in the **validate** command.

## 1.2.10

* Added validation for approved content pack use-cases and tags.
* Added new code validations for *CommonServerPython* import to `XSOAR-linter`.
* Added *default value* and *predefined values* to argument description in **generate-docs** command.
* Added a new validation that checks if *get-mapping-fields* command exists if the integration schema has *{ismappable: true}* in **validate** command.
* Fixed an issue where the *--staged* flag recognised added files as modified in the **validate** command.
* Fixed an issue where a backwards compatibility warning was raised for all added files in the **validate** command.
* Fixed an issue where **validate** command failed when no tests were given for a partner supported pack.
* Updated the **download** command to support mappers.
* Fixed an issue where the ***format*** command added a duplicate parameter.
* For partner supported content packs, added support for a list of emails.
* Removed validation of README files from the ***validate*** command.
* Fixed an issue where the ***validate*** command required release notes for ApiModules pack.

## 1.2.9

* Fixed an issue in the **openapi_codegen** command where it created duplicate functions name from the swagger file.
* Fixed an issue in the **update-release-notes** command where the *update type* argument was not verified.
* Fixed an issue in the **validate** command where no error was raised in case a non-existing docker image was presented.
* Fixed an issue in the **format** command where format failed when trying to update invalid Docker image.
* The **format** command will now preserve the **isArray** argument in integration's reputation commands and will show a warning if it set to **false**.
* Fixed an issue in the **lint** command where *finally* clause was not supported in main function.
* Fixed an issue in the **validate** command where changing any entity ID was not validated.
* Fixed an issue in the **validate** command where *--staged* flag did not bring only changed files.
* Fixed the **update-release-notes** command to ignore changes in the metadata file.
* Fixed the **validate** command to ignore metadata changes when checking if a version bump is needed.

## 1.2.8

* Added a new validation that checks in playbooks for the usage of `DeleteContext` in **validate** command.
* Fixed an issue in the **upload** command where it would try to upload content entities with unsupported versions.
* Added a new validation that checks in playbooks for the usage of specific instance in **validate** command.
* Added the **--staged** flag to **validate** command to run on staged files only.

## 1.2.7

* Changed input parameters in **find-dependencies** command.
  * Use ***-i, --input*** instead of ***-p, --path***.
  * Use ***-idp, --id-set-path*** instead of ***-i, --id-set-path***.
* Fixed an issue in the **unify** command where it crashed on an integration without an image file.
* Fixed an issue in the **format** command where unnecessary files were not skipped.
* Fixed an issue in the **update-release-notes** command where the *text* argument was not respected in all cases.
* Fixed an issue in the **validate** command where a warning about detailed description was given for unified or deprecated integrations.
* Improved the error returned by the **validate** command when running on files using the old format.

## 1.2.6

* No longer require setting `DEMISTO_README_VALIDATION` env var to enable README mdx validation. Validation will now run automatically if all necessary node modules are available.
* Fixed an issue in the **validate** command where the `--skip-pack-dependencies` would not skip id-set creation.
* Fixed an issue in the **validate** command where validation would fail if supplied an integration with an empty `commands` key.
* Fixed an issue in the **validate** command where validation would fail due to a required version bump for packs which are not versioned.
* Will use env var `DEMISTO_VERIFY_SSL` to determine if to use a secure connection for commands interacting with the Server when `--insecure` is not passed. If working with a local Server without a trusted certificate, you can set env var `DEMISTO_VERIFY_SSL=no` to avoid using `--insecure` on each command.
* Unifier now adds a link to the integration documentation to the integration detailed description.
* Fixed an issue in the **secrets** command where ignored secrets were not skipped.

## 1.2.5

* Added support for special fields: *defaultclassifier*, *defaultmapperin*, *defaultmapperout* in **download** command.
* Added -y option **format** command to assume "yes" as answer to all prompts and run non-interactively
* Speed up improvements for `validate` of README files.
* Updated the **format** command to adhere to the defined content schema and sub-schemas, aligning its behavior with the **validate** command.
* Added support for canvasContextConnections files in **format** command.

## 1.2.4

* Updated detailed description for community integrations.

## 1.2.3

* Fixed an issue where running **validate** failed on playbook with task that adds tags to the evidence data.
* Added the *displaypassword* field to the integration schema.
* Added new code validations to `XSOAR-linter`.
  * As warnings messages:
    * `demisto.params()` should be used only inside main function.
    * `demisto.args()` should be used only inside main function.
    * Functions args should have type annotations.
* Added `fromversion` field validation to test playbooks and scripts in **validate** command.

## 1.2.2

* Add support for warning msgs in the report and summary to **lint** command.
* Fixed an issue where **json-to-outputs** determined bool values as int.
* Fixed an issue where **update-release-notes** was crushing on `--all` flag.
* Fixed an issue where running **validate**, **update-release-notes** outside of content repo crushed without a meaningful error message.
* Added support for layoutscontainer in **init** contribution flow.
* Added a validation for tlp_color param in feeds in **validate** command.
* Added a validation for removal of integration parameters in **validate** command.
* Fixed an issue where **update-release-notes** was failing with a wrong error message when no pack or input was given.
* Improved formatting output of the **generate-docs** command.
* Add support for env variable *DEMISTO_SDK_ID_SET_REFRESH_INTERVAL*. Set this env variable to the refresh interval in minutes. The id set will be regenerated only if the refresh interval has passed since the last generation. Useful when generating Script documentation, to avoid re-generating the id_set every run.
* Added new code validations to `XSOAR-linter`.
  * As error messages:
    * Longer than 10 seconds sleep statements for non long running integrations.
    * exit() usage.
    * quit() usage.
  * As warnings messages:
    * `demisto.log` should not be used.
    * main function existence.
    * `demito.results` should not be used.
    * `return_output` should not be used.
    * try-except statement in main function.
    * `return_error` usage in main function.
    * only once `return_error` usage.
* Fixed an issue where **lint** command printed logs twice.
* Fixed an issue where *suffix* did not work as expected in the **create-content-artifacts** command.
* Added support for *prev-ver* flag in **lint** and **secrets** commands.
* Added support for *text* flag to **update-release-notes** command to add the same text to all release notes.
* Fixed an issue where **validate** did not recognize added files if they were modified locally.
* Added a validation that checks the `fromversion` field exists and is set to 5.0.0 or above when working or comparing to a non-feature branch in **validate** command.
* Added a validation that checks the certification field in the pack_metadata file is valid in **validate** command.
* The **update-release-notes** command will now automatically add docker image update to the release notes.

## 1.2.1

* Added an additional linter `XSOAR-linter` to the **lint** command which custom validates py files. currently checks for:
  * `Sys.exit` usages with non zero value.
  * Any `Print` usages.
* Fixed an issue where renamed files were failing on *validate*.
* Fixed an issue where single changed files did not required release notes update.
* Fixed an issue where doc_images required release-notes and validations.
* Added handling of dependent packs when running **update-release-notes** on changed *APIModules*.
  * Added new argument *--id-set-path* for id_set.json path.
  * When changes to *APIModule* is detected and an id_set.json is available - the command will update the dependent pack as well.
* Added handling of dependent packs when running **validate** on changed *APIModules*.
  * Added new argument *--id-set-path* for id_set.json path.
  * When changes to *APIModule* is detected and an id_set.json is available - the command will validate that the dependent pack has release notes as well.
* Fixed an issue where the find_type function didn't recognize file types correctly.
* Fixed an issue where **update-release-notes** command did not work properly on Windows.
* Added support for indicator fields in **update-release-notes** command.
* Fixed an issue where files in test dirs where being validated.

## 1.2.0

* Fixed an issue where **format** did not update the test playbook from its pack.
* Fixed an issue where **validate** validated non integration images.
* Fixed an issue where **update-release-notes** did not identified old yml integrations and scripts.
* Added revision templates to the **update-release-notes** command.
* Fixed an issue where **update-release-notes** crashed when a file was renamed.
* Fixed an issue where **validate** failed on deleted files.
* Fixed an issue where **validate** validated all images instead of packs only.
* Fixed an issue where a warning was not printed in the **format** in case a non-supported file type is inputted.
* Fixed an issue where **validate** did not fail if no release notes were added when adding files to existing packs.
* Added handling of incorrect layout paths via the **format** command.
* Refactor **create-content-artifacts** command - Efficient artifacts creation and better logging.
* Fixed an issue where image and description files were not handled correctly by **validate** and **update-release-notes** commands.
* Fixed an issue where the **format** command didn't remove all extra fields in a file.
* Added an error in case an invalid id_set.json file is found while running the **validate** command.
* Added fetch params checks to the **validate** command.

## 1.1.11

* Added line number to secrets' path in **secrets** command report.
* Fixed an issue where **init** a community pack did not present the valid support URL.
* Fixed an issue where **init** offered a non relevant pack support type.
* Fixed an issue where **lint** did not pull docker images for powershell.
* Fixed an issue where **find-dependencies** did not find all the script dependencies.
* Fixed an issue where **find-dependencies** did not collect indicator fields as dependencies for playbooks.
* Updated the **validate** and the **secrets** commands to be less dependent on regex.
* Fixed an issue where **lint** did not run on circle when docker did not return ping.
* Updated the missing release notes error message (RN106) in the **Validate** command.
* Fixed an issue where **Validate** would return missing release notes when two packs with the same substring existed in the modified files.
* Fixed an issue where **update-release-notes** would add duplicate release notes when two packs with the same substring existed in the modified files.
* Fixed an issue where **update-release-notes** would fail to bump new versions if the feature branch was out of sync with the master branch.
* Fixed an issue where a non-descriptive error would be returned when giving the **update-release-notes** command a pack which can not be found.
* Added dependencies check for *widgets* in **find-dependencies** command.
* Added a `update-docker` flag to **format** command.
* Added a `json-to-outputs` flag to the **run** command.
* Added a verbose (`-v`) flag to **format** command.
* Fixed an issue where **download** added the prefix "playbook-" to the name of playbooks.

## 1.1.10

* Updated the **init** command. Relevant only when passing the *--contribution* argument.
  * Added the *--author* option.
  * The *support* field of the pack's metadata is set to *community*.
* Added a proper error message in the **Validate** command upon a missing description in the root of the yml.
* **Format** now works with a relative path.
* **Validate** now fails when all release notes have been excluded.
* Fixed issue where correct error message would not propagate for invalid images.
* Added the *--skip-pack-dependencies* flag to **validate** command to skip pack dependencies validation. Relevant when using the *-g* flag.
* Fixed an issue where **Validate** and **Format** commands failed integrations with `defaultvalue` field in fetch incidents related parameters.
* Fixed an issue in the **Validate** command in which unified YAML files were not ignored.
* Fixed an issue in **generate-docs** where scripts and playbooks inputs and outputs were not parsed correctly.
* Fixed an issue in the **openapi-codegen** command where missing reference fields in the swagger JSON caused errors.
* Fixed an issue in the **openapi-codegen** command where empty objects in the swagger JSON paths caused errors.
* **update-release-notes** command now accept path of the pack instead of pack name.
* Fixed an issue where **generate-docs** was inserting unnecessary escape characters.
* Fixed an issue in the **update-release-notes** command where changes to the pack_metadata were not detected.
* Fixed an issue where **validate** did not check for missing release notes in old format files.

## 1.1.9

* Fixed an issue where **update-release-notes** command failed on invalid file types.

## 1.1.8

* Fixed a regression where **upload** command failed on test playbooks.
* Added new *githubUser* field in pack metadata init command.
* Support beta integration in the commands **split-yml, extract-code, generate-test-playbook and generate-docs.**
* Fixed an issue where **find-dependencies** ignored *toversion* field in content items.
* Added support for *layoutscontainer*, *classifier_5_9_9*, *mapper*, *report*, and *widget* in the **Format** command.
* Fixed an issue where **Format** will set the `ID` field to be equal to the `name` field in modified playbooks.
* Fixed an issue where **Format** did not work for test playbooks.
* Improved **update-release-notes** command:
  * Write content description to release notes for new items.
  * Update format for file types without description: Connections, Incident Types, Indicator Types, Layouts, Incident Fields.
* Added a validation for feedTags param in feeds in **validate** command.
* Fixed readme validation issue in community support packs.
* Added the **openapi-codegen** command to generate integrations from OpenAPI specification files.
* Fixed an issue were release notes validations returned wrong results for *CommonScripts* pack.
* Added validation for image links in README files in **validate** command.
* Added a validation for default value of fetch param in feeds in **validate** command.
* Fixed an issue where the **Init** command failed on scripts.

## 1.1.7

* Fixed an issue where running the **format** command on feed integrations removed the `defaultvalue` fields.
* Playbook branch marked with *skipunavailable* is now set as an optional dependency in the **find-dependencies** command.
* The **feedReputation** parameter can now be hidden in a feed integration.
* Fixed an issue where running the **unify** command on JS package failed.
* Added the *--no-update* flag to the **find-dependencies** command.
* Added the following validations in **validate** command:
  * Validating that a pack does not depend on NonSupported / Deprecated packs.

## 1.1.6

* Added the *--description* option to the **init** command.
* Added the *--contribution* option to the **init** command which converts a contribution zip to proper pack format.
* Improved **validate** command performance time and outputs.
* Added the flag *--no-docker-checks* to **validate** command to skip docker checks.
* Added the flag *--print-ignored-files* to **validate** command to print ignored files report when the command is done.
* Added the following validations in **validate** command:
  * Validating that existing release notes are not modified.
  * Validating release notes are not added to new packs.
  * Validating that the "currentVersion" field was raised in the pack_metadata for modified packs.
  * Validating that the timestamp in the "created" field in the pack_metadata is in ISO format.
* Running `demisto-sdk validate` will run the **validate** command using git and only on committed files (same as using *-g --post-commit*).
* Fixed an issue where release notes were not checked correctly in **validate** command.
* Fixed an issue in the **create-id-set** command where optional playbook tasks were not taken into consideration.
* Added a prompt to the `demisto-sdk update-release-notes` command to prompt users to commit changes before running the release notes command.
* Added support to `layoutscontainer` in **validate** command.

## 1.1.5

* Fixed an issue in **find-dependencies** command.
* **lint** command now verifies flake8 on CommonServerPython script.

## 1.1.4

* Fixed an issue with the default output file name of the **unify** command when using "." as an output path.
* **Unify** command now adds contributor details to the display name and description.
* **Format** command now adds *isFetch* and *incidenttype* fields to integration yml.
* Removed the *feedIncremental* field from the integration schema.
* **Format** command now adds *feedBypassExclusionList*, *Fetch indicators*, *feedReputation*, *feedReliability*,
     *feedExpirationPolicy*, *feedExpirationInterval* and *feedFetchInterval* fields to integration yml.
* Fixed an issue in the playbooks schema.
* Fixed an issue where generated release notes were out of order.
* Improved pack dependencies detection.
* Fixed an issue where test playbooks were mishandled in **validate** command.

## 1.1.3

* Added a validation for invalid id fields in indicators types files in **validate** command.
* Added default behavior for **update-release-notes** command.
* Fixed an error where README files were failing release notes validation.
* Updated format of generated release notes to be more user friendly.
* Improved error messages for the **update-release-notes** command.
* Added support for `Connections`, `Dashboards`, `Widgets`, and `Indicator Types` to **update-release-notes** command.
* **Validate** now supports scripts under the *TestPlaybooks* directory.
* Fixed an issue where **validate** did not support powershell files.

## 1.1.2

* Added a validation for invalid playbookID fields in incidents types files in **validate** command.
* Added a code formatter for python files.
* Fixed an issue where new and old classifiers where mixed on validate command.
* Added *feedIncremental* field to the integration schema.
* Fixed error in the **upload** command where unified YMLs were not uploaded as expected if the given input was a pack.
* Fixed an issue where the **secrets** command failed due to a space character in the file name.
* Ignored RN validation for *NonSupported* pack.
* You can now ignore IF107, SC100, RP102 error codes in the **validate** command.
* Fixed an issue where the **download** command was crashing when received as input a JS integration or script.
* Fixed an issue where **validate** command checked docker image for JS integrations and scripts.
* **validate** command now checks scheme for reports and connections.
* Fixed an issue where **validate** command checked docker when running on all files.
* Fixed an issue where **validate** command did not fail when docker image was not on the latest numeric tag.
* Fixed an issue where beta integrations were not validated correctly in **validate** command.

## 1.1.1

* fixed and issue where file types were not recognized correctly in **validate** command.
* Added better outputs for validate command.

## 1.1.0

* Fixed an issue where changes to only non-validated files would fail validation.
* Fixed an issue in **validate** command where moved files were failing validation for new packs.
* Fixed an issue in **validate** command where added files were failing validation due to wrong file type detection.
* Added support for new classifiers and mappers in **validate** command.
* Removed support of old RN format validation.
* Updated **secrets** command output format.
* Added support for error ignore on deprecated files in **validate** command.
* Improved errors outputs in **validate** command.
* Added support for linting an entire pack.

## 1.0.9

* Fixed a bug where misleading error was presented when pack name was not found.
* **Update-release-notes** now detects added files for packs with versions.
* Readme files are now ignored by **update-release-notes** and validation of release notes.
* Empty release notes no longer cause an uncaught error during validation.

## 1.0.8

* Changed the output format of demisto-sdk secrets.
* Added a validation that checkbox items are not required in integrations.
* Added pack release notes generation and validation.
* Improved pack metadata validation.
* Fixed an issue in **validate** where renamed files caused an error

## 1.0.4

* Fix the **format** command to update the `id` field to be equal to `details` field in indicator-type files, and to `name` field in incident-type & dashboard files.
* Fixed a bug in the **validate** command for layout files that had `sortValues` fields.
* Fixed a bug in the **format** command where `playbookName` field was not always present in the file.
* Fixed a bug in the **format** command where indicatorField wasn't part of the SDK schemas.
* Fixed a bug in **upload** command where created unified docker45 yml files were not deleted.
* Added support for IndicatorTypes directory in packs (for `reputation` files, instead of Misc).
* Fixed parsing playbook condition names as string instead of boolean in **validate** command
* Improved image validation in YAML files.
* Removed validation for else path in playbook condition tasks.

## 1.0.3

* Fixed a bug in the **format** command where comments were being removed from YAML files.
* Added output fields: *file_path* and *kind* for layouts in the id-set.json created by **create-id-set** command.
* Fixed a bug in the **create-id-set** command Who returns Duplicate for Layouts with a different kind.
* Added formatting to **generate-docs** command results replacing all `<br>` tags with `<br/>`.
* Fixed a bug in the **download** command when custom content contained not supported content entity.
* Fixed a bug in **format** command in which boolean strings  (e.g. 'yes' or 'no') were converted to boolean values (e.g. 'True' or 'False').
* **format** command now removes *sourceplaybookid* field from playbook files.
* Fixed a bug in **generate-docs** command in which integration dependencies were not detected when generating documentation for a playbook.

## 1.0.1

* Fixed a bug in the **unify** command when output path was provided empty.
* Improved error message for integration with no tests configured.
* Improved the error message returned from the **validate** command when an integration is missing or contains malformed fetch incidents related parameters.
* Fixed a bug in the **create** command where a unified YML with a docker image for 4.5 was copied incorrectly.
* Missing release notes message are now showing the release notes file path to update.
* Fixed an issue in the **validate** command in which unified YAML files were not ignored.
* File format suggestions are now shown in the relevant file format (JSON or YAML).
* Changed Docker image validation to fail only on non-valid ones.
* Removed backward compatibility validation when Docker image is updated.

## 1.0.0

* Improved the *upload* command to support the upload of all the content entities within a pack.
* The *upload* command now supports the improved pack file structure.
* Added an interactive option to format integrations, scripts and playbooks with No TestPlaybooks configured.
* Added an interactive option to configure *conf.json* file with missing test playbooks for integrations, scripts and playbooks
* Added *download* command to download custom content from Demisto instance to the local content repository.
* Improved validation failure messages to include a command suggestion, wherever relevant, to fix the raised issue.
* Improved 'validate' help and documentation description
* validate - checks that scripts, playbooks, and integrations have the *tests* key.
* validate - checks that test playbooks are configured in `conf.json`.
* demisto-sdk lint - Copy dir better handling.
* demisto-sdk lint - Add error when package missing in docker image.
* Added *-a , --validate-all* option in *validate* to run all validation on all files.
* Added *-i , --input* option in *validate* to run validation on a specified pack/file.
* added *-i, --input* option in *secrets* to run on a specific file.
* Added an allowed hidden parameter: *longRunning* to the hidden integration parameters validation.
* Fixed an issue with **format** command when executing with an output path of a folder and not a file path.
* Bug fixes in generate-docs command given playbook as input.
* Fixed an issue with lint command in which flake8 was not running on unit test files.

## 0.5.2

* Added *-c, --command* option in *generate-docs* to generate a specific command from an integration.
* Fixed an issue when getting README/CHANGELOG files from git and loading them.
* Removed release notes validation for new content.
* Fixed secrets validations for files with the same name in a different directory.
* demisto-sdk lint - parallelization working with specifying the number of workers.
* demisto-sdk lint - logging levels output, 3 levels.
* demisto-sdk lint - JSON report, structured error reports in JSON format.
* demisto-sdk lint - XML JUnit report for unit-tests.
* demisto-sdk lint - new packages used to accelerate execution time.
* demisto-sdk secrets - command now respects the generic whitelist, and not only the pack secrets.

## 0.5.0

[PyPI History][1]

[1]: https://pypi.org/project/demisto-sdk/#history

## 0.4.9

* Fixed an issue in *generate-docs* where Playbooks and Scripts documentation failed.
* Added a graceful error message when executing the *run" command with a misspelled command.
* Added more informative errors upon failures of the *upload* command.
* format command:
  * Added format for json files: IncidentField, IncidentType, IndicatorField, IndicatorType, Layout, Dashboard.
  * Added the *-fv --from-version*, *-nv --no-validation* arguments.
  * Removed the *-t yml_type* argument, the file type will be inferred.
  * Removed the *-g use_git* argument, running format without arguments will run automatically on git diff.
* Fixed an issue in loading playbooks with '=' character.
* Fixed an issue in *validate* failed on deleted README files.

## 0.4.8

* Added the *max* field to the Playbook schema, allowing to define it in tasks loop.
* Fixed an issue in *validate* where Condition branches checks were case sensitive.

## 0.4.7

* Added the *slareminder* field to the Playbook schema.
* Added the *common_server*, *demisto_mock* arguments to the *init* command.
* Fixed an issue in *generate-docs* where the general section was not being generated correctly.
* Fixed an issue in *validate* where Incident type validation failed.

## 0.4.6

* Fixed an issue where the *validate* command did not identify CHANGELOG in packs.
* Added a new command, *id-set* to create the id set - the content dependency tree by file IDs.

## 0.4.5

* generate-docs command:
  * Added the *use_cases*, *permissions*, *command_permissions* and *limitations*.
  * Added the *--insecure* argument to support running the script and integration command in Demisto.
  * Removed the *-t yml_type* argument, the file type will be inferred.
  * The *-o --output* argument is no longer mandatory, default value will be the input file directory.
* Added support for env var: *DEMISTO_SDK_SKIP_VERSION_CHECK*. When set version checks are skipped.
* Fixed an issue in which the CHANGELOG files did not match our scheme.
* Added a validator to verify that there are no hidden integration parameters.
* Fixed an issue where the *validate* command ran on test files.
* Removed the *env-dir* argument from the demisto-sdk.
* README files which are html files will now be skipped in the *validate* command.
* Added support for env var: *DEMISTO_README_VALIDATOR*. When not set the readme validation will not run.

## 0.4.4

* Added a validator for IncidentTypes (incidenttype-*.json).
* Fixed an issue where the -p flag in the *validate* command was not working.
* Added a validator for README.md files.
* Release notes validator will now run on: incident fields, indicator fields, incident types, dashboard and reputations.
* Fixed an issue where the validator of reputation(Indicator Type) did not check on the details field.
* Fixed an issue where the validator attempted validating non-existing files after deletions or name refactoring.
* Removed the *yml_type* argument in the *split-yml*, *extract-code* commands.
* Removed the *file_type* argument in the *generate-test-playbook* command.
* Fixed the *insecure* argument in *upload*.
* Added the *insecure* argument in *run-playbook*.
* Standardise the *-i --input*, *-o --output* to demisto-sdk commands.

## 0.4.3

* Fixed an issue where the incident and indicator field BC check failed.
* Support for linting and unit testing PowerShell integrations.

## 0.4.2

* Fixed an issue where validate failed on Windows.
* Added a validator to verify all branches are handled in conditional task in a playbook.
* Added a warning message when not running the latest sdk version.
* Added a validator to check that the root is connected to all tasks in the playbook.
* Added a validator for Dashboards (dashboard-*.json).
* Added a validator for Indicator Types (reputation-*.json).
* Added a BC validation for changing incident field type.
* Fixed an issue where init command would generate an invalid yml for scripts.
* Fixed an issue in misleading error message in v2 validation hook.
* Fixed an issue in v2 hook which now is set only on newly added scripts.
* Added more indicative message for errors in yaml files.
* Disabled pykwalify info log prints.

## 0.3.10

* Added a BC check for incident fields - changing from version is not allowed.
* Fixed an issue in create-content-artifacts where scripts in Packs in TestPlaybooks dir were copied with a wrong prefix.

## 0.3.9

* Added a validation that incident field can not be required.
* Added validation for fetch incident parameters.
* Added validation for feed integration parameters.
* Added to the *format* command the deletion of the *sourceplaybookid* field.
* Fixed an issue where *fieldMapping* in playbook did not pass the scheme validation.
* Fixed an issue where *create-content-artifacts* did not copy TestPlaybooks in Packs without prefix of *playbook-*.
* Added a validation the a playbook can not have a rolename set.
* Added to the image validator the new DBot default image.
* Added the fields: elasticcommonfields, quiet, quietmode to the Playbook schema.
* Fixed an issue where *validate* failed on integration commands without outputs.
* Added a new hook for naming of v2 integrations and scripts.

## 0.3.8

* Fixed an issue where *create-content-artifact* was not loading the data in the yml correctly.
* Fixed an issue where *unify* broke long lines in script section causing syntax errors

## 0.3.7

* Added *generate-docs* command to generate documentation file for integration, playbook or script.
* Fixed an issue where *unify* created a malformed integration yml.
* Fixed an issue where demisto-sdk **init** creates unit-test file with invalid import.

## 0.3.6

* Fixed an issue where demisto-sdk **validate** failed on modified scripts without error message.

## 0.3.5

* Fixed an issue with docker tag validation for integrations.
* Restructured repo source code.

## 0.3.4

* Saved failing unit tests as a file.
* Fixed an issue where "_test" file for scripts/integrations created using **init** would import the "HelloWorld" templates.
* Fixed an issue in demisto-sdk **validate** - was failing on backward compatiblity check
* Fixed an issue in demisto-sdk **secrets** - empty line in .secrets-ignore always made the secrets check to pass
* Added validation for docker image inside integrations and scripts.
* Added --use-git flag to **format** command to format all changed files.
* Fixed an issue where **validate** did not fail on dockerimage changes with bc check.
* Added new flag **--ignore-entropy** to demisto-sdk **secrets**, this will allow skip entropy secrets check.
* Added --outfile to **lint** to allow saving failed packages to a file.

## 0.3.3

* Added backwards compatibility break error message.
* Added schema for incident types.
* Added **additionalinfo** field to as an available field for integration configuration.
* Added pack parameter for **init**.
* Fixed an issue where error would appear if name parameter is not set in **init**.

## 0.3.2

* Fixed the handling of classifier files in **validate**.

## 0.3.1

* Fixed the handling of newly created reputation files in **validate**.
* Added an option to perform **validate** on a specific file.

## 0.3.0

* Added support for multi-package **lint** both with parallel and without.
* Added all parameter in **lint** to run on all packages and packs in content repository.
* Added **format** for:
  * Scripts
  * Playbooks
  * Integrations
* Improved user outputs for **secrets** command.
* Fixed an issue where **lint** would run pytest and pylint only on a single docker per integration.
* Added auto-complete functionality to demisto-sdk.
* Added git parameter in **lint** to run only on changed packages.
* Added the **run-playbook** command
* Added **run** command which runs a command in the Demisto playground.
* Added **upload** command which uploads an integration or a script to a Demisto instance.
* Fixed and issue where **validate** checked if release notes exist for new integrations and scripts.
* Added **generate-test-playbook** command which generates a basic test playbook for an integration or a script.
* **validate** now supports indicator fields.
* Fixed an issue with layouts scheme validation.
* Adding **init** command.
* Added **json-to-outputs** command which generates the yaml section for outputs from an API raw response.

## 0.2.6

* Fixed an issue with locating release notes for beta integrations in **validate**.

## 0.2.5

* Fixed an issue with locating release notes for beta integrations in **validate**.

## 0.2.4

* Adding image validation to Beta_Integration and Packs in **validate**.

## 0.2.3

* Adding Beta_Integration to the structure validation process.
* Fixing bug where **validate** did checks on TestPlaybooks.
* Added requirements parameter to **lint**.

## 0.2.2

* Fixing bug where **lint** did not return exit code 1 on failure.
* Fixing bug where **validate** did not print error message in case no release notes were give.

## 0.2.1

* **Validate** now checks that the id and name fields are identical in yml files.
* Fixed a bug where sdk did not return any exit code.

## 0.2.0

* Added Release Notes Validator.
* Fixed the Unifier selection of your python file to use as the code.
* **Validate** now supports Indicator fields.
* Fixed a bug where **validate** and **secrets** did not return exit code 1 on failure.
* **Validate** now runs on newly added scripts.

## 0.1.8

* Added support for `--version`.
* Fixed an issue in file_validator when calling `checked_type` method with script regex.

## 0.1.2

* Restructuring validation to support content packs.
* Added secrets validation.
* Added content bundle creation.
* Added lint and unit test run.

## 0.1.1

* Added new logic to the unifier.
* Added detailed README.
* Some small adjustments and fixes.

## 0.1.0

Capabilities:

* **Extract** components(code, image, description etc.) from a Demisto YAML file into a directory.
* **Unify** components(code, image, description etc.) to a single Demisto YAML file.
* **Validate** Demisto content files.<|MERGE_RESOLUTION|>--- conflicted
+++ resolved
@@ -4,13 +4,10 @@
 * Fixed an issue where **update-release-notes** command failed when running on a pack that contains deprecated integrations without the `commands` section.
 * Added toVersion and fromVersion to XSIAM content items schema.
 * Fixed an issue where **validate** failed when attempting to map null values in a classifier.
-<<<<<<< HEAD
 * Added search marketplace functionality to XSIAM client.
-=======
 * Fixed an issue in **pre-commit** command where `MYPYPATH` was not set properly.
 * Updated the integration category list in the **init** command.
 * Fixed an issue where in some environments docker errors were not caught.
->>>>>>> d1ad1c0e
 
 ## 1.14.0
 * Added the `DEMISTO_SDK_GRAPH_FORCE_CREATE` environment variable. Use it to force the SDK to recreate the graph, rather than update it.
