# Changelog
* Added playbook modification capabilities in **TestSuite**.
* Added a new command **create-content-graph**.


## Unreleased
* Added an error when the docker daemon is unavailable when running **lint**.
* Removed the validation of a subtype change for scripts in the **validate** command.
* Fixed an issue where names of XSIAM content items were not normalized properly.
<<<<<<< HEAD
* Fixed an issue where names of other XSIAM content items were not normalized properly.
* Fixed an issue where the **download** command was downloading playbook with **script** (id) and not **scriptName**. 
=======
* Fixed an issue where script yml files were not properly identified by `find_type`.
>>>>>>> 093d4bb0

## 1.7.4

* Fixed an issue where the **doc-review** command showed irrelevant messages.
* Fixed an issue in **validate**, where backward-compatibility failures prevented other validations from running.
* Fixed an issue in **validate**, where content-like files under infrastructure paths were not ignored.
* Fixed an issue in the AMI mapping, where server versions were missing.
* Change the way the normalize name is set for external files.
* Added dump function to XSIAM pack objects to dulicate the files.
* Fixed an issue where the `contribution_converter` did not support changes made to ApiModules.
* Added name normalization according to new convention to XSIAM content items
* Added playbook modification capabilities in **TestSuite**.
* Fixed an issue in create-content-artifacts where it will not get a normalize name for the item and it will try to duplicate the same file.

## 1.7.3

* Fixed an issue in the **format** command where fail when executed from environment without mdx server available.
* Added `Added a`, `Added an` to the list of allowed changelog prefixes.
* Added support for Indicator Types/Reputations in the **upload** command.
* Fixed an issue when running from a subdirectory of a content repo failed.
* Changing the way we are using XSIAM servers api-keys in **test-content** .
* Added a success message to **postman-codegen**.

## 1.7.2

* Fixed an issue in the **validate** command where incident fields were not found in mappers even when they exist
* Added an ability to provide list of marketplace names as a param attribute to **validate** and **upload**
* Added the file type to the error message when it is not supported.
* Fixed an issue where `contribution_converter` incorrectly mapped _Indicator Field_ objects to the _incidentfield_ directory in contribution zip files.
* Fixed a bug where **validate** returned error on empty inputs not used in playbooks.
* Added the `DEMISTO_SDK_CONTENT_PATH` environment variable, implicitly used in various commands.
* Added link to documentation for error messages regarding use cases and tags.

## 1.7.1

* Fixed an issue where *indicatorTypes* and *betaIntegrations* were not found in the id_set.
* Updated the default general `fromVersion` value on **format** to `6.5.0`
* Fixed an issue where the **validate** command did not fail when the integration yml file name was not the same as the folder containing it.
* Added an option to have **generate-docs** take a Playbooks folder path as input, and generate docs for all playbooks in it.
* Fixed an issue where the suggestion in case of `IF113` included uppercase letters for the `cliName` parameter.
* Added new validation to the **validate** command to fail and list all the file paths of files that are using a deprecated integration command / script / playbook.
* **validate** will no longer fail on playbooks calling subplaybooks that have a higher `fromVersion` value, if  calling the subplaybook has `skipifunavailable=True`.
* Fixed an issue where relative paths were not accessed correctly.
* Running any `demisto-sdk` command in a folder with a `.env` file will load it, temporarily overriding existing environment variables.
* Fixed an issue where **validate** did not properly detect deleted files.
* Added new validations to the **validate** command to verify that the schema file exists for a modeling rule and that the schema and rules keys are empty in the yml file.
* Fixed an issue where *find_type* didn't recognize exported incident types.
* Added a new validation to **validate**, making sure all inputs of a playbook are used.
* Added a new validation to **validate**, making sure all inputs used in a playbook declared in the input section.
* The **format** command will now replace the *fromServerVersion* field with *fromVersion*.

## 1.7.0

* Allowed JSON Handlers to accept kwargs, for custoimzing behavior.
* Fixed an issue where an incorrect error was shown when the `id` of a content item differed from its `name` attribute.
* Fixed an issue where the `preserve_quotes` in ruamel_handler received an incorrect value @icholy
* Fixed an issue where ignoring RM110 error code wasn't working and added a validation to **ALLOWED_IGNORE_ERRORS** to validate that all error codes are inserted in the right format.
* Fixed an issue where the contribution credit text was not added correctly to the pack README.
* Changed the contribution file implementation from markdown to a list of contributor names. The **create-content-artifact** will use this list to prepare the needed credit message.
* Added a new validation to the `XSOAR-linter` in the **lint** command for verifying that demisto.log is not used in the code.
* The **generate-docs** command will now auto-generate the Incident Mirroring section when implemented in an integration.
* Added support to automatically generate release notes for deprecated items in the **update-release-notes** command.
* Fixed an issue causing any command to crash when unable to detect local repository properties.
* Fixed an issue where running in a private gitlab repo caused a warning message to be shown multiple times.
* Added a new validation to the **validate** command to verify that markdown and python files do not contain words related to copyright section.
* Fixed an issue where **lint** crashed when provided an input file path (expecting a directory).

## 1.6.9

* Added a new validation that checks whether a pack should be deprecated.
* Added a new ability to the **format** command to deprecate a pack.
* Fixed an issue where the **validate** command sometimes returned a false negative in cases where there are several sub-playbooks with the same ID.
* Added a new validation to the **validate** command to verify that the docker in use is not deprecated.
* Added support for multiple ApiModules in the **unify** command
* Added a check to **validate** command, preventing use of relative urls in README files.
* Added environment variable **DEMISTO_SDK_MARKETPLACE** expected to affect *MarketplaceTagParser* *marketplace* value. The value will be automatically set when passing *marketplace* arg to the commands **unify**, **zip-packs**, **create-content-artifacts** and **upload**.
* Added slack notifier for build failures on the master branch.
* Added support for modeling and parsing rules in the **split** command.
* Added support for README files in **format** command.
* Added a **validate** check, making sure classifier id and name values match. Updated the classifier **format** to update the id accordingly.
* The **generate-docs** command will now auto-generate the playbook image link by default.
* Added the `--custom-image-link` argument to override.
* Added a new flag to **generate-docs** command, allowing to add a custom image link to a playbook README.
* Added a new validation to the **validate** command to verify that the package directory name is the same as the files contained in the that package.
* Added support in the **unify** command to unify a schema into its Modeling Rule.

## 1.6.8

* Fixed an issue where **validate** did not fail on invalid playbook entities' versions (i.e. subplaybooks or scripts with higher fromversion than their parent playbook).
* Added support for running lint via a remote docker ssh connection. Use `DOCKER_HOST` env variable to specify a remote docker connection, such as: `DOCKER_HOST=ssh://myuser@myhost.com`.
* Fixed an issue where the pack cache in *get_marketplaces* caused the function to return invalid values.
* Fixed an issue where running format on a pack with XSIAM entities would fail.
* Added the new `display_name` field to relevant entities in the **create-id-set** command.
* Added a new validation to the **validate** command to verify the existence of "Reliability" parameter if the integration have reputation command.
* Fixed a bug where terminating the **lint** command failed (`ctrl + c`).
* Removed the validation of a subtype change in integrations and scripts from **validate**.
* Fixed an issue where **download** did not behave as expected when prompting for a version update. Reported by @K-Yo
* Added support for adoption release notes.
* Fixed an issue where **merge-id-sets** failed when a key was missing in one id-set.json.
* Fixed a bug where some mypy messages were not parsed properly in **lint**.
* Added a validation to the **validate** command, failing when '`fromversion`' or '`toversion`' in a content entity are incorrect format.
* Added a validation to the **validate** command, checking if `fromversion` <= `toversion`.
* Fixed an issue where coverage reports used the wrong logging level, marking debug logs as errors.
* Added a new validation to the **validate** command, to check when the discouraged `http` prefixes are used when setting defaultvalue, rather than `https`.
* Added a check to the **lint** command for finding hard-coded usage of the http protocol.
* Locked the dependency on Docker.
* Removed a traceback line from the **init** command templates: BaseIntegration, BaseScript.
* Updated the token in **_add_pr_comment** method from the content-bot token to the xsoar-bot token.

## 1.6.7

* Added the `types-markdown` dependency, adding markdown capabilities to existing linters using the [Markdown](https://pypi.org/project/Markdown/) package.
* Added support in the **format** command to remove nonexistent incident/indicator fields from *layouts/mappers*
* Added the `Note: XXX` and `XXX now generally available.` release notes templates to **doc-review** command.
* Updated the logs shown during the docker build step.
* Removed a false warning about configuring the `GITLAB_TOKEN` environment variable when it's not needed.
* Removed duplicate identifiers for XSIAM integrations.
* Updated the *tags* and *use cases* in pack metadata validation to use the local files only.
* Fixed the error message in checkbox validation where the defaultvalue is wrong and added the name of the variable that should be fixed.
* Added types to `find_type_by_path` under tools.py.
* Fixed an issue where YAML files contained incorrect value type for `tests` key when running `format --deprecate`.
* Added a deprecation message to the `tests:` section of yaml files when running `format --deprecate`.
* Added use case for **validate** on *wizard* objects - set_playbook is mapped to all integrations.
* Added the 'integration-get-indicators' commands to be ignored by the **verify_yml_commands_match_readme** validation, the validation will no longer fail if these commands are not in the readme file.
* Added a new validation to the **validate** command to verify that if the phrase "breaking changes" is present in a pack release notes, a JSON file with the same name exists and contains the relevant breaking changes information.
* Improved logs when running test playbooks (in a build).
* Fixed an issue in **upload** did not include list-type content items. @nicolas-rdgs
* Reverted release notes to old format.

## 1.6.6

* Added debug print when excluding item from ID set due to missing dependency.
* Added a validation to the **validate** command, failing when non-ignorable errors are present in .pack-ignore.
* Fixed an issue where `mdx server` did not close when stopped in mid run.
* Fixed an issue where `-vvv` flag did not print logs on debug level.
* enhanced ***validate*** command to list all command names affected by a backward compatibility break, instead of only one.
* Added support for Wizard content item in the **format**, **validate**, **upload**, **create-id-set**, **find-dependecies** and **create-content-artifacts** commands.
* Added a new flag to the **validate** command, allowing to run specific validations.
* Added support in **unify** and **create-content-artifacts** for displaying different documentations (detailed description + readme) for content items, depending on the marketplace version.
* Fixed an issue in **upload** where list items were not uploaded.
* Added a new validation to **validate** command to verify that *cliName* and *id* keys of the incident field or the indicator field are matches.
* Added the flag '-x', '--xsiam' to **upload** command to upload XSIAM entities to XSIAM server.
* Fixed the integration field *isFetchEvents* to be in lowercase.
* Fixed an issue where **validate -i** run after **format -i** on an existing file in the repo instead of **validate -g**.
* Added the following commands: 'update-remote-data', 'get-modified-remote-data', 'update-remote-system' to be ignored by the **verify_yml_commands_match_readme** validation, the validation will no longer fail if these commands are not in the readme file.
* Updated the release note template to include a uniform format for all items.
* Added HelloWorldSlim template option for *--template* flag in **demisto-sdk init** command.
* Fixed an issue where the HelloWorldSlim template in **demisto-sdk init** command had an integration id that was conflicting with HelloWorld integration id.
* Updated the SDK to use demisto-py 3.1.6, allowing use of a proxy with an environment variable.
* Set the default logger level to `warning`, to avoid unwanted debug logs.
* The **format** command now validates that default value of checkbox parameters is a string 'true' or 'false'.
* Fixed an issue where `FileType.PLAYBOOK` would show instead of `Playbook` in readme error messages.
* Added a new validation to **validate** proper defaultvalue for checkbox fields.

## 1.6.5

* Fixed an issue in the **format** command where the `id` field was overwritten for existing JSON files.
* Fixed an issue where the **doc-review** command was successful even when the release-note is malformed.
* Added timestamps to the `demisto-sdk` logger.
* Added time measurements to **lint**.
* Added the flag '-d', '--dependency' to **find-dependencies** command to get the content items that cause the dependencies between two packs.
* Fixed an issue where **update-release-notes** used the *trigger_id* field instead of the *trigger_name* field.
* Fixed an issue where **doc-review** failed to recognize script names, in scripts using the old file structure.
* Fixed an issue where concurrent processes created by **lint** caused deadlocks when opening files.
* Fixed an issue in the **format** command where `_dev` or `_copy` suffixes weren't removed from the subscript names in playbooks and layouts.
* Fixed an issue where **validate** failed on nonexistent `README.md` files.
* Added support of XSIAM content items to the **validate** command.
* Report **lint** summary results and failed packages after reporting time measurements.

## 1.6.4

* Added the new **generate-yml-from-python** command.
* Added a code *type* indication for integration and script objects in the *ID Set*.
* Added the [Vulture](https://github.com/jendrikseipp/vulture) linter to the pre-commit hook.
* The `demisto-sdk` pack will now be distributed via PyPi with a **wheel** file.
* Fixed a bug where any edited json file that contained a forward slash (`/`) escaped.
* Added a new validation to **validate** command to verify that the metadata *currentVersion* is
the same as the last release note version.
* The **validate** command now checks if there're none-deprecated integration commands that are missing from the readme file.
* Fixed an issue where *dockerimage* changes in Scripts weren't recognized by the **update-release-notes** command.
* Fixed an issue where **update-xsoar-config-file** did not properly insert the marketplace packs list to the file.
* Added the pack name to the known words by default when running the **doc-review** command.
* Added support for new XSIAM entities in **create-id-set** command.
* Added support for new XSIAM entities in **create-content-artifacts** command.
* Added support for Parsing/Modeling Rule content item in the **unify** command.
* Added the integration name, the commands name and the script name to the known words by default when running the **doc-review** command.
* Added an argument '-c' '--custom' to the **unify** command, if True will append to the unified yml name/display/id the custom label provided
* Added support for sub words suggestion in kebab-case sentences when running the **doc-review** command.
* Added support for new XSIAM entities in **update-release-notes** command.
* Enhanced the message of alternative suggestion words shown when running **doc-review** command.
* Fixed an incorrect error message, in case `node` is not installed on the machine.
* Fixed an issue in the **lint** command where the *check-dependent-api-modules* argument was set to true by default.
* Added a new command **generate-unit-tests**.
* Added a new validation to **validate** all SIEM integration have the same suffix.
* Fixed the destination path of the unified parsing/modeling rules in **create-content-artifacts** command.
* Fixed an issue in the **validate** command, where we validated wrongfully the existence of readme file for the *ApiModules* pack.
* Fixed an issue in the **validate** command, where an error message that was displayed for scripts validation was incorrect.
* Fixed an issue in the **validate** and **format** commands where *None* arguments in integration commands caused the commands to fail unexpectedly.
* Added support for running tests on XSIAM machines in the **test-content** command.
* Fixed an issue where the **validate** command did not work properly when deleting non-content items.
* Added the flag '-d', '--dependency' to **find-dependencies** command to get the content items that cause the dependencies between two packs.

## 1.6.3

* **Breaking change**: Fixed a typo in the **validate** `--quiet-bc-validation` flag (was `--quite-bc-validation`). @upstart-swiss
* Dropped support for python 3.7: Demisto-SDK is now supported on Python 3.8 or newer.
* Added an argument to YAMLHandler, allowing to set a maximal width for YAML files. This fixes an issue where a wrong default was used.
* Added the detach mechanism to the **upload** command, If you set the --input-config-file flag, any files in the repo's SystemPacks folder will be detached.
* Added the reattach mechanism to the **upload** command, If you set the --input-config-file flag, any detached item in your XSOAR instance that isn't currently in the repo's SystemPacks folder will be re-attached.
* Fixed an issue in the **validate** command that did not work properly when using the *-g* flag.
* Enhanced the dependency message shown when running **lint**.
* Fixed an issue where **update-release-notes** didn't update the currentVersion in pack_metadata.
* Improved the logging in **test-content** for helping catch typos in external playbook configuration.

## 1.6.2

* Added dependency validation support for core marketplacev2 packs.
* Fixed an issue in **update-release-notes** where suggestion fix failed in validation.
* Fixed a bug where `.env` files didn't load. @nicolas-rdgs
* Fixed a bug where **validate** command failed when the *categories* field in the pack metadata was empty for non-integration packs.
* Added *system* and *item-type* arguments to the **download** command, used when downloading system items.
* Added a validation to **validate**, checking that each script, integration and playbook have a README file. This validation only runs when the command is called with either the `-i` or the `-g` flag.
* Fixed a regression issue with **doc-review**, where the `-g` flag did not work.
* Improved the detection of errors in **doc-review** command.
* The **validate** command now checks if a readme file is empty, only for packs that contain playbooks or were written by a partner.
* The **validate** command now makes sure common contextPath values (e.g. `DBotScore.Score`) have a non-empty description, and **format** populates them automatically.
* Fixed an issue where the **generate-outputs** command did not work properly when examples were provided.
* Fixed an issue in the **generate-outputs** command, where the outputs were not written to the specified output path.
* The **generate-outputs** command can now generate outputs from multiple calls to the same command (useful when different args provide different outputs).
* The **generate-outputs** command can now update a yaml file with new outputs, without deleting or overwriting existing ones.
* Fixed a bug where **doc-review** command failed on existing templates.
* Fixed a bug where **validate** command failed when the word demisto is in the repo README file.
* Added support for adding test-playbooks to the zip file result in *create-content-artifacts* command for marketplacev2.
* Fixed an issue in **find-dependencies** where using the argument *-o* without the argument *--all-packs-dependencies* did not print a proper warning.
* Added a **validate** check to prevent deletion of files whose deletion is not supported by the XSOAR marketplace.
* Removed the support in the *maintenance* option of the *-u* flag in the **update-release-notes** command.
* Added validation for forbidden words and phrases in the **doc-review** command.
* Added a retries mechanism to the **test-content** command to stabilize the build process.
* Added support for all `git` platforms to get remote files.
* Refactored the **format** command's effect on the *fromversion* field:
  * Fixed a bug where the *fromversion* field was removed when modifying a content item.
  * Updated the general default *fromversion* and the default *fromversion* of newly-introduced content items (e.g. `Lists`, `Jobs`).
  * Added an interactive mode functionality for all content types, to ask the user whether to set a default *fromversion*, if could not automatically determine its value. Use `-y` to assume 'yes' as an answer to all prompts and run non-interactively.

## 1.6.1

* Added the '--use-packs-known-words' argument to the **doc-review** command
* Added YAML_Loader to handle yaml files in a standard way across modules, replacing PYYAML.
* Fixed an issue when filtering items using the ID set in the **create-content-artifacts** command.
* Fixed an issue in the **generate-docs** command where tables were generated with an empty description column.
* Fixed an issue in the **split** command where splitting failed when using relative input/output paths.
* Added warning when inferred files are missing.
* Added to **validate** a validation for integration image dimensions, which should be 120x50px.
* Improved an error in the **validate** command to better differentiate between the case where a required fetch parameter is malformed or missing.

## 1.6.0

* Fixed an issue in the **create-id-set** command where similar items from different marketplaces were reported as duplicated.
* Fixed typo in demisto-sdk init
* Fixed an issue where the **lint** command did not handle all container exit codes.
* Add to **validate** a validation for pack name to make sure it is unchanged.
* Added a validation to the **validate** command that verifies that the version in the pack_metdata file is written in the correct format.
* Fixed an issue in the **format** command where missing *fromVersion* field in indicator fields caused an error.

## 1.5.9

* Added option to specify `External Playbook Configuration` to change inputs of Playbooks triggered as part of **test-content**
* Improved performance of the **lint** command.
* Improved performance of the **validate** command when checking README images.
* ***create-id-set*** command - the default value of the **marketplace** argument was changed from ‘xsoar’ to all packs existing in the content repository. When using the command, make sure to pass the relevant marketplace to use.

## 1.5.8

* Fixed an issue where the command **doc-review** along with the argument `--release-notes` failed on yml/json files with invalid schema.
* Fixed an issue where the **lint** command failed on packs using python 3.10

## 1.5.7

* Fixed an issue where reading remote yaml files failed.
* Fixed an issue in **validate** failed with no error message for lists (when no fromVersion field was found).
* Fixed an issue when running **validate** or **format** in a gitlab repository, and failing to determine its project id.
* Added an enhancement to **split**, handling an empty output argument.
* Added the ability to add classifiers and mappers to conf.json.
* Added the Alias field to the incident field schema.

## 1.5.6

* Added 'deprecated' release notes template.
* Fixed an issue where **run-test-playbook** command failed to get the task entries when the test playbook finished with errors.
* Fixed an issue in **validate** command when running with `no-conf-json` argument to ignore the `conf.json` file.
* Added error type text (`ERROR` or `WARNING`) to **validate** error prints.
* Fixed an issue where the **format** command on test playbook did not format the ID to be equal to the name of the test playbook.
* Enhanced the **update-release-notes** command to automatically commit release notes config file upon creation.
* The **validate** command will validate that an indicator field of type html has fromVersion of 6.1.0 and above.
* The **format** command will now add fromVersion 6.1.0 to indicator field of type html.
* Added support for beta integrations in the **format** command.
* Fixed an issue where the **postman-codegen** command failed when called with the `--config-out` flag.
* Removed the integration documentation from the detailed description while performing **split** command to the unified yml file.
* Removed the line which indicates the version of the product from the README.md file for new contributions.

## 1.5.5

* Fixed an issue in the **update-release-notes** command, which did not work when changes were made in multiple packs.
* Changed the **validate** command to fail on missing test-playbooks only if no unittests are found.
* Fixed `to_kebab_case`, it will now deal with strings that have hyphens, commas or periods in them, changing them to be hyphens in the new string.
* Fixed an issue in the **create-id-set** command, where the `source` value included the git token if it was specified in the remote url.
* Fixed an issue in the **merge-id-set** command, where merging fails because of duplicates but the packs are in the XSOAR repo but in different version control.
* Fixed missing `Lists` Content Item as valid `IDSetType`
* Added enhancement for **generate-docs**. It is possible to provide both file or a comma seperated list as `examples`. Also, it's possible to provide more than one example for a script or a command.
* Added feature in **format** to sync YML and JSON files to the `master` file structure.
* Added option to specify `Incident Type`, `Incoming Mapper` and `Classifier` when configuring instance in **test-content**
* added a new command **run-test-playbook** to run a test playbook in a given XSOAR instance.
* Fixed an issue in **format** when running on a modified YML, that the `id` value is not changed to its old `id` value.
* Enhancement for **split** command, replace `ApiModule` code block to `import` when splitting a YML.
* Fixed an issue where indicator types were missing from the pack's content, when uploading using **zip-packs**.
* The request data body format generated in the **postman-codegen** will use the python argument's name and not the raw data argument's name.
* Added the flag '--filter-by-id-set' to **create-content-artifacts** to create artifacts only for items in the given id_set.json.

## 1.5.4

* Fixed an issue with the **format** command when contributing via the UI
* The **format** command will now not remove the `defaultRows` key from incident, indicator and generic fields with `type: grid`.
* Fixed an issue with the **validate** command when a layoutscontainer did not have the `fromversion` field set.
* added a new command **update-xsoar-config-file** to handle your XSOAR Configuration File.
* Added `skipVerify` argument in **upload** command to skip pack signature verification.
* Fixed an issue when the **run** command  failed running when there’s more than one playground, by explicitly using the current user’s playground.
* Added support for Job content item in the **format**, **validate**, **upload**, **create-id-set**, **find-dependecies** and **create-content-artifacts** commands.
* Added a **source** field to the **id_set** entitles.
* Two entitles will not consider as duplicates if they share the same pack and the same source.
* Fixed a bug when duplicates were found in **find_dependencies**.
* Added function **get_current_repo** to `tools`.
* The **postman-codegen** will not have duplicates argument name. It will rename them to the minimum distinguished shared path for each of them.

## 1.5.3

* The **format** command will now set `unsearchable: True` for incident, indicator and generic fields.
* Fixed an issue where the **update-release-notes** command crashes with `--help` flag.
* Added validation to the **validate** command that verifies the `unsearchable` key in incident, indicator and generic fields is set to true.
* Removed a validation that DBotRole should be set for automation that requires elevated permissions to the `XSOAR-linter` in the **lint** command.
* Fixed an issue in **Validate** command where playbooks conditional tasks were mishandeled.
* Added a validation to prevent contributors from using the `fromlicense` key as a configuration parameter in an integration's YML
* Added a validation to ensure that the type for **API token** (and similar) parameters are configured correctly as a `credential` type in the integration configuration YML.
* Added an assertion that checks for duplicated requests' names when generating an integration from a postman collection.
* Added support for [.env files](https://pypi.org/project/python-dotenv/). You can now add a `.env` file to your repository with the logging information instead of setting a global environment variables.
* When running **lint** command with --keep-container flag, the docker images are committed.
* The **validate** command will not return missing test playbook error when given a script with dynamic-section tag.

## 1.5.2

* Added a validation to **update-release-notes** command to ensure that the `--version` flag argument is in the right format.
* added a new command **coverage-analyze** to generate and print coverage reports.
* Fixed an issue in **validate** in repositories which are not in GitHub or GitLab
* Added a validation that verifies that readme image absolute links do not contain the working branch name.
* Added support for List content item in the **format**, **validate**, **download**, **upload**, **create-id-set**, **find-dependecies** and **create-content-artifacts** commands.
* Added a validation to ensure reputation command's default argument is set as an array input.
* Added the `--fail-duplicates` flag for the **merge-id-set** command which will fail the command if duplicates are found.
* Added the `--fail-duplicates` flag for the **create-id-set** command which will fail the command if duplicates are found.

## 1.5.1

* Fixed an issue where **validate** command failed to recognized test playbooks for beta integrations as valid tests.
* Fixed an issue were the **validate** command was falsely recognizing image paths in readme files.
* Fixed an issue where the **upload** command error message upon upload failure pointed to wrong file rather than to the pack metadata.
* Added a validation that verifies that each script which appears in incident fields, layouts or layout containers exists in the id_set.json.
* Fixed an issue where the **postman code-gen** command generated double dots for context outputs when it was not needed.
* Fixed an issue where there **validate** command on release notes file crashed when author image was added or modified.
* Added input handling when running **find-dependencies**, replacing string manipulations.
* Fixed an issue where the **validate** command did not handle multiple playbooks with the same name in the id_set.
* Added support for GitLab repositories in **validate**

## 1.5.0

* Fixed an issue where **upload** command failed to upload packs not under content structure.
* Added support for **init** command to run from non-content repo.
* The **split-yml** has been renamed to **split** and now supports splitting Dashboards from unified Generic Modules.
* Fixed an issue where the skipped tests validation ran on the `ApiModules` pack in the **validate** command.
* The **init** command will now create the `Generic Object` entities directories.
* Fixed an issue where the **format** command failed to recognize changed files from git.
* Fixed an issue where the **json-to-outputs** command failed checking whether `0001-01-01T00:00:00` is of type `Date`
* Added to the **generate context** command to generate context paths for integrations from an example file.
* Fixed an issue where **validate** failed on release notes configuration files.
* Fixed an issue where the **validate** command failed on pack input if git detected changed files outside of `Packs` directory.
* Fixed an issue where **validate** command failed to recognize files inside validated pack when validation release notes, resulting in a false error message for missing entity in release note.
* Fixed an issue where the **download** command failed when downloading an invalid YML, instead of skipping it.

## 1.4.9

* Added validation that the support URL in partner contribution pack metadata does not lead to a GitHub repo.
* Enhanced ***generate-docs*** with default `additionalinformation` (description) for common parameters.
* Added to **validate** command a validation that a content item's id and name will not end with spaces.
* The **format** command will now remove trailing whitespaces from content items' id and name fields.
* Fixed an issue where **update-release-notes** could fail on files outside the user given pack.
* Fixed an issue where the **generate-test-playbook** command would not place the playbook in the proper folder.
* Added to **validate** command a validation that packs with `Iron Bank` uses the latest docker from Iron Bank.
* Added to **update-release-notes** command support for `Generic Object` entities.
* Fixed an issue where playbook `fromversion` mismatch validation failed even if `skipunavailable` was set to true.
* Added to the **create artifacts** command support for release notes configuration file.
* Added validation to **validate** for release notes config file.
* Added **isoversize** and **isautoswitchedtoquietmode** fields to the playbook schema.
* Added to the **update-release-notes** command `-bc` flag to generate template for breaking changes version.
* Fixed an issue where **validate** did not search description files correctly, leading to a wrong warning message.

## 1.4.8

* Fixed an issue where yml files with `!reference` failed to load properly.
* Fixed an issue when `View Integration Documentation` button was added twice during the download and re-upload.
* Fixed an issue when `(Partner Contribution)` was added twice to the display name during the download and re-upload.
* Added the following enhancements in the **generate-test-playbook** command:
  * Added the *--commands* argument to generate tasks for specific commands.
  * Added the *--examples* argument to get the command examples file path and generate tasks from the commands and arguments specified there.
  * Added the *--upload* flag to specify whether to upload the test playbook after the generation.
  * Fixed the output condition generation for outputs of type `Boolean`.

## 1.4.7

* Fixed an issue where an empty list for a command context didn't produce an indication other than an empty table.
* Fixed an issue where the **format** command has incorrectly recognized on which files to run when running using git.
* Fixed an issue where author image validations were not checked properly.
* Fixed an issue where new old-formatted scripts and integrations were not validated.
* Fixed an issue where the wording in the from version validation error for subplaybooks was incorrect.
* Fixed an issue where the **update-release-notes** command used the old docker image version instead of the new when detecting a docker change.
* Fixed an issue where the **generate-test-playbook** command used an incorrect argument name as default
* Fixed an issue where the **json-to-outputs** command used an incorrect argument name as default when using `-d`.
* Fixed an issue where validations failed while trying to validate non content files.
* Fixed an issue where README validations did not work post VS Code formatting.
* Fixed an issue where the description validations were inconsistent when running through an integration file or a description file.

## 1.4.6

* Fixed an issue where **validate** suggests, with no reason, running **format** on missing mandatory keys in yml file.
* Skipped existence of TestPlaybook check on community and contribution integrations.
* Fixed an issue where pre-commit didn't run on the demisto_sdk/commands folder.
* The **init** command will now change the script template name in the code to the given script name.
* Expanded the validations performed on beta integrations.
* Added support for PreProcessRules in the **format**, **validate**, **download**, and **create-content-artifacts** commands.
* Improved the error messages in **generate-docs**, if an example was not provided.
* Added to **validate** command a validation that a content entity or a pack name does not contain the words "partner" and "community".
* Fixed an issue where **update-release-notes** ignores *--text* flag while using *-f*
* Fixed the outputs validations in **validate** so enrichment commands will not be checked to have DBotScore outputs.
* Added a new validation to require the dockerimage key to exist in an integration and script yml files.
* Enhanced the **generate-test-playbook** command to use only integration tested on commands, rather than (possibly) other integrations implementing them.
* Expanded unify command to support GenericModules - Unifies a GenericModule object with its Dashboards.
* Added validators for generic objects:
  * Generic Field validator - verify that the 'fromVersion' field is above 6.5.0, 'group' field equals 4 and 'id' field starts with the prefix 'generic_'.
  * Generic Type validator - verify that the 'fromVersion' field is above 6.5.0
  * Generic Module validator - verify that the 'fromVersion' field is above 6.5.0
  * Generic Definition validator - verify that the 'fromVersion' field is above 6.5.0
* Expanded Format command to support Generic Objects - Fixes generic objects according to their validations.
* Fixed an issue where the **update-release-notes** command did not handle ApiModules properly.
* Added option to enter a dictionary or json of format `[{field_name:description}]` in the **json-to-outputs** command,
  with the `-d` flag.
* Improved the outputs for the **format** command.
* Fixed an issue where the validations performed after the **format** command were inconsistent with **validate**.
* Added to the **validate** command a validation for the author image.
* Updated the **create-content-artifacts** command to support generic modules, definitions, fields and types.
* Added an option to ignore errors for file paths and not only file name in .pack-ignore file.

## 1.4.5

* Enhanced the **postman-codegen** command to name all generated arguments with lower case.
* Fixed an issue where the **find-dependencies** command miscalculated the dependencies for playbooks that use generic commands.
* Fixed an issue where the **validate** command failed in external repositories in case the DEMISTO_SDK_GITHUB_TOKEN was not set.
* Fixed an issue where **openapi-codegen** corrupted the swagger file by overwriting configuration to swagger file.
* Updated the **upload** command to support uploading zipped packs to the marketplace.
* Added to the **postman-codegen** command support of path variables.
* Fixed an issue where **openapi-codegen** entered into an infinite loop on circular references in the swagger file.
* The **format** command will now set `fromVersion: 6.2.0` for widgets with 'metrics' data type.
* Updated the **find-dependencies** command to support generic modules, definitions, fields and types.
* Fixed an issue where **openapi-codegen** tried to extract reference example outputs, leading to an exception.
* Added an option to ignore secrets automatically when using the **init** command to create a pack.
* Added a tool that gives the ability to temporarily suppress console output.

## 1.4.4

* When formatting incident types with Auto-Extract rules and without mode field, the **format** command will now add the user selected mode.
* Added new validation that DBotRole is set for scripts that requires elevated permissions to the `XSOAR-linter` in the **lint** command.
* Added url escaping to markdown human readable section in generate docs to avoid autolinking.
* Added a validation that mapper's id and name are matching. Updated the format of mapper to include update_id too.
* Added a validation to ensure that image paths in the README files are valid.
* Fixed **find_type** function to correctly find test files, such as, test script and test playbook.
* Added scheme validations for the new Generic Object Types, Fields, and Modules.
* Renamed the flag *--input-old-version* to *--old-version* in the **generate-docs** command.
* Refactored the **update-release-notes** command:
  * Replaced the *--all* flag with *--use-git* or *-g*.
  * Added the *--force* flag to update the pack release notes without changes in the pack.
  * The **update-release-notes** command will now update all dependent integrations on ApiModule change, even if not specified.
  * If more than one pack has changed, the full list of updated packs will be printed at the end of **update-release-notes** command execution.
  * Fixed an issue where the **update-release-notes** command did not add docker image release notes entry for release notes file if a script was changed.
  * Fixed an issue where the **update-release-notes** command did not detect changed files that had the same name.
  * Fixed an issue in the **update-release-notes** command where the version support of JSON files was mishandled.
* Fixed an issue where **format** did not skip files in test and documentation directories.
* Updated the **create-id-set** command to support generic modules, definitions, fields and types.
* Changed the **convert** command to generate old layout fromversion to 5.0.0 instead of 4.1.0
* Enhanced the command **postman-codegen** with type hints for templates.

## 1.4.3

* Fixed an issue where **json-to-outputs** command returned an incorrect output when json is a list.
* Fixed an issue where if a pack README.md did not exist it could cause an error in the validation process.
* Fixed an issue where the *--name* was incorrectly required in the **init** command.
* Adding the option to run **validate** on a specific path while using git (*-i* & *-g*).
* The **format** command will now change UUIDs in .yml and .json files to their respective content entity name.
* Added a playbook validation to check if a task sub playbook exists in the id set in the **validate** command.
* Added the option to add new tags/usecases to the approved list and to the pack metadata on the same pull request.
* Fixed an issue in **test_content** where when different servers ran tests for the same integration, the server URL parameters were not set correctly.
* Added a validation in the **validate** command to ensure that the ***endpoint*** command is configured correctly in yml file.
* Added a warning when pack_metadata's description field is longer than 130 characters.
* Fixed an issue where a redundant print occurred on release notes validation.
* Added new validation in the **validate** command to ensure that the minimal fromVersion in a widget of type metrics will be 6.2.0.
* Added the *--release-notes* flag to demisto-sdk to get the current version release notes entries.

## 1.4.2

* Added to `pylint` summary an indication if a test was skipped.
* Added to the **init** command the option to specify fromversion.
* Fixed an issue where running **init** command without filling the metadata file.
* Added the *--docker-timeout* flag in the **lint** command to control the request timeout for the Docker client.
* Fixed an issue where **update-release-notes** command added only one docker image release notes entry for release notes file, and not for every entity whom docker image was updated.
* Added a validation to ensure that incident/indicator fields names starts with their pack name in the **validate** command. (Checked only for new files and only when using git *-g*)
* Updated the **find-dependencies** command to return the 'dependencies' according the layout type ('incident', 'indicator').
* Enhanced the "vX" display name validation for scripts and integrations in the **validate** command to check for every versioned script or integration, and not only v2.
* Added the *--fail-duplicates* flag for the **create-id-set** command which will fail the command if duplicates are found.
* Added to the **generate-docs** command automatic addition to git when a new readme file is created.

## 1.4.1

* When in private repo without `DEMSITO_SDK_GITHUB_TOKEN` configured, get_remote_file will take files from the local origin/master.
* Enhanced the **unify** command when giving input of a file and not a directory return a clear error message.
* Added a validation to ensure integrations are not skipped and at least one test playbook is not skipped for each integration or script.
* Added to the Content Tests support for `context_print_dt`, which queries the incident context and prints the result as a json.
* Added new validation for the `xsoar_config.json` file in the **validate** command.
* Added a version differences section to readme in **generate-docs** command.
* Added the *--docs-format* flag in the **integration-diff** command to get the output in README format.
* Added the *--input-old-version* and *--skip-breaking-changes* flags in the **generate-docs** command to get the details for the breaking section and to skip the breaking changes section.

## 1.4.0

* Enable passing a comma-separated list of paths for the `--input` option of the **lint** command.
* Added new validation of unimplemented test-module command in the code to the `XSOAR-linter` in the **lint** command.
* Fixed the **generate-docs** to handle integration authentication parameter.
* Added a validation to ensure that description and README do not contain the word 'Demisto'.
* Improved the deprecated message validation required from playbooks and scripts.
* Added the `--quite-bc-validation` flag for the **validate** command to run the backwards compatibility validation in quite mode (errors is treated like warnings).
* Fixed the **update release notes** command to display a name for old layouts.
* Added the ability to append to the pack README credit to contributors.
* Added identification for parameter differences in **integration-diff** command.
* Fixed **format** to use git as a default value.
* Updated the **upload** command to support reports.
* Fixed an issue where **generate-docs** command was displaying 'None' when credentials parameter display field configured was not configured.
* Fixed an issue where **download** did not return exit code 1 on failure.
* Updated the validation that incident fields' names do not contain the word incident will aplly to core packs only.
* Added a playbook validation to verify all conditional tasks have an 'else' path in **validate** command.
* Renamed the GitHub authentication token environment variable `GITHUB_TOKEN` to `DEMITO_SDK_GITHUB_TOKEN`.
* Added to the **update-release-notes** command automatic addition to git when new release notes file is created.
* Added validation to ensure that integrations, scripts, and playbooks do not contain the entity type in their names.
* Added the **convert** command to convert entities between XSOAR versions.
* Added the *--deprecate* flag in **format** command to deprecate integrations, scripts, and playbooks.
* Fixed an issue where ignoring errors did not work when running the **validate** command on specific files (-i).

## 1.3.9

* Added a validation verifying that the pack's README.md file is not equal to pack description.
* Fixed an issue where the **Assume yes** flag did not work properly for some entities in the **format** command.
* Improved the error messages for separators in folder and file names in the **validate** command.
* Removed the **DISABLE_SDK_VERSION_CHECK** environment variable. To disable new version checks, use the **DEMISTO_SDK_SKIP_VERSION_CHECK** envirnoment variable.
* Fixed an issue where the demisto-sdk version check failed due to a rate limit.
* Fixed an issue with playbooks scheme validation.

## 1.3.8

* Updated the **secrets** command to work on forked branches.

## 1.3.7

* Added a validation to ensure correct image and description file names.
* Fixed an issue where the **validate** command failed when 'display' field in credentials param in yml is empty but 'displaypassword' was provided.
* Added the **integration-diff** command to check differences between two versions of an integration and to return a report of missing and changed elements in the new version.
* Added a validation verifying that the pack's README.md file is not missing or empty for partner packs or packs contains use cases.
* Added a validation to ensure that the integration and script folder and file names will not contain separators (`_`, `-`, ``).
* When formatting new pack, the **format** command will set the *fromversion* key to 5.5.0 in the new files without fromversion.

## 1.3.6

* Added a validation that core packs are not dependent on non-core packs.
* Added a validation that a pack name follows XSOAR standards.
* Fixed an issue where in some cases the `get_remote_file` function failed due to an invalid path.
* Fixed an issue where running **update-release-notes** with updated integration logo, did not detect any file changes.
* Fixed an issue where the **create-id-set** command did not identify unified integrations correctly.
* Fixed an issue where the `CommonTypes` pack was not identified as a dependency for all feed integrations.
* Added support for running SDK commands in private repositories.
* Fixed an issue where running the **init** command did not set the correct category field in an integration .yml file for a newly created pack.
* When formatting new contributed pack, the **format** command will set the *fromversion* key to 6.0.0 in the relevant files.
* If the environment variable "DISABLE_SDK_VERSION_CHECK" is define, the demisto-sdk will no longer check for newer version when running a command.
* Added the `--use-pack-metadata` flag for the **find-dependencies** command to update the calculated dependencies using the the packs metadata files.
* Fixed an issue where **validate** failed on scripts in case the `outputs` field was set to `None`.
* Fixed an issue where **validate** was failing on editing existing release notes.
* Added a validation for README files verifying that the file doesn't contain template text copied from HelloWorld or HelloWorldPremium README.

## 1.3.5

* Added a validation that layoutscontainer's id and name are matching. Updated the format of layoutcontainer to include update_id too.
* Added a validation that commands' names and arguments in core packs, or scripts' arguments do not contain the word incident.
* Fixed issue where running the **generate-docs** command with -c flag ran all the commands and not just the commands specified by the flag.
* Fixed the error message of the **validate** command to not always suggest adding the *description* field.
* Fixed an issue where running **format** on feed integration generated invalid parameter structure.
* Fixed an issue where the **generate-docs** command did not add all the used scripts in a playbook to the README file.
* Fixed an issue where contrib/partner details might be added twice to the same file, when using unify and create-content-artifacts commands
* Fixed issue where running **validate** command on image-related integration did not return the correct outputs to json file.
* When formatting playbooks, the **format** command will now remove empty fields from SetIncident, SetIndicator, CreateNewIncident, CreateNewIndicator script arguments.
* Added an option to fill in the developer email when running the **init** command.

## 1.3.4

* Updated the **validate** command to check that the 'additionalinfo' field only contains the expected value for feed required parameters and not equal to it.
* Added a validation that community/partner details are not in the detailed description file.
* Added a validation that the Use Case tag in pack_metadata file is only used when the pack contains at least one PB, Incident Type or Layout.
* Added a validation that makes sure outputs in integrations are matching the README file when only README has changed.
* Added the *hidden* field to the integration schema.
* Fixed an issue where running **format** on a playbook whose `name` does not equal its `id` would cause other playbooks who use that playbook as a sub-playbook to fail.
* Added support for local custom command configuration file `.demisto-sdk-conf`.
* Updated the **format** command to include an update to the description file of an integration, to remove community/partner details.

## 1.3.3

* Fixed an issue where **lint** failed where *.Dockerfile* exists prior running the lint command.
* Added FeedHelloWorld template option for *--template* flag in **demisto-sdk init** command.
* Fixed issue where **update-release-notes** deleted release note file if command was called more than once.
* Fixed issue where **update-release-notes** added docker image release notes every time the command was called.
* Fixed an issue where running **update-release-notes** on a pack with newly created integration, had also added a docker image entry in the release notes.
* Fixed an issue where `XSOAR-linter` did not find *NotImplementedError* in main.
* Added validation for README files verifying their length (over 30 chars).
* When using *-g* flag in the **validate** command it will now ignore untracked files by default.
* Added the *--include-untracked* flag to the **validate** command to include files which are untracked by git in the validation process.
* Improved the `pykwalify` error outputs in the **validate** command.
* Added the *--print-pykwalify* flag to the **validate** command to print the unchanged output from `pykwalify`.

## 1.3.2

* Updated the format of the outputs when using the *--json-file* flag to create a JSON file output for the **validate** and **lint** commands.
* Added the **doc-review** command to check spelling in .md and .yml files as well as a basic release notes review.
* Added a validation that a pack's display name does not already exist in content repository.
* Fixed an issue where the **validate** command failed to detect duplicate params in an integration.
* Fixed an issue where the **validate** command failed to detect duplicate arguments in a command in an integration.

## 1.3.1

* Fixed an issue where the **validate** command failed to validate the release notes of beta integrations.
* Updated the **upload** command to support indicator fields.
* The **validate** and **update-release-notes** commands will now check changed files against `demisto/master` if it is configured locally.
* Fixed an issue where **validate** would incorrectly identify files as renamed.
* Added a validation that integration properties (such as feed, mappers, mirroring, etc) are not removed.
* Fixed an issue where **validate** failed when comparing branch against commit hash.
* Added the *--no-pipenv* flag to the **split-yml** command.
* Added a validation that incident fields and incident types are not removed from mappers.
* Fixed an issue where the *c
reate-id-set* flag in the *validate* command did not work while not using git.
* Added the *hiddenusername* field to the integration schema.
* Added a validation that images that are not integration images, do not ask for a new version or RN

## 1.3.0

* Do not collect optional dependencies on indicator types reputation commands.
* Fixed an issue where downloading indicator layoutscontainer objects failed.
* Added a validation that makes sure outputs in integrations are matching the README file.
* Fixed an issue where the *create-id-set* flag in the **validate** command did not work.
* Added a warning in case no id_set file is found when running the **validate** command.
* Fixed an issue where changed files were not recognised correctly on forked branches in the **validate** and the **update-release-notes** commands.
* Fixed an issue when files were classified incorrectly when running *update-release-notes*.
* Added a validation that integration and script file paths are compatible with our convention.
* Fixed an issue where id_set.json file was re created whenever running the generate-docs command.
* added the *--json-file* flag to create a JSON file output for the **validate** and **lint** commands.

## 1.2.19

* Fixed an issue where merge id_set was not updated to work with the new entity of Packs.
* Added a validation that the playbook's version matches the version of its sub-playbooks, scripts, and integrations.

## 1.2.18

* Changed the *skip-id-set-creation* flag to *create-id-set* in the **validate** command. Its default value will be False.
* Added support for the 'cve' reputation command in default arg validation.
* Filter out generic and reputation command from scripts and playbooks dependencies calculation.
* Added support for the incident fields in outgoing mappers in the ID set.
* Added a validation that the taskid field and the id field under the task field are both from uuid format and contain the same value.
* Updated the **format** command to generate uuid value for the taskid field and for the id under the task field in case they hold an invalid values.
* Exclude changes from doc_files directory on validation.
* Added a validation that an integration command has at most one default argument.
* Fixing an issue where pack metadata version bump was not enforced when modifying an old format (unified) file.
* Added validation that integration parameter's display names are capitalized and spaced using whitespaces and not underscores.
* Fixed an issue where beta integrations where not running deprecation validations.
* Allowed adding additional information to the deprecated description.
* Fixing an issue when escaping less and greater signs in integration params did not work as expected.

## 1.2.17

* Added a validation that the classifier of an integration exists.
* Added a validation that the mapper of an integration exists.
* Added a validation that the incident types of a classifier exist.
* Added a validation that the incident types of a mapper exist.
* Added support for *text* argument when running **demisto-sdk update-release-notes** on the ApiModules pack.
* Added a validation for the minimal version of an indicator field of type grid.
* Added new validation for incident and indicator fields in classifiers mappers and layouts exist in the content.
* Added cache for get_remote_file to reducing failures from accessing the remote repo.
* Fixed an issue in the **format** command where `_dev` or `_copy` suffixes weren't removed from the `id` of the given playbooks.
* Playbook dependencies from incident and indicator fields are now marked as optional.
* Mappers dependencies from incident types and incident fields are now marked as optional.
* Classifier dependencies from incident types are now marked as optional.
* Updated **demisto-sdk init** command to no longer create `created` field in pack_metadata file
* Updated **generate-docs** command to take the parameters names in setup section from display field and to use additionalinfo field when exist.
* Using the *verbose* argument in the **find-dependencies** command will now log to the console.
* Improved the deprecated message validation required from integrations.
* Fixed an issue in the **generate-docs** command where **Context Example** section was created when it was empty.

## 1.2.16

* Added allowed ignore errors to the *IDSetValidator*.
* Fixed an issue where an irrelevant id_set validation ran in the **validate** command when using the *--id-set* flag.
* Fixed an issue were **generate-docs** command has failed if a command did not exist in commands permissions file.
* Improved a **validate** command message for missing release notes of api module dependencies.

## 1.2.15

* Added the *ID101* to the allowed ignored errors.

## 1.2.14

* SDK repository is now mypy check_untyped_defs complaint.
* The lint command will now ignore the unsubscriptable-object (E1136) pylint error in dockers based on python 3.9 - this will be removed once a new pylint version is released.
* Added an option for **format** to run on a whole pack.
* Added new validation of unimplemented commands from yml in the code to `XSOAR-linter`.
* Fixed an issue where Auto-Extract fields were only checked for newly added incident types in the **validate** command.
* Added a new warning validation of direct access to args/params dicts to `XSOAR-linter`.

## 1.2.13

* Added new validation of indicators usage in CommandResults to `XSOAR-linter`.
* Running **demisto-sdk lint** will automatically run on changed files (same behavior as the -g flag).
* Removed supported version message from the documentation when running **generate_docs**.
* Added a print to indicate backwards compatibility is being checked in **validate** command.
* Added a percent print when running the **validate** command with the *-a* flag.
* Fixed a regression in the **upload** command where it was ignoring `DEMISTO_VERIFY_SSL` env var.
* Fixed an issue where the **upload** command would fail to upload beta integrations.
* Fixed an issue where the **validate** command did not create the *id_set.json* file when running with *-a* flag.
* Added price change validation in the **validate** command.
* Added validations that checks in read-me for empty sections or leftovers from the auto generated read-me that should be changed.
* Added new code validation for *NotImplementedError* to raise a warning in `XSOAR-linter`.
* Added validation for support types in the pack metadata file.
* Added support for *--template* flag in **demisto-sdk init** command.
* Fixed an issue with running **validate** on master branch where the changed files weren't compared to previous commit when using the *-g* flag.
* Fixed an issue where the `XSOAR-linter` ran *NotImplementedError* validation on scripts.
* Added support for Auto-Extract feature validation in incident types in the **validate** command.
* Fixed an issue in the **lint** command where the *-i* flag was ignored.
* Improved **merge-id-sets** command to support merge between two ID sets that contain the same pack.
* Fixed an issue in the **lint** command where flake8 ran twice.

## 1.2.12

* Bandit now reports also on medium severity issues.
* Fixed an issue with support for Docker Desktop on Mac version 2.5.0+.
* Added support for vulture and mypy linting when running without docker.
* Added support for *prev-ver* flag in **update-release-notes** command.
* Improved retry support when building docker images for linting.
* Added the option to create an ID set on a specific pack in **create-id-set** command.
* Added the *--skip-id-set-creation* flag to **validate** command in order to add the capability to run validate command without creating id_set validation.
* Fixed an issue where **validate** command checked docker image tag on ApiModules pack.
* Fixed an issue where **find-dependencies** did not calculate dashboards and reports dependencies.
* Added supported version message to the documentation and release notes files when running **generate_docs** and **update-release-notes** commands respectively.
* Added new code validations for *NotImplementedError* exception raise to `XSOAR-linter`.
* Command create-content-artifacts additional support for **Author_image.png** object.
* Fixed an issue where schemas were not enforced for incident fields, indicator fields and old layouts in the validate command.
* Added support for **update-release-notes** command to update release notes according to master branch.

## 1.2.11

* Fixed an issue where the ***generate-docs*** command reset the enumeration of line numbering after an MD table.
* Updated the **upload** command to support mappers.
* Fixed an issue where exceptions were no printed in the **format** while the *--verbose* flag is set.
* Fixed an issue where *--assume-yes* flag did not work in the **format** command when running on a playbook without a `fromversion` field.
* Fixed an issue where the **format** command would fail in case `conf.json` file was not found instead of skipping the update.
* Fixed an issue where integration with v2 were recognised by the `name` field instead of the `display` field in the **validate** command.
* Added a playbook validation to check if a task script exists in the id set in the **validate** command.
* Added new integration category `File Integrity Management` in the **validate** command.

## 1.2.10

* Added validation for approved content pack use-cases and tags.
* Added new code validations for *CommonServerPython* import to `XSOAR-linter`.
* Added *default value* and *predefined values* to argument description in **generate-docs** command.
* Added a new validation that checks if *get-mapping-fields* command exists if the integration schema has *{ismappable: true}* in **validate** command.
* Fixed an issue where the *--staged* flag recognised added files as modified in the **validate** command.
* Fixed an issue where a backwards compatibility warning was raised for all added files in the **validate** command.
* Fixed an issue where **validate** command failed when no tests were given for a partner supported pack.
* Updated the **download** command to support mappers.
* Fixed an issue where the ***format*** command added a duplicate parameter.
* For partner supported content packs, added support for a list of emails.
* Removed validation of README files from the ***validate*** command.
* Fixed an issue where the ***validate*** command required release notes for ApiModules pack.

## 1.2.9

* Fixed an issue in the **openapi_codegen** command where it created duplicate functions name from the swagger file.
* Fixed an issue in the **update-release-notes** command where the *update type* argument was not verified.
* Fixed an issue in the **validate** command where no error was raised in case a non-existing docker image was presented.
* Fixed an issue in the **format** command where format failed when trying to update invalid Docker image.
* The **format** command will now preserve the **isArray** argument in integration's reputation commands and will show a warning if it set to **false**.
* Fixed an issue in the **lint** command where *finally* clause was not supported in main function.
* Fixed an issue in the **validate** command where changing any entity ID was not validated.
* Fixed an issue in the **validate** command where *--staged* flag did not bring only changed files.
* Fixed the **update-release-notes** command to ignore changes in the metadata file.
* Fixed the **validate** command to ignore metadata changes when checking if a version bump is needed.

## 1.2.8

* Added a new validation that checks in playbooks for the usage of `DeleteContext` in **validate** command.
* Fixed an issue in the **upload** command where it would try to upload content entities with unsupported versions.
* Added a new validation that checks in playbooks for the usage of specific instance in **validate** command.
* Added the **--staged** flag to **validate** command to run on staged files only.

## 1.2.7

* Changed input parameters in **find-dependencies** command.
  * Use ***-i, --input*** instead of ***-p, --path***.
  * Use ***-idp, --id-set-path*** instead of ***-i, --id-set-path***.
* Fixed an issue in the **unify** command where it crashed on an integration without an image file.
* Fixed an issue in the **format** command where unnecessary files were not skipped.
* Fixed an issue in the **update-release-notes** command where the *text* argument was not respected in all cases.
* Fixed an issue in the **validate** command where a warning about detailed description was given for unified or deprecated integrations.
* Improved the error returned by the **validate** command when running on files using the old format.

## 1.2.6

* No longer require setting `DEMISTO_README_VALIDATION` env var to enable README mdx validation. Validation will now run automatically if all necessary node modules are available.
* Fixed an issue in the **validate** command where the `--skip-pack-dependencies` would not skip id-set creation.
* Fixed an issue in the **validate** command where validation would fail if supplied an integration with an empty `commands` key.
* Fixed an issue in the **validate** command where validation would fail due to a required version bump for packs which are not versioned.
* Will use env var `DEMISTO_VERIFY_SSL` to determine if to use a secure connection for commands interacting with the Server when `--insecure` is not passed. If working with a local Server without a trusted certificate, you can set env var `DEMISTO_VERIFY_SSL=no` to avoid using `--insecure` on each command.
* Unifier now adds a link to the integration documentation to the integration detailed description.
* Fixed an issue in the **secrets** command where ignored secrets were not skipped.

## 1.2.5

* Added support for special fields: *defaultclassifier*, *defaultmapperin*, *defaultmapperout* in **download** command.
* Added -y option **format** command to assume "yes" as answer to all prompts and run non-interactively
* Speed up improvements for `validate` of README files.
* Updated the **format** command to adhere to the defined content schema and sub-schemas, aligning its behavior with the **validate** command.
* Added support for canvasContextConnections files in **format** command.

## 1.2.4

* Updated detailed description for community integrations.

## 1.2.3

* Fixed an issue where running **validate** failed on playbook with task that adds tags to the evidence data.
* Added the *displaypassword* field to the integration schema.
* Added new code validations to `XSOAR-linter`.
  * As warnings messages:
    * `demisto.params()` should be used only inside main function.
    * `demisto.args()` should be used only inside main function.
    * Functions args should have type annotations.
* Added `fromversion` field validation to test playbooks and scripts in **validate** command.

## 1.2.2

* Add support for warning msgs in the report and summary to **lint** command.
* Fixed an issue where **json-to-outputs** determined bool values as int.
* Fixed an issue where **update-release-notes** was crushing on `--all` flag.
* Fixed an issue where running **validate**, **update-release-notes** outside of content repo crushed without a meaningful error message.
* Added support for layoutscontainer in **init** contribution flow.
* Added a validation for tlp_color param in feeds in **validate** command.
* Added a validation for removal of integration parameters in **validate** command.
* Fixed an issue where **update-release-notes** was failing with a wrong error message when no pack or input was given.
* Improved formatting output of the **generate-docs** command.
* Add support for env variable *DEMISTO_SDK_ID_SET_REFRESH_INTERVAL*. Set this env variable to the refresh interval in minutes. The id set will be regenerated only if the refresh interval has passed since the last generation. Useful when generating Script documentation, to avoid re-generating the id_set every run.
* Added new code validations to `XSOAR-linter`.
  * As error messages:
    * Longer than 10 seconds sleep statements for non long running integrations.
    * exit() usage.
    * quit() usage.
  * As warnings messages:
    * `demisto.log` should not be used.
    * main function existence.
    * `demito.results` should not be used.
    * `return_output` should not be used.
    * try-except statement in main function.
    * `return_error` usage in main function.
    * only once `return_error` usage.
* Fixed an issue where **lint** command printed logs twice.
* Fixed an issue where *suffix* did not work as expected in the **create-content-artifacts** command.
* Added support for *prev-ver* flag in **lint** and **secrets** commands.
* Added support for *text* flag to **update-release-notes** command to add the same text to all release notes.
* Fixed an issue where **validate** did not recognize added files if they were modified locally.
* Added a validation that checks the `fromversion` field exists and is set to 5.0.0 or above when working or comparing to a non-feature branch in **validate** command.
* Added a validation that checks the certification field in the pack_metadata file is valid in **validate** command.
* The **update-release-notes** command will now automatically add docker image update to the release notes.

## 1.2.1

* Added an additional linter `XSOAR-linter` to the **lint** command which custom validates py files. currently checks for:
  * `Sys.exit` usages with non zero value.
  * Any `Print` usages.
* Fixed an issue where renamed files were failing on *validate*.
* Fixed an issue where single changed files did not required release notes update.
* Fixed an issue where doc_images required release-notes and validations.
* Added handling of dependent packs when running **update-release-notes** on changed *APIModules*.
  * Added new argument *--id-set-path* for id_set.json path.
  * When changes to *APIModule* is detected and an id_set.json is available - the command will update the dependent pack as well.
* Added handling of dependent packs when running **validate** on changed *APIModules*.
  * Added new argument *--id-set-path* for id_set.json path.
  * When changes to *APIModule* is detected and an id_set.json is available - the command will validate that the dependent pack has release notes as well.
* Fixed an issue where the find_type function didn't recognize file types correctly.
* Fixed an issue where **update-release-notes** command did not work properly on Windows.
* Added support for indicator fields in **update-release-notes** command.
* Fixed an issue where files in test dirs where being validated.

## 1.2.0

* Fixed an issue where **format** did not update the test playbook from its pack.
* Fixed an issue where **validate** validated non integration images.
* Fixed an issue where **update-release-notes** did not identified old yml integrations and scripts.
* Added revision templates to the **update-release-notes** command.
* Fixed an issue where **update-release-notes** crashed when a file was renamed.
* Fixed an issue where **validate** failed on deleted files.
* Fixed an issue where **validate** validated all images instead of packs only.
* Fixed an issue where a warning was not printed in the **format** in case a non-supported file type is inputted.
* Fixed an issue where **validate** did not fail if no release notes were added when adding files to existing packs.
* Added handling of incorrect layout paths via the **format** command.
* Refactor **create-content-artifacts** command - Efficient artifacts creation and better logging.
* Fixed an issue where image and description files were not handled correctly by **validate** and **update-release-notes** commands.
* Fixed an issue where the **format** command didn't remove all extra fields in a file.
* Added an error in case an invalid id_set.json file is found while running the **validate** command.
* Added fetch params checks to the **validate** command.

## 1.1.11

* Added line number to secrets' path in **secrets** command report.
* Fixed an issue where **init** a community pack did not present the valid support URL.
* Fixed an issue where **init** offered a non relevant pack support type.
* Fixed an issue where **lint** did not pull docker images for powershell.
* Fixed an issue where **find-dependencies** did not find all the script dependencies.
* Fixed an issue where **find-dependencies** did not collect indicator fields as dependencies for playbooks.
* Updated the **validate** and the **secrets** commands to be less dependent on regex.
* Fixed an issue where **lint** did not run on circle when docker did not return ping.
* Updated the missing release notes error message (RN106) in the **Validate** command.
* Fixed an issue where **Validate** would return missing release notes when two packs with the same substring existed in the modified files.
* Fixed an issue where **update-release-notes** would add duplicate release notes when two packs with the same substring existed in the modified files.
* Fixed an issue where **update-release-notes** would fail to bump new versions if the feature branch was out of sync with the master branch.
* Fixed an issue where a non-descriptive error would be returned when giving the **update-release-notes** command a pack which can not be found.
* Added dependencies check for *widgets* in **find-dependencies** command.
* Added a `update-docker` flag to **format** command.
* Added a `json-to-outputs` flag to the **run** command.
* Added a verbose (`-v`) flag to **format** command.
* Fixed an issue where **download** added the prefix "playbook-" to the name of playbooks.

## 1.1.10

* Updated the **init** command. Relevant only when passing the *--contribution* argument.
  * Added the *--author* option.
  * The *support* field of the pack's metadata is set to *community*.
* Added a proper error message in the **Validate** command upon a missing description in the root of the yml.
* **Format** now works with a relative path.
* **Validate** now fails when all release notes have been excluded.
* Fixed issue where correct error message would not propagate for invalid images.
* Added the *--skip-pack-dependencies* flag to **validate** command to skip pack dependencies validation. Relevant when using the *-g* flag.
* Fixed an issue where **Validate** and **Format** commands failed integrations with `defaultvalue` field in fetch incidents related parameters.
* Fixed an issue in the **Validate** command in which unified YAML files were not ignored.
* Fixed an issue in **generate-docs** where scripts and playbooks inputs and outputs were not parsed correctly.
* Fixed an issue in the **openapi-codegen** command where missing reference fields in the swagger JSON caused errors.
* Fixed an issue in the **openapi-codegen** command where empty objects in the swagger JSON paths caused errors.
* **update-release-notes** command now accept path of the pack instead of pack name.
* Fixed an issue where **generate-docs** was inserting unnecessary escape characters.
* Fixed an issue in the **update-release-notes** command where changes to the pack_metadata were not detected.
* Fixed an issue where **validate** did not check for missing release notes in old format files.

## 1.1.9

* Fixed an issue where **update-release-notes** command failed on invalid file types.

## 1.1.8

* Fixed a regression where **upload** command failed on test playbooks.
* Added new *githubUser* field in pack metadata init command.
* Support beta integration in the commands **split-yml, extract-code, generate-test-playbook and generate-docs.**
* Fixed an issue where **find-dependencies** ignored *toversion* field in content items.
* Added support for *layoutscontainer*, *classifier_5_9_9*, *mapper*, *report*, and *widget* in the **Format** command.
* Fixed an issue where **Format** will set the `ID` field to be equal to the `name` field in modified playbooks.
* Fixed an issue where **Format** did not work for test playbooks.
* Improved **update-release-notes** command:
  * Write content description to release notes for new items.
  * Update format for file types without description: Connections, Incident Types, Indicator Types, Layouts, Incident Fields.
* Added a validation for feedTags param in feeds in **validate** command.
* Fixed readme validation issue in community support packs.
* Added the **openapi-codegen** command to generate integrations from OpenAPI specification files.
* Fixed an issue were release notes validations returned wrong results for *CommonScripts* pack.
* Added validation for image links in README files in **validate** command.
* Added a validation for default value of fetch param in feeds in **validate** command.
* Fixed an issue where the **Init** command failed on scripts.

## 1.1.7

* Fixed an issue where running the **format** command on feed integrations removed the `defaultvalue` fields.
* Playbook branch marked with *skipunavailable* is now set as an optional dependency in the **find-dependencies** command.
* The **feedReputation** parameter can now be hidden in a feed integration.
* Fixed an issue where running the **unify** command on JS package failed.
* Added the *--no-update* flag to the **find-dependencies** command.
* Added the following validations in **validate** command:
  * Validating that a pack does not depend on NonSupported / Deprecated packs.

## 1.1.6

* Added the *--description* option to the **init** command.
* Added the *--contribution* option to the **init** command which converts a contribution zip to proper pack format.
* Improved **validate** command performance time and outputs.
* Added the flag *--no-docker-checks* to **validate** command to skip docker checks.
* Added the flag *--print-ignored-files* to **validate** command to print ignored files report when the command is done.
* Added the following validations in **validate** command:
  * Validating that existing release notes are not modified.
  * Validating release notes are not added to new packs.
  * Validating that the "currentVersion" field was raised in the pack_metadata for modified packs.
  * Validating that the timestamp in the "created" field in the pack_metadata is in ISO format.
* Running `demisto-sdk validate` will run the **validate** command using git and only on committed files (same as using *-g --post-commit*).
* Fixed an issue where release notes were not checked correctly in **validate** command.
* Fixed an issue in the **create-id-set** command where optional playbook tasks were not taken into consideration.
* Added a prompt to the `demisto-sdk update-release-notes` command to prompt users to commit changes before running the release notes command.
* Added support to `layoutscontainer` in **validate** command.

## 1.1.5

* Fixed an issue in **find-dependencies** command.
* **lint** command now verifies flake8 on CommonServerPython script.

## 1.1.4

* Fixed an issue with the default output file name of the **unify** command when using "." as an output path.
* **Unify** command now adds contributor details to the display name and description.
* **Format** command now adds *isFetch* and *incidenttype* fields to integration yml.
* Removed the *feedIncremental* field from the integration schema.
* **Format** command now adds *feedBypassExclusionList*, *Fetch indicators*, *feedReputation*, *feedReliability*,
     *feedExpirationPolicy*, *feedExpirationInterval* and *feedFetchInterval* fields to integration yml.
* Fixed an issue in the playbooks schema.
* Fixed an issue where generated release notes were out of order.
* Improved pack dependencies detection.
* Fixed an issue where test playbooks were mishandled in **validate** command.

## 1.1.3

* Added a validation for invalid id fields in indicators types files in **validate** command.
* Added default behavior for **update-release-notes** command.
* Fixed an error where README files were failing release notes validation.
* Updated format of generated release notes to be more user friendly.
* Improved error messages for the **update-release-notes** command.
* Added support for `Connections`, `Dashboards`, `Widgets`, and `Indicator Types` to **update-release-notes** command.
* **Validate** now supports scripts under the *TestPlaybooks* directory.
* Fixed an issue where **validate** did not support powershell files.

## 1.1.2

* Added a validation for invalid playbookID fields in incidents types files in **validate** command.
* Added a code formatter for python files.
* Fixed an issue where new and old classifiers where mixed on validate command.
* Added *feedIncremental* field to the integration schema.
* Fixed error in the **upload** command where unified YMLs were not uploaded as expected if the given input was a pack.
* Fixed an issue where the **secrets** command failed due to a space character in the file name.
* Ignored RN validation for *NonSupported* pack.
* You can now ignore IF107, SC100, RP102 error codes in the **validate** command.
* Fixed an issue where the **download** command was crashing when received as input a JS integration or script.
* Fixed an issue where **validate** command checked docker image for JS integrations and scripts.
* **validate** command now checks scheme for reports and connections.
* Fixed an issue where **validate** command checked docker when running on all files.
* Fixed an issue where **validate** command did not fail when docker image was not on the latest numeric tag.
* Fixed an issue where beta integrations were not validated correctly in **validate** command.

## 1.1.1

* fixed and issue where file types were not recognized correctly in **validate** command.
* Added better outputs for validate command.

## 1.1.0

* Fixed an issue where changes to only non-validated files would fail validation.
* Fixed an issue in **validate** command where moved files were failing validation for new packs.
* Fixed an issue in **validate** command where added files were failing validation due to wrong file type detection.
* Added support for new classifiers and mappers in **validate** command.
* Removed support of old RN format validation.
* Updated **secrets** command output format.
* Added support for error ignore on deprecated files in **validate** command.
* Improved errors outputs in **validate** command.
* Added support for linting an entire pack.

## 1.0.9

* Fixed a bug where misleading error was presented when pack name was not found.
* **Update-release-notes** now detects added files for packs with versions.
* Readme files are now ignored by **update-release-notes** and validation of release notes.
* Empty release notes no longer cause an uncaught error during validation.

## 1.0.8

* Changed the output format of demisto-sdk secrets.
* Added a validation that checkbox items are not required in integrations.
* Added pack release notes generation and validation.
* Improved pack metadata validation.
* Fixed an issue in **validate** where renamed files caused an error

## 1.0.4

* Fix the **format** command to update the `id` field to be equal to `details` field in indicator-type files, and to `name` field in incident-type & dashboard files.
* Fixed a bug in the **validate** command for layout files that had `sortValues` fields.
* Fixed a bug in the **format** command where `playbookName` field was not always present in the file.
* Fixed a bug in the **format** command where indicatorField wasn't part of the SDK schemas.
* Fixed a bug in **upload** command where created unified docker45 yml files were not deleted.
* Added support for IndicatorTypes directory in packs (for `reputation` files, instead of Misc).
* Fixed parsing playbook condition names as string instead of boolean in **validate** command
* Improved image validation in YAML files.
* Removed validation for else path in playbook condition tasks.

## 1.0.3

* Fixed a bug in the **format** command where comments were being removed from YAML files.
* Added output fields: *file_path* and *kind* for layouts in the id-set.json created by **create-id-set** command.
* Fixed a bug in the **create-id-set** command Who returns Duplicate for Layouts with a different kind.
* Added formatting to **generate-docs** command results replacing all `<br>` tags with `<br/>`.
* Fixed a bug in the **download** command when custom content contained not supported content entity.
* Fixed a bug in **format** command in which boolean strings  (e.g. 'yes' or 'no') were converted to boolean values (e.g. 'True' or 'False').
* **format** command now removes *sourceplaybookid* field from playbook files.
* Fixed a bug in **generate-docs** command in which integration dependencies were not detected when generating documentation for a playbook.

## 1.0.1

* Fixed a bug in the **unify** command when output path was provided empty.
* Improved error message for integration with no tests configured.
* Improved the error message returned from the **validate** command when an integration is missing or contains malformed fetch incidents related parameters.
* Fixed a bug in the **create** command where a unified YML with a docker image for 4.5 was copied incorrectly.
* Missing release notes message are now showing the release notes file path to update.
* Fixed an issue in the **validate** command in which unified YAML files were not ignored.
* File format suggestions are now shown in the relevant file format (JSON or YAML).
* Changed Docker image validation to fail only on non-valid ones.
* Removed backward compatibility validation when Docker image is updated.

## 1.0.0

* Improved the *upload* command to support the upload of all the content entities within a pack.
* The *upload* command now supports the improved pack file structure.
* Added an interactive option to format integrations, scripts and playbooks with No TestPlaybooks configured.
* Added an interactive option to configure *conf.json* file with missing test playbooks for integrations, scripts and playbooks
* Added *download* command to download custom content from Demisto instance to the local content repository.
* Improved validation failure messages to include a command suggestion, wherever relevant, to fix the raised issue.
* Improved 'validate' help and documentation description
* validate - checks that scripts, playbooks, and integrations have the *tests* key.
* validate - checks that test playbooks are configured in `conf.json`.
* demisto-sdk lint - Copy dir better handling.
* demisto-sdk lint - Add error when package missing in docker image.
* Added *-a , --validate-all* option in *validate* to run all validation on all files.
* Added *-i , --input* option in *validate* to run validation on a specified pack/file.
* added *-i, --input* option in *secrets* to run on a specific file.
* Added an allowed hidden parameter: *longRunning* to the hidden integration parameters validation.
* Fixed an issue with **format** command when executing with an output path of a folder and not a file path.
* Bug fixes in generate-docs command given playbook as input.
* Fixed an issue with lint command in which flake8 was not running on unit test files.

## 0.5.2

* Added *-c, --command* option in *generate-docs* to generate a specific command from an integration.
* Fixed an issue when getting README/CHANGELOG files from git and loading them.
* Removed release notes validation for new content.
* Fixed secrets validations for files with the same name in a different directory.
* demisto-sdk lint - parallelization working with specifying the number of workers.
* demisto-sdk lint - logging levels output, 3 levels.
* demisto-sdk lint - JSON report, structured error reports in JSON format.
* demisto-sdk lint - XML JUnit report for unit-tests.
* demisto-sdk lint - new packages used to accelerate execution time.
* demisto-sdk secrets - command now respects the generic whitelist, and not only the pack secrets.

## 0.5.0

[PyPI History][1]

[1]: https://pypi.org/project/demisto-sdk/#history

## 0.4.9

* Fixed an issue in *generate-docs* where Playbooks and Scripts documentation failed.
* Added a graceful error message when executing the *run" command with a misspelled command.
* Added more informative errors upon failures of the *upload* command.
* format command:
  * Added format for json files: IncidentField, IncidentType, IndicatorField, IndicatorType, Layout, Dashboard.
  * Added the *-fv --from-version*, *-nv --no-validation* arguments.
  * Removed the *-t yml_type* argument, the file type will be inferred.
  * Removed the *-g use_git* argument, running format without arguments will run automatically on git diff.
* Fixed an issue in loading playbooks with '=' character.
* Fixed an issue in *validate* failed on deleted README files.

## 0.4.8

* Added the *max* field to the Playbook schema, allowing to define it in tasks loop.
* Fixed an issue in *validate* where Condition branches checks were case sensitive.

## 0.4.7

* Added the *slareminder* field to the Playbook schema.
* Added the *common_server*, *demisto_mock* arguments to the *init* command.
* Fixed an issue in *generate-docs* where the general section was not being generated correctly.
* Fixed an issue in *validate* where Incident type validation failed.

## 0.4.6

* Fixed an issue where the *validate* command did not identify CHANGELOG in packs.
* Added a new command, *id-set* to create the id set - the content dependency tree by file IDs.

## 0.4.5

* generate-docs command:
  * Added the *use_cases*, *permissions*, *command_permissions* and *limitations*.
  * Added the *--insecure* argument to support running the script and integration command in Demisto.
  * Removed the *-t yml_type* argument, the file type will be inferred.
  * The *-o --output* argument is no longer mandatory, default value will be the input file directory.
* Added support for env var: *DEMISTO_SDK_SKIP_VERSION_CHECK*. When set version checks are skipped.
* Fixed an issue in which the CHANGELOG files did not match our scheme.
* Added a validator to verify that there are no hidden integration parameters.
* Fixed an issue where the *validate* command ran on test files.
* Removed the *env-dir* argument from the demisto-sdk.
* README files which are html files will now be skipped in the *validate* command.
* Added support for env var: *DEMISTO_README_VALIDATOR*. When not set the readme validation will not run.

## 0.4.4

* Added a validator for IncidentTypes (incidenttype-*.json).
* Fixed an issue where the -p flag in the *validate* command was not working.
* Added a validator for README.md files.
* Release notes validator will now run on: incident fields, indicator fields, incident types, dashboard and reputations.
* Fixed an issue where the validator of reputation(Indicator Type) did not check on the details field.
* Fixed an issue where the validator attempted validating non-existing files after deletions or name refactoring.
* Removed the *yml_type* argument in the *split-yml*, *extract-code* commands.
* Removed the *file_type* argument in the *generate-test-playbook* command.
* Fixed the *insecure* argument in *upload*.
* Added the *insecure* argument in *run-playbook*.
* Standardise the *-i --input*, *-o --output* to demisto-sdk commands.

## 0.4.3

* Fixed an issue where the incident and indicator field BC check failed.
* Support for linting and unit testing PowerShell integrations.

## 0.4.2

* Fixed an issue where validate failed on Windows.
* Added a validator to verify all branches are handled in conditional task in a playbook.
* Added a warning message when not running the latest sdk version.
* Added a validator to check that the root is connected to all tasks in the playbook.
* Added a validator for Dashboards (dashboard-*.json).
* Added a validator for Indicator Types (reputation-*.json).
* Added a BC validation for changing incident field type.
* Fixed an issue where init command would generate an invalid yml for scripts.
* Fixed an issue in misleading error message in v2 validation hook.
* Fixed an issue in v2 hook which now is set only on newly added scripts.
* Added more indicative message for errors in yaml files.
* Disabled pykwalify info log prints.

## 0.3.10

* Added a BC check for incident fields - changing from version is not allowed.
* Fixed an issue in create-content-artifacts where scripts in Packs in TestPlaybooks dir were copied with a wrong prefix.

## 0.3.9

* Added a validation that incident field can not be required.
* Added validation for fetch incident parameters.
* Added validation for feed integration parameters.
* Added to the *format* command the deletion of the *sourceplaybookid* field.
* Fixed an issue where *fieldMapping* in playbook did not pass the scheme validation.
* Fixed an issue where *create-content-artifacts* did not copy TestPlaybooks in Packs without prefix of *playbook-*.
* Added a validation the a playbook can not have a rolename set.
* Added to the image validator the new DBot default image.
* Added the fields: elasticcommonfields, quiet, quietmode to the Playbook schema.
* Fixed an issue where *validate* failed on integration commands without outputs.
* Added a new hook for naming of v2 integrations and scripts.

## 0.3.8

* Fixed an issue where *create-content-artifact* was not loading the data in the yml correctly.
* Fixed an issue where *unify* broke long lines in script section causing syntax errors

## 0.3.7

* Added *generate-docs* command to generate documentation file for integration, playbook or script.
* Fixed an issue where *unify* created a malformed integration yml.
* Fixed an issue where demisto-sdk **init** creates unit-test file with invalid import.

## 0.3.6

* Fixed an issue where demisto-sdk **validate** failed on modified scripts without error message.

## 0.3.5

* Fixed an issue with docker tag validation for integrations.
* Restructured repo source code.

## 0.3.4

* Saved failing unit tests as a file.
* Fixed an issue where "_test" file for scripts/integrations created using **init** would import the "HelloWorld" templates.
* Fixed an issue in demisto-sdk **validate** - was failing on backward compatiblity check
* Fixed an issue in demisto-sdk **secrets** - empty line in .secrets-ignore always made the secrets check to pass
* Added validation for docker image inside integrations and scripts.
* Added --use-git flag to **format** command to format all changed files.
* Fixed an issue where **validate** did not fail on dockerimage changes with bc check.
* Added new flag **--ignore-entropy** to demisto-sdk **secrets**, this will allow skip entropy secrets check.
* Added --outfile to **lint** to allow saving failed packages to a file.

## 0.3.3

* Added backwards compatibility break error message.
* Added schema for incident types.
* Added **additionalinfo** field to as an available field for integration configuration.
* Added pack parameter for **init**.
* Fixed an issue where error would appear if name parameter is not set in **init**.

## 0.3.2

* Fixed the handling of classifier files in **validate**.

## 0.3.1

* Fixed the handling of newly created reputation files in **validate**.
* Added an option to perform **validate** on a specific file.

## 0.3.0

* Added support for multi-package **lint** both with parallel and without.
* Added all parameter in **lint** to run on all packages and packs in content repository.
* Added **format** for:
  * Scripts
  * Playbooks
  * Integrations
* Improved user outputs for **secrets** command.
* Fixed an issue where **lint** would run pytest and pylint only on a single docker per integration.
* Added auto-complete functionality to demisto-sdk.
* Added git parameter in **lint** to run only on changed packages.
* Added the **run-playbook** command
* Added **run** command which runs a command in the Demisto playground.
* Added **upload** command which uploads an integration or a script to a Demisto instance.
* Fixed and issue where **validate** checked if release notes exist for new integrations and scripts.
* Added **generate-test-playbook** command which generates a basic test playbook for an integration or a script.
* **validate** now supports indicator fields.
* Fixed an issue with layouts scheme validation.
* Adding **init** command.
* Added **json-to-outputs** command which generates the yaml section for outputs from an API raw response.

## 0.2.6

* Fixed an issue with locating release notes for beta integrations in **validate**.

## 0.2.5

* Fixed an issue with locating release notes for beta integrations in **validate**.

## 0.2.4

* Adding image validation to Beta_Integration and Packs in **validate**.

## 0.2.3

* Adding Beta_Integration to the structure validation process.
* Fixing bug where **validate** did checks on TestPlaybooks.
* Added requirements parameter to **lint**.

## 0.2.2

* Fixing bug where **lint** did not return exit code 1 on failure.
* Fixing bug where **validate** did not print error message in case no release notes were give.

## 0.2.1

* **Validate** now checks that the id and name fields are identical in yml files.
* Fixed a bug where sdk did not return any exit code.

## 0.2.0

* Added Release Notes Validator.
* Fixed the Unifier selection of your python file to use as the code.
* **Validate** now supports Indicator fields.
* Fixed a bug where **validate** and **secrets** did not return exit code 1 on failure.
* **Validate** now runs on newly added scripts.

## 0.1.8

* Added support for `--version`.
* Fixed an issue in file_validator when calling `checked_type` method with script regex.

## 0.1.2

* Restructuring validation to support content packs.
* Added secrets validation.
* Added content bundle creation.
* Added lint and unit test run.

## 0.1.1

* Added new logic to the unifier.
* Added detailed README.
* Some small adjustments and fixes.

## 0.1.0

Capabilities:

* **Extract** components(code, image, description etc.) from a Demisto YAML file into a directory.
* **Unify** components(code, image, description etc.) to a single Demisto YAML file.
* **Validate** Demisto content files.<|MERGE_RESOLUTION|>--- conflicted
+++ resolved
@@ -7,12 +7,9 @@
 * Added an error when the docker daemon is unavailable when running **lint**.
 * Removed the validation of a subtype change for scripts in the **validate** command.
 * Fixed an issue where names of XSIAM content items were not normalized properly.
-<<<<<<< HEAD
-* Fixed an issue where names of other XSIAM content items were not normalized properly.
 * Fixed an issue where the **download** command was downloading playbook with **script** (id) and not **scriptName**. 
-=======
 * Fixed an issue where script yml files were not properly identified by `find_type`.
->>>>>>> 093d4bb0
+
 
 ## 1.7.4
 
