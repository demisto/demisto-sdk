--- conflicted
+++ resolved
@@ -11,12 +11,8 @@
 * **validate** will now run on all the pack content items when the pack supported marketplaces are modified.
 * Fixed an issue where **pre-commit** running when there was no change to the files
 * Fixed an issue where errors in **validate** were logged as `info`.
-<<<<<<< HEAD
-* Fixed an issue where parameters of type 9 could not be hidden in specific marketplaces.
+* Fixed an issue where the **format** command would change the value of the `unsearchable` key in fields.
 * Added an ability to provide list of marketplace names as a credentials-type (type 9) param attribute.
-=======
-* Fixed an issue where the **format** command would change the value of the `unsearchable` key in fields.
->>>>>>> 51a2155a
 
 
 ## 1.17.2
