# Changelog

## Unreleased
<<<<<<< HEAD
* Fixed an issue where **lint** failed when using the `-cdam` flag with changed dependant api modules due to partial file duplications filtering.
=======

## 1.10.1
* Fixed an issue where **update-content-graph** failed to execute.
>>>>>>> 2835e110

## 1.10.0
* **Breaking change**: Removed usage of `pipenv`, `isort` and `autopep8` in the **split** and **download** commands. Removed the `--no-pipenv` and `--no-code-formatting` flags. Please see https://xsoar.pan.dev/docs/tutorials/tut-setup-dev-remote for the recommended environment setup.
* Fixed an issue in **prepare-content** command where large code lines were broken.
* Fixed an issue where git-*renamed_files* were not retrieved properly.
* Fixed an issue where test dependencies were calculated in all level dependencies calculation.
* Added formatting and validation to XSIAM content types.
* Fixed an issue where several XSIAM content types were not validated when passing the `-a` flag.
* Added a UUID to name mapper for **download** it replaces UUIDs with names on all downloaded files.
* Updated the demisto-py to v3.2.6 which now supports basic proxy authentication.
* Improved the message shown when using **upload** and overwriting packs.
* Added support for the **Layout Rule** content type in the id-set and the content graph.
* Updated the default general `fromVersion` value on **format** to `6.8.0`
* Fixed an issue where **lint** sometimes failed when using the `-cdam` flag due to wrong file duplications filtering.
* Added the content graph to **validate**, use with the `--graph` flag.


## 1.9.0
* Fixed an issue where the Slack notifier was using a deprecated argument.
* Added the `--docker-image` argument to the **lint** command, which allows determining the docker image to run lint on. Possible options are: `'native:ga'`, `'native:maintenance'`, `'native:dev'`, `'all'`, a specific docker image (from Docker Hub) or, the default `'from-yml'`.
* Fixed an issue in **prepare-content** command where large code lines were broken.
* Added a logger warning to **get_demisto_version**, the task will now fail with a more informative message.
* Fixed an issue where the **upload** and **prepare-content** commands didn't add `fromServerVersion` and `toServerVersion` to layouts.
* Updated **lint** to use graph instead of id_set when running with `--check-dependent-api-module` flag.
* Added the marketplaces field to all schemas.
* Added the flag `--xsoar-only` to the **doc-review** command which enables reviewing documents that belong to XSOAR-supported Packs.
* Fixed an issue in **update-release-notes** command where an error occurred when executing the same command a second time.
* Fixed an issue where **validate** would not always ignore errors listed under `.pack-ignore`.
* Fixed an issue where running **validate** on a specific pack didn't test all the relevant entities.
* Fixed an issue where fields ending with `_x2` where not replaced in the appropriate Marketplace.

## 1.8.3
* Changed **validate** to allow hiding parameters of type 0, 4, 12 and 14 when replacing with type 9 (credentials) with the same name.
* Fixed an issue where **update-release-notes** fails to update *MicrosoftApiModule* dependent integrations.
* Fixed an issue where the **upload** command failed because `docker_native_image_config.json` file could not be found.
* Added a metadata file to the content graph zip, to be used in the **update-content-graph** command.
* Updated the **validate** and **update-release-notes** commands to unskip the *Triggers Recommendations* content type.


## 1.8.2
* Fixed an issue where demisto-py failed to upload content to XSIAM when `DEMISTO_USERNAME` environment variable is set.
* Fixed an issue where the **prepare-content** command output invalid automation name when used with the --*custom* argument.
* Fixed an issue where modeling rules with arbitrary whitespace characters were not parsed correctly.
* Added support for the **nativeImage** key for an integration/script in the **prepare-content** command.
* Added **validate** checks for integrations declared deprecated (display name, description) but missing the `deprecated` flag.
* Changed the **validate** command to fail on the IN145 error code only when the parameter with type 4 is not hidden.
* Fixed an issue where downloading content layouts with `detailsV2=None` resulted in an error.
* Fixed an issue where **xdrctemplate** was missing 'external' prefix.
* Fixed an issue in **prepare-content** command providing output path.
* Updated the **validate** and **update-release-notes** commands to skip the *Triggers Recommendations* content type.
* Added a new validation to the **validate** command to verify that the release notes headers are in the correct format.
* Changed the **validate** command to fail on the IN140 error code only when the skipped integration has no unit tests.
* Changed **validate** to allow hiding parameters of type 4 (secret) when replacing with type 9 (credentials) with the same name.
* Fixed an issue where the **update-release-notes** command didn't add release-notes properly to some *new* content items.
* Added validation that checks that the `nativeimage` key is not defined in script/integration yml.
* Added to the **format** command the ability to remove `nativeimage` key in case defined in script/integration yml.
* Enhanced the **update-content-graph** command to support `--use-git`, `--imported_path` and `--output-path` arguments.
* Fixed an issue where **doc-review** failed when reviewing command name in some cases.
* Fixed an issue where **download** didn't identify playbooks properly, and downloaded files with UUIDs instead of file/script names.

## 1.8.1
* Fixed an issue where **format** created duplicate configuration parameters.
* Added hidden properties to integration command argument and script argument.
* Added `--override-existing` to **upload** that skips the confirmation prompt for overriding existing content packs. @mattbibbydw
* Fixed an issue where **validate** failed in private repos when attempting to read from a nonexisting `approved_categories.json`.
* Fixed an issue where **validate** used absolute paths when getting remote `pack_metadata.json` files in private repos.
* Fixed an issue in **download**, where names of custom scripts were replaced with UUIDs in IncidentFields and Layouts.

## 1.8.0
* Updated the supported python versions, as `>=3.8,<3.11`, as some of the dependencies are not supported on `3.11` yet.
* Added a **validate** step for **Modeling Rules** testdata files.
* Added the **update-content-graph** command.
* Added the ability to limit the number of CPU cores with `DEMISTO_SDK_MAX_CPU_CORES` envirment variable.
* Added the **prepare-content** command.
* Added support for fromversion/toversion in XSIAM content items (correlation rules, XSIAM dashboards, XSIAM reports and triggers).
* Added a **validate** step checking types of attributes in the schema file of modeling rule.
* Added a **validate** step checking that the dataset name of a modeling rule shows in the xif and schema files.
* Added a **validate** step checking that a correlation rule file does not start with a hyphen.
* Added a **validate** step checking that xsiam content items follow naming conventions.
* Fixed an issue where SDK commands failed on the deprecated `packaging.version.LegacyVersion`, by locking the `packaging` version to `<22`.
* Fixed an issue where **update-release-notes** failed when changing only xif file in **Modeling Rules**.
* Fixed an issue where *is_valid_category* and *is_categories_field_match_standard* failed when running in a private repo.
* Fixed an issue where **validate** didn't fail on the MR103 validation error.
* Fixed the *--release-notes* option, to support the new CHANGELOG format.
* Fixed an issue where **validate** failed when only changing a modeling rules's xif file.
* Fixed an issue where **format** failed on indicator files with a `None` value under the `tabs` key.
* Fixed an issue where **validate** only printed errors for one change of context path, rather than print all.
* Fixed an issue where **download** did not suggest using a username/password when authenticating with XSOAR and using invalid arguments.
* Fixed an issue where **download** failed when listing or downloading content items that are not unicode-encoded.
* Added support for fromversion/toversion in XSIAM content items (correlation rules, XSIAM dashboards, XSIAM reports and triggers).
* Updated the supported python versions, as `>=3.8,<3.11`, as some of the dependencies are not supported on `3.11` yet.
* Added **prepare-content** command which will prepare the pack or content item for the platform.
* Patched an issue where deprecated `packaging.version.LegacyVersion`, locking packaging version to `<22`.

## 1.7.9
* Fixed an issue where an error message in **validate** would not include the suggested fix.
* Added a validation that enforces predefined categories on MP Packs & integration yml files, the validation also ensures that each pack has only one category.
* Fixed an issue where **update-release-notes** did not generate release notes for **XDRC Templates**.
* Fixed an issue where **upload** failed without explaining the reason.
* Improved implementation of the docker_helper module.
* Fixed an issue where **validate** did not check changed pack_metadata.json files when running using git.
* Added support for **xdrctemplate** to content graph.
* Fixed an issue where local copies of the newly-introduced `DemistoClassApiModule.py` were validated.
* Added new release notes templates for the addition and modification of playbooks, layouts and types in the **doc-review** command.
* Fixed an issue where the **doc-review** command failed on descriptions of new content items.
* Added the `Command XXX is deprecated. Use XXX instead.` release notes templates to **doc-review** command.
* Fixed an issue where the **update-release-notes** command didn't add the modeling-rules description for new modeling-rules files.

## 1.7.8
* Added the capability to run the MDX server in a docker container for environments without node.
* Fixed an issue where **generate-docs** with `-c` argument updated sections of the incorrect commands.
* Added IF113 error code to **ALLOWED_IGNORE_ERRORS**.
* Fixed an issue where **validate** failed on playbooks with non-string input values.
* Added the `DEMISTO_SDK_IGNORE_CONTENT_WARNING` environment variable, to allow suppressing warnings when commands are not run under a content repo folder.
* Fixed an issue where **validate** failed to recognize integration tests that were missing from config.json
* Added support for **xpanse** marketplace in **create-id-set** and **create-content-artifacts** commands.
* Fixed an issue where **split** failed on yml files.
* Added support for marketplace-specific tags.
* Fixed an issue where **download** would not run `isort`. @maxgubler
* Fixed an issue where XSIAM Dashboards and Reports images failed the build.
* Added support for **xpanse** marketplace to content graph.

## 1.7.7
* Fixed an issue where paybooks **generate-docs** didn't parse complex input values when no accessor field is given correctly.
* Fixed an issue in the **download** command, where an exception would be raised when downloading system playbooks.
* Fixed an issue where the **upload** failed on playbooks containing a value that starts with `=`.
* Fixed an issue where the **generate-unit-tests** failed to generate assertions, and generate unit tests when command names does not match method name.
* Fixed an issue where the **download** command did not honor the `--no-code-formatting` flag properly. @maxgubler
* Added a new check to **validate**, making sure playbook task values are passed as references.
* Fixed an issue where the **update-release-notes** deleted existing release notes, now appending to it instead.
* Fixed an issue where **validate** printed blank space in case of validation failed and ignored.
* Renamed 'Agent Config' to 'XDRC Templates'.
* Fixed an issue where the **zip-packs** command did not work with the CommonServerUserPython and CommonServerUserPowerShell package.

## 1.7.6

* Fixed parsing of initialization arguments of client classes in the **generate-unit-tests** command.
* Added support for AgentConfig content item in the **upload**, **create-id-set**, **find-dependecies**, **unify** and **create-content-artifacts** commands.
* Added support for XSIAM Report preview image.

## 1.7.5

* Fixed an issue where the **upload** command did not work with the CommonServerUserPython package.
* Fixed an issue in the **download** command, where some playbooks were downloaded as test playbooks.
* Added playbook modification capabilities in **TestSuite**.
* Added a new command **create-content-graph**.
* Fixed an issue in the **upload** command, where the temporary zip would not clean up properly.
* Improved content items parsing in the **create-content-graph** command.
* Added an error when the docker daemon is unavailable when running **lint**.
* Removed the validation of a subtype change for scripts in the **validate** command.
* Fixed an issue where names of XSIAM content items were not normalized properly.
* Fixed an issue where the **download** command was downloading playbooks with **script** (id) and not **scriptName**.
* Fixed an issue where script yml files were not properly identified by `find_type`.
* Removed nightly integrations filtering when deciding if a test should run.
* Added support for XSIAM Dashboard preview image.
* Added the `--no-code-formatting` flag to the **download** command, allowing to skip autopep8 and isort.
* Fixed an issue in the **update-release-notes** command, where generating release notes for modeling rules schema file caused exception.

## 1.7.4

* Fixed an issue where the **doc-review** command showed irrelevant messages.
* Fixed an issue in **validate**, where backward-compatibility failures prevented other validations from running.
* Fixed an issue in **validate**, where content-like files under infrastructure paths were not ignored.
* Fixed an issue in the AMI mapping, where server versions were missing.
* Change the way the normalize name is set for external files.
* Added dump function to XSIAM pack objects to dulicate the files.
* Fixed an issue where the `contribution_converter` did not support changes made to ApiModules.
* Added name normalization according to new convention to XSIAM content items
* Added playbook modification capabilities in **TestSuite**.
* Fixed an issue in create-content-artifacts where it will not get a normalize name for the item and it will try to duplicate the same file.

## 1.7.3

* Fixed an issue in the **format** command where fail when executed from environment without mdx server available.
* Added `Added a`, `Added an` to the list of allowed changelog prefixes.
* Added support for Indicator Types/Reputations in the **upload** command.
* Fixed an issue when running from a subdirectory of a content repo failed.
* Changing the way we are using XSIAM servers api-keys in **test-content** .
* Added a success message to **postman-codegen**.

## 1.7.2

* Fixed an issue in the **validate** command where incident fields were not found in mappers even when they exist
* Added an ability to provide list of marketplace names as a param attribute to **validate** and **upload**
* Added the file type to the error message when it is not supported.
* Fixed an issue where `contribution_converter` incorrectly mapped _Indicator Field_ objects to the _incidentfield_ directory in contribution zip files.
* Fixed a bug where **validate** returned error on empty inputs not used in playbooks.
* Added the `DEMISTO_SDK_CONTENT_PATH` environment variable, implicitly used in various commands.
* Added link to documentation for error messages regarding use cases and tags.

## 1.7.1

* Fixed an issue where *indicatorTypes* and *betaIntegrations* were not found in the id_set.
* Updated the default general `fromVersion` value on **format** to `6.5.0`
* Fixed an issue where the **validate** command did not fail when the integration yml file name was not the same as the folder containing it.
* Added an option to have **generate-docs** take a Playbooks folder path as input, and generate docs for all playbooks in it.
* Fixed an issue where the suggestion in case of `IF113` included uppercase letters for the `cliName` parameter.
* Added new validation to the **validate** command to fail and list all the file paths of files that are using a deprecated integration command / script / playbook.
* **validate** will no longer fail on playbooks calling subplaybooks that have a higher `fromVersion` value, if  calling the subplaybook has `skipifunavailable=True`.
* Fixed an issue where relative paths were not accessed correctly.
* Running any `demisto-sdk` command in a folder with a `.env` file will load it, temporarily overriding existing environment variables.
* Fixed an issue where **validate** did not properly detect deleted files.
* Added new validations to the **validate** command to verify that the schema file exists for a modeling rule and that the schema and rules keys are empty in the yml file.
* Fixed an issue where *find_type* didn't recognize exported incident types.
* Added a new validation to **validate**, making sure all inputs of a playbook are used.
* Added a new validation to **validate**, making sure all inputs used in a playbook declared in the input section.
* The **format** command will now replace the *fromServerVersion* field with *fromVersion*.

## 1.7.0

* Allowed JSON Handlers to accept kwargs, for custoimzing behavior.
* Fixed an issue where an incorrect error was shown when the `id` of a content item differed from its `name` attribute.
* Fixed an issue where the `preserve_quotes` in ruamel_handler received an incorrect value @icholy
* Fixed an issue where ignoring RM110 error code wasn't working and added a validation to **ALLOWED_IGNORE_ERRORS** to validate that all error codes are inserted in the right format.
* Fixed an issue where the contribution credit text was not added correctly to the pack README.
* Changed the contribution file implementation from markdown to a list of contributor names. The **create-content-artifact** will use this list to prepare the needed credit message.
* Added a new validation to the `XSOAR-linter` in the **lint** command for verifying that demisto.log is not used in the code.
* The **generate-docs** command will now auto-generate the Incident Mirroring section when implemented in an integration.
* Added support to automatically generate release notes for deprecated items in the **update-release-notes** command.
* Fixed an issue causing any command to crash when unable to detect local repository properties.
* Fixed an issue where running in a private gitlab repo caused a warning message to be shown multiple times.
* Added a new validation to the **validate** command to verify that markdown and python files do not contain words related to copyright section.
* Fixed an issue where **lint** crashed when provided an input file path (expecting a directory).

## 1.6.9

* Added a new validation that checks whether a pack should be deprecated.
* Added a new ability to the **format** command to deprecate a pack.
* Fixed an issue where the **validate** command sometimes returned a false negative in cases where there are several sub-playbooks with the same ID.
* Added a new validation to the **validate** command to verify that the docker in use is not deprecated.
* Added support for multiple ApiModules in the **unify** command
* Added a check to **validate** command, preventing use of relative urls in README files.
* Added environment variable **DEMISTO_SDK_MARKETPLACE** expected to affect *MarketplaceTagParser* *marketplace* value. The value will be automatically set when passing *marketplace* arg to the commands **unify**, **zip-packs**, **create-content-artifacts** and **upload**.
* Added slack notifier for build failures on the master branch.
* Added support for modeling and parsing rules in the **split** command.
* Added support for README files in **format** command.
* Added a **validate** check, making sure classifier id and name values match. Updated the classifier **format** to update the id accordingly.
* The **generate-docs** command will now auto-generate the playbook image link by default.
* Added the `--custom-image-link` argument to override.
* Added a new flag to **generate-docs** command, allowing to add a custom image link to a playbook README.
* Added a new validation to the **validate** command to verify that the package directory name is the same as the files contained in the that package.
* Added support in the **unify** command to unify a schema into its Modeling Rule.

## 1.6.8

* Fixed an issue where **validate** did not fail on invalid playbook entities' versions (i.e. subplaybooks or scripts with higher fromversion than their parent playbook).
* Added support for running lint via a remote docker ssh connection. Use `DOCKER_HOST` env variable to specify a remote docker connection, such as: `DOCKER_HOST=ssh://myuser@myhost.com`.
* Fixed an issue where the pack cache in *get_marketplaces* caused the function to return invalid values.
* Fixed an issue where running format on a pack with XSIAM entities would fail.
* Added the new `display_name` field to relevant entities in the **create-id-set** command.
* Added a new validation to the **validate** command to verify the existence of "Reliability" parameter if the integration have reputation command.
* Fixed a bug where terminating the **lint** command failed (`ctrl + c`).
* Removed the validation of a subtype change in integrations and scripts from **validate**.
* Fixed an issue where **download** did not behave as expected when prompting for a version update. Reported by @K-Yo
* Added support for adoption release notes.
* Fixed an issue where **merge-id-sets** failed when a key was missing in one id-set.json.
* Fixed a bug where some mypy messages were not parsed properly in **lint**.
* Added a validation to the **validate** command, failing when '`fromversion`' or '`toversion`' in a content entity are incorrect format.
* Added a validation to the **validate** command, checking if `fromversion` <= `toversion`.
* Fixed an issue where coverage reports used the wrong logging level, marking debug logs as errors.
* Added a new validation to the **validate** command, to check when the discouraged `http` prefixes are used when setting defaultvalue, rather than `https`.
* Added a check to the **lint** command for finding hard-coded usage of the http protocol.
* Locked the dependency on Docker.
* Removed a traceback line from the **init** command templates: BaseIntegration, BaseScript.
* Updated the token in **_add_pr_comment** method from the content-bot token to the xsoar-bot token.

## 1.6.7

* Added the `types-markdown` dependency, adding markdown capabilities to existing linters using the [Markdown](https://pypi.org/project/Markdown/) package.
* Added support in the **format** command to remove nonexistent incident/indicator fields from *layouts/mappers*
* Added the `Note: XXX` and `XXX now generally available.` release notes templates to **doc-review** command.
* Updated the logs shown during the docker build step.
* Removed a false warning about configuring the `GITLAB_TOKEN` environment variable when it's not needed.
* Removed duplicate identifiers for XSIAM integrations.
* Updated the *tags* and *use cases* in pack metadata validation to use the local files only.
* Fixed the error message in checkbox validation where the defaultvalue is wrong and added the name of the variable that should be fixed.
* Added types to `find_type_by_path` under tools.py.
* Fixed an issue where YAML files contained incorrect value type for `tests` key when running `format --deprecate`.
* Added a deprecation message to the `tests:` section of yaml files when running `format --deprecate`.
* Added use case for **validate** on *wizard* objects - set_playbook is mapped to all integrations.
* Added the 'integration-get-indicators' commands to be ignored by the **verify_yml_commands_match_readme** validation, the validation will no longer fail if these commands are not in the readme file.
* Added a new validation to the **validate** command to verify that if the phrase "breaking changes" is present in a pack release notes, a JSON file with the same name exists and contains the relevant breaking changes information.
* Improved logs when running test playbooks (in a build).
* Fixed an issue in **upload** did not include list-type content items. @nicolas-rdgs
* Reverted release notes to old format.

## 1.6.6

* Added debug print when excluding item from ID set due to missing dependency.
* Added a validation to the **validate** command, failing when non-ignorable errors are present in .pack-ignore.
* Fixed an issue where `mdx server` did not close when stopped in mid run.
* Fixed an issue where `-vvv` flag did not print logs on debug level.
* enhanced ***validate*** command to list all command names affected by a backward compatibility break, instead of only one.
* Added support for Wizard content item in the **format**, **validate**, **upload**, **create-id-set**, **find-dependecies** and **create-content-artifacts** commands.
* Added a new flag to the **validate** command, allowing to run specific validations.
* Added support in **unify** and **create-content-artifacts** for displaying different documentations (detailed description + readme) for content items, depending on the marketplace version.
* Fixed an issue in **upload** where list items were not uploaded.
* Added a new validation to **validate** command to verify that *cliName* and *id* keys of the incident field or the indicator field are matches.
* Added the flag '-x', '--xsiam' to **upload** command to upload XSIAM entities to XSIAM server.
* Fixed the integration field *isFetchEvents* to be in lowercase.
* Fixed an issue where **validate -i** run after **format -i** on an existing file in the repo instead of **validate -g**.
* Added the following commands: 'update-remote-data', 'get-modified-remote-data', 'update-remote-system' to be ignored by the **verify_yml_commands_match_readme** validation, the validation will no longer fail if these commands are not in the readme file.
* Updated the release note template to include a uniform format for all items.
* Added HelloWorldSlim template option for *--template* flag in **demisto-sdk init** command.
* Fixed an issue where the HelloWorldSlim template in **demisto-sdk init** command had an integration id that was conflicting with HelloWorld integration id.
* Updated the SDK to use demisto-py 3.1.6, allowing use of a proxy with an environment variable.
* Set the default logger level to `warning`, to avoid unwanted debug logs.
* The **format** command now validates that default value of checkbox parameters is a string 'true' or 'false'.
* Fixed an issue where `FileType.PLAYBOOK` would show instead of `Playbook` in readme error messages.
* Added a new validation to **validate** proper defaultvalue for checkbox fields.

## 1.6.5

* Fixed an issue in the **format** command where the `id` field was overwritten for existing JSON files.
* Fixed an issue where the **doc-review** command was successful even when the release-note is malformed.
* Added timestamps to the `demisto-sdk` logger.
* Added time measurements to **lint**.
* Added the flag '-d', '--dependency' to **find-dependencies** command to get the content items that cause the dependencies between two packs.
* Fixed an issue where **update-release-notes** used the *trigger_id* field instead of the *trigger_name* field.
* Fixed an issue where **doc-review** failed to recognize script names, in scripts using the old file structure.
* Fixed an issue where concurrent processes created by **lint** caused deadlocks when opening files.
* Fixed an issue in the **format** command where `_dev` or `_copy` suffixes weren't removed from the subscript names in playbooks and layouts.
* Fixed an issue where **validate** failed on nonexistent `README.md` files.
* Added support of XSIAM content items to the **validate** command.
* Report **lint** summary results and failed packages after reporting time measurements.

## 1.6.4

* Added the new **generate-yml-from-python** command.
* Added a code *type* indication for integration and script objects in the *ID Set*.
* Added the [Vulture](https://github.com/jendrikseipp/vulture) linter to the pre-commit hook.
* The `demisto-sdk` pack will now be distributed via PyPi with a **wheel** file.
* Fixed a bug where any edited json file that contained a forward slash (`/`) escaped.
* Added a new validation to **validate** command to verify that the metadata *currentVersion* is
the same as the last release note version.
* The **validate** command now checks if there're none-deprecated integration commands that are missing from the readme file.
* Fixed an issue where *dockerimage* changes in Scripts weren't recognized by the **update-release-notes** command.
* Fixed an issue where **update-xsoar-config-file** did not properly insert the marketplace packs list to the file.
* Added the pack name to the known words by default when running the **doc-review** command.
* Added support for new XSIAM entities in **create-id-set** command.
* Added support for new XSIAM entities in **create-content-artifacts** command.
* Added support for Parsing/Modeling Rule content item in the **unify** command.
* Added the integration name, the commands name and the script name to the known words by default when running the **doc-review** command.
* Added an argument '-c' '--custom' to the **unify** command, if True will append to the unified yml name/display/id the custom label provided
* Added support for sub words suggestion in kebab-case sentences when running the **doc-review** command.
* Added support for new XSIAM entities in **update-release-notes** command.
* Enhanced the message of alternative suggestion words shown when running **doc-review** command.
* Fixed an incorrect error message, in case `node` is not installed on the machine.
* Fixed an issue in the **lint** command where the *check-dependent-api-modules* argument was set to true by default.
* Added a new command **generate-unit-tests**.
* Added a new validation to **validate** all SIEM integration have the same suffix.
* Fixed the destination path of the unified parsing/modeling rules in **create-content-artifacts** command.
* Fixed an issue in the **validate** command, where we validated wrongfully the existence of readme file for the *ApiModules* pack.
* Fixed an issue in the **validate** command, where an error message that was displayed for scripts validation was incorrect.
* Fixed an issue in the **validate** and **format** commands where *None* arguments in integration commands caused the commands to fail unexpectedly.
* Added support for running tests on XSIAM machines in the **test-content** command.
* Fixed an issue where the **validate** command did not work properly when deleting non-content items.
* Added the flag '-d', '--dependency' to **find-dependencies** command to get the content items that cause the dependencies between two packs.

## 1.6.3

* **Breaking change**: Fixed a typo in the **validate** `--quiet-bc-validation` flag (was `--quite-bc-validation`). @upstart-swiss
* Dropped support for python 3.7: Demisto-SDK is now supported on Python 3.8 or newer.
* Added an argument to YAMLHandler, allowing to set a maximal width for YAML files. This fixes an issue where a wrong default was used.
* Added the detach mechanism to the **upload** command, If you set the --input-config-file flag, any files in the repo's SystemPacks folder will be detached.
* Added the reattach mechanism to the **upload** command, If you set the --input-config-file flag, any detached item in your XSOAR instance that isn't currently in the repo's SystemPacks folder will be re-attached.
* Fixed an issue in the **validate** command that did not work properly when using the *-g* flag.
* Enhanced the dependency message shown when running **lint**.
* Fixed an issue where **update-release-notes** didn't update the currentVersion in pack_metadata.
* Improved the logging in **test-content** for helping catch typos in external playbook configuration.

## 1.6.2

* Added dependency validation support for core marketplacev2 packs.
* Fixed an issue in **update-release-notes** where suggestion fix failed in validation.
* Fixed a bug where `.env` files didn't load. @nicolas-rdgs
* Fixed a bug where **validate** command failed when the *categories* field in the pack metadata was empty for non-integration packs.
* Added *system* and *item-type* arguments to the **download** command, used when downloading system items.
* Added a validation to **validate**, checking that each script, integration and playbook have a README file. This validation only runs when the command is called with either the `-i` or the `-g` flag.
* Fixed a regression issue with **doc-review**, where the `-g` flag did not work.
* Improved the detection of errors in **doc-review** command.
* The **validate** command now checks if a readme file is empty, only for packs that contain playbooks or were written by a partner.
* The **validate** command now makes sure common contextPath values (e.g. `DBotScore.Score`) have a non-empty description, and **format** populates them automatically.
* Fixed an issue where the **generate-outputs** command did not work properly when examples were provided.
* Fixed an issue in the **generate-outputs** command, where the outputs were not written to the specified output path.
* The **generate-outputs** command can now generate outputs from multiple calls to the same command (useful when different args provide different outputs).
* The **generate-outputs** command can now update a yaml file with new outputs, without deleting or overwriting existing ones.
* Fixed a bug where **doc-review** command failed on existing templates.
* Fixed a bug where **validate** command failed when the word demisto is in the repo README file.
* Added support for adding test-playbooks to the zip file result in *create-content-artifacts* command for marketplacev2.
* Fixed an issue in **find-dependencies** where using the argument *-o* without the argument *--all-packs-dependencies* did not print a proper warning.
* Added a **validate** check to prevent deletion of files whose deletion is not supported by the XSOAR marketplace.
* Removed the support in the *maintenance* option of the *-u* flag in the **update-release-notes** command.
* Added validation for forbidden words and phrases in the **doc-review** command.
* Added a retries mechanism to the **test-content** command to stabilize the build process.
* Added support for all `git` platforms to get remote files.
* Refactored the **format** command's effect on the *fromversion* field:
  * Fixed a bug where the *fromversion* field was removed when modifying a content item.
  * Updated the general default *fromversion* and the default *fromversion* of newly-introduced content items (e.g. `Lists`, `Jobs`).
  * Added an interactive mode functionality for all content types, to ask the user whether to set a default *fromversion*, if could not automatically determine its value. Use `-y` to assume 'yes' as an answer to all prompts and run non-interactively.

## 1.6.1

* Added the '--use-packs-known-words' argument to the **doc-review** command
* Added YAML_Loader to handle yaml files in a standard way across modules, replacing PYYAML.
* Fixed an issue when filtering items using the ID set in the **create-content-artifacts** command.
* Fixed an issue in the **generate-docs** command where tables were generated with an empty description column.
* Fixed an issue in the **split** command where splitting failed when using relative input/output paths.
* Added warning when inferred files are missing.
* Added to **validate** a validation for integration image dimensions, which should be 120x50px.
* Improved an error in the **validate** command to better differentiate between the case where a required fetch parameter is malformed or missing.

## 1.6.0

* Fixed an issue in the **create-id-set** command where similar items from different marketplaces were reported as duplicated.
* Fixed typo in demisto-sdk init
* Fixed an issue where the **lint** command did not handle all container exit codes.
* Add to **validate** a validation for pack name to make sure it is unchanged.
* Added a validation to the **validate** command that verifies that the version in the pack_metdata file is written in the correct format.
* Fixed an issue in the **format** command where missing *fromVersion* field in indicator fields caused an error.

## 1.5.9

* Added option to specify `External Playbook Configuration` to change inputs of Playbooks triggered as part of **test-content**
* Improved performance of the **lint** command.
* Improved performance of the **validate** command when checking README images.
* ***create-id-set*** command - the default value of the **marketplace** argument was changed from ‘xsoar’ to all packs existing in the content repository. When using the command, make sure to pass the relevant marketplace to use.

## 1.5.8

* Fixed an issue where the command **doc-review** along with the argument `--release-notes` failed on yml/json files with invalid schema.
* Fixed an issue where the **lint** command failed on packs using python 3.10

## 1.5.7

* Fixed an issue where reading remote yaml files failed.
* Fixed an issue in **validate** failed with no error message for lists (when no fromVersion field was found).
* Fixed an issue when running **validate** or **format** in a gitlab repository, and failing to determine its project id.
* Added an enhancement to **split**, handling an empty output argument.
* Added the ability to add classifiers and mappers to conf.json.
* Added the Alias field to the incident field schema.

## 1.5.6

* Added 'deprecated' release notes template.
* Fixed an issue where **run-test-playbook** command failed to get the task entries when the test playbook finished with errors.
* Fixed an issue in **validate** command when running with `no-conf-json` argument to ignore the `conf.json` file.
* Added error type text (`ERROR` or `WARNING`) to **validate** error prints.
* Fixed an issue where the **format** command on test playbook did not format the ID to be equal to the name of the test playbook.
* Enhanced the **update-release-notes** command to automatically commit release notes config file upon creation.
* The **validate** command will validate that an indicator field of type html has fromVersion of 6.1.0 and above.
* The **format** command will now add fromVersion 6.1.0 to indicator field of type html.
* Added support for beta integrations in the **format** command.
* Fixed an issue where the **postman-codegen** command failed when called with the `--config-out` flag.
* Removed the integration documentation from the detailed description while performing **split** command to the unified yml file.
* Removed the line which indicates the version of the product from the README.md file for new contributions.

## 1.5.5

* Fixed an issue in the **update-release-notes** command, which did not work when changes were made in multiple packs.
* Changed the **validate** command to fail on missing test-playbooks only if no unittests are found.
* Fixed `to_kebab_case`, it will now deal with strings that have hyphens, commas or periods in them, changing them to be hyphens in the new string.
* Fixed an issue in the **create-id-set** command, where the `source` value included the git token if it was specified in the remote url.
* Fixed an issue in the **merge-id-set** command, where merging fails because of duplicates but the packs are in the XSOAR repo but in different version control.
* Fixed missing `Lists` Content Item as valid `IDSetType`
* Added enhancement for **generate-docs**. It is possible to provide both file or a comma seperated list as `examples`. Also, it's possible to provide more than one example for a script or a command.
* Added feature in **format** to sync YML and JSON files to the `master` file structure.
* Added option to specify `Incident Type`, `Incoming Mapper` and `Classifier` when configuring instance in **test-content**
* added a new command **run-test-playbook** to run a test playbook in a given XSOAR instance.
* Fixed an issue in **format** when running on a modified YML, that the `id` value is not changed to its old `id` value.
* Enhancement for **split** command, replace `ApiModule` code block to `import` when splitting a YML.
* Fixed an issue where indicator types were missing from the pack's content, when uploading using **zip-packs**.
* The request data body format generated in the **postman-codegen** will use the python argument's name and not the raw data argument's name.
* Added the flag '--filter-by-id-set' to **create-content-artifacts** to create artifacts only for items in the given id_set.json.

## 1.5.4

* Fixed an issue with the **format** command when contributing via the UI
* The **format** command will now not remove the `defaultRows` key from incident, indicator and generic fields with `type: grid`.
* Fixed an issue with the **validate** command when a layoutscontainer did not have the `fromversion` field set.
* added a new command **update-xsoar-config-file** to handle your XSOAR Configuration File.
* Added `skipVerify` argument in **upload** command to skip pack signature verification.
* Fixed an issue when the **run** command  failed running when there’s more than one playground, by explicitly using the current user’s playground.
* Added support for Job content item in the **format**, **validate**, **upload**, **create-id-set**, **find-dependecies** and **create-content-artifacts** commands.
* Added a **source** field to the **id_set** entitles.
* Two entitles will not consider as duplicates if they share the same pack and the same source.
* Fixed a bug when duplicates were found in **find_dependencies**.
* Added function **get_current_repo** to `tools`.
* The **postman-codegen** will not have duplicates argument name. It will rename them to the minimum distinguished shared path for each of them.

## 1.5.3

* The **format** command will now set `unsearchable: True` for incident, indicator and generic fields.
* Fixed an issue where the **update-release-notes** command crashes with `--help` flag.
* Added validation to the **validate** command that verifies the `unsearchable` key in incident, indicator and generic fields is set to true.
* Removed a validation that DBotRole should be set for automation that requires elevated permissions to the `XSOAR-linter` in the **lint** command.
* Fixed an issue in **Validate** command where playbooks conditional tasks were mishandeled.
* Added a validation to prevent contributors from using the `fromlicense` key as a configuration parameter in an integration's YML
* Added a validation to ensure that the type for **API token** (and similar) parameters are configured correctly as a `credential` type in the integration configuration YML.
* Added an assertion that checks for duplicated requests' names when generating an integration from a postman collection.
* Added support for [.env files](https://pypi.org/project/python-dotenv/). You can now add a `.env` file to your repository with the logging information instead of setting a global environment variables.
* When running **lint** command with --keep-container flag, the docker images are committed.
* The **validate** command will not return missing test playbook error when given a script with dynamic-section tag.

## 1.5.2

* Added a validation to **update-release-notes** command to ensure that the `--version` flag argument is in the right format.
* added a new command **coverage-analyze** to generate and print coverage reports.
* Fixed an issue in **validate** in repositories which are not in GitHub or GitLab
* Added a validation that verifies that readme image absolute links do not contain the working branch name.
* Added support for List content item in the **format**, **validate**, **download**, **upload**, **create-id-set**, **find-dependecies** and **create-content-artifacts** commands.
* Added a validation to ensure reputation command's default argument is set as an array input.
* Added the `--fail-duplicates` flag for the **merge-id-set** command which will fail the command if duplicates are found.
* Added the `--fail-duplicates` flag for the **create-id-set** command which will fail the command if duplicates are found.

## 1.5.1

* Fixed an issue where **validate** command failed to recognized test playbooks for beta integrations as valid tests.
* Fixed an issue were the **validate** command was falsely recognizing image paths in readme files.
* Fixed an issue where the **upload** command error message upon upload failure pointed to wrong file rather than to the pack metadata.
* Added a validation that verifies that each script which appears in incident fields, layouts or layout containers exists in the id_set.json.
* Fixed an issue where the **postman code-gen** command generated double dots for context outputs when it was not needed.
* Fixed an issue where there **validate** command on release notes file crashed when author image was added or modified.
* Added input handling when running **find-dependencies**, replacing string manipulations.
* Fixed an issue where the **validate** command did not handle multiple playbooks with the same name in the id_set.
* Added support for GitLab repositories in **validate**

## 1.5.0

* Fixed an issue where **upload** command failed to upload packs not under content structure.
* Added support for **init** command to run from non-content repo.
* The **split-yml** has been renamed to **split** and now supports splitting Dashboards from unified Generic Modules.
* Fixed an issue where the skipped tests validation ran on the `ApiModules` pack in the **validate** command.
* The **init** command will now create the `Generic Object` entities directories.
* Fixed an issue where the **format** command failed to recognize changed files from git.
* Fixed an issue where the **json-to-outputs** command failed checking whether `0001-01-01T00:00:00` is of type `Date`
* Added to the **generate context** command to generate context paths for integrations from an example file.
* Fixed an issue where **validate** failed on release notes configuration files.
* Fixed an issue where the **validate** command failed on pack input if git detected changed files outside of `Packs` directory.
* Fixed an issue where **validate** command failed to recognize files inside validated pack when validation release notes, resulting in a false error message for missing entity in release note.
* Fixed an issue where the **download** command failed when downloading an invalid YML, instead of skipping it.

## 1.4.9

* Added validation that the support URL in partner contribution pack metadata does not lead to a GitHub repo.
* Enhanced ***generate-docs*** with default `additionalinformation` (description) for common parameters.
* Added to **validate** command a validation that a content item's id and name will not end with spaces.
* The **format** command will now remove trailing whitespaces from content items' id and name fields.
* Fixed an issue where **update-release-notes** could fail on files outside the user given pack.
* Fixed an issue where the **generate-test-playbook** command would not place the playbook in the proper folder.
* Added to **validate** command a validation that packs with `Iron Bank` uses the latest docker from Iron Bank.
* Added to **update-release-notes** command support for `Generic Object` entities.
* Fixed an issue where playbook `fromversion` mismatch validation failed even if `skipunavailable` was set to true.
* Added to the **create artifacts** command support for release notes configuration file.
* Added validation to **validate** for release notes config file.
* Added **isoversize** and **isautoswitchedtoquietmode** fields to the playbook schema.
* Added to the **update-release-notes** command `-bc` flag to generate template for breaking changes version.
* Fixed an issue where **validate** did not search description files correctly, leading to a wrong warning message.

## 1.4.8

* Fixed an issue where yml files with `!reference` failed to load properly.
* Fixed an issue when `View Integration Documentation` button was added twice during the download and re-upload.
* Fixed an issue when `(Partner Contribution)` was added twice to the display name during the download and re-upload.
* Added the following enhancements in the **generate-test-playbook** command:
  * Added the *--commands* argument to generate tasks for specific commands.
  * Added the *--examples* argument to get the command examples file path and generate tasks from the commands and arguments specified there.
  * Added the *--upload* flag to specify whether to upload the test playbook after the generation.
  * Fixed the output condition generation for outputs of type `Boolean`.

## 1.4.7

* Fixed an issue where an empty list for a command context didn't produce an indication other than an empty table.
* Fixed an issue where the **format** command has incorrectly recognized on which files to run when running using git.
* Fixed an issue where author image validations were not checked properly.
* Fixed an issue where new old-formatted scripts and integrations were not validated.
* Fixed an issue where the wording in the from version validation error for subplaybooks was incorrect.
* Fixed an issue where the **update-release-notes** command used the old docker image version instead of the new when detecting a docker change.
* Fixed an issue where the **generate-test-playbook** command used an incorrect argument name as default
* Fixed an issue where the **json-to-outputs** command used an incorrect argument name as default when using `-d`.
* Fixed an issue where validations failed while trying to validate non content files.
* Fixed an issue where README validations did not work post VS Code formatting.
* Fixed an issue where the description validations were inconsistent when running through an integration file or a description file.

## 1.4.6

* Fixed an issue where **validate** suggests, with no reason, running **format** on missing mandatory keys in yml file.
* Skipped existence of TestPlaybook check on community and contribution integrations.
* Fixed an issue where pre-commit didn't run on the demisto_sdk/commands folder.
* The **init** command will now change the script template name in the code to the given script name.
* Expanded the validations performed on beta integrations.
* Added support for PreProcessRules in the **format**, **validate**, **download**, and **create-content-artifacts** commands.
* Improved the error messages in **generate-docs**, if an example was not provided.
* Added to **validate** command a validation that a content entity or a pack name does not contain the words "partner" and "community".
* Fixed an issue where **update-release-notes** ignores *--text* flag while using *-f*
* Fixed the outputs validations in **validate** so enrichment commands will not be checked to have DBotScore outputs.
* Added a new validation to require the dockerimage key to exist in an integration and script yml files.
* Enhanced the **generate-test-playbook** command to use only integration tested on commands, rather than (possibly) other integrations implementing them.
* Expanded unify command to support GenericModules - Unifies a GenericModule object with its Dashboards.
* Added validators for generic objects:
  * Generic Field validator - verify that the 'fromVersion' field is above 6.5.0, 'group' field equals 4 and 'id' field starts with the prefix 'generic_'.
  * Generic Type validator - verify that the 'fromVersion' field is above 6.5.0
  * Generic Module validator - verify that the 'fromVersion' field is above 6.5.0
  * Generic Definition validator - verify that the 'fromVersion' field is above 6.5.0
* Expanded Format command to support Generic Objects - Fixes generic objects according to their validations.
* Fixed an issue where the **update-release-notes** command did not handle ApiModules properly.
* Added option to enter a dictionary or json of format `[{field_name:description}]` in the **json-to-outputs** command,
  with the `-d` flag.
* Improved the outputs for the **format** command.
* Fixed an issue where the validations performed after the **format** command were inconsistent with **validate**.
* Added to the **validate** command a validation for the author image.
* Updated the **create-content-artifacts** command to support generic modules, definitions, fields and types.
* Added an option to ignore errors for file paths and not only file name in .pack-ignore file.

## 1.4.5

* Enhanced the **postman-codegen** command to name all generated arguments with lower case.
* Fixed an issue where the **find-dependencies** command miscalculated the dependencies for playbooks that use generic commands.
* Fixed an issue where the **validate** command failed in external repositories in case the DEMISTO_SDK_GITHUB_TOKEN was not set.
* Fixed an issue where **openapi-codegen** corrupted the swagger file by overwriting configuration to swagger file.
* Updated the **upload** command to support uploading zipped packs to the marketplace.
* Added to the **postman-codegen** command support of path variables.
* Fixed an issue where **openapi-codegen** entered into an infinite loop on circular references in the swagger file.
* The **format** command will now set `fromVersion: 6.2.0` for widgets with 'metrics' data type.
* Updated the **find-dependencies** command to support generic modules, definitions, fields and types.
* Fixed an issue where **openapi-codegen** tried to extract reference example outputs, leading to an exception.
* Added an option to ignore secrets automatically when using the **init** command to create a pack.
* Added a tool that gives the ability to temporarily suppress console output.

## 1.4.4

* When formatting incident types with Auto-Extract rules and without mode field, the **format** command will now add the user selected mode.
* Added new validation that DBotRole is set for scripts that requires elevated permissions to the `XSOAR-linter` in the **lint** command.
* Added url escaping to markdown human readable section in generate docs to avoid autolinking.
* Added a validation that mapper's id and name are matching. Updated the format of mapper to include update_id too.
* Added a validation to ensure that image paths in the README files are valid.
* Fixed **find_type** function to correctly find test files, such as, test script and test playbook.
* Added scheme validations for the new Generic Object Types, Fields, and Modules.
* Renamed the flag *--input-old-version* to *--old-version* in the **generate-docs** command.
* Refactored the **update-release-notes** command:
  * Replaced the *--all* flag with *--use-git* or *-g*.
  * Added the *--force* flag to update the pack release notes without changes in the pack.
  * The **update-release-notes** command will now update all dependent integrations on ApiModule change, even if not specified.
  * If more than one pack has changed, the full list of updated packs will be printed at the end of **update-release-notes** command execution.
  * Fixed an issue where the **update-release-notes** command did not add docker image release notes entry for release notes file if a script was changed.
  * Fixed an issue where the **update-release-notes** command did not detect changed files that had the same name.
  * Fixed an issue in the **update-release-notes** command where the version support of JSON files was mishandled.
* Fixed an issue where **format** did not skip files in test and documentation directories.
* Updated the **create-id-set** command to support generic modules, definitions, fields and types.
* Changed the **convert** command to generate old layout fromversion to 5.0.0 instead of 4.1.0
* Enhanced the command **postman-codegen** with type hints for templates.

## 1.4.3

* Fixed an issue where **json-to-outputs** command returned an incorrect output when json is a list.
* Fixed an issue where if a pack README.md did not exist it could cause an error in the validation process.
* Fixed an issue where the *--name* was incorrectly required in the **init** command.
* Adding the option to run **validate** on a specific path while using git (*-i* & *-g*).
* The **format** command will now change UUIDs in .yml and .json files to their respective content entity name.
* Added a playbook validation to check if a task sub playbook exists in the id set in the **validate** command.
* Added the option to add new tags/usecases to the approved list and to the pack metadata on the same pull request.
* Fixed an issue in **test_content** where when different servers ran tests for the same integration, the server URL parameters were not set correctly.
* Added a validation in the **validate** command to ensure that the ***endpoint*** command is configured correctly in yml file.
* Added a warning when pack_metadata's description field is longer than 130 characters.
* Fixed an issue where a redundant print occurred on release notes validation.
* Added new validation in the **validate** command to ensure that the minimal fromVersion in a widget of type metrics will be 6.2.0.
* Added the *--release-notes* flag to demisto-sdk to get the current version release notes entries.

## 1.4.2

* Added to `pylint` summary an indication if a test was skipped.
* Added to the **init** command the option to specify fromversion.
* Fixed an issue where running **init** command without filling the metadata file.
* Added the *--docker-timeout* flag in the **lint** command to control the request timeout for the Docker client.
* Fixed an issue where **update-release-notes** command added only one docker image release notes entry for release notes file, and not for every entity whom docker image was updated.
* Added a validation to ensure that incident/indicator fields names starts with their pack name in the **validate** command. (Checked only for new files and only when using git *-g*)
* Updated the **find-dependencies** command to return the 'dependencies' according the layout type ('incident', 'indicator').
* Enhanced the "vX" display name validation for scripts and integrations in the **validate** command to check for every versioned script or integration, and not only v2.
* Added the *--fail-duplicates* flag for the **create-id-set** command which will fail the command if duplicates are found.
* Added to the **generate-docs** command automatic addition to git when a new readme file is created.

## 1.4.1

* When in private repo without `DEMSITO_SDK_GITHUB_TOKEN` configured, get_remote_file will take files from the local origin/master.
* Enhanced the **unify** command when giving input of a file and not a directory return a clear error message.
* Added a validation to ensure integrations are not skipped and at least one test playbook is not skipped for each integration or script.
* Added to the Content Tests support for `context_print_dt`, which queries the incident context and prints the result as a json.
* Added new validation for the `xsoar_config.json` file in the **validate** command.
* Added a version differences section to readme in **generate-docs** command.
* Added the *--docs-format* flag in the **integration-diff** command to get the output in README format.
* Added the *--input-old-version* and *--skip-breaking-changes* flags in the **generate-docs** command to get the details for the breaking section and to skip the breaking changes section.

## 1.4.0

* Enable passing a comma-separated list of paths for the `--input` option of the **lint** command.
* Added new validation of unimplemented test-module command in the code to the `XSOAR-linter` in the **lint** command.
* Fixed the **generate-docs** to handle integration authentication parameter.
* Added a validation to ensure that description and README do not contain the word 'Demisto'.
* Improved the deprecated message validation required from playbooks and scripts.
* Added the `--quite-bc-validation` flag for the **validate** command to run the backwards compatibility validation in quite mode (errors is treated like warnings).
* Fixed the **update release notes** command to display a name for old layouts.
* Added the ability to append to the pack README credit to contributors.
* Added identification for parameter differences in **integration-diff** command.
* Fixed **format** to use git as a default value.
* Updated the **upload** command to support reports.
* Fixed an issue where **generate-docs** command was displaying 'None' when credentials parameter display field configured was not configured.
* Fixed an issue where **download** did not return exit code 1 on failure.
* Updated the validation that incident fields' names do not contain the word incident will aplly to core packs only.
* Added a playbook validation to verify all conditional tasks have an 'else' path in **validate** command.
* Renamed the GitHub authentication token environment variable `GITHUB_TOKEN` to `DEMITO_SDK_GITHUB_TOKEN`.
* Added to the **update-release-notes** command automatic addition to git when new release notes file is created.
* Added validation to ensure that integrations, scripts, and playbooks do not contain the entity type in their names.
* Added the **convert** command to convert entities between XSOAR versions.
* Added the *--deprecate* flag in **format** command to deprecate integrations, scripts, and playbooks.
* Fixed an issue where ignoring errors did not work when running the **validate** command on specific files (-i).

## 1.3.9

* Added a validation verifying that the pack's README.md file is not equal to pack description.
* Fixed an issue where the **Assume yes** flag did not work properly for some entities in the **format** command.
* Improved the error messages for separators in folder and file names in the **validate** command.
* Removed the **DISABLE_SDK_VERSION_CHECK** environment variable. To disable new version checks, use the **DEMISTO_SDK_SKIP_VERSION_CHECK** envirnoment variable.
* Fixed an issue where the demisto-sdk version check failed due to a rate limit.
* Fixed an issue with playbooks scheme validation.

## 1.3.8

* Updated the **secrets** command to work on forked branches.

## 1.3.7

* Added a validation to ensure correct image and description file names.
* Fixed an issue where the **validate** command failed when 'display' field in credentials param in yml is empty but 'displaypassword' was provided.
* Added the **integration-diff** command to check differences between two versions of an integration and to return a report of missing and changed elements in the new version.
* Added a validation verifying that the pack's README.md file is not missing or empty for partner packs or packs contains use cases.
* Added a validation to ensure that the integration and script folder and file names will not contain separators (`_`, `-`, ``).
* When formatting new pack, the **format** command will set the *fromversion* key to 5.5.0 in the new files without fromversion.

## 1.3.6

* Added a validation that core packs are not dependent on non-core packs.
* Added a validation that a pack name follows XSOAR standards.
* Fixed an issue where in some cases the `get_remote_file` function failed due to an invalid path.
* Fixed an issue where running **update-release-notes** with updated integration logo, did not detect any file changes.
* Fixed an issue where the **create-id-set** command did not identify unified integrations correctly.
* Fixed an issue where the `CommonTypes` pack was not identified as a dependency for all feed integrations.
* Added support for running SDK commands in private repositories.
* Fixed an issue where running the **init** command did not set the correct category field in an integration .yml file for a newly created pack.
* When formatting new contributed pack, the **format** command will set the *fromversion* key to 6.0.0 in the relevant files.
* If the environment variable "DISABLE_SDK_VERSION_CHECK" is define, the demisto-sdk will no longer check for newer version when running a command.
* Added the `--use-pack-metadata` flag for the **find-dependencies** command to update the calculated dependencies using the the packs metadata files.
* Fixed an issue where **validate** failed on scripts in case the `outputs` field was set to `None`.
* Fixed an issue where **validate** was failing on editing existing release notes.
* Added a validation for README files verifying that the file doesn't contain template text copied from HelloWorld or HelloWorldPremium README.

## 1.3.5

* Added a validation that layoutscontainer's id and name are matching. Updated the format of layoutcontainer to include update_id too.
* Added a validation that commands' names and arguments in core packs, or scripts' arguments do not contain the word incident.
* Fixed issue where running the **generate-docs** command with -c flag ran all the commands and not just the commands specified by the flag.
* Fixed the error message of the **validate** command to not always suggest adding the *description* field.
* Fixed an issue where running **format** on feed integration generated invalid parameter structure.
* Fixed an issue where the **generate-docs** command did not add all the used scripts in a playbook to the README file.
* Fixed an issue where contrib/partner details might be added twice to the same file, when using unify and create-content-artifacts commands
* Fixed issue where running **validate** command on image-related integration did not return the correct outputs to json file.
* When formatting playbooks, the **format** command will now remove empty fields from SetIncident, SetIndicator, CreateNewIncident, CreateNewIndicator script arguments.
* Added an option to fill in the developer email when running the **init** command.

## 1.3.4

* Updated the **validate** command to check that the 'additionalinfo' field only contains the expected value for feed required parameters and not equal to it.
* Added a validation that community/partner details are not in the detailed description file.
* Added a validation that the Use Case tag in pack_metadata file is only used when the pack contains at least one PB, Incident Type or Layout.
* Added a validation that makes sure outputs in integrations are matching the README file when only README has changed.
* Added the *hidden* field to the integration schema.
* Fixed an issue where running **format** on a playbook whose `name` does not equal its `id` would cause other playbooks who use that playbook as a sub-playbook to fail.
* Added support for local custom command configuration file `.demisto-sdk-conf`.
* Updated the **format** command to include an update to the description file of an integration, to remove community/partner details.

## 1.3.3

* Fixed an issue where **lint** failed where *.Dockerfile* exists prior running the lint command.
* Added FeedHelloWorld template option for *--template* flag in **demisto-sdk init** command.
* Fixed issue where **update-release-notes** deleted release note file if command was called more than once.
* Fixed issue where **update-release-notes** added docker image release notes every time the command was called.
* Fixed an issue where running **update-release-notes** on a pack with newly created integration, had also added a docker image entry in the release notes.
* Fixed an issue where `XSOAR-linter` did not find *NotImplementedError* in main.
* Added validation for README files verifying their length (over 30 chars).
* When using *-g* flag in the **validate** command it will now ignore untracked files by default.
* Added the *--include-untracked* flag to the **validate** command to include files which are untracked by git in the validation process.
* Improved the `pykwalify` error outputs in the **validate** command.
* Added the *--print-pykwalify* flag to the **validate** command to print the unchanged output from `pykwalify`.

## 1.3.2

* Updated the format of the outputs when using the *--json-file* flag to create a JSON file output for the **validate** and **lint** commands.
* Added the **doc-review** command to check spelling in .md and .yml files as well as a basic release notes review.
* Added a validation that a pack's display name does not already exist in content repository.
* Fixed an issue where the **validate** command failed to detect duplicate params in an integration.
* Fixed an issue where the **validate** command failed to detect duplicate arguments in a command in an integration.

## 1.3.1

* Fixed an issue where the **validate** command failed to validate the release notes of beta integrations.
* Updated the **upload** command to support indicator fields.
* The **validate** and **update-release-notes** commands will now check changed files against `demisto/master` if it is configured locally.
* Fixed an issue where **validate** would incorrectly identify files as renamed.
* Added a validation that integration properties (such as feed, mappers, mirroring, etc) are not removed.
* Fixed an issue where **validate** failed when comparing branch against commit hash.
* Added the *--no-pipenv* flag to the **split-yml** command.
* Added a validation that incident fields and incident types are not removed from mappers.
* Fixed an issue where the *c
reate-id-set* flag in the *validate* command did not work while not using git.
* Added the *hiddenusername* field to the integration schema.
* Added a validation that images that are not integration images, do not ask for a new version or RN

## 1.3.0

* Do not collect optional dependencies on indicator types reputation commands.
* Fixed an issue where downloading indicator layoutscontainer objects failed.
* Added a validation that makes sure outputs in integrations are matching the README file.
* Fixed an issue where the *create-id-set* flag in the **validate** command did not work.
* Added a warning in case no id_set file is found when running the **validate** command.
* Fixed an issue where changed files were not recognised correctly on forked branches in the **validate** and the **update-release-notes** commands.
* Fixed an issue when files were classified incorrectly when running *update-release-notes*.
* Added a validation that integration and script file paths are compatible with our convention.
* Fixed an issue where id_set.json file was re created whenever running the generate-docs command.
* added the *--json-file* flag to create a JSON file output for the **validate** and **lint** commands.

## 1.2.19

* Fixed an issue where merge id_set was not updated to work with the new entity of Packs.
* Added a validation that the playbook's version matches the version of its sub-playbooks, scripts, and integrations.

## 1.2.18

* Changed the *skip-id-set-creation* flag to *create-id-set* in the **validate** command. Its default value will be False.
* Added support for the 'cve' reputation command in default arg validation.
* Filter out generic and reputation command from scripts and playbooks dependencies calculation.
* Added support for the incident fields in outgoing mappers in the ID set.
* Added a validation that the taskid field and the id field under the task field are both from uuid format and contain the same value.
* Updated the **format** command to generate uuid value for the taskid field and for the id under the task field in case they hold an invalid values.
* Exclude changes from doc_files directory on validation.
* Added a validation that an integration command has at most one default argument.
* Fixing an issue where pack metadata version bump was not enforced when modifying an old format (unified) file.
* Added validation that integration parameter's display names are capitalized and spaced using whitespaces and not underscores.
* Fixed an issue where beta integrations where not running deprecation validations.
* Allowed adding additional information to the deprecated description.
* Fixing an issue when escaping less and greater signs in integration params did not work as expected.

## 1.2.17

* Added a validation that the classifier of an integration exists.
* Added a validation that the mapper of an integration exists.
* Added a validation that the incident types of a classifier exist.
* Added a validation that the incident types of a mapper exist.
* Added support for *text* argument when running **demisto-sdk update-release-notes** on the ApiModules pack.
* Added a validation for the minimal version of an indicator field of type grid.
* Added new validation for incident and indicator fields in classifiers mappers and layouts exist in the content.
* Added cache for get_remote_file to reducing failures from accessing the remote repo.
* Fixed an issue in the **format** command where `_dev` or `_copy` suffixes weren't removed from the `id` of the given playbooks.
* Playbook dependencies from incident and indicator fields are now marked as optional.
* Mappers dependencies from incident types and incident fields are now marked as optional.
* Classifier dependencies from incident types are now marked as optional.
* Updated **demisto-sdk init** command to no longer create `created` field in pack_metadata file
* Updated **generate-docs** command to take the parameters names in setup section from display field and to use additionalinfo field when exist.
* Using the *verbose* argument in the **find-dependencies** command will now log to the console.
* Improved the deprecated message validation required from integrations.
* Fixed an issue in the **generate-docs** command where **Context Example** section was created when it was empty.

## 1.2.16

* Added allowed ignore errors to the *IDSetValidator*.
* Fixed an issue where an irrelevant id_set validation ran in the **validate** command when using the *--id-set* flag.
* Fixed an issue were **generate-docs** command has failed if a command did not exist in commands permissions file.
* Improved a **validate** command message for missing release notes of api module dependencies.

## 1.2.15

* Added the *ID101* to the allowed ignored errors.

## 1.2.14

* SDK repository is now mypy check_untyped_defs complaint.
* The lint command will now ignore the unsubscriptable-object (E1136) pylint error in dockers based on python 3.9 - this will be removed once a new pylint version is released.
* Added an option for **format** to run on a whole pack.
* Added new validation of unimplemented commands from yml in the code to `XSOAR-linter`.
* Fixed an issue where Auto-Extract fields were only checked for newly added incident types in the **validate** command.
* Added a new warning validation of direct access to args/params dicts to `XSOAR-linter`.

## 1.2.13

* Added new validation of indicators usage in CommandResults to `XSOAR-linter`.
* Running **demisto-sdk lint** will automatically run on changed files (same behavior as the -g flag).
* Removed supported version message from the documentation when running **generate_docs**.
* Added a print to indicate backwards compatibility is being checked in **validate** command.
* Added a percent print when running the **validate** command with the *-a* flag.
* Fixed a regression in the **upload** command where it was ignoring `DEMISTO_VERIFY_SSL` env var.
* Fixed an issue where the **upload** command would fail to upload beta integrations.
* Fixed an issue where the **validate** command did not create the *id_set.json* file when running with *-a* flag.
* Added price change validation in the **validate** command.
* Added validations that checks in read-me for empty sections or leftovers from the auto generated read-me that should be changed.
* Added new code validation for *NotImplementedError* to raise a warning in `XSOAR-linter`.
* Added validation for support types in the pack metadata file.
* Added support for *--template* flag in **demisto-sdk init** command.
* Fixed an issue with running **validate** on master branch where the changed files weren't compared to previous commit when using the *-g* flag.
* Fixed an issue where the `XSOAR-linter` ran *NotImplementedError* validation on scripts.
* Added support for Auto-Extract feature validation in incident types in the **validate** command.
* Fixed an issue in the **lint** command where the *-i* flag was ignored.
* Improved **merge-id-sets** command to support merge between two ID sets that contain the same pack.
* Fixed an issue in the **lint** command where flake8 ran twice.

## 1.2.12

* Bandit now reports also on medium severity issues.
* Fixed an issue with support for Docker Desktop on Mac version 2.5.0+.
* Added support for vulture and mypy linting when running without docker.
* Added support for *prev-ver* flag in **update-release-notes** command.
* Improved retry support when building docker images for linting.
* Added the option to create an ID set on a specific pack in **create-id-set** command.
* Added the *--skip-id-set-creation* flag to **validate** command in order to add the capability to run validate command without creating id_set validation.
* Fixed an issue where **validate** command checked docker image tag on ApiModules pack.
* Fixed an issue where **find-dependencies** did not calculate dashboards and reports dependencies.
* Added supported version message to the documentation and release notes files when running **generate_docs** and **update-release-notes** commands respectively.
* Added new code validations for *NotImplementedError* exception raise to `XSOAR-linter`.
* Command create-content-artifacts additional support for **Author_image.png** object.
* Fixed an issue where schemas were not enforced for incident fields, indicator fields and old layouts in the validate command.
* Added support for **update-release-notes** command to update release notes according to master branch.

## 1.2.11

* Fixed an issue where the ***generate-docs*** command reset the enumeration of line numbering after an MD table.
* Updated the **upload** command to support mappers.
* Fixed an issue where exceptions were no printed in the **format** while the *--verbose* flag is set.
* Fixed an issue where *--assume-yes* flag did not work in the **format** command when running on a playbook without a `fromversion` field.
* Fixed an issue where the **format** command would fail in case `conf.json` file was not found instead of skipping the update.
* Fixed an issue where integration with v2 were recognised by the `name` field instead of the `display` field in the **validate** command.
* Added a playbook validation to check if a task script exists in the id set in the **validate** command.
* Added new integration category `File Integrity Management` in the **validate** command.

## 1.2.10

* Added validation for approved content pack use-cases and tags.
* Added new code validations for *CommonServerPython* import to `XSOAR-linter`.
* Added *default value* and *predefined values* to argument description in **generate-docs** command.
* Added a new validation that checks if *get-mapping-fields* command exists if the integration schema has *{ismappable: true}* in **validate** command.
* Fixed an issue where the *--staged* flag recognised added files as modified in the **validate** command.
* Fixed an issue where a backwards compatibility warning was raised for all added files in the **validate** command.
* Fixed an issue where **validate** command failed when no tests were given for a partner supported pack.
* Updated the **download** command to support mappers.
* Fixed an issue where the ***format*** command added a duplicate parameter.
* For partner supported content packs, added support for a list of emails.
* Removed validation of README files from the ***validate*** command.
* Fixed an issue where the ***validate*** command required release notes for ApiModules pack.

## 1.2.9

* Fixed an issue in the **openapi_codegen** command where it created duplicate functions name from the swagger file.
* Fixed an issue in the **update-release-notes** command where the *update type* argument was not verified.
* Fixed an issue in the **validate** command where no error was raised in case a non-existing docker image was presented.
* Fixed an issue in the **format** command where format failed when trying to update invalid Docker image.
* The **format** command will now preserve the **isArray** argument in integration's reputation commands and will show a warning if it set to **false**.
* Fixed an issue in the **lint** command where *finally* clause was not supported in main function.
* Fixed an issue in the **validate** command where changing any entity ID was not validated.
* Fixed an issue in the **validate** command where *--staged* flag did not bring only changed files.
* Fixed the **update-release-notes** command to ignore changes in the metadata file.
* Fixed the **validate** command to ignore metadata changes when checking if a version bump is needed.

## 1.2.8

* Added a new validation that checks in playbooks for the usage of `DeleteContext` in **validate** command.
* Fixed an issue in the **upload** command where it would try to upload content entities with unsupported versions.
* Added a new validation that checks in playbooks for the usage of specific instance in **validate** command.
* Added the **--staged** flag to **validate** command to run on staged files only.

## 1.2.7

* Changed input parameters in **find-dependencies** command.
  * Use ***-i, --input*** instead of ***-p, --path***.
  * Use ***-idp, --id-set-path*** instead of ***-i, --id-set-path***.
* Fixed an issue in the **unify** command where it crashed on an integration without an image file.
* Fixed an issue in the **format** command where unnecessary files were not skipped.
* Fixed an issue in the **update-release-notes** command where the *text* argument was not respected in all cases.
* Fixed an issue in the **validate** command where a warning about detailed description was given for unified or deprecated integrations.
* Improved the error returned by the **validate** command when running on files using the old format.

## 1.2.6

* No longer require setting `DEMISTO_README_VALIDATION` env var to enable README mdx validation. Validation will now run automatically if all necessary node modules are available.
* Fixed an issue in the **validate** command where the `--skip-pack-dependencies` would not skip id-set creation.
* Fixed an issue in the **validate** command where validation would fail if supplied an integration with an empty `commands` key.
* Fixed an issue in the **validate** command where validation would fail due to a required version bump for packs which are not versioned.
* Will use env var `DEMISTO_VERIFY_SSL` to determine if to use a secure connection for commands interacting with the Server when `--insecure` is not passed. If working with a local Server without a trusted certificate, you can set env var `DEMISTO_VERIFY_SSL=no` to avoid using `--insecure` on each command.
* Unifier now adds a link to the integration documentation to the integration detailed description.
* Fixed an issue in the **secrets** command where ignored secrets were not skipped.

## 1.2.5

* Added support for special fields: *defaultclassifier*, *defaultmapperin*, *defaultmapperout* in **download** command.
* Added -y option **format** command to assume "yes" as answer to all prompts and run non-interactively
* Speed up improvements for `validate` of README files.
* Updated the **format** command to adhere to the defined content schema and sub-schemas, aligning its behavior with the **validate** command.
* Added support for canvasContextConnections files in **format** command.

## 1.2.4

* Updated detailed description for community integrations.

## 1.2.3

* Fixed an issue where running **validate** failed on playbook with task that adds tags to the evidence data.
* Added the *displaypassword* field to the integration schema.
* Added new code validations to `XSOAR-linter`.
  * As warnings messages:
    * `demisto.params()` should be used only inside main function.
    * `demisto.args()` should be used only inside main function.
    * Functions args should have type annotations.
* Added `fromversion` field validation to test playbooks and scripts in **validate** command.

## 1.2.2

* Add support for warning msgs in the report and summary to **lint** command.
* Fixed an issue where **json-to-outputs** determined bool values as int.
* Fixed an issue where **update-release-notes** was crushing on `--all` flag.
* Fixed an issue where running **validate**, **update-release-notes** outside of content repo crushed without a meaningful error message.
* Added support for layoutscontainer in **init** contribution flow.
* Added a validation for tlp_color param in feeds in **validate** command.
* Added a validation for removal of integration parameters in **validate** command.
* Fixed an issue where **update-release-notes** was failing with a wrong error message when no pack or input was given.
* Improved formatting output of the **generate-docs** command.
* Add support for env variable *DEMISTO_SDK_ID_SET_REFRESH_INTERVAL*. Set this env variable to the refresh interval in minutes. The id set will be regenerated only if the refresh interval has passed since the last generation. Useful when generating Script documentation, to avoid re-generating the id_set every run.
* Added new code validations to `XSOAR-linter`.
  * As error messages:
    * Longer than 10 seconds sleep statements for non long running integrations.
    * exit() usage.
    * quit() usage.
  * As warnings messages:
    * `demisto.log` should not be used.
    * main function existence.
    * `demito.results` should not be used.
    * `return_output` should not be used.
    * try-except statement in main function.
    * `return_error` usage in main function.
    * only once `return_error` usage.
* Fixed an issue where **lint** command printed logs twice.
* Fixed an issue where *suffix* did not work as expected in the **create-content-artifacts** command.
* Added support for *prev-ver* flag in **lint** and **secrets** commands.
* Added support for *text* flag to **update-release-notes** command to add the same text to all release notes.
* Fixed an issue where **validate** did not recognize added files if they were modified locally.
* Added a validation that checks the `fromversion` field exists and is set to 5.0.0 or above when working or comparing to a non-feature branch in **validate** command.
* Added a validation that checks the certification field in the pack_metadata file is valid in **validate** command.
* The **update-release-notes** command will now automatically add docker image update to the release notes.

## 1.2.1

* Added an additional linter `XSOAR-linter` to the **lint** command which custom validates py files. currently checks for:
  * `Sys.exit` usages with non zero value.
  * Any `Print` usages.
* Fixed an issue where renamed files were failing on *validate*.
* Fixed an issue where single changed files did not required release notes update.
* Fixed an issue where doc_images required release-notes and validations.
* Added handling of dependent packs when running **update-release-notes** on changed *APIModules*.
  * Added new argument *--id-set-path* for id_set.json path.
  * When changes to *APIModule* is detected and an id_set.json is available - the command will update the dependent pack as well.
* Added handling of dependent packs when running **validate** on changed *APIModules*.
  * Added new argument *--id-set-path* for id_set.json path.
  * When changes to *APIModule* is detected and an id_set.json is available - the command will validate that the dependent pack has release notes as well.
* Fixed an issue where the find_type function didn't recognize file types correctly.
* Fixed an issue where **update-release-notes** command did not work properly on Windows.
* Added support for indicator fields in **update-release-notes** command.
* Fixed an issue where files in test dirs where being validated.

## 1.2.0

* Fixed an issue where **format** did not update the test playbook from its pack.
* Fixed an issue where **validate** validated non integration images.
* Fixed an issue where **update-release-notes** did not identified old yml integrations and scripts.
* Added revision templates to the **update-release-notes** command.
* Fixed an issue where **update-release-notes** crashed when a file was renamed.
* Fixed an issue where **validate** failed on deleted files.
* Fixed an issue where **validate** validated all images instead of packs only.
* Fixed an issue where a warning was not printed in the **format** in case a non-supported file type is inputted.
* Fixed an issue where **validate** did not fail if no release notes were added when adding files to existing packs.
* Added handling of incorrect layout paths via the **format** command.
* Refactor **create-content-artifacts** command - Efficient artifacts creation and better logging.
* Fixed an issue where image and description files were not handled correctly by **validate** and **update-release-notes** commands.
* Fixed an issue where the **format** command didn't remove all extra fields in a file.
* Added an error in case an invalid id_set.json file is found while running the **validate** command.
* Added fetch params checks to the **validate** command.

## 1.1.11

* Added line number to secrets' path in **secrets** command report.
* Fixed an issue where **init** a community pack did not present the valid support URL.
* Fixed an issue where **init** offered a non relevant pack support type.
* Fixed an issue where **lint** did not pull docker images for powershell.
* Fixed an issue where **find-dependencies** did not find all the script dependencies.
* Fixed an issue where **find-dependencies** did not collect indicator fields as dependencies for playbooks.
* Updated the **validate** and the **secrets** commands to be less dependent on regex.
* Fixed an issue where **lint** did not run on circle when docker did not return ping.
* Updated the missing release notes error message (RN106) in the **Validate** command.
* Fixed an issue where **Validate** would return missing release notes when two packs with the same substring existed in the modified files.
* Fixed an issue where **update-release-notes** would add duplicate release notes when two packs with the same substring existed in the modified files.
* Fixed an issue where **update-release-notes** would fail to bump new versions if the feature branch was out of sync with the master branch.
* Fixed an issue where a non-descriptive error would be returned when giving the **update-release-notes** command a pack which can not be found.
* Added dependencies check for *widgets* in **find-dependencies** command.
* Added a `update-docker` flag to **format** command.
* Added a `json-to-outputs` flag to the **run** command.
* Added a verbose (`-v`) flag to **format** command.
* Fixed an issue where **download** added the prefix "playbook-" to the name of playbooks.

## 1.1.10

* Updated the **init** command. Relevant only when passing the *--contribution* argument.
  * Added the *--author* option.
  * The *support* field of the pack's metadata is set to *community*.
* Added a proper error message in the **Validate** command upon a missing description in the root of the yml.
* **Format** now works with a relative path.
* **Validate** now fails when all release notes have been excluded.
* Fixed issue where correct error message would not propagate for invalid images.
* Added the *--skip-pack-dependencies* flag to **validate** command to skip pack dependencies validation. Relevant when using the *-g* flag.
* Fixed an issue where **Validate** and **Format** commands failed integrations with `defaultvalue` field in fetch incidents related parameters.
* Fixed an issue in the **Validate** command in which unified YAML files were not ignored.
* Fixed an issue in **generate-docs** where scripts and playbooks inputs and outputs were not parsed correctly.
* Fixed an issue in the **openapi-codegen** command where missing reference fields in the swagger JSON caused errors.
* Fixed an issue in the **openapi-codegen** command where empty objects in the swagger JSON paths caused errors.
* **update-release-notes** command now accept path of the pack instead of pack name.
* Fixed an issue where **generate-docs** was inserting unnecessary escape characters.
* Fixed an issue in the **update-release-notes** command where changes to the pack_metadata were not detected.
* Fixed an issue where **validate** did not check for missing release notes in old format files.

## 1.1.9

* Fixed an issue where **update-release-notes** command failed on invalid file types.

## 1.1.8

* Fixed a regression where **upload** command failed on test playbooks.
* Added new *githubUser* field in pack metadata init command.
* Support beta integration in the commands **split-yml, extract-code, generate-test-playbook and generate-docs.**
* Fixed an issue where **find-dependencies** ignored *toversion* field in content items.
* Added support for *layoutscontainer*, *classifier_5_9_9*, *mapper*, *report*, and *widget* in the **Format** command.
* Fixed an issue where **Format** will set the `ID` field to be equal to the `name` field in modified playbooks.
* Fixed an issue where **Format** did not work for test playbooks.
* Improved **update-release-notes** command:
  * Write content description to release notes for new items.
  * Update format for file types without description: Connections, Incident Types, Indicator Types, Layouts, Incident Fields.
* Added a validation for feedTags param in feeds in **validate** command.
* Fixed readme validation issue in community support packs.
* Added the **openapi-codegen** command to generate integrations from OpenAPI specification files.
* Fixed an issue were release notes validations returned wrong results for *CommonScripts* pack.
* Added validation for image links in README files in **validate** command.
* Added a validation for default value of fetch param in feeds in **validate** command.
* Fixed an issue where the **Init** command failed on scripts.

## 1.1.7

* Fixed an issue where running the **format** command on feed integrations removed the `defaultvalue` fields.
* Playbook branch marked with *skipunavailable* is now set as an optional dependency in the **find-dependencies** command.
* The **feedReputation** parameter can now be hidden in a feed integration.
* Fixed an issue where running the **unify** command on JS package failed.
* Added the *--no-update* flag to the **find-dependencies** command.
* Added the following validations in **validate** command:
  * Validating that a pack does not depend on NonSupported / Deprecated packs.

## 1.1.6

* Added the *--description* option to the **init** command.
* Added the *--contribution* option to the **init** command which converts a contribution zip to proper pack format.
* Improved **validate** command performance time and outputs.
* Added the flag *--no-docker-checks* to **validate** command to skip docker checks.
* Added the flag *--print-ignored-files* to **validate** command to print ignored files report when the command is done.
* Added the following validations in **validate** command:
  * Validating that existing release notes are not modified.
  * Validating release notes are not added to new packs.
  * Validating that the "currentVersion" field was raised in the pack_metadata for modified packs.
  * Validating that the timestamp in the "created" field in the pack_metadata is in ISO format.
* Running `demisto-sdk validate` will run the **validate** command using git and only on committed files (same as using *-g --post-commit*).
* Fixed an issue where release notes were not checked correctly in **validate** command.
* Fixed an issue in the **create-id-set** command where optional playbook tasks were not taken into consideration.
* Added a prompt to the `demisto-sdk update-release-notes` command to prompt users to commit changes before running the release notes command.
* Added support to `layoutscontainer` in **validate** command.

## 1.1.5

* Fixed an issue in **find-dependencies** command.
* **lint** command now verifies flake8 on CommonServerPython script.

## 1.1.4

* Fixed an issue with the default output file name of the **unify** command when using "." as an output path.
* **Unify** command now adds contributor details to the display name and description.
* **Format** command now adds *isFetch* and *incidenttype* fields to integration yml.
* Removed the *feedIncremental* field from the integration schema.
* **Format** command now adds *feedBypassExclusionList*, *Fetch indicators*, *feedReputation*, *feedReliability*,
     *feedExpirationPolicy*, *feedExpirationInterval* and *feedFetchInterval* fields to integration yml.
* Fixed an issue in the playbooks schema.
* Fixed an issue where generated release notes were out of order.
* Improved pack dependencies detection.
* Fixed an issue where test playbooks were mishandled in **validate** command.

## 1.1.3

* Added a validation for invalid id fields in indicators types files in **validate** command.
* Added default behavior for **update-release-notes** command.
* Fixed an error where README files were failing release notes validation.
* Updated format of generated release notes to be more user friendly.
* Improved error messages for the **update-release-notes** command.
* Added support for `Connections`, `Dashboards`, `Widgets`, and `Indicator Types` to **update-release-notes** command.
* **Validate** now supports scripts under the *TestPlaybooks* directory.
* Fixed an issue where **validate** did not support powershell files.

## 1.1.2

* Added a validation for invalid playbookID fields in incidents types files in **validate** command.
* Added a code formatter for python files.
* Fixed an issue where new and old classifiers where mixed on validate command.
* Added *feedIncremental* field to the integration schema.
* Fixed error in the **upload** command where unified YMLs were not uploaded as expected if the given input was a pack.
* Fixed an issue where the **secrets** command failed due to a space character in the file name.
* Ignored RN validation for *NonSupported* pack.
* You can now ignore IF107, SC100, RP102 error codes in the **validate** command.
* Fixed an issue where the **download** command was crashing when received as input a JS integration or script.
* Fixed an issue where **validate** command checked docker image for JS integrations and scripts.
* **validate** command now checks scheme for reports and connections.
* Fixed an issue where **validate** command checked docker when running on all files.
* Fixed an issue where **validate** command did not fail when docker image was not on the latest numeric tag.
* Fixed an issue where beta integrations were not validated correctly in **validate** command.

## 1.1.1

* fixed and issue where file types were not recognized correctly in **validate** command.
* Added better outputs for validate command.

## 1.1.0

* Fixed an issue where changes to only non-validated files would fail validation.
* Fixed an issue in **validate** command where moved files were failing validation for new packs.
* Fixed an issue in **validate** command where added files were failing validation due to wrong file type detection.
* Added support for new classifiers and mappers in **validate** command.
* Removed support of old RN format validation.
* Updated **secrets** command output format.
* Added support for error ignore on deprecated files in **validate** command.
* Improved errors outputs in **validate** command.
* Added support for linting an entire pack.

## 1.0.9

* Fixed a bug where misleading error was presented when pack name was not found.
* **Update-release-notes** now detects added files for packs with versions.
* Readme files are now ignored by **update-release-notes** and validation of release notes.
* Empty release notes no longer cause an uncaught error during validation.

## 1.0.8

* Changed the output format of demisto-sdk secrets.
* Added a validation that checkbox items are not required in integrations.
* Added pack release notes generation and validation.
* Improved pack metadata validation.
* Fixed an issue in **validate** where renamed files caused an error

## 1.0.4

* Fix the **format** command to update the `id` field to be equal to `details` field in indicator-type files, and to `name` field in incident-type & dashboard files.
* Fixed a bug in the **validate** command for layout files that had `sortValues` fields.
* Fixed a bug in the **format** command where `playbookName` field was not always present in the file.
* Fixed a bug in the **format** command where indicatorField wasn't part of the SDK schemas.
* Fixed a bug in **upload** command where created unified docker45 yml files were not deleted.
* Added support for IndicatorTypes directory in packs (for `reputation` files, instead of Misc).
* Fixed parsing playbook condition names as string instead of boolean in **validate** command
* Improved image validation in YAML files.
* Removed validation for else path in playbook condition tasks.

## 1.0.3

* Fixed a bug in the **format** command where comments were being removed from YAML files.
* Added output fields: *file_path* and *kind* for layouts in the id-set.json created by **create-id-set** command.
* Fixed a bug in the **create-id-set** command Who returns Duplicate for Layouts with a different kind.
* Added formatting to **generate-docs** command results replacing all `<br>` tags with `<br/>`.
* Fixed a bug in the **download** command when custom content contained not supported content entity.
* Fixed a bug in **format** command in which boolean strings  (e.g. 'yes' or 'no') were converted to boolean values (e.g. 'True' or 'False').
* **format** command now removes *sourceplaybookid* field from playbook files.
* Fixed a bug in **generate-docs** command in which integration dependencies were not detected when generating documentation for a playbook.

## 1.0.1

* Fixed a bug in the **unify** command when output path was provided empty.
* Improved error message for integration with no tests configured.
* Improved the error message returned from the **validate** command when an integration is missing or contains malformed fetch incidents related parameters.
* Fixed a bug in the **create** command where a unified YML with a docker image for 4.5 was copied incorrectly.
* Missing release notes message are now showing the release notes file path to update.
* Fixed an issue in the **validate** command in which unified YAML files were not ignored.
* File format suggestions are now shown in the relevant file format (JSON or YAML).
* Changed Docker image validation to fail only on non-valid ones.
* Removed backward compatibility validation when Docker image is updated.

## 1.0.0

* Improved the *upload* command to support the upload of all the content entities within a pack.
* The *upload* command now supports the improved pack file structure.
* Added an interactive option to format integrations, scripts and playbooks with No TestPlaybooks configured.
* Added an interactive option to configure *conf.json* file with missing test playbooks for integrations, scripts and playbooks
* Added *download* command to download custom content from Demisto instance to the local content repository.
* Improved validation failure messages to include a command suggestion, wherever relevant, to fix the raised issue.
* Improved 'validate' help and documentation description
* validate - checks that scripts, playbooks, and integrations have the *tests* key.
* validate - checks that test playbooks are configured in `conf.json`.
* demisto-sdk lint - Copy dir better handling.
* demisto-sdk lint - Add error when package missing in docker image.
* Added *-a , --validate-all* option in *validate* to run all validation on all files.
* Added *-i , --input* option in *validate* to run validation on a specified pack/file.
* added *-i, --input* option in *secrets* to run on a specific file.
* Added an allowed hidden parameter: *longRunning* to the hidden integration parameters validation.
* Fixed an issue with **format** command when executing with an output path of a folder and not a file path.
* Bug fixes in generate-docs command given playbook as input.
* Fixed an issue with lint command in which flake8 was not running on unit test files.

## 0.5.2

* Added *-c, --command* option in *generate-docs* to generate a specific command from an integration.
* Fixed an issue when getting README/CHANGELOG files from git and loading them.
* Removed release notes validation for new content.
* Fixed secrets validations for files with the same name in a different directory.
* demisto-sdk lint - parallelization working with specifying the number of workers.
* demisto-sdk lint - logging levels output, 3 levels.
* demisto-sdk lint - JSON report, structured error reports in JSON format.
* demisto-sdk lint - XML JUnit report for unit-tests.
* demisto-sdk lint - new packages used to accelerate execution time.
* demisto-sdk secrets - command now respects the generic whitelist, and not only the pack secrets.

## 0.5.0

[PyPI History][1]

[1]: https://pypi.org/project/demisto-sdk/#history

## 0.4.9

* Fixed an issue in *generate-docs* where Playbooks and Scripts documentation failed.
* Added a graceful error message when executing the *run" command with a misspelled command.
* Added more informative errors upon failures of the *upload* command.
* format command:
  * Added format for json files: IncidentField, IncidentType, IndicatorField, IndicatorType, Layout, Dashboard.
  * Added the *-fv --from-version*, *-nv --no-validation* arguments.
  * Removed the *-t yml_type* argument, the file type will be inferred.
  * Removed the *-g use_git* argument, running format without arguments will run automatically on git diff.
* Fixed an issue in loading playbooks with '=' character.
* Fixed an issue in *validate* failed on deleted README files.

## 0.4.8

* Added the *max* field to the Playbook schema, allowing to define it in tasks loop.
* Fixed an issue in *validate* where Condition branches checks were case sensitive.

## 0.4.7

* Added the *slareminder* field to the Playbook schema.
* Added the *common_server*, *demisto_mock* arguments to the *init* command.
* Fixed an issue in *generate-docs* where the general section was not being generated correctly.
* Fixed an issue in *validate* where Incident type validation failed.

## 0.4.6

* Fixed an issue where the *validate* command did not identify CHANGELOG in packs.
* Added a new command, *id-set* to create the id set - the content dependency tree by file IDs.

## 0.4.5

* generate-docs command:
  * Added the *use_cases*, *permissions*, *command_permissions* and *limitations*.
  * Added the *--insecure* argument to support running the script and integration command in Demisto.
  * Removed the *-t yml_type* argument, the file type will be inferred.
  * The *-o --output* argument is no longer mandatory, default value will be the input file directory.
* Added support for env var: *DEMISTO_SDK_SKIP_VERSION_CHECK*. When set version checks are skipped.
* Fixed an issue in which the CHANGELOG files did not match our scheme.
* Added a validator to verify that there are no hidden integration parameters.
* Fixed an issue where the *validate* command ran on test files.
* Removed the *env-dir* argument from the demisto-sdk.
* README files which are html files will now be skipped in the *validate* command.
* Added support for env var: *DEMISTO_README_VALIDATOR*. When not set the readme validation will not run.

## 0.4.4

* Added a validator for IncidentTypes (incidenttype-*.json).
* Fixed an issue where the -p flag in the *validate* command was not working.
* Added a validator for README.md files.
* Release notes validator will now run on: incident fields, indicator fields, incident types, dashboard and reputations.
* Fixed an issue where the validator of reputation(Indicator Type) did not check on the details field.
* Fixed an issue where the validator attempted validating non-existing files after deletions or name refactoring.
* Removed the *yml_type* argument in the *split-yml*, *extract-code* commands.
* Removed the *file_type* argument in the *generate-test-playbook* command.
* Fixed the *insecure* argument in *upload*.
* Added the *insecure* argument in *run-playbook*.
* Standardise the *-i --input*, *-o --output* to demisto-sdk commands.

## 0.4.3

* Fixed an issue where the incident and indicator field BC check failed.
* Support for linting and unit testing PowerShell integrations.

## 0.4.2

* Fixed an issue where validate failed on Windows.
* Added a validator to verify all branches are handled in conditional task in a playbook.
* Added a warning message when not running the latest sdk version.
* Added a validator to check that the root is connected to all tasks in the playbook.
* Added a validator for Dashboards (dashboard-*.json).
* Added a validator for Indicator Types (reputation-*.json).
* Added a BC validation for changing incident field type.
* Fixed an issue where init command would generate an invalid yml for scripts.
* Fixed an issue in misleading error message in v2 validation hook.
* Fixed an issue in v2 hook which now is set only on newly added scripts.
* Added more indicative message for errors in yaml files.
* Disabled pykwalify info log prints.

## 0.3.10

* Added a BC check for incident fields - changing from version is not allowed.
* Fixed an issue in create-content-artifacts where scripts in Packs in TestPlaybooks dir were copied with a wrong prefix.

## 0.3.9

* Added a validation that incident field can not be required.
* Added validation for fetch incident parameters.
* Added validation for feed integration parameters.
* Added to the *format* command the deletion of the *sourceplaybookid* field.
* Fixed an issue where *fieldMapping* in playbook did not pass the scheme validation.
* Fixed an issue where *create-content-artifacts* did not copy TestPlaybooks in Packs without prefix of *playbook-*.
* Added a validation the a playbook can not have a rolename set.
* Added to the image validator the new DBot default image.
* Added the fields: elasticcommonfields, quiet, quietmode to the Playbook schema.
* Fixed an issue where *validate* failed on integration commands without outputs.
* Added a new hook for naming of v2 integrations and scripts.

## 0.3.8

* Fixed an issue where *create-content-artifact* was not loading the data in the yml correctly.
* Fixed an issue where *unify* broke long lines in script section causing syntax errors

## 0.3.7

* Added *generate-docs* command to generate documentation file for integration, playbook or script.
* Fixed an issue where *unify* created a malformed integration yml.
* Fixed an issue where demisto-sdk **init** creates unit-test file with invalid import.

## 0.3.6

* Fixed an issue where demisto-sdk **validate** failed on modified scripts without error message.

## 0.3.5

* Fixed an issue with docker tag validation for integrations.
* Restructured repo source code.

## 0.3.4

* Saved failing unit tests as a file.
* Fixed an issue where "_test" file for scripts/integrations created using **init** would import the "HelloWorld" templates.
* Fixed an issue in demisto-sdk **validate** - was failing on backward compatiblity check
* Fixed an issue in demisto-sdk **secrets** - empty line in .secrets-ignore always made the secrets check to pass
* Added validation for docker image inside integrations and scripts.
* Added --use-git flag to **format** command to format all changed files.
* Fixed an issue where **validate** did not fail on dockerimage changes with bc check.
* Added new flag **--ignore-entropy** to demisto-sdk **secrets**, this will allow skip entropy secrets check.
* Added --outfile to **lint** to allow saving failed packages to a file.

## 0.3.3

* Added backwards compatibility break error message.
* Added schema for incident types.
* Added **additionalinfo** field to as an available field for integration configuration.
* Added pack parameter for **init**.
* Fixed an issue where error would appear if name parameter is not set in **init**.

## 0.3.2

* Fixed the handling of classifier files in **validate**.

## 0.3.1

* Fixed the handling of newly created reputation files in **validate**.
* Added an option to perform **validate** on a specific file.

## 0.3.0

* Added support for multi-package **lint** both with parallel and without.
* Added all parameter in **lint** to run on all packages and packs in content repository.
* Added **format** for:
  * Scripts
  * Playbooks
  * Integrations
* Improved user outputs for **secrets** command.
* Fixed an issue where **lint** would run pytest and pylint only on a single docker per integration.
* Added auto-complete functionality to demisto-sdk.
* Added git parameter in **lint** to run only on changed packages.
* Added the **run-playbook** command
* Added **run** command which runs a command in the Demisto playground.
* Added **upload** command which uploads an integration or a script to a Demisto instance.
* Fixed and issue where **validate** checked if release notes exist for new integrations and scripts.
* Added **generate-test-playbook** command which generates a basic test playbook for an integration or a script.
* **validate** now supports indicator fields.
* Fixed an issue with layouts scheme validation.
* Adding **init** command.
* Added **json-to-outputs** command which generates the yaml section for outputs from an API raw response.

## 0.2.6

* Fixed an issue with locating release notes for beta integrations in **validate**.

## 0.2.5

* Fixed an issue with locating release notes for beta integrations in **validate**.

## 0.2.4

* Adding image validation to Beta_Integration and Packs in **validate**.

## 0.2.3

* Adding Beta_Integration to the structure validation process.
* Fixing bug where **validate** did checks on TestPlaybooks.
* Added requirements parameter to **lint**.

## 0.2.2

* Fixing bug where **lint** did not return exit code 1 on failure.
* Fixing bug where **validate** did not print error message in case no release notes were give.

## 0.2.1

* **Validate** now checks that the id and name fields are identical in yml files.
* Fixed a bug where sdk did not return any exit code.

## 0.2.0

* Added Release Notes Validator.
* Fixed the Unifier selection of your python file to use as the code.
* **Validate** now supports Indicator fields.
* Fixed a bug where **validate** and **secrets** did not return exit code 1 on failure.
* **Validate** now runs on newly added scripts.

## 0.1.8

* Added support for `--version`.
* Fixed an issue in file_validator when calling `checked_type` method with script regex.

## 0.1.2

* Restructuring validation to support content packs.
* Added secrets validation.
* Added content bundle creation.
* Added lint and unit test run.

## 0.1.1

* Added new logic to the unifier.
* Added detailed README.
* Some small adjustments and fixes.

## 0.1.0

Capabilities:

* **Extract** components(code, image, description etc.) from a Demisto YAML file into a directory.
* **Unify** components(code, image, description etc.) to a single Demisto YAML file.
* **Validate** Demisto content files.<|MERGE_RESOLUTION|>--- conflicted
+++ resolved
@@ -1,13 +1,10 @@
 # Changelog
 
 ## Unreleased
-<<<<<<< HEAD
 * Fixed an issue where **lint** failed when using the `-cdam` flag with changed dependant api modules due to partial file duplications filtering.
-=======
 
 ## 1.10.1
 * Fixed an issue where **update-content-graph** failed to execute.
->>>>>>> 2835e110
 
 ## 1.10.0
 * **Breaking change**: Removed usage of `pipenv`, `isort` and `autopep8` in the **split** and **download** commands. Removed the `--no-pipenv` and `--no-code-formatting` flags. Please see https://xsoar.pan.dev/docs/tutorials/tut-setup-dev-remote for the recommended environment setup.
