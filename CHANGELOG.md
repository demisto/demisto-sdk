# Changelog

## Unreleased
* Fixed an issue where the **lint** command ran on `native:dev` supported content when passing the `--docker-image all` flag, instead it will run on `native:candidate`.
* Added support for `native:candidate` as a docker image flag for **lint** command.
* Fixed an issue where logs and messages would not show when using the **download** command.
* Fixed an issue where the `server_min_version` field in metadata was an empty value when parsing packs without content items.
<<<<<<< HEAD
* Fixed an issue where running **openapi-codegen** resulted in false-positive error messages.
=======
* Fixed an issue where **generate-python-to-yml** generated input arguments as required even though required=False was specified.
* Fixed an issue where **generate-python-to-yml** generated input arguments a default arguments when default=some_value was provided.
>>>>>>> b8127b5e

## 1.11.0
* **Note: Demisto-SDK will soon stop supporting Python 3.8**
* Fixed an issue where using **download** on non-unicode content, merging them into existing files caused an error.
* Changed an internal setting to allow writing non-ascii content (unicode) using `YAMLHandler` and `JSONHandler`.
* Fixed an issue where an error message in **unify** was unclear for invalid input.
* Fixed an issue where running **validate** failed with **is_valid_integration_file_path_in_folder** on integrations that use API modules.
* Fixed an issue where **validate** failed with **is_valid_integration_file_path_in_folder** on integrations that use the `MSAPIModule`.
* Added **validate** check for the `modules` field in `pack_metadata.json` files.
* Changed **lint** to skip deprecated content, unless when using the `-i` flag.
* Fixed an issue where **update-release-notes** failed when a new *Parsing Rule* was added to a pack.
* Refactored the logging framework. Demisto-SDK logs will now be written to `.demist_sdk_debug.log` under the content path (when detected) or the current directory.
* Added `GR105` validation to **validate** command to check that no duplicate IDs are used.
* Added support for API Modules imported in API modules in the **unify** command.

## 1.10.6
* Fixed an issue where running **validate** with the `-g` flag would skip some validations for old-formatted (unified) integration/script files.
* Deprecated integrations and scripts will not run anymore when providing the **--all-packs** to the **lint** command.
* Fixed an issue where a pack `serverMinVersion` would be calculated by the minimal fromVersion of its content items.
* Added the `--docker-image-target` flag to **lint** for testing native supported content with new images.

## 1.10.5
* Fixed an issue where running **run-test-playbook** would not use the `verify` parameter correctly. @ajoga
* Added a newline at the end of README files generated in **generate-docs**.
* Added the value `3` (out of bounds) to the `onChangeRepAlg` and `reputationCalc` fields under the `IncidentType` and `GenericType` schemas. **validate** will allow using it now.
* Fixed an issue where **doc-review** required dot suffixes in release notes describing new content.
* Fixed an issue where **validate** failed on Feed Integrations after adding the new *Collect/Connect* section field.
* Fixed an issue where using **postman-codegen** failed converting strings containing digits to kebab-case.
* Fixed an issue where the ***error-code*** command could not parse List[str] parameter.
* Updated validation *LO107* to support more section types in XSIAM layouts.

## 1.10.4
* Added support for running **lint** in multiple native-docker images.

## 1.10.3
* Fixed an issue where running **format** would fail after running npm install.
* Improved the graph validations in the **validate** command:
  - GR100 will now run on all content items of changed packs.
  - GR101 and GR102 will now catch invalid fromversion/toversion of files **using** the changed items.
  - GR103 errors will raise a warning when using the *-a* flag, but an error if using the *-i* or *g* flags.
* Fixed an issue where test-playbooks timed out.
* Fixed an issue where making a change in a module using an ApiModule would cause lint to run on the ApiModule unnecessarily.
* Fixed an issue where the `marketplace` field was not used when dumping pack zips.
* Fixed a typo in the README content generated with **update-release-notes** for updating integrations.
* Fixed an issue in **validate**, where using the `-gr` and `-i` flags did not run properly.
* Added the `sectionorder` field to integration scheme.
* Fixed an issue where in some occasions running of test-playbooks could receive session timeouts.
* Fixed an issue where **validate** command failed on core pack dependencies validation because of test dependencies.

## 1.10.2
* Added markdown lint formatting for README files in the **format** command.
* Fixed an issue where **lint** failed when using the `-cdam` flag with changed dependant api modules.
* Fixed an issue in the **upload** command, where `json`-based content items were not unified correctly when using the `--zip` argument.
* Added XPANSE core packs validations.

## 1.10.1
* Fixed an issue where **update-content-graph** failed to execute.

## 1.10.0
* **Breaking change**: Removed usage of `pipenv`, `isort` and `autopep8` in the **split** and **download** commands. Removed the `--no-pipenv` and `--no-code-formatting` flags. Please see https://xsoar.pan.dev/docs/tutorials/tut-setup-dev-remote for the recommended environment setup.
* Fixed an issue in **prepare-content** command where large code lines were broken.
* Fixed an issue where git-*renamed_files* were not retrieved properly.
* Fixed an issue where test dependencies were calculated in all level dependencies calculation.
* Added formatting and validation to XSIAM content types.
* Fixed an issue where several XSIAM content types were not validated when passing the `-a` flag.
* Added a UUID to name mapper for **download** it replaces UUIDs with names on all downloaded files.
* Updated the demisto-py to v3.2.6 which now supports basic proxy authentication.
* Improved the message shown when using **upload** and overwriting packs.
* Added support for the **Layout Rule** content type in the id-set and the content graph.
* Updated the default general `fromVersion` value on **format** to `6.8.0`
* Fixed an issue where **lint** sometimes failed when using the `-cdam` flag due to wrong file duplications filtering.
* Added the content graph to **validate**, use with the `--graph` flag.


## 1.9.0
* Fixed an issue where the Slack notifier was using a deprecated argument.
* Added the `--docker-image` argument to the **lint** command, which allows determining the docker image to run lint on. Possible options are: `'native:ga'`, `'native:maintenance'`, `'native:dev'`, `'all'`, a specific docker image (from Docker Hub) or, the default `'from-yml'`.
* Fixed an issue in **prepare-content** command where large code lines were broken.
* Added a logger warning to **get_demisto_version**, the task will now fail with a more informative message.
* Fixed an issue where the **upload** and **prepare-content** commands didn't add `fromServerVersion` and `toServerVersion` to layouts.
* Updated **lint** to use graph instead of id_set when running with `--check-dependent-api-module` flag.
* Added the marketplaces field to all schemas.
* Added the flag `--xsoar-only` to the **doc-review** command which enables reviewing documents that belong to XSOAR-supported Packs.
* Fixed an issue in **update-release-notes** command where an error occurred when executing the same command a second time.
* Fixed an issue where **validate** would not always ignore errors listed under `.pack-ignore`.
* Fixed an issue where running **validate** on a specific pack didn't test all the relevant entities.
* Fixed an issue where fields ending with `_x2` where not replaced in the appropriate Marketplace.

## 1.8.3
* Changed **validate** to allow hiding parameters of type 0, 4, 12 and 14 when replacing with type 9 (credentials) with the same name.
* Fixed an issue where **update-release-notes** fails to update *MicrosoftApiModule* dependent integrations.
* Fixed an issue where the **upload** command failed because `docker_native_image_config.json` file could not be found.
* Added a metadata file to the content graph zip, to be used in the **update-content-graph** command.
* Updated the **validate** and **update-release-notes** commands to unskip the *Triggers Recommendations* content type.


## 1.8.2
* Fixed an issue where demisto-py failed to upload content to XSIAM when `DEMISTO_USERNAME` environment variable is set.
* Fixed an issue where the **prepare-content** command output invalid automation name when used with the --*custom* argument.
* Fixed an issue where modeling rules with arbitrary whitespace characters were not parsed correctly.
* Added support for the **nativeImage** key for an integration/script in the **prepare-content** command.
* Added **validate** checks for integrations declared deprecated (display name, description) but missing the `deprecated` flag.
* Changed the **validate** command to fail on the IN145 error code only when the parameter with type 4 is not hidden.
* Fixed an issue where downloading content layouts with `detailsV2=None` resulted in an error.
* Fixed an issue where **xdrctemplate** was missing 'external' prefix.
* Fixed an issue in **prepare-content** command providing output path.
* Updated the **validate** and **update-release-notes** commands to skip the *Triggers Recommendations* content type.
* Added a new validation to the **validate** command to verify that the release notes headers are in the correct format.
* Changed the **validate** command to fail on the IN140 error code only when the skipped integration has no unit tests.
* Changed **validate** to allow hiding parameters of type 4 (secret) when replacing with type 9 (credentials) with the same name.
* Fixed an issue where the **update-release-notes** command didn't add release-notes properly to some *new* content items.
* Added validation that checks that the `nativeimage` key is not defined in script/integration yml.
* Added to the **format** command the ability to remove `nativeimage` key in case defined in script/integration yml.
* Enhanced the **update-content-graph** command to support `--use-git`, `--imported_path` and `--output-path` arguments.
* Fixed an issue where **doc-review** failed when reviewing command name in some cases.
* Fixed an issue where **download** didn't identify playbooks properly, and downloaded files with UUIDs instead of file/script names.

## 1.8.1
* Fixed an issue where **format** created duplicate configuration parameters.
* Added hidden properties to integration command argument and script argument.
* Added `--override-existing` to **upload** that skips the confirmation prompt for overriding existing content packs. @mattbibbydw
* Fixed an issue where **validate** failed in private repos when attempting to read from a nonexisting `approved_categories.json`.
* Fixed an issue where **validate** used absolute paths when getting remote `pack_metadata.json` files in private repos.
* Fixed an issue in **download**, where names of custom scripts were replaced with UUIDs in IncidentFields and Layouts.

## 1.8.0
* Updated the supported python versions, as `>=3.8,<3.11`, as some of the dependencies are not supported on `3.11` yet.
* Added a **validate** step for **Modeling Rules** testdata files.
* Added the **update-content-graph** command.
* Added the ability to limit the number of CPU cores with `DEMISTO_SDK_MAX_CPU_CORES` envirment variable.
* Added the **prepare-content** command.
* Added support for fromversion/toversion in XSIAM content items (correlation rules, XSIAM dashboards, XSIAM reports and triggers).
* Added a **validate** step checking types of attributes in the schema file of modeling rule.
* Added a **validate** step checking that the dataset name of a modeling rule shows in the xif and schema files.
* Added a **validate** step checking that a correlation rule file does not start with a hyphen.
* Added a **validate** step checking that xsiam content items follow naming conventions.
* Fixed an issue where SDK commands failed on the deprecated `packaging.version.LegacyVersion`, by locking the `packaging` version to `<22`.
* Fixed an issue where **update-release-notes** failed when changing only xif file in **Modeling Rules**.
* Fixed an issue where *is_valid_category* and *is_categories_field_match_standard* failed when running in a private repo.
* Fixed an issue where **validate** didn't fail on the MR103 validation error.
* Fixed the *--release-notes* option, to support the new CHANGELOG format.
* Fixed an issue where **validate** failed when only changing a modeling rules's xif file.
* Fixed an issue where **format** failed on indicator files with a `None` value under the `tabs` key.
* Fixed an issue where **validate** only printed errors for one change of context path, rather than print all.
* Fixed an issue where **download** did not suggest using a username/password when authenticating with XSOAR and using invalid arguments.
* Fixed an issue where **download** failed when listing or downloading content items that are not unicode-encoded.
* Added support for fromversion/toversion in XSIAM content items (correlation rules, XSIAM dashboards, XSIAM reports and triggers).
* Updated the supported python versions, as `>=3.8,<3.11`, as some of the dependencies are not supported on `3.11` yet.
* Added **prepare-content** command which will prepare the pack or content item for the platform.
* Patched an issue where deprecated `packaging.version.LegacyVersion`, locking packaging version to `<22`.

## 1.7.9
* Fixed an issue where an error message in **validate** would not include the suggested fix.
* Added a validation that enforces predefined categories on MP Packs & integration yml files, the validation also ensures that each pack has only one category.
* Fixed an issue where **update-release-notes** did not generate release notes for **XDRC Templates**.
* Fixed an issue where **upload** failed without explaining the reason.
* Improved implementation of the docker_helper module.
* Fixed an issue where **validate** did not check changed pack_metadata.json files when running using git.
* Added support for **xdrctemplate** to content graph.
* Fixed an issue where local copies of the newly-introduced `DemistoClassApiModule.py` were validated.
* Added new release notes templates for the addition and modification of playbooks, layouts and types in the **doc-review** command.
* Fixed an issue where the **doc-review** command failed on descriptions of new content items.
* Added the `Command XXX is deprecated. Use XXX instead.` release notes templates to **doc-review** command.
* Fixed an issue where the **update-release-notes** command didn't add the modeling-rules description for new modeling-rules files.

## 1.7.8
* Added the capability to run the MDX server in a docker container for environments without node.
* Fixed an issue where **generate-docs** with `-c` argument updated sections of the incorrect commands.
* Added IF113 error code to **ALLOWED_IGNORE_ERRORS**.
* Fixed an issue where **validate** failed on playbooks with non-string input values.
* Added the `DEMISTO_SDK_IGNORE_CONTENT_WARNING` environment variable, to allow suppressing warnings when commands are not run under a content repo folder.
* Fixed an issue where **validate** failed to recognize integration tests that were missing from config.json
* Added support for **xpanse** marketplace in **create-id-set** and **create-content-artifacts** commands.
* Fixed an issue where **split** failed on yml files.
* Added support for marketplace-specific tags.
* Fixed an issue where **download** would not run `isort`. @maxgubler
* Fixed an issue where XSIAM Dashboards and Reports images failed the build.
* Added support for **xpanse** marketplace to content graph.

## 1.7.7
* Fixed an issue where paybooks **generate-docs** didn't parse complex input values when no accessor field is given correctly.
* Fixed an issue in the **download** command, where an exception would be raised when downloading system playbooks.
* Fixed an issue where the **upload** failed on playbooks containing a value that starts with `=`.
* Fixed an issue where the **generate-unit-tests** failed to generate assertions, and generate unit tests when command names does not match method name.
* Fixed an issue where the **download** command did not honor the `--no-code-formatting` flag properly. @maxgubler
* Added a new check to **validate**, making sure playbook task values are passed as references.
* Fixed an issue where the **update-release-notes** deleted existing release notes, now appending to it instead.
* Fixed an issue where **validate** printed blank space in case of validation failed and ignored.
* Renamed 'Agent Config' to 'XDRC Templates'.
* Fixed an issue where the **zip-packs** command did not work with the CommonServerUserPython and CommonServerUserPowerShell package.

## 1.7.6

* Fixed parsing of initialization arguments of client classes in the **generate-unit-tests** command.
* Added support for AgentConfig content item in the **upload**, **create-id-set**, **find-dependecies**, **unify** and **create-content-artifacts** commands.
* Added support for XSIAM Report preview image.

## 1.7.5

* Fixed an issue where the **upload** command did not work with the CommonServerUserPython package.
* Fixed an issue in the **download** command, where some playbooks were downloaded as test playbooks.
* Added playbook modification capabilities in **TestSuite**.
* Added a new command **create-content-graph**.
* Fixed an issue in the **upload** command, where the temporary zip would not clean up properly.
* Improved content items parsing in the **create-content-graph** command.
* Added an error when the docker daemon is unavailable when running **lint**.
* Removed the validation of a subtype change for scripts in the **validate** command.
* Fixed an issue where names of XSIAM content items were not normalized properly.
* Fixed an issue where the **download** command was downloading playbooks with **script** (id) and not **scriptName**.
* Fixed an issue where script yml files were not properly identified by `find_type`.
* Removed nightly integrations filtering when deciding if a test should run.
* Added support for XSIAM Dashboard preview image.
* Added the `--no-code-formatting` flag to the **download** command, allowing to skip autopep8 and isort.
* Fixed an issue in the **update-release-notes** command, where generating release notes for modeling rules schema file caused exception.

## 1.7.4

* Fixed an issue where the **doc-review** command showed irrelevant messages.
* Fixed an issue in **validate**, where backward-compatibility failures prevented other validations from running.
* Fixed an issue in **validate**, where content-like files under infrastructure paths were not ignored.
* Fixed an issue in the AMI mapping, where server versions were missing.
* Change the way the normalize name is set for external files.
* Added dump function to XSIAM pack objects to dulicate the files.
* Fixed an issue where the `contribution_converter` did not support changes made to ApiModules.
* Added name normalization according to new convention to XSIAM content items
* Added playbook modification capabilities in **TestSuite**.
* Fixed an issue in create-content-artifacts where it will not get a normalize name for the item and it will try to duplicate the same file.

## 1.7.3

* Fixed an issue in the **format** command where fail when executed from environment without mdx server available.
* Added `Added a`, `Added an` to the list of allowed changelog prefixes.
* Added support for Indicator Types/Reputations in the **upload** command.
* Fixed an issue when running from a subdirectory of a content repo failed.
* Changing the way we are using XSIAM servers api-keys in **test-content** .
* Added a success message to **postman-codegen**.

## 1.7.2

* Fixed an issue in the **validate** command where incident fields were not found in mappers even when they exist
* Added an ability to provide list of marketplace names as a param attribute to **validate** and **upload**
* Added the file type to the error message when it is not supported.
* Fixed an issue where `contribution_converter` incorrectly mapped _Indicator Field_ objects to the _incidentfield_ directory in contribution zip files.
* Fixed a bug where **validate** returned error on empty inputs not used in playbooks.
* Added the `DEMISTO_SDK_CONTENT_PATH` environment variable, implicitly used in various commands.
* Added link to documentation for error messages regarding use cases and tags.

## 1.7.1

* Fixed an issue where *indicatorTypes* and *betaIntegrations* were not found in the id_set.
* Updated the default general `fromVersion` value on **format** to `6.5.0`
* Fixed an issue where the **validate** command did not fail when the integration yml file name was not the same as the folder containing it.
* Added an option to have **generate-docs** take a Playbooks folder path as input, and generate docs for all playbooks in it.
* Fixed an issue where the suggestion in case of `IF113` included uppercase letters for the `cliName` parameter.
* Added new validation to the **validate** command to fail and list all the file paths of files that are using a deprecated integration command / script / playbook.
* **validate** will no longer fail on playbooks calling subplaybooks that have a higher `fromVersion` value, if  calling the subplaybook has `skipifunavailable=True`.
* Fixed an issue where relative paths were not accessed correctly.
* Running any `demisto-sdk` command in a folder with a `.env` file will load it, temporarily overriding existing environment variables.
* Fixed an issue where **validate** did not properly detect deleted files.
* Added new validations to the **validate** command to verify that the schema file exists for a modeling rule and that the schema and rules keys are empty in the yml file.
* Fixed an issue where *find_type* didn't recognize exported incident types.
* Added a new validation to **validate**, making sure all inputs of a playbook are used.
* Added a new validation to **validate**, making sure all inputs used in a playbook declared in the input section.
* The **format** command will now replace the *fromServerVersion* field with *fromVersion*.

## 1.7.0

* Allowed JSON Handlers to accept kwargs, for custoimzing behavior.
* Fixed an issue where an incorrect error was shown when the `id` of a content item differed from its `name` attribute.
* Fixed an issue where the `preserve_quotes` in ruamel_handler received an incorrect value @icholy
* Fixed an issue where ignoring RM110 error code wasn't working and added a validation to **ALLOWED_IGNORE_ERRORS** to validate that all error codes are inserted in the right format.
* Fixed an issue where the contribution credit text was not added correctly to the pack README.
* Changed the contribution file implementation from markdown to a list of contributor names. The **create-content-artifact** will use this list to prepare the needed credit message.
* Added a new validation to the `XSOAR-linter` in the **lint** command for verifying that demisto.log is not used in the code.
* The **generate-docs** command will now auto-generate the Incident Mirroring section when implemented in an integration.
* Added support to automatically generate release notes for deprecated items in the **update-release-notes** command.
* Fixed an issue causing any command to crash when unable to detect local repository properties.
* Fixed an issue where running in a private gitlab repo caused a warning message to be shown multiple times.
* Added a new validation to the **validate** command to verify that markdown and python files do not contain words related to copyright section.
* Fixed an issue where **lint** crashed when provided an input file path (expecting a directory).

## 1.6.9

* Added a new validation that checks whether a pack should be deprecated.
* Added a new ability to the **format** command to deprecate a pack.
* Fixed an issue where the **validate** command sometimes returned a false negative in cases where there are several sub-playbooks with the same ID.
* Added a new validation to the **validate** command to verify that the docker in use is not deprecated.
* Added support for multiple ApiModules in the **unify** command
* Added a check to **validate** command, preventing use of relative urls in README files.
* Added environment variable **DEMISTO_SDK_MARKETPLACE** expected to affect *MarketplaceTagParser* *marketplace* value. The value will be automatically set when passing *marketplace* arg to the commands **unify**, **zip-packs**, **create-content-artifacts** and **upload**.
* Added slack notifier for build failures on the master branch.
* Added support for modeling and parsing rules in the **split** command.
* Added support for README files in **format** command.
* Added a **validate** check, making sure classifier id and name values match. Updated the classifier **format** to update the id accordingly.
* The **generate-docs** command will now auto-generate the playbook image link by default.
* Added the `--custom-image-link` argument to override.
* Added a new flag to **generate-docs** command, allowing to add a custom image link to a playbook README.
* Added a new validation to the **validate** command to verify that the package directory name is the same as the files contained in the that package.
* Added support in the **unify** command to unify a schema into its Modeling Rule.

## 1.6.8

* Fixed an issue where **validate** did not fail on invalid playbook entities' versions (i.e. subplaybooks or scripts with higher fromversion than their parent playbook).
* Added support for running lint via a remote docker ssh connection. Use `DOCKER_HOST` env variable to specify a remote docker connection, such as: `DOCKER_HOST=ssh://myuser@myhost.com`.
* Fixed an issue where the pack cache in *get_marketplaces* caused the function to return invalid values.
* Fixed an issue where running format on a pack with XSIAM entities would fail.
* Added the new `display_name` field to relevant entities in the **create-id-set** command.
* Added a new validation to the **validate** command to verify the existence of "Reliability" parameter if the integration have reputation command.
* Fixed a bug where terminating the **lint** command failed (`ctrl + c`).
* Removed the validation of a subtype change in integrations and scripts from **validate**.
* Fixed an issue where **download** did not behave as expected when prompting for a version update. Reported by @K-Yo
* Added support for adoption release notes.
* Fixed an issue where **merge-id-sets** failed when a key was missing in one id-set.json.
* Fixed a bug where some mypy messages were not parsed properly in **lint**.
* Added a validation to the **validate** command, failing when '`fromversion`' or '`toversion`' in a content entity are incorrect format.
* Added a validation to the **validate** command, checking if `fromversion` <= `toversion`.
* Fixed an issue where coverage reports used the wrong logging level, marking debug logs as errors.
* Added a new validation to the **validate** command, to check when the discouraged `http` prefixes are used when setting defaultvalue, rather than `https`.
* Added a check to the **lint** command for finding hard-coded usage of the http protocol.
* Locked the dependency on Docker.
* Removed a traceback line from the **init** command templates: BaseIntegration, BaseScript.
* Updated the token in **_add_pr_comment** method from the content-bot token to the xsoar-bot token.

## 1.6.7

* Added the `types-markdown` dependency, adding markdown capabilities to existing linters using the [Markdown](https://pypi.org/project/Markdown/) package.
* Added support in the **format** command to remove nonexistent incident/indicator fields from *layouts/mappers*
* Added the `Note: XXX` and `XXX now generally available.` release notes templates to **doc-review** command.
* Updated the logs shown during the docker build step.
* Removed a false warning about configuring the `GITLAB_TOKEN` environment variable when it's not needed.
* Removed duplicate identifiers for XSIAM integrations.
* Updated the *tags* and *use cases* in pack metadata validation to use the local files only.
* Fixed the error message in checkbox validation where the defaultvalue is wrong and added the name of the variable that should be fixed.
* Added types to `find_type_by_path` under tools.py.
* Fixed an issue where YAML files contained incorrect value type for `tests` key when running `format --deprecate`.
* Added a deprecation message to the `tests:` section of yaml files when running `format --deprecate`.
* Added use case for **validate** on *wizard* objects - set_playbook is mapped to all integrations.
* Added the 'integration-get-indicators' commands to be ignored by the **verify_yml_commands_match_readme** validation, the validation will no longer fail if these commands are not in the readme file.
* Added a new validation to the **validate** command to verify that if the phrase "breaking changes" is present in a pack release notes, a JSON file with the same name exists and contains the relevant breaking changes information.
* Improved logs when running test playbooks (in a build).
* Fixed an issue in **upload** did not include list-type content items. @nicolas-rdgs
* Reverted release notes to old format.

## 1.6.6

* Added debug print when excluding item from ID set due to missing dependency.
* Added a validation to the **validate** command, failing when non-ignorable errors are present in .pack-ignore.
* Fixed an issue where `mdx server` did not close when stopped in mid run.
* Fixed an issue where `-vvv` flag did not print logs on debug level.
* enhanced ***validate*** command to list all command names affected by a backward compatibility break, instead of only one.
* Added support for Wizard content item in the **format**, **validate**, **upload**, **create-id-set**, **find-dependecies** and **create-content-artifacts** commands.
* Added a new flag to the **validate** command, allowing to run specific validations.
* Added support in **unify** and **create-content-artifacts** for displaying different documentations (detailed description + readme) for content items, depending on the marketplace version.
* Fixed an issue in **upload** where list items were not uploaded.
* Added a new validation to **validate** command to verify that *cliName* and *id* keys of the incident field or the indicator field are matches.
* Added the flag '-x', '--xsiam' to **upload** command to upload XSIAM entities to XSIAM server.
* Fixed the integration field *isFetchEvents* to be in lowercase.
* Fixed an issue where **validate -i** run after **format -i** on an existing file in the repo instead of **validate -g**.
* Added the following commands: 'update-remote-data', 'get-modified-remote-data', 'update-remote-system' to be ignored by the **verify_yml_commands_match_readme** validation, the validation will no longer fail if these commands are not in the readme file.
* Updated the release note template to include a uniform format for all items.
* Added HelloWorldSlim template option for *--template* flag in **demisto-sdk init** command.
* Fixed an issue where the HelloWorldSlim template in **demisto-sdk init** command had an integration id that was conflicting with HelloWorld integration id.
* Updated the SDK to use demisto-py 3.1.6, allowing use of a proxy with an environment variable.
* Set the default logger level to `warning`, to avoid unwanted debug logs.
* The **format** command now validates that default value of checkbox parameters is a string 'true' or 'false'.
* Fixed an issue where `FileType.PLAYBOOK` would show instead of `Playbook` in readme error messages.
* Added a new validation to **validate** proper defaultvalue for checkbox fields.

## 1.6.5

* Fixed an issue in the **format** command where the `id` field was overwritten for existing JSON files.
* Fixed an issue where the **doc-review** command was successful even when the release-note is malformed.
* Added timestamps to the `demisto-sdk` logger.
* Added time measurements to **lint**.
* Added the flag '-d', '--dependency' to **find-dependencies** command to get the content items that cause the dependencies between two packs.
* Fixed an issue where **update-release-notes** used the *trigger_id* field instead of the *trigger_name* field.
* Fixed an issue where **doc-review** failed to recognize script names, in scripts using the old file structure.
* Fixed an issue where concurrent processes created by **lint** caused deadlocks when opening files.
* Fixed an issue in the **format** command where `_dev` or `_copy` suffixes weren't removed from the subscript names in playbooks and layouts.
* Fixed an issue where **validate** failed on nonexistent `README.md` files.
* Added support of XSIAM content items to the **validate** command.
* Report **lint** summary results and failed packages after reporting time measurements.

## 1.6.4

* Added the new **generate-yml-from-python** command.
* Added a code *type* indication for integration and script objects in the *ID Set*.
* Added the [Vulture](https://github.com/jendrikseipp/vulture) linter to the pre-commit hook.
* The `demisto-sdk` pack will now be distributed via PyPi with a **wheel** file.
* Fixed a bug where any edited json file that contained a forward slash (`/`) escaped.
* Added a new validation to **validate** command to verify that the metadata *currentVersion* is
the same as the last release note version.
* The **validate** command now checks if there're none-deprecated integration commands that are missing from the readme file.
* Fixed an issue where *dockerimage* changes in Scripts weren't recognized by the **update-release-notes** command.
* Fixed an issue where **update-xsoar-config-file** did not properly insert the marketplace packs list to the file.
* Added the pack name to the known words by default when running the **doc-review** command.
* Added support for new XSIAM entities in **create-id-set** command.
* Added support for new XSIAM entities in **create-content-artifacts** command.
* Added support for Parsing/Modeling Rule content item in the **unify** command.
* Added the integration name, the commands name and the script name to the known words by default when running the **doc-review** command.
* Added an argument '-c' '--custom' to the **unify** command, if True will append to the unified yml name/display/id the custom label provided
* Added support for sub words suggestion in kebab-case sentences when running the **doc-review** command.
* Added support for new XSIAM entities in **update-release-notes** command.
* Enhanced the message of alternative suggestion words shown when running **doc-review** command.
* Fixed an incorrect error message, in case `node` is not installed on the machine.
* Fixed an issue in the **lint** command where the *check-dependent-api-modules* argument was set to true by default.
* Added a new command **generate-unit-tests**.
* Added a new validation to **validate** all SIEM integration have the same suffix.
* Fixed the destination path of the unified parsing/modeling rules in **create-content-artifacts** command.
* Fixed an issue in the **validate** command, where we validated wrongfully the existence of readme file for the *ApiModules* pack.
* Fixed an issue in the **validate** command, where an error message that was displayed for scripts validation was incorrect.
* Fixed an issue in the **validate** and **format** commands where *None* arguments in integration commands caused the commands to fail unexpectedly.
* Added support for running tests on XSIAM machines in the **test-content** command.
* Fixed an issue where the **validate** command did not work properly when deleting non-content items.
* Added the flag '-d', '--dependency' to **find-dependencies** command to get the content items that cause the dependencies between two packs.

## 1.6.3

* **Breaking change**: Fixed a typo in the **validate** `--quiet-bc-validation` flag (was `--quite-bc-validation`). @upstart-swiss
* Dropped support for python 3.7: Demisto-SDK is now supported on Python 3.8 or newer.
* Added an argument to YAMLHandler, allowing to set a maximal width for YAML files. This fixes an issue where a wrong default was used.
* Added the detach mechanism to the **upload** command, If you set the --input-config-file flag, any files in the repo's SystemPacks folder will be detached.
* Added the reattach mechanism to the **upload** command, If you set the --input-config-file flag, any detached item in your XSOAR instance that isn't currently in the repo's SystemPacks folder will be re-attached.
* Fixed an issue in the **validate** command that did not work properly when using the *-g* flag.
* Enhanced the dependency message shown when running **lint**.
* Fixed an issue where **update-release-notes** didn't update the currentVersion in pack_metadata.
* Improved the logging in **test-content** for helping catch typos in external playbook configuration.

## 1.6.2

* Added dependency validation support for core marketplacev2 packs.
* Fixed an issue in **update-release-notes** where suggestion fix failed in validation.
* Fixed a bug where `.env` files didn't load. @nicolas-rdgs
* Fixed a bug where **validate** command failed when the *categories* field in the pack metadata was empty for non-integration packs.
* Added *system* and *item-type* arguments to the **download** command, used when downloading system items.
* Added a validation to **validate**, checking that each script, integration and playbook have a README file. This validation only runs when the command is called with either the `-i` or the `-g` flag.
* Fixed a regression issue with **doc-review**, where the `-g` flag did not work.
* Improved the detection of errors in **doc-review** command.
* The **validate** command now checks if a readme file is empty, only for packs that contain playbooks or were written by a partner.
* The **validate** command now makes sure common contextPath values (e.g. `DBotScore.Score`) have a non-empty description, and **format** populates them automatically.
* Fixed an issue where the **generate-outputs** command did not work properly when examples were provided.
* Fixed an issue in the **generate-outputs** command, where the outputs were not written to the specified output path.
* The **generate-outputs** command can now generate outputs from multiple calls to the same command (useful when different args provide different outputs).
* The **generate-outputs** command can now update a yaml file with new outputs, without deleting or overwriting existing ones.
* Fixed a bug where **doc-review** command failed on existing templates.
* Fixed a bug where **validate** command failed when the word demisto is in the repo README file.
* Added support for adding test-playbooks to the zip file result in *create-content-artifacts* command for marketplacev2.
* Fixed an issue in **find-dependencies** where using the argument *-o* without the argument *--all-packs-dependencies* did not print a proper warning.
* Added a **validate** check to prevent deletion of files whose deletion is not supported by the XSOAR marketplace.
* Removed the support in the *maintenance* option of the *-u* flag in the **update-release-notes** command.
* Added validation for forbidden words and phrases in the **doc-review** command.
* Added a retries mechanism to the **test-content** command to stabilize the build process.
* Added support for all `git` platforms to get remote files.
* Refactored the **format** command's effect on the *fromversion* field:
  * Fixed a bug where the *fromversion* field was removed when modifying a content item.
  * Updated the general default *fromversion* and the default *fromversion* of newly-introduced content items (e.g. `Lists`, `Jobs`).
  * Added an interactive mode functionality for all content types, to ask the user whether to set a default *fromversion*, if could not automatically determine its value. Use `-y` to assume 'yes' as an answer to all prompts and run non-interactively.

## 1.6.1

* Added the '--use-packs-known-words' argument to the **doc-review** command
* Added YAML_Loader to handle yaml files in a standard way across modules, replacing PYYAML.
* Fixed an issue when filtering items using the ID set in the **create-content-artifacts** command.
* Fixed an issue in the **generate-docs** command where tables were generated with an empty description column.
* Fixed an issue in the **split** command where splitting failed when using relative input/output paths.
* Added warning when inferred files are missing.
* Added to **validate** a validation for integration image dimensions, which should be 120x50px.
* Improved an error in the **validate** command to better differentiate between the case where a required fetch parameter is malformed or missing.

## 1.6.0

* Fixed an issue in the **create-id-set** command where similar items from different marketplaces were reported as duplicated.
* Fixed typo in demisto-sdk init
* Fixed an issue where the **lint** command did not handle all container exit codes.
* Add to **validate** a validation for pack name to make sure it is unchanged.
* Added a validation to the **validate** command that verifies that the version in the pack_metdata file is written in the correct format.
* Fixed an issue in the **format** command where missing *fromVersion* field in indicator fields caused an error.

## 1.5.9

* Added option to specify `External Playbook Configuration` to change inputs of Playbooks triggered as part of **test-content**
* Improved performance of the **lint** command.
* Improved performance of the **validate** command when checking README images.
* ***create-id-set*** command - the default value of the **marketplace** argument was changed from ‘xsoar’ to all packs existing in the content repository. When using the command, make sure to pass the relevant marketplace to use.

## 1.5.8

* Fixed an issue where the command **doc-review** along with the argument `--release-notes` failed on yml/json files with invalid schema.
* Fixed an issue where the **lint** command failed on packs using python 3.10

## 1.5.7

* Fixed an issue where reading remote yaml files failed.
* Fixed an issue in **validate** failed with no error message for lists (when no fromVersion field was found).
* Fixed an issue when running **validate** or **format** in a gitlab repository, and failing to determine its project id.
* Added an enhancement to **split**, handling an empty output argument.
* Added the ability to add classifiers and mappers to conf.json.
* Added the Alias field to the incident field schema.

## 1.5.6

* Added 'deprecated' release notes template.
* Fixed an issue where **run-test-playbook** command failed to get the task entries when the test playbook finished with errors.
* Fixed an issue in **validate** command when running with `no-conf-json` argument to ignore the `conf.json` file.
* Added error type text (`ERROR` or `WARNING`) to **validate** error prints.
* Fixed an issue where the **format** command on test playbook did not format the ID to be equal to the name of the test playbook.
* Enhanced the **update-release-notes** command to automatically commit release notes config file upon creation.
* The **validate** command will validate that an indicator field of type html has fromVersion of 6.1.0 and above.
* The **format** command will now add fromVersion 6.1.0 to indicator field of type html.
* Added support for beta integrations in the **format** command.
* Fixed an issue where the **postman-codegen** command failed when called with the `--config-out` flag.
* Removed the integration documentation from the detailed description while performing **split** command to the unified yml file.
* Removed the line which indicates the version of the product from the README.md file for new contributions.

## 1.5.5

* Fixed an issue in the **update-release-notes** command, which did not work when changes were made in multiple packs.
* Changed the **validate** command to fail on missing test-playbooks only if no unittests are found.
* Fixed `to_kebab_case`, it will now deal with strings that have hyphens, commas or periods in them, changing them to be hyphens in the new string.
* Fixed an issue in the **create-id-set** command, where the `source` value included the git token if it was specified in the remote url.
* Fixed an issue in the **merge-id-set** command, where merging fails because of duplicates but the packs are in the XSOAR repo but in different version control.
* Fixed missing `Lists` Content Item as valid `IDSetType`
* Added enhancement for **generate-docs**. It is possible to provide both file or a comma seperated list as `examples`. Also, it's possible to provide more than one example for a script or a command.
* Added feature in **format** to sync YML and JSON files to the `master` file structure.
* Added option to specify `Incident Type`, `Incoming Mapper` and `Classifier` when configuring instance in **test-content**
* added a new command **run-test-playbook** to run a test playbook in a given XSOAR instance.
* Fixed an issue in **format** when running on a modified YML, that the `id` value is not changed to its old `id` value.
* Enhancement for **split** command, replace `ApiModule` code block to `import` when splitting a YML.
* Fixed an issue where indicator types were missing from the pack's content, when uploading using **zip-packs**.
* The request data body format generated in the **postman-codegen** will use the python argument's name and not the raw data argument's name.
* Added the flag '--filter-by-id-set' to **create-content-artifacts** to create artifacts only for items in the given id_set.json.

## 1.5.4

* Fixed an issue with the **format** command when contributing via the UI
* The **format** command will now not remove the `defaultRows` key from incident, indicator and generic fields with `type: grid`.
* Fixed an issue with the **validate** command when a layoutscontainer did not have the `fromversion` field set.
* added a new command **update-xsoar-config-file** to handle your XSOAR Configuration File.
* Added `skipVerify` argument in **upload** command to skip pack signature verification.
* Fixed an issue when the **run** command  failed running when there’s more than one playground, by explicitly using the current user’s playground.
* Added support for Job content item in the **format**, **validate**, **upload**, **create-id-set**, **find-dependecies** and **create-content-artifacts** commands.
* Added a **source** field to the **id_set** entitles.
* Two entitles will not consider as duplicates if they share the same pack and the same source.
* Fixed a bug when duplicates were found in **find_dependencies**.
* Added function **get_current_repo** to `tools`.
* The **postman-codegen** will not have duplicates argument name. It will rename them to the minimum distinguished shared path for each of them.

## 1.5.3

* The **format** command will now set `unsearchable: True` for incident, indicator and generic fields.
* Fixed an issue where the **update-release-notes** command crashes with `--help` flag.
* Added validation to the **validate** command that verifies the `unsearchable` key in incident, indicator and generic fields is set to true.
* Removed a validation that DBotRole should be set for automation that requires elevated permissions to the `XSOAR-linter` in the **lint** command.
* Fixed an issue in **Validate** command where playbooks conditional tasks were mishandeled.
* Added a validation to prevent contributors from using the `fromlicense` key as a configuration parameter in an integration's YML
* Added a validation to ensure that the type for **API token** (and similar) parameters are configured correctly as a `credential` type in the integration configuration YML.
* Added an assertion that checks for duplicated requests' names when generating an integration from a postman collection.
* Added support for [.env files](https://pypi.org/project/python-dotenv/). You can now add a `.env` file to your repository with the logging information instead of setting a global environment variables.
* When running **lint** command with --keep-container flag, the docker images are committed.
* The **validate** command will not return missing test playbook error when given a script with dynamic-section tag.

## 1.5.2

* Added a validation to **update-release-notes** command to ensure that the `--version` flag argument is in the right format.
* added a new command **coverage-analyze** to generate and print coverage reports.
* Fixed an issue in **validate** in repositories which are not in GitHub or GitLab
* Added a validation that verifies that readme image absolute links do not contain the working branch name.
* Added support for List content item in the **format**, **validate**, **download**, **upload**, **create-id-set**, **find-dependecies** and **create-content-artifacts** commands.
* Added a validation to ensure reputation command's default argument is set as an array input.
* Added the `--fail-duplicates` flag for the **merge-id-set** command which will fail the command if duplicates are found.
* Added the `--fail-duplicates` flag for the **create-id-set** command which will fail the command if duplicates are found.

## 1.5.1

* Fixed an issue where **validate** command failed to recognized test playbooks for beta integrations as valid tests.
* Fixed an issue were the **validate** command was falsely recognizing image paths in readme files.
* Fixed an issue where the **upload** command error message upon upload failure pointed to wrong file rather than to the pack metadata.
* Added a validation that verifies that each script which appears in incident fields, layouts or layout containers exists in the id_set.json.
* Fixed an issue where the **postman code-gen** command generated double dots for context outputs when it was not needed.
* Fixed an issue where there **validate** command on release notes file crashed when author image was added or modified.
* Added input handling when running **find-dependencies**, replacing string manipulations.
* Fixed an issue where the **validate** command did not handle multiple playbooks with the same name in the id_set.
* Added support for GitLab repositories in **validate**

## 1.5.0

* Fixed an issue where **upload** command failed to upload packs not under content structure.
* Added support for **init** command to run from non-content repo.
* The **split-yml** has been renamed to **split** and now supports splitting Dashboards from unified Generic Modules.
* Fixed an issue where the skipped tests validation ran on the `ApiModules` pack in the **validate** command.
* The **init** command will now create the `Generic Object` entities directories.
* Fixed an issue where the **format** command failed to recognize changed files from git.
* Fixed an issue where the **json-to-outputs** command failed checking whether `0001-01-01T00:00:00` is of type `Date`
* Added to the **generate context** command to generate context paths for integrations from an example file.
* Fixed an issue where **validate** failed on release notes configuration files.
* Fixed an issue where the **validate** command failed on pack input if git detected changed files outside of `Packs` directory.
* Fixed an issue where **validate** command failed to recognize files inside validated pack when validation release notes, resulting in a false error message for missing entity in release note.
* Fixed an issue where the **download** command failed when downloading an invalid YML, instead of skipping it.

## 1.4.9

* Added validation that the support URL in partner contribution pack metadata does not lead to a GitHub repo.
* Enhanced ***generate-docs*** with default `additionalinformation` (description) for common parameters.
* Added to **validate** command a validation that a content item's id and name will not end with spaces.
* The **format** command will now remove trailing whitespaces from content items' id and name fields.
* Fixed an issue where **update-release-notes** could fail on files outside the user given pack.
* Fixed an issue where the **generate-test-playbook** command would not place the playbook in the proper folder.
* Added to **validate** command a validation that packs with `Iron Bank` uses the latest docker from Iron Bank.
* Added to **update-release-notes** command support for `Generic Object` entities.
* Fixed an issue where playbook `fromversion` mismatch validation failed even if `skipunavailable` was set to true.
* Added to the **create artifacts** command support for release notes configuration file.
* Added validation to **validate** for release notes config file.
* Added **isoversize** and **isautoswitchedtoquietmode** fields to the playbook schema.
* Added to the **update-release-notes** command `-bc` flag to generate template for breaking changes version.
* Fixed an issue where **validate** did not search description files correctly, leading to a wrong warning message.

## 1.4.8

* Fixed an issue where yml files with `!reference` failed to load properly.
* Fixed an issue when `View Integration Documentation` button was added twice during the download and re-upload.
* Fixed an issue when `(Partner Contribution)` was added twice to the display name during the download and re-upload.
* Added the following enhancements in the **generate-test-playbook** command:
  * Added the *--commands* argument to generate tasks for specific commands.
  * Added the *--examples* argument to get the command examples file path and generate tasks from the commands and arguments specified there.
  * Added the *--upload* flag to specify whether to upload the test playbook after the generation.
  * Fixed the output condition generation for outputs of type `Boolean`.

## 1.4.7

* Fixed an issue where an empty list for a command context didn't produce an indication other than an empty table.
* Fixed an issue where the **format** command has incorrectly recognized on which files to run when running using git.
* Fixed an issue where author image validations were not checked properly.
* Fixed an issue where new old-formatted scripts and integrations were not validated.
* Fixed an issue where the wording in the from version validation error for subplaybooks was incorrect.
* Fixed an issue where the **update-release-notes** command used the old docker image version instead of the new when detecting a docker change.
* Fixed an issue where the **generate-test-playbook** command used an incorrect argument name as default
* Fixed an issue where the **json-to-outputs** command used an incorrect argument name as default when using `-d`.
* Fixed an issue where validations failed while trying to validate non content files.
* Fixed an issue where README validations did not work post VS Code formatting.
* Fixed an issue where the description validations were inconsistent when running through an integration file or a description file.

## 1.4.6

* Fixed an issue where **validate** suggests, with no reason, running **format** on missing mandatory keys in yml file.
* Skipped existence of TestPlaybook check on community and contribution integrations.
* Fixed an issue where pre-commit didn't run on the demisto_sdk/commands folder.
* The **init** command will now change the script template name in the code to the given script name.
* Expanded the validations performed on beta integrations.
* Added support for PreProcessRules in the **format**, **validate**, **download**, and **create-content-artifacts** commands.
* Improved the error messages in **generate-docs**, if an example was not provided.
* Added to **validate** command a validation that a content entity or a pack name does not contain the words "partner" and "community".
* Fixed an issue where **update-release-notes** ignores *--text* flag while using *-f*
* Fixed the outputs validations in **validate** so enrichment commands will not be checked to have DBotScore outputs.
* Added a new validation to require the dockerimage key to exist in an integration and script yml files.
* Enhanced the **generate-test-playbook** command to use only integration tested on commands, rather than (possibly) other integrations implementing them.
* Expanded unify command to support GenericModules - Unifies a GenericModule object with its Dashboards.
* Added validators for generic objects:
  * Generic Field validator - verify that the 'fromVersion' field is above 6.5.0, 'group' field equals 4 and 'id' field starts with the prefix 'generic_'.
  * Generic Type validator - verify that the 'fromVersion' field is above 6.5.0
  * Generic Module validator - verify that the 'fromVersion' field is above 6.5.0
  * Generic Definition validator - verify that the 'fromVersion' field is above 6.5.0
* Expanded Format command to support Generic Objects - Fixes generic objects according to their validations.
* Fixed an issue where the **update-release-notes** command did not handle ApiModules properly.
* Added option to enter a dictionary or json of format `[{field_name:description}]` in the **json-to-outputs** command,
  with the `-d` flag.
* Improved the outputs for the **format** command.
* Fixed an issue where the validations performed after the **format** command were inconsistent with **validate**.
* Added to the **validate** command a validation for the author image.
* Updated the **create-content-artifacts** command to support generic modules, definitions, fields and types.
* Added an option to ignore errors for file paths and not only file name in .pack-ignore file.

## 1.4.5

* Enhanced the **postman-codegen** command to name all generated arguments with lower case.
* Fixed an issue where the **find-dependencies** command miscalculated the dependencies for playbooks that use generic commands.
* Fixed an issue where the **validate** command failed in external repositories in case the DEMISTO_SDK_GITHUB_TOKEN was not set.
* Fixed an issue where **openapi-codegen** corrupted the swagger file by overwriting configuration to swagger file.
* Updated the **upload** command to support uploading zipped packs to the marketplace.
* Added to the **postman-codegen** command support of path variables.
* Fixed an issue where **openapi-codegen** entered into an infinite loop on circular references in the swagger file.
* The **format** command will now set `fromVersion: 6.2.0` for widgets with 'metrics' data type.
* Updated the **find-dependencies** command to support generic modules, definitions, fields and types.
* Fixed an issue where **openapi-codegen** tried to extract reference example outputs, leading to an exception.
* Added an option to ignore secrets automatically when using the **init** command to create a pack.
* Added a tool that gives the ability to temporarily suppress console output.

## 1.4.4

* When formatting incident types with Auto-Extract rules and without mode field, the **format** command will now add the user selected mode.
* Added new validation that DBotRole is set for scripts that requires elevated permissions to the `XSOAR-linter` in the **lint** command.
* Added url escaping to markdown human readable section in generate docs to avoid autolinking.
* Added a validation that mapper's id and name are matching. Updated the format of mapper to include update_id too.
* Added a validation to ensure that image paths in the README files are valid.
* Fixed **find_type** function to correctly find test files, such as, test script and test playbook.
* Added scheme validations for the new Generic Object Types, Fields, and Modules.
* Renamed the flag *--input-old-version* to *--old-version* in the **generate-docs** command.
* Refactored the **update-release-notes** command:
  * Replaced the *--all* flag with *--use-git* or *-g*.
  * Added the *--force* flag to update the pack release notes without changes in the pack.
  * The **update-release-notes** command will now update all dependent integrations on ApiModule change, even if not specified.
  * If more than one pack has changed, the full list of updated packs will be printed at the end of **update-release-notes** command execution.
  * Fixed an issue where the **update-release-notes** command did not add docker image release notes entry for release notes file if a script was changed.
  * Fixed an issue where the **update-release-notes** command did not detect changed files that had the same name.
  * Fixed an issue in the **update-release-notes** command where the version support of JSON files was mishandled.
* Fixed an issue where **format** did not skip files in test and documentation directories.
* Updated the **create-id-set** command to support generic modules, definitions, fields and types.
* Changed the **convert** command to generate old layout fromversion to 5.0.0 instead of 4.1.0
* Enhanced the command **postman-codegen** with type hints for templates.

## 1.4.3

* Fixed an issue where **json-to-outputs** command returned an incorrect output when json is a list.
* Fixed an issue where if a pack README.md did not exist it could cause an error in the validation process.
* Fixed an issue where the *--name* was incorrectly required in the **init** command.
* Adding the option to run **validate** on a specific path while using git (*-i* & *-g*).
* The **format** command will now change UUIDs in .yml and .json files to their respective content entity name.
* Added a playbook validation to check if a task sub playbook exists in the id set in the **validate** command.
* Added the option to add new tags/usecases to the approved list and to the pack metadata on the same pull request.
* Fixed an issue in **test_content** where when different servers ran tests for the same integration, the server URL parameters were not set correctly.
* Added a validation in the **validate** command to ensure that the ***endpoint*** command is configured correctly in yml file.
* Added a warning when pack_metadata's description field is longer than 130 characters.
* Fixed an issue where a redundant print occurred on release notes validation.
* Added new validation in the **validate** command to ensure that the minimal fromVersion in a widget of type metrics will be 6.2.0.
* Added the *--release-notes* flag to demisto-sdk to get the current version release notes entries.

## 1.4.2

* Added to `pylint` summary an indication if a test was skipped.
* Added to the **init** command the option to specify fromversion.
* Fixed an issue where running **init** command without filling the metadata file.
* Added the *--docker-timeout* flag in the **lint** command to control the request timeout for the Docker client.
* Fixed an issue where **update-release-notes** command added only one docker image release notes entry for release notes file, and not for every entity whom docker image was updated.
* Added a validation to ensure that incident/indicator fields names starts with their pack name in the **validate** command. (Checked only for new files and only when using git *-g*)
* Updated the **find-dependencies** command to return the 'dependencies' according the layout type ('incident', 'indicator').
* Enhanced the "vX" display name validation for scripts and integrations in the **validate** command to check for every versioned script or integration, and not only v2.
* Added the *--fail-duplicates* flag for the **create-id-set** command which will fail the command if duplicates are found.
* Added to the **generate-docs** command automatic addition to git when a new readme file is created.

## 1.4.1

* When in private repo without `DEMSITO_SDK_GITHUB_TOKEN` configured, get_remote_file will take files from the local origin/master.
* Enhanced the **unify** command when giving input of a file and not a directory return a clear error message.
* Added a validation to ensure integrations are not skipped and at least one test playbook is not skipped for each integration or script.
* Added to the Content Tests support for `context_print_dt`, which queries the incident context and prints the result as a json.
* Added new validation for the `xsoar_config.json` file in the **validate** command.
* Added a version differences section to readme in **generate-docs** command.
* Added the *--docs-format* flag in the **integration-diff** command to get the output in README format.
* Added the *--input-old-version* and *--skip-breaking-changes* flags in the **generate-docs** command to get the details for the breaking section and to skip the breaking changes section.

## 1.4.0

* Enable passing a comma-separated list of paths for the `--input` option of the **lint** command.
* Added new validation of unimplemented test-module command in the code to the `XSOAR-linter` in the **lint** command.
* Fixed the **generate-docs** to handle integration authentication parameter.
* Added a validation to ensure that description and README do not contain the word 'Demisto'.
* Improved the deprecated message validation required from playbooks and scripts.
* Added the `--quite-bc-validation` flag for the **validate** command to run the backwards compatibility validation in quite mode (errors is treated like warnings).
* Fixed the **update release notes** command to display a name for old layouts.
* Added the ability to append to the pack README credit to contributors.
* Added identification for parameter differences in **integration-diff** command.
* Fixed **format** to use git as a default value.
* Updated the **upload** command to support reports.
* Fixed an issue where **generate-docs** command was displaying 'None' when credentials parameter display field configured was not configured.
* Fixed an issue where **download** did not return exit code 1 on failure.
* Updated the validation that incident fields' names do not contain the word incident will aplly to core packs only.
* Added a playbook validation to verify all conditional tasks have an 'else' path in **validate** command.
* Renamed the GitHub authentication token environment variable `GITHUB_TOKEN` to `DEMITO_SDK_GITHUB_TOKEN`.
* Added to the **update-release-notes** command automatic addition to git when new release notes file is created.
* Added validation to ensure that integrations, scripts, and playbooks do not contain the entity type in their names.
* Added the **convert** command to convert entities between XSOAR versions.
* Added the *--deprecate* flag in **format** command to deprecate integrations, scripts, and playbooks.
* Fixed an issue where ignoring errors did not work when running the **validate** command on specific files (-i).

## 1.3.9

* Added a validation verifying that the pack's README.md file is not equal to pack description.
* Fixed an issue where the **Assume yes** flag did not work properly for some entities in the **format** command.
* Improved the error messages for separators in folder and file names in the **validate** command.
* Removed the **DISABLE_SDK_VERSION_CHECK** environment variable. To disable new version checks, use the **DEMISTO_SDK_SKIP_VERSION_CHECK** envirnoment variable.
* Fixed an issue where the demisto-sdk version check failed due to a rate limit.
* Fixed an issue with playbooks scheme validation.

## 1.3.8

* Updated the **secrets** command to work on forked branches.

## 1.3.7

* Added a validation to ensure correct image and description file names.
* Fixed an issue where the **validate** command failed when 'display' field in credentials param in yml is empty but 'displaypassword' was provided.
* Added the **integration-diff** command to check differences between two versions of an integration and to return a report of missing and changed elements in the new version.
* Added a validation verifying that the pack's README.md file is not missing or empty for partner packs or packs contains use cases.
* Added a validation to ensure that the integration and script folder and file names will not contain separators (`_`, `-`, ``).
* When formatting new pack, the **format** command will set the *fromversion* key to 5.5.0 in the new files without fromversion.

## 1.3.6

* Added a validation that core packs are not dependent on non-core packs.
* Added a validation that a pack name follows XSOAR standards.
* Fixed an issue where in some cases the `get_remote_file` function failed due to an invalid path.
* Fixed an issue where running **update-release-notes** with updated integration logo, did not detect any file changes.
* Fixed an issue where the **create-id-set** command did not identify unified integrations correctly.
* Fixed an issue where the `CommonTypes` pack was not identified as a dependency for all feed integrations.
* Added support for running SDK commands in private repositories.
* Fixed an issue where running the **init** command did not set the correct category field in an integration .yml file for a newly created pack.
* When formatting new contributed pack, the **format** command will set the *fromversion* key to 6.0.0 in the relevant files.
* If the environment variable "DISABLE_SDK_VERSION_CHECK" is define, the demisto-sdk will no longer check for newer version when running a command.
* Added the `--use-pack-metadata` flag for the **find-dependencies** command to update the calculated dependencies using the the packs metadata files.
* Fixed an issue where **validate** failed on scripts in case the `outputs` field was set to `None`.
* Fixed an issue where **validate** was failing on editing existing release notes.
* Added a validation for README files verifying that the file doesn't contain template text copied from HelloWorld or HelloWorldPremium README.

## 1.3.5

* Added a validation that layoutscontainer's id and name are matching. Updated the format of layoutcontainer to include update_id too.
* Added a validation that commands' names and arguments in core packs, or scripts' arguments do not contain the word incident.
* Fixed issue where running the **generate-docs** command with -c flag ran all the commands and not just the commands specified by the flag.
* Fixed the error message of the **validate** command to not always suggest adding the *description* field.
* Fixed an issue where running **format** on feed integration generated invalid parameter structure.
* Fixed an issue where the **generate-docs** command did not add all the used scripts in a playbook to the README file.
* Fixed an issue where contrib/partner details might be added twice to the same file, when using unify and create-content-artifacts commands
* Fixed issue where running **validate** command on image-related integration did not return the correct outputs to json file.
* When formatting playbooks, the **format** command will now remove empty fields from SetIncident, SetIndicator, CreateNewIncident, CreateNewIndicator script arguments.
* Added an option to fill in the developer email when running the **init** command.

## 1.3.4

* Updated the **validate** command to check that the 'additionalinfo' field only contains the expected value for feed required parameters and not equal to it.
* Added a validation that community/partner details are not in the detailed description file.
* Added a validation that the Use Case tag in pack_metadata file is only used when the pack contains at least one PB, Incident Type or Layout.
* Added a validation that makes sure outputs in integrations are matching the README file when only README has changed.
* Added the *hidden* field to the integration schema.
* Fixed an issue where running **format** on a playbook whose `name` does not equal its `id` would cause other playbooks who use that playbook as a sub-playbook to fail.
* Added support for local custom command configuration file `.demisto-sdk-conf`.
* Updated the **format** command to include an update to the description file of an integration, to remove community/partner details.

## 1.3.3

* Fixed an issue where **lint** failed where *.Dockerfile* exists prior running the lint command.
* Added FeedHelloWorld template option for *--template* flag in **demisto-sdk init** command.
* Fixed issue where **update-release-notes** deleted release note file if command was called more than once.
* Fixed issue where **update-release-notes** added docker image release notes every time the command was called.
* Fixed an issue where running **update-release-notes** on a pack with newly created integration, had also added a docker image entry in the release notes.
* Fixed an issue where `XSOAR-linter` did not find *NotImplementedError* in main.
* Added validation for README files verifying their length (over 30 chars).
* When using *-g* flag in the **validate** command it will now ignore untracked files by default.
* Added the *--include-untracked* flag to the **validate** command to include files which are untracked by git in the validation process.
* Improved the `pykwalify` error outputs in the **validate** command.
* Added the *--print-pykwalify* flag to the **validate** command to print the unchanged output from `pykwalify`.

## 1.3.2

* Updated the format of the outputs when using the *--json-file* flag to create a JSON file output for the **validate** and **lint** commands.
* Added the **doc-review** command to check spelling in .md and .yml files as well as a basic release notes review.
* Added a validation that a pack's display name does not already exist in content repository.
* Fixed an issue where the **validate** command failed to detect duplicate params in an integration.
* Fixed an issue where the **validate** command failed to detect duplicate arguments in a command in an integration.

## 1.3.1

* Fixed an issue where the **validate** command failed to validate the release notes of beta integrations.
* Updated the **upload** command to support indicator fields.
* The **validate** and **update-release-notes** commands will now check changed files against `demisto/master` if it is configured locally.
* Fixed an issue where **validate** would incorrectly identify files as renamed.
* Added a validation that integration properties (such as feed, mappers, mirroring, etc) are not removed.
* Fixed an issue where **validate** failed when comparing branch against commit hash.
* Added the *--no-pipenv* flag to the **split-yml** command.
* Added a validation that incident fields and incident types are not removed from mappers.
* Fixed an issue where the *c
reate-id-set* flag in the *validate* command did not work while not using git.
* Added the *hiddenusername* field to the integration schema.
* Added a validation that images that are not integration images, do not ask for a new version or RN

## 1.3.0

* Do not collect optional dependencies on indicator types reputation commands.
* Fixed an issue where downloading indicator layoutscontainer objects failed.
* Added a validation that makes sure outputs in integrations are matching the README file.
* Fixed an issue where the *create-id-set* flag in the **validate** command did not work.
* Added a warning in case no id_set file is found when running the **validate** command.
* Fixed an issue where changed files were not recognised correctly on forked branches in the **validate** and the **update-release-notes** commands.
* Fixed an issue when files were classified incorrectly when running *update-release-notes*.
* Added a validation that integration and script file paths are compatible with our convention.
* Fixed an issue where id_set.json file was re created whenever running the generate-docs command.
* added the *--json-file* flag to create a JSON file output for the **validate** and **lint** commands.

## 1.2.19

* Fixed an issue where merge id_set was not updated to work with the new entity of Packs.
* Added a validation that the playbook's version matches the version of its sub-playbooks, scripts, and integrations.

## 1.2.18

* Changed the *skip-id-set-creation* flag to *create-id-set* in the **validate** command. Its default value will be False.
* Added support for the 'cve' reputation command in default arg validation.
* Filter out generic and reputation command from scripts and playbooks dependencies calculation.
* Added support for the incident fields in outgoing mappers in the ID set.
* Added a validation that the taskid field and the id field under the task field are both from uuid format and contain the same value.
* Updated the **format** command to generate uuid value for the taskid field and for the id under the task field in case they hold an invalid values.
* Exclude changes from doc_files directory on validation.
* Added a validation that an integration command has at most one default argument.
* Fixing an issue where pack metadata version bump was not enforced when modifying an old format (unified) file.
* Added validation that integration parameter's display names are capitalized and spaced using whitespaces and not underscores.
* Fixed an issue where beta integrations where not running deprecation validations.
* Allowed adding additional information to the deprecated description.
* Fixing an issue when escaping less and greater signs in integration params did not work as expected.

## 1.2.17

* Added a validation that the classifier of an integration exists.
* Added a validation that the mapper of an integration exists.
* Added a validation that the incident types of a classifier exist.
* Added a validation that the incident types of a mapper exist.
* Added support for *text* argument when running **demisto-sdk update-release-notes** on the ApiModules pack.
* Added a validation for the minimal version of an indicator field of type grid.
* Added new validation for incident and indicator fields in classifiers mappers and layouts exist in the content.
* Added cache for get_remote_file to reducing failures from accessing the remote repo.
* Fixed an issue in the **format** command where `_dev` or `_copy` suffixes weren't removed from the `id` of the given playbooks.
* Playbook dependencies from incident and indicator fields are now marked as optional.
* Mappers dependencies from incident types and incident fields are now marked as optional.
* Classifier dependencies from incident types are now marked as optional.
* Updated **demisto-sdk init** command to no longer create `created` field in pack_metadata file
* Updated **generate-docs** command to take the parameters names in setup section from display field and to use additionalinfo field when exist.
* Using the *verbose* argument in the **find-dependencies** command will now log to the console.
* Improved the deprecated message validation required from integrations.
* Fixed an issue in the **generate-docs** command where **Context Example** section was created when it was empty.

## 1.2.16

* Added allowed ignore errors to the *IDSetValidator*.
* Fixed an issue where an irrelevant id_set validation ran in the **validate** command when using the *--id-set* flag.
* Fixed an issue were **generate-docs** command has failed if a command did not exist in commands permissions file.
* Improved a **validate** command message for missing release notes of api module dependencies.

## 1.2.15

* Added the *ID101* to the allowed ignored errors.

## 1.2.14

* SDK repository is now mypy check_untyped_defs complaint.
* The lint command will now ignore the unsubscriptable-object (E1136) pylint error in dockers based on python 3.9 - this will be removed once a new pylint version is released.
* Added an option for **format** to run on a whole pack.
* Added new validation of unimplemented commands from yml in the code to `XSOAR-linter`.
* Fixed an issue where Auto-Extract fields were only checked for newly added incident types in the **validate** command.
* Added a new warning validation of direct access to args/params dicts to `XSOAR-linter`.

## 1.2.13

* Added new validation of indicators usage in CommandResults to `XSOAR-linter`.
* Running **demisto-sdk lint** will automatically run on changed files (same behavior as the -g flag).
* Removed supported version message from the documentation when running **generate_docs**.
* Added a print to indicate backwards compatibility is being checked in **validate** command.
* Added a percent print when running the **validate** command with the *-a* flag.
* Fixed a regression in the **upload** command where it was ignoring `DEMISTO_VERIFY_SSL` env var.
* Fixed an issue where the **upload** command would fail to upload beta integrations.
* Fixed an issue where the **validate** command did not create the *id_set.json* file when running with *-a* flag.
* Added price change validation in the **validate** command.
* Added validations that checks in read-me for empty sections or leftovers from the auto generated read-me that should be changed.
* Added new code validation for *NotImplementedError* to raise a warning in `XSOAR-linter`.
* Added validation for support types in the pack metadata file.
* Added support for *--template* flag in **demisto-sdk init** command.
* Fixed an issue with running **validate** on master branch where the changed files weren't compared to previous commit when using the *-g* flag.
* Fixed an issue where the `XSOAR-linter` ran *NotImplementedError* validation on scripts.
* Added support for Auto-Extract feature validation in incident types in the **validate** command.
* Fixed an issue in the **lint** command where the *-i* flag was ignored.
* Improved **merge-id-sets** command to support merge between two ID sets that contain the same pack.
* Fixed an issue in the **lint** command where flake8 ran twice.

## 1.2.12

* Bandit now reports also on medium severity issues.
* Fixed an issue with support for Docker Desktop on Mac version 2.5.0+.
* Added support for vulture and mypy linting when running without docker.
* Added support for *prev-ver* flag in **update-release-notes** command.
* Improved retry support when building docker images for linting.
* Added the option to create an ID set on a specific pack in **create-id-set** command.
* Added the *--skip-id-set-creation* flag to **validate** command in order to add the capability to run validate command without creating id_set validation.
* Fixed an issue where **validate** command checked docker image tag on ApiModules pack.
* Fixed an issue where **find-dependencies** did not calculate dashboards and reports dependencies.
* Added supported version message to the documentation and release notes files when running **generate_docs** and **update-release-notes** commands respectively.
* Added new code validations for *NotImplementedError* exception raise to `XSOAR-linter`.
* Command create-content-artifacts additional support for **Author_image.png** object.
* Fixed an issue where schemas were not enforced for incident fields, indicator fields and old layouts in the validate command.
* Added support for **update-release-notes** command to update release notes according to master branch.

## 1.2.11

* Fixed an issue where the ***generate-docs*** command reset the enumeration of line numbering after an MD table.
* Updated the **upload** command to support mappers.
* Fixed an issue where exceptions were no printed in the **format** while the *--verbose* flag is set.
* Fixed an issue where *--assume-yes* flag did not work in the **format** command when running on a playbook without a `fromversion` field.
* Fixed an issue where the **format** command would fail in case `conf.json` file was not found instead of skipping the update.
* Fixed an issue where integration with v2 were recognised by the `name` field instead of the `display` field in the **validate** command.
* Added a playbook validation to check if a task script exists in the id set in the **validate** command.
* Added new integration category `File Integrity Management` in the **validate** command.

## 1.2.10

* Added validation for approved content pack use-cases and tags.
* Added new code validations for *CommonServerPython* import to `XSOAR-linter`.
* Added *default value* and *predefined values* to argument description in **generate-docs** command.
* Added a new validation that checks if *get-mapping-fields* command exists if the integration schema has *{ismappable: true}* in **validate** command.
* Fixed an issue where the *--staged* flag recognised added files as modified in the **validate** command.
* Fixed an issue where a backwards compatibility warning was raised for all added files in the **validate** command.
* Fixed an issue where **validate** command failed when no tests were given for a partner supported pack.
* Updated the **download** command to support mappers.
* Fixed an issue where the ***format*** command added a duplicate parameter.
* For partner supported content packs, added support for a list of emails.
* Removed validation of README files from the ***validate*** command.
* Fixed an issue where the ***validate*** command required release notes for ApiModules pack.

## 1.2.9

* Fixed an issue in the **openapi_codegen** command where it created duplicate functions name from the swagger file.
* Fixed an issue in the **update-release-notes** command where the *update type* argument was not verified.
* Fixed an issue in the **validate** command where no error was raised in case a non-existing docker image was presented.
* Fixed an issue in the **format** command where format failed when trying to update invalid Docker image.
* The **format** command will now preserve the **isArray** argument in integration's reputation commands and will show a warning if it set to **false**.
* Fixed an issue in the **lint** command where *finally* clause was not supported in main function.
* Fixed an issue in the **validate** command where changing any entity ID was not validated.
* Fixed an issue in the **validate** command where *--staged* flag did not bring only changed files.
* Fixed the **update-release-notes** command to ignore changes in the metadata file.
* Fixed the **validate** command to ignore metadata changes when checking if a version bump is needed.

## 1.2.8

* Added a new validation that checks in playbooks for the usage of `DeleteContext` in **validate** command.
* Fixed an issue in the **upload** command where it would try to upload content entities with unsupported versions.
* Added a new validation that checks in playbooks for the usage of specific instance in **validate** command.
* Added the **--staged** flag to **validate** command to run on staged files only.

## 1.2.7

* Changed input parameters in **find-dependencies** command.
  * Use ***-i, --input*** instead of ***-p, --path***.
  * Use ***-idp, --id-set-path*** instead of ***-i, --id-set-path***.
* Fixed an issue in the **unify** command where it crashed on an integration without an image file.
* Fixed an issue in the **format** command where unnecessary files were not skipped.
* Fixed an issue in the **update-release-notes** command where the *text* argument was not respected in all cases.
* Fixed an issue in the **validate** command where a warning about detailed description was given for unified or deprecated integrations.
* Improved the error returned by the **validate** command when running on files using the old format.

## 1.2.6

* No longer require setting `DEMISTO_README_VALIDATION` env var to enable README mdx validation. Validation will now run automatically if all necessary node modules are available.
* Fixed an issue in the **validate** command where the `--skip-pack-dependencies` would not skip id-set creation.
* Fixed an issue in the **validate** command where validation would fail if supplied an integration with an empty `commands` key.
* Fixed an issue in the **validate** command where validation would fail due to a required version bump for packs which are not versioned.
* Will use env var `DEMISTO_VERIFY_SSL` to determine if to use a secure connection for commands interacting with the Server when `--insecure` is not passed. If working with a local Server without a trusted certificate, you can set env var `DEMISTO_VERIFY_SSL=no` to avoid using `--insecure` on each command.
* Unifier now adds a link to the integration documentation to the integration detailed description.
* Fixed an issue in the **secrets** command where ignored secrets were not skipped.

## 1.2.5

* Added support for special fields: *defaultclassifier*, *defaultmapperin*, *defaultmapperout* in **download** command.
* Added -y option **format** command to assume "yes" as answer to all prompts and run non-interactively
* Speed up improvements for `validate` of README files.
* Updated the **format** command to adhere to the defined content schema and sub-schemas, aligning its behavior with the **validate** command.
* Added support for canvasContextConnections files in **format** command.

## 1.2.4

* Updated detailed description for community integrations.

## 1.2.3

* Fixed an issue where running **validate** failed on playbook with task that adds tags to the evidence data.
* Added the *displaypassword* field to the integration schema.
* Added new code validations to `XSOAR-linter`.
  * As warnings messages:
    * `demisto.params()` should be used only inside main function.
    * `demisto.args()` should be used only inside main function.
    * Functions args should have type annotations.
* Added `fromversion` field validation to test playbooks and scripts in **validate** command.

## 1.2.2

* Add support for warning msgs in the report and summary to **lint** command.
* Fixed an issue where **json-to-outputs** determined bool values as int.
* Fixed an issue where **update-release-notes** was crushing on `--all` flag.
* Fixed an issue where running **validate**, **update-release-notes** outside of content repo crushed without a meaningful error message.
* Added support for layoutscontainer in **init** contribution flow.
* Added a validation for tlp_color param in feeds in **validate** command.
* Added a validation for removal of integration parameters in **validate** command.
* Fixed an issue where **update-release-notes** was failing with a wrong error message when no pack or input was given.
* Improved formatting output of the **generate-docs** command.
* Add support for env variable *DEMISTO_SDK_ID_SET_REFRESH_INTERVAL*. Set this env variable to the refresh interval in minutes. The id set will be regenerated only if the refresh interval has passed since the last generation. Useful when generating Script documentation, to avoid re-generating the id_set every run.
* Added new code validations to `XSOAR-linter`.
  * As error messages:
    * Longer than 10 seconds sleep statements for non long running integrations.
    * exit() usage.
    * quit() usage.
  * As warnings messages:
    * `demisto.log` should not be used.
    * main function existence.
    * `demito.results` should not be used.
    * `return_output` should not be used.
    * try-except statement in main function.
    * `return_error` usage in main function.
    * only once `return_error` usage.
* Fixed an issue where **lint** command printed logs twice.
* Fixed an issue where *suffix* did not work as expected in the **create-content-artifacts** command.
* Added support for *prev-ver* flag in **lint** and **secrets** commands.
* Added support for *text* flag to **update-release-notes** command to add the same text to all release notes.
* Fixed an issue where **validate** did not recognize added files if they were modified locally.
* Added a validation that checks the `fromversion` field exists and is set to 5.0.0 or above when working or comparing to a non-feature branch in **validate** command.
* Added a validation that checks the certification field in the pack_metadata file is valid in **validate** command.
* The **update-release-notes** command will now automatically add docker image update to the release notes.

## 1.2.1

* Added an additional linter `XSOAR-linter` to the **lint** command which custom validates py files. currently checks for:
  * `Sys.exit` usages with non zero value.
  * Any `Print` usages.
* Fixed an issue where renamed files were failing on *validate*.
* Fixed an issue where single changed files did not required release notes update.
* Fixed an issue where doc_images required release-notes and validations.
* Added handling of dependent packs when running **update-release-notes** on changed *APIModules*.
  * Added new argument *--id-set-path* for id_set.json path.
  * When changes to *APIModule* is detected and an id_set.json is available - the command will update the dependent pack as well.
* Added handling of dependent packs when running **validate** on changed *APIModules*.
  * Added new argument *--id-set-path* for id_set.json path.
  * When changes to *APIModule* is detected and an id_set.json is available - the command will validate that the dependent pack has release notes as well.
* Fixed an issue where the find_type function didn't recognize file types correctly.
* Fixed an issue where **update-release-notes** command did not work properly on Windows.
* Added support for indicator fields in **update-release-notes** command.
* Fixed an issue where files in test dirs where being validated.

## 1.2.0

* Fixed an issue where **format** did not update the test playbook from its pack.
* Fixed an issue where **validate** validated non integration images.
* Fixed an issue where **update-release-notes** did not identified old yml integrations and scripts.
* Added revision templates to the **update-release-notes** command.
* Fixed an issue where **update-release-notes** crashed when a file was renamed.
* Fixed an issue where **validate** failed on deleted files.
* Fixed an issue where **validate** validated all images instead of packs only.
* Fixed an issue where a warning was not printed in the **format** in case a non-supported file type is inputted.
* Fixed an issue where **validate** did not fail if no release notes were added when adding files to existing packs.
* Added handling of incorrect layout paths via the **format** command.
* Refactor **create-content-artifacts** command - Efficient artifacts creation and better logging.
* Fixed an issue where image and description files were not handled correctly by **validate** and **update-release-notes** commands.
* Fixed an issue where the **format** command didn't remove all extra fields in a file.
* Added an error in case an invalid id_set.json file is found while running the **validate** command.
* Added fetch params checks to the **validate** command.

## 1.1.11

* Added line number to secrets' path in **secrets** command report.
* Fixed an issue where **init** a community pack did not present the valid support URL.
* Fixed an issue where **init** offered a non relevant pack support type.
* Fixed an issue where **lint** did not pull docker images for powershell.
* Fixed an issue where **find-dependencies** did not find all the script dependencies.
* Fixed an issue where **find-dependencies** did not collect indicator fields as dependencies for playbooks.
* Updated the **validate** and the **secrets** commands to be less dependent on regex.
* Fixed an issue where **lint** did not run on circle when docker did not return ping.
* Updated the missing release notes error message (RN106) in the **Validate** command.
* Fixed an issue where **Validate** would return missing release notes when two packs with the same substring existed in the modified files.
* Fixed an issue where **update-release-notes** would add duplicate release notes when two packs with the same substring existed in the modified files.
* Fixed an issue where **update-release-notes** would fail to bump new versions if the feature branch was out of sync with the master branch.
* Fixed an issue where a non-descriptive error would be returned when giving the **update-release-notes** command a pack which can not be found.
* Added dependencies check for *widgets* in **find-dependencies** command.
* Added a `update-docker` flag to **format** command.
* Added a `json-to-outputs` flag to the **run** command.
* Added a verbose (`-v`) flag to **format** command.
* Fixed an issue where **download** added the prefix "playbook-" to the name of playbooks.

## 1.1.10

* Updated the **init** command. Relevant only when passing the *--contribution* argument.
  * Added the *--author* option.
  * The *support* field of the pack's metadata is set to *community*.
* Added a proper error message in the **Validate** command upon a missing description in the root of the yml.
* **Format** now works with a relative path.
* **Validate** now fails when all release notes have been excluded.
* Fixed issue where correct error message would not propagate for invalid images.
* Added the *--skip-pack-dependencies* flag to **validate** command to skip pack dependencies validation. Relevant when using the *-g* flag.
* Fixed an issue where **Validate** and **Format** commands failed integrations with `defaultvalue` field in fetch incidents related parameters.
* Fixed an issue in the **Validate** command in which unified YAML files were not ignored.
* Fixed an issue in **generate-docs** where scripts and playbooks inputs and outputs were not parsed correctly.
* Fixed an issue in the **openapi-codegen** command where missing reference fields in the swagger JSON caused errors.
* Fixed an issue in the **openapi-codegen** command where empty objects in the swagger JSON paths caused errors.
* **update-release-notes** command now accept path of the pack instead of pack name.
* Fixed an issue where **generate-docs** was inserting unnecessary escape characters.
* Fixed an issue in the **update-release-notes** command where changes to the pack_metadata were not detected.
* Fixed an issue where **validate** did not check for missing release notes in old format files.

## 1.1.9

* Fixed an issue where **update-release-notes** command failed on invalid file types.

## 1.1.8

* Fixed a regression where **upload** command failed on test playbooks.
* Added new *githubUser* field in pack metadata init command.
* Support beta integration in the commands **split-yml, extract-code, generate-test-playbook and generate-docs.**
* Fixed an issue where **find-dependencies** ignored *toversion* field in content items.
* Added support for *layoutscontainer*, *classifier_5_9_9*, *mapper*, *report*, and *widget* in the **Format** command.
* Fixed an issue where **Format** will set the `ID` field to be equal to the `name` field in modified playbooks.
* Fixed an issue where **Format** did not work for test playbooks.
* Improved **update-release-notes** command:
  * Write content description to release notes for new items.
  * Update format for file types without description: Connections, Incident Types, Indicator Types, Layouts, Incident Fields.
* Added a validation for feedTags param in feeds in **validate** command.
* Fixed readme validation issue in community support packs.
* Added the **openapi-codegen** command to generate integrations from OpenAPI specification files.
* Fixed an issue were release notes validations returned wrong results for *CommonScripts* pack.
* Added validation for image links in README files in **validate** command.
* Added a validation for default value of fetch param in feeds in **validate** command.
* Fixed an issue where the **Init** command failed on scripts.

## 1.1.7

* Fixed an issue where running the **format** command on feed integrations removed the `defaultvalue` fields.
* Playbook branch marked with *skipunavailable* is now set as an optional dependency in the **find-dependencies** command.
* The **feedReputation** parameter can now be hidden in a feed integration.
* Fixed an issue where running the **unify** command on JS package failed.
* Added the *--no-update* flag to the **find-dependencies** command.
* Added the following validations in **validate** command:
  * Validating that a pack does not depend on NonSupported / Deprecated packs.

## 1.1.6

* Added the *--description* option to the **init** command.
* Added the *--contribution* option to the **init** command which converts a contribution zip to proper pack format.
* Improved **validate** command performance time and outputs.
* Added the flag *--no-docker-checks* to **validate** command to skip docker checks.
* Added the flag *--print-ignored-files* to **validate** command to print ignored files report when the command is done.
* Added the following validations in **validate** command:
  * Validating that existing release notes are not modified.
  * Validating release notes are not added to new packs.
  * Validating that the "currentVersion" field was raised in the pack_metadata for modified packs.
  * Validating that the timestamp in the "created" field in the pack_metadata is in ISO format.
* Running `demisto-sdk validate` will run the **validate** command using git and only on committed files (same as using *-g --post-commit*).
* Fixed an issue where release notes were not checked correctly in **validate** command.
* Fixed an issue in the **create-id-set** command where optional playbook tasks were not taken into consideration.
* Added a prompt to the `demisto-sdk update-release-notes` command to prompt users to commit changes before running the release notes command.
* Added support to `layoutscontainer` in **validate** command.

## 1.1.5

* Fixed an issue in **find-dependencies** command.
* **lint** command now verifies flake8 on CommonServerPython script.

## 1.1.4

* Fixed an issue with the default output file name of the **unify** command when using "." as an output path.
* **Unify** command now adds contributor details to the display name and description.
* **Format** command now adds *isFetch* and *incidenttype* fields to integration yml.
* Removed the *feedIncremental* field from the integration schema.
* **Format** command now adds *feedBypassExclusionList*, *Fetch indicators*, *feedReputation*, *feedReliability*,
     *feedExpirationPolicy*, *feedExpirationInterval* and *feedFetchInterval* fields to integration yml.
* Fixed an issue in the playbooks schema.
* Fixed an issue where generated release notes were out of order.
* Improved pack dependencies detection.
* Fixed an issue where test playbooks were mishandled in **validate** command.

## 1.1.3

* Added a validation for invalid id fields in indicators types files in **validate** command.
* Added default behavior for **update-release-notes** command.
* Fixed an error where README files were failing release notes validation.
* Updated format of generated release notes to be more user friendly.
* Improved error messages for the **update-release-notes** command.
* Added support for `Connections`, `Dashboards`, `Widgets`, and `Indicator Types` to **update-release-notes** command.
* **Validate** now supports scripts under the *TestPlaybooks* directory.
* Fixed an issue where **validate** did not support powershell files.

## 1.1.2

* Added a validation for invalid playbookID fields in incidents types files in **validate** command.
* Added a code formatter for python files.
* Fixed an issue where new and old classifiers where mixed on validate command.
* Added *feedIncremental* field to the integration schema.
* Fixed error in the **upload** command where unified YMLs were not uploaded as expected if the given input was a pack.
* Fixed an issue where the **secrets** command failed due to a space character in the file name.
* Ignored RN validation for *NonSupported* pack.
* You can now ignore IF107, SC100, RP102 error codes in the **validate** command.
* Fixed an issue where the **download** command was crashing when received as input a JS integration or script.
* Fixed an issue where **validate** command checked docker image for JS integrations and scripts.
* **validate** command now checks scheme for reports and connections.
* Fixed an issue where **validate** command checked docker when running on all files.
* Fixed an issue where **validate** command did not fail when docker image was not on the latest numeric tag.
* Fixed an issue where beta integrations were not validated correctly in **validate** command.

## 1.1.1

* fixed and issue where file types were not recognized correctly in **validate** command.
* Added better outputs for validate command.

## 1.1.0

* Fixed an issue where changes to only non-validated files would fail validation.
* Fixed an issue in **validate** command where moved files were failing validation for new packs.
* Fixed an issue in **validate** command where added files were failing validation due to wrong file type detection.
* Added support for new classifiers and mappers in **validate** command.
* Removed support of old RN format validation.
* Updated **secrets** command output format.
* Added support for error ignore on deprecated files in **validate** command.
* Improved errors outputs in **validate** command.
* Added support for linting an entire pack.

## 1.0.9

* Fixed a bug where misleading error was presented when pack name was not found.
* **Update-release-notes** now detects added files for packs with versions.
* Readme files are now ignored by **update-release-notes** and validation of release notes.
* Empty release notes no longer cause an uncaught error during validation.

## 1.0.8

* Changed the output format of demisto-sdk secrets.
* Added a validation that checkbox items are not required in integrations.
* Added pack release notes generation and validation.
* Improved pack metadata validation.
* Fixed an issue in **validate** where renamed files caused an error

## 1.0.4

* Fix the **format** command to update the `id` field to be equal to `details` field in indicator-type files, and to `name` field in incident-type & dashboard files.
* Fixed a bug in the **validate** command for layout files that had `sortValues` fields.
* Fixed a bug in the **format** command where `playbookName` field was not always present in the file.
* Fixed a bug in the **format** command where indicatorField wasn't part of the SDK schemas.
* Fixed a bug in **upload** command where created unified docker45 yml files were not deleted.
* Added support for IndicatorTypes directory in packs (for `reputation` files, instead of Misc).
* Fixed parsing playbook condition names as string instead of boolean in **validate** command
* Improved image validation in YAML files.
* Removed validation for else path in playbook condition tasks.

## 1.0.3

* Fixed a bug in the **format** command where comments were being removed from YAML files.
* Added output fields: *file_path* and *kind* for layouts in the id-set.json created by **create-id-set** command.
* Fixed a bug in the **create-id-set** command Who returns Duplicate for Layouts with a different kind.
* Added formatting to **generate-docs** command results replacing all `<br>` tags with `<br/>`.
* Fixed a bug in the **download** command when custom content contained not supported content entity.
* Fixed a bug in **format** command in which boolean strings  (e.g. 'yes' or 'no') were converted to boolean values (e.g. 'True' or 'False').
* **format** command now removes *sourceplaybookid* field from playbook files.
* Fixed a bug in **generate-docs** command in which integration dependencies were not detected when generating documentation for a playbook.

## 1.0.1

* Fixed a bug in the **unify** command when output path was provided empty.
* Improved error message for integration with no tests configured.
* Improved the error message returned from the **validate** command when an integration is missing or contains malformed fetch incidents related parameters.
* Fixed a bug in the **create** command where a unified YML with a docker image for 4.5 was copied incorrectly.
* Missing release notes message are now showing the release notes file path to update.
* Fixed an issue in the **validate** command in which unified YAML files were not ignored.
* File format suggestions are now shown in the relevant file format (JSON or YAML).
* Changed Docker image validation to fail only on non-valid ones.
* Removed backward compatibility validation when Docker image is updated.

## 1.0.0

* Improved the *upload* command to support the upload of all the content entities within a pack.
* The *upload* command now supports the improved pack file structure.
* Added an interactive option to format integrations, scripts and playbooks with No TestPlaybooks configured.
* Added an interactive option to configure *conf.json* file with missing test playbooks for integrations, scripts and playbooks
* Added *download* command to download custom content from Demisto instance to the local content repository.
* Improved validation failure messages to include a command suggestion, wherever relevant, to fix the raised issue.
* Improved 'validate' help and documentation description
* validate - checks that scripts, playbooks, and integrations have the *tests* key.
* validate - checks that test playbooks are configured in `conf.json`.
* demisto-sdk lint - Copy dir better handling.
* demisto-sdk lint - Add error when package missing in docker image.
* Added *-a , --validate-all* option in *validate* to run all validation on all files.
* Added *-i , --input* option in *validate* to run validation on a specified pack/file.
* added *-i, --input* option in *secrets* to run on a specific file.
* Added an allowed hidden parameter: *longRunning* to the hidden integration parameters validation.
* Fixed an issue with **format** command when executing with an output path of a folder and not a file path.
* Bug fixes in generate-docs command given playbook as input.
* Fixed an issue with lint command in which flake8 was not running on unit test files.

## 0.5.2

* Added *-c, --command* option in *generate-docs* to generate a specific command from an integration.
* Fixed an issue when getting README/CHANGELOG files from git and loading them.
* Removed release notes validation for new content.
* Fixed secrets validations for files with the same name in a different directory.
* demisto-sdk lint - parallelization working with specifying the number of workers.
* demisto-sdk lint - logging levels output, 3 levels.
* demisto-sdk lint - JSON report, structured error reports in JSON format.
* demisto-sdk lint - XML JUnit report for unit-tests.
* demisto-sdk lint - new packages used to accelerate execution time.
* demisto-sdk secrets - command now respects the generic whitelist, and not only the pack secrets.

## 0.5.0

[PyPI History][1]

[1]: https://pypi.org/project/demisto-sdk/#history

## 0.4.9

* Fixed an issue in *generate-docs* where Playbooks and Scripts documentation failed.
* Added a graceful error message when executing the *run" command with a misspelled command.
* Added more informative errors upon failures of the *upload* command.
* format command:
  * Added format for json files: IncidentField, IncidentType, IndicatorField, IndicatorType, Layout, Dashboard.
  * Added the *-fv --from-version*, *-nv --no-validation* arguments.
  * Removed the *-t yml_type* argument, the file type will be inferred.
  * Removed the *-g use_git* argument, running format without arguments will run automatically on git diff.
* Fixed an issue in loading playbooks with '=' character.
* Fixed an issue in *validate* failed on deleted README files.

## 0.4.8

* Added the *max* field to the Playbook schema, allowing to define it in tasks loop.
* Fixed an issue in *validate* where Condition branches checks were case sensitive.

## 0.4.7

* Added the *slareminder* field to the Playbook schema.
* Added the *common_server*, *demisto_mock* arguments to the *init* command.
* Fixed an issue in *generate-docs* where the general section was not being generated correctly.
* Fixed an issue in *validate* where Incident type validation failed.

## 0.4.6

* Fixed an issue where the *validate* command did not identify CHANGELOG in packs.
* Added a new command, *id-set* to create the id set - the content dependency tree by file IDs.

## 0.4.5

* generate-docs command:
  * Added the *use_cases*, *permissions*, *command_permissions* and *limitations*.
  * Added the *--insecure* argument to support running the script and integration command in Demisto.
  * Removed the *-t yml_type* argument, the file type will be inferred.
  * The *-o --output* argument is no longer mandatory, default value will be the input file directory.
* Added support for env var: *DEMISTO_SDK_SKIP_VERSION_CHECK*. When set version checks are skipped.
* Fixed an issue in which the CHANGELOG files did not match our scheme.
* Added a validator to verify that there are no hidden integration parameters.
* Fixed an issue where the *validate* command ran on test files.
* Removed the *env-dir* argument from the demisto-sdk.
* README files which are html files will now be skipped in the *validate* command.
* Added support for env var: *DEMISTO_README_VALIDATOR*. When not set the readme validation will not run.

## 0.4.4

* Added a validator for IncidentTypes (incidenttype-*.json).
* Fixed an issue where the -p flag in the *validate* command was not working.
* Added a validator for README.md files.
* Release notes validator will now run on: incident fields, indicator fields, incident types, dashboard and reputations.
* Fixed an issue where the validator of reputation(Indicator Type) did not check on the details field.
* Fixed an issue where the validator attempted validating non-existing files after deletions or name refactoring.
* Removed the *yml_type* argument in the *split-yml*, *extract-code* commands.
* Removed the *file_type* argument in the *generate-test-playbook* command.
* Fixed the *insecure* argument in *upload*.
* Added the *insecure* argument in *run-playbook*.
* Standardise the *-i --input*, *-o --output* to demisto-sdk commands.

## 0.4.3

* Fixed an issue where the incident and indicator field BC check failed.
* Support for linting and unit testing PowerShell integrations.

## 0.4.2

* Fixed an issue where validate failed on Windows.
* Added a validator to verify all branches are handled in conditional task in a playbook.
* Added a warning message when not running the latest sdk version.
* Added a validator to check that the root is connected to all tasks in the playbook.
* Added a validator for Dashboards (dashboard-*.json).
* Added a validator for Indicator Types (reputation-*.json).
* Added a BC validation for changing incident field type.
* Fixed an issue where init command would generate an invalid yml for scripts.
* Fixed an issue in misleading error message in v2 validation hook.
* Fixed an issue in v2 hook which now is set only on newly added scripts.
* Added more indicative message for errors in yaml files.
* Disabled pykwalify info log prints.

## 0.3.10

* Added a BC check for incident fields - changing from version is not allowed.
* Fixed an issue in create-content-artifacts where scripts in Packs in TestPlaybooks dir were copied with a wrong prefix.

## 0.3.9

* Added a validation that incident field can not be required.
* Added validation for fetch incident parameters.
* Added validation for feed integration parameters.
* Added to the *format* command the deletion of the *sourceplaybookid* field.
* Fixed an issue where *fieldMapping* in playbook did not pass the scheme validation.
* Fixed an issue where *create-content-artifacts* did not copy TestPlaybooks in Packs without prefix of *playbook-*.
* Added a validation the a playbook can not have a rolename set.
* Added to the image validator the new DBot default image.
* Added the fields: elasticcommonfields, quiet, quietmode to the Playbook schema.
* Fixed an issue where *validate* failed on integration commands without outputs.
* Added a new hook for naming of v2 integrations and scripts.

## 0.3.8

* Fixed an issue where *create-content-artifact* was not loading the data in the yml correctly.
* Fixed an issue where *unify* broke long lines in script section causing syntax errors

## 0.3.7

* Added *generate-docs* command to generate documentation file for integration, playbook or script.
* Fixed an issue where *unify* created a malformed integration yml.
* Fixed an issue where demisto-sdk **init** creates unit-test file with invalid import.

## 0.3.6

* Fixed an issue where demisto-sdk **validate** failed on modified scripts without error message.

## 0.3.5

* Fixed an issue with docker tag validation for integrations.
* Restructured repo source code.

## 0.3.4

* Saved failing unit tests as a file.
* Fixed an issue where "_test" file for scripts/integrations created using **init** would import the "HelloWorld" templates.
* Fixed an issue in demisto-sdk **validate** - was failing on backward compatiblity check
* Fixed an issue in demisto-sdk **secrets** - empty line in .secrets-ignore always made the secrets check to pass
* Added validation for docker image inside integrations and scripts.
* Added --use-git flag to **format** command to format all changed files.
* Fixed an issue where **validate** did not fail on dockerimage changes with bc check.
* Added new flag **--ignore-entropy** to demisto-sdk **secrets**, this will allow skip entropy secrets check.
* Added --outfile to **lint** to allow saving failed packages to a file.

## 0.3.3

* Added backwards compatibility break error message.
* Added schema for incident types.
* Added **additionalinfo** field to as an available field for integration configuration.
* Added pack parameter for **init**.
* Fixed an issue where error would appear if name parameter is not set in **init**.

## 0.3.2

* Fixed the handling of classifier files in **validate**.

## 0.3.1

* Fixed the handling of newly created reputation files in **validate**.
* Added an option to perform **validate** on a specific file.

## 0.3.0

* Added support for multi-package **lint** both with parallel and without.
* Added all parameter in **lint** to run on all packages and packs in content repository.
* Added **format** for:
  * Scripts
  * Playbooks
  * Integrations
* Improved user outputs for **secrets** command.
* Fixed an issue where **lint** would run pytest and pylint only on a single docker per integration.
* Added auto-complete functionality to demisto-sdk.
* Added git parameter in **lint** to run only on changed packages.
* Added the **run-playbook** command
* Added **run** command which runs a command in the Demisto playground.
* Added **upload** command which uploads an integration or a script to a Demisto instance.
* Fixed and issue where **validate** checked if release notes exist for new integrations and scripts.
* Added **generate-test-playbook** command which generates a basic test playbook for an integration or a script.
* **validate** now supports indicator fields.
* Fixed an issue with layouts scheme validation.
* Adding **init** command.
* Added **json-to-outputs** command which generates the yaml section for outputs from an API raw response.

## 0.2.6

* Fixed an issue with locating release notes for beta integrations in **validate**.

## 0.2.5

* Fixed an issue with locating release notes for beta integrations in **validate**.

## 0.2.4

* Adding image validation to Beta_Integration and Packs in **validate**.

## 0.2.3

* Adding Beta_Integration to the structure validation process.
* Fixing bug where **validate** did checks on TestPlaybooks.
* Added requirements parameter to **lint**.

## 0.2.2

* Fixing bug where **lint** did not return exit code 1 on failure.
* Fixing bug where **validate** did not print error message in case no release notes were give.

## 0.2.1

* **Validate** now checks that the id and name fields are identical in yml files.
* Fixed a bug where sdk did not return any exit code.

## 0.2.0

* Added Release Notes Validator.
* Fixed the Unifier selection of your python file to use as the code.
* **Validate** now supports Indicator fields.
* Fixed a bug where **validate** and **secrets** did not return exit code 1 on failure.
* **Validate** now runs on newly added scripts.

## 0.1.8

* Added support for `--version`.
* Fixed an issue in file_validator when calling `checked_type` method with script regex.

## 0.1.2

* Restructuring validation to support content packs.
* Added secrets validation.
* Added content bundle creation.
* Added lint and unit test run.

## 0.1.1

* Added new logic to the unifier.
* Added detailed README.
* Some small adjustments and fixes.

## 0.1.0

Capabilities:

* **Extract** components(code, image, description etc.) from a Demisto YAML file into a directory.
* **Unify** components(code, image, description etc.) to a single Demisto YAML file.
* **Validate** Demisto content files.<|MERGE_RESOLUTION|>--- conflicted
+++ resolved
@@ -5,12 +5,9 @@
 * Added support for `native:candidate` as a docker image flag for **lint** command.
 * Fixed an issue where logs and messages would not show when using the **download** command.
 * Fixed an issue where the `server_min_version` field in metadata was an empty value when parsing packs without content items.
-<<<<<<< HEAD
 * Fixed an issue where running **openapi-codegen** resulted in false-positive error messages.
-=======
 * Fixed an issue where **generate-python-to-yml** generated input arguments as required even though required=False was specified.
 * Fixed an issue where **generate-python-to-yml** generated input arguments a default arguments when default=some_value was provided.
->>>>>>> b8127b5e
 
 ## 1.11.0
 * **Note: Demisto-SDK will soon stop supporting Python 3.8**
