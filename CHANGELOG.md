# Changelog
* Fixed an issue where **validate** command failed to recognized test playbooks for beta integrations as valid tests.
* Fixed an issue were the **validate** command was falsely recognizing image paths in readme files.
* Fixed an issue where the **upload** command error message upon upload failure pointed to wrong file rather than to the pack metadata.
* Added a validation that verifies that each script which appears in incident fields, layouts or layout containers exists in the id_set.json.
* Fixed an issue where the **postman code-gen** command generated double dots for context outputs when it was not needed.
<<<<<<< HEAD
* Added input handling when running **find-dependencies**, replacing string manipulations and catching AssertionError.
=======
* Fixed an issue where there **validate** command on release notes file crashed when author image was added or modified.
>>>>>>> 79848d45

# 1.5.0
* Fixed an issue where **upload** command failed to upload packs not under content structure.
* Added support for **init** command to run from non-content repo.
* The **split-yml** has been renamed to **split** and now supports splitting Dashboards from unified Generic Modules.
* Fixed an issue where the skipped tests validation ran on the `ApiModules` pack in the **validate** command.
* The **init** command will now create the `Generic Object` entities directories.
* Fixed an issue where the **format** command failed to recognize changed files from git.
* Fixed an issue where the **json-to-outputs** command failed checking whether `0001-01-01T00:00:00` is of type `Date`
* Added to the **generate context** command to generate context paths for integrations from an example file.
* Fixed an issue where **validate** failed on release notes configuration files.
* Fixed an issue where the **validate** command failed on pack input if git detected changed files outside of `Packs` directory.
* Fixed an issue where **validate** command failed to recognize files inside validated pack when validation release notes, resulting in a false error message for missing entity in release note.
* Fixed an issue where the **download** command failed when downloading an invalid YML, instead of skipping it.

# 1.4.9
* Added validation that the support URL in partner contribution pack metadata does not lead to a GitHub repo.
* Enhanced ***generate-docs*** with default `additionalinformation` (description) for common parameters.
* Added to **validate** command a validation that a content item's id and name will not end with spaces.
* The **format** command will now remove trailing whitespaces from content items' id and name fields.
* Fixed an issue where **update-release-notes** could fail on files outside the user given pack.
* Fixed an issue where the **generate-test-playbook** command would not place the playbook in the proper folder.
* Added to **validate** command a validation that packs with `Iron Bank` uses the latest docker from Iron Bank.
* Added to **update-release-notes** command support for `Generic Object` entities.
* Fixed an issue where playbook `fromversion` mismatch validation failed even if `skipunavailable` was set to true.
* Added to the **create artifacts** command support for release notes configuration file.
* Added validation to **validate** for release notes config file.
* Added **isoversize** and **isautoswitchedtoquietmode** fields to the playbook schema.
* Added to the **update-release-notes** command `-bc` flag to generate template for breaking changes version.
* Fixed an issue where **validate** did not search description files correctly, leading to a wrong warning message.

# 1.4.8
* Fixed an issue where yml files with `!reference` failed to load properly.
* Fixed an issue when `View Integration Documentation` button was added twice during the download and re-upload.
* Fixed an issue when `(Partner Contribution)` was added twice to the display name during the download and re-upload.
* Added the following enhancements in the **generate-test-playbook** command:
    * Added the *--commands* argument to generate tasks for specific commands.
    * Added the *--examples* argument to get the command examples file path and generate tasks from the commands and arguments specified there.
    * Added the *--upload* flag to specify whether to upload the test playbook after the generation.
    * Fixed the output condition generation for outputs of type `Boolean`.

# 1.4.7
* Fixed an issue where an empty list for a command context didn't produce an indication other than an empty table.
* Fixed an issue where the **format** command has incorrectly recognized on which files to run when running using git.
* Fixed an issue where author image validations were not checked properly.
* Fixed an issue where new old-formatted scripts and integrations were not validated.
* Fixed an issue where the wording in the from version validation error for subplaybooks was incorrect.
* Fixed an issue where the **update-release-notes** command used the old docker image version instead of the new when detecting a docker change.
* Fixed an issue where the **generate-test-playbook** command used an incorrect argument name as default
* Fixed an issue where the **json-to-outputs** command used an incorrect argument name as default when using `-d`.
* Fixed an issue where validations failed while trying to validate non content files.
* Fixed an issue where README validations did not work post VS Code formatting.
* Fixed an issue where the description validations were inconsistent when running through an integration file or a description file.

# 1.4.6
* Fixed an issue where **validate** suggests, with no reason, running **format** on missing mandatory keys in yml file.
* Skipped existence of TestPlaybook check on community and contribution integrations.
* Fixed an issue where pre-commit didn't run on the demisto_sdk/commands folder.
* The **init** command will now change the script template name in the code to the given script name.
* Expanded the validations performed on beta integrations.
* Added support for PreProcessRules in the **format**, **validate**, **download**, and **create-content-artifacts** commands.
* Improved the error messages in **generate-docs**, if an example was not provided.
* Added to **validate** command a validation that a content entity or a pack name does not contain the words "partner" and "community".
* Fixed an issue where **update-release-notes** ignores *--text* flag while using *-f*
* Fixed the outputs validations in **validate** so enrichment commands will not be checked to have DBotScore outputs.
* Added a new validation to require the dockerimage key to exist in an integration and script yml files.
* Enhanced the **generate-test-playbook** command to use only integration tested on commands, rather than (possibly) other integrations implementing them.
* Expanded unify command to support GenericModules - Unifies a GenericModule object with its Dashboards.
* Added validators for generic objects:
  - Generic Field validator - verify that the 'fromVersion' field is above 6.5.0, 'group' field equals 4 and 'id' field starts with the prefix 'generic_'.
  - Generic Type validator - verify that the 'fromVersion' field is above 6.5.0
  - Generic Module validator - verify that the 'fromVersion' field is above 6.5.0
  - Generic Definition validator - verify that the 'fromVersion' field is above 6.5.0
 * Expanded Format command to support Generic Objects - Fixes generic objects according to their validations.
* Fixed an issue where the **update-release-notes** command did not handle ApiModules properly.
* Added option to enter a dictionary or json of format `[{field_name:description}]` in the **json-to-outputs** command,
  with the `-d` flag.
* Improved the outputs for the **format** command.
* Fixed an issue where the validations performed after the **format** command were inconsistent with **validate**.
* Added to the **validate** command a validation for the author image.
* Updated the **create-content-artifacts** command to support generic modules, definitions, fields and types.
* Added an option to ignore errors for file paths and not only file name in .pack-ignore file.

# 1.4.5
* Enhanced the **postman-codegen** command to name all generated arguments with lower case.
* Fixed an issue where the **find-dependencies** command miscalculated the dependencies for playbooks that use generic commands.
* Fixed an issue where the **validate** command failed in external repositories in case the DEMISTO_SDK_GITHUB_TOKEN was not set.
* Fixed an issue where **openapi-codegen** corrupted the swagger file by overwriting configuration to swagger file.
* Updated the **upload** command to support uploading zipped packs to the marketplace.
* Added to the **postman-codegen** command support of path variables.
* Fixed an issue where **openapi-codegen** entered into an infinite loop on circular references in the swagger file.
* The **format** command will now set `fromVersion: 6.2.0` for widgets with 'metrics' data type.
* Updated the **find-dependencies** command to support generic modules, definitions, fields and types.
* Fixed an issue where **openapi-codegen** tried to extract reference example outputs, leading to an exception.
* Added an option to ignore secrets automatically when using the **init** command to create a pack.
* Added a tool that gives the ability to temporarily suppress console output.

# 1.4.4
* When formatting incident types with Auto-Extract rules and without mode field, the **format** command will now add the user selected mode.
* Added new validation that DBotRole is set for scripts that requires elevated permissions to the `XSOAR-linter` in the **lint** command.
* Added url escaping to markdown human readable section in generate docs to avoid autolinking.
* Added a validation that mapper's id and name are matching. Updated the format of mapper to include update_id too.
* Added a validation to ensure that image paths in the README files are valid.
* Fixed **find_type** function to correctly find test files, such as, test script and test playbook.
* Added scheme validations for the new Generic Object Types, Fields, and Modules.
* Renamed the flag *--input-old-version* to *--old-version* in the **generate-docs** command.
* Refactored the **update-release-notes** command:
  - Replaced the *--all* flag with *--use-git* or *-g*.
  - Added the *--force* flag to update the pack release notes without changes in the pack.
  - The **update-release-notes** command will now update all dependent integrations on ApiModule change, even if not specified.
  - If more than one pack has changed, the full list of updated packs will be printed at the end of **update-release-notes** command execution.
  - Fixed an issue where the **update-release-notes** command did not add docker image release notes entry for release notes file if a script was changed.
  - Fixed an issue where the **update-release-notes** command did not detect changed files that had the same name.
  - Fixed an issue in the **update-release-notes** command where the version support of JSON files was mishandled.
* Fixed an issue where **format** did not skip files in test and documentation directories.
* Updated the **create-id-set** command to support generic modules, definitions, fields and types.
* Changed the **convert** command to generate old layout fromversion to 5.0.0 instead of 4.1.0
* Enhanced the command **postman-codegen** with type hints for templates.

# 1.4.3
* Fixed an issue where **json-to-outputs** command returned an incorrect output when json is a list.
* Fixed an issue where if a pack README.md did not exist it could cause an error in the validation process.
* Fixed an issue where the *--name* was incorrectly required in the **init** command.
* Adding the option to run **validate** on a specific path while using git (*-i* & *-g*).
* The **format** command will now change UUIDs in .yml and .json files to their respective content entity name.
* Added a playbook validation to check if a task sub playbook exists in the id set in the **validate** command.
* Added the option to add new tags/usecases to the approved list and to the pack metadata on the same pull request.
* Fixed an issue in **test_content** where when different servers ran tests for the same integration, the server URL parameters were not set correctly.
* Added a validation in the **validate** command to ensure that the ***endpoint*** command is configured correctly in yml file.
* Added a warning when pack_metadata's description field is longer than 130 characters.
* Fixed an issue where a redundant print occurred on release notes validation.
* Added new validation in the **validate** command to ensure that the minimal fromVersion in a widget of type metrics will be 6.2.0.
* Added the *--release-notes* flag to demisto-sdk to get the current version release notes entries.

# 1.4.2
* Added to `pylint` summary an indication if a test was skipped.
* Added to the **init** command the option to specify fromversion.
* Fixed an issue where running **init** command without filling the metadata file.
* Added the *--docker-timeout* flag in the **lint** command to control the request timeout for the Docker client.
* Fixed an issue where **update-release-notes** command added only one docker image release notes entry for release notes file, and not for every entity whom docker image was updated.
* Added a validation to ensure that incident/indicator fields names starts with their pack name in the **validate** command. (Checked only for new files and only when using git *-g*)
* Updated the **find-dependencies** command to return the 'dependencies' according the layout type ('incident', 'indicator').
* Enhanced the "vX" display name validation for scripts and integrations in the **validate** command to check for every versioned script or integration, and not only v2.
* Added the *--fail-duplicates* flag for the **create-id-set** command which will fail the command if duplicates are found.
* Added to the **generate-docs** command automatic addition to git when a new readme file is created.

# 1.4.1
* When in private repo without `DEMSITO_SDK_GITHUB_TOKEN` configured, get_remote_file will take files from the local origin/master.
* Enhanced the **unify** command when giving input of a file and not a directory return a clear error message.
* Added a validation to ensure integrations are not skipped and at least one test playbook is not skipped for each integration or script.
* Added to the Content Tests support for `context_print_dt`, which queries the incident context and prints the result as a json.
* Added new validation for the `xsoar_config.json` file in the **validate** command.
* Added a version differences section to readme in **generate-docs** command.
* Added the *--docs-format* flag in the **integration-diff** command to get the output in README format.
* Added the *--input-old-version* and *--skip-breaking-changes* flags in the **generate-docs** command to get the details for the breaking section and to skip the breaking changes section.

# 1.4.0
* Enable passing a comma-separated list of paths for the `--input` option of the **lint** command.
* Added new validation of unimplemented test-module command in the code to the `XSOAR-linter` in the **lint** command.
* Fixed the **generate-docs** to handle integration authentication parameter.
* Added a validation to ensure that description and README do not contain the word 'Demisto'.
* Improved the deprecated message validation required from playbooks and scripts.
* Added the `--quite-bc-validation` flag for the **validate** command to run the backwards compatibility validation in quite mode (errors is treated like warnings).
* Fixed the **update release notes** command to display a name for old layouts.
* Added the ability to append to the pack README credit to contributors.
* Added identification for parameter differences in **integration-diff** command.
* Fixed **format** to use git as a default value.
* Updated the **upload** command to support reports.
* Fixed an issue where **generate-docs** command was displaying 'None' when credentials parameter display field configured was not configured.
* Fixed an issue where **download** did not return exit code 1 on failure.
* Updated the validation that incident fields' names do not contain the word incident will aplly to core packs only.
* Added a playbook validation to verify all conditional tasks have an 'else' path in **validate** command.
* Renamed the GitHub authentication token environment variable `GITHUB_TOKEN` to `DEMITO_SDK_GITHUB_TOKEN`.
* Added to the **update-release-notes** command automatic addition to git when new release notes file is created.
* Added validation to ensure that integrations, scripts, and playbooks do not contain the entity type in their names.
* Added the **convert** command to convert entities between XSOAR versions.
* Added the *--deprecate* flag in **format** command to deprecate integrations, scripts, and playbooks.
* Fixed an issue where ignoring errors did not work when running the **validate** command on specific files (-i).

# 1.3.9
* Added a validation verifying that the pack's README.md file is not equal to pack description.
* Fixed an issue where the **Assume yes** flag did not work properly for some entities in the **format** command.
* Improved the error messages for separators in folder and file names in the **validate** command.
* Removed the **DISABLE_SDK_VERSION_CHECK** environment variable. To disable new version checks, use the **DEMISTO_SDK_SKIP_VERSION_CHECK** envirnoment variable.
* Fixed an issue where the demisto-sdk version check failed due to a rate limit.
* Fixed an issue with playbooks scheme validation.

# 1.3.8
* Updated the **secrets** command to work on forked branches.

# 1.3.7
* Added a validation to ensure correct image and description file names.
* Fixed an issue where the **validate** command failed when 'display' field in credentials param in yml is empty but 'displaypassword' was provided.
* Added the **integration-diff** command to check differences between two versions of an integration and to return a report of missing and changed elements in the new version.
* Added a validation verifying that the pack's README.md file is not missing or empty for partner packs or packs contains use cases.
* Added a validation to ensure that the integration and script folder and file names will not contain separators (`_`, `-`, ` `).
* When formatting new pack, the **format** command will set the *fromversion* key to 5.5.0 in the new files without fromversion.

# 1.3.6
* Added a validation that core packs are not dependent on non-core packs.
* Added a validation that a pack name follows XSOAR standards.
* Fixed an issue where in some cases the `get_remote_file` function failed due to an invalid path.
* Fixed an issue where running **update-release-notes** with updated integration logo, did not detect any file changes.
* Fixed an issue where the **create-id-set** command did not identify unified integrations correctly.
* Fixed an issue where the `CommonTypes` pack was not identified as a dependency for all feed integrations.
* Added support for running SDK commands in private repositories.
* Fixed an issue where running the **init** command did not set the correct category field in an integration .yml file for a newly created pack.
* When formatting new contributed pack, the **format** command will set the *fromversion* key to 6.0.0 in the relevant files.
* If the environment variable "DISABLE_SDK_VERSION_CHECK" is define, the demisto-sdk will no longer check for newer version when running a command.
* Added the `--use-pack-metadata` flag for the **find-dependencies** command to update the calculated dependencies using the the packs metadata files.
* Fixed an issue where **validate** failed on scripts in case the `outputs` field was set to `None`.
* Fixed an issue where **validate** was failing on editing existing release notes.
* Added a validation for README files verifying that the file doesn't contain template text copied from HelloWorld or HelloWorldPremium README.

# 1.3.5
* Added a validation that layoutscontainer's id and name are matching. Updated the format of layoutcontainer to include update_id too.
* Added a validation that commands' names and arguments in core packs, or scripts' arguments do not contain the word incident.
* Fixed issue where running the **generate-docs** command with -c flag ran all the commands and not just the commands specified by the flag.
* Fixed the error message of the **validate** command to not always suggest adding the *description* field.
* Fixed an issue where running **format** on feed integration generated invalid parameter structure.
* Fixed an issue where the **generate-docs** command did not add all the used scripts in a playbook to the README file.
* Fixed an issue where contrib/partner details might be added twice to the same file, when using unify and create-content-artifacts commands
* Fixed issue where running **validate** command on image-related integration did not return the correct outputs to json file.
* When formatting playbooks, the **format** command will now remove empty fields from SetIncident, SetIndicator, CreateNewIncident, CreateNewIndicator script arguments.
* Added an option to fill in the developer email when running the **init** command.

# 1.3.4
* Updated the **validate** command to check that the 'additionalinfo' field only contains the expected value for feed required parameters and not equal to it.
* Added a validation that community/partner details are not in the detailed description file.
* Added a validation that the Use Case tag in pack_metadata file is only used when the pack contains at least one PB, Incident Type or Layout.
* Added a validation that makes sure outputs in integrations are matching the README file when only README has changed.
* Added the *hidden* field to the integration schema.
* Fixed an issue where running **format** on a playbook whose `name` does not equal its `id` would cause other playbooks who use that playbook as a sub-playbook to fail.
* Added support for local custom command configuration file `.demisto-sdk-conf`.
* Updated the **format** command to include an update to the description file of an integration, to remove community/partner details.

# 1.3.3
* Fixed an issue where **lint** failed where *.Dockerfile* exists prior running the lint command.
* Added FeedHelloWorld template option for *--template* flag in **demisto-sdk init** command.
* Fixed issue where **update-release-notes** deleted release note file if command was called more than once.
* Fixed issue where **update-release-notes** added docker image release notes every time the command was called.
* Fixed an issue where running **update-release-notes** on a pack with newly created integration, had also added a docker image entry in the release notes.
* Fixed an issue where `XSOAR-linter` did not find *NotImplementedError* in main.
* Added validation for README files verifying their length (over 30 chars).
* When using *-g* flag in the **validate** command it will now ignore untracked files by default.
* Added the *--include-untracked* flag to the **validate** command to include files which are untracked by git in the validation process.
* Improved the `pykwalify` error outputs in the **validate** command.
* Added the *--print-pykwalify* flag to the **validate** command to print the unchanged output from `pykwalify`.

# 1.3.2
* Updated the format of the outputs when using the *--json-file* flag to create a JSON file output for the **validate** and **lint** commands.
* Added the **doc-review** command to check spelling in .md and .yml files as well as a basic release notes review.
* Added a validation that a pack's display name does not already exist in content repository.
* Fixed an issue where the **validate** command failed to detect duplicate params in an integration.
* Fixed an issue where the **validate** command failed to detect duplicate arguments in a command in an integration.

# 1.3.1
* Fixed an issue where the **validate** command failed to validate the release notes of beta integrations.
* Updated the **upload** command to support indicator fields.
* The **validate** and **update-release-notes** commands will now check changed files against `demisto/master` if it is configured locally.
* Fixed an issue where **validate** would incorrectly identify files as renamed.
* Added a validation that integration properties (such as feed, mappers, mirroring, etc) are not removed.
* Fixed an issue where **validate** failed when comparing branch against commit hash.
* Added the *--no-pipenv* flag to the **split-yml** command.
* Added a validation that incident fields and incident types are not removed from mappers.
* Fixed an issue where the *c
reate-id-set* flag in the *validate* command did not work while not using git.
* Added the *hiddenusername* field to the integration schema.
* Added a validation that images that are not integration images, do not ask for a new version or RN

# 1.3.0
* Do not collect optional dependencies on indicator types reputation commands.
* Fixed an issue where downloading indicator layoutscontainer objects failed.
* Added a validation that makes sure outputs in integrations are matching the README file.
* Fixed an issue where the *create-id-set* flag in the **validate** command did not work.
* Added a warning in case no id_set file is found when running the **validate** command.
* Fixed an issue where changed files were not recognised correctly on forked branches in the **validate** and the **update-release-notes** commands.
* Fixed an issue when files were classified incorrectly when running *update-release-notes*.
* Added a validation that integration and script file paths are compatible with our convention.
* Fixed an issue where id_set.json file was re created whenever running the generate-docs command.
* added the *--json-file* flag to create a JSON file output for the **validate** and **lint** commands.

# 1.2.19
* Fixed an issue where merge id_set was not updated to work with the new entity of Packs.
* Added a validation that the playbook's version matches the version of its sub-playbooks, scripts, and integrations.

# 1.2.18
* Changed the *skip-id-set-creation* flag to *create-id-set* in the **validate** command. Its default value will be False.
* Added support for the 'cve' reputation command in default arg validation.
* Filter out generic and reputation command from scripts and playbooks dependencies calculation.
* Added support for the incident fields in outgoing mappers in the ID set.
* Added a validation that the taskid field and the id field under the task field are both from uuid format and contain the same value.
* Updated the **format** command to generate uuid value for the taskid field and for the id under the task field in case they hold an invalid values.
* Exclude changes from doc_files directory on validation.
* Added a validation that an integration command has at most one default argument.
* Fixing an issue where pack metadata version bump was not enforced when modifying an old format (unified) file.
* Added validation that integration parameter's display names are capitalized and spaced using whitespaces and not underscores.
* Fixed an issue where beta integrations where not running deprecation validations.
* Allowed adding additional information to the deprecated description.
* Fixing an issue when escaping less and greater signs in integration params did not work as expected.

# 1.2.17
* Added a validation that the classifier of an integration exists.
* Added a validation that the mapper of an integration exists.
* Added a validation that the incident types of a classifier exist.
* Added a validation that the incident types of a mapper exist.
* Added support for *text* argument when running **demisto-sdk update-release-notes** on the ApiModules pack.
* Added a validation for the minimal version of an indicator field of type grid.
* Added new validation for incident and indicator fields in classifiers mappers and layouts exist in the content.
* Added cache for get_remote_file to reducing failures from accessing the remote repo.
* Fixed an issue in the **format** command where `_dev` or `_copy` suffixes weren't removed from the `id` of the given playbooks.
* Playbook dependencies from incident and indicator fields are now marked as optional.
* Mappers dependencies from incident types and incident fields are now marked as optional.
* Classifier dependencies from incident types are now marked as optional.
* Updated **demisto-sdk init** command to no longer create `created` field in pack_metadata file
* Updated **generate-docs** command to take the parameters names in setup section from display field and to use additionalinfo field when exist.
* Using the *verbose* argument in the **find-dependencies** command will now log to the console.
* Improved the deprecated message validation required from integrations.
* Fixed an issue in the **generate-docs** command where **Context Example** section was created when it was empty.

# 1.2.16
* Added allowed ignore errors to the *IDSetValidator*.
* Fixed an issue where an irrelevant id_set validation ran in the **validate** command when using the *--id-set* flag.
* Fixed an issue were **generate-docs** command has failed if a command did not exist in commands permissions file.
* Improved a **validate** command message for missing release notes of api module dependencies.

# 1.2.15
* Added the *ID101* to the allowed ignored errors.

# 1.2.14
* SDK repository is now mypy check_untyped_defs complaint.
* The lint command will now ignore the unsubscriptable-object (E1136) pylint error in dockers based on python 3.9 - this will be removed once a new pylint version is released.
* Added an option for **format** to run on a whole pack.
* Added new validation of unimplemented commands from yml in the code to `XSOAR-linter`.
* Fixed an issue where Auto-Extract fields were only checked for newly added incident types in the **validate** command.
* Added a new warning validation of direct access to args/params dicts to `XSOAR-linter`.

# 1.2.13
* Added new validation of indicators usage in CommandResults to `XSOAR-linter`.
* Running **demisto-sdk lint** will automatically run on changed files (same behavior as the -g flag).
* Removed supported version message from the documentation when running **generate_docs**.
* Added a print to indicate backwards compatibility is being checked in **validate** command.
* Added a percent print when running the **validate** command with the *-a* flag.
* Fixed a regression in the **upload** command where it was ignoring `DEMISTO_VERIFY_SSL` env var.
* Fixed an issue where the **upload** command would fail to upload beta integrations.
* Fixed an issue where the **validate** command did not create the *id_set.json* file when running with *-a* flag.
* Added price change validation in the **validate** command.
* Added validations that checks in read-me for empty sections or leftovers from the auto generated read-me that should be changed.
* Added new code validation for *NotImplementedError* to raise a warning in `XSOAR-linter`.
* Added validation for support types in the pack metadata file.
* Added support for *--template* flag in **demisto-sdk init** command.
* Fixed an issue with running **validate** on master branch where the changed files weren't compared to previous commit when using the *-g* flag.
* Fixed an issue where the `XSOAR-linter` ran *NotImplementedError* validation on scripts.
* Added support for Auto-Extract feature validation in incident types in the **validate** command.
* Fixed an issue in the **lint** command where the *-i* flag was ignored.
* Improved **merge-id-sets** command to support merge between two ID sets that contain the same pack.
* Fixed an issue in the **lint** command where flake8 ran twice.

# 1.2.12
* Bandit now reports also on medium severity issues.
* Fixed an issue with support for Docker Desktop on Mac version 2.5.0+.
* Added support for vulture and mypy linting when running without docker.
* Added support for *prev-ver* flag in **update-release-notes** command.
* Improved retry support when building docker images for linting.
* Added the option to create an ID set on a specific pack in **create-id-set** command.
* Added the *--skip-id-set-creation* flag to **validate** command in order to add the capability to run validate command without creating id_set validation.
* Fixed an issue where **validate** command checked docker image tag on ApiModules pack.
* Fixed an issue where **find-dependencies** did not calculate dashboards and reports dependencies.
* Added supported version message to the documentation and release notes files when running **generate_docs** and **update-release-notes** commands respectively.
* Added new code validations for *NotImplementedError* exception raise to `XSOAR-linter`.
* Command create-content-artifacts additional support for **Author_image.png** object.
* Fixed an issue where schemas were not enforced for incident fields, indicator fields and old layouts in the validate command.
* Added support for **update-release-notes** command to update release notes according to master branch.

# 1.2.11
* Fixed an issue where the ***generate-docs*** command reset the enumeration of line numbering after an MD table.
* Updated the **upload** command to support mappers.
* Fixed an issue where exceptions were no printed in the **format** while the *--verbose* flag is set.
* Fixed an issue where *--assume-yes* flag did not work in the **format** command when running on a playbook without a `fromversion` field.
* Fixed an issue where the **format** command would fail in case `conf.json` file was not found instead of skipping the update.
* Fixed an issue where integration with v2 were recognised by the `name` field instead of the `display` field in the **validate** command.
* Added a playbook validation to check if a task script exists in the id set in the **validate** command.
* Added new integration category `File Integrity Management` in the **validate** command.

# 1.2.10
* Added validation for approved content pack use-cases and tags.
* Added new code validations for *CommonServerPython* import to `XSOAR-linter`.
* Added *default value* and *predefined values* to argument description in **generate-docs** command.
* Added a new validation that checks if *get-mapping-fields* command exists if the integration schema has *{ismappable: true}* in **validate** command.
* Fixed an issue where the *--staged* flag recognised added files as modified in the **validate** command.
* Fixed an issue where a backwards compatibility warning was raised for all added files in the **validate** command.
* Fixed an issue where **validate** command failed when no tests were given for a partner supported pack.
* Updated the **download** command to support mappers.
* Fixed an issue where the ***format*** command added a duplicate parameter.
* For partner supported content packs, added support for a list of emails.
* Removed validation of README files from the ***validate*** command.
* Fixed an issue where the ***validate*** command required release notes for ApiModules pack.

# 1.2.9
* Fixed an issue in the **openapi_codegen** command where it created duplicate functions name from the swagger file.
* Fixed an issue in the **update-release-notes** command where the *update type* argument was not verified.
* Fixed an issue in the **validate** command where no error was raised in case a non-existing docker image was presented.
* Fixed an issue in the **format** command where format failed when trying to update invalid Docker image.
* The **format** command will now preserve the **isArray** argument in integration's reputation commands and will show a warning if it set to **false**.
* Fixed an issue in the **lint** command where *finally* clause was not supported in main function.
* Fixed an issue in the **validate** command where changing any entity ID was not validated.
* Fixed an issue in the **validate** command where *--staged* flag did not bring only changed files.
* Fixed the **update-release-notes** command to ignore changes in the metadata file.
* Fixed the **validate** command to ignore metadata changes when checking if a version bump is needed.


# 1.2.8
* Added a new validation that checks in playbooks for the usage of `DeleteContext` in **validate** command.
* Fixed an issue in the **upload** command where it would try to upload content entities with unsupported versions.
* Added a new validation that checks in playbooks for the usage of specific instance in **validate** command.
* Added the **--staged** flag to **validate** command to run on staged files only.


# 1.2.7
* Changed input parameters in **find-dependencies** command.
   - Use ***-i, --input*** instead of ***-p, --path***.
   - Use ***-idp, --id-set-path*** instead of ***-i, --id-set-path***.
* Fixed an issue in the **unify** command where it crashed on an integration without an image file.
* Fixed an issue in the **format** command where unnecessary files were not skipped.
* Fixed an issue in the **update-release-notes** command where the *text* argument was not respected in all cases.
* Fixed an issue in the **validate** command where a warning about detailed description was given for unified or deprecated integrations.
* Improved the error returned by the **validate** command when running on files using the old format.

# 1.2.6
* No longer require setting `DEMISTO_README_VALIDATION` env var to enable README mdx validation. Validation will now run automatically if all necessary node modules are available.
* Fixed an issue in the **validate** command where the `--skip-pack-dependencies` would not skip id-set creation.
* Fixed an issue in the **validate** command where validation would fail if supplied an integration with an empty `commands` key.
* Fixed an issue in the **validate** command where validation would fail due to a required version bump for packs which are not versioned.
* Will use env var `DEMISTO_VERIFY_SSL` to determine if to use a secure connection for commands interacting with the Server when `--insecure` is not passed. If working with a local Server without a trusted certificate, you can set env var `DEMISTO_VERIFY_SSL=no` to avoid using `--insecure` on each command.
* Unifier now adds a link to the integration documentation to the integration detailed description.
* Fixed an issue in the **secrets** command where ignored secrets were not skipped.

# 1.2.5
* Added support for special fields: *defaultclassifier*, *defaultmapperin*, *defaultmapperout* in **download** command.
* Added -y option **format** command to assume "yes" as answer to all prompts and run non-interactively
* Speed up improvements for `validate` of README files.
* Updated the **format** command to adhere to the defined content schema and sub-schemas, aligning its behavior with the **validate** command.
* Added support for canvasContextConnections files in **format** command.

# 1.2.4
* Updated detailed description for community integrations.

# 1.2.3
* Fixed an issue where running **validate** failed on playbook with task that adds tags to the evidence data.
* Added the *displaypassword* field to the integration schema.
* Added new code validations to `XSOAR-linter`.
    * As warnings messages:
        * `demisto.params()` should be used only inside main function.
        * `demisto.args()` should be used only inside main function.
        * Functions args should have type annotations.
* Added `fromversion` field validation to test playbooks and scripts in **validate** command.

# 1.2.2
* Add support for warning msgs in the report and summary to **lint** command.
* Fixed an issue where **json-to-outputs** determined bool values as int.
* Fixed an issue where **update-release-notes** was crushing on `--all` flag.
* Fixed an issue where running **validate**, **update-release-notes** outside of content repo crushed without a meaningful error message.
* Added support for layoutscontainer in **init** contribution flow.
* Added a validation for tlp_color param in feeds in **validate** command.
* Added a validation for removal of integration parameters in **validate** command.
* Fixed an issue where **update-release-notes** was failing with a wrong error message when no pack or input was given.
* Improved formatting output of the **generate-docs** command.
* Add support for env variable *DEMISTO_SDK_ID_SET_REFRESH_INTERVAL*. Set this env variable to the refresh interval in minutes. The id set will be regenerated only if the refresh interval has passed since the last generation. Useful when generating Script documentation, to avoid re-generating the id_set every run.
* Added new code validations to `XSOAR-linter`.
    * As error messages:
        * Longer than 10 seconds sleep statements for non long running integrations.
        * exit() usage.
        * quit() usage.
    * As warnings messages:
        * `demisto.log` should not be used.
        * main function existence.
        * `demito.results` should not be used.
        * `return_output` should not be used.
        * try-except statement in main function.
        * `return_error` usage in main function.
        * only once `return_error` usage.
* Fixed an issue where **lint** command printed logs twice.
* Fixed an issue where *suffix* did not work as expected in the **create-content-artifacts** command.
* Added support for *prev-ver* flag in **lint** and **secrets** commands.
* Added support for *text* flag to **update-release-notes** command to add the same text to all release notes.
* Fixed an issue where **validate** did not recognize added files if they were modified locally.
* Added a validation that checks the `fromversion` field exists and is set to 5.0.0 or above when working or comparing to a non-feature branch in **validate** command.
* Added a validation that checks the certification field in the pack_metadata file is valid in **validate** command.
* The **update-release-notes** command will now automatically add docker image update to the release notes.

# 1.2.1
* Added an additional linter `XSOAR-linter` to the **lint** command which custom validates py files. currently checks for:
    * `Sys.exit` usages with non zero value.
    * Any `Print` usages.
* Fixed an issue where renamed files were failing on *validate*.
* Fixed an issue where single changed files did not required release notes update.
* Fixed an issue where doc_images required release-notes and validations.
* Added handling of dependent packs when running **update-release-notes** on changed *APIModules*.
    * Added new argument *--id-set-path* for id_set.json path.
    * When changes to *APIModule* is detected and an id_set.json is available - the command will update the dependent pack as well.
* Added handling of dependent packs when running **validate** on changed *APIModules*.
    * Added new argument *--id-set-path* for id_set.json path.
    * When changes to *APIModule* is detected and an id_set.json is available - the command will validate that the dependent pack has release notes as well.
* Fixed an issue where the find_type function didn't recognize file types correctly.
* Fixed an issue where **update-release-notes** command did not work properly on Windows.
* Added support for indicator fields in **update-release-notes** command.
* Fixed an issue where files in test dirs where being validated.


# 1.2.0
* Fixed an issue where **format** did not update the test playbook from its pack.
* Fixed an issue where **validate** validated non integration images.
* Fixed an issue where **update-release-notes** did not identified old yml integrations and scripts.
* Added revision templates to the **update-release-notes** command.
* Fixed an issue where **update-release-notes** crashed when a file was renamed.
* Fixed an issue where **validate** failed on deleted files.
* Fixed an issue where **validate** validated all images instead of packs only.
* Fixed an issue where a warning was not printed in the **format** in case a non-supported file type is inputted.
* Fixed an issue where **validate** did not fail if no release notes were added when adding files to existing packs.
* Added handling of incorrect layout paths via the **format** command.
* Refactor **create-content-artifacts** command - Efficient artifacts creation and better logging.
* Fixed an issue where image and description files were not handled correctly by **validate** and **update-release-notes** commands.
* Fixed an issue where the **format** command didn't remove all extra fields in a file.
* Added an error in case an invalid id_set.json file is found while running the **validate** command.
* Added fetch params checks to the **validate** command.

# 1.1.11
* Added line number to secrets' path in **secrets** command report.
* Fixed an issue where **init** a community pack did not present the valid support URL.
* Fixed an issue where **init** offered a non relevant pack support type.
* Fixed an issue where **lint** did not pull docker images for powershell.
* Fixed an issue where **find-dependencies** did not find all the script dependencies.
* Fixed an issue where **find-dependencies** did not collect indicator fields as dependencies for playbooks.
* Updated the **validate** and the **secrets** commands to be less dependent on regex.
* Fixed an issue where **lint** did not run on circle when docker did not return ping.
* Updated the missing release notes error message (RN106) in the **Validate** command.
* Fixed an issue where **Validate** would return missing release notes when two packs with the same substring existed in the modified files.
* Fixed an issue where **update-release-notes** would add duplicate release notes when two packs with the same substring existed in the modified files.
* Fixed an issue where **update-release-notes** would fail to bump new versions if the feature branch was out of sync with the master branch.
* Fixed an issue where a non-descriptive error would be returned when giving the **update-release-notes** command a pack which can not be found.
* Added dependencies check for *widgets* in **find-dependencies** command.
* Added a `update-docker` flag to **format** command.
* Added a `json-to-outputs` flag to the **run** command.
* Added a verbose (`-v`) flag to **format** command.
* Fixed an issue where **download** added the prefix "playbook-" to the name of playbooks.

# 1.1.10
* Updated the **init** command. Relevant only when passing the *--contribution* argument.
   * Added the *--author* option.
   * The *support* field of the pack's metadata is set to *community*.
* Added a proper error message in the **Validate** command upon a missing description in the root of the yml.
* **Format** now works with a relative path.
* **Validate** now fails when all release notes have been excluded.
* Fixed issue where correct error message would not propagate for invalid images.
* Added the *--skip-pack-dependencies* flag to **validate** command to skip pack dependencies validation. Relevant when using the *-g* flag.
* Fixed an issue where **Validate** and **Format** commands failed integrations with `defaultvalue` field in fetch incidents related parameters.
* Fixed an issue in the **Validate** command in which unified YAML files were not ignored.
* Fixed an issue in **generate-docs** where scripts and playbooks inputs and outputs were not parsed correctly.
* Fixed an issue in the **openapi-codegen** command where missing reference fields in the swagger JSON caused errors.
* Fixed an issue in the **openapi-codegen** command where empty objects in the swagger JSON paths caused errors.
* **update-release-notes** command now accept path of the pack instead of pack name.
* Fixed an issue where **generate-docs** was inserting unnecessary escape characters.
* Fixed an issue in the **update-release-notes** command where changes to the pack_metadata were not detected.
* Fixed an issue where **validate** did not check for missing release notes in old format files.

# 1.1.9
* Fixed an issue where **update-release-notes** command failed on invalid file types.

# 1.1.8
* Fixed a regression where **upload** command failed on test playbooks.
* Added new *githubUser* field in pack metadata init command.
* Support beta integration in the commands **split-yml, extract-code, generate-test-playbook and generate-docs.**
* Fixed an issue where **find-dependencies** ignored *toversion* field in content items.
* Added support for *layoutscontainer*, *classifier_5_9_9*, *mapper*, *report*, and *widget* in the **Format** command.
* Fixed an issue where **Format** will set the `ID` field to be equal to the `name` field in modified playbooks.
* Fixed an issue where **Format** did not work for test playbooks.
* Improved **update-release-notes** command:
    * Write content description to release notes for new items.
    * Update format for file types without description: Connections, Incident Types, Indicator Types, Layouts, Incident Fields.
* Added a validation for feedTags param in feeds in **validate** command.
* Fixed readme validation issue in community support packs.
* Added the **openapi-codegen** command to generate integrations from OpenAPI specification files.
* Fixed an issue were release notes validations returned wrong results for *CommonScripts* pack.
* Added validation for image links in README files in **validate** command.
* Added a validation for default value of fetch param in feeds in **validate** command.
* Fixed an issue where the **Init** command failed on scripts.

# 1.1.7
* Fixed an issue where running the **format** command on feed integrations removed the `defaultvalue` fields.
* Playbook branch marked with *skipunavailable* is now set as an optional dependency in the **find-dependencies** command.
* The **feedReputation** parameter can now be hidden in a feed integration.
* Fixed an issue where running the **unify** command on JS package failed.
* Added the *--no-update* flag to the **find-dependencies** command.
* Added the following validations in **validate** command:
   * Validating that a pack does not depend on NonSupported / Deprecated packs.

# 1.1.6
* Added the *--description* option to the **init** command.
* Added the *--contribution* option to the **init** command which converts a contribution zip to proper pack format.
* Improved **validate** command performance time and outputs.
* Added the flag *--no-docker-checks* to **validate** command to skip docker checks.
* Added the flag *--print-ignored-files* to **validate** command to print ignored files report when the command is done.
* Added the following validations in **validate** command:
   * Validating that existing release notes are not modified.
   * Validating release notes are not added to new packs.
   * Validating that the "currentVersion" field was raised in the pack_metadata for modified packs.
   * Validating that the timestamp in the "created" field in the pack_metadata is in ISO format.
* Running `demisto-sdk validate` will run the **validate** command using git and only on committed files (same as using *-g --post-commit*).
* Fixed an issue where release notes were not checked correctly in **validate** command.
* Fixed an issue in the **create-id-set** command where optional playbook tasks were not taken into consideration.
* Added a prompt to the `demisto-sdk update-release-notes` command to prompt users to commit changes before running the release notes command.
* Added support to `layoutscontainer` in **validate** command.

# 1.1.5
* Fixed an issue in **find-dependencies** command.
* **lint** command now verifies flake8 on CommonServerPython script.

# 1.1.4
* Fixed an issue with the default output file name of the **unify** command when using "." as an output path.
* **Unify** command now adds contributor details to the display name and description.
* **Format** command now adds *isFetch* and *incidenttype* fields to integration yml.
* Removed the *feedIncremental* field from the integration schema.
* **Format** command now adds *feedBypassExclusionList*, *Fetch indicators*, *feedReputation*, *feedReliability*,
     *feedExpirationPolicy*, *feedExpirationInterval* and *feedFetchInterval* fields to integration yml.
* Fixed an issue in the playbooks schema.
* Fixed an issue where generated release notes were out of order.
* Improved pack dependencies detection.
* Fixed an issue where test playbooks were mishandled in **validate** command.

# 1.1.3
* Added a validation for invalid id fields in indicators types files in **validate** command.
* Added default behavior for **update-release-notes** command.
* Fixed an error where README files were failing release notes validation.
* Updated format of generated release notes to be more user friendly.
* Improved error messages for the **update-release-notes** command.
* Added support for `Connections`, `Dashboards`, `Widgets`, and `Indicator Types` to **update-release-notes** command.
* **Validate** now supports scripts under the *TestPlaybooks* directory.
* Fixed an issue where **validate** did not support powershell files.

# 1.1.2
* Added a validation for invalid playbookID fields in incidents types files in **validate** command.
* Added a code formatter for python files.
* Fixed an issue where new and old classifiers where mixed on validate command.
* Added *feedIncremental* field to the integration schema.
* Fixed error in the **upload** command where unified YMLs were not uploaded as expected if the given input was a pack.
* Fixed an issue where the **secrets** command failed due to a space character in the file name.
* Ignored RN validation for *NonSupported* pack.
* You can now ignore IF107, SC100, RP102 error codes in the **validate** command.
* Fixed an issue where the **download** command was crashing when received as input a JS integration or script.
* Fixed an issue where **validate** command checked docker image for JS integrations and scripts.
* **validate** command now checks scheme for reports and connections.
* Fixed an issue where **validate** command checked docker when running on all files.
* Fixed an issue where **validate** command did not fail when docker image was not on the latest numeric tag.
* Fixed an issue where beta integrations were not validated correctly in **validate** command.

# 1.1.1
* fixed and issue where file types were not recognized correctly in **validate** command.
* Added better outputs for validate command.

# 1.1.0
* Fixed an issue where changes to only non-validated files would fail validation.
* Fixed an issue in **validate** command where moved files were failing validation for new packs.
* Fixed an issue in **validate** command where added files were failing validation due to wrong file type detection.
* Added support for new classifiers and mappers in **validate** command.
* Removed support of old RN format validation.
* Updated **secrets** command output format.
* Added support for error ignore on deprecated files in **validate** command.
* Improved errors outputs in **validate** command.
* Added support for linting an entire pack.

# 1.0.9
* Fixed a bug where misleading error was presented when pack name was not found.
* **Update-release-notes** now detects added files for packs with versions.
* Readme files are now ignored by **update-release-notes** and validation of release notes.
* Empty release notes no longer cause an uncaught error during validation.

# 1.0.8
* Changed the output format of demisto-sdk secrets.
* Added a validation that checkbox items are not required in integrations.
* Added pack release notes generation and validation.
* Improved pack metadata validation.
* Fixed an issue in **validate** where renamed files caused an error

# 1.0.4
* Fix the **format** command to update the `id` field to be equal to `details` field in indicator-type files, and to `name` field in incident-type & dashboard files.
* Fixed a bug in the **validate** command for layout files that had `sortValues` fields.
* Fixed a bug in the **format** command where `playbookName` field was not always present in the file.
* Fixed a bug in the **format** command where indicatorField wasn't part of the SDK schemas.
* Fixed a bug in **upload** command where created unified docker45 yml files were not deleted.
* Added support for IndicatorTypes directory in packs (for `reputation` files, instead of Misc).
* Fixed parsing playbook condition names as string instead of boolean in **validate** command
* Improved image validation in YAML files.
* Removed validation for else path in playbook condition tasks.

# 1.0.3
* Fixed a bug in the **format** command where comments were being removed from YAML files.
* Added output fields: _file_path_ and _kind_ for layouts in the id-set.json created by **create-id-set** command.
* Fixed a bug in the **create-id-set** command Who returns Duplicate for Layouts with a different kind.
* Added formatting to **generate-docs** command results replacing all `<br>` tags with `<br/>`.
* Fixed a bug in the **download** command when custom content contained not supported content entity.
* Fixed a bug in **format** command in which boolean strings  (e.g. 'yes' or 'no') were converted to boolean values (e.g. 'True' or 'False').
* **format** command now removes *sourceplaybookid* field from playbook files.
* Fixed a bug in **generate-docs** command in which integration dependencies were not detected when generating documentation for a playbook.


# 1.0.1
* Fixed a bug in the **unify** command when output path was provided empty.
* Improved error message for integration with no tests configured.
* Improved the error message returned from the **validate** command when an integration is missing or contains malformed fetch incidents related parameters.
* Fixed a bug in the **create** command where a unified YML with a docker image for 4.5 was copied incorrectly.
* Missing release notes message are now showing the release notes file path to update.
* Fixed an issue in the **validate** command in which unified YAML files were not ignored.
* File format suggestions are now shown in the relevant file format (JSON or YAML).
* Changed Docker image validation to fail only on non-valid ones.
* Removed backward compatibility validation when Docker image is updated.

# 1.0.0
* Improved the *upload* command to support the upload of all the content entities within a pack.
* The *upload* command now supports the improved pack file structure.
* Added an interactive option to format integrations, scripts and playbooks with No TestPlaybooks configured.
* Added an interactive option to configure *conf.json* file with missing test playbooks for integrations, scripts and playbooks
* Added *download* command to download custom content from Demisto instance to the local content repository.
* Improved validation failure messages to include a command suggestion, wherever relevant, to fix the raised issue.
* Improved 'validate' help and documentation description
* validate - checks that scripts, playbooks, and integrations have the *tests* key.
* validate - checks that test playbooks are configured in `conf.json`.
* demisto-sdk lint - Copy dir better handling.
* demisto-sdk lint - Add error when package missing in docker image.
* Added *-a , --validate-all* option in *validate* to run all validation on all files.
* Added *-i , --input* option in *validate* to run validation on a specified pack/file.
* added *-i, --input* option in *secrets* to run on a specific file.
* Added an allowed hidden parameter: *longRunning* to the hidden integration parameters validation.
* Fixed an issue with **format** command when executing with an output path of a folder and not a file path.
* Bug fixes in generate-docs command given playbook as input.
* Fixed an issue with lint command in which flake8 was not running on unit test files.

# 0.5.2
* Added *-c, --command* option in *generate-docs* to generate a specific command from an integration.
* Fixed an issue when getting README/CHANGELOG files from git and loading them.
* Removed release notes validation for new content.
* Fixed secrets validations for files with the same name in a different directory.
* demisto-sdk lint - parallelization working with specifying the number of workers.
* demisto-sdk lint - logging levels output, 3 levels.
* demisto-sdk lint - JSON report, structured error reports in JSON format.
* demisto-sdk lint - XML JUnit report for unit-tests.
* demisto-sdk lint - new packages used to accelerate execution time.
* demisto-sdk secrets - command now respects the generic whitelist, and not only the pack secrets.

# 0.5.0
[PyPI History][1]

[1]: https://pypi.org/project/demisto-sdk/#history
# 0.4.9
* Fixed an issue in *generate-docs* where Playbooks and Scripts documentation failed.
* Added a graceful error message when executing the *run" command with a misspelled command.
* Added more informative errors upon failures of the *upload* command.
* format command:
    * Added format for json files: IncidentField, IncidentType, IndicatorField, IndicatorType, Layout, Dashboard.
    * Added the *-fv --from-version*, *-nv --no-validation* arguments.
    * Removed the *-t yml_type* argument, the file type will be inferred.
    * Removed the *-g use_git* argument, running format without arguments will run automatically on git diff.
* Fixed an issue in loading playbooks with '=' character.
* Fixed an issue in *validate* failed on deleted README files.

# 0.4.8
* Added the *max* field to the Playbook schema, allowing to define it in tasks loop.
* Fixed an issue in *validate* where Condition branches checks were case sensitive.

# 0.4.7
* Added the *slareminder* field to the Playbook schema.
* Added the *common_server*, *demisto_mock* arguments to the *init* command.
* Fixed an issue in *generate-docs* where the general section was not being generated correctly.
* Fixed an issue in *validate* where Incident type validation failed.

# 0.4.6
* Fixed an issue where the *validate* command did not identify CHANGELOG in packs.
* Added a new command, *id-set* to create the id set - the content dependency tree by file IDs.

# 0.4.5
* generate-docs command:
    * Added the *use_cases*, *permissions*, *command_permissions* and *limitations*.
    * Added the *--insecure* argument to support running the script and integration command in Demisto.
    * Removed the *-t yml_type* argument, the file type will be inferred.
    * The *-o --output* argument is no longer mandatory, default value will be the input file directory.
* Added support for env var: *DEMISTO_SDK_SKIP_VERSION_CHECK*. When set version checks are skipped.
* Fixed an issue in which the CHANGELOG files did not match our scheme.
* Added a validator to verify that there are no hidden integration parameters.
* Fixed an issue where the *validate* command ran on test files.
* Removed the *env-dir* argument from the demisto-sdk.
* README files which are html files will now be skipped in the *validate* command.
* Added support for env var: *DEMISTO_README_VALIDATOR*. When not set the readme validation will not run.

# 0.4.4
* Added a validator for IncidentTypes (incidenttype-*.json).
* Fixed an issue where the -p flag in the *validate* command was not working.
* Added a validator for README.md files.
* Release notes validator will now run on: incident fields, indicator fields, incident types, dashboard and reputations.
* Fixed an issue where the validator of reputation(Indicator Type) did not check on the details field.
* Fixed an issue where the validator attempted validating non-existing files after deletions or name refactoring.
* Removed the *yml_type* argument in the *split-yml*, *extract-code* commands.
* Removed the *file_type* argument in the *generate-test-playbook* command.
* Fixed the *insecure* argument in *upload*.
* Added the *insecure* argument in *run-playbook*.
* Standardise the *-i --input*, *-o --output* to demisto-sdk commands.

# 0.4.3
* Fixed an issue where the incident and indicator field BC check failed.
* Support for linting and unit testing PowerShell integrations.

# 0.4.2
* Fixed an issue where validate failed on Windows.
* Added a validator to verify all branches are handled in conditional task in a playbook.
* Added a warning message when not running the latest sdk version.
* Added a validator to check that the root is connected to all tasks in the playbook.
* Added a validator for Dashboards (dashboard-*.json).
* Added a validator for Indicator Types (reputation-*.json).
* Added a BC validation for changing incident field type.
* Fixed an issue where init command would generate an invalid yml for scripts.
* Fixed an issue in misleading error message in v2 validation hook.
* Fixed an issue in v2 hook which now is set only on newly added scripts.
* Added more indicative message for errors in yaml files.
* Disabled pykwalify info log prints.

# 0.3.10
* Added a BC check for incident fields - changing from version is not allowed.
* Fixed an issue in create-content-artifacts where scripts in Packs in TestPlaybooks dir were copied with a wrong prefix.


# 0.3.9
* Added a validation that incident field can not be required.
* Added validation for fetch incident parameters.
* Added validation for feed integration parameters.
* Added to the *format* command the deletion of the *sourceplaybookid* field.
* Fixed an issue where *fieldMapping* in playbook did not pass the scheme validation.
* Fixed an issue where *create-content-artifacts* did not copy TestPlaybooks in Packs without prefix of *playbook-*.
* Added a validation the a playbook can not have a rolename set.
* Added to the image validator the new DBot default image.
* Added the fields: elasticcommonfields, quiet, quietmode to the Playbook schema.
* Fixed an issue where *validate* failed on integration commands without outputs.
* Added a new hook for naming of v2 integrations and scripts.


# 0.3.8
* Fixed an issue where *create-content-artifact* was not loading the data in the yml correctly.
* Fixed an issue where *unify* broke long lines in script section causing syntax errors


# 0.3.7
* Added *generate-docs* command to generate documentation file for integration, playbook or script.
* Fixed an issue where *unify* created a malformed integration yml.
* Fixed an issue where demisto-sdk **init** creates unit-test file with invalid import.


# 0.3.6
* Fixed an issue where demisto-sdk **validate** failed on modified scripts without error message.


# 0.3.5
* Fixed an issue with docker tag validation for integrations.
* Restructured repo source code.


# 0.3.4
* Saved failing unit tests as a file.
* Fixed an issue where "_test" file for scripts/integrations created using **init** would import the "HelloWorld" templates.
* Fixed an issue in demisto-sdk **validate** - was failing on backward compatiblity check
* Fixed an issue in demisto-sdk **secrets** - empty line in .secrets-ignore always made the secrets check to pass
* Added validation for docker image inside integrations and scripts.
* Added --use-git flag to **format** command to format all changed files.
* Fixed an issue where **validate** did not fail on dockerimage changes with bc check.
* Added new flag **--ignore-entropy** to demisto-sdk **secrets**, this will allow skip entropy secrets check.
* Added --outfile to **lint** to allow saving failed packages to a file.


# 0.3.3
* Added backwards compatibility break error message.
* Added schema for incident types.
* Added **additionalinfo** field to as an available field for integration configuration.
* Added pack parameter for **init**.
* Fixed an issue where error would appear if name parameter is not set in **init**.


# 0.3.2
* Fixed the handling of classifier files in **validate**.


# 0.3.1
* Fixed the handling of newly created reputation files in **validate**.
* Added an option to perform **validate** on a specific file.


# 0.3.0
* Added support for multi-package **lint** both with parallel and without.
* Added all parameter in **lint** to run on all packages and packs in content repository.
* Added **format** for:
    * Scripts
    * Playbooks
    * Integrations
* Improved user outputs for **secrets** command.
* Fixed an issue where **lint** would run pytest and pylint only on a single docker per integration.
* Added auto-complete functionality to demisto-sdk.
* Added git parameter in **lint** to run only on changed packages.
* Added the **run-playbook** command
* Added **run** command which runs a command in the Demisto playground.
* Added **upload** command which uploads an integration or a script to a Demisto instance.
* Fixed and issue where **validate** checked if release notes exist for new integrations and scripts.
* Added **generate-test-playbook** command which generates a basic test playbook for an integration or a script.
* **validate** now supports indicator fields.
* Fixed an issue with layouts scheme validation.
* Adding **init** command.
* Added **json-to-outputs** command which generates the yaml section for outputs from an API raw response.

# 0.2.6
* Fixed an issue with locating release notes for beta integrations in **validate**.

# 0.2.5
* Fixed an issue with locating release notes for beta integrations in **validate**.

# 0.2.4
* Adding image validation to Beta_Integration and Packs in **validate**.

# 0.2.3
* Adding Beta_Integration to the structure validation process.
* Fixing bug where **validate** did checks on TestPlaybooks.
* Added requirements parameter to **lint**.

# 0.2.2
* Fixing bug where **lint** did not return exit code 1 on failure.
* Fixing bug where **validate** did not print error message in case no release notes were give.

# 0.2.1
* **Validate** now checks that the id and name fields are identical in yml files.
* Fixed a bug where sdk did not return any exit code.

# 0.2.0
* Added Release Notes Validator.
* Fixed the Unifier selection of your python file to use as the code.
* **Validate** now supports Indicator fields.
* Fixed a bug where **validate** and **secrets** did not return exit code 1 on failure.
* **Validate** now runs on newly added scripts.

# 0.1.8
* Added support for `--version`.
* Fixed an issue in file_validator when calling `checked_type` method with script regex.

# 0.1.2
* Restructuring validation to support content packs.
* Added secrets validation.
* Added content bundle creation.
* Added lint and unit test run.

# 0.1.1
* Added new logic to the unifier.
* Added detailed README.
* Some small adjustments and fixes.

# 0.1.0
Capabilities:
* **Extract** components(code, image, description etc.) from a Demisto YAML file into a directory.
* **Unify** components(code, image, description etc.) to a single Demisto YAML file.
* **Validate** Demisto content files.<|MERGE_RESOLUTION|>--- conflicted
+++ resolved
@@ -4,11 +4,8 @@
 * Fixed an issue where the **upload** command error message upon upload failure pointed to wrong file rather than to the pack metadata.
 * Added a validation that verifies that each script which appears in incident fields, layouts or layout containers exists in the id_set.json.
 * Fixed an issue where the **postman code-gen** command generated double dots for context outputs when it was not needed.
-<<<<<<< HEAD
+* Fixed an issue where there **validate** command on release notes file crashed when author image was added or modified.
 * Added input handling when running **find-dependencies**, replacing string manipulations and catching AssertionError.
-=======
-* Fixed an issue where there **validate** command on release notes file crashed when author image was added or modified.
->>>>>>> 79848d45
 
 # 1.5.0
 * Fixed an issue where **upload** command failed to upload packs not under content structure.
