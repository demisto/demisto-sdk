--- conflicted
+++ resolved
@@ -17,11 +17,7 @@
 * Fixed an issue where script yml files were not properly identified by `find_type`.
 * Removed nightly integrations filtering when deciding if a test should run.
 * Added support for XSIAM Dashboard preview image.
-<<<<<<< HEAD
-* Added support for Agent Config content item.
-=======
 * Added the `--no-code-formatting` flag to the **download** command, allowing to skip autopep8 and isort.
->>>>>>> b68db16f
 
 ## 1.7.4
 
