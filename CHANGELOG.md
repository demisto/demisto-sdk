--- conflicted
+++ resolved
@@ -12,11 +12,7 @@
     * Scripts
     * Playbooks
     * Integrations
-<<<<<<< HEAD
 * Improved user outputs for **secrets** command.
-
-=======
->>>>>>> 0bd92f3f
 
 ### 0.2.6
 
