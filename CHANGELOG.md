# Changelog
## Unreleased
* Fixed an issue where the Slack notifier was using a deprecated argument.
* Added the `--docker-image` argument to the **lint** command, which allows determining the docker image to run lint on. Possible options are: `'native:ga'`, `'native:maintenance'`, `'native:dev'`, `'all'`, a specific docker image (from Docker Hub) or, the default `'from-yml'`.
* Fixed an issue in **prepare-content** command where large code lines were broken.
* Added a logger warning to **get_demisto_version**, the task will now fail with a more informative message.
* Fixed an issue where the **upload** and **prepare-content** commands didn't add `fromServerVersion` and `toServerVersion` to layouts.
* Updated **lint** to use graph instead of id_set when running with `--check-dependent-api-module` flag.
* Added the flag `--xsoar-only` to the **doc-review** command which enables reviewing documents that belong to XSOAR-supported Packs.

## 1.8.3
* Changed **validate** to allow hiding parameters of type 0, 4, 12 and 14 when replacing with type 9 (credentials) with the same name.
* Fixed an issue where **update-release-notes** fails to update *MicrosoftApiModule* dependent integrations.
* Fixed an issue where the **upload** command failed because `docker_native_image_config.json` file could not be found.
* Added a metadata file to the content graph zip, to be used in the **update-content-graph** command.
* Updated the **validate** and **update-release-notes** commands to unskip the *Triggers Recommendations* content type.


## 1.8.2
* Fixed an issue where demisto-py failed to upload content to XSIAM when `DEMISTO_USERNAME` environment variable is set.
* Fixed an issue where the **prepare-content** command output invalid automation name when used with the --*custom* argument.
* Fixed an issue where modeling rules with arbitrary whitespace characters were not parsed correctly.
* Added support for the **nativeImage** key for an integration/script in the **prepare-content** command.
* Added **validate** checks for integrations declared deprecated (display name, description) but missing the `deprecated` flag.
* Changed the **validate** command to fail on the IN145 error code only when the parameter with type 4 is not hidden.
* Fixed an issue where downloading content layouts with `detailsV2=None` resulted in an error.
* Fixed an issue where **xdrctemplate** was missing 'external' prefix.
* Fixed an issue in **prepare-content** command providing output path.
* Updated the **validate** and **update-release-notes** commands to skip the *Triggers Recommendations* content type.
* Added a new validation to the **validate** command to verify that the release notes headers are in the correct format.
* Changed the **validate** command to fail on the IN140 error code only when the skipped integration has no unit tests.
* Changed **validate** to allow hiding parameters of type 4 (secret) when replacing with type 9 (credentials) with the same name.
* Fixed an issue where the **update-release-notes** command didn't add release-notes properly to some *new* content items.
* Added validation that checks that the `nativeimage` key is not defined in script/integration yml.
* Added to the **format** command the ability to remove `nativeimage` key in case defined in script/integration yml.
* Enhanced the **update-content-graph** command to support `--use-git`, `--imported_path` and `--output-path` arguments.
* Fixed an issue where **doc-review** failed when reviewing command name in some cases.
* Fixed an issue where **download** didn't identify playbooks properly, and downloaded files with UUIDs instead of file/script names.
<<<<<<< HEAD
=======

>>>>>>> 3de11dde

## 1.8.1
* Fixed an issue where **format** created duplicate configuration parameters.
* Added hidden properties to integration command argument and script argument.
* Added `--override-existing` to **upload** that skips the confirmation prompt for overriding existing content packs. @mattbibbydw
* Fixed an issue where **validate** failed in private repos when attempting to read from a nonexisting `approved_categories.json`.
* Fixed an issue where **validate** used absolute paths when getting remote `pack_metadata.json` files in private repos.
* Fixed an issue in **download**, where names of custom scripts were replaced with UUIDs in IncidentFields and Layouts.
* Fixed an issue where fields ending with `_x2` where not replaced in the appropriate Marketplace.

## 1.8.0
* Updated the supported python versions, as `>=3.8,<3.11`, as some of the dependencies are not supported on `3.11` yet.
* Added a **validate** step for **Modeling Rules** testdata files.
* Added the **update-content-graph** command.
* Added the ability to limit the number of CPU cores with `DEMISTO_SDK_MAX_CPU_CORES` envirment variable.
* Added the **prepare-content** command.
* Added support for fromversion/toversion in XSIAM content items (correlation rules, XSIAM dashboards, XSIAM reports and triggers).
* Added a **validate** step checking types of attributes in the schema file of modeling rule.
* Added a **validate** step checking that the dataset name of a modeling rule shows in the xif and schema files.
* Added a **validate** step checking that a correlation rule file does not start with a hyphen.
* Added a **validate** step checking that xsiam content items follow naming conventions.
* Fixed an issue where SDK commands failed on the deprecated `packaging.version.LegacyVersion`, by locking the `packaging` version to `<22`.
* Fixed an issue where **update-release-notes** failed when changing only xif file in **Modeling Rules**.
* Fixed an issue where *is_valid_category* and *is_categories_field_match_standard* failed when running in a private repo.
* Fixed an issue where **validate** didn't fail on the MR103 validation error.
* Fixed the *--release-notes* option, to support the new CHANGELOG format.
* Fixed an issue where **validate** failed when only changing a modeling rules's xif file.
* Fixed an issue where **format** failed on indicator files with a `None` value under the `tabs` key.
* Fixed an issue where **validate** only printed errors for one change of context path, rather than print all.
* Fixed an issue where **download** did not suggest using a username/password when authenticating with XSOAR and using invalid arguments.
* Fixed an issue where **download** failed when listing or downloading content items that are not unicode-encoded.
* Added support for fromversion/toversion in XSIAM content items (correlation rules, XSIAM dashboards, XSIAM reports and triggers).
* Updated the supported python versions, as `>=3.8,<3.11`, as some of the dependencies are not supported on `3.11` yet.
* Added **prepare-content** command which will prepare the pack or content item for the platform.
* Patched an issue where deprecated `packaging.version.LegacyVersion`, locking packaging version to `<22`.

## 1.7.9
* Fixed an issue where an error message in **validate** would not include the suggested fix.
* Added a validation that enforces predefined categories on MP Packs & integration yml files, the validation also ensures that each pack has only one category.
* Fixed an issue where **update-release-notes** did not generate release notes for **XDRC Templates**.
* Fixed an issue where **upload** failed without explaining the reason.
* Improved implementation of the docker_helper module.
* Fixed an issue where **validate** did not check changed pack_metadata.json files when running using git.
* Added support for **xdrctemplate** to content graph.
* Fixed an issue where local copies of the newly-introduced `DemistoClassApiModule.py` were validated.
* Added new release notes templates for the addition and modification of playbooks, layouts and types in the **doc-review** command.
* Fixed an issue where the **doc-review** command failed on descriptions of new content items.
* Added the `Command XXX is deprecated. Use XXX instead.` release notes templates to **doc-review** command.
* Fixed an issue where the **update-release-notes** command didn't add the modeling-rules description for new modeling-rules files.

## 1.7.8
* Added the capability to run the MDX server in a docker container for environments without node.
* Fixed an issue where **generate-docs** with `-c` argument updated sections of the incorrect commands.
* Added IF113 error code to **ALLOWED_IGNORE_ERRORS**.
* Fixed an issue where **validate** failed on playbooks with non-string input values.
* Added the `DEMISTO_SDK_IGNORE_CONTENT_WARNING` environment variable, to allow suppressing warnings when commands are not run under a content repo folder.
* Fixed an issue where **validate** failed to recognize integration tests that were missing from config.json
* Added support for **xpanse** marketplace in **create-id-set** and **create-content-artifacts** commands.
* Fixed an issue where **split** failed on yml files.
* Added support for marketplace-specific tags.
* Fixed an issue where **download** would not run `isort`. @maxgubler
* Fixed an issue where XSIAM Dashboards and Reports images failed the build.
* Added support for **xpanse** marketplace to content graph.

## 1.7.7
* Fixed an issue where paybooks **generate-docs** didn't parse complex input values when no accessor field is given correctly.
* Fixed an issue in the **download** command, where an exception would be raised when downloading system playbooks.
* Fixed an issue where the **upload** failed on playbooks containing a value that starts with `=`.
* Fixed an issue where the **generate-unit-tests** failed to generate assertions, and generate unit tests when command names does not match method name.
* Fixed an issue where the **download** command did not honor the `--no-code-formatting` flag properly. @maxgubler
* Added a new check to **validate**, making sure playbook task values are passed as references.
* Fixed an issue where the **update-release-notes** deleted existing release notes, now appending to it instead.
* Fixed an issue where **validate** printed blank space in case of validation failed and ignored.
* Renamed 'Agent Config' to 'XDRC Templates'.
* Fixed an issue where the **zip-packs** command did not work with the CommonServerUserPython and CommonServerUserPowerShell package.

## 1.7.6

* Fixed parsing of initialization arguments of client classes in the **generate-unit-tests** command.
* Added support for AgentConfig content item in the **upload**, **create-id-set**, **find-dependecies**, **unify** and **create-content-artifacts** commands.
* Added support for XSIAM Report preview image.

## 1.7.5

* Fixed an issue where the **upload** command did not work with the CommonServerUserPython package.
* Fixed an issue in the **download** command, where some playbooks were downloaded as test playbooks.
* Added playbook modification capabilities in **TestSuite**.
* Added a new command **create-content-graph**.
* Fixed an issue in the **upload** command, where the temporary zip would not clean up properly.
* Improved content items parsing in the **create-content-graph** command.
* Added an error when the docker daemon is unavailable when running **lint**.
* Removed the validation of a subtype change for scripts in the **validate** command.
* Fixed an issue where names of XSIAM content items were not normalized properly.
* Fixed an issue where the **download** command was downloading playbooks with **script** (id) and not **scriptName**.
* Fixed an issue where script yml files were not properly identified by `find_type`.
* Removed nightly integrations filtering when deciding if a test should run.
* Added support for XSIAM Dashboard preview image.
* Added the `--no-code-formatting` flag to the **download** command, allowing to skip autopep8 and isort.
* Fixed an issue in the **update-release-notes** command, where generating release notes for modeling rules schema file caused exception.

## 1.7.4

* Fixed an issue where the **doc-review** command showed irrelevant messages.
* Fixed an issue in **validate**, where backward-compatibility failures prevented other validations from running.
* Fixed an issue in **validate**, where content-like files under infrastructure paths were not ignored.
* Fixed an issue in the AMI mapping, where server versions were missing.
* Change the way the normalize name is set for external files.
* Added dump function to XSIAM pack objects to dulicate the files.
* Fixed an issue where the `contribution_converter` did not support changes made to ApiModules.
* Added name normalization according to new convention to XSIAM content items
* Added playbook modification capabilities in **TestSuite**.
* Fixed an issue in create-content-artifacts where it will not get a normalize name for the item and it will try to duplicate the same file.

## 1.7.3

* Fixed an issue in the **format** command where fail when executed from environment without mdx server available.
* Added `Added a`, `Added an` to the list of allowed changelog prefixes.
* Added support for Indicator Types/Reputations in the **upload** command.
* Fixed an issue when running from a subdirectory of a content repo failed.
* Changing the way we are using XSIAM servers api-keys in **test-content** .
* Added a success message to **postman-codegen**.

## 1.7.2

* Fixed an issue in the **validate** command where incident fields were not found in mappers even when they exist
* Added an ability to provide list of marketplace names as a param attribute to **validate** and **upload**
* Added the file type to the error message when it is not supported.
* Fixed an issue where `contribution_converter` incorrectly mapped _Indicator Field_ objects to the _incidentfield_ directory in contribution zip files.
* Fixed a bug where **validate** returned error on empty inputs not used in playbooks.
* Added the `DEMISTO_SDK_CONTENT_PATH` environment variable, implicitly used in various commands.
* Added link to documentation for error messages regarding use cases and tags.

## 1.7.1

* Fixed an issue where *indicatorTypes* and *betaIntegrations* were not found in the id_set.
* Updated the default general `fromVersion` value on **format** to `6.5.0`
* Fixed an issue where the **validate** command did not fail when the integration yml file name was not the same as the folder containing it.
* Added an option to have **generate-docs** take a Playbooks folder path as input, and generate docs for all playbooks in it.
* Fixed an issue where the suggestion in case of `IF113` included uppercase letters for the `cliName` parameter.
* Added new validation to the **validate** command to fail and list all the file paths of files that are using a deprecated integration command / script / playbook.
* **validate** will no longer fail on playbooks calling subplaybooks that have a higher `fromVersion` value, if  calling the subplaybook has `skipifunavailable=True`.
* Fixed an issue where relative paths were not accessed correctly.
* Running any `demisto-sdk` command in a folder with a `.env` file will load it, temporarily overriding existing environment variables.
* Fixed an issue where **validate** did not properly detect deleted files.
* Added new validations to the **validate** command to verify that the schema file exists for a modeling rule and that the schema and rules keys are empty in the yml file.
* Fixed an issue where *find_type* didn't recognize exported incident types.
* Added a new validation to **validate**, making sure all inputs of a playbook are used.
* Added a new validation to **validate**, making sure all inputs used in a playbook declared in the input section.
* The **format** command will now replace the *fromServerVersion* field with *fromVersion*.

## 1.7.0

* Allowed JSON Handlers to accept kwargs, for custoimzing behavior.
* Fixed an issue where an incorrect error was shown when the `id` of a content item differed from its `name` attribute.
* Fixed an issue where the `preserve_quotes` in ruamel_handler received an incorrect value @icholy
* Fixed an issue where ignoring RM110 error code wasn't working and added a validation to **ALLOWED_IGNORE_ERRORS** to validate that all error codes are inserted in the right format.
* Fixed an issue where the contribution credit text was not added correctly to the pack README.
* Changed the contribution file implementation from markdown to a list of contributor names. The **create-content-artifact** will use this list to prepare the needed credit message.
* Added a new validation to the `XSOAR-linter` in the **lint** command for verifying that demisto.log is not used in the code.
* The **generate-docs** command will now auto-generate the Incident Mirroring section when implemented in an integration.
* Added support to automatically generate release notes for deprecated items in the **update-release-notes** command.
* Fixed an issue causing any command to crash when unable to detect local repository properties.
* Fixed an issue where running in a private gitlab repo caused a warning message to be shown multiple times.
* Added a new validation to the **validate** command to verify that markdown and python files do not contain words related to copyright section.
* Fixed an issue where **lint** crashed when provided an input file path (expecting a directory).

## 1.6.9

* Added a new validation that checks whether a pack should be deprecated.
* Added a new ability to the **format** command to deprecate a pack.
* Fixed an issue where the **validate** command sometimes returned a false negative in cases where there are several sub-playbooks with the same ID.
* Added a new validation to the **validate** command to verify that the docker in use is not deprecated.
* Added support for multiple ApiModules in the **unify** command
* Added a check to **validate** command, preventing use of relative urls in README files.
* Added environment variable **DEMISTO_SDK_MARKETPLACE** expected to affect *MarketplaceTagParser* *marketplace* value. The value will be automatically set when passing *marketplace* arg to the commands **unify**, **zip-packs**, **create-content-artifacts** and **upload**.
* Added slack notifier for build failures on the master branch.
* Added support for modeling and parsing rules in the **split** command.
* Added support for README files in **format** command.
* Added a **validate** check, making sure classifier id and name values match. Updated the classifier **format** to update the id accordingly.
* The **generate-docs** command will now auto-generate the playbook image link by default.
* Added the `--custom-image-link` argument to override.
* Added a new flag to **generate-docs** command, allowing to add a custom image link to a playbook README.
* Added a new validation to the **validate** command to verify that the package directory name is the same as the files contained in the that package.
* Added support in the **unify** command to unify a schema into its Modeling Rule.

## 1.6.8

* Fixed an issue where **validate** did not fail on invalid playbook entities' versions (i.e. subplaybooks or scripts with higher fromversion than their parent playbook).
* Added support for running lint via a remote docker ssh connection. Use `DOCKER_HOST` env variable to specify a remote docker connection, such as: `DOCKER_HOST=ssh://myuser@myhost.com`.
* Fixed an issue where the pack cache in *get_marketplaces* caused the function to return invalid values.
* Fixed an issue where running format on a pack with XSIAM entities would fail.
* Added the new `display_name` field to relevant entities in the **create-id-set** command.
* Added a new validation to the **validate** command to verify the existence of "Reliability" parameter if the integration have reputation command.
* Fixed a bug where terminating the **lint** command failed (`ctrl + c`).
* Removed the validation of a subtype change in integrations and scripts from **validate**.
* Fixed an issue where **download** did not behave as expected when prompting for a version update. Reported by @K-Yo
* Added support for adoption release notes.
* Fixed an issue where **merge-id-sets** failed when a key was missing in one id-set.json.
* Fixed a bug where some mypy messages were not parsed properly in **lint**.
* Added a validation to the **validate** command, failing when '`fromversion`' or '`toversion`' in a content entity are incorrect format.
* Added a validation to the **validate** command, checking if `fromversion` <= `toversion`.
* Fixed an issue where coverage reports used the wrong logging level, marking debug logs as errors.
* Added a new validation to the **validate** command, to check when the discouraged `http` prefixes are used when setting defaultvalue, rather than `https`.
* Added a check to the **lint** command for finding hard-coded usage of the http protocol.
* Locked the dependency on Docker.
* Removed a traceback line from the **init** command templates: BaseIntegration, BaseScript.
* Updated the token in **_add_pr_comment** method from the content-bot token to the xsoar-bot token.

## 1.6.7

* Added the `types-markdown` dependency, adding markdown capabilities to existing linters using the [Markdown](https://pypi.org/project/Markdown/) package.
* Added support in the **format** command to remove nonexistent incident/indicator fields from *layouts/mappers*
* Added the `Note: XXX` and `XXX now generally available.` release notes templates to **doc-review** command.
* Updated the logs shown during the docker build step.
* Removed a false warning about configuring the `GITLAB_TOKEN` environment variable when it's not needed.
* Removed duplicate identifiers for XSIAM integrations.
* Updated the *tags* and *use cases* in pack metadata validation to use the local files only.
* Fixed the error message in checkbox validation where the defaultvalue is wrong and added the name of the variable that should be fixed.
* Added types to `find_type_by_path` under tools.py.
* Fixed an issue where YAML files contained incorrect value type for `tests` key when running `format --deprecate`.
* Added a deprecation message to the `tests:` section of yaml files when running `format --deprecate`.
* Added use case for **validate** on *wizard* objects - set_playbook is mapped to all integrations.
* Added the 'integration-get-indicators' commands to be ignored by the **verify_yml_commands_match_readme** validation, the validation will no longer fail if these commands are not in the readme file.
* Added a new validation to the **validate** command to verify that if the phrase "breaking changes" is present in a pack release notes, a JSON file with the same name exists and contains the relevant breaking changes information.
* Improved logs when running test playbooks (in a build).
* Fixed an issue in **upload** did not include list-type content items. @nicolas-rdgs
* Reverted release notes to old format.

## 1.6.6

* Added debug print when excluding item from ID set due to missing dependency.
* Added a validation to the **validate** command, failing when non-ignorable errors are present in .pack-ignore.
* Fixed an issue where `mdx server` did not close when stopped in mid run.
* Fixed an issue where `-vvv` flag did not print logs on debug level.
* enhanced ***validate*** command to list all command names affected by a backward compatibility break, instead of only one.
* Added support for Wizard content item in the **format**, **validate**, **upload**, **create-id-set**, **find-dependecies** and **create-content-artifacts** commands.
* Added a new flag to the **validate** command, allowing to run specific validations.
* Added support in **unify** and **create-content-artifacts** for displaying different documentations (detailed description + readme) for content items, depending on the marketplace version.
* Fixed an issue in **upload** where list items were not uploaded.
* Added a new validation to **validate** command to verify that *cliName* and *id* keys of the incident field or the indicator field are matches.
* Added the flag '-x', '--xsiam' to **upload** command to upload XSIAM entities to XSIAM server.
* Fixed the integration field *isFetchEvents* to be in lowercase.
* Fixed an issue where **validate -i** run after **format -i** on an existing file in the repo instead of **validate -g**.
* Added the following commands: 'update-remote-data', 'get-modified-remote-data', 'update-remote-system' to be ignored by the **verify_yml_commands_match_readme** validation, the validation will no longer fail if these commands are not in the readme file.
* Updated the release note template to include a uniform format for all items.
* Added HelloWorldSlim template option for *--template* flag in **demisto-sdk init** command.
* Fixed an issue where the HelloWorldSlim template in **demisto-sdk init** command had an integration id that was conflicting with HelloWorld integration id.
* Updated the SDK to use demisto-py 3.1.6, allowing use of a proxy with an environment variable.
* Set the default logger level to `warning`, to avoid unwanted debug logs.
* The **format** command now validates that default value of checkbox parameters is a string 'true' or 'false'.
* Fixed an issue where `FileType.PLAYBOOK` would show instead of `Playbook` in readme error messages.
* Added a new validation to **validate** proper defaultvalue for checkbox fields.

## 1.6.5

* Fixed an issue in the **format** command where the `id` field was overwritten for existing JSON files.
* Fixed an issue where the **doc-review** command was successful even when the release-note is malformed.
* Added timestamps to the `demisto-sdk` logger.
* Added time measurements to **lint**.
* Added the flag '-d', '--dependency' to **find-dependencies** command to get the content items that cause the dependencies between two packs.
* Fixed an issue where **update-release-notes** used the *trigger_id* field instead of the *trigger_name* field.
* Fixed an issue where **doc-review** failed to recognize script names, in scripts using the old file structure.
* Fixed an issue where concurrent processes created by **lint** caused deadlocks when opening files.
* Fixed an issue in the **format** command where `_dev` or `_copy` suffixes weren't removed from the subscript names in playbooks and layouts.
* Fixed an issue where **validate** failed on nonexistent `README.md` files.
* Added support of XSIAM content items to the **validate** command.
* Report **lint** summary results and failed packages after reporting time measurements.

## 1.6.4

* Added the new **generate-yml-from-python** command.
* Added a code *type* indication for integration and script objects in the *ID Set*.
* Added the [Vulture](https://github.com/jendrikseipp/vulture) linter to the pre-commit hook.
* The `demisto-sdk` pack will now be distributed via PyPi with a **wheel** file.
* Fixed a bug where any edited json file that contained a forward slash (`/`) escaped.
* Added a new validation to **validate** command to verify that the metadata *currentVersion* is
the same as the last release note version.
* The **validate** command now checks if there're none-deprecated integration commands that are missing from the readme file.
* Fixed an issue where *dockerimage* changes in Scripts weren't recognized by the **update-release-notes** command.
* Fixed an issue where **update-xsoar-config-file** did not properly insert the marketplace packs list to the file.
* Added the pack name to the known words by default when running the **doc-review** command.
* Added support for new XSIAM entities in **create-id-set** command.
* Added support for new XSIAM entities in **create-content-artifacts** command.
* Added support for Parsing/Modeling Rule content item in the **unify** command.
* Added the integration name, the commands name and the script name to the known words by default when running the **doc-review** command.
* Added an argument '-c' '--custom' to the **unify** command, if True will append to the unified yml name/display/id the custom label provided
* Added support for sub words suggestion in kebab-case sentences when running the **doc-review** command.
* Added support for new XSIAM entities in **update-release-notes** command.
* Enhanced the message of alternative suggestion words shown when running **doc-review** command.
* Fixed an incorrect error message, in case `node` is not installed on the machine.
* Fixed an issue in the **lint** command where the *check-dependent-api-modules* argument was set to true by default.
* Added a new command **generate-unit-tests**.
* Added a new validation to **validate** all SIEM integration have the same suffix.
* Fixed the destination path of the unified parsing/modeling rules in **create-content-artifacts** command.
* Fixed an issue in the **validate** command, where we validated wrongfully the existence of readme file for the *ApiModules* pack.
* Fixed an issue in the **validate** command, where an error message that was displayed for scripts validation was incorrect.
* Fixed an issue in the **validate** and **format** commands where *None* arguments in integration commands caused the commands to fail unexpectedly.
* Added support for running tests on XSIAM machines in the **test-content** command.
* Fixed an issue where the **validate** command did not work properly when deleting non-content items.
* Added the flag '-d', '--dependency' to **find-dependencies** command to get the content items that cause the dependencies between two packs.

## 1.6.3

* **Breaking change**: Fixed a typo in the **validate** `--quiet-bc-validation` flag (was `--quite-bc-validation`). @upstart-swiss
* Dropped support for python 3.7: Demisto-SDK is now supported on Python 3.8 or newer.
* Added an argument to YAMLHandler, allowing to set a maximal width for YAML files. This fixes an issue where a wrong default was used.
* Added the detach mechanism to the **upload** command, If you set the --input-config-file flag, any files in the repo's SystemPacks folder will be detached.
* Added the reattach mechanism to the **upload** command, If you set the --input-config-file flag, any detached item in your XSOAR instance that isn't currently in the repo's SystemPacks folder will be re-attached.
* Fixed an issue in the **validate** command that did not work properly when using the *-g* flag.
* Enhanced the dependency message shown when running **lint**.
* Fixed an issue where **update-release-notes** didn't update the currentVersion in pack_metadata.
* Improved the logging in **test-content** for helping catch typos in external playbook configuration.

## 1.6.2

* Added dependency validation support for core marketplacev2 packs.
* Fixed an issue in **update-release-notes** where suggestion fix failed in validation.
* Fixed a bug where `.env` files didn't load. @nicolas-rdgs
* Fixed a bug where **validate** command failed when the *categories* field in the pack metadata was empty for non-integration packs.
* Added *system* and *item-type* arguments to the **download** command, used when downloading system items.
* Added a validation to **validate**, checking that each script, integration and playbook have a README file. This validation only runs when the command is called with either the `-i` or the `-g` flag.
* Fixed a regression issue with **doc-review**, where the `-g` flag did not work.
* Improved the detection of errors in **doc-review** command.
* The **validate** command now checks if a readme file is empty, only for packs that contain playbooks or were written by a partner.
* The **validate** command now makes sure common contextPath values (e.g. `DBotScore.Score`) have a non-empty description, and **format** populates them automatically.
* Fixed an issue where the **generate-outputs** command did not work properly when examples were provided.
* Fixed an issue in the **generate-outputs** command, where the outputs were not written to the specified output path.
* The **generate-outputs** command can now generate outputs from multiple calls to the same command (useful when different args provide different outputs).
* The **generate-outputs** command can now update a yaml file with new outputs, without deleting or overwriting existing ones.
* Fixed a bug where **doc-review** command failed on existing templates.
* Fixed a bug where **validate** command failed when the word demisto is in the repo README file.
* Added support for adding test-playbooks to the zip file result in *create-content-artifacts* command for marketplacev2.
* Fixed an issue in **find-dependencies** where using the argument *-o* without the argument *--all-packs-dependencies* did not print a proper warning.
* Added a **validate** check to prevent deletion of files whose deletion is not supported by the XSOAR marketplace.
* Removed the support in the *maintenance* option of the *-u* flag in the **update-release-notes** command.
* Added validation for forbidden words and phrases in the **doc-review** command.
* Added a retries mechanism to the **test-content** command to stabilize the build process.
* Added support for all `git` platforms to get remote files.
* Refactored the **format** command's effect on the *fromversion* field:
  * Fixed a bug where the *fromversion* field was removed when modifying a content item.
  * Updated the general default *fromversion* and the default *fromversion* of newly-introduced content items (e.g. `Lists`, `Jobs`).
  * Added an interactive mode functionality for all content types, to ask the user whether to set a default *fromversion*, if could not automatically determine its value. Use `-y` to assume 'yes' as an answer to all prompts and run non-interactively.

## 1.6.1

* Added the '--use-packs-known-words' argument to the **doc-review** command
* Added YAML_Loader to handle yaml files in a standard way across modules, replacing PYYAML.
* Fixed an issue when filtering items using the ID set in the **create-content-artifacts** command.
* Fixed an issue in the **generate-docs** command where tables were generated with an empty description column.
* Fixed an issue in the **split** command where splitting failed when using relative input/output paths.
* Added warning when inferred files are missing.
* Added to **validate** a validation for integration image dimensions, which should be 120x50px.
* Improved an error in the **validate** command to better differentiate between the case where a required fetch parameter is malformed or missing.

## 1.6.0

* Fixed an issue in the **create-id-set** command where similar items from different marketplaces were reported as duplicated.
* Fixed typo in demisto-sdk init
* Fixed an issue where the **lint** command did not handle all container exit codes.
* Add to **validate** a validation for pack name to make sure it is unchanged.
* Added a validation to the **validate** command that verifies that the version in the pack_metdata file is written in the correct format.
* Fixed an issue in the **format** command where missing *fromVersion* field in indicator fields caused an error.

## 1.5.9

* Added option to specify `External Playbook Configuration` to change inputs of Playbooks triggered as part of **test-content**
* Improved performance of the **lint** command.
* Improved performance of the **validate** command when checking README images.
* ***create-id-set*** command - the default value of the **marketplace** argument was changed from ‘xsoar’ to all packs existing in the content repository. When using the command, make sure to pass the relevant marketplace to use.

## 1.5.8

* Fixed an issue where the command **doc-review** along with the argument `--release-notes` failed on yml/json files with invalid schema.
* Fixed an issue where the **lint** command failed on packs using python 3.10

## 1.5.7

* Fixed an issue where reading remote yaml files failed.
* Fixed an issue in **validate** failed with no error message for lists (when no fromVersion field was found).
* Fixed an issue when running **validate** or **format** in a gitlab repository, and failing to determine its project id.
* Added an enhancement to **split**, handling an empty output argument.
* Added the ability to add classifiers and mappers to conf.json.
* Added the Alias field to the incident field schema.

## 1.5.6

* Added 'deprecated' release notes template.
* Fixed an issue where **run-test-playbook** command failed to get the task entries when the test playbook finished with errors.
* Fixed an issue in **validate** command when running with `no-conf-json` argument to ignore the `conf.json` file.
* Added error type text (`ERROR` or `WARNING`) to **validate** error prints.
* Fixed an issue where the **format** command on test playbook did not format the ID to be equal to the name of the test playbook.
* Enhanced the **update-release-notes** command to automatically commit release notes config file upon creation.
* The **validate** command will validate that an indicator field of type html has fromVersion of 6.1.0 and above.
* The **format** command will now add fromVersion 6.1.0 to indicator field of type html.
* Added support for beta integrations in the **format** command.
* Fixed an issue where the **postman-codegen** command failed when called with the `--config-out` flag.
* Removed the integration documentation from the detailed description while performing **split** command to the unified yml file.
* Removed the line which indicates the version of the product from the README.md file for new contributions.

## 1.5.5

* Fixed an issue in the **update-release-notes** command, which did not work when changes were made in multiple packs.
* Changed the **validate** command to fail on missing test-playbooks only if no unittests are found.
* Fixed `to_kebab_case`, it will now deal with strings that have hyphens, commas or periods in them, changing them to be hyphens in the new string.
* Fixed an issue in the **create-id-set** command, where the `source` value included the git token if it was specified in the remote url.
* Fixed an issue in the **merge-id-set** command, where merging fails because of duplicates but the packs are in the XSOAR repo but in different version control.
* Fixed missing `Lists` Content Item as valid `IDSetType`
* Added enhancement for **generate-docs**. It is possible to provide both file or a comma seperated list as `examples`. Also, it's possible to provide more than one example for a script or a command.
* Added feature in **format** to sync YML and JSON files to the `master` file structure.
* Added option to specify `Incident Type`, `Incoming Mapper` and `Classifier` when configuring instance in **test-content**
* added a new command **run-test-playbook** to run a test playbook in a given XSOAR instance.
* Fixed an issue in **format** when running on a modified YML, that the `id` value is not changed to its old `id` value.
* Enhancement for **split** command, replace `ApiModule` code block to `import` when splitting a YML.
* Fixed an issue where indicator types were missing from the pack's content, when uploading using **zip-packs**.
* The request data body format generated in the **postman-codegen** will use the python argument's name and not the raw data argument's name.
* Added the flag '--filter-by-id-set' to **create-content-artifacts** to create artifacts only for items in the given id_set.json.

## 1.5.4

* Fixed an issue with the **format** command when contributing via the UI
* The **format** command will now not remove the `defaultRows` key from incident, indicator and generic fields with `type: grid`.
* Fixed an issue with the **validate** command when a layoutscontainer did not have the `fromversion` field set.
* added a new command **update-xsoar-config-file** to handle your XSOAR Configuration File.
* Added `skipVerify` argument in **upload** command to skip pack signature verification.
* Fixed an issue when the **run** command  failed running when there’s more than one playground, by explicitly using the current user’s playground.
* Added support for Job content item in the **format**, **validate**, **upload**, **create-id-set**, **find-dependecies** and **create-content-artifacts** commands.
* Added a **source** field to the **id_set** entitles.
* Two entitles will not consider as duplicates if they share the same pack and the same source.
* Fixed a bug when duplicates were found in **find_dependencies**.
* Added function **get_current_repo** to `tools`.
* The **postman-codegen** will not have duplicates argument name. It will rename them to the minimum distinguished shared path for each of them.

## 1.5.3

* The **format** command will now set `unsearchable: True` for incident, indicator and generic fields.
* Fixed an issue where the **update-release-notes** command crashes with `--help` flag.
* Added validation to the **validate** command that verifies the `unsearchable` key in incident, indicator and generic fields is set to true.
* Removed a validation that DBotRole should be set for automation that requires elevated permissions to the `XSOAR-linter` in the **lint** command.
* Fixed an issue in **Validate** command where playbooks conditional tasks were mishandeled.
* Added a validation to prevent contributors from using the `fromlicense` key as a configuration parameter in an integration's YML
* Added a validation to ensure that the type for **API token** (and similar) parameters are configured correctly as a `credential` type in the integration configuration YML.
* Added an assertion that checks for duplicated requests' names when generating an integration from a postman collection.
* Added support for [.env files](https://pypi.org/project/python-dotenv/). You can now add a `.env` file to your repository with the logging information instead of setting a global environment variables.
* When running **lint** command with --keep-container flag, the docker images are committed.
* The **validate** command will not return missing test playbook error when given a script with dynamic-section tag.

## 1.5.2

* Added a validation to **update-release-notes** command to ensure that the `--version` flag argument is in the right format.
* added a new command **coverage-analyze** to generate and print coverage reports.
* Fixed an issue in **validate** in repositories which are not in GitHub or GitLab
* Added a validation that verifies that readme image absolute links do not contain the working branch name.
* Added support for List content item in the **format**, **validate**, **download**, **upload**, **create-id-set**, **find-dependecies** and **create-content-artifacts** commands.
* Added a validation to ensure reputation command's default argument is set as an array input.
* Added the `--fail-duplicates` flag for the **merge-id-set** command which will fail the command if duplicates are found.
* Added the `--fail-duplicates` flag for the **create-id-set** command which will fail the command if duplicates are found.

## 1.5.1

* Fixed an issue where **validate** command failed to recognized test playbooks for beta integrations as valid tests.
* Fixed an issue were the **validate** command was falsely recognizing image paths in readme files.
* Fixed an issue where the **upload** command error message upon upload failure pointed to wrong file rather than to the pack metadata.
* Added a validation that verifies that each script which appears in incident fields, layouts or layout containers exists in the id_set.json.
* Fixed an issue where the **postman code-gen** command generated double dots for context outputs when it was not needed.
* Fixed an issue where there **validate** command on release notes file crashed when author image was added or modified.
* Added input handling when running **find-dependencies**, replacing string manipulations.
* Fixed an issue where the **validate** command did not handle multiple playbooks with the same name in the id_set.
* Added support for GitLab repositories in **validate**

## 1.5.0

* Fixed an issue where **upload** command failed to upload packs not under content structure.
* Added support for **init** command to run from non-content repo.
* The **split-yml** has been renamed to **split** and now supports splitting Dashboards from unified Generic Modules.
* Fixed an issue where the skipped tests validation ran on the `ApiModules` pack in the **validate** command.
* The **init** command will now create the `Generic Object` entities directories.
* Fixed an issue where the **format** command failed to recognize changed files from git.
* Fixed an issue where the **json-to-outputs** command failed checking whether `0001-01-01T00:00:00` is of type `Date`
* Added to the **generate context** command to generate context paths for integrations from an example file.
* Fixed an issue where **validate** failed on release notes configuration files.
* Fixed an issue where the **validate** command failed on pack input if git detected changed files outside of `Packs` directory.
* Fixed an issue where **validate** command failed to recognize files inside validated pack when validation release notes, resulting in a false error message for missing entity in release note.
* Fixed an issue where the **download** command failed when downloading an invalid YML, instead of skipping it.

## 1.4.9

* Added validation that the support URL in partner contribution pack metadata does not lead to a GitHub repo.
* Enhanced ***generate-docs*** with default `additionalinformation` (description) for common parameters.
* Added to **validate** command a validation that a content item's id and name will not end with spaces.
* The **format** command will now remove trailing whitespaces from content items' id and name fields.
* Fixed an issue where **update-release-notes** could fail on files outside the user given pack.
* Fixed an issue where the **generate-test-playbook** command would not place the playbook in the proper folder.
* Added to **validate** command a validation that packs with `Iron Bank` uses the latest docker from Iron Bank.
* Added to **update-release-notes** command support for `Generic Object` entities.
* Fixed an issue where playbook `fromversion` mismatch validation failed even if `skipunavailable` was set to true.
* Added to the **create artifacts** command support for release notes configuration file.
* Added validation to **validate** for release notes config file.
* Added **isoversize** and **isautoswitchedtoquietmode** fields to the playbook schema.
* Added to the **update-release-notes** command `-bc` flag to generate template for breaking changes version.
* Fixed an issue where **validate** did not search description files correctly, leading to a wrong warning message.

## 1.4.8

* Fixed an issue where yml files with `!reference` failed to load properly.
* Fixed an issue when `View Integration Documentation` button was added twice during the download and re-upload.
* Fixed an issue when `(Partner Contribution)` was added twice to the display name during the download and re-upload.
* Added the following enhancements in the **generate-test-playbook** command:
  * Added the *--commands* argument to generate tasks for specific commands.
  * Added the *--examples* argument to get the command examples file path and generate tasks from the commands and arguments specified there.
  * Added the *--upload* flag to specify whether to upload the test playbook after the generation.
  * Fixed the output condition generation for outputs of type `Boolean`.

## 1.4.7

* Fixed an issue where an empty list for a command context didn't produce an indication other than an empty table.
* Fixed an issue where the **format** command has incorrectly recognized on which files to run when running using git.
* Fixed an issue where author image validations were not checked properly.
* Fixed an issue where new old-formatted scripts and integrations were not validated.
* Fixed an issue where the wording in the from version validation error for subplaybooks was incorrect.
* Fixed an issue where the **update-release-notes** command used the old docker image version instead of the new when detecting a docker change.
* Fixed an issue where the **generate-test-playbook** command used an incorrect argument name as default
* Fixed an issue where the **json-to-outputs** command used an incorrect argument name as default when using `-d`.
* Fixed an issue where validations failed while trying to validate non content files.
* Fixed an issue where README validations did not work post VS Code formatting.
* Fixed an issue where the description validations were inconsistent when running through an integration file or a description file.

## 1.4.6

* Fixed an issue where **validate** suggests, with no reason, running **format** on missing mandatory keys in yml file.
* Skipped existence of TestPlaybook check on community and contribution integrations.
* Fixed an issue where pre-commit didn't run on the demisto_sdk/commands folder.
* The **init** command will now change the script template name in the code to the given script name.
* Expanded the validations performed on beta integrations.
* Added support for PreProcessRules in the **format**, **validate**, **download**, and **create-content-artifacts** commands.
* Improved the error messages in **generate-docs**, if an example was not provided.
* Added to **validate** command a validation that a content entity or a pack name does not contain the words "partner" and "community".
* Fixed an issue where **update-release-notes** ignores *--text* flag while using *-f*
* Fixed the outputs validations in **validate** so enrichment commands will not be checked to have DBotScore outputs.
* Added a new validation to require the dockerimage key to exist in an integration and script yml files.
* Enhanced the **generate-test-playbook** command to use only integration tested on commands, rather than (possibly) other integrations implementing them.
* Expanded unify command to support GenericModules - Unifies a GenericModule object with its Dashboards.
* Added validators for generic objects:
  * Generic Field validator - verify that the 'fromVersion' field is above 6.5.0, 'group' field equals 4 and 'id' field starts with the prefix 'generic_'.
  * Generic Type validator - verify that the 'fromVersion' field is above 6.5.0
  * Generic Module validator - verify that the 'fromVersion' field is above 6.5.0
  * Generic Definition validator - verify that the 'fromVersion' field is above 6.5.0
* Expanded Format command to support Generic Objects - Fixes generic objects according to their validations.
* Fixed an issue where the **update-release-notes** command did not handle ApiModules properly.
* Added option to enter a dictionary or json of format `[{field_name:description}]` in the **json-to-outputs** command,
  with the `-d` flag.
* Improved the outputs for the **format** command.
* Fixed an issue where the validations performed after the **format** command were inconsistent with **validate**.
* Added to the **validate** command a validation for the author image.
* Updated the **create-content-artifacts** command to support generic modules, definitions, fields and types.
* Added an option to ignore errors for file paths and not only file name in .pack-ignore file.

## 1.4.5

* Enhanced the **postman-codegen** command to name all generated arguments with lower case.
* Fixed an issue where the **find-dependencies** command miscalculated the dependencies for playbooks that use generic commands.
* Fixed an issue where the **validate** command failed in external repositories in case the DEMISTO_SDK_GITHUB_TOKEN was not set.
* Fixed an issue where **openapi-codegen** corrupted the swagger file by overwriting configuration to swagger file.
* Updated the **upload** command to support uploading zipped packs to the marketplace.
* Added to the **postman-codegen** command support of path variables.
* Fixed an issue where **openapi-codegen** entered into an infinite loop on circular references in the swagger file.
* The **format** command will now set `fromVersion: 6.2.0` for widgets with 'metrics' data type.
* Updated the **find-dependencies** command to support generic modules, definitions, fields and types.
* Fixed an issue where **openapi-codegen** tried to extract reference example outputs, leading to an exception.
* Added an option to ignore secrets automatically when using the **init** command to create a pack.
* Added a tool that gives the ability to temporarily suppress console output.

## 1.4.4

* When formatting incident types with Auto-Extract rules and without mode field, the **format** command will now add the user selected mode.
* Added new validation that DBotRole is set for scripts that requires elevated permissions to the `XSOAR-linter` in the **lint** command.
* Added url escaping to markdown human readable section in generate docs to avoid autolinking.
* Added a validation that mapper's id and name are matching. Updated the format of mapper to include update_id too.
* Added a validation to ensure that image paths in the README files are valid.
* Fixed **find_type** function to correctly find test files, such as, test script and test playbook.
* Added scheme validations for the new Generic Object Types, Fields, and Modules.
* Renamed the flag *--input-old-version* to *--old-version* in the **generate-docs** command.
* Refactored the **update-release-notes** command:
  * Replaced the *--all* flag with *--use-git* or *-g*.
  * Added the *--force* flag to update the pack release notes without changes in the pack.
  * The **update-release-notes** command will now update all dependent integrations on ApiModule change, even if not specified.
  * If more than one pack has changed, the full list of updated packs will be printed at the end of **update-release-notes** command execution.
  * Fixed an issue where the **update-release-notes** command did not add docker image release notes entry for release notes file if a script was changed.
  * Fixed an issue where the **update-release-notes** command did not detect changed files that had the same name.
  * Fixed an issue in the **update-release-notes** command where the version support of JSON files was mishandled.
* Fixed an issue where **format** did not skip files in test and documentation directories.
* Updated the **create-id-set** command to support generic modules, definitions, fields and types.
* Changed the **convert** command to generate old layout fromversion to 5.0.0 instead of 4.1.0
* Enhanced the command **postman-codegen** with type hints for templates.

## 1.4.3

* Fixed an issue where **json-to-outputs** command returned an incorrect output when json is a list.
* Fixed an issue where if a pack README.md did not exist it could cause an error in the validation process.
* Fixed an issue where the *--name* was incorrectly required in the **init** command.
* Adding the option to run **validate** on a specific path while using git (*-i* & *-g*).
* The **format** command will now change UUIDs in .yml and .json files to their respective content entity name.
* Added a playbook validation to check if a task sub playbook exists in the id set in the **validate** command.
* Added the option to add new tags/usecases to the approved list and to the pack metadata on the same pull request.
* Fixed an issue in **test_content** where when different servers ran tests for the same integration, the server URL parameters were not set correctly.
* Added a validation in the **validate** command to ensure that the ***endpoint*** command is configured correctly in yml file.
* Added a warning when pack_metadata's description field is longer than 130 characters.
* Fixed an issue where a redundant print occurred on release notes validation.
* Added new validation in the **validate** command to ensure that the minimal fromVersion in a widget of type metrics will be 6.2.0.
* Added the *--release-notes* flag to demisto-sdk to get the current version release notes entries.

## 1.4.2

* Added to `pylint` summary an indication if a test was skipped.
* Added to the **init** command the option to specify fromversion.
* Fixed an issue where running **init** command without filling the metadata file.
* Added the *--docker-timeout* flag in the **lint** command to control the request timeout for the Docker client.
* Fixed an issue where **update-release-notes** command added only one docker image release notes entry for release notes file, and not for every entity whom docker image was updated.
* Added a validation to ensure that incident/indicator fields names starts with their pack name in the **validate** command. (Checked only for new files and only when using git *-g*)
* Updated the **find-dependencies** command to return the 'dependencies' according the layout type ('incident', 'indicator').
* Enhanced the "vX" display name validation for scripts and integrations in the **validate** command to check for every versioned script or integration, and not only v2.
* Added the *--fail-duplicates* flag for the **create-id-set** command which will fail the command if duplicates are found.
* Added to the **generate-docs** command automatic addition to git when a new readme file is created.

## 1.4.1

* When in private repo without `DEMSITO_SDK_GITHUB_TOKEN` configured, get_remote_file will take files from the local origin/master.
* Enhanced the **unify** command when giving input of a file and not a directory return a clear error message.
* Added a validation to ensure integrations are not skipped and at least one test playbook is not skipped for each integration or script.
* Added to the Content Tests support for `context_print_dt`, which queries the incident context and prints the result as a json.
* Added new validation for the `xsoar_config.json` file in the **validate** command.
* Added a version differences section to readme in **generate-docs** command.
* Added the *--docs-format* flag in the **integration-diff** command to get the output in README format.
* Added the *--input-old-version* and *--skip-breaking-changes* flags in the **generate-docs** command to get the details for the breaking section and to skip the breaking changes section.

## 1.4.0

* Enable passing a comma-separated list of paths for the `--input` option of the **lint** command.
* Added new validation of unimplemented test-module command in the code to the `XSOAR-linter` in the **lint** command.
* Fixed the **generate-docs** to handle integration authentication parameter.
* Added a validation to ensure that description and README do not contain the word 'Demisto'.
* Improved the deprecated message validation required from playbooks and scripts.
* Added the `--quite-bc-validation` flag for the **validate** command to run the backwards compatibility validation in quite mode (errors is treated like warnings).
* Fixed the **update release notes** command to display a name for old layouts.
* Added the ability to append to the pack README credit to contributors.
* Added identification for parameter differences in **integration-diff** command.
* Fixed **format** to use git as a default value.
* Updated the **upload** command to support reports.
* Fixed an issue where **generate-docs** command was displaying 'None' when credentials parameter display field configured was not configured.
* Fixed an issue where **download** did not return exit code 1 on failure.
* Updated the validation that incident fields' names do not contain the word incident will aplly to core packs only.
* Added a playbook validation to verify all conditional tasks have an 'else' path in **validate** command.
* Renamed the GitHub authentication token environment variable `GITHUB_TOKEN` to `DEMITO_SDK_GITHUB_TOKEN`.
* Added to the **update-release-notes** command automatic addition to git when new release notes file is created.
* Added validation to ensure that integrations, scripts, and playbooks do not contain the entity type in their names.
* Added the **convert** command to convert entities between XSOAR versions.
* Added the *--deprecate* flag in **format** command to deprecate integrations, scripts, and playbooks.
* Fixed an issue where ignoring errors did not work when running the **validate** command on specific files (-i).

## 1.3.9

* Added a validation verifying that the pack's README.md file is not equal to pack description.
* Fixed an issue where the **Assume yes** flag did not work properly for some entities in the **format** command.
* Improved the error messages for separators in folder and file names in the **validate** command.
* Removed the **DISABLE_SDK_VERSION_CHECK** environment variable. To disable new version checks, use the **DEMISTO_SDK_SKIP_VERSION_CHECK** envirnoment variable.
* Fixed an issue where the demisto-sdk version check failed due to a rate limit.
* Fixed an issue with playbooks scheme validation.

## 1.3.8

* Updated the **secrets** command to work on forked branches.

## 1.3.7

* Added a validation to ensure correct image and description file names.
* Fixed an issue where the **validate** command failed when 'display' field in credentials param in yml is empty but 'displaypassword' was provided.
* Added the **integration-diff** command to check differences between two versions of an integration and to return a report of missing and changed elements in the new version.
* Added a validation verifying that the pack's README.md file is not missing or empty for partner packs or packs contains use cases.
* Added a validation to ensure that the integration and script folder and file names will not contain separators (`_`, `-`, ``).
* When formatting new pack, the **format** command will set the *fromversion* key to 5.5.0 in the new files without fromversion.

## 1.3.6

* Added a validation that core packs are not dependent on non-core packs.
* Added a validation that a pack name follows XSOAR standards.
* Fixed an issue where in some cases the `get_remote_file` function failed due to an invalid path.
* Fixed an issue where running **update-release-notes** with updated integration logo, did not detect any file changes.
* Fixed an issue where the **create-id-set** command did not identify unified integrations correctly.
* Fixed an issue where the `CommonTypes` pack was not identified as a dependency for all feed integrations.
* Added support for running SDK commands in private repositories.
* Fixed an issue where running the **init** command did not set the correct category field in an integration .yml file for a newly created pack.
* When formatting new contributed pack, the **format** command will set the *fromversion* key to 6.0.0 in the relevant files.
* If the environment variable "DISABLE_SDK_VERSION_CHECK" is define, the demisto-sdk will no longer check for newer version when running a command.
* Added the `--use-pack-metadata` flag for the **find-dependencies** command to update the calculated dependencies using the the packs metadata files.
* Fixed an issue where **validate** failed on scripts in case the `outputs` field was set to `None`.
* Fixed an issue where **validate** was failing on editing existing release notes.
* Added a validation for README files verifying that the file doesn't contain template text copied from HelloWorld or HelloWorldPremium README.

## 1.3.5

* Added a validation that layoutscontainer's id and name are matching. Updated the format of layoutcontainer to include update_id too.
* Added a validation that commands' names and arguments in core packs, or scripts' arguments do not contain the word incident.
* Fixed issue where running the **generate-docs** command with -c flag ran all the commands and not just the commands specified by the flag.
* Fixed the error message of the **validate** command to not always suggest adding the *description* field.
* Fixed an issue where running **format** on feed integration generated invalid parameter structure.
* Fixed an issue where the **generate-docs** command did not add all the used scripts in a playbook to the README file.
* Fixed an issue where contrib/partner details might be added twice to the same file, when using unify and create-content-artifacts commands
* Fixed issue where running **validate** command on image-related integration did not return the correct outputs to json file.
* When formatting playbooks, the **format** command will now remove empty fields from SetIncident, SetIndicator, CreateNewIncident, CreateNewIndicator script arguments.
* Added an option to fill in the developer email when running the **init** command.

## 1.3.4

* Updated the **validate** command to check that the 'additionalinfo' field only contains the expected value for feed required parameters and not equal to it.
* Added a validation that community/partner details are not in the detailed description file.
* Added a validation that the Use Case tag in pack_metadata file is only used when the pack contains at least one PB, Incident Type or Layout.
* Added a validation that makes sure outputs in integrations are matching the README file when only README has changed.
* Added the *hidden* field to the integration schema.
* Fixed an issue where running **format** on a playbook whose `name` does not equal its `id` would cause other playbooks who use that playbook as a sub-playbook to fail.
* Added support for local custom command configuration file `.demisto-sdk-conf`.
* Updated the **format** command to include an update to the description file of an integration, to remove community/partner details.

## 1.3.3

* Fixed an issue where **lint** failed where *.Dockerfile* exists prior running the lint command.
* Added FeedHelloWorld template option for *--template* flag in **demisto-sdk init** command.
* Fixed issue where **update-release-notes** deleted release note file if command was called more than once.
* Fixed issue where **update-release-notes** added docker image release notes every time the command was called.
* Fixed an issue where running **update-release-notes** on a pack with newly created integration, had also added a docker image entry in the release notes.
* Fixed an issue where `XSOAR-linter` did not find *NotImplementedError* in main.
* Added validation for README files verifying their length (over 30 chars).
* When using *-g* flag in the **validate** command it will now ignore untracked files by default.
* Added the *--include-untracked* flag to the **validate** command to include files which are untracked by git in the validation process.
* Improved the `pykwalify` error outputs in the **validate** command.
* Added the *--print-pykwalify* flag to the **validate** command to print the unchanged output from `pykwalify`.

## 1.3.2

* Updated the format of the outputs when using the *--json-file* flag to create a JSON file output for the **validate** and **lint** commands.
* Added the **doc-review** command to check spelling in .md and .yml files as well as a basic release notes review.
* Added a validation that a pack's display name does not already exist in content repository.
* Fixed an issue where the **validate** command failed to detect duplicate params in an integration.
* Fixed an issue where the **validate** command failed to detect duplicate arguments in a command in an integration.

## 1.3.1

* Fixed an issue where the **validate** command failed to validate the release notes of beta integrations.
* Updated the **upload** command to support indicator fields.
* The **validate** and **update-release-notes** commands will now check changed files against `demisto/master` if it is configured locally.
* Fixed an issue where **validate** would incorrectly identify files as renamed.
* Added a validation that integration properties (such as feed, mappers, mirroring, etc) are not removed.
* Fixed an issue where **validate** failed when comparing branch against commit hash.
* Added the *--no-pipenv* flag to the **split-yml** command.
* Added a validation that incident fields and incident types are not removed from mappers.
* Fixed an issue where the *c
reate-id-set* flag in the *validate* command did not work while not using git.
* Added the *hiddenusername* field to the integration schema.
* Added a validation that images that are not integration images, do not ask for a new version or RN

## 1.3.0

* Do not collect optional dependencies on indicator types reputation commands.
* Fixed an issue where downloading indicator layoutscontainer objects failed.
* Added a validation that makes sure outputs in integrations are matching the README file.
* Fixed an issue where the *create-id-set* flag in the **validate** command did not work.
* Added a warning in case no id_set file is found when running the **validate** command.
* Fixed an issue where changed files were not recognised correctly on forked branches in the **validate** and the **update-release-notes** commands.
* Fixed an issue when files were classified incorrectly when running *update-release-notes*.
* Added a validation that integration and script file paths are compatible with our convention.
* Fixed an issue where id_set.json file was re created whenever running the generate-docs command.
* added the *--json-file* flag to create a JSON file output for the **validate** and **lint** commands.

## 1.2.19

* Fixed an issue where merge id_set was not updated to work with the new entity of Packs.
* Added a validation that the playbook's version matches the version of its sub-playbooks, scripts, and integrations.

## 1.2.18

* Changed the *skip-id-set-creation* flag to *create-id-set* in the **validate** command. Its default value will be False.
* Added support for the 'cve' reputation command in default arg validation.
* Filter out generic and reputation command from scripts and playbooks dependencies calculation.
* Added support for the incident fields in outgoing mappers in the ID set.
* Added a validation that the taskid field and the id field under the task field are both from uuid format and contain the same value.
* Updated the **format** command to generate uuid value for the taskid field and for the id under the task field in case they hold an invalid values.
* Exclude changes from doc_files directory on validation.
* Added a validation that an integration command has at most one default argument.
* Fixing an issue where pack metadata version bump was not enforced when modifying an old format (unified) file.
* Added validation that integration parameter's display names are capitalized and spaced using whitespaces and not underscores.
* Fixed an issue where beta integrations where not running deprecation validations.
* Allowed adding additional information to the deprecated description.
* Fixing an issue when escaping less and greater signs in integration params did not work as expected.

## 1.2.17

* Added a validation that the classifier of an integration exists.
* Added a validation that the mapper of an integration exists.
* Added a validation that the incident types of a classifier exist.
* Added a validation that the incident types of a mapper exist.
* Added support for *text* argument when running **demisto-sdk update-release-notes** on the ApiModules pack.
* Added a validation for the minimal version of an indicator field of type grid.
* Added new validation for incident and indicator fields in classifiers mappers and layouts exist in the content.
* Added cache for get_remote_file to reducing failures from accessing the remote repo.
* Fixed an issue in the **format** command where `_dev` or `_copy` suffixes weren't removed from the `id` of the given playbooks.
* Playbook dependencies from incident and indicator fields are now marked as optional.
* Mappers dependencies from incident types and incident fields are now marked as optional.
* Classifier dependencies from incident types are now marked as optional.
* Updated **demisto-sdk init** command to no longer create `created` field in pack_metadata file
* Updated **generate-docs** command to take the parameters names in setup section from display field and to use additionalinfo field when exist.
* Using the *verbose* argument in the **find-dependencies** command will now log to the console.
* Improved the deprecated message validation required from integrations.
* Fixed an issue in the **generate-docs** command where **Context Example** section was created when it was empty.

## 1.2.16

* Added allowed ignore errors to the *IDSetValidator*.
* Fixed an issue where an irrelevant id_set validation ran in the **validate** command when using the *--id-set* flag.
* Fixed an issue were **generate-docs** command has failed if a command did not exist in commands permissions file.
* Improved a **validate** command message for missing release notes of api module dependencies.

## 1.2.15

* Added the *ID101* to the allowed ignored errors.

## 1.2.14

* SDK repository is now mypy check_untyped_defs complaint.
* The lint command will now ignore the unsubscriptable-object (E1136) pylint error in dockers based on python 3.9 - this will be removed once a new pylint version is released.
* Added an option for **format** to run on a whole pack.
* Added new validation of unimplemented commands from yml in the code to `XSOAR-linter`.
* Fixed an issue where Auto-Extract fields were only checked for newly added incident types in the **validate** command.
* Added a new warning validation of direct access to args/params dicts to `XSOAR-linter`.

## 1.2.13

* Added new validation of indicators usage in CommandResults to `XSOAR-linter`.
* Running **demisto-sdk lint** will automatically run on changed files (same behavior as the -g flag).
* Removed supported version message from the documentation when running **generate_docs**.
* Added a print to indicate backwards compatibility is being checked in **validate** command.
* Added a percent print when running the **validate** command with the *-a* flag.
* Fixed a regression in the **upload** command where it was ignoring `DEMISTO_VERIFY_SSL` env var.
* Fixed an issue where the **upload** command would fail to upload beta integrations.
* Fixed an issue where the **validate** command did not create the *id_set.json* file when running with *-a* flag.
* Added price change validation in the **validate** command.
* Added validations that checks in read-me for empty sections or leftovers from the auto generated read-me that should be changed.
* Added new code validation for *NotImplementedError* to raise a warning in `XSOAR-linter`.
* Added validation for support types in the pack metadata file.
* Added support for *--template* flag in **demisto-sdk init** command.
* Fixed an issue with running **validate** on master branch where the changed files weren't compared to previous commit when using the *-g* flag.
* Fixed an issue where the `XSOAR-linter` ran *NotImplementedError* validation on scripts.
* Added support for Auto-Extract feature validation in incident types in the **validate** command.
* Fixed an issue in the **lint** command where the *-i* flag was ignored.
* Improved **merge-id-sets** command to support merge between two ID sets that contain the same pack.
* Fixed an issue in the **lint** command where flake8 ran twice.

## 1.2.12

* Bandit now reports also on medium severity issues.
* Fixed an issue with support for Docker Desktop on Mac version 2.5.0+.
* Added support for vulture and mypy linting when running without docker.
* Added support for *prev-ver* flag in **update-release-notes** command.
* Improved retry support when building docker images for linting.
* Added the option to create an ID set on a specific pack in **create-id-set** command.
* Added the *--skip-id-set-creation* flag to **validate** command in order to add the capability to run validate command without creating id_set validation.
* Fixed an issue where **validate** command checked docker image tag on ApiModules pack.
* Fixed an issue where **find-dependencies** did not calculate dashboards and reports dependencies.
* Added supported version message to the documentation and release notes files when running **generate_docs** and **update-release-notes** commands respectively.
* Added new code validations for *NotImplementedError* exception raise to `XSOAR-linter`.
* Command create-content-artifacts additional support for **Author_image.png** object.
* Fixed an issue where schemas were not enforced for incident fields, indicator fields and old layouts in the validate command.
* Added support for **update-release-notes** command to update release notes according to master branch.

## 1.2.11

* Fixed an issue where the ***generate-docs*** command reset the enumeration of line numbering after an MD table.
* Updated the **upload** command to support mappers.
* Fixed an issue where exceptions were no printed in the **format** while the *--verbose* flag is set.
* Fixed an issue where *--assume-yes* flag did not work in the **format** command when running on a playbook without a `fromversion` field.
* Fixed an issue where the **format** command would fail in case `conf.json` file was not found instead of skipping the update.
* Fixed an issue where integration with v2 were recognised by the `name` field instead of the `display` field in the **validate** command.
* Added a playbook validation to check if a task script exists in the id set in the **validate** command.
* Added new integration category `File Integrity Management` in the **validate** command.

## 1.2.10

* Added validation for approved content pack use-cases and tags.
* Added new code validations for *CommonServerPython* import to `XSOAR-linter`.
* Added *default value* and *predefined values* to argument description in **generate-docs** command.
* Added a new validation that checks if *get-mapping-fields* command exists if the integration schema has *{ismappable: true}* in **validate** command.
* Fixed an issue where the *--staged* flag recognised added files as modified in the **validate** command.
* Fixed an issue where a backwards compatibility warning was raised for all added files in the **validate** command.
* Fixed an issue where **validate** command failed when no tests were given for a partner supported pack.
* Updated the **download** command to support mappers.
* Fixed an issue where the ***format*** command added a duplicate parameter.
* For partner supported content packs, added support for a list of emails.
* Removed validation of README files from the ***validate*** command.
* Fixed an issue where the ***validate*** command required release notes for ApiModules pack.

## 1.2.9

* Fixed an issue in the **openapi_codegen** command where it created duplicate functions name from the swagger file.
* Fixed an issue in the **update-release-notes** command where the *update type* argument was not verified.
* Fixed an issue in the **validate** command where no error was raised in case a non-existing docker image was presented.
* Fixed an issue in the **format** command where format failed when trying to update invalid Docker image.
* The **format** command will now preserve the **isArray** argument in integration's reputation commands and will show a warning if it set to **false**.
* Fixed an issue in the **lint** command where *finally* clause was not supported in main function.
* Fixed an issue in the **validate** command where changing any entity ID was not validated.
* Fixed an issue in the **validate** command where *--staged* flag did not bring only changed files.
* Fixed the **update-release-notes** command to ignore changes in the metadata file.
* Fixed the **validate** command to ignore metadata changes when checking if a version bump is needed.

## 1.2.8

* Added a new validation that checks in playbooks for the usage of `DeleteContext` in **validate** command.
* Fixed an issue in the **upload** command where it would try to upload content entities with unsupported versions.
* Added a new validation that checks in playbooks for the usage of specific instance in **validate** command.
* Added the **--staged** flag to **validate** command to run on staged files only.

## 1.2.7

* Changed input parameters in **find-dependencies** command.
  * Use ***-i, --input*** instead of ***-p, --path***.
  * Use ***-idp, --id-set-path*** instead of ***-i, --id-set-path***.
* Fixed an issue in the **unify** command where it crashed on an integration without an image file.
* Fixed an issue in the **format** command where unnecessary files were not skipped.
* Fixed an issue in the **update-release-notes** command where the *text* argument was not respected in all cases.
* Fixed an issue in the **validate** command where a warning about detailed description was given for unified or deprecated integrations.
* Improved the error returned by the **validate** command when running on files using the old format.

## 1.2.6

* No longer require setting `DEMISTO_README_VALIDATION` env var to enable README mdx validation. Validation will now run automatically if all necessary node modules are available.
* Fixed an issue in the **validate** command where the `--skip-pack-dependencies` would not skip id-set creation.
* Fixed an issue in the **validate** command where validation would fail if supplied an integration with an empty `commands` key.
* Fixed an issue in the **validate** command where validation would fail due to a required version bump for packs which are not versioned.
* Will use env var `DEMISTO_VERIFY_SSL` to determine if to use a secure connection for commands interacting with the Server when `--insecure` is not passed. If working with a local Server without a trusted certificate, you can set env var `DEMISTO_VERIFY_SSL=no` to avoid using `--insecure` on each command.
* Unifier now adds a link to the integration documentation to the integration detailed description.
* Fixed an issue in the **secrets** command where ignored secrets were not skipped.

## 1.2.5

* Added support for special fields: *defaultclassifier*, *defaultmapperin*, *defaultmapperout* in **download** command.
* Added -y option **format** command to assume "yes" as answer to all prompts and run non-interactively
* Speed up improvements for `validate` of README files.
* Updated the **format** command to adhere to the defined content schema and sub-schemas, aligning its behavior with the **validate** command.
* Added support for canvasContextConnections files in **format** command.

## 1.2.4

* Updated detailed description for community integrations.

## 1.2.3

* Fixed an issue where running **validate** failed on playbook with task that adds tags to the evidence data.
* Added the *displaypassword* field to the integration schema.
* Added new code validations to `XSOAR-linter`.
  * As warnings messages:
    * `demisto.params()` should be used only inside main function.
    * `demisto.args()` should be used only inside main function.
    * Functions args should have type annotations.
* Added `fromversion` field validation to test playbooks and scripts in **validate** command.

## 1.2.2

* Add support for warning msgs in the report and summary to **lint** command.
* Fixed an issue where **json-to-outputs** determined bool values as int.
* Fixed an issue where **update-release-notes** was crushing on `--all` flag.
* Fixed an issue where running **validate**, **update-release-notes** outside of content repo crushed without a meaningful error message.
* Added support for layoutscontainer in **init** contribution flow.
* Added a validation for tlp_color param in feeds in **validate** command.
* Added a validation for removal of integration parameters in **validate** command.
* Fixed an issue where **update-release-notes** was failing with a wrong error message when no pack or input was given.
* Improved formatting output of the **generate-docs** command.
* Add support for env variable *DEMISTO_SDK_ID_SET_REFRESH_INTERVAL*. Set this env variable to the refresh interval in minutes. The id set will be regenerated only if the refresh interval has passed since the last generation. Useful when generating Script documentation, to avoid re-generating the id_set every run.
* Added new code validations to `XSOAR-linter`.
  * As error messages:
    * Longer than 10 seconds sleep statements for non long running integrations.
    * exit() usage.
    * quit() usage.
  * As warnings messages:
    * `demisto.log` should not be used.
    * main function existence.
    * `demito.results` should not be used.
    * `return_output` should not be used.
    * try-except statement in main function.
    * `return_error` usage in main function.
    * only once `return_error` usage.
* Fixed an issue where **lint** command printed logs twice.
* Fixed an issue where *suffix* did not work as expected in the **create-content-artifacts** command.
* Added support for *prev-ver* flag in **lint** and **secrets** commands.
* Added support for *text* flag to **update-release-notes** command to add the same text to all release notes.
* Fixed an issue where **validate** did not recognize added files if they were modified locally.
* Added a validation that checks the `fromversion` field exists and is set to 5.0.0 or above when working or comparing to a non-feature branch in **validate** command.
* Added a validation that checks the certification field in the pack_metadata file is valid in **validate** command.
* The **update-release-notes** command will now automatically add docker image update to the release notes.

## 1.2.1

* Added an additional linter `XSOAR-linter` to the **lint** command which custom validates py files. currently checks for:
  * `Sys.exit` usages with non zero value.
  * Any `Print` usages.
* Fixed an issue where renamed files were failing on *validate*.
* Fixed an issue where single changed files did not required release notes update.
* Fixed an issue where doc_images required release-notes and validations.
* Added handling of dependent packs when running **update-release-notes** on changed *APIModules*.
  * Added new argument *--id-set-path* for id_set.json path.
  * When changes to *APIModule* is detected and an id_set.json is available - the command will update the dependent pack as well.
* Added handling of dependent packs when running **validate** on changed *APIModules*.
  * Added new argument *--id-set-path* for id_set.json path.
  * When changes to *APIModule* is detected and an id_set.json is available - the command will validate that the dependent pack has release notes as well.
* Fixed an issue where the find_type function didn't recognize file types correctly.
* Fixed an issue where **update-release-notes** command did not work properly on Windows.
* Added support for indicator fields in **update-release-notes** command.
* Fixed an issue where files in test dirs where being validated.

## 1.2.0

* Fixed an issue where **format** did not update the test playbook from its pack.
* Fixed an issue where **validate** validated non integration images.
* Fixed an issue where **update-release-notes** did not identified old yml integrations and scripts.
* Added revision templates to the **update-release-notes** command.
* Fixed an issue where **update-release-notes** crashed when a file was renamed.
* Fixed an issue where **validate** failed on deleted files.
* Fixed an issue where **validate** validated all images instead of packs only.
* Fixed an issue where a warning was not printed in the **format** in case a non-supported file type is inputted.
* Fixed an issue where **validate** did not fail if no release notes were added when adding files to existing packs.
* Added handling of incorrect layout paths via the **format** command.
* Refactor **create-content-artifacts** command - Efficient artifacts creation and better logging.
* Fixed an issue where image and description files were not handled correctly by **validate** and **update-release-notes** commands.
* Fixed an issue where the **format** command didn't remove all extra fields in a file.
* Added an error in case an invalid id_set.json file is found while running the **validate** command.
* Added fetch params checks to the **validate** command.

## 1.1.11

* Added line number to secrets' path in **secrets** command report.
* Fixed an issue where **init** a community pack did not present the valid support URL.
* Fixed an issue where **init** offered a non relevant pack support type.
* Fixed an issue where **lint** did not pull docker images for powershell.
* Fixed an issue where **find-dependencies** did not find all the script dependencies.
* Fixed an issue where **find-dependencies** did not collect indicator fields as dependencies for playbooks.
* Updated the **validate** and the **secrets** commands to be less dependent on regex.
* Fixed an issue where **lint** did not run on circle when docker did not return ping.
* Updated the missing release notes error message (RN106) in the **Validate** command.
* Fixed an issue where **Validate** would return missing release notes when two packs with the same substring existed in the modified files.
* Fixed an issue where **update-release-notes** would add duplicate release notes when two packs with the same substring existed in the modified files.
* Fixed an issue where **update-release-notes** would fail to bump new versions if the feature branch was out of sync with the master branch.
* Fixed an issue where a non-descriptive error would be returned when giving the **update-release-notes** command a pack which can not be found.
* Added dependencies check for *widgets* in **find-dependencies** command.
* Added a `update-docker` flag to **format** command.
* Added a `json-to-outputs` flag to the **run** command.
* Added a verbose (`-v`) flag to **format** command.
* Fixed an issue where **download** added the prefix "playbook-" to the name of playbooks.

## 1.1.10

* Updated the **init** command. Relevant only when passing the *--contribution* argument.
  * Added the *--author* option.
  * The *support* field of the pack's metadata is set to *community*.
* Added a proper error message in the **Validate** command upon a missing description in the root of the yml.
* **Format** now works with a relative path.
* **Validate** now fails when all release notes have been excluded.
* Fixed issue where correct error message would not propagate for invalid images.
* Added the *--skip-pack-dependencies* flag to **validate** command to skip pack dependencies validation. Relevant when using the *-g* flag.
* Fixed an issue where **Validate** and **Format** commands failed integrations with `defaultvalue` field in fetch incidents related parameters.
* Fixed an issue in the **Validate** command in which unified YAML files were not ignored.
* Fixed an issue in **generate-docs** where scripts and playbooks inputs and outputs were not parsed correctly.
* Fixed an issue in the **openapi-codegen** command where missing reference fields in the swagger JSON caused errors.
* Fixed an issue in the **openapi-codegen** command where empty objects in the swagger JSON paths caused errors.
* **update-release-notes** command now accept path of the pack instead of pack name.
* Fixed an issue where **generate-docs** was inserting unnecessary escape characters.
* Fixed an issue in the **update-release-notes** command where changes to the pack_metadata were not detected.
* Fixed an issue where **validate** did not check for missing release notes in old format files.

## 1.1.9

* Fixed an issue where **update-release-notes** command failed on invalid file types.

## 1.1.8

* Fixed a regression where **upload** command failed on test playbooks.
* Added new *githubUser* field in pack metadata init command.
* Support beta integration in the commands **split-yml, extract-code, generate-test-playbook and generate-docs.**
* Fixed an issue where **find-dependencies** ignored *toversion* field in content items.
* Added support for *layoutscontainer*, *classifier_5_9_9*, *mapper*, *report*, and *widget* in the **Format** command.
* Fixed an issue where **Format** will set the `ID` field to be equal to the `name` field in modified playbooks.
* Fixed an issue where **Format** did not work for test playbooks.
* Improved **update-release-notes** command:
  * Write content description to release notes for new items.
  * Update format for file types without description: Connections, Incident Types, Indicator Types, Layouts, Incident Fields.
* Added a validation for feedTags param in feeds in **validate** command.
* Fixed readme validation issue in community support packs.
* Added the **openapi-codegen** command to generate integrations from OpenAPI specification files.
* Fixed an issue were release notes validations returned wrong results for *CommonScripts* pack.
* Added validation for image links in README files in **validate** command.
* Added a validation for default value of fetch param in feeds in **validate** command.
* Fixed an issue where the **Init** command failed on scripts.

## 1.1.7

* Fixed an issue where running the **format** command on feed integrations removed the `defaultvalue` fields.
* Playbook branch marked with *skipunavailable* is now set as an optional dependency in the **find-dependencies** command.
* The **feedReputation** parameter can now be hidden in a feed integration.
* Fixed an issue where running the **unify** command on JS package failed.
* Added the *--no-update* flag to the **find-dependencies** command.
* Added the following validations in **validate** command:
  * Validating that a pack does not depend on NonSupported / Deprecated packs.

## 1.1.6

* Added the *--description* option to the **init** command.
* Added the *--contribution* option to the **init** command which converts a contribution zip to proper pack format.
* Improved **validate** command performance time and outputs.
* Added the flag *--no-docker-checks* to **validate** command to skip docker checks.
* Added the flag *--print-ignored-files* to **validate** command to print ignored files report when the command is done.
* Added the following validations in **validate** command:
  * Validating that existing release notes are not modified.
  * Validating release notes are not added to new packs.
  * Validating that the "currentVersion" field was raised in the pack_metadata for modified packs.
  * Validating that the timestamp in the "created" field in the pack_metadata is in ISO format.
* Running `demisto-sdk validate` will run the **validate** command using git and only on committed files (same as using *-g --post-commit*).
* Fixed an issue where release notes were not checked correctly in **validate** command.
* Fixed an issue in the **create-id-set** command where optional playbook tasks were not taken into consideration.
* Added a prompt to the `demisto-sdk update-release-notes` command to prompt users to commit changes before running the release notes command.
* Added support to `layoutscontainer` in **validate** command.

## 1.1.5

* Fixed an issue in **find-dependencies** command.
* **lint** command now verifies flake8 on CommonServerPython script.

## 1.1.4

* Fixed an issue with the default output file name of the **unify** command when using "." as an output path.
* **Unify** command now adds contributor details to the display name and description.
* **Format** command now adds *isFetch* and *incidenttype* fields to integration yml.
* Removed the *feedIncremental* field from the integration schema.
* **Format** command now adds *feedBypassExclusionList*, *Fetch indicators*, *feedReputation*, *feedReliability*,
     *feedExpirationPolicy*, *feedExpirationInterval* and *feedFetchInterval* fields to integration yml.
* Fixed an issue in the playbooks schema.
* Fixed an issue where generated release notes were out of order.
* Improved pack dependencies detection.
* Fixed an issue where test playbooks were mishandled in **validate** command.

## 1.1.3

* Added a validation for invalid id fields in indicators types files in **validate** command.
* Added default behavior for **update-release-notes** command.
* Fixed an error where README files were failing release notes validation.
* Updated format of generated release notes to be more user friendly.
* Improved error messages for the **update-release-notes** command.
* Added support for `Connections`, `Dashboards`, `Widgets`, and `Indicator Types` to **update-release-notes** command.
* **Validate** now supports scripts under the *TestPlaybooks* directory.
* Fixed an issue where **validate** did not support powershell files.

## 1.1.2

* Added a validation for invalid playbookID fields in incidents types files in **validate** command.
* Added a code formatter for python files.
* Fixed an issue where new and old classifiers where mixed on validate command.
* Added *feedIncremental* field to the integration schema.
* Fixed error in the **upload** command where unified YMLs were not uploaded as expected if the given input was a pack.
* Fixed an issue where the **secrets** command failed due to a space character in the file name.
* Ignored RN validation for *NonSupported* pack.
* You can now ignore IF107, SC100, RP102 error codes in the **validate** command.
* Fixed an issue where the **download** command was crashing when received as input a JS integration or script.
* Fixed an issue where **validate** command checked docker image for JS integrations and scripts.
* **validate** command now checks scheme for reports and connections.
* Fixed an issue where **validate** command checked docker when running on all files.
* Fixed an issue where **validate** command did not fail when docker image was not on the latest numeric tag.
* Fixed an issue where beta integrations were not validated correctly in **validate** command.

## 1.1.1

* fixed and issue where file types were not recognized correctly in **validate** command.
* Added better outputs for validate command.

## 1.1.0

* Fixed an issue where changes to only non-validated files would fail validation.
* Fixed an issue in **validate** command where moved files were failing validation for new packs.
* Fixed an issue in **validate** command where added files were failing validation due to wrong file type detection.
* Added support for new classifiers and mappers in **validate** command.
* Removed support of old RN format validation.
* Updated **secrets** command output format.
* Added support for error ignore on deprecated files in **validate** command.
* Improved errors outputs in **validate** command.
* Added support for linting an entire pack.

## 1.0.9

* Fixed a bug where misleading error was presented when pack name was not found.
* **Update-release-notes** now detects added files for packs with versions.
* Readme files are now ignored by **update-release-notes** and validation of release notes.
* Empty release notes no longer cause an uncaught error during validation.

## 1.0.8

* Changed the output format of demisto-sdk secrets.
* Added a validation that checkbox items are not required in integrations.
* Added pack release notes generation and validation.
* Improved pack metadata validation.
* Fixed an issue in **validate** where renamed files caused an error

## 1.0.4

* Fix the **format** command to update the `id` field to be equal to `details` field in indicator-type files, and to `name` field in incident-type & dashboard files.
* Fixed a bug in the **validate** command for layout files that had `sortValues` fields.
* Fixed a bug in the **format** command where `playbookName` field was not always present in the file.
* Fixed a bug in the **format** command where indicatorField wasn't part of the SDK schemas.
* Fixed a bug in **upload** command where created unified docker45 yml files were not deleted.
* Added support for IndicatorTypes directory in packs (for `reputation` files, instead of Misc).
* Fixed parsing playbook condition names as string instead of boolean in **validate** command
* Improved image validation in YAML files.
* Removed validation for else path in playbook condition tasks.

## 1.0.3

* Fixed a bug in the **format** command where comments were being removed from YAML files.
* Added output fields: *file_path* and *kind* for layouts in the id-set.json created by **create-id-set** command.
* Fixed a bug in the **create-id-set** command Who returns Duplicate for Layouts with a different kind.
* Added formatting to **generate-docs** command results replacing all `<br>` tags with `<br/>`.
* Fixed a bug in the **download** command when custom content contained not supported content entity.
* Fixed a bug in **format** command in which boolean strings  (e.g. 'yes' or 'no') were converted to boolean values (e.g. 'True' or 'False').
* **format** command now removes *sourceplaybookid* field from playbook files.
* Fixed a bug in **generate-docs** command in which integration dependencies were not detected when generating documentation for a playbook.

## 1.0.1

* Fixed a bug in the **unify** command when output path was provided empty.
* Improved error message for integration with no tests configured.
* Improved the error message returned from the **validate** command when an integration is missing or contains malformed fetch incidents related parameters.
* Fixed a bug in the **create** command where a unified YML with a docker image for 4.5 was copied incorrectly.
* Missing release notes message are now showing the release notes file path to update.
* Fixed an issue in the **validate** command in which unified YAML files were not ignored.
* File format suggestions are now shown in the relevant file format (JSON or YAML).
* Changed Docker image validation to fail only on non-valid ones.
* Removed backward compatibility validation when Docker image is updated.

## 1.0.0

* Improved the *upload* command to support the upload of all the content entities within a pack.
* The *upload* command now supports the improved pack file structure.
* Added an interactive option to format integrations, scripts and playbooks with No TestPlaybooks configured.
* Added an interactive option to configure *conf.json* file with missing test playbooks for integrations, scripts and playbooks
* Added *download* command to download custom content from Demisto instance to the local content repository.
* Improved validation failure messages to include a command suggestion, wherever relevant, to fix the raised issue.
* Improved 'validate' help and documentation description
* validate - checks that scripts, playbooks, and integrations have the *tests* key.
* validate - checks that test playbooks are configured in `conf.json`.
* demisto-sdk lint - Copy dir better handling.
* demisto-sdk lint - Add error when package missing in docker image.
* Added *-a , --validate-all* option in *validate* to run all validation on all files.
* Added *-i , --input* option in *validate* to run validation on a specified pack/file.
* added *-i, --input* option in *secrets* to run on a specific file.
* Added an allowed hidden parameter: *longRunning* to the hidden integration parameters validation.
* Fixed an issue with **format** command when executing with an output path of a folder and not a file path.
* Bug fixes in generate-docs command given playbook as input.
* Fixed an issue with lint command in which flake8 was not running on unit test files.

## 0.5.2

* Added *-c, --command* option in *generate-docs* to generate a specific command from an integration.
* Fixed an issue when getting README/CHANGELOG files from git and loading them.
* Removed release notes validation for new content.
* Fixed secrets validations for files with the same name in a different directory.
* demisto-sdk lint - parallelization working with specifying the number of workers.
* demisto-sdk lint - logging levels output, 3 levels.
* demisto-sdk lint - JSON report, structured error reports in JSON format.
* demisto-sdk lint - XML JUnit report for unit-tests.
* demisto-sdk lint - new packages used to accelerate execution time.
* demisto-sdk secrets - command now respects the generic whitelist, and not only the pack secrets.

## 0.5.0

[PyPI History][1]

[1]: https://pypi.org/project/demisto-sdk/#history

## 0.4.9

* Fixed an issue in *generate-docs* where Playbooks and Scripts documentation failed.
* Added a graceful error message when executing the *run" command with a misspelled command.
* Added more informative errors upon failures of the *upload* command.
* format command:
  * Added format for json files: IncidentField, IncidentType, IndicatorField, IndicatorType, Layout, Dashboard.
  * Added the *-fv --from-version*, *-nv --no-validation* arguments.
  * Removed the *-t yml_type* argument, the file type will be inferred.
  * Removed the *-g use_git* argument, running format without arguments will run automatically on git diff.
* Fixed an issue in loading playbooks with '=' character.
* Fixed an issue in *validate* failed on deleted README files.

## 0.4.8

* Added the *max* field to the Playbook schema, allowing to define it in tasks loop.
* Fixed an issue in *validate* where Condition branches checks were case sensitive.

## 0.4.7

* Added the *slareminder* field to the Playbook schema.
* Added the *common_server*, *demisto_mock* arguments to the *init* command.
* Fixed an issue in *generate-docs* where the general section was not being generated correctly.
* Fixed an issue in *validate* where Incident type validation failed.

## 0.4.6

* Fixed an issue where the *validate* command did not identify CHANGELOG in packs.
* Added a new command, *id-set* to create the id set - the content dependency tree by file IDs.

## 0.4.5

* generate-docs command:
  * Added the *use_cases*, *permissions*, *command_permissions* and *limitations*.
  * Added the *--insecure* argument to support running the script and integration command in Demisto.
  * Removed the *-t yml_type* argument, the file type will be inferred.
  * The *-o --output* argument is no longer mandatory, default value will be the input file directory.
* Added support for env var: *DEMISTO_SDK_SKIP_VERSION_CHECK*. When set version checks are skipped.
* Fixed an issue in which the CHANGELOG files did not match our scheme.
* Added a validator to verify that there are no hidden integration parameters.
* Fixed an issue where the *validate* command ran on test files.
* Removed the *env-dir* argument from the demisto-sdk.
* README files which are html files will now be skipped in the *validate* command.
* Added support for env var: *DEMISTO_README_VALIDATOR*. When not set the readme validation will not run.

## 0.4.4

* Added a validator for IncidentTypes (incidenttype-*.json).
* Fixed an issue where the -p flag in the *validate* command was not working.
* Added a validator for README.md files.
* Release notes validator will now run on: incident fields, indicator fields, incident types, dashboard and reputations.
* Fixed an issue where the validator of reputation(Indicator Type) did not check on the details field.
* Fixed an issue where the validator attempted validating non-existing files after deletions or name refactoring.
* Removed the *yml_type* argument in the *split-yml*, *extract-code* commands.
* Removed the *file_type* argument in the *generate-test-playbook* command.
* Fixed the *insecure* argument in *upload*.
* Added the *insecure* argument in *run-playbook*.
* Standardise the *-i --input*, *-o --output* to demisto-sdk commands.

## 0.4.3

* Fixed an issue where the incident and indicator field BC check failed.
* Support for linting and unit testing PowerShell integrations.

## 0.4.2

* Fixed an issue where validate failed on Windows.
* Added a validator to verify all branches are handled in conditional task in a playbook.
* Added a warning message when not running the latest sdk version.
* Added a validator to check that the root is connected to all tasks in the playbook.
* Added a validator for Dashboards (dashboard-*.json).
* Added a validator for Indicator Types (reputation-*.json).
* Added a BC validation for changing incident field type.
* Fixed an issue where init command would generate an invalid yml for scripts.
* Fixed an issue in misleading error message in v2 validation hook.
* Fixed an issue in v2 hook which now is set only on newly added scripts.
* Added more indicative message for errors in yaml files.
* Disabled pykwalify info log prints.

## 0.3.10

* Added a BC check for incident fields - changing from version is not allowed.
* Fixed an issue in create-content-artifacts where scripts in Packs in TestPlaybooks dir were copied with a wrong prefix.

## 0.3.9

* Added a validation that incident field can not be required.
* Added validation for fetch incident parameters.
* Added validation for feed integration parameters.
* Added to the *format* command the deletion of the *sourceplaybookid* field.
* Fixed an issue where *fieldMapping* in playbook did not pass the scheme validation.
* Fixed an issue where *create-content-artifacts* did not copy TestPlaybooks in Packs without prefix of *playbook-*.
* Added a validation the a playbook can not have a rolename set.
* Added to the image validator the new DBot default image.
* Added the fields: elasticcommonfields, quiet, quietmode to the Playbook schema.
* Fixed an issue where *validate* failed on integration commands without outputs.
* Added a new hook for naming of v2 integrations and scripts.

## 0.3.8

* Fixed an issue where *create-content-artifact* was not loading the data in the yml correctly.
* Fixed an issue where *unify* broke long lines in script section causing syntax errors

## 0.3.7

* Added *generate-docs* command to generate documentation file for integration, playbook or script.
* Fixed an issue where *unify* created a malformed integration yml.
* Fixed an issue where demisto-sdk **init** creates unit-test file with invalid import.

## 0.3.6

* Fixed an issue where demisto-sdk **validate** failed on modified scripts without error message.

## 0.3.5

* Fixed an issue with docker tag validation for integrations.
* Restructured repo source code.

## 0.3.4

* Saved failing unit tests as a file.
* Fixed an issue where "_test" file for scripts/integrations created using **init** would import the "HelloWorld" templates.
* Fixed an issue in demisto-sdk **validate** - was failing on backward compatiblity check
* Fixed an issue in demisto-sdk **secrets** - empty line in .secrets-ignore always made the secrets check to pass
* Added validation for docker image inside integrations and scripts.
* Added --use-git flag to **format** command to format all changed files.
* Fixed an issue where **validate** did not fail on dockerimage changes with bc check.
* Added new flag **--ignore-entropy** to demisto-sdk **secrets**, this will allow skip entropy secrets check.
* Added --outfile to **lint** to allow saving failed packages to a file.

## 0.3.3

* Added backwards compatibility break error message.
* Added schema for incident types.
* Added **additionalinfo** field to as an available field for integration configuration.
* Added pack parameter for **init**.
* Fixed an issue where error would appear if name parameter is not set in **init**.

## 0.3.2

* Fixed the handling of classifier files in **validate**.

## 0.3.1

* Fixed the handling of newly created reputation files in **validate**.
* Added an option to perform **validate** on a specific file.

## 0.3.0

* Added support for multi-package **lint** both with parallel and without.
* Added all parameter in **lint** to run on all packages and packs in content repository.
* Added **format** for:
  * Scripts
  * Playbooks
  * Integrations
* Improved user outputs for **secrets** command.
* Fixed an issue where **lint** would run pytest and pylint only on a single docker per integration.
* Added auto-complete functionality to demisto-sdk.
* Added git parameter in **lint** to run only on changed packages.
* Added the **run-playbook** command
* Added **run** command which runs a command in the Demisto playground.
* Added **upload** command which uploads an integration or a script to a Demisto instance.
* Fixed and issue where **validate** checked if release notes exist for new integrations and scripts.
* Added **generate-test-playbook** command which generates a basic test playbook for an integration or a script.
* **validate** now supports indicator fields.
* Fixed an issue with layouts scheme validation.
* Adding **init** command.
* Added **json-to-outputs** command which generates the yaml section for outputs from an API raw response.

## 0.2.6

* Fixed an issue with locating release notes for beta integrations in **validate**.

## 0.2.5

* Fixed an issue with locating release notes for beta integrations in **validate**.

## 0.2.4

* Adding image validation to Beta_Integration and Packs in **validate**.

## 0.2.3

* Adding Beta_Integration to the structure validation process.
* Fixing bug where **validate** did checks on TestPlaybooks.
* Added requirements parameter to **lint**.

## 0.2.2

* Fixing bug where **lint** did not return exit code 1 on failure.
* Fixing bug where **validate** did not print error message in case no release notes were give.

## 0.2.1

* **Validate** now checks that the id and name fields are identical in yml files.
* Fixed a bug where sdk did not return any exit code.

## 0.2.0

* Added Release Notes Validator.
* Fixed the Unifier selection of your python file to use as the code.
* **Validate** now supports Indicator fields.
* Fixed a bug where **validate** and **secrets** did not return exit code 1 on failure.
* **Validate** now runs on newly added scripts.

## 0.1.8

* Added support for `--version`.
* Fixed an issue in file_validator when calling `checked_type` method with script regex.

## 0.1.2

* Restructuring validation to support content packs.
* Added secrets validation.
* Added content bundle creation.
* Added lint and unit test run.

## 0.1.1

* Added new logic to the unifier.
* Added detailed README.
* Some small adjustments and fixes.

## 0.1.0

Capabilities:

* **Extract** components(code, image, description etc.) from a Demisto YAML file into a directory.
* **Unify** components(code, image, description etc.) to a single Demisto YAML file.
* **Validate** Demisto content files.<|MERGE_RESOLUTION|>--- conflicted
+++ resolved
@@ -36,10 +36,7 @@
 * Enhanced the **update-content-graph** command to support `--use-git`, `--imported_path` and `--output-path` arguments.
 * Fixed an issue where **doc-review** failed when reviewing command name in some cases.
 * Fixed an issue where **download** didn't identify playbooks properly, and downloaded files with UUIDs instead of file/script names.
-<<<<<<< HEAD
-=======
-
->>>>>>> 3de11dde
+
 
 ## 1.8.1
 * Fixed an issue where **format** created duplicate configuration parameters.
