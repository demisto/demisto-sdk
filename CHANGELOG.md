--- conflicted
+++ resolved
@@ -16,15 +16,12 @@
 * Added a playbook validation to verify all conditional tasks have an 'else' path in **validate** command.
 * Renamed the GitHub authentication token environment variable `GITHUB_TOKEN` to `DEMITO_SDK_GITHUB_TOKEN`.
 * Added to the **update-release-notes** command automatic addition to git when new release notes file is created.
-<<<<<<< HEAD
-* Added new validation for the `xsoar_config.json` file in the **validate** command.
-
-=======
 * Added validation to ensure that integrations, scripts, and playbooks do not contain the entity type in their names.
 * Added the **convert** command to convert entities between XSOAR versions.
 * Added the *--deprecate* flag in **format** command to deprecate integrations, scripts, and playbooks.
 * Fixed an issue where ignoring errors did not work when running the **validate** command on specific files (-i).
->>>>>>> f13fae2a
+* Added new validation for the `xsoar_config.json` file in the **validate** command.
+
 
 # 1.3.9
 * Added a validation verifying that the pack's README.md file is not equal to pack description.
