--- conflicted
+++ resolved
@@ -5,14 +5,10 @@
 * Improved the deprecated message validation required from playbooks and scripts.
 * Added the `--quite-bc-validation` flag for the **validate** command to run the backwards compatibility validation in quite mode (errors is treated like warnings).
 * Fixed the **update release notes** command to display a name for old layouts.
-<<<<<<< HEAD
-* Added a validation that mapper's id and name are matching. Updated the format of mapper to include update_id too.
-=======
 * Added the ability to append to the pack README credit to contributors.
 * Added identification for parameter differences in **integration-diff** command.
 * Fixed **format** to use git as a default value.
 * Updated the **upload** command to support reports.
->>>>>>> 0a36d154
 
 # 1.3.9
 * Added a validation verifying that the pack's README.md file is not equal to pack description.
