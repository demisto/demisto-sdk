# Changelog
## Unreleased
* Fixed an issue where the **prepare-content** command output invalid automation name when used with the --*custom* argument.
* Fixed an issue where modeling rules with arbitrary whitespace characters were not parsed correctly.
* Added support for the **nativeimage** key for an integration/script in the **prepare-content** command.
* Changed the **validate** command to fail on the IN145 error code only when the parameter with type 4 is not hidden.
* Fixed an issue where downloading content layouts with `detailsV2=None` resulted in an error.
* Fixed an issue where **xdrctemplate** was missing 'external' prefix.
* Fixed an issue in **prepare-content** command providing output path.
* Updated the **validate** and **update-release-notes** commands to skip the *Triggers Recommendations* content type.
* Added a new validation to the **validate** command to verify that the release notes headers are in the correct format.
<<<<<<< HEAD
* Fixed an issue where the **update-release-notes** command didn't add release-notes properly to some *new* content items.
=======
* Changed the **validate** command to fail on the IN140 error code only when the skipped integration has no unit tests.
>>>>>>> a8329624

## 1.8.1
* Fixed an issue where **format** created duplicate configuration parameters.
* Added hidden properties to integration command argument and script argument.
* Added `--override-existing` to **upload** that skips the confirmation prompt for overriding existing content packs. @mattbibbydw
* Fixed an issue where **validate** failed in private repos when attempting to read from a nonexisting `approved_categories.json`.
* Fixed an issue where **validate** used absolute paths when getting remote `pack_metadata.json` files in private repos.
* Fixed an issue in **download**, where names of custom scripts were replaced with UUIDs in IncidentFields and Layouts.

## 1.8.0
* Updated the supported python versions, as `>=3.8,<3.11`, as some of the dependencies are not supported on `3.11` yet.
* Added a **validate** step for **Modeling Rules** testdata files.
* Added the **update-content-graph** command.
* Added the ability to limit the number of CPU cores with `DEMISTO_SDK_MAX_CPU_CORES` envirment variable.
* Added the **prepare-content** command.
* Added support for fromversion/toversion in XSIAM content items (correlation rules, XSIAM dashboards, XSIAM reports and triggers).
* Added a **validate** step checking types of attributes in the schema file of modeling rule.
* Added a **validate** step checking that the dataset name of a modeling rule shows in the xif and schema files.
* Added a **validate** step checking that a correlation rule file does not start with a hyphen.
* Added a **validate** step checking that xsiam content items follow naming conventions.
* Fixed an issue where SDK commands failed on the deprecated `packaging.version.LegacyVersion`, by locking the `packaging` version to `<22`.
* Fixed an issue where **update-release-notes** failed when changing only xif file in **Modeling Rules**.
* Fixed an issue where *is_valid_category* and *is_categories_field_match_standard* failed when running in a private repo.
* Fixed an issue where **validate** didn't fail on the MR103 validation error.
* Fixed the *--release-notes* option, to support the new CHANGELOG format.
* Fixed an issue where **validate** failed when only changing a modeling rules's xif file.
* Fixed an issue where **format** failed on indicator files with a `None` value under the `tabs` key.
* Fixed an issue where **validate** only printed errors for one change of context path, rather than print all.
* Fixed an issue where **download** did not suggest using a username/password when authenticating with XSOAR and using invalid arguments.
* Fixed an issue where **download** failed when listing or downloading content items that are not unicode-encoded.
* Added support for fromversion/toversion in XSIAM content items (correlation rules, XSIAM dashboards, XSIAM reports and triggers).
* Updated the supported python versions, as `>=3.8,<3.11`, as some of the dependencies are not supported on `3.11` yet.
* Added **prepare-content** command which will prepare the pack or content item for the platform.
* Patched an issue where deprecated `packaging.version.LegacyVersion`, locking packaging version to `<22`.

## 1.7.9
* Fixed an issue where an error message in **validate** would not include the suggested fix.
* Added a validation that enforces predefined categories on MP Packs & integration yml files, the validation also ensures that each pack has only one category.
* Fixed an issue where **update-release-notes** did not generate release notes for **XDRC Templates**.
* Fixed an issue where **upload** failed without explaining the reason.
* Improved implementation of the docker_helper module.
* Fixed an issue where **validate** did not check changed pack_metadata.json files when running using git.
* Added support for **xdrctemplate** to content graph.
* Fixed an issue where local copies of the newly-introduced `DemistoClassApiModule.py` were validated.
* Added new release notes templates for the addition and modification of playbooks, layouts and types in the **doc-review** command.
* Fixed an issue where the **doc-review** command failed on descriptions of new content items.
* Added the `Command XXX is deprecated. Use XXX instead.` release notes templates to **doc-review** command.
* Fixed an issue where the **update-release-notes** command didn't add the modeling-rules description for new modeling-rules files.

## 1.7.8
* Added the capability to run the MDX server in a docker container for environments without node.
* Fixed an issue where **generate-docs** with `-c` argument updated sections of the incorrect commands.
* Added IF113 error code to **ALLOWED_IGNORE_ERRORS**.
* Fixed an issue where **validate** failed on playbooks with non-string input values.
* Added the `DEMISTO_SDK_IGNORE_CONTENT_WARNING` environment variable, to allow suppressing warnings when commands are not run under a content repo folder.
* Fixed an issue where **validate** failed to recognize integration tests that were missing from config.json
* Added support for **xpanse** marketplace in **create-id-set** and **create-content-artifacts** commands.
* Fixed an issue where **split** failed on yml files.
* Added support for marketplace-specific tags.
* Fixed an issue where **download** would not run `isort`. @maxgubler
* Fixed an issue where XSIAM Dashboards and Reports images failed the build.
* Added support for **xpanse** marketplace to content graph.

## 1.7.7
* Fixed an issue where paybooks **generate-docs** didn't parse complex input values when no accessor field is given correctly.
* Fixed an issue in the **download** command, where an exception would be raised when downloading system playbooks.
* Fixed an issue where the **upload** failed on playbooks containing a value that starts with `=`.
* Fixed an issue where the **generate-unit-tests** failed to generate assertions, and generate unit tests when command names does not match method name.
* Fixed an issue where the **download** command did not honor the `--no-code-formatting` flag properly. @maxgubler
* Added a new check to **validate**, making sure playbook task values are passed as references.
* Fixed an issue where the **update-release-notes** deleted existing release notes, now appending to it instead.
* Fixed an issue where **validate** printed blank space in case of validation failed and ignored.
* Renamed 'Agent Config' to 'XDRC Templates'.
* Fixed an issue where the **zip-packs** command did not work with the CommonServerUserPython and CommonServerUserPowerShell package.

## 1.7.6

* Fixed parsing of initialization arguments of client classes in the **generate-unit-tests** command.
* Added support for AgentConfig content item in the **upload**, **create-id-set**, **find-dependecies**, **unify** and **create-content-artifacts** commands.
* Added support for XSIAM Report preview image.

## 1.7.5

* Fixed an issue where the **upload** command did not work with the CommonServerUserPython package.
* Fixed an issue in the **download** command, where some playbooks were downloaded as test playbooks.
* Added playbook modification capabilities in **TestSuite**.
* Added a new command **create-content-graph**.
* Fixed an issue in the **upload** command, where the temporary zip would not clean up properly.
* Improved content items parsing in the **create-content-graph** command.
* Added an error when the docker daemon is unavailable when running **lint**.
* Removed the validation of a subtype change for scripts in the **validate** command.
* Fixed an issue where names of XSIAM content items were not normalized properly.
* Fixed an issue where the **download** command was downloading playbooks with **script** (id) and not **scriptName**.
* Fixed an issue where script yml files were not properly identified by `find_type`.
* Removed nightly integrations filtering when deciding if a test should run.
* Added support for XSIAM Dashboard preview image.
* Added the `--no-code-formatting` flag to the **download** command, allowing to skip autopep8 and isort.
* Fixed an issue in the **update-release-notes** command, where generating release notes for modeling rules schema file caused exception.

## 1.7.4

* Fixed an issue where the **doc-review** command showed irrelevant messages.
* Fixed an issue in **validate**, where backward-compatibility failures prevented other validations from running.
* Fixed an issue in **validate**, where content-like files under infrastructure paths were not ignored.
* Fixed an issue in the AMI mapping, where server versions were missing.
* Change the way the normalize name is set for external files.
* Added dump function to XSIAM pack objects to dulicate the files.
* Fixed an issue where the `contribution_converter` did not support changes made to ApiModules.
* Added name normalization according to new convention to XSIAM content items
* Added playbook modification capabilities in **TestSuite**.
* Fixed an issue in create-content-artifacts where it will not get a normalize name for the item and it will try to duplicate the same file.

## 1.7.3

* Fixed an issue in the **format** command where fail when executed from environment without mdx server available.
* Added `Added a`, `Added an` to the list of allowed changelog prefixes.
* Added support for Indicator Types/Reputations in the **upload** command.
* Fixed an issue when running from a subdirectory of a content repo failed.
* Changing the way we are using XSIAM servers api-keys in **test-content** .
* Added a success message to **postman-codegen**.

## 1.7.2

* Fixed an issue in the **validate** command where incident fields were not found in mappers even when they exist
* Added an ability to provide list of marketplace names as a param attribute to **validate** and **upload**
* Added the file type to the error message when it is not supported.
* Fixed an issue where `contribution_converter` incorrectly mapped _Indicator Field_ objects to the _incidentfield_ directory in contribution zip files.
* Fixed a bug where **validate** returned error on empty inputs not used in playbooks.
* Added the `DEMISTO_SDK_CONTENT_PATH` environment variable, implicitly used in various commands.
* Added link to documentation for error messages regarding use cases and tags.

## 1.7.1

* Fixed an issue where *indicatorTypes* and *betaIntegrations* were not found in the id_set.
* Updated the default general `fromVersion` value on **format** to `6.5.0`
* Fixed an issue where the **validate** command did not fail when the integration yml file name was not the same as the folder containing it.
* Added an option to have **generate-docs** take a Playbooks folder path as input, and generate docs for all playbooks in it.
* Fixed an issue where the suggestion in case of `IF113` included uppercase letters for the `cliName` parameter.
* Added new validation to the **validate** command to fail and list all the file paths of files that are using a deprecated integration command / script / playbook.
* **validate** will no longer fail on playbooks calling subplaybooks that have a higher `fromVersion` value, if  calling the subplaybook has `skipifunavailable=True`.
* Fixed an issue where relative paths were not accessed correctly.
* Running any `demisto-sdk` command in a folder with a `.env` file will load it, temporarily overriding existing environment variables.
* Fixed an issue where **validate** did not properly detect deleted files.
* Added new validations to the **validate** command to verify that the schema file exists for a modeling rule and that the schema and rules keys are empty in the yml file.
* Fixed an issue where *find_type* didn't recognize exported incident types.
* Added a new validation to **validate**, making sure all inputs of a playbook are used.
* Added a new validation to **validate**, making sure all inputs used in a playbook declared in the input section.
* The **format** command will now replace the *fromServerVersion* field with *fromVersion*.

## 1.7.0

* Allowed JSON Handlers to accept kwargs, for custoimzing behavior.
* Fixed an issue where an incorrect error was shown when the `id` of a content item differed from its `name` attribute.
* Fixed an issue where the `preserve_quotes` in ruamel_handler received an incorrect value @icholy
* Fixed an issue where ignoring RM110 error code wasn't working and added a validation to **ALLOWED_IGNORE_ERRORS** to validate that all error codes are inserted in the right format.
* Fixed an issue where the contribution credit text was not added correctly to the pack README.
* Changed the contribution file implementation from markdown to a list of contributor names. The **create-content-artifact** will use this list to prepare the needed credit message.
* Added a new validation to the `XSOAR-linter` in the **lint** command for verifying that demisto.log is not used in the code.
* The **generate-docs** command will now auto-generate the Incident Mirroring section when implemented in an integration.
* Added support to automatically generate release notes for deprecated items in the **update-release-notes** command.
* Fixed an issue causing any command to crash when unable to detect local repository properties.
* Fixed an issue where running in a private gitlab repo caused a warning message to be shown multiple times.
* Added a new validation to the **validate** command to verify that markdown and python files do not contain words related to copyright section.
* Fixed an issue where **lint** crashed when provided an input file path (expecting a directory).

## 1.6.9

* Added a new validation that checks whether a pack should be deprecated.
* Added a new ability to the **format** command to deprecate a pack.
* Fixed an issue where the **validate** command sometimes returned a false negative in cases where there are several sub-playbooks with the same ID.
* Added a new validation to the **validate** command to verify that the docker in use is not deprecated.
* Added support for multiple ApiModules in the **unify** command
* Added a check to **validate** command, preventing use of relative urls in README files.
* Added environment variable **DEMISTO_SDK_MARKETPLACE** expected to affect *MarketplaceTagParser* *marketplace* value. The value will be automatically set when passing *marketplace* arg to the commands **unify**, **zip-packs**, **create-content-artifacts** and **upload**.
* Added slack notifier for build failures on the master branch.
* Added support for modeling and parsing rules in the **split** command.
* Added support for README files in **format** command.
* Added a **validate** check, making sure classifier id and name values match. Updated the classifier **format** to update the id accordingly.
* The **generate-docs** command will now auto-generate the playbook image link by default.
* Added the `--custom-image-link` argument to override.
* Added a new flag to **generate-docs** command, allowing to add a custom image link to a playbook README.
* Added a new validation to the **validate** command to verify that the package directory name is the same as the files contained in the that package.
* Added support in the **unify** command to unify a schema into its Modeling Rule.

## 1.6.8

* Fixed an issue where **validate** did not fail on invalid playbook entities' versions (i.e. subplaybooks or scripts with higher fromversion than their parent playbook).
* Added support for running lint via a remote docker ssh connection. Use `DOCKER_HOST` env variable to specify a remote docker connection, such as: `DOCKER_HOST=ssh://myuser@myhost.com`.
* Fixed an issue where the pack cache in *get_marketplaces* caused the function to return invalid values.
* Fixed an issue where running format on a pack with XSIAM entities would fail.
* Added the new `display_name` field to relevant entities in the **create-id-set** command.
* Added a new validation to the **validate** command to verify the existence of "Reliability" parameter if the integration have reputation command.
* Fixed a bug where terminating the **lint** command failed (`ctrl + c`).
* Removed the validation of a subtype change in integrations and scripts from **validate**.
* Fixed an issue where **download** did not behave as expected when prompting for a version update. Reported by @K-Yo
* Added support for adoption release notes.
* Fixed an issue where **merge-id-sets** failed when a key was missing in one id-set.json.
* Fixed a bug where some mypy messages were not parsed properly in **lint**.
* Added a validation to the **validate** command, failing when '`fromversion`' or '`toversion`' in a content entity are incorrect format.
* Added a validation to the **validate** command, checking if `fromversion` <= `toversion`.
* Fixed an issue where coverage reports used the wrong logging level, marking debug logs as errors.
* Added a new validation to the **validate** command, to check when the discouraged `http` prefixes are used when setting defaultvalue, rather than `https`.
* Added a check to the **lint** command for finding hard-coded usage of the http protocol.
* Locked the dependency on Docker.
* Removed a traceback line from the **init** command templates: BaseIntegration, BaseScript.
* Updated the token in **_add_pr_comment** method from the content-bot token to the xsoar-bot token.

## 1.6.7

* Added the `types-markdown` dependency, adding markdown capabilities to existing linters using the [Markdown](https://pypi.org/project/Markdown/) package.
* Added support in the **format** command to remove nonexistent incident/indicator fields from *layouts/mappers*
* Added the `Note: XXX` and `XXX now generally available.` release notes templates to **doc-review** command.
* Updated the logs shown during the docker build step.
* Removed a false warning about configuring the `GITLAB_TOKEN` environment variable when it's not needed.
* Removed duplicate identifiers for XSIAM integrations.
* Updated the *tags* and *use cases* in pack metadata validation to use the local files only.
* Fixed the error message in checkbox validation where the defaultvalue is wrong and added the name of the variable that should be fixed.
* Added types to `find_type_by_path` under tools.py.
* Fixed an issue where YAML files contained incorrect value type for `tests` key when running `format --deprecate`.
* Added a deprecation message to the `tests:` section of yaml files when running `format --deprecate`.
* Added use case for **validate** on *wizard* objects - set_playbook is mapped to all integrations.
* Added the 'integration-get-indicators' commands to be ignored by the **verify_yml_commands_match_readme** validation, the validation will no longer fail if these commands are not in the readme file.
* Added a new validation to the **validate** command to verify that if the phrase "breaking changes" is present in a pack release notes, a JSON file with the same name exists and contains the relevant breaking changes information.
* Improved logs when running test playbooks (in a build).
* Fixed an issue in **upload** did not include list-type content items. @nicolas-rdgs
* Reverted release notes to old format.

## 1.6.6

* Added debug print when excluding item from ID set due to missing dependency.
* Added a validation to the **validate** command, failing when non-ignorable errors are present in .pack-ignore.
* Fixed an issue where `mdx server` did not close when stopped in mid run.
* Fixed an issue where `-vvv` flag did not print logs on debug level.
* enhanced ***validate*** command to list all command names affected by a backward compatibility break, instead of only one.
* Added support for Wizard content item in the **format**, **validate**, **upload**, **create-id-set**, **find-dependecies** and **create-content-artifacts** commands.
* Added a new flag to the **validate** command, allowing to run specific validations.
* Added support in **unify** and **create-content-artifacts** for displaying different documentations (detailed description + readme) for content items, depending on the marketplace version.
* Fixed an issue in **upload** where list items were not uploaded.
* Added a new validation to **validate** command to verify that *cliName* and *id* keys of the incident field or the indicator field are matches.
* Added the flag '-x', '--xsiam' to **upload** command to upload XSIAM entities to XSIAM server.
* Fixed the integration field *isFetchEvents* to be in lowercase.
* Fixed an issue where **validate -i** run after **format -i** on an existing file in the repo instead of **validate -g**.
* Added the following commands: 'update-remote-data', 'get-modified-remote-data', 'update-remote-system' to be ignored by the **verify_yml_commands_match_readme** validation, the validation will no longer fail if these commands are not in the readme file.
* Updated the release note template to include a uniform format for all items.
* Added HelloWorldSlim template option for *--template* flag in **demisto-sdk init** command.
* Fixed an issue where the HelloWorldSlim template in **demisto-sdk init** command had an integration id that was conflicting with HelloWorld integration id.
* Updated the SDK to use demisto-py 3.1.6, allowing use of a proxy with an environment variable.
* Set the default logger level to `warning`, to avoid unwanted debug logs.
* The **format** command now validates that default value of checkbox parameters is a string 'true' or 'false'.
* Fixed an issue where `FileType.PLAYBOOK` would show instead of `Playbook` in readme error messages.
* Added a new validation to **validate** proper defaultvalue for checkbox fields.

## 1.6.5

* Fixed an issue in the **format** command where the `id` field was overwritten for existing JSON files.
* Fixed an issue where the **doc-review** command was successful even when the release-note is malformed.
* Added timestamps to the `demisto-sdk` logger.
* Added time measurements to **lint**.
* Added the flag '-d', '--dependency' to **find-dependencies** command to get the content items that cause the dependencies between two packs.
* Fixed an issue where **update-release-notes** used the *trigger_id* field instead of the *trigger_name* field.
* Fixed an issue where **doc-review** failed to recognize script names, in scripts using the old file structure.
* Fixed an issue where concurrent processes created by **lint** caused deadlocks when opening files.
* Fixed an issue in the **format** command where `_dev` or `_copy` suffixes weren't removed from the subscript names in playbooks and layouts.
* Fixed an issue where **validate** failed on nonexistent `README.md` files.
* Added support of XSIAM content items to the **validate** command.
* Report **lint** summary results and failed packages after reporting time measurements.

## 1.6.4

* Added the new **generate-yml-from-python** command.
* Added a code *type* indication for integration and script objects in the *ID Set*.
* Added the [Vulture](https://github.com/jendrikseipp/vulture) linter to the pre-commit hook.
* The `demisto-sdk` pack will now be distributed via PyPi with a **wheel** file.
* Fixed a bug where any edited json file that contained a forward slash (`/`) escaped.
* Added a new validation to **validate** command to verify that the metadata *currentVersion* is
the same as the last release note version.
* The **validate** command now checks if there're none-deprecated integration commands that are missing from the readme file.
* Fixed an issue where *dockerimage* changes in Scripts weren't recognized by the **update-release-notes** command.
* Fixed an issue where **update-xsoar-config-file** did not properly insert the marketplace packs list to the file.
* Added the pack name to the known words by default when running the **doc-review** command.
* Added support for new XSIAM entities in **create-id-set** command.
* Added support for new XSIAM entities in **create-content-artifacts** command.
* Added support for Parsing/Modeling Rule content item in the **unify** command.
* Added the integration name, the commands name and the script name to the known words by default when running the **doc-review** command.
* Added an argument '-c' '--custom' to the **unify** command, if True will append to the unified yml name/display/id the custom label provided
* Added support for sub words suggestion in kebab-case sentences when running the **doc-review** command.
* Added support for new XSIAM entities in **update-release-notes** command.
* Enhanced the message of alternative suggestion words shown when running **doc-review** command.
* Fixed an incorrect error message, in case `node` is not installed on the machine.
* Fixed an issue in the **lint** command where the *check-dependent-api-modules* argument was set to true by default.
* Added a new command **generate-unit-tests**.
* Added a new validation to **validate** all SIEM integration have the same suffix.
* Fixed the destination path of the unified parsing/modeling rules in **create-content-artifacts** command.
* Fixed an issue in the **validate** command, where we validated wrongfully the existence of readme file for the *ApiModules* pack.
* Fixed an issue in the **validate** command, where an error message that was displayed for scripts validation was incorrect.
* Fixed an issue in the **validate** and **format** commands where *None* arguments in integration commands caused the commands to fail unexpectedly.
* Added support for running tests on XSIAM machines in the **test-content** command.
* Fixed an issue where the **validate** command did not work properly when deleting non-content items.
* Added the flag '-d', '--dependency' to **find-dependencies** command to get the content items that cause the dependencies between two packs.

## 1.6.3

* **Breaking change**: Fixed a typo in the **validate** `--quiet-bc-validation` flag (was `--quite-bc-validation`). @upstart-swiss
* Dropped support for python 3.7: Demisto-SDK is now supported on Python 3.8 or newer.
* Added an argument to YAMLHandler, allowing to set a maximal width for YAML files. This fixes an issue where a wrong default was used.
* Added the detach mechanism to the **upload** command, If you set the --input-config-file flag, any files in the repo's SystemPacks folder will be detached.
* Added the reattach mechanism to the **upload** command, If you set the --input-config-file flag, any detached item in your XSOAR instance that isn't currently in the repo's SystemPacks folder will be re-attached.
* Fixed an issue in the **validate** command that did not work properly when using the *-g* flag.
* Enhanced the dependency message shown when running **lint**.
* Fixed an issue where **update-release-notes** didn't update the currentVersion in pack_metadata.
* Improved the logging in **test-content** for helping catch typos in external playbook configuration.

## 1.6.2

* Added dependency validation support for core marketplacev2 packs.
* Fixed an issue in **update-release-notes** where suggestion fix failed in validation.
* Fixed a bug where `.env` files didn't load. @nicolas-rdgs
* Fixed a bug where **validate** command failed when the *categories* field in the pack metadata was empty for non-integration packs.
* Added *system* and *item-type* arguments to the **download** command, used when downloading system items.
* Added a validation to **validate**, checking that each script, integration and playbook have a README file. This validation only runs when the command is called with either the `-i` or the `-g` flag.
* Fixed a regression issue with **doc-review**, where the `-g` flag did not work.
* Improved the detection of errors in **doc-review** command.
* The **validate** command now checks if a readme file is empty, only for packs that contain playbooks or were written by a partner.
* The **validate** command now makes sure common contextPath values (e.g. `DBotScore.Score`) have a non-empty description, and **format** populates them automatically.
* Fixed an issue where the **generate-outputs** command did not work properly when examples were provided.
* Fixed an issue in the **generate-outputs** command, where the outputs were not written to the specified output path.
* The **generate-outputs** command can now generate outputs from multiple calls to the same command (useful when different args provide different outputs).
* The **generate-outputs** command can now update a yaml file with new outputs, without deleting or overwriting existing ones.
* Fixed a bug where **doc-review** command failed on existing templates.
* Fixed a bug where **validate** command failed when the word demisto is in the repo README file.
* Added support for adding test-playbooks to the zip file result in *create-content-artifacts* command for marketplacev2.
* Fixed an issue in **find-dependencies** where using the argument *-o* without the argument *--all-packs-dependencies* did not print a proper warning.
* Added a **validate** check to prevent deletion of files whose deletion is not supported by the XSOAR marketplace.
* Removed the support in the *maintenance* option of the *-u* flag in the **update-release-notes** command.
* Added validation for forbidden words and phrases in the **doc-review** command.
* Added a retries mechanism to the **test-content** command to stabilize the build process.
* Added support for all `git` platforms to get remote files.
* Refactored the **format** command's effect on the *fromversion* field:
  * Fixed a bug where the *fromversion* field was removed when modifying a content item.
  * Updated the general default *fromversion* and the default *fromversion* of newly-introduced content items (e.g. `Lists`, `Jobs`).
  * Added an interactive mode functionality for all content types, to ask the user whether to set a default *fromversion*, if could not automatically determine its value. Use `-y` to assume 'yes' as an answer to all prompts and run non-interactively.

## 1.6.1

* Added the '--use-packs-known-words' argument to the **doc-review** command
* Added YAML_Loader to handle yaml files in a standard way across modules, replacing PYYAML.
* Fixed an issue when filtering items using the ID set in the **create-content-artifacts** command.
* Fixed an issue in the **generate-docs** command where tables were generated with an empty description column.
* Fixed an issue in the **split** command where splitting failed when using relative input/output paths.
* Added warning when inferred files are missing.
* Added to **validate** a validation for integration image dimensions, which should be 120x50px.
* Improved an error in the **validate** command to better differentiate between the case where a required fetch parameter is malformed or missing.

## 1.6.0

* Fixed an issue in the **create-id-set** command where similar items from different marketplaces were reported as duplicated.
* Fixed typo in demisto-sdk init
* Fixed an issue where the **lint** command did not handle all container exit codes.
* Add to **validate** a validation for pack name to make sure it is unchanged.
* Added a validation to the **validate** command that verifies that the version in the pack_metdata file is written in the correct format.
* Fixed an issue in the **format** command where missing *fromVersion* field in indicator fields caused an error.

## 1.5.9

* Added option to specify `External Playbook Configuration` to change inputs of Playbooks triggered as part of **test-content**
* Improved performance of the **lint** command.
* Improved performance of the **validate** command when checking README images.
* ***create-id-set*** command - the default value of the **marketplace** argument was changed from ‘xsoar’ to all packs existing in the content repository. When using the command, make sure to pass the relevant marketplace to use.

## 1.5.8

* Fixed an issue where the command **doc-review** along with the argument `--release-notes` failed on yml/json files with invalid schema.
* Fixed an issue where the **lint** command failed on packs using python 3.10

## 1.5.7

* Fixed an issue where reading remote yaml files failed.
* Fixed an issue in **validate** failed with no error message for lists (when no fromVersion field was found).
* Fixed an issue when running **validate** or **format** in a gitlab repository, and failing to determine its project id.
* Added an enhancement to **split**, handling an empty output argument.
* Added the ability to add classifiers and mappers to conf.json.
* Added the Alias field to the incident field schema.

## 1.5.6

* Added 'deprecated' release notes template.
* Fixed an issue where **run-test-playbook** command failed to get the task entries when the test playbook finished with errors.
* Fixed an issue in **validate** command when running with `no-conf-json` argument to ignore the `conf.json` file.
* Added error type text (`ERROR` or `WARNING`) to **validate** error prints.
* Fixed an issue where the **format** command on test playbook did not format the ID to be equal to the name of the test playbook.
* Enhanced the **update-release-notes** command to automatically commit release notes config file upon creation.
* The **validate** command will validate that an indicator field of type html has fromVersion of 6.1.0 and above.
* The **format** command will now add fromVersion 6.1.0 to indicator field of type html.
* Added support for beta integrations in the **format** command.
* Fixed an issue where the **postman-codegen** command failed when called with the `--config-out` flag.
* Removed the integration documentation from the detailed description while performing **split** command to the unified yml file.
* Removed the line which indicates the version of the product from the README.md file for new contributions.

## 1.5.5

* Fixed an issue in the **update-release-notes** command, which did not work when changes were made in multiple packs.
* Changed the **validate** command to fail on missing test-playbooks only if no unittests are found.
* Fixed `to_kebab_case`, it will now deal with strings that have hyphens, commas or periods in them, changing them to be hyphens in the new string.
* Fixed an issue in the **create-id-set** command, where the `source` value included the git token if it was specified in the remote url.
* Fixed an issue in the **merge-id-set** command, where merging fails because of duplicates but the packs are in the XSOAR repo but in different version control.
* Fixed missing `Lists` Content Item as valid `IDSetType`
* Added enhancement for **generate-docs**. It is possible to provide both file or a comma seperated list as `examples`. Also, it's possible to provide more than one example for a script or a command.
* Added feature in **format** to sync YML and JSON files to the `master` file structure.
* Added option to specify `Incident Type`, `Incoming Mapper` and `Classifier` when configuring instance in **test-content**
* added a new command **run-test-playbook** to run a test playbook in a given XSOAR instance.
* Fixed an issue in **format** when running on a modified YML, that the `id` value is not changed to its old `id` value.
* Enhancement for **split** command, replace `ApiModule` code block to `import` when splitting a YML.
* Fixed an issue where indicator types were missing from the pack's content, when uploading using **zip-packs**.
* The request data body format generated in the **postman-codegen** will use the python argument's name and not the raw data argument's name.
* Added the flag '--filter-by-id-set' to **create-content-artifacts** to create artifacts only for items in the given id_set.json.

## 1.5.4

* Fixed an issue with the **format** command when contributing via the UI
* The **format** command will now not remove the `defaultRows` key from incident, indicator and generic fields with `type: grid`.
* Fixed an issue with the **validate** command when a layoutscontainer did not have the `fromversion` field set.
* added a new command **update-xsoar-config-file** to handle your XSOAR Configuration File.
* Added `skipVerify` argument in **upload** command to skip pack signature verification.
* Fixed an issue when the **run** command  failed running when there’s more than one playground, by explicitly using the current user’s playground.
* Added support for Job content item in the **format**, **validate**, **upload**, **create-id-set**, **find-dependecies** and **create-content-artifacts** commands.
* Added a **source** field to the **id_set** entitles.
* Two entitles will not consider as duplicates if they share the same pack and the same source.
* Fixed a bug when duplicates were found in **find_dependencies**.
* Added function **get_current_repo** to `tools`.
* The **postman-codegen** will not have duplicates argument name. It will rename them to the minimum distinguished shared path for each of them.

## 1.5.3

* The **format** command will now set `unsearchable: True` for incident, indicator and generic fields.
* Fixed an issue where the **update-release-notes** command crashes with `--help` flag.
* Added validation to the **validate** command that verifies the `unsearchable` key in incident, indicator and generic fields is set to true.
* Removed a validation that DBotRole should be set for automation that requires elevated permissions to the `XSOAR-linter` in the **lint** command.
* Fixed an issue in **Validate** command where playbooks conditional tasks were mishandeled.
* Added a validation to prevent contributors from using the `fromlicense` key as a configuration parameter in an integration's YML
* Added a validation to ensure that the type for **API token** (and similar) parameters are configured correctly as a `credential` type in the integration configuration YML.
* Added an assertion that checks for duplicated requests' names when generating an integration from a postman collection.
* Added support for [.env files](https://pypi.org/project/python-dotenv/). You can now add a `.env` file to your repository with the logging information instead of setting a global environment variables.
* When running **lint** command with --keep-container flag, the docker images are committed.
* The **validate** command will not return missing test playbook error when given a script with dynamic-section tag.

## 1.5.2

* Added a validation to **update-release-notes** command to ensure that the `--version` flag argument is in the right format.
* added a new command **coverage-analyze** to generate and print coverage reports.
* Fixed an issue in **validate** in repositories which are not in GitHub or GitLab
* Added a validation that verifies that readme image absolute links do not contain the working branch name.
* Added support for List content item in the **format**, **validate**, **download**, **upload**, **create-id-set**, **find-dependecies** and **create-content-artifacts** commands.
* Added a validation to ensure reputation command's default argument is set as an array input.
* Added the `--fail-duplicates` flag for the **merge-id-set** command which will fail the command if duplicates are found.
* Added the `--fail-duplicates` flag for the **create-id-set** command which will fail the command if duplicates are found.

## 1.5.1

* Fixed an issue where **validate** command failed to recognized test playbooks for beta integrations as valid tests.
* Fixed an issue were the **validate** command was falsely recognizing image paths in readme files.
* Fixed an issue where the **upload** command error message upon upload failure pointed to wrong file rather than to the pack metadata.
* Added a validation that verifies that each script which appears in incident fields, layouts or layout containers exists in the id_set.json.
* Fixed an issue where the **postman code-gen** command generated double dots for context outputs when it was not needed.
* Fixed an issue where there **validate** command on release notes file crashed when author image was added or modified.
* Added input handling when running **find-dependencies**, replacing string manipulations.
* Fixed an issue where the **validate** command did not handle multiple playbooks with the same name in the id_set.
* Added support for GitLab repositories in **validate**

## 1.5.0

* Fixed an issue where **upload** command failed to upload packs not under content structure.
* Added support for **init** command to run from non-content repo.
* The **split-yml** has been renamed to **split** and now supports splitting Dashboards from unified Generic Modules.
* Fixed an issue where the skipped tests validation ran on the `ApiModules` pack in the **validate** command.
* The **init** command will now create the `Generic Object` entities directories.
* Fixed an issue where the **format** command failed to recognize changed files from git.
* Fixed an issue where the **json-to-outputs** command failed checking whether `0001-01-01T00:00:00` is of type `Date`
* Added to the **generate context** command to generate context paths for integrations from an example file.
* Fixed an issue where **validate** failed on release notes configuration files.
* Fixed an issue where the **validate** command failed on pack input if git detected changed files outside of `Packs` directory.
* Fixed an issue where **validate** command failed to recognize files inside validated pack when validation release notes, resulting in a false error message for missing entity in release note.
* Fixed an issue where the **download** command failed when downloading an invalid YML, instead of skipping it.

## 1.4.9

* Added validation that the support URL in partner contribution pack metadata does not lead to a GitHub repo.
* Enhanced ***generate-docs*** with default `additionalinformation` (description) for common parameters.
* Added to **validate** command a validation that a content item's id and name will not end with spaces.
* The **format** command will now remove trailing whitespaces from content items' id and name fields.
* Fixed an issue where **update-release-notes** could fail on files outside the user given pack.
* Fixed an issue where the **generate-test-playbook** command would not place the playbook in the proper folder.
* Added to **validate** command a validation that packs with `Iron Bank` uses the latest docker from Iron Bank.
* Added to **update-release-notes** command support for `Generic Object` entities.
* Fixed an issue where playbook `fromversion` mismatch validation failed even if `skipunavailable` was set to true.
* Added to the **create artifacts** command support for release notes configuration file.
* Added validation to **validate** for release notes config file.
* Added **isoversize** and **isautoswitchedtoquietmode** fields to the playbook schema.
* Added to the **update-release-notes** command `-bc` flag to generate template for breaking changes version.
* Fixed an issue where **validate** did not search description files correctly, leading to a wrong warning message.

## 1.4.8

* Fixed an issue where yml files with `!reference` failed to load properly.
* Fixed an issue when `View Integration Documentation` button was added twice during the download and re-upload.
* Fixed an issue when `(Partner Contribution)` was added twice to the display name during the download and re-upload.
* Added the following enhancements in the **generate-test-playbook** command:
  * Added the *--commands* argument to generate tasks for specific commands.
  * Added the *--examples* argument to get the command examples file path and generate tasks from the commands and arguments specified there.
  * Added the *--upload* flag to specify whether to upload the test playbook after the generation.
  * Fixed the output condition generation for outputs of type `Boolean`.

## 1.4.7

* Fixed an issue where an empty list for a command context didn't produce an indication other than an empty table.
* Fixed an issue where the **format** command has incorrectly recognized on which files to run when running using git.
* Fixed an issue where author image validations were not checked properly.
* Fixed an issue where new old-formatted scripts and integrations were not validated.
* Fixed an issue where the wording in the from version validation error for subplaybooks was incorrect.
* Fixed an issue where the **update-release-notes** command used the old docker image version instead of the new when detecting a docker change.
* Fixed an issue where the **generate-test-playbook** command used an incorrect argument name as default
* Fixed an issue where the **json-to-outputs** command used an incorrect argument name as default when using `-d`.
* Fixed an issue where validations failed while trying to validate non content files.
* Fixed an issue where README validations did not work post VS Code formatting.
* Fixed an issue where the description validations were inconsistent when running through an integration file or a description file.

## 1.4.6

* Fixed an issue where **validate** suggests, with no reason, running **format** on missing mandatory keys in yml file.
* Skipped existence of TestPlaybook check on community and contribution integrations.
* Fixed an issue where pre-commit didn't run on the demisto_sdk/commands folder.
* The **init** command will now change the script template name in the code to the given script name.
* Expanded the validations performed on beta integrations.
* Added support for PreProcessRules in the **format**, **validate**, **download**, and **create-content-artifacts** commands.
* Improved the error messages in **generate-docs**, if an example was not provided.
* Added to **validate** command a validation that a content entity or a pack name does not contain the words "partner" and "community".
* Fixed an issue where **update-release-notes** ignores *--text* flag while using *-f*
* Fixed the outputs validations in **validate** so enrichment commands will not be checked to have DBotScore outputs.
* Added a new validation to require the dockerimage key to exist in an integration and script yml files.
* Enhanced the **generate-test-playbook** command to use only integration tested on commands, rather than (possibly) other integrations implementing them.
* Expanded unify command to support GenericModules - Unifies a GenericModule object with its Dashboards.
* Added validators for generic objects:
  * Generic Field validator - verify that the 'fromVersion' field is above 6.5.0, 'group' field equals 4 and 'id' field starts with the prefix 'generic_'.
  * Generic Type validator - verify that the 'fromVersion' field is above 6.5.0
  * Generic Module validator - verify that the 'fromVersion' field is above 6.5.0
  * Generic Definition validator - verify that the 'fromVersion' field is above 6.5.0
* Expanded Format command to support Generic Objects - Fixes generic objects according to their validations.
* Fixed an issue where the **update-release-notes** command did not handle ApiModules properly.
* Added option to enter a dictionary or json of format `[{field_name:description}]` in the **json-to-outputs** command,
  with the `-d` flag.
* Improved the outputs for the **format** command.
* Fixed an issue where the validations performed after the **format** command were inconsistent with **validate**.
* Added to the **validate** command a validation for the author image.
* Updated the **create-content-artifacts** command to support generic modules, definitions, fields and types.
* Added an option to ignore errors for file paths and not only file name in .pack-ignore file.

## 1.4.5

* Enhanced the **postman-codegen** command to name all generated arguments with lower case.
* Fixed an issue where the **find-dependencies** command miscalculated the dependencies for playbooks that use generic commands.
* Fixed an issue where the **validate** command failed in external repositories in case the DEMISTO_SDK_GITHUB_TOKEN was not set.
* Fixed an issue where **openapi-codegen** corrupted the swagger file by overwriting configuration to swagger file.
* Updated the **upload** command to support uploading zipped packs to the marketplace.
* Added to the **postman-codegen** command support of path variables.
* Fixed an issue where **openapi-codegen** entered into an infinite loop on circular references in the swagger file.
* The **format** command will now set `fromVersion: 6.2.0` for widgets with 'metrics' data type.
* Updated the **find-dependencies** command to support generic modules, definitions, fields and types.
* Fixed an issue where **openapi-codegen** tried to extract reference example outputs, leading to an exception.
* Added an option to ignore secrets automatically when using the **init** command to create a pack.
* Added a tool that gives the ability to temporarily suppress console output.

## 1.4.4

* When formatting incident types with Auto-Extract rules and without mode field, the **format** command will now add the user selected mode.
* Added new validation that DBotRole is set for scripts that requires elevated permissions to the `XSOAR-linter` in the **lint** command.
* Added url escaping to markdown human readable section in generate docs to avoid autolinking.
* Added a validation that mapper's id and name are matching. Updated the format of mapper to include update_id too.
* Added a validation to ensure that image paths in the README files are valid.
* Fixed **find_type** function to correctly find test files, such as, test script and test playbook.
* Added scheme validations for the new Generic Object Types, Fields, and Modules.
* Renamed the flag *--input-old-version* to *--old-version* in the **generate-docs** command.
* Refactored the **update-release-notes** command:
  * Replaced the *--all* flag with *--use-git* or *-g*.
  * Added the *--force* flag to update the pack release notes without changes in the pack.
  * The **update-release-notes** command will now update all dependent integrations on ApiModule change, even if not specified.
  * If more than one pack has changed, the full list of updated packs will be printed at the end of **update-release-notes** command execution.
  * Fixed an issue where the **update-release-notes** command did not add docker image release notes entry for release notes file if a script was changed.
  * Fixed an issue where the **update-release-notes** command did not detect changed files that had the same name.
  * Fixed an issue in the **update-release-notes** command where the version support of JSON files was mishandled.
* Fixed an issue where **format** did not skip files in test and documentation directories.
* Updated the **create-id-set** command to support generic modules, definitions, fields and types.
* Changed the **convert** command to generate old layout fromversion to 5.0.0 instead of 4.1.0
* Enhanced the command **postman-codegen** with type hints for templates.

## 1.4.3

* Fixed an issue where **json-to-outputs** command returned an incorrect output when json is a list.
* Fixed an issue where if a pack README.md did not exist it could cause an error in the validation process.
* Fixed an issue where the *--name* was incorrectly required in the **init** command.
* Adding the option to run **validate** on a specific path while using git (*-i* & *-g*).
* The **format** command will now change UUIDs in .yml and .json files to their respective content entity name.
* Added a playbook validation to check if a task sub playbook exists in the id set in the **validate** command.
* Added the option to add new tags/usecases to the approved list and to the pack metadata on the same pull request.
* Fixed an issue in **test_content** where when different servers ran tests for the same integration, the server URL parameters were not set correctly.
* Added a validation in the **validate** command to ensure that the ***endpoint*** command is configured correctly in yml file.
* Added a warning when pack_metadata's description field is longer than 130 characters.
* Fixed an issue where a redundant print occurred on release notes validation.
* Added new validation in the **validate** command to ensure that the minimal fromVersion in a widget of type metrics will be 6.2.0.
* Added the *--release-notes* flag to demisto-sdk to get the current version release notes entries.

## 1.4.2

* Added to `pylint` summary an indication if a test was skipped.
* Added to the **init** command the option to specify fromversion.
* Fixed an issue where running **init** command without filling the metadata file.
* Added the *--docker-timeout* flag in the **lint** command to control the request timeout for the Docker client.
* Fixed an issue where **update-release-notes** command added only one docker image release notes entry for release notes file, and not for every entity whom docker image was updated.
* Added a validation to ensure that incident/indicator fields names starts with their pack name in the **validate** command. (Checked only for new files and only when using git *-g*)
* Updated the **find-dependencies** command to return the 'dependencies' according the layout type ('incident', 'indicator').
* Enhanced the "vX" display name validation for scripts and integrations in the **validate** command to check for every versioned script or integration, and not only v2.
* Added the *--fail-duplicates* flag for the **create-id-set** command which will fail the command if duplicates are found.
* Added to the **generate-docs** command automatic addition to git when a new readme file is created.

## 1.4.1

* When in private repo without `DEMSITO_SDK_GITHUB_TOKEN` configured, get_remote_file will take files from the local origin/master.
* Enhanced the **unify** command when giving input of a file and not a directory return a clear error message.
* Added a validation to ensure integrations are not skipped and at least one test playbook is not skipped for each integration or script.
* Added to the Content Tests support for `context_print_dt`, which queries the incident context and prints the result as a json.
* Added new validation for the `xsoar_config.json` file in the **validate** command.
* Added a version differences section to readme in **generate-docs** command.
* Added the *--docs-format* flag in the **integration-diff** command to get the output in README format.
* Added the *--input-old-version* and *--skip-breaking-changes* flags in the **generate-docs** command to get the details for the breaking section and to skip the breaking changes section.

## 1.4.0

* Enable passing a comma-separated list of paths for the `--input` option of the **lint** command.
* Added new validation of unimplemented test-module command in the code to the `XSOAR-linter` in the **lint** command.
* Fixed the **generate-docs** to handle integration authentication parameter.
* Added a validation to ensure that description and README do not contain the word 'Demisto'.
* Improved the deprecated message validation required from playbooks and scripts.
* Added the `--quite-bc-validation` flag for the **validate** command to run the backwards compatibility validation in quite mode (errors is treated like warnings).
* Fixed the **update release notes** command to display a name for old layouts.
* Added the ability to append to the pack README credit to contributors.
* Added identification for parameter differences in **integration-diff** command.
* Fixed **format** to use git as a default value.
* Updated the **upload** command to support reports.
* Fixed an issue where **generate-docs** command was displaying 'None' when credentials parameter display field configured was not configured.
* Fixed an issue where **download** did not return exit code 1 on failure.
* Updated the validation that incident fields' names do not contain the word incident will aplly to core packs only.
* Added a playbook validation to verify all conditional tasks have an 'else' path in **validate** command.
* Renamed the GitHub authentication token environment variable `GITHUB_TOKEN` to `DEMITO_SDK_GITHUB_TOKEN`.
* Added to the **update-release-notes** command automatic addition to git when new release notes file is created.
* Added validation to ensure that integrations, scripts, and playbooks do not contain the entity type in their names.
* Added the **convert** command to convert entities between XSOAR versions.
* Added the *--deprecate* flag in **format** command to deprecate integrations, scripts, and playbooks.
* Fixed an issue where ignoring errors did not work when running the **validate** command on specific files (-i).

## 1.3.9

* Added a validation verifying that the pack's README.md file is not equal to pack description.
* Fixed an issue where the **Assume yes** flag did not work properly for some entities in the **format** command.
* Improved the error messages for separators in folder and file names in the **validate** command.
* Removed the **DISABLE_SDK_VERSION_CHECK** environment variable. To disable new version checks, use the **DEMISTO_SDK_SKIP_VERSION_CHECK** envirnoment variable.
* Fixed an issue where the demisto-sdk version check failed due to a rate limit.
* Fixed an issue with playbooks scheme validation.

## 1.3.8

* Updated the **secrets** command to work on forked branches.

## 1.3.7

* Added a validation to ensure correct image and description file names.
* Fixed an issue where the **validate** command failed when 'display' field in credentials param in yml is empty but 'displaypassword' was provided.
* Added the **integration-diff** command to check differences between two versions of an integration and to return a report of missing and changed elements in the new version.
* Added a validation verifying that the pack's README.md file is not missing or empty for partner packs or packs contains use cases.
* Added a validation to ensure that the integration and script folder and file names will not contain separators (`_`, `-`, ``).
* When formatting new pack, the **format** command will set the *fromversion* key to 5.5.0 in the new files without fromversion.

## 1.3.6

* Added a validation that core packs are not dependent on non-core packs.
* Added a validation that a pack name follows XSOAR standards.
* Fixed an issue where in some cases the `get_remote_file` function failed due to an invalid path.
* Fixed an issue where running **update-release-notes** with updated integration logo, did not detect any file changes.
* Fixed an issue where the **create-id-set** command did not identify unified integrations correctly.
* Fixed an issue where the `CommonTypes` pack was not identified as a dependency for all feed integrations.
* Added support for running SDK commands in private repositories.
* Fixed an issue where running the **init** command did not set the correct category field in an integration .yml file for a newly created pack.
* When formatting new contributed pack, the **format** command will set the *fromversion* key to 6.0.0 in the relevant files.
* If the environment variable "DISABLE_SDK_VERSION_CHECK" is define, the demisto-sdk will no longer check for newer version when running a command.
* Added the `--use-pack-metadata` flag for the **find-dependencies** command to update the calculated dependencies using the the packs metadata files.
* Fixed an issue where **validate** failed on scripts in case the `outputs` field was set to `None`.
* Fixed an issue where **validate** was failing on editing existing release notes.
* Added a validation for README files verifying that the file doesn't contain template text copied from HelloWorld or HelloWorldPremium README.

## 1.3.5

* Added a validation that layoutscontainer's id and name are matching. Updated the format of layoutcontainer to include update_id too.
* Added a validation that commands' names and arguments in core packs, or scripts' arguments do not contain the word incident.
* Fixed issue where running the **generate-docs** command with -c flag ran all the commands and not just the commands specified by the flag.
* Fixed the error message of the **validate** command to not always suggest adding the *description* field.
* Fixed an issue where running **format** on feed integration generated invalid parameter structure.
* Fixed an issue where the **generate-docs** command did not add all the used scripts in a playbook to the README file.
* Fixed an issue where contrib/partner details might be added twice to the same file, when using unify and create-content-artifacts commands
* Fixed issue where running **validate** command on image-related integration did not return the correct outputs to json file.
* When formatting playbooks, the **format** command will now remove empty fields from SetIncident, SetIndicator, CreateNewIncident, CreateNewIndicator script arguments.
* Added an option to fill in the developer email when running the **init** command.

## 1.3.4

* Updated the **validate** command to check that the 'additionalinfo' field only contains the expected value for feed required parameters and not equal to it.
* Added a validation that community/partner details are not in the detailed description file.
* Added a validation that the Use Case tag in pack_metadata file is only used when the pack contains at least one PB, Incident Type or Layout.
* Added a validation that makes sure outputs in integrations are matching the README file when only README has changed.
* Added the *hidden* field to the integration schema.
* Fixed an issue where running **format** on a playbook whose `name` does not equal its `id` would cause other playbooks who use that playbook as a sub-playbook to fail.
* Added support for local custom command configuration file `.demisto-sdk-conf`.
* Updated the **format** command to include an update to the description file of an integration, to remove community/partner details.

## 1.3.3

* Fixed an issue where **lint** failed where *.Dockerfile* exists prior running the lint command.
* Added FeedHelloWorld template option for *--template* flag in **demisto-sdk init** command.
* Fixed issue where **update-release-notes** deleted release note file if command was called more than once.
* Fixed issue where **update-release-notes** added docker image release notes every time the command was called.
* Fixed an issue where running **update-release-notes** on a pack with newly created integration, had also added a docker image entry in the release notes.
* Fixed an issue where `XSOAR-linter` did not find *NotImplementedError* in main.
* Added validation for README files verifying their length (over 30 chars).
* When using *-g* flag in the **validate** command it will now ignore untracked files by default.
* Added the *--include-untracked* flag to the **validate** command to include files which are untracked by git in the validation process.
* Improved the `pykwalify` error outputs in the **validate** command.
* Added the *--print-pykwalify* flag to the **validate** command to print the unchanged output from `pykwalify`.

## 1.3.2

* Updated the format of the outputs when using the *--json-file* flag to create a JSON file output for the **validate** and **lint** commands.
* Added the **doc-review** command to check spelling in .md and .yml files as well as a basic release notes review.
* Added a validation that a pack's display name does not already exist in content repository.
* Fixed an issue where the **validate** command failed to detect duplicate params in an integration.
* Fixed an issue where the **validate** command failed to detect duplicate arguments in a command in an integration.

## 1.3.1

* Fixed an issue where the **validate** command failed to validate the release notes of beta integrations.
* Updated the **upload** command to support indicator fields.
* The **validate** and **update-release-notes** commands will now check changed files against `demisto/master` if it is configured locally.
* Fixed an issue where **validate** would incorrectly identify files as renamed.
* Added a validation that integration properties (such as feed, mappers, mirroring, etc) are not removed.
* Fixed an issue where **validate** failed when comparing branch against commit hash.
* Added the *--no-pipenv* flag to the **split-yml** command.
* Added a validation that incident fields and incident types are not removed from mappers.
* Fixed an issue where the *c
reate-id-set* flag in the *validate* command did not work while not using git.
* Added the *hiddenusername* field to the integration schema.
* Added a validation that images that are not integration images, do not ask for a new version or RN

## 1.3.0

* Do not collect optional dependencies on indicator types reputation commands.
* Fixed an issue where downloading indicator layoutscontainer objects failed.
* Added a validation that makes sure outputs in integrations are matching the README file.
* Fixed an issue where the *create-id-set* flag in the **validate** command did not work.
* Added a warning in case no id_set file is found when running the **validate** command.
* Fixed an issue where changed files were not recognised correctly on forked branches in the **validate** and the **update-release-notes** commands.
* Fixed an issue when files were classified incorrectly when running *update-release-notes*.
* Added a validation that integration and script file paths are compatible with our convention.
* Fixed an issue where id_set.json file was re created whenever running the generate-docs command.
* added the *--json-file* flag to create a JSON file output for the **validate** and **lint** commands.

## 1.2.19

* Fixed an issue where merge id_set was not updated to work with the new entity of Packs.
* Added a validation that the playbook's version matches the version of its sub-playbooks, scripts, and integrations.

## 1.2.18

* Changed the *skip-id-set-creation* flag to *create-id-set* in the **validate** command. Its default value will be False.
* Added support for the 'cve' reputation command in default arg validation.
* Filter out generic and reputation command from scripts and playbooks dependencies calculation.
* Added support for the incident fields in outgoing mappers in the ID set.
* Added a validation that the taskid field and the id field under the task field are both from uuid format and contain the same value.
* Updated the **format** command to generate uuid value for the taskid field and for the id under the task field in case they hold an invalid values.
* Exclude changes from doc_files directory on validation.
* Added a validation that an integration command has at most one default argument.
* Fixing an issue where pack metadata version bump was not enforced when modifying an old format (unified) file.
* Added validation that integration parameter's display names are capitalized and spaced using whitespaces and not underscores.
* Fixed an issue where beta integrations where not running deprecation validations.
* Allowed adding additional information to the deprecated description.
* Fixing an issue when escaping less and greater signs in integration params did not work as expected.

## 1.2.17

* Added a validation that the classifier of an integration exists.
* Added a validation that the mapper of an integration exists.
* Added a validation that the incident types of a classifier exist.
* Added a validation that the incident types of a mapper exist.
* Added support for *text* argument when running **demisto-sdk update-release-notes** on the ApiModules pack.
* Added a validation for the minimal version of an indicator field of type grid.
* Added new validation for incident and indicator fields in classifiers mappers and layouts exist in the content.
* Added cache for get_remote_file to reducing failures from accessing the remote repo.
* Fixed an issue in the **format** command where `_dev` or `_copy` suffixes weren't removed from the `id` of the given playbooks.
* Playbook dependencies from incident and indicator fields are now marked as optional.
* Mappers dependencies from incident types and incident fields are now marked as optional.
* Classifier dependencies from incident types are now marked as optional.
* Updated **demisto-sdk init** command to no longer create `created` field in pack_metadata file
* Updated **generate-docs** command to take the parameters names in setup section from display field and to use additionalinfo field when exist.
* Using the *verbose* argument in the **find-dependencies** command will now log to the console.
* Improved the deprecated message validation required from integrations.
* Fixed an issue in the **generate-docs** command where **Context Example** section was created when it was empty.

## 1.2.16

* Added allowed ignore errors to the *IDSetValidator*.
* Fixed an issue where an irrelevant id_set validation ran in the **validate** command when using the *--id-set* flag.
* Fixed an issue were **generate-docs** command has failed if a command did not exist in commands permissions file.
* Improved a **validate** command message for missing release notes of api module dependencies.

## 1.2.15

* Added the *ID101* to the allowed ignored errors.

## 1.2.14

* SDK repository is now mypy check_untyped_defs complaint.
* The lint command will now ignore the unsubscriptable-object (E1136) pylint error in dockers based on python 3.9 - this will be removed once a new pylint version is released.
* Added an option for **format** to run on a whole pack.
* Added new validation of unimplemented commands from yml in the code to `XSOAR-linter`.
* Fixed an issue where Auto-Extract fields were only checked for newly added incident types in the **validate** command.
* Added a new warning validation of direct access to args/params dicts to `XSOAR-linter`.

## 1.2.13

* Added new validation of indicators usage in CommandResults to `XSOAR-linter`.
* Running **demisto-sdk lint** will automatically run on changed files (same behavior as the -g flag).
* Removed supported version message from the documentation when running **generate_docs**.
* Added a print to indicate backwards compatibility is being checked in **validate** command.
* Added a percent print when running the **validate** command with the *-a* flag.
* Fixed a regression in the **upload** command where it was ignoring `DEMISTO_VERIFY_SSL` env var.
* Fixed an issue where the **upload** command would fail to upload beta integrations.
* Fixed an issue where the **validate** command did not create the *id_set.json* file when running with *-a* flag.
* Added price change validation in the **validate** command.
* Added validations that checks in read-me for empty sections or leftovers from the auto generated read-me that should be changed.
* Added new code validation for *NotImplementedError* to raise a warning in `XSOAR-linter`.
* Added validation for support types in the pack metadata file.
* Added support for *--template* flag in **demisto-sdk init** command.
* Fixed an issue with running **validate** on master branch where the changed files weren't compared to previous commit when using the *-g* flag.
* Fixed an issue where the `XSOAR-linter` ran *NotImplementedError* validation on scripts.
* Added support for Auto-Extract feature validation in incident types in the **validate** command.
* Fixed an issue in the **lint** command where the *-i* flag was ignored.
* Improved **merge-id-sets** command to support merge between two ID sets that contain the same pack.
* Fixed an issue in the **lint** command where flake8 ran twice.

## 1.2.12

* Bandit now reports also on medium severity issues.
* Fixed an issue with support for Docker Desktop on Mac version 2.5.0+.
* Added support for vulture and mypy linting when running without docker.
* Added support for *prev-ver* flag in **update-release-notes** command.
* Improved retry support when building docker images for linting.
* Added the option to create an ID set on a specific pack in **create-id-set** command.
* Added the *--skip-id-set-creation* flag to **validate** command in order to add the capability to run validate command without creating id_set validation.
* Fixed an issue where **validate** command checked docker image tag on ApiModules pack.
* Fixed an issue where **find-dependencies** did not calculate dashboards and reports dependencies.
* Added supported version message to the documentation and release notes files when running **generate_docs** and **update-release-notes** commands respectively.
* Added new code validations for *NotImplementedError* exception raise to `XSOAR-linter`.
* Command create-content-artifacts additional support for **Author_image.png** object.
* Fixed an issue where schemas were not enforced for incident fields, indicator fields and old layouts in the validate command.
* Added support for **update-release-notes** command to update release notes according to master branch.

## 1.2.11

* Fixed an issue where the ***generate-docs*** command reset the enumeration of line numbering after an MD table.
* Updated the **upload** command to support mappers.
* Fixed an issue where exceptions were no printed in the **format** while the *--verbose* flag is set.
* Fixed an issue where *--assume-yes* flag did not work in the **format** command when running on a playbook without a `fromversion` field.
* Fixed an issue where the **format** command would fail in case `conf.json` file was not found instead of skipping the update.
* Fixed an issue where integration with v2 were recognised by the `name` field instead of the `display` field in the **validate** command.
* Added a playbook validation to check if a task script exists in the id set in the **validate** command.
* Added new integration category `File Integrity Management` in the **validate** command.

## 1.2.10

* Added validation for approved content pack use-cases and tags.
* Added new code validations for *CommonServerPython* import to `XSOAR-linter`.
* Added *default value* and *predefined values* to argument description in **generate-docs** command.
* Added a new validation that checks if *get-mapping-fields* command exists if the integration schema has *{ismappable: true}* in **validate** command.
* Fixed an issue where the *--staged* flag recognised added files as modified in the **validate** command.
* Fixed an issue where a backwards compatibility warning was raised for all added files in the **validate** command.
* Fixed an issue where **validate** command failed when no tests were given for a partner supported pack.
* Updated the **download** command to support mappers.
* Fixed an issue where the ***format*** command added a duplicate parameter.
* For partner supported content packs, added support for a list of emails.
* Removed validation of README files from the ***validate*** command.
* Fixed an issue where the ***validate*** command required release notes for ApiModules pack.

## 1.2.9

* Fixed an issue in the **openapi_codegen** command where it created duplicate functions name from the swagger file.
* Fixed an issue in the **update-release-notes** command where the *update type* argument was not verified.
* Fixed an issue in the **validate** command where no error was raised in case a non-existing docker image was presented.
* Fixed an issue in the **format** command where format failed when trying to update invalid Docker image.
* The **format** command will now preserve the **isArray** argument in integration's reputation commands and will show a warning if it set to **false**.
* Fixed an issue in the **lint** command where *finally* clause was not supported in main function.
* Fixed an issue in the **validate** command where changing any entity ID was not validated.
* Fixed an issue in the **validate** command where *--staged* flag did not bring only changed files.
* Fixed the **update-release-notes** command to ignore changes in the metadata file.
* Fixed the **validate** command to ignore metadata changes when checking if a version bump is needed.

## 1.2.8

* Added a new validation that checks in playbooks for the usage of `DeleteContext` in **validate** command.
* Fixed an issue in the **upload** command where it would try to upload content entities with unsupported versions.
* Added a new validation that checks in playbooks for the usage of specific instance in **validate** command.
* Added the **--staged** flag to **validate** command to run on staged files only.

## 1.2.7

* Changed input parameters in **find-dependencies** command.
  * Use ***-i, --input*** instead of ***-p, --path***.
  * Use ***-idp, --id-set-path*** instead of ***-i, --id-set-path***.
* Fixed an issue in the **unify** command where it crashed on an integration without an image file.
* Fixed an issue in the **format** command where unnecessary files were not skipped.
* Fixed an issue in the **update-release-notes** command where the *text* argument was not respected in all cases.
* Fixed an issue in the **validate** command where a warning about detailed description was given for unified or deprecated integrations.
* Improved the error returned by the **validate** command when running on files using the old format.

## 1.2.6

* No longer require setting `DEMISTO_README_VALIDATION` env var to enable README mdx validation. Validation will now run automatically if all necessary node modules are available.
* Fixed an issue in the **validate** command where the `--skip-pack-dependencies` would not skip id-set creation.
* Fixed an issue in the **validate** command where validation would fail if supplied an integration with an empty `commands` key.
* Fixed an issue in the **validate** command where validation would fail due to a required version bump for packs which are not versioned.
* Will use env var `DEMISTO_VERIFY_SSL` to determine if to use a secure connection for commands interacting with the Server when `--insecure` is not passed. If working with a local Server without a trusted certificate, you can set env var `DEMISTO_VERIFY_SSL=no` to avoid using `--insecure` on each command.
* Unifier now adds a link to the integration documentation to the integration detailed description.
* Fixed an issue in the **secrets** command where ignored secrets were not skipped.

## 1.2.5

* Added support for special fields: *defaultclassifier*, *defaultmapperin*, *defaultmapperout* in **download** command.
* Added -y option **format** command to assume "yes" as answer to all prompts and run non-interactively
* Speed up improvements for `validate` of README files.
* Updated the **format** command to adhere to the defined content schema and sub-schemas, aligning its behavior with the **validate** command.
* Added support for canvasContextConnections files in **format** command.

## 1.2.4

* Updated detailed description for community integrations.

## 1.2.3

* Fixed an issue where running **validate** failed on playbook with task that adds tags to the evidence data.
* Added the *displaypassword* field to the integration schema.
* Added new code validations to `XSOAR-linter`.
  * As warnings messages:
    * `demisto.params()` should be used only inside main function.
    * `demisto.args()` should be used only inside main function.
    * Functions args should have type annotations.
* Added `fromversion` field validation to test playbooks and scripts in **validate** command.

## 1.2.2

* Add support for warning msgs in the report and summary to **lint** command.
* Fixed an issue where **json-to-outputs** determined bool values as int.
* Fixed an issue where **update-release-notes** was crushing on `--all` flag.
* Fixed an issue where running **validate**, **update-release-notes** outside of content repo crushed without a meaningful error message.
* Added support for layoutscontainer in **init** contribution flow.
* Added a validation for tlp_color param in feeds in **validate** command.
* Added a validation for removal of integration parameters in **validate** command.
* Fixed an issue where **update-release-notes** was failing with a wrong error message when no pack or input was given.
* Improved formatting output of the **generate-docs** command.
* Add support for env variable *DEMISTO_SDK_ID_SET_REFRESH_INTERVAL*. Set this env variable to the refresh interval in minutes. The id set will be regenerated only if the refresh interval has passed since the last generation. Useful when generating Script documentation, to avoid re-generating the id_set every run.
* Added new code validations to `XSOAR-linter`.
  * As error messages:
    * Longer than 10 seconds sleep statements for non long running integrations.
    * exit() usage.
    * quit() usage.
  * As warnings messages:
    * `demisto.log` should not be used.
    * main function existence.
    * `demito.results` should not be used.
    * `return_output` should not be used.
    * try-except statement in main function.
    * `return_error` usage in main function.
    * only once `return_error` usage.
* Fixed an issue where **lint** command printed logs twice.
* Fixed an issue where *suffix* did not work as expected in the **create-content-artifacts** command.
* Added support for *prev-ver* flag in **lint** and **secrets** commands.
* Added support for *text* flag to **update-release-notes** command to add the same text to all release notes.
* Fixed an issue where **validate** did not recognize added files if they were modified locally.
* Added a validation that checks the `fromversion` field exists and is set to 5.0.0 or above when working or comparing to a non-feature branch in **validate** command.
* Added a validation that checks the certification field in the pack_metadata file is valid in **validate** command.
* The **update-release-notes** command will now automatically add docker image update to the release notes.

## 1.2.1

* Added an additional linter `XSOAR-linter` to the **lint** command which custom validates py files. currently checks for:
  * `Sys.exit` usages with non zero value.
  * Any `Print` usages.
* Fixed an issue where renamed files were failing on *validate*.
* Fixed an issue where single changed files did not required release notes update.
* Fixed an issue where doc_images required release-notes and validations.
* Added handling of dependent packs when running **update-release-notes** on changed *APIModules*.
  * Added new argument *--id-set-path* for id_set.json path.
  * When changes to *APIModule* is detected and an id_set.json is available - the command will update the dependent pack as well.
* Added handling of dependent packs when running **validate** on changed *APIModules*.
  * Added new argument *--id-set-path* for id_set.json path.
  * When changes to *APIModule* is detected and an id_set.json is available - the command will validate that the dependent pack has release notes as well.
* Fixed an issue where the find_type function didn't recognize file types correctly.
* Fixed an issue where **update-release-notes** command did not work properly on Windows.
* Added support for indicator fields in **update-release-notes** command.
* Fixed an issue where files in test dirs where being validated.

## 1.2.0

* Fixed an issue where **format** did not update the test playbook from its pack.
* Fixed an issue where **validate** validated non integration images.
* Fixed an issue where **update-release-notes** did not identified old yml integrations and scripts.
* Added revision templates to the **update-release-notes** command.
* Fixed an issue where **update-release-notes** crashed when a file was renamed.
* Fixed an issue where **validate** failed on deleted files.
* Fixed an issue where **validate** validated all images instead of packs only.
* Fixed an issue where a warning was not printed in the **format** in case a non-supported file type is inputted.
* Fixed an issue where **validate** did not fail if no release notes were added when adding files to existing packs.
* Added handling of incorrect layout paths via the **format** command.
* Refactor **create-content-artifacts** command - Efficient artifacts creation and better logging.
* Fixed an issue where image and description files were not handled correctly by **validate** and **update-release-notes** commands.
* Fixed an issue where the **format** command didn't remove all extra fields in a file.
* Added an error in case an invalid id_set.json file is found while running the **validate** command.
* Added fetch params checks to the **validate** command.

## 1.1.11

* Added line number to secrets' path in **secrets** command report.
* Fixed an issue where **init** a community pack did not present the valid support URL.
* Fixed an issue where **init** offered a non relevant pack support type.
* Fixed an issue where **lint** did not pull docker images for powershell.
* Fixed an issue where **find-dependencies** did not find all the script dependencies.
* Fixed an issue where **find-dependencies** did not collect indicator fields as dependencies for playbooks.
* Updated the **validate** and the **secrets** commands to be less dependent on regex.
* Fixed an issue where **lint** did not run on circle when docker did not return ping.
* Updated the missing release notes error message (RN106) in the **Validate** command.
* Fixed an issue where **Validate** would return missing release notes when two packs with the same substring existed in the modified files.
* Fixed an issue where **update-release-notes** would add duplicate release notes when two packs with the same substring existed in the modified files.
* Fixed an issue where **update-release-notes** would fail to bump new versions if the feature branch was out of sync with the master branch.
* Fixed an issue where a non-descriptive error would be returned when giving the **update-release-notes** command a pack which can not be found.
* Added dependencies check for *widgets* in **find-dependencies** command.
* Added a `update-docker` flag to **format** command.
* Added a `json-to-outputs` flag to the **run** command.
* Added a verbose (`-v`) flag to **format** command.
* Fixed an issue where **download** added the prefix "playbook-" to the name of playbooks.

## 1.1.10

* Updated the **init** command. Relevant only when passing the *--contribution* argument.
  * Added the *--author* option.
  * The *support* field of the pack's metadata is set to *community*.
* Added a proper error message in the **Validate** command upon a missing description in the root of the yml.
* **Format** now works with a relative path.
* **Validate** now fails when all release notes have been excluded.
* Fixed issue where correct error message would not propagate for invalid images.
* Added the *--skip-pack-dependencies* flag to **validate** command to skip pack dependencies validation. Relevant when using the *-g* flag.
* Fixed an issue where **Validate** and **Format** commands failed integrations with `defaultvalue` field in fetch incidents related parameters.
* Fixed an issue in the **Validate** command in which unified YAML files were not ignored.
* Fixed an issue in **generate-docs** where scripts and playbooks inputs and outputs were not parsed correctly.
* Fixed an issue in the **openapi-codegen** command where missing reference fields in the swagger JSON caused errors.
* Fixed an issue in the **openapi-codegen** command where empty objects in the swagger JSON paths caused errors.
* **update-release-notes** command now accept path of the pack instead of pack name.
* Fixed an issue where **generate-docs** was inserting unnecessary escape characters.
* Fixed an issue in the **update-release-notes** command where changes to the pack_metadata were not detected.
* Fixed an issue where **validate** did not check for missing release notes in old format files.

## 1.1.9

* Fixed an issue where **update-release-notes** command failed on invalid file types.

## 1.1.8

* Fixed a regression where **upload** command failed on test playbooks.
* Added new *githubUser* field in pack metadata init command.
* Support beta integration in the commands **split-yml, extract-code, generate-test-playbook and generate-docs.**
* Fixed an issue where **find-dependencies** ignored *toversion* field in content items.
* Added support for *layoutscontainer*, *classifier_5_9_9*, *mapper*, *report*, and *widget* in the **Format** command.
* Fixed an issue where **Format** will set the `ID` field to be equal to the `name` field in modified playbooks.
* Fixed an issue where **Format** did not work for test playbooks.
* Improved **update-release-notes** command:
  * Write content description to release notes for new items.
  * Update format for file types without description: Connections, Incident Types, Indicator Types, Layouts, Incident Fields.
* Added a validation for feedTags param in feeds in **validate** command.
* Fixed readme validation issue in community support packs.
* Added the **openapi-codegen** command to generate integrations from OpenAPI specification files.
* Fixed an issue were release notes validations returned wrong results for *CommonScripts* pack.
* Added validation for image links in README files in **validate** command.
* Added a validation for default value of fetch param in feeds in **validate** command.
* Fixed an issue where the **Init** command failed on scripts.

## 1.1.7

* Fixed an issue where running the **format** command on feed integrations removed the `defaultvalue` fields.
* Playbook branch marked with *skipunavailable* is now set as an optional dependency in the **find-dependencies** command.
* The **feedReputation** parameter can now be hidden in a feed integration.
* Fixed an issue where running the **unify** command on JS package failed.
* Added the *--no-update* flag to the **find-dependencies** command.
* Added the following validations in **validate** command:
  * Validating that a pack does not depend on NonSupported / Deprecated packs.

## 1.1.6

* Added the *--description* option to the **init** command.
* Added the *--contribution* option to the **init** command which converts a contribution zip to proper pack format.
* Improved **validate** command performance time and outputs.
* Added the flag *--no-docker-checks* to **validate** command to skip docker checks.
* Added the flag *--print-ignored-files* to **validate** command to print ignored files report when the command is done.
* Added the following validations in **validate** command:
  * Validating that existing release notes are not modified.
  * Validating release notes are not added to new packs.
  * Validating that the "currentVersion" field was raised in the pack_metadata for modified packs.
  * Validating that the timestamp in the "created" field in the pack_metadata is in ISO format.
* Running `demisto-sdk validate` will run the **validate** command using git and only on committed files (same as using *-g --post-commit*).
* Fixed an issue where release notes were not checked correctly in **validate** command.
* Fixed an issue in the **create-id-set** command where optional playbook tasks were not taken into consideration.
* Added a prompt to the `demisto-sdk update-release-notes` command to prompt users to commit changes before running the release notes command.
* Added support to `layoutscontainer` in **validate** command.

## 1.1.5

* Fixed an issue in **find-dependencies** command.
* **lint** command now verifies flake8 on CommonServerPython script.

## 1.1.4

* Fixed an issue with the default output file name of the **unify** command when using "." as an output path.
* **Unify** command now adds contributor details to the display name and description.
* **Format** command now adds *isFetch* and *incidenttype* fields to integration yml.
* Removed the *feedIncremental* field from the integration schema.
* **Format** command now adds *feedBypassExclusionList*, *Fetch indicators*, *feedReputation*, *feedReliability*,
     *feedExpirationPolicy*, *feedExpirationInterval* and *feedFetchInterval* fields to integration yml.
* Fixed an issue in the playbooks schema.
* Fixed an issue where generated release notes were out of order.
* Improved pack dependencies detection.
* Fixed an issue where test playbooks were mishandled in **validate** command.

## 1.1.3

* Added a validation for invalid id fields in indicators types files in **validate** command.
* Added default behavior for **update-release-notes** command.
* Fixed an error where README files were failing release notes validation.
* Updated format of generated release notes to be more user friendly.
* Improved error messages for the **update-release-notes** command.
* Added support for `Connections`, `Dashboards`, `Widgets`, and `Indicator Types` to **update-release-notes** command.
* **Validate** now supports scripts under the *TestPlaybooks* directory.
* Fixed an issue where **validate** did not support powershell files.

## 1.1.2

* Added a validation for invalid playbookID fields in incidents types files in **validate** command.
* Added a code formatter for python files.
* Fixed an issue where new and old classifiers where mixed on validate command.
* Added *feedIncremental* field to the integration schema.
* Fixed error in the **upload** command where unified YMLs were not uploaded as expected if the given input was a pack.
* Fixed an issue where the **secrets** command failed due to a space character in the file name.
* Ignored RN validation for *NonSupported* pack.
* You can now ignore IF107, SC100, RP102 error codes in the **validate** command.
* Fixed an issue where the **download** command was crashing when received as input a JS integration or script.
* Fixed an issue where **validate** command checked docker image for JS integrations and scripts.
* **validate** command now checks scheme for reports and connections.
* Fixed an issue where **validate** command checked docker when running on all files.
* Fixed an issue where **validate** command did not fail when docker image was not on the latest numeric tag.
* Fixed an issue where beta integrations were not validated correctly in **validate** command.

## 1.1.1

* fixed and issue where file types were not recognized correctly in **validate** command.
* Added better outputs for validate command.

## 1.1.0

* Fixed an issue where changes to only non-validated files would fail validation.
* Fixed an issue in **validate** command where moved files were failing validation for new packs.
* Fixed an issue in **validate** command where added files were failing validation due to wrong file type detection.
* Added support for new classifiers and mappers in **validate** command.
* Removed support of old RN format validation.
* Updated **secrets** command output format.
* Added support for error ignore on deprecated files in **validate** command.
* Improved errors outputs in **validate** command.
* Added support for linting an entire pack.

## 1.0.9

* Fixed a bug where misleading error was presented when pack name was not found.
* **Update-release-notes** now detects added files for packs with versions.
* Readme files are now ignored by **update-release-notes** and validation of release notes.
* Empty release notes no longer cause an uncaught error during validation.

## 1.0.8

* Changed the output format of demisto-sdk secrets.
* Added a validation that checkbox items are not required in integrations.
* Added pack release notes generation and validation.
* Improved pack metadata validation.
* Fixed an issue in **validate** where renamed files caused an error

## 1.0.4

* Fix the **format** command to update the `id` field to be equal to `details` field in indicator-type files, and to `name` field in incident-type & dashboard files.
* Fixed a bug in the **validate** command for layout files that had `sortValues` fields.
* Fixed a bug in the **format** command where `playbookName` field was not always present in the file.
* Fixed a bug in the **format** command where indicatorField wasn't part of the SDK schemas.
* Fixed a bug in **upload** command where created unified docker45 yml files were not deleted.
* Added support for IndicatorTypes directory in packs (for `reputation` files, instead of Misc).
* Fixed parsing playbook condition names as string instead of boolean in **validate** command
* Improved image validation in YAML files.
* Removed validation for else path in playbook condition tasks.

## 1.0.3

* Fixed a bug in the **format** command where comments were being removed from YAML files.
* Added output fields: *file_path* and *kind* for layouts in the id-set.json created by **create-id-set** command.
* Fixed a bug in the **create-id-set** command Who returns Duplicate for Layouts with a different kind.
* Added formatting to **generate-docs** command results replacing all `<br>` tags with `<br/>`.
* Fixed a bug in the **download** command when custom content contained not supported content entity.
* Fixed a bug in **format** command in which boolean strings  (e.g. 'yes' or 'no') were converted to boolean values (e.g. 'True' or 'False').
* **format** command now removes *sourceplaybookid* field from playbook files.
* Fixed a bug in **generate-docs** command in which integration dependencies were not detected when generating documentation for a playbook.

## 1.0.1

* Fixed a bug in the **unify** command when output path was provided empty.
* Improved error message for integration with no tests configured.
* Improved the error message returned from the **validate** command when an integration is missing or contains malformed fetch incidents related parameters.
* Fixed a bug in the **create** command where a unified YML with a docker image for 4.5 was copied incorrectly.
* Missing release notes message are now showing the release notes file path to update.
* Fixed an issue in the **validate** command in which unified YAML files were not ignored.
* File format suggestions are now shown in the relevant file format (JSON or YAML).
* Changed Docker image validation to fail only on non-valid ones.
* Removed backward compatibility validation when Docker image is updated.

## 1.0.0

* Improved the *upload* command to support the upload of all the content entities within a pack.
* The *upload* command now supports the improved pack file structure.
* Added an interactive option to format integrations, scripts and playbooks with No TestPlaybooks configured.
* Added an interactive option to configure *conf.json* file with missing test playbooks for integrations, scripts and playbooks
* Added *download* command to download custom content from Demisto instance to the local content repository.
* Improved validation failure messages to include a command suggestion, wherever relevant, to fix the raised issue.
* Improved 'validate' help and documentation description
* validate - checks that scripts, playbooks, and integrations have the *tests* key.
* validate - checks that test playbooks are configured in `conf.json`.
* demisto-sdk lint - Copy dir better handling.
* demisto-sdk lint - Add error when package missing in docker image.
* Added *-a , --validate-all* option in *validate* to run all validation on all files.
* Added *-i , --input* option in *validate* to run validation on a specified pack/file.
* added *-i, --input* option in *secrets* to run on a specific file.
* Added an allowed hidden parameter: *longRunning* to the hidden integration parameters validation.
* Fixed an issue with **format** command when executing with an output path of a folder and not a file path.
* Bug fixes in generate-docs command given playbook as input.
* Fixed an issue with lint command in which flake8 was not running on unit test files.

## 0.5.2

* Added *-c, --command* option in *generate-docs* to generate a specific command from an integration.
* Fixed an issue when getting README/CHANGELOG files from git and loading them.
* Removed release notes validation for new content.
* Fixed secrets validations for files with the same name in a different directory.
* demisto-sdk lint - parallelization working with specifying the number of workers.
* demisto-sdk lint - logging levels output, 3 levels.
* demisto-sdk lint - JSON report, structured error reports in JSON format.
* demisto-sdk lint - XML JUnit report for unit-tests.
* demisto-sdk lint - new packages used to accelerate execution time.
* demisto-sdk secrets - command now respects the generic whitelist, and not only the pack secrets.

## 0.5.0

[PyPI History][1]

[1]: https://pypi.org/project/demisto-sdk/#history

## 0.4.9

* Fixed an issue in *generate-docs* where Playbooks and Scripts documentation failed.
* Added a graceful error message when executing the *run" command with a misspelled command.
* Added more informative errors upon failures of the *upload* command.
* format command:
  * Added format for json files: IncidentField, IncidentType, IndicatorField, IndicatorType, Layout, Dashboard.
  * Added the *-fv --from-version*, *-nv --no-validation* arguments.
  * Removed the *-t yml_type* argument, the file type will be inferred.
  * Removed the *-g use_git* argument, running format without arguments will run automatically on git diff.
* Fixed an issue in loading playbooks with '=' character.
* Fixed an issue in *validate* failed on deleted README files.

## 0.4.8

* Added the *max* field to the Playbook schema, allowing to define it in tasks loop.
* Fixed an issue in *validate* where Condition branches checks were case sensitive.

## 0.4.7

* Added the *slareminder* field to the Playbook schema.
* Added the *common_server*, *demisto_mock* arguments to the *init* command.
* Fixed an issue in *generate-docs* where the general section was not being generated correctly.
* Fixed an issue in *validate* where Incident type validation failed.

## 0.4.6

* Fixed an issue where the *validate* command did not identify CHANGELOG in packs.
* Added a new command, *id-set* to create the id set - the content dependency tree by file IDs.

## 0.4.5

* generate-docs command:
  * Added the *use_cases*, *permissions*, *command_permissions* and *limitations*.
  * Added the *--insecure* argument to support running the script and integration command in Demisto.
  * Removed the *-t yml_type* argument, the file type will be inferred.
  * The *-o --output* argument is no longer mandatory, default value will be the input file directory.
* Added support for env var: *DEMISTO_SDK_SKIP_VERSION_CHECK*. When set version checks are skipped.
* Fixed an issue in which the CHANGELOG files did not match our scheme.
* Added a validator to verify that there are no hidden integration parameters.
* Fixed an issue where the *validate* command ran on test files.
* Removed the *env-dir* argument from the demisto-sdk.
* README files which are html files will now be skipped in the *validate* command.
* Added support for env var: *DEMISTO_README_VALIDATOR*. When not set the readme validation will not run.

## 0.4.4

* Added a validator for IncidentTypes (incidenttype-*.json).
* Fixed an issue where the -p flag in the *validate* command was not working.
* Added a validator for README.md files.
* Release notes validator will now run on: incident fields, indicator fields, incident types, dashboard and reputations.
* Fixed an issue where the validator of reputation(Indicator Type) did not check on the details field.
* Fixed an issue where the validator attempted validating non-existing files after deletions or name refactoring.
* Removed the *yml_type* argument in the *split-yml*, *extract-code* commands.
* Removed the *file_type* argument in the *generate-test-playbook* command.
* Fixed the *insecure* argument in *upload*.
* Added the *insecure* argument in *run-playbook*.
* Standardise the *-i --input*, *-o --output* to demisto-sdk commands.

## 0.4.3

* Fixed an issue where the incident and indicator field BC check failed.
* Support for linting and unit testing PowerShell integrations.

## 0.4.2

* Fixed an issue where validate failed on Windows.
* Added a validator to verify all branches are handled in conditional task in a playbook.
* Added a warning message when not running the latest sdk version.
* Added a validator to check that the root is connected to all tasks in the playbook.
* Added a validator for Dashboards (dashboard-*.json).
* Added a validator for Indicator Types (reputation-*.json).
* Added a BC validation for changing incident field type.
* Fixed an issue where init command would generate an invalid yml for scripts.
* Fixed an issue in misleading error message in v2 validation hook.
* Fixed an issue in v2 hook which now is set only on newly added scripts.
* Added more indicative message for errors in yaml files.
* Disabled pykwalify info log prints.

## 0.3.10

* Added a BC check for incident fields - changing from version is not allowed.
* Fixed an issue in create-content-artifacts where scripts in Packs in TestPlaybooks dir were copied with a wrong prefix.

## 0.3.9

* Added a validation that incident field can not be required.
* Added validation for fetch incident parameters.
* Added validation for feed integration parameters.
* Added to the *format* command the deletion of the *sourceplaybookid* field.
* Fixed an issue where *fieldMapping* in playbook did not pass the scheme validation.
* Fixed an issue where *create-content-artifacts* did not copy TestPlaybooks in Packs without prefix of *playbook-*.
* Added a validation the a playbook can not have a rolename set.
* Added to the image validator the new DBot default image.
* Added the fields: elasticcommonfields, quiet, quietmode to the Playbook schema.
* Fixed an issue where *validate* failed on integration commands without outputs.
* Added a new hook for naming of v2 integrations and scripts.

## 0.3.8

* Fixed an issue where *create-content-artifact* was not loading the data in the yml correctly.
* Fixed an issue where *unify* broke long lines in script section causing syntax errors

## 0.3.7

* Added *generate-docs* command to generate documentation file for integration, playbook or script.
* Fixed an issue where *unify* created a malformed integration yml.
* Fixed an issue where demisto-sdk **init** creates unit-test file with invalid import.

## 0.3.6

* Fixed an issue where demisto-sdk **validate** failed on modified scripts without error message.

## 0.3.5

* Fixed an issue with docker tag validation for integrations.
* Restructured repo source code.

## 0.3.4

* Saved failing unit tests as a file.
* Fixed an issue where "_test" file for scripts/integrations created using **init** would import the "HelloWorld" templates.
* Fixed an issue in demisto-sdk **validate** - was failing on backward compatiblity check
* Fixed an issue in demisto-sdk **secrets** - empty line in .secrets-ignore always made the secrets check to pass
* Added validation for docker image inside integrations and scripts.
* Added --use-git flag to **format** command to format all changed files.
* Fixed an issue where **validate** did not fail on dockerimage changes with bc check.
* Added new flag **--ignore-entropy** to demisto-sdk **secrets**, this will allow skip entropy secrets check.
* Added --outfile to **lint** to allow saving failed packages to a file.

## 0.3.3

* Added backwards compatibility break error message.
* Added schema for incident types.
* Added **additionalinfo** field to as an available field for integration configuration.
* Added pack parameter for **init**.
* Fixed an issue where error would appear if name parameter is not set in **init**.

## 0.3.2

* Fixed the handling of classifier files in **validate**.

## 0.3.1

* Fixed the handling of newly created reputation files in **validate**.
* Added an option to perform **validate** on a specific file.

## 0.3.0

* Added support for multi-package **lint** both with parallel and without.
* Added all parameter in **lint** to run on all packages and packs in content repository.
* Added **format** for:
  * Scripts
  * Playbooks
  * Integrations
* Improved user outputs for **secrets** command.
* Fixed an issue where **lint** would run pytest and pylint only on a single docker per integration.
* Added auto-complete functionality to demisto-sdk.
* Added git parameter in **lint** to run only on changed packages.
* Added the **run-playbook** command
* Added **run** command which runs a command in the Demisto playground.
* Added **upload** command which uploads an integration or a script to a Demisto instance.
* Fixed and issue where **validate** checked if release notes exist for new integrations and scripts.
* Added **generate-test-playbook** command which generates a basic test playbook for an integration or a script.
* **validate** now supports indicator fields.
* Fixed an issue with layouts scheme validation.
* Adding **init** command.
* Added **json-to-outputs** command which generates the yaml section for outputs from an API raw response.

## 0.2.6

* Fixed an issue with locating release notes for beta integrations in **validate**.

## 0.2.5

* Fixed an issue with locating release notes for beta integrations in **validate**.

## 0.2.4

* Adding image validation to Beta_Integration and Packs in **validate**.

## 0.2.3

* Adding Beta_Integration to the structure validation process.
* Fixing bug where **validate** did checks on TestPlaybooks.
* Added requirements parameter to **lint**.

## 0.2.2

* Fixing bug where **lint** did not return exit code 1 on failure.
* Fixing bug where **validate** did not print error message in case no release notes were give.

## 0.2.1

* **Validate** now checks that the id and name fields are identical in yml files.
* Fixed a bug where sdk did not return any exit code.

## 0.2.0

* Added Release Notes Validator.
* Fixed the Unifier selection of your python file to use as the code.
* **Validate** now supports Indicator fields.
* Fixed a bug where **validate** and **secrets** did not return exit code 1 on failure.
* **Validate** now runs on newly added scripts.

## 0.1.8

* Added support for `--version`.
* Fixed an issue in file_validator when calling `checked_type` method with script regex.

## 0.1.2

* Restructuring validation to support content packs.
* Added secrets validation.
* Added content bundle creation.
* Added lint and unit test run.

## 0.1.1

* Added new logic to the unifier.
* Added detailed README.
* Some small adjustments and fixes.

## 0.1.0

Capabilities:

* **Extract** components(code, image, description etc.) from a Demisto YAML file into a directory.
* **Unify** components(code, image, description etc.) to a single Demisto YAML file.
* **Validate** Demisto content files.<|MERGE_RESOLUTION|>--- conflicted
+++ resolved
@@ -9,11 +9,8 @@
 * Fixed an issue in **prepare-content** command providing output path.
 * Updated the **validate** and **update-release-notes** commands to skip the *Triggers Recommendations* content type.
 * Added a new validation to the **validate** command to verify that the release notes headers are in the correct format.
-<<<<<<< HEAD
+* Changed the **validate** command to fail on the IN140 error code only when the skipped integration has no unit tests.
 * Fixed an issue where the **update-release-notes** command didn't add release-notes properly to some *new* content items.
-=======
-* Changed the **validate** command to fail on the IN140 error code only when the skipped integration has no unit tests.
->>>>>>> a8329624
 
 ## 1.8.1
 * Fixed an issue where **format** created duplicate configuration parameters.
