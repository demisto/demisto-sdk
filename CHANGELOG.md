# Changelog
* Fixed an issue where **lint** failed where *.Dockerfile* exists prior running the lint command.
* Added FeedHelloWorld template option for *--template* flag in **demisto-sdk init** command.
* Fixed issue where **update-release-notes** deleted release note file if command was called more than once.
* Fixed issue where **update-release-notes** added docker image release notes every time the command was called.
* Fixed an issue where running **update-release-notes** on a pack with newly created integration, had also added a docker image entry in the release notes.
* Fixed an issue where `XSOAR-linter` did not find *NotImplementedError* in main.
* Added validation for README files verifying their length (over 30 chars).
<<<<<<< HEAD
* Added a validation that contrib/partner details are not in the detailed description file
=======
* When using *-g* flag in the **validate** command it will now ignore untracked files by default.
* Added the *--include-untracked* flag to the **validate** command to include files which are untracked by git in the validation process.
* Improved the `pykwalify` error outputs in the **validate** command.
* Added the *--print-pykwalify* flag to the **validate** command to print the unchanged output from `pykwalify`.
* Updated the **demisto-sdk validate** command to check that the 'additionalinfo' field only contains the expected value for feed required parameters and not equal to it.
>>>>>>> 5c8c30ab

# 1.3.2
* Updated the format of the outputs when using the *--json-file* flag to create a JSON file output for the **validate** and **lint** commands.
* Added the **doc-review** command to check spelling in .md and .yml files as well as a basic release notes review.
* Added a validation that a pack's display name does not already exist in content repository.
* Fixed an issue where the **validate** command failed to detect duplicate params in an integration.
* Fixed an issue where the **validate** command failed to detect duplicate arguments in a command in an integration.

# 1.3.1
* Fixed an issue where the **validate** command failed to validate the release notes of beta integrations.
* Updated the **upload** command to support indicator fields.
* The **validate** and **update-release-notes** commands will now check changed files against `demisto/master` if it is configured locally.
* Fixed an issue where **validate** would incorrectly identify files as renamed.
* Added a validation that integration properties (such as feed, mappers, mirroring, etc) are not removed.
* Fixed an issue where **validate** failed when comparing branch against commit hash.
* Added the *--no-pipenv* flag to the **split-yml** command.
* Added a validation that incident fields and incident types are not removed from mappers.
* Fixed an issue where the *create-id-set* flag in the *validate* command did not work while not using git.
* Added the *hiddenusername* field to the integration schema.
* Added a validation that images that are not integration images, do not ask for a new version or RN

# 1.3.0
* Do not collect optional dependencies on indicator types reputation commands.
* Fixed an issue where downloading indicator layoutscontainer objects failed.
* Added a validation that makes sure outputs in integrations are matching the README file.
* Fixed an issue where the *create-id-set* flag in the **validate** command did not work.
* Added a warning in case no id_set file is found when running the **validate** command.
* Fixed an issue where changed files were not recognised correctly on forked branches in the **validate** and the **update-release-notes** commands.
* Fixed an issue when files were classified incorrectly when running *update-release-notes*.
* Added a validation that integration and script file paths are compatible with our convention.
* Fixed an issue where id_set.json file was re created whenever running the generate-docs command.
* added the *--json-file* flag to create a JSON file output for the **validate** and **lint** commands.

# 1.2.19
* Fixed an issue where merge id_set was not updated to work with the new entity of Packs.
* Added a validation that the playbook's version matches the version of its sub-playbooks, scripts, and integrations.

# 1.2.18
* Changed the *skip-id-set-creation* flag to *create-id-set* in the **validate** command. Its default value will be False.
* Added support for the 'cve' reputation command in default arg validation.
* Filter out generic and reputation command from scripts and playbooks dependencies calculation.
* Added support for the incident fields in outgoing mappers in the ID set.
* Added a validation that the taskid field and the id field under the task field are both from uuid format and contain the same value.
* Updated the **format** command to generate uuid value for the taskid field and for the id under the task field in case they hold an invalid values.
* Exclude changes from doc_files directory on validation.
* Added a validation that an integration command has at most one default argument.
* Fixing an issue where pack metadata version bump was not enforced when modifying an old format (unified) file.
* Added validation that integration parameter's display names are capitalized and spaced using whitespaces and not underscores.
* Fixed an issue where beta integrations where not running deprecation validations.
* Allowed adding additional information to the deprecated description.
* Fixing an issue when escaping less and greater signs in integration params did not work as expected.

# 1.2.17
* Added a validation that the classifier of an integration exists.
* Added a validation that the mapper of an integration exists.
* Added a validation that the incident types of a classifier exist.
* Added a validation that the incident types of a mapper exist.
* Added support for *text* argument when running **demisto-sdk update-release-notes** on the ApiModules pack.
* Added a validation for the minimal version of an indicator field of type grid.
* Added new validation for incident and indicator fields in classifiers mappers and layouts exist in the content.
* Added cache for get_remote_file to reducing failures from accessing the remote repo.
* Fixed an issue in the **format** command where `_dev` or `_copy` suffixes weren't removed from the `id` of the given playbooks.
* Playbook dependencies from incident and indicator fields are now marked as optional.
* Mappers dependencies from incident types and incident fields are now marked as optional.
* Classifier dependencies from incident types are now marked as optional.
* Updated **demisto-sdk init** command to no longer create `created` field in pack_metadata file
* Updated **generate-docs** command to take the parameters names in setup section from display field and to use additionalinfo field when exist.
* Using the *verbose* argument in the **find-dependencies** command will now log to the console.
* Improved the deprecated message validation required from integrations.
* Fixed an issue in the **generate-docs** command where **Context Example** section was created when it was empty.

# 1.2.16
* Added allowed ignore errors to the *IDSetValidator*.
* Fixed an issue where an irrelevant id_set validation ran in the **validate** command when using the *--id-set* flag.
* Fixed an issue were **generate-docs** command has failed if a command did not exist in commands permissions file.
* Improved a **validate** command message for missing release notes of api module dependencies.

# 1.2.15
* Added the *ID101* to the allowed ignored errors.

# 1.2.14
* SDK repository is now mypy check_untyped_defs complaint.
* The lint command will now ignore the unsubscriptable-object (E1136) pylint error in dockers based on python 3.9 - this will be removed once a new pylint version is released.
* Added an option for **format** to run on a whole pack.
* Added new validation of unimplemented commands from yml in the code to `XSOAR-linter`.
* Fixed an issue where Auto-Extract fields were only checked for newly added incident types in the **validate** command.
* Added a new warning validation of direct access to args/params dicts to `XSOAR-linter`.

# 1.2.13
* Added new validation of indicators usage in CommandResults to `XSOAR-linter`.
* Running **demisto-sdk lint** will automatically run on changed files (same behavior as the -g flag).
* Removed supported version message from the documentation when running **generate_docs**.
* Added a print to indicate backwards compatibility is being checked in **validate** command.
* Added a percent print when running the **validate** command with the *-a* flag.
* Fixed a regression in the **upload** command where it was ignoring `DEMISTO_VERIFY_SSL` env var.
* Fixed an issue where the **upload** command would fail to upload beta integrations.
* Fixed an issue where the **validate** command did not create the *id_set.json* file when running with *-a* flag.
* Added price change validation in the **validate** command.
* Added validations that checks in read-me for empty sections or leftovers from the auto generated read-me that should be changed.
* Added new code validation for *NotImplementedError* to raise a warning in `XSOAR-linter`.
* Added validation for support types in the pack metadata file.
* Added support for *--template* flag in **demisto-sdk init** command.
* Fixed an issue with running **validate** on master branch where the changed files weren't compared to previous commit when using the *-g* flag.
* Fixed an issue where the `XSOAR-linter` ran *NotImplementedError* validation on scripts.
* Added support for Auto-Extract feature validation in incident types in the **validate** command.
* Fixed an issue in the **lint** command where the *-i* flag was ignored.
* Improved **merge-id-sets** command to support merge between two ID sets that contain the same pack.
* Fixed an issue in the **lint** command where flake8 ran twice.

# 1.2.12
* Bandit now reports also on medium severity issues.
* Fixed an issue with support for Docker Desktop on Mac version 2.5.0+.
* Added support for vulture and mypy linting when running without docker.
* Added support for *prev-ver* flag in **update-release-notes** command.
* Improved retry support when building docker images for linting.
* Added the option to create an ID set on a specific pack in **create-id-set** command.
* Added the *--skip-id-set-creation* flag to **validate** command in order to add the capability to run validate command without creating id_set validation.
* Fixed an issue where **validate** command checked docker image tag on ApiModules pack.
* Fixed an issue where **find-dependencies** did not calculate dashboards and reports dependencies.
* Added supported version message to the documentation and release notes files when running **generate_docs** and **update-release-notes** commands respectively.
* Added new code validations for *NotImplementedError* exception raise to `XSOAR-linter`.
* Command create-content-artifacts additional support for **Author_image.png** object.
* Fixed an issue where schemas were not enforced for incident fields, indicator fields and old layouts in the validate command.
* Added support for **update-release-notes** command to update release notes according to master branch.

# 1.2.11
* Fixed an issue where the ***generate-docs*** command reset the enumeration of line numbering after an MD table.
* Updated the **upload** command to support mappers.
* Fixed an issue where exceptions were no printed in the **format** while the *--verbose* flag is set.
* Fixed an issue where *--assume-yes* flag did not work in the **format** command when running on a playbook without a `fromversion` field.
* Fixed an issue where the **format** command would fail in case `conf.json` file was not found instead of skipping the update.
* Fixed an issue where integration with v2 were recognised by the `name` field instead of the `display` field in the **validate** command.
* Added a playbook validation to check if a task script exists in the id set in the **validate** command.
* Added new integration category `File Integrity Management` in the **validate** command.

# 1.2.10
* Added validation for approved content pack use-cases and tags.
* Added new code validations for *CommonServerPython* import to `XSOAR-linter`.
* Added *default value* and *predefined values* to argument description in **generate-docs** command.
* Added a new validation that checks if *get-mapping-fields* command exists if the integration schema has *{ismappable: true}* in **validate** command.
* Fixed an issue where the *--staged* flag recognised added files as modified in the **validate** command.
* Fixed an issue where a backwards compatibility warning was raised for all added files in the **validate** command.
* Fixed an issue where **validate** command failed when no tests were given for a partner supported pack.
* Updated the **download** command to support mappers.
* Fixed an issue where the ***format*** command added a duplicate parameter.
* For partner supported content packs, added support for a list of emails.
* Removed validation of README files from the ***validate*** command.
* Fixed an issue where the ***validate*** command required release notes for ApiModules pack.

# 1.2.9
* Fixed an issue in the **openapi_codegen** command where it created duplicate functions name from the swagger file.
* Fixed an issue in the **update-release-notes** command where the *update type* argument was not verified.
* Fixed an issue in the **validate** command where no error was raised in case a non-existing docker image was presented.
* Fixed an issue in the **format** command where format failed when trying to update invalid Docker image.
* The **format** command will now preserve the **isArray** argument in integration's reputation commands and will show a warning if it set to **false**.
* Fixed an issue in the **lint** command where *finally* clause was not supported in main function.
* Fixed an issue in the **validate** command where changing any entity ID was not validated.
* Fixed an issue in the **validate** command where *--staged* flag did not bring only changed files.
* Fixed the **update-release-notes** command to ignore changes in the metadata file.
* Fixed the **validate** command to ignore metadata changes when checking if a version bump is needed.


# 1.2.8
* Added a new validation that checks in playbooks for the usage of `DeleteContext` in **validate** command.
* Fixed an issue in the **upload** command where it would try to upload content entities with unsupported versions.
* Added a new validation that checks in playbooks for the usage of specific instance in **validate** command.
* Added the **--staged** flag to **validate** command to run on staged files only.


# 1.2.7
* Changed input parameters in **find-dependencies** command.
   - Use ***-i, --input*** instead of ***-p, --path***.
   - Use ***-idp, --id-set-path*** instead of ***-i, --id-set-path***.
* Fixed an issue in the **unify** command where it crashed on an integration without an image file.
* Fixed an issue in the **format** command where unnecessary files were not skipped.
* Fixed an issue in the **update-release-notes** command where the *text* argument was not respected in all cases.
* Fixed an issue in the **validate** command where a warning about detailed description was given for unified or deprecated integrations.
* Improved the error returned by the **validate** command when running on files using the old format.

# 1.2.6
* No longer require setting `DEMISTO_README_VALIDATION` env var to enable README mdx validation. Validation will now run automatically if all necessary node modules are available.
* Fixed an issue in the **validate** command where the `--skip-pack-dependencies` would not skip id-set creation.
* Fixed an issue in the **validate** command where validation would fail if supplied an integration with an empty `commands` key.
* Fixed an issue in the **validate** command where validation would fail due to a required version bump for packs which are not versioned.
* Will use env var `DEMISTO_VERIFY_SSL` to determine if to use a secure connection for commands interacting with the Server when `--insecure` is not passed. If working with a local Server without a trusted certificate, you can set env var `DEMISTO_VERIFY_SSL=no` to avoid using `--insecure` on each command.
* Unifier now adds a link to the integration documentation to the integration detailed description.
* Fixed an issue in the **secrets** command where ignored secrets were not skipped.

# 1.2.5
* Added support for special fields: *defaultclassifier*, *defaultmapperin*, *defaultmapperout* in **download** command.
* Added -y option **format** command to assume "yes" as answer to all prompts and run non-interactively
* Speed up improvements for `validate` of README files.
* Updated the **format** command to adhere to the defined content schema and sub-schemas, aligning its behavior with the **validate** command.
* Added support for canvasContextConnections files in **format** command.

# 1.2.4
* Updated detailed description for community integrations.

# 1.2.3
* Fixed an issue where running **validate** failed on playbook with task that adds tags to the evidence data.
* Added the *displaypassword* field to the integration schema.
* Added new code validations to `XSOAR-linter`.
    * As warnings messages:
        * `demisto.params()` should be used only inside main function.
        * `demisto.args()` should be used only inside main function.
        * Functions args should have type annotations.
* Added `fromversion` field validation to test playbooks and scripts in **validate** command.

# 1.2.2
* Add support for warning msgs in the report and summary to **lint** command.
* Fixed an issue where **json-to-outputs** determined bool values as int.
* Fixed an issue where **update-release-notes** was crushing on `--all` flag.
* Fixed an issue where running **validate**, **update-release-notes** outside of content repo crushed without a meaningful error message.
* Added support for layoutscontainer in **init** contribution flow.
* Added a validation for tlp_color param in feeds in **validate** command.
* Added a validation for removal of integration parameters in **validate** command.
* Fixed an issue where **update-release-notes** was failing with a wrong error message when no pack or input was given.
* Improved formatting output of the **generate-docs** command.
* Add support for env variable *DEMISTO_SDK_ID_SET_REFRESH_INTERVAL*. Set this env variable to the refresh interval in minutes. The id set will be regenerated only if the refresh interval has passed since the last generation. Useful when generating Script documentation, to avoid re-generating the id_set every run.
* Added new code validations to `XSOAR-linter`.
    * As error messages:
        * Longer than 10 seconds sleep statements for non long running integrations.
        * exit() usage.
        * quit() usage.
    * As warnings messages:
        * `demisto.log` should not be used.
        * main function existence.
        * `demito.results` should not be used.
        * `return_output` should not be used.
        * try-except statement in main function.
        * `return_error` usage in main function.
        * only once `return_error` usage.
* Fixed an issue where **lint** command printed logs twice.
* Fixed an issue where *suffix* did not work as expected in the **create-content-artifacts** command.
* Added support for *prev-ver* flag in **lint** and **secrets** commands.
* Added support for *text* flag to **update-release-notes** command to add the same text to all release notes.
* Fixed an issue where **validate** did not recognize added files if they were modified locally.
* Added a validation that checks the `fromversion` field exists and is set to 5.0.0 or above when working or comparing to a non-feature branch in **validate** command.
* Added a validation that checks the certification field in the pack_metadata file is valid in **validate** command.
* The **update-release-notes** command will now automatically add docker image update to the release notes.

# 1.2.1
* Added an additional linter `XSOAR-linter` to the **lint** command which custom validates py files. currently checks for:
    * `Sys.exit` usages with non zero value.
    * Any `Print` usages.
* Fixed an issue where renamed files were failing on *validate*.
* Fixed an issue where single changed files did not required release notes update.
* Fixed an issue where doc_images required release-notes and validations.
* Added handling of dependent packs when running **update-release-notes** on changed *APIModules*.
    * Added new argument *--id-set-path* for id_set.json path.
    * When changes to *APIModule* is detected and an id_set.json is available - the command will update the dependent pack as well.
* Added handling of dependent packs when running **validate** on changed *APIModules*.
    * Added new argument *--id-set-path* for id_set.json path.
    * When changes to *APIModule* is detected and an id_set.json is available - the command will validate that the dependent pack has release notes as well.
* Fixed an issue where the find_type function didn't recognize file types correctly.
* Fixed an issue where **update-release-notes** command did not work properly on Windows.
* Added support for indicator fields in **update-release-notes** command.
* Fixed an issue where files in test dirs where being validated.


# 1.2.0
* Fixed an issue where **format** did not update the test playbook from its pack.
* Fixed an issue where **validate** validated non integration images.
* Fixed an issue where **update-release-notes** did not identified old yml integrations and scripts.
* Added revision templates to the **update-release-notes** command.
* Fixed an issue where **update-release-notes** crashed when a file was renamed.
* Fixed an issue where **validate** failed on deleted files.
* Fixed an issue where **validate** validated all images instead of packs only.
* Fixed an issue where a warning was not printed in the **format** in case a non-supported file type is inputted.
* Fixed an issue where **validate** did not fail if no release notes were added when adding files to existing packs.
* Added handling of incorrect layout paths via the **format** command.
* Refactor **create-content-artifacts** command - Efficient artifacts creation and better logging.
* Fixed an issue where image and description files were not handled correctly by **validate** and **update-release-notes** commands.
* Fixed an issue where the **format** command didn't remove all extra fields in a file.
* Added an error in case an invalid id_set.json file is found while running the **validate** command.
* Added fetch params checks to the **validate** command.

# 1.1.11
* Added line number to secrets' path in **secrets** command report.
* Fixed an issue where **init** a community pack did not present the valid support URL.
* Fixed an issue where **init** offered a non relevant pack support type.
* Fixed an issue where **lint** did not pull docker images for powershell.
* Fixed an issue where **find-dependencies** did not find all the script dependencies.
* Fixed an issue where **find-dependencies** did not collect indicator fields as dependencies for playbooks.
* Updated the **validate** and the **secrets** commands to be less dependent on regex.
* Fixed an issue where **lint** did not run on circle when docker did not return ping.
* Updated the missing release notes error message (RN106) in the **Validate** command.
* Fixed an issue where **Validate** would return missing release notes when two packs with the same substring existed in the modified files.
* Fixed an issue where **update-release-notes** would add duplicate release notes when two packs with the same substring existed in the modified files.
* Fixed an issue where **update-release-notes** would fail to bump new versions if the feature branch was out of sync with the master branch.
* Fixed an issue where a non-descriptive error would be returned when giving the **update-release-notes** command a pack which can not be found.
* Added dependencies check for *widgets* in **find-dependencies** command.
* Added a `update-docker` flag to **format** command.
* Added a `json-to-outputs` flag to the **run** command.
* Added a verbose (`-v`) flag to **format** command.
* Fixed an issue where **download** added the prefix "playbook-" to the name of playbooks.

# 1.1.10
* Updated the **init** command. Relevant only when passing the *--contribution* argument.
   * Added the *--author* option.
   * The *support* field of the pack's metadata is set to *community*.
* Added a proper error message in the **Validate** command upon a missing description in the root of the yml.
* **Format** now works with a relative path.
* **Validate** now fails when all release notes have been excluded.
* Fixed issue where correct error message would not propagate for invalid images.
* Added the *--skip-pack-dependencies* flag to **validate** command to skip pack dependencies validation. Relevant when using the *-g* flag.
* Fixed an issue where **Validate** and **Format** commands failed integrations with `defaultvalue` field in fetch incidents related parameters.
* Fixed an issue in the **Validate** command in which unified YAML files were not ignored.
* Fixed an issue in **generate-docs** where scripts and playbooks inputs and outputs were not parsed correctly.
* Fixed an issue in the **openapi-codegen** command where missing reference fields in the swagger JSON caused errors.
* Fixed an issue in the **openapi-codegen** command where empty objects in the swagger JSON paths caused errors.
* **update-release-notes** command now accept path of the pack instead of pack name.
* Fixed an issue where **generate-docs** was inserting unnecessary escape characters.
* Fixed an issue in the **update-release-notes** command where changes to the pack_metadata were not detected.
* Fixed an issue where **validate** did not check for missing release notes in old format files.

# 1.1.9
* Fixed an issue where **update-release-notes** command failed on invalid file types.

# 1.1.8
* Fixed a regression where **upload** command failed on test playbooks.
* Added new *githubUser* field in pack metadata init command.
* Support beta integration in the commands **split-yml, extract-code, generate-test-playbook and generate-docs.**
* Fixed an issue where **find-dependencies** ignored *toversion* field in content items.
* Added support for *layoutscontainer*, *classifier_5_9_9*, *mapper*, *report*, and *widget* in the **Format** command.
* Fixed an issue where **Format** will set the `ID` field to be equal to the `name` field in modified playbooks.
* Fixed an issue where **Format** did not work for test playbooks.
* Improved **update-release-notes** command:
    * Write content description to release notes for new items.
    * Update format for file types without description: Connections, Incident Types, Indicator Types, Layouts, Incident Fields.
* Added a validation for feedTags param in feeds in **validate** command.
* Fixed readme validation issue in community support packs.
* Added the **openapi-codegen** command to generate integrations from OpenAPI specification files.
* Fixed an issue were release notes validations returned wrong results for *CommonScripts* pack.
* Added validation for image links in README files in **validate** command.
* Added a validation for default value of fetch param in feeds in **validate** command.
* Fixed an issue where the **Init** command failed on scripts.

# 1.1.7
* Fixed an issue where running the **format** command on feed integrations removed the `defaultvalue` fields.
* Playbook branch marked with *skipunavailable* is now set as an optional dependency in the **find-dependencies** command.
* The **feedReputation** parameter can now be hidden in a feed integration.
* Fixed an issue where running the **unify** command on JS package failed.
* Added the *--no-update* flag to the **find-dependencies** command.
* Added the following validations in **validate** command:
   * Validating that a pack does not depend on NonSupported / Deprecated packs.

# 1.1.6
* Added the *--description* option to the **init** command.
* Added the *--contribution* option to the **init** command which converts a contribution zip to proper pack format.
* Improved **validate** command performance time and outputs.
* Added the flag *--no-docker-checks* to **validate** command to skip docker checks.
* Added the flag *--print-ignored-files* to **validate** command to print ignored files report when the command is done.
* Added the following validations in **validate** command:
   * Validating that existing release notes are not modified.
   * Validating release notes are not added to new packs.
   * Validating that the "currentVersion" field was raised in the pack_metadata for modified packs.
   * Validating that the timestamp in the "created" field in the pack_metadata is in ISO format.
* Running `demisto-sdk validate` will run the **validate** command using git and only on committed files (same as using *-g --post-commit*).
* Fixed an issue where release notes were not checked correctly in **validate** command.
* Fixed an issue in the **create-id-set** command where optional playbook tasks were not taken into consideration.
* Added a prompt to the `demisto-sdk update-release-notes` command to prompt users to commit changes before running the release notes command.
* Added support to `layoutscontainer` in **validate** command.

# 1.1.5
* Fixed an issue in **find-dependencies** command.
* **lint** command now verifies flake8 on CommonServerPython script.

# 1.1.4
* Fixed an issue with the default output file name of the **unify** command when using "." as an output path.
* **Unify** command now adds contributor details to the display name and description.
* **Format** command now adds *isFetch* and *incidenttype* fields to integration yml.
* Removed the *feedIncremental* field from the integration schema.
* **Format** command now adds *feedBypassExclusionList*, *Fetch indicators*, *feedReputation*, *feedReliability*,
     *feedExpirationPolicy*, *feedExpirationInterval* and *feedFetchInterval* fields to integration yml.
* Fixed an issue in the playbooks schema.
* Fixed an issue where generated release notes were out of order.
* Improved pack dependencies detection.
* Fixed an issue where test playbooks were mishandled in **validate** command.

# 1.1.3
* Added a validation for invalid id fields in indicators types files in **validate** command.
* Added default behavior for **update-release-notes** command.
* Fixed an error where README files were failing release notes validation.
* Updated format of generated release notes to be more user friendly.
* Improved error messages for the **update-release-notes** command.
* Added support for `Connections`, `Dashboards`, `Widgets`, and `Indicator Types` to **update-release-notes** command.
* **Validate** now supports scripts under the *TestPlaybooks* directory.
* Fixed an issue where **validate** did not support powershell files.

# 1.1.2
* Added a validation for invalid playbookID fields in incidents types files in **validate** command.
* Added a code formatter for python files.
* Fixed an issue where new and old classifiers where mixed on validate command.
* Added *feedIncremental* field to the integration schema.
* Fixed error in the **upload** command where unified YMLs were not uploaded as expected if the given input was a pack.
* Fixed an issue where the **secrets** command failed due to a space character in the file name.
* Ignored RN validation for *NonSupported* pack.
* You can now ignore IF107, SC100, RP102 error codes in the **validate** command.
* Fixed an issue where the **download** command was crashing when received as input a JS integration or script.
* Fixed an issue where **validate** command checked docker image for JS integrations and scripts.
* **validate** command now checks scheme for reports and connections.
* Fixed an issue where **validate** command checked docker when running on all files.
* Fixed an issue where **validate** command did not fail when docker image was not on the latest numeric tag.
* Fixed an issue where beta integrations were not validated correctly in **validate** command.

# 1.1.1
* fixed and issue where file types were not recognized correctly in **validate** command.
* Added better outputs for validate command.

# 1.1.0
* Fixed an issue where changes to only non-validated files would fail validation.
* Fixed an issue in **validate** command where moved files were failing validation for new packs.
* Fixed an issue in **validate** command where added files were failing validation due to wrong file type detection.
* Added support for new classifiers and mappers in **validate** command.
* Removed support of old RN format validation.
* Updated **secrets** command output format.
* Added support for error ignore on deprecated files in **validate** command.
* Improved errors outputs in **validate** command.
* Added support for linting an entire pack.

# 1.0.9
* Fixed a bug where misleading error was presented when pack name was not found.
* **Update-release-notes** now detects added files for packs with versions.
* Readme files are now ignored by **update-release-notes** and validation of release notes.
* Empty release notes no longer cause an uncaught error during validation.

# 1.0.8
* Changed the output format of demisto-sdk secrets.
* Added a validation that checkbox items are not required in integrations.
* Added pack release notes generation and validation.
* Improved pack metadata validation.
* Fixed an issue in **validate** where renamed files caused an error

# 1.0.4
* Fix the **format** command to update the `id` field to be equal to `details` field in indicator-type files, and to `name` field in incident-type & dashboard files.
* Fixed a bug in the **validate** command for layout files that had `sortValues` fields.
* Fixed a bug in the **format** command where `playbookName` field was not always present in the file.
* Fixed a bug in the **format** command where indicatorField wasn't part of the SDK schemas.
* Fixed a bug in **upload** command where created unified docker45 yml files were not deleted.
* Added support for IndicatorTypes directory in packs (for `reputation` files, instead of Misc).
* Fixed parsing playbook condition names as string instead of boolean in **validate** command
* Improved image validation in YAML files.
* Removed validation for else path in playbook condition tasks.

# 1.0.3
* Fixed a bug in the **format** command where comments were being removed from YAML files.
* Added output fields: _file_path_ and _kind_ for layouts in the id-set.json created by **create-id-set** command.
* Fixed a bug in the **create-id-set** command Who returns Duplicate for Layouts with a different kind.
* Added formatting to **generate-docs** command results replacing all `<br>` tags with `<br/>`.
* Fixed a bug in the **download** command when custom content contained not supported content entity.
* Fixed a bug in **format** command in which boolean strings  (e.g. 'yes' or 'no') were converted to boolean values (e.g. 'True' or 'False').
* **format** command now removes *sourceplaybookid* field from playbook files.
* Fixed a bug in **generate-docs** command in which integration dependencies were not detected when generating documentation for a playbook.


# 1.0.1
* Fixed a bug in the **unify** command when output path was provided empty.
* Improved error message for integration with no tests configured.
* Improved the error message returned from the **validate** command when an integration is missing or contains malformed fetch incidents related parameters.
* Fixed a bug in the **create** command where a unified YML with a docker image for 4.5 was copied incorrectly.
* Missing release notes message are now showing the release notes file path to update.
* Fixed an issue in the **validate** command in which unified YAML files were not ignored.
* File format suggestions are now shown in the relevant file format (JSON or YAML).
* Changed Docker image validation to fail only on non-valid ones.
* Removed backward compatibility validation when Docker image is updated.

# 1.0.0
* Improved the *upload* command to support the upload of all the content entities within a pack.
* The *upload* command now supports the improved pack file structure.
* Added an interactive option to format integrations, scripts and playbooks with No TestPlaybooks configured.
* Added an interactive option to configure *conf.json* file with missing test playbooks for integrations, scripts and playbooks
* Added *download* command to download custom content from Demisto instance to the local content repository.
* Improved validation failure messages to include a command suggestion, wherever relevant, to fix the raised issue.
* Improved 'validate' help and documentation description
* validate - checks that scripts, playbooks, and integrations have the *tests* key.
* validate - checks that test playbooks are configured in `conf.json`.
* demisto-sdk lint - Copy dir better handling.
* demisto-sdk lint - Add error when package missing in docker image.
* Added *-a , --validate-all* option in *validate* to run all validation on all files.
* Added *-i , --input* option in *validate* to run validation on a specified pack/file.
* added *-i, --input* option in *secrets* to run on a specific file.
* Added an allowed hidden parameter: *longRunning* to the hidden integration parameters validation.
* Fixed an issue with **format** command when executing with an output path of a folder and not a file path.
* Bug fixes in generate-docs command given playbook as input.
* Fixed an issue with lint command in which flake8 was not running on unit test files.

# 0.5.2
* Added *-c, --command* option in *generate-docs* to generate a specific command from an integration.
* Fixed an issue when getting README/CHANGELOG files from git and loading them.
* Removed release notes validation for new content.
* Fixed secrets validations for files with the same name in a different directory.
* demisto-sdk lint - parallelization working with specifying the number of workers.
* demisto-sdk lint - logging levels output, 3 levels.
* demisto-sdk lint - JSON report, structured error reports in JSON format.
* demisto-sdk lint - XML JUnit report for unit-tests.
* demisto-sdk lint - new packages used to accelerate execution time.
* demisto-sdk secrets - command now respects the generic whitelist, and not only the pack secrets.

# 0.5.0
[PyPI History][1]

[1]: https://pypi.org/project/demisto-sdk/#history
# 0.4.9
* Fixed an issue in *generate-docs* where Playbooks and Scripts documentation failed.
* Added a graceful error message when executing the *run" command with a misspelled command.
* Added more informative errors upon failures of the *upload* command.
* format command:
    * Added format for json files: IncidentField, IncidentType, IndicatorField, IndicatorType, Layout, Dashboard.
    * Added the *-fv --from-version*, *-nv --no-validation* arguments.
    * Removed the *-t yml_type* argument, the file type will be inferred.
    * Removed the *-g use_git* argument, running format without arguments will run automatically on git diff.
* Fixed an issue in loading playbooks with '=' character.
* Fixed an issue in *validate* failed on deleted README files.

# 0.4.8
* Added the *max* field to the Playbook schema, allowing to define it in tasks loop.
* Fixed an issue in *validate* where Condition branches checks were case sensitive.

# 0.4.7
* Added the *slareminder* field to the Playbook schema.
* Added the *common_server*, *demisto_mock* arguments to the *init* command.
* Fixed an issue in *generate-docs* where the general section was not being generated correctly.
* Fixed an issue in *validate* where Incident type validation failed.

# 0.4.6
* Fixed an issue where the *validate* command did not identify CHANGELOG in packs.
* Added a new command, *id-set* to create the id set - the content dependency tree by file IDs.

# 0.4.5
* generate-docs command:
    * Added the *use_cases*, *permissions*, *command_permissions* and *limitations*.
    * Added the *--insecure* argument to support running the script and integration command in Demisto.
    * Removed the *-t yml_type* argument, the file type will be inferred.
    * The *-o --output* argument is no longer mandatory, default value will be the input file directory.
* Added support for env var: *DEMISTO_SDK_SKIP_VERSION_CHECK*. When set version checks are skipped.
* Fixed an issue in which the CHANGELOG files did not match our scheme.
* Added a validator to verify that there are no hidden integration parameters.
* Fixed an issue where the *validate* command ran on test files.
* Removed the *env-dir* argument from the demisto-sdk.
* README files which are html files will now be skipped in the *validate* command.
* Added support for env var: *DEMISTO_README_VALIDATOR*. When not set the readme validation will not run.

# 0.4.4
* Added a validator for IncidentTypes (incidenttype-*.json).
* Fixed an issue where the -p flag in the *validate* command was not working.
* Added a validator for README.md files.
* Release notes validator will now run on: incident fields, indicator fields, incident types, dashboard and reputations.
* Fixed an issue where the validator of reputation(Indicator Type) did not check on the details field.
* Fixed an issue where the validator attempted validating non-existing files after deletions or name refactoring.
* Removed the *yml_type* argument in the *split-yml*, *extract-code* commands.
* Removed the *file_type* argument in the *generate-test-playbook* command.
* Fixed the *insecure* argument in *upload*.
* Added the *insecure* argument in *run-playbook*.
* Standardise the *-i --input*, *-o --output* to demisto-sdk commands.

# 0.4.3
* Fixed an issue where the incident and indicator field BC check failed.
* Support for linting and unit testing PowerShell integrations.

# 0.4.2
* Fixed an issue where validate failed on Windows.
* Added a validator to verify all branches are handled in conditional task in a playbook.
* Added a warning message when not running the latest sdk version.
* Added a validator to check that the root is connected to all tasks in the playbook.
* Added a validator for Dashboards (dashboard-*.json).
* Added a validator for Indicator Types (reputation-*.json).
* Added a BC validation for changing incident field type.
* Fixed an issue where init command would generate an invalid yml for scripts.
* Fixed an issue in misleading error message in v2 validation hook.
* Fixed an issue in v2 hook which now is set only on newly added scripts.
* Added more indicative message for errors in yaml files.
* Disabled pykwalify info log prints.

# 0.3.10
* Added a BC check for incident fields - changing from version is not allowed.
* Fixed an issue in create-content-artifacts where scripts in Packs in TestPlaybooks dir were copied with a wrong prefix.


# 0.3.9
* Added a validation that incident field can not be required.
* Added validation for fetch incident parameters.
* Added validation for feed integration parameters.
* Added to the *format* command the deletion of the *sourceplaybookid* field.
* Fixed an issue where *fieldMapping* in playbook did not pass the scheme validation.
* Fixed an issue where *create-content-artifacts* did not copy TestPlaybooks in Packs without prefix of *playbook-*.
* Added a validation the a playbook can not have a rolename set.
* Added to the image validator the new DBot default image.
* Added the fields: elasticcommonfields, quiet, quietmode to the Playbook schema.
* Fixed an issue where *validate* failed on integration commands without outputs.
* Added a new hook for naming of v2 integrations and scripts.


# 0.3.8
* Fixed an issue where *create-content-artifact* was not loading the data in the yml correctly.
* Fixed an issue where *unify* broke long lines in script section causing syntax errors


# 0.3.7
* Added *generate-docs* command to generate documentation file for integration, playbook or script.
* Fixed an issue where *unify* created a malformed integration yml.
* Fixed an issue where demisto-sdk **init** creates unit-test file with invalid import.


# 0.3.6
* Fixed an issue where demisto-sdk **validate** failed on modified scripts without error message.


# 0.3.5
* Fixed an issue with docker tag validation for integrations.
* Restructured repo source code.


# 0.3.4
* Saved failing unit tests as a file.
* Fixed an issue where "_test" file for scripts/integrations created using **init** would import the "HelloWorld" templates.
* Fixed an issue in demisto-sdk **validate** - was failing on backward compatiblity check
* Fixed an issue in demisto-sdk **secrets** - empty line in .secrets-ignore always made the secrets check to pass
* Added validation for docker image inside integrations and scripts.
* Added --use-git flag to **format** command to format all changed files.
* Fixed an issue where **validate** did not fail on dockerimage changes with bc check.
* Added new flag **--ignore-entropy** to demisto-sdk **secrets**, this will allow skip entropy secrets check.
* Added --outfile to **lint** to allow saving failed packages to a file.


# 0.3.3
* Added backwards compatibility break error message.
* Added schema for incident types.
* Added **additionalinfo** field to as an available field for integration configuration.
* Added pack parameter for **init**.
* Fixed an issue where error would appear if name parameter is not set in **init**.


# 0.3.2
* Fixed the handling of classifier files in **validate**.


# 0.3.1
* Fixed the handling of newly created reputation files in **validate**.
* Added an option to perform **validate** on a specific file.


# 0.3.0
* Added support for multi-package **lint** both with parallel and without.
* Added all parameter in **lint** to run on all packages and packs in content repository.
* Added **format** for:
    * Scripts
    * Playbooks
    * Integrations
* Improved user outputs for **secrets** command.
* Fixed an issue where **lint** would run pytest and pylint only on a single docker per integration.
* Added auto-complete functionality to demisto-sdk.
* Added git parameter in **lint** to run only on changed packages.
* Added the **run-playbook** command
* Added **run** command which runs a command in the Demisto playground.
* Added **upload** command which uploads an integration or a script to a Demisto instance.
* Fixed and issue where **validate** checked if release notes exist for new integrations and scripts.
* Added **generate-test-playbook** command which generates a basic test playbook for an integration or a script.
* **validate** now supports indicator fields.
* Fixed an issue with layouts scheme validation.
* Adding **init** command.
* Added **json-to-outputs** command which generates the yaml section for outputs from an API raw response.

# 0.2.6

* Fixed an issue with locating release notes for beta integrations in **validate**.

# 0.2.5

* Fixed an issue with locating release notes for beta integrations in **validate**.

# 0.2.4

* Adding image validation to Beta_Integration and Packs in **validate**.

# 0.2.3

* Adding Beta_Integration to the structure validation process.
* Fixing bug where **validate** did checks on TestPlaybooks.
* Added requirements parameter to **lint**.

# 0.2.2

* Fixing bug where **lint** did not return exit code 1 on failure.
* Fixing bug where **validate** did not print error message in case no release notes were give.

# 0.2.1

* **Validate** now checks that the id and name fields are identical in yml files.
* Fixed a bug where sdk did not return any exit code.

# 0.2.0

* Added Release Notes Validator.
* Fixed the Unifier selection of your python file to use as the code.
* **Validate** now supports Indicator fields.
* Fixed a bug where **validate** and **secrets** did not return exit code 1 on failure.
* **Validate** now runs on newly added scripts.

# 0.1.8

* Added support for `--version`.
* Fixed an issue in file_validator when calling `checked_type` method with script regex.

# 0.1.2
* Restructuring validation to support content packs.
* Added secrets validation.
* Added content bundle creation.
* Added lint and unit test run.

# 0.1.1

* Added new logic to the unifier.
* Added detailed README.
* Some small adjustments and fixes.

# 0.1.0

Capabilities:
* **Extract** components(code, image, description etc.) from a Demisto YAML file into a directory.
* **Unify** components(code, image, description etc.) to a single Demisto YAML file.
* **Validate** Demisto content files.<|MERGE_RESOLUTION|>--- conflicted
+++ resolved
@@ -6,15 +6,11 @@
 * Fixed an issue where running **update-release-notes** on a pack with newly created integration, had also added a docker image entry in the release notes.
 * Fixed an issue where `XSOAR-linter` did not find *NotImplementedError* in main.
 * Added validation for README files verifying their length (over 30 chars).
-<<<<<<< HEAD
-* Added a validation that contrib/partner details are not in the detailed description file
-=======
 * When using *-g* flag in the **validate** command it will now ignore untracked files by default.
 * Added the *--include-untracked* flag to the **validate** command to include files which are untracked by git in the validation process.
 * Improved the `pykwalify` error outputs in the **validate** command.
 * Added the *--print-pykwalify* flag to the **validate** command to print the unchanged output from `pykwalify`.
 * Updated the **demisto-sdk validate** command to check that the 'additionalinfo' field only contains the expected value for feed required parameters and not equal to it.
->>>>>>> 5c8c30ab
 
 # 1.3.2
 * Updated the format of the outputs when using the *--json-file* flag to create a JSON file output for the **validate** and **lint** commands.
