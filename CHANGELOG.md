# Changelog
<<<<<<< HEAD
=======
* Fixed an issue where the **zip-packs** command did not work with the CommonServerUserPython and CommonServerUserPowerShell package.
* Fixed an issue where **validate** failed to recognize integration tests that were missing from config.json
>>>>>>> 3b0b12e2

## Unreleased

## 1.7.7
* Fixed an issue where paybooks **generate-docs** didn't parse complex input values when no accessor field is given correctly.
* Fixed an issue in the **download** command, where an exception would be raised when downloading system playbooks.
* Fixed an issue where the **upload** failed on playbooks containing a value that starts with `=`.
* Fixed an issue where the **generate-unit-tests** failed to generate assertions, and generate unit tests when command names does not match method name.
* Fixed an issue where the **download** command did not honor the `--no-code-formatting` flag properly. @maxgubler
* Added a new check to **validate**, making sure playbook task values are passed as references.
* Fixed an issue where the **update-release-notes** deleted existing release notes, now appending to it instead.
* Fixed an issue where **validate** printed blank space in case of validation failed and ignored.
* Renamed 'Agent Config' to 'XDRC Templates'.
* Fixed an issue where the **zip-packs** command did not work with the CommonServerUserPython and CommonServerUserPowerShell package.

## 1.7.6

* Fixed parsing of initialization arguments of client classes in the **generate-unit-tests** command.
* Added support for AgentConfig content item in the **upload**, **create-id-set**, **find-dependecies**, **unify** and **create-content-artifacts** commands.
* Added support for XSIAM Report preview image.

## 1.7.5

* Fixed an issue where the **upload** command did not work with the CommonServerUserPython package.
* Fixed an issue in the **download** command, where some playbooks were downloaded as test playbooks.
* Added playbook modification capabilities in **TestSuite**.
* Added a new command **create-content-graph**.
* Fixed an issue in the **upload** command, where the temporary zip would not clean up properly.
* Improved content items parsing in the **create-content-graph** command.
* Added an error when the docker daemon is unavailable when running **lint**.
* Removed the validation of a subtype change for scripts in the **validate** command.
* Fixed an issue where names of XSIAM content items were not normalized properly.
* Fixed an issue where the **download** command was downloading playbooks with **script** (id) and not **scriptName**.
* Fixed an issue where script yml files were not properly identified by `find_type`.
* Removed nightly integrations filtering when deciding if a test should run.
* Added support for XSIAM Dashboard preview image.
* Added the `--no-code-formatting` flag to the **download** command, allowing to skip autopep8 and isort.
* Fixed an issue in the **update-release-notes** command, where generating release notes for modeling rules schema file caused exception.

## 1.7.4

* Fixed an issue where the **doc-review** command showed irrelevant messages.
* Fixed an issue in **validate**, where backward-compatibility failures prevented other validations from running.
* Fixed an issue in **validate**, where content-like files under infrastructure paths were not ignored.
* Fixed an issue in the AMI mapping, where server versions were missing.
* Change the way the normalize name is set for external files.
* Added dump function to XSIAM pack objects to dulicate the files.
* Fixed an issue where the `contribution_converter` did not support changes made to ApiModules.
* Added name normalization according to new convention to XSIAM content items
* Added playbook modification capabilities in **TestSuite**.
* Fixed an issue in create-content-artifacts where it will not get a normalize name for the item and it will try to duplicate the same file.

## 1.7.3

* Fixed an issue in the **format** command where fail when executed from environment without mdx server available.
* Added `Added a`, `Added an` to the list of allowed changelog prefixes.
* Added support for Indicator Types/Reputations in the **upload** command.
* Fixed an issue when running from a subdirectory of a content repo failed.
* Changing the way we are using XSIAM servers api-keys in **test-content** .
* Added a success message to **postman-codegen**.

## 1.7.2

* Fixed an issue in the **validate** command where incident fields were not found in mappers even when they exist
* Added an ability to provide list of marketplace names as a param attribute to **validate** and **upload**
* Added the file type to the error message when it is not supported.
* Fixed an issue where `contribution_converter` incorrectly mapped _Indicator Field_ objects to the _incidentfield_ directory in contribution zip files.
* Fixed a bug where **validate** returned error on empty inputs not used in playbooks.
* Added the `DEMISTO_SDK_CONTENT_PATH` environment variable, implicitly used in various commands.
* Added link to documentation for error messages regarding use cases and tags.

## 1.7.1

* Fixed an issue where *indicatorTypes* and *betaIntegrations* were not found in the id_set.
* Updated the default general `fromVersion` value on **format** to `6.5.0`
* Fixed an issue where the **validate** command did not fail when the integration yml file name was not the same as the folder containing it.
* Added an option to have **generate-docs** take a Playbooks folder path as input, and generate docs for all playbooks in it.
* Fixed an issue where the suggestion in case of `IF113` included uppercase letters for the `cliName` parameter.
* Added new validation to the **validate** command to fail and list all the file paths of files that are using a deprecated integration command / script / playbook.
* **validate** will no longer fail on playbooks calling subplaybooks that have a higher `fromVersion` value, if  calling the subplaybook has `skipifunavailable=True`.
* Fixed an issue where relative paths were not accessed correctly.
* Running any `demisto-sdk` command in a folder with a `.env` file will load it, temporarily overriding existing environment variables.
* Fixed an issue where **validate** did not properly detect deleted files.
* Added new validations to the **validate** command to verify that the schema file exists for a modeling rule and that the schema and rules keys are empty in the yml file.
* Fixed an issue where *find_type* didn't recognize exported incident types.
* Added a new validation to **validate**, making sure all inputs of a playbook are used.
* Added a new validation to **validate**, making sure all inputs used in a playbook declared in the input section.
* The **format** command will now replace the *fromServerVersion* field with *fromVersion*.

## 1.7.0

* Allowed JSON Handlers to accept kwargs, for custoimzing behavior.
* Fixed an issue where an incorrect error was shown when the `id` of a content item differed from its `name` attribute.
* Fixed an issue where the `preserve_quotes` in ruamel_handler received an incorrect value @icholy
* Fixed an issue where ignoring RM110 error code wasn't working and added a validation to **ALLOWED_IGNORE_ERRORS** to validate that all error codes are inserted in the right format.
* Fixed an issue where the contribution credit text was not added correctly to the pack README.
* Changed the contribution file implementation from markdown to a list of contributor names. The **create-content-artifact** will use this list to prepare the needed credit message.
* Added a new validation to the `XSOAR-linter` in the **lint** command for verifying that demisto.log is not used in the code.
* The **generate-docs** command will now auto-generate the Incident Mirroring section when implemented in an integration.
* Added support to automatically generate release notes for deprecated items in the **update-release-notes** command.
* Fixed an issue causing any command to crash when unable to detect local repository properties.
* Fixed an issue where running in a private gitlab repo caused a warning message to be shown multiple times.
* Added a new validation to the **validate** command to verify that markdown and python files do not contain words related to copyright section.
* Fixed an issue where **lint** crashed when provided an input file path (expecting a directory).

## 1.6.9

* Added a new validation that checks whether a pack should be deprecated.
* Added a new ability to the **format** command to deprecate a pack.
* Fixed an issue where the **validate** command sometimes returned a false negative in cases where there are several sub-playbooks with the same ID.
* Added a new validation to the **validate** command to verify that the docker in use is not deprecated.
* Added support for multiple ApiModules in the **unify** command
* Added a check to **validate** command, preventing use of relative urls in README files.
* Added environment variable **DEMISTO_SDK_MARKETPLACE** expected to affect *MarketplaceTagParser* *marketplace* value. The value will be automatically set when passing *marketplace* arg to the commands **unify**, **zip-packs**, **create-content-artifacts** and **upload**.
* Added slack notifier for build failures on the master branch.
* Added support for modeling and parsing rules in the **split** command.
* Added support for README files in **format** command.
* Added a **validate** check, making sure classifier id and name values match. Updated the classifier **format** to update the id accordingly.
* The **generate-docs** command will now auto-generate the playbook image link by default.
* Added the `--custom-image-link` argument to override.
* Added a new flag to **generate-docs** command, allowing to add a custom image link to a playbook README.
* Added a new validation to the **validate** command to verify that the package directory name is the same as the files contained in the that package.
* Added support in the **unify** command to unify a schema into its Modeling Rule.

## 1.6.8

* Fixed an issue where **validate** did not fail on invalid playbook entities' versions (i.e. subplaybooks or scripts with higher fromversion than their parent playbook).
* Added support for running lint via a remote docker ssh connection. Use `DOCKER_HOST` env variable to specify a remote docker connection, such as: `DOCKER_HOST=ssh://myuser@myhost.com`.
* Fixed an issue where the pack cache in *get_marketplaces* caused the function to return invalid values.
* Fixed an issue where running format on a pack with XSIAM entities would fail.
* Added the new `display_name` field to relevant entities in the **create-id-set** command.
* Added a new validation to the **validate** command to verify the existence of "Reliability" parameter if the integration have reputation command.
* Fixed a bug where terminating the **lint** command failed (`ctrl + c`).
* Removed the validation of a subtype change in integrations and scripts from **validate**.
* Fixed an issue where **download** did not behave as expected when prompting for a version update. Reported by @K-Yo
* Added support for adoption release notes.
* Fixed an issue where **merge-id-sets** failed when a key was missing in one id-set.json.
* Fixed a bug where some mypy messages were not parsed properly in **lint**.
* Added a validation to the **validate** command, failing when '`fromversion`' or '`toversion`' in a content entity are incorrect format.
* Added a validation to the **validate** command, checking if `fromversion` <= `toversion`.
* Fixed an issue where coverage reports used the wrong logging level, marking debug logs as errors.
* Added a new validation to the **validate** command, to check when the discouraged `http` prefixes are used when setting defaultvalue, rather than `https`.
* Added a check to the **lint** command for finding hard-coded usage of the http protocol.
* Locked the dependency on Docker.
* Removed a traceback line from the **init** command templates: BaseIntegration, BaseScript.
* Updated the token in **_add_pr_comment** method from the content-bot token to the xsoar-bot token.

## 1.6.7

* Added the `types-markdown` dependency, adding markdown capabilities to existing linters using the [Markdown](https://pypi.org/project/Markdown/) package.
* Added support in the **format** command to remove nonexistent incident/indicator fields from *layouts/mappers*
* Added the `Note: XXX` and `XXX now generally available.` release notes templates to **doc-review** command.
* Updated the logs shown during the docker build step.
* Removed a false warning about configuring the `GITLAB_TOKEN` environment variable when it's not needed.
* Removed duplicate identifiers for XSIAM integrations.
* Updated the *tags* and *use cases* in pack metadata validation to use the local files only.
* Fixed the error message in checkbox validation where the defaultvalue is wrong and added the name of the variable that should be fixed.
* Added types to `find_type_by_path` under tools.py.
* Fixed an issue where YAML files contained incorrect value type for `tests` key when running `format --deprecate`.
* Added a deprecation message to the `tests:` section of yaml files when running `format --deprecate`.
* Added use case for **validate** on *wizard* objects - set_playbook is mapped to all integrations.
* Added the 'integration-get-indicators' commands to be ignored by the **verify_yml_commands_match_readme** validation, the validation will no longer fail if these commands are not in the readme file.
* Added a new validation to the **validate** command to verify that if the phrase "breaking changes" is present in a pack release notes, a JSON file with the same name exists and contains the relevant breaking changes information.
* Improved logs when running test playbooks (in a build).
* Fixed an issue in **upload** did not include list-type content items. @nicolas-rdgs
* Reverted release notes to old format.

## 1.6.6

* Added debug print when excluding item from ID set due to missing dependency.
* Added a validation to the **validate** command, failing when non-ignorable errors are present in .pack-ignore.
* Fixed an issue where `mdx server` did not close when stopped in mid run.
* Fixed an issue where `-vvv` flag did not print logs on debug level.
* enhanced ***validate*** command to list all command names affected by a backward compatibility break, instead of only one.
* Added support for Wizard content item in the **format**, **validate**, **upload**, **create-id-set**, **find-dependecies** and **create-content-artifacts** commands.
* Added a new flag to the **validate** command, allowing to run specific validations.
* Added support in **unify** and **create-content-artifacts** for displaying different documentations (detailed description + readme) for content items, depending on the marketplace version.
* Fixed an issue in **upload** where list items were not uploaded.
* Added a new validation to **validate** command to verify that *cliName* and *id* keys of the incident field or the indicator field are matches.
* Added the flag '-x', '--xsiam' to **upload** command to upload XSIAM entities to XSIAM server.
* Fixed the integration field *isFetchEvents* to be in lowercase.
* Fixed an issue where **validate -i** run after **format -i** on an existing file in the repo instead of **validate -g**.
* Added the following commands: 'update-remote-data', 'get-modified-remote-data', 'update-remote-system' to be ignored by the **verify_yml_commands_match_readme** validation, the validation will no longer fail if these commands are not in the readme file.
* Updated the release note template to include a uniform format for all items.
* Added HelloWorldSlim template option for *--template* flag in **demisto-sdk init** command.
* Fixed an issue where the HelloWorldSlim template in **demisto-sdk init** command had an integration id that was conflicting with HelloWorld integration id.
* Updated the SDK to use demisto-py 3.1.6, allowing use of a proxy with an environment variable.
* Set the default logger level to `warning`, to avoid unwanted debug logs.
* The **format** command now validates that default value of checkbox parameters is a string 'true' or 'false'.
* Fixed an issue where `FileType.PLAYBOOK` would show instead of `Playbook` in readme error messages.
* Added a new validation to **validate** proper defaultvalue for checkbox fields.

## 1.6.5

* Fixed an issue in the **format** command where the `id` field was overwritten for existing JSON files.
* Fixed an issue where the **doc-review** command was successful even when the release-note is malformed.
* Added timestamps to the `demisto-sdk` logger.
* Added time measurements to **lint**.
* Added the flag '-d', '--dependency' to **find-dependencies** command to get the content items that cause the dependencies between two packs.
* Fixed an issue where **update-release-notes** used the *trigger_id* field instead of the *trigger_name* field.
* Fixed an issue where **doc-review** failed to recognize script names, in scripts using the old file structure.
* Fixed an issue where concurrent processes created by **lint** caused deadlocks when opening files.
* Fixed an issue in the **format** command where `_dev` or `_copy` suffixes weren't removed from the subscript names in playbooks and layouts.
* Fixed an issue where **validate** failed on nonexistent `README.md` files.
* Added support of XSIAM content items to the **validate** command.
* Report **lint** summary results and failed packages after reporting time measurements.

## 1.6.4

* Added the new **generate-yml-from-python** command.
* Added a code *type* indication for integration and script objects in the *ID Set*.
* Added the [Vulture](https://github.com/jendrikseipp/vulture) linter to the pre-commit hook.
* The `demisto-sdk` pack will now be distributed via PyPi with a **wheel** file.
* Fixed a bug where any edited json file that contained a forward slash (`/`) escaped.
* Added a new validation to **validate** command to verify that the metadata *currentVersion* is
the same as the last release note version.
* The **validate** command now checks if there're none-deprecated integration commands that are missing from the readme file.
* Fixed an issue where *dockerimage* changes in Scripts weren't recognized by the **update-release-notes** command.
* Fixed an issue where **update-xsoar-config-file** did not properly insert the marketplace packs list to the file.
* Added the pack name to the known words by default when running the **doc-review** command.
* Added support for new XSIAM entities in **create-id-set** command.
* Added support for new XSIAM entities in **create-content-artifacts** command.
* Added support for Parsing/Modeling Rule content item in the **unify** command.
* Added the integration name, the commands name and the script name to the known words by default when running the **doc-review** command.
* Added an argument '-c' '--custom' to the **unify** command, if True will append to the unified yml name/display/id the custom label provided
* Added support for sub words suggestion in kebab-case sentences when running the **doc-review** command.
* Added support for new XSIAM entities in **update-release-notes** command.
* Enhanced the message of alternative suggestion words shown when running **doc-review** command.
* Fixed an incorrect error message, in case `node` is not installed on the machine.
* Fixed an issue in the **lint** command where the *check-dependent-api-modules* argument was set to true by default.
* Added a new command **generate-unit-tests**.
* Added a new validation to **validate** all SIEM integration have the same suffix.
* Fixed the destination path of the unified parsing/modeling rules in **create-content-artifacts** command.
* Fixed an issue in the **validate** command, where we validated wrongfully the existence of readme file for the *ApiModules* pack.
* Fixed an issue in the **validate** command, where an error message that was displayed for scripts validation was incorrect.
* Fixed an issue in the **validate** and **format** commands where *None* arguments in integration commands caused the commands to fail unexpectedly.
* Added support for running tests on XSIAM machines in the **test-content** command.
* Fixed an issue where the **validate** command did not work properly when deleting non-content items.
* Added the flag '-d', '--dependency' to **find-dependencies** command to get the content items that cause the dependencies between two packs.

## 1.6.3

* **Breaking change**: Fixed a typo in the **validate** `--quiet-bc-validation` flag (was `--quite-bc-validation`). @upstart-swiss
* Dropped support for python 3.7: Demisto-SDK is now supported on Python 3.8 or newer.
* Added an argument to YAMLHandler, allowing to set a maximal width for YAML files. This fixes an issue where a wrong default was used.
* Added the detach mechanism to the **upload** command, If you set the --input-config-file flag, any files in the repo's SystemPacks folder will be detached.
* Added the reattach mechanism to the **upload** command, If you set the --input-config-file flag, any detached item in your XSOAR instance that isn't currently in the repo's SystemPacks folder will be re-attached.
* Fixed an issue in the **validate** command that did not work properly when using the *-g* flag.
* Enhanced the dependency message shown when running **lint**.
* Fixed an issue where **update-release-notes** didn't update the currentVersion in pack_metadata.
* Improved the logging in **test-content** for helping catch typos in external playbook configuration.

## 1.6.2

* Added dependency validation support for core marketplacev2 packs.
* Fixed an issue in **update-release-notes** where suggestion fix failed in validation.
* Fixed a bug where `.env` files didn't load. @nicolas-rdgs
* Fixed a bug where **validate** command failed when the *categories* field in the pack metadata was empty for non-integration packs.
* Added *system* and *item-type* arguments to the **download** command, used when downloading system items.
* Added a validation to **validate**, checking that each script, integration and playbook have a README file. This validation only runs when the command is called with either the `-i` or the `-g` flag.
* Fixed a regression issue with **doc-review**, where the `-g` flag did not work.
* Improved the detection of errors in **doc-review** command.
* The **validate** command now checks if a readme file is empty, only for packs that contain playbooks or were written by a partner.
* The **validate** command now makes sure common contextPath values (e.g. `DBotScore.Score`) have a non-empty description, and **format** populates them automatically.
* Fixed an issue where the **generate-outputs** command did not work properly when examples were provided.
* Fixed an issue in the **generate-outputs** command, where the outputs were not written to the specified output path.
* The **generate-outputs** command can now generate outputs from multiple calls to the same command (useful when different args provide different outputs).
* The **generate-outputs** command can now update a yaml file with new outputs, without deleting or overwriting existing ones.
* Fixed a bug where **doc-review** command failed on existing templates.
* Fixed a bug where **validate** command failed when the word demisto is in the repo README file.
* Added support for adding test-playbooks to the zip file result in *create-content-artifacts* command for marketplacev2.
* Fixed an issue in **find-dependencies** where using the argument *-o* without the argument *--all-packs-dependencies* did not print a proper warning.
* Added a **validate** check to prevent deletion of files whose deletion is not supported by the XSOAR marketplace.
* Removed the support in the *maintenance* option of the *-u* flag in the **update-release-notes** command.
* Added validation for forbidden words and phrases in the **doc-review** command.
* Added a retries mechanism to the **test-content** command to stabilize the build process.
* Added support for all `git` platforms to get remote files.
* Refactored the **format** command's effect on the *fromversion* field:
  * Fixed a bug where the *fromversion* field was removed when modifying a content item.
  * Updated the general default *fromversion* and the default *fromversion* of newly-introduced content items (e.g. `Lists`, `Jobs`).
  * Added an interactive mode functionality for all content types, to ask the user whether to set a default *fromversion*, if could not automatically determine its value. Use `-y` to assume 'yes' as an answer to all prompts and run non-interactively.

## 1.6.1

* Added the '--use-packs-known-words' argument to the **doc-review** command
* Added YAML_Loader to handle yaml files in a standard way across modules, replacing PYYAML.
* Fixed an issue when filtering items using the ID set in the **create-content-artifacts** command.
* Fixed an issue in the **generate-docs** command where tables were generated with an empty description column.
* Fixed an issue in the **split** command where splitting failed when using relative input/output paths.
* Added warning when inferred files are missing.
* Added to **validate** a validation for integration image dimensions, which should be 120x50px.
* Improved an error in the **validate** command to better differentiate between the case where a required fetch parameter is malformed or missing.

## 1.6.0

* Fixed an issue in the **create-id-set** command where similar items from different marketplaces were reported as duplicated.
* Fixed typo in demisto-sdk init
* Fixed an issue where the **lint** command did not handle all container exit codes.
* Add to **validate** a validation for pack name to make sure it is unchanged.
* Added a validation to the **validate** command that verifies that the version in the pack_metdata file is written in the correct format.
* Fixed an issue in the **format** command where missing *fromVersion* field in indicator fields caused an error.

## 1.5.9

* Added option to specify `External Playbook Configuration` to change inputs of Playbooks triggered as part of **test-content**
* Improved performance of the **lint** command.
* Improved performance of the **validate** command when checking README images.
* ***create-id-set*** command - the default value of the **marketplace** argument was changed from ‘xsoar’ to all packs existing in the content repository. When using the command, make sure to pass the relevant marketplace to use.

## 1.5.8

* Fixed an issue where the command **doc-review** along with the argument `--release-notes` failed on yml/json files with invalid schema.
* Fixed an issue where the **lint** command failed on packs using python 3.10

## 1.5.7

* Fixed an issue where reading remote yaml files failed.
* Fixed an issue in **validate** failed with no error message for lists (when no fromVersion field was found).
* Fixed an issue when running **validate** or **format** in a gitlab repository, and failing to determine its project id.
* Added an enhancement to **split**, handling an empty output argument.
* Added the ability to add classifiers and mappers to conf.json.
* Added the Alias field to the incident field schema.

## 1.5.6

* Added 'deprecated' release notes template.
* Fixed an issue where **run-test-playbook** command failed to get the task entries when the test playbook finished with errors.
* Fixed an issue in **validate** command when running with `no-conf-json` argument to ignore the `conf.json` file.
* Added error type text (`ERROR` or `WARNING`) to **validate** error prints.
* Fixed an issue where the **format** command on test playbook did not format the ID to be equal to the name of the test playbook.
* Enhanced the **update-release-notes** command to automatically commit release notes config file upon creation.
* The **validate** command will validate that an indicator field of type html has fromVersion of 6.1.0 and above.
* The **format** command will now add fromVersion 6.1.0 to indicator field of type html.
* Added support for beta integrations in the **format** command.
* Fixed an issue where the **postman-codegen** command failed when called with the `--config-out` flag.
* Removed the integration documentation from the detailed description while performing **split** command to the unified yml file.
* Removed the line which indicates the version of the product from the README.md file for new contributions.

## 1.5.5

* Fixed an issue in the **update-release-notes** command, which did not work when changes were made in multiple packs.
* Changed the **validate** command to fail on missing test-playbooks only if no unittests are found.
* Fixed `to_kebab_case`, it will now deal with strings that have hyphens, commas or periods in them, changing them to be hyphens in the new string.
* Fixed an issue in the **create-id-set** command, where the `source` value included the git token if it was specified in the remote url.
* Fixed an issue in the **merge-id-set** command, where merging fails because of duplicates but the packs are in the XSOAR repo but in different version control.
* Fixed missing `Lists` Content Item as valid `IDSetType`
* Added enhancement for **generate-docs**. It is possible to provide both file or a comma seperated list as `examples`. Also, it's possible to provide more than one example for a script or a command.
* Added feature in **format** to sync YML and JSON files to the `master` file structure.
* Added option to specify `Incident Type`, `Incoming Mapper` and `Classifier` when configuring instance in **test-content**
* added a new command **run-test-playbook** to run a test playbook in a given XSOAR instance.
* Fixed an issue in **format** when running on a modified YML, that the `id` value is not changed to its old `id` value.
* Enhancement for **split** command, replace `ApiModule` code block to `import` when splitting a YML.
* Fixed an issue where indicator types were missing from the pack's content, when uploading using **zip-packs**.
* The request data body format generated in the **postman-codegen** will use the python argument's name and not the raw data argument's name.
* Added the flag '--filter-by-id-set' to **create-content-artifacts** to create artifacts only for items in the given id_set.json.

## 1.5.4

* Fixed an issue with the **format** command when contributing via the UI
* The **format** command will now not remove the `defaultRows` key from incident, indicator and generic fields with `type: grid`.
* Fixed an issue with the **validate** command when a layoutscontainer did not have the `fromversion` field set.
* added a new command **update-xsoar-config-file** to handle your XSOAR Configuration File.
* Added `skipVerify` argument in **upload** command to skip pack signature verification.
* Fixed an issue when the **run** command  failed running when there’s more than one playground, by explicitly using the current user’s playground.
* Added support for Job content item in the **format**, **validate**, **upload**, **create-id-set**, **find-dependecies** and **create-content-artifacts** commands.
* Added a **source** field to the **id_set** entitles.
* Two entitles will not consider as duplicates if they share the same pack and the same source.
* Fixed a bug when duplicates were found in **find_dependencies**.
* Added function **get_current_repo** to `tools`.
* The **postman-codegen** will not have duplicates argument name. It will rename them to the minimum distinguished shared path for each of them.

## 1.5.3

* The **format** command will now set `unsearchable: True` for incident, indicator and generic fields.
* Fixed an issue where the **update-release-notes** command crashes with `--help` flag.
* Added validation to the **validate** command that verifies the `unsearchable` key in incident, indicator and generic fields is set to true.
* Removed a validation that DBotRole should be set for automation that requires elevated permissions to the `XSOAR-linter` in the **lint** command.
* Fixed an issue in **Validate** command where playbooks conditional tasks were mishandeled.
* Added a validation to prevent contributors from using the `fromlicense` key as a configuration parameter in an integration's YML
* Added a validation to ensure that the type for **API token** (and similar) parameters are configured correctly as a `credential` type in the integration configuration YML.
* Added an assertion that checks for duplicated requests' names when generating an integration from a postman collection.
* Added support for [.env files](https://pypi.org/project/python-dotenv/). You can now add a `.env` file to your repository with the logging information instead of setting a global environment variables.
* When running **lint** command with --keep-container flag, the docker images are committed.
* The **validate** command will not return missing test playbook error when given a script with dynamic-section tag.

## 1.5.2

* Added a validation to **update-release-notes** command to ensure that the `--version` flag argument is in the right format.
* added a new command **coverage-analyze** to generate and print coverage reports.
* Fixed an issue in **validate** in repositories which are not in GitHub or GitLab
* Added a validation that verifies that readme image absolute links do not contain the working branch name.
* Added support for List content item in the **format**, **validate**, **download**, **upload**, **create-id-set**, **find-dependecies** and **create-content-artifacts** commands.
* Added a validation to ensure reputation command's default argument is set as an array input.
* Added the `--fail-duplicates` flag for the **merge-id-set** command which will fail the command if duplicates are found.
* Added the `--fail-duplicates` flag for the **create-id-set** command which will fail the command if duplicates are found.

## 1.5.1

* Fixed an issue where **validate** command failed to recognized test playbooks for beta integrations as valid tests.
* Fixed an issue were the **validate** command was falsely recognizing image paths in readme files.
* Fixed an issue where the **upload** command error message upon upload failure pointed to wrong file rather than to the pack metadata.
* Added a validation that verifies that each script which appears in incident fields, layouts or layout containers exists in the id_set.json.
* Fixed an issue where the **postman code-gen** command generated double dots for context outputs when it was not needed.
* Fixed an issue where there **validate** command on release notes file crashed when author image was added or modified.
* Added input handling when running **find-dependencies**, replacing string manipulations.
* Fixed an issue where the **validate** command did not handle multiple playbooks with the same name in the id_set.
* Added support for GitLab repositories in **validate**

## 1.5.0

* Fixed an issue where **upload** command failed to upload packs not under content structure.
* Added support for **init** command to run from non-content repo.
* The **split-yml** has been renamed to **split** and now supports splitting Dashboards from unified Generic Modules.
* Fixed an issue where the skipped tests validation ran on the `ApiModules` pack in the **validate** command.
* The **init** command will now create the `Generic Object` entities directories.
* Fixed an issue where the **format** command failed to recognize changed files from git.
* Fixed an issue where the **json-to-outputs** command failed checking whether `0001-01-01T00:00:00` is of type `Date`
* Added to the **generate context** command to generate context paths for integrations from an example file.
* Fixed an issue where **validate** failed on release notes configuration files.
* Fixed an issue where the **validate** command failed on pack input if git detected changed files outside of `Packs` directory.
* Fixed an issue where **validate** command failed to recognize files inside validated pack when validation release notes, resulting in a false error message for missing entity in release note.
* Fixed an issue where the **download** command failed when downloading an invalid YML, instead of skipping it.

## 1.4.9

* Added validation that the support URL in partner contribution pack metadata does not lead to a GitHub repo.
* Enhanced ***generate-docs*** with default `additionalinformation` (description) for common parameters.
* Added to **validate** command a validation that a content item's id and name will not end with spaces.
* The **format** command will now remove trailing whitespaces from content items' id and name fields.
* Fixed an issue where **update-release-notes** could fail on files outside the user given pack.
* Fixed an issue where the **generate-test-playbook** command would not place the playbook in the proper folder.
* Added to **validate** command a validation that packs with `Iron Bank` uses the latest docker from Iron Bank.
* Added to **update-release-notes** command support for `Generic Object` entities.
* Fixed an issue where playbook `fromversion` mismatch validation failed even if `skipunavailable` was set to true.
* Added to the **create artifacts** command support for release notes configuration file.
* Added validation to **validate** for release notes config file.
* Added **isoversize** and **isautoswitchedtoquietmode** fields to the playbook schema.
* Added to the **update-release-notes** command `-bc` flag to generate template for breaking changes version.
* Fixed an issue where **validate** did not search description files correctly, leading to a wrong warning message.

## 1.4.8

* Fixed an issue where yml files with `!reference` failed to load properly.
* Fixed an issue when `View Integration Documentation` button was added twice during the download and re-upload.
* Fixed an issue when `(Partner Contribution)` was added twice to the display name during the download and re-upload.
* Added the following enhancements in the **generate-test-playbook** command:
  * Added the *--commands* argument to generate tasks for specific commands.
  * Added the *--examples* argument to get the command examples file path and generate tasks from the commands and arguments specified there.
  * Added the *--upload* flag to specify whether to upload the test playbook after the generation.
  * Fixed the output condition generation for outputs of type `Boolean`.

## 1.4.7

* Fixed an issue where an empty list for a command context didn't produce an indication other than an empty table.
* Fixed an issue where the **format** command has incorrectly recognized on which files to run when running using git.
* Fixed an issue where author image validations were not checked properly.
* Fixed an issue where new old-formatted scripts and integrations were not validated.
* Fixed an issue where the wording in the from version validation error for subplaybooks was incorrect.
* Fixed an issue where the **update-release-notes** command used the old docker image version instead of the new when detecting a docker change.
* Fixed an issue where the **generate-test-playbook** command used an incorrect argument name as default
* Fixed an issue where the **json-to-outputs** command used an incorrect argument name as default when using `-d`.
* Fixed an issue where validations failed while trying to validate non content files.
* Fixed an issue where README validations did not work post VS Code formatting.
* Fixed an issue where the description validations were inconsistent when running through an integration file or a description file.

## 1.4.6

* Fixed an issue where **validate** suggests, with no reason, running **format** on missing mandatory keys in yml file.
* Skipped existence of TestPlaybook check on community and contribution integrations.
* Fixed an issue where pre-commit didn't run on the demisto_sdk/commands folder.
* The **init** command will now change the script template name in the code to the given script name.
* Expanded the validations performed on beta integrations.
* Added support for PreProcessRules in the **format**, **validate**, **download**, and **create-content-artifacts** commands.
* Improved the error messages in **generate-docs**, if an example was not provided.
* Added to **validate** command a validation that a content entity or a pack name does not contain the words "partner" and "community".
* Fixed an issue where **update-release-notes** ignores *--text* flag while using *-f*
* Fixed the outputs validations in **validate** so enrichment commands will not be checked to have DBotScore outputs.
* Added a new validation to require the dockerimage key to exist in an integration and script yml files.
* Enhanced the **generate-test-playbook** command to use only integration tested on commands, rather than (possibly) other integrations implementing them.
* Expanded unify command to support GenericModules - Unifies a GenericModule object with its Dashboards.
* Added validators for generic objects:
  * Generic Field validator - verify that the 'fromVersion' field is above 6.5.0, 'group' field equals 4 and 'id' field starts with the prefix 'generic_'.
  * Generic Type validator - verify that the 'fromVersion' field is above 6.5.0
  * Generic Module validator - verify that the 'fromVersion' field is above 6.5.0
  * Generic Definition validator - verify that the 'fromVersion' field is above 6.5.0
* Expanded Format command to support Generic Objects - Fixes generic objects according to their validations.
* Fixed an issue where the **update-release-notes** command did not handle ApiModules properly.
* Added option to enter a dictionary or json of format `[{field_name:description}]` in the **json-to-outputs** command,
  with the `-d` flag.
* Improved the outputs for the **format** command.
* Fixed an issue where the validations performed after the **format** command were inconsistent with **validate**.
* Added to the **validate** command a validation for the author image.
* Updated the **create-content-artifacts** command to support generic modules, definitions, fields and types.
* Added an option to ignore errors for file paths and not only file name in .pack-ignore file.

## 1.4.5

* Enhanced the **postman-codegen** command to name all generated arguments with lower case.
* Fixed an issue where the **find-dependencies** command miscalculated the dependencies for playbooks that use generic commands.
* Fixed an issue where the **validate** command failed in external repositories in case the DEMISTO_SDK_GITHUB_TOKEN was not set.
* Fixed an issue where **openapi-codegen** corrupted the swagger file by overwriting configuration to swagger file.
* Updated the **upload** command to support uploading zipped packs to the marketplace.
* Added to the **postman-codegen** command support of path variables.
* Fixed an issue where **openapi-codegen** entered into an infinite loop on circular references in the swagger file.
* The **format** command will now set `fromVersion: 6.2.0` for widgets with 'metrics' data type.
* Updated the **find-dependencies** command to support generic modules, definitions, fields and types.
* Fixed an issue where **openapi-codegen** tried to extract reference example outputs, leading to an exception.
* Added an option to ignore secrets automatically when using the **init** command to create a pack.
* Added a tool that gives the ability to temporarily suppress console output.

## 1.4.4

* When formatting incident types with Auto-Extract rules and without mode field, the **format** command will now add the user selected mode.
* Added new validation that DBotRole is set for scripts that requires elevated permissions to the `XSOAR-linter` in the **lint** command.
* Added url escaping to markdown human readable section in generate docs to avoid autolinking.
* Added a validation that mapper's id and name are matching. Updated the format of mapper to include update_id too.
* Added a validation to ensure that image paths in the README files are valid.
* Fixed **find_type** function to correctly find test files, such as, test script and test playbook.
* Added scheme validations for the new Generic Object Types, Fields, and Modules.
* Renamed the flag *--input-old-version* to *--old-version* in the **generate-docs** command.
* Refactored the **update-release-notes** command:
  * Replaced the *--all* flag with *--use-git* or *-g*.
  * Added the *--force* flag to update the pack release notes without changes in the pack.
  * The **update-release-notes** command will now update all dependent integrations on ApiModule change, even if not specified.
  * If more than one pack has changed, the full list of updated packs will be printed at the end of **update-release-notes** command execution.
  * Fixed an issue where the **update-release-notes** command did not add docker image release notes entry for release notes file if a script was changed.
  * Fixed an issue where the **update-release-notes** command did not detect changed files that had the same name.
  * Fixed an issue in the **update-release-notes** command where the version support of JSON files was mishandled.
* Fixed an issue where **format** did not skip files in test and documentation directories.
* Updated the **create-id-set** command to support generic modules, definitions, fields and types.
* Changed the **convert** command to generate old layout fromversion to 5.0.0 instead of 4.1.0
* Enhanced the command **postman-codegen** with type hints for templates.

## 1.4.3

* Fixed an issue where **json-to-outputs** command returned an incorrect output when json is a list.
* Fixed an issue where if a pack README.md did not exist it could cause an error in the validation process.
* Fixed an issue where the *--name* was incorrectly required in the **init** command.
* Adding the option to run **validate** on a specific path while using git (*-i* & *-g*).
* The **format** command will now change UUIDs in .yml and .json files to their respective content entity name.
* Added a playbook validation to check if a task sub playbook exists in the id set in the **validate** command.
* Added the option to add new tags/usecases to the approved list and to the pack metadata on the same pull request.
* Fixed an issue in **test_content** where when different servers ran tests for the same integration, the server URL parameters were not set correctly.
* Added a validation in the **validate** command to ensure that the ***endpoint*** command is configured correctly in yml file.
* Added a warning when pack_metadata's description field is longer than 130 characters.
* Fixed an issue where a redundant print occurred on release notes validation.
* Added new validation in the **validate** command to ensure that the minimal fromVersion in a widget of type metrics will be 6.2.0.
* Added the *--release-notes* flag to demisto-sdk to get the current version release notes entries.

## 1.4.2

* Added to `pylint` summary an indication if a test was skipped.
* Added to the **init** command the option to specify fromversion.
* Fixed an issue where running **init** command without filling the metadata file.
* Added the *--docker-timeout* flag in the **lint** command to control the request timeout for the Docker client.
* Fixed an issue where **update-release-notes** command added only one docker image release notes entry for release notes file, and not for every entity whom docker image was updated.
* Added a validation to ensure that incident/indicator fields names starts with their pack name in the **validate** command. (Checked only for new files and only when using git *-g*)
* Updated the **find-dependencies** command to return the 'dependencies' according the layout type ('incident', 'indicator').
* Enhanced the "vX" display name validation for scripts and integrations in the **validate** command to check for every versioned script or integration, and not only v2.
* Added the *--fail-duplicates* flag for the **create-id-set** command which will fail the command if duplicates are found.
* Added to the **generate-docs** command automatic addition to git when a new readme file is created.

## 1.4.1

* When in private repo without `DEMSITO_SDK_GITHUB_TOKEN` configured, get_remote_file will take files from the local origin/master.
* Enhanced the **unify** command when giving input of a file and not a directory return a clear error message.
* Added a validation to ensure integrations are not skipped and at least one test playbook is not skipped for each integration or script.
* Added to the Content Tests support for `context_print_dt`, which queries the incident context and prints the result as a json.
* Added new validation for the `xsoar_config.json` file in the **validate** command.
* Added a version differences section to readme in **generate-docs** command.
* Added the *--docs-format* flag in the **integration-diff** command to get the output in README format.
* Added the *--input-old-version* and *--skip-breaking-changes* flags in the **generate-docs** command to get the details for the breaking section and to skip the breaking changes section.

## 1.4.0

* Enable passing a comma-separated list of paths for the `--input` option of the **lint** command.
* Added new validation of unimplemented test-module command in the code to the `XSOAR-linter` in the **lint** command.
* Fixed the **generate-docs** to handle integration authentication parameter.
* Added a validation to ensure that description and README do not contain the word 'Demisto'.
* Improved the deprecated message validation required from playbooks and scripts.
* Added the `--quite-bc-validation` flag for the **validate** command to run the backwards compatibility validation in quite mode (errors is treated like warnings).
* Fixed the **update release notes** command to display a name for old layouts.
* Added the ability to append to the pack README credit to contributors.
* Added identification for parameter differences in **integration-diff** command.
* Fixed **format** to use git as a default value.
* Updated the **upload** command to support reports.
* Fixed an issue where **generate-docs** command was displaying 'None' when credentials parameter display field configured was not configured.
* Fixed an issue where **download** did not return exit code 1 on failure.
* Updated the validation that incident fields' names do not contain the word incident will aplly to core packs only.
* Added a playbook validation to verify all conditional tasks have an 'else' path in **validate** command.
* Renamed the GitHub authentication token environment variable `GITHUB_TOKEN` to `DEMITO_SDK_GITHUB_TOKEN`.
* Added to the **update-release-notes** command automatic addition to git when new release notes file is created.
* Added validation to ensure that integrations, scripts, and playbooks do not contain the entity type in their names.
* Added the **convert** command to convert entities between XSOAR versions.
* Added the *--deprecate* flag in **format** command to deprecate integrations, scripts, and playbooks.
* Fixed an issue where ignoring errors did not work when running the **validate** command on specific files (-i).

## 1.3.9

* Added a validation verifying that the pack's README.md file is not equal to pack description.
* Fixed an issue where the **Assume yes** flag did not work properly for some entities in the **format** command.
* Improved the error messages for separators in folder and file names in the **validate** command.
* Removed the **DISABLE_SDK_VERSION_CHECK** environment variable. To disable new version checks, use the **DEMISTO_SDK_SKIP_VERSION_CHECK** envirnoment variable.
* Fixed an issue where the demisto-sdk version check failed due to a rate limit.
* Fixed an issue with playbooks scheme validation.

## 1.3.8

* Updated the **secrets** command to work on forked branches.

## 1.3.7

* Added a validation to ensure correct image and description file names.
* Fixed an issue where the **validate** command failed when 'display' field in credentials param in yml is empty but 'displaypassword' was provided.
* Added the **integration-diff** command to check differences between two versions of an integration and to return a report of missing and changed elements in the new version.
* Added a validation verifying that the pack's README.md file is not missing or empty for partner packs or packs contains use cases.
* Added a validation to ensure that the integration and script folder and file names will not contain separators (`_`, `-`, ``).
* When formatting new pack, the **format** command will set the *fromversion* key to 5.5.0 in the new files without fromversion.

## 1.3.6

* Added a validation that core packs are not dependent on non-core packs.
* Added a validation that a pack name follows XSOAR standards.
* Fixed an issue where in some cases the `get_remote_file` function failed due to an invalid path.
* Fixed an issue where running **update-release-notes** with updated integration logo, did not detect any file changes.
* Fixed an issue where the **create-id-set** command did not identify unified integrations correctly.
* Fixed an issue where the `CommonTypes` pack was not identified as a dependency for all feed integrations.
* Added support for running SDK commands in private repositories.
* Fixed an issue where running the **init** command did not set the correct category field in an integration .yml file for a newly created pack.
* When formatting new contributed pack, the **format** command will set the *fromversion* key to 6.0.0 in the relevant files.
* If the environment variable "DISABLE_SDK_VERSION_CHECK" is define, the demisto-sdk will no longer check for newer version when running a command.
* Added the `--use-pack-metadata` flag for the **find-dependencies** command to update the calculated dependencies using the the packs metadata files.
* Fixed an issue where **validate** failed on scripts in case the `outputs` field was set to `None`.
* Fixed an issue where **validate** was failing on editing existing release notes.
* Added a validation for README files verifying that the file doesn't contain template text copied from HelloWorld or HelloWorldPremium README.

## 1.3.5

* Added a validation that layoutscontainer's id and name are matching. Updated the format of layoutcontainer to include update_id too.
* Added a validation that commands' names and arguments in core packs, or scripts' arguments do not contain the word incident.
* Fixed issue where running the **generate-docs** command with -c flag ran all the commands and not just the commands specified by the flag.
* Fixed the error message of the **validate** command to not always suggest adding the *description* field.
* Fixed an issue where running **format** on feed integration generated invalid parameter structure.
* Fixed an issue where the **generate-docs** command did not add all the used scripts in a playbook to the README file.
* Fixed an issue where contrib/partner details might be added twice to the same file, when using unify and create-content-artifacts commands
* Fixed issue where running **validate** command on image-related integration did not return the correct outputs to json file.
* When formatting playbooks, the **format** command will now remove empty fields from SetIncident, SetIndicator, CreateNewIncident, CreateNewIndicator script arguments.
* Added an option to fill in the developer email when running the **init** command.

## 1.3.4

* Updated the **validate** command to check that the 'additionalinfo' field only contains the expected value for feed required parameters and not equal to it.
* Added a validation that community/partner details are not in the detailed description file.
* Added a validation that the Use Case tag in pack_metadata file is only used when the pack contains at least one PB, Incident Type or Layout.
* Added a validation that makes sure outputs in integrations are matching the README file when only README has changed.
* Added the *hidden* field to the integration schema.
* Fixed an issue where running **format** on a playbook whose `name` does not equal its `id` would cause other playbooks who use that playbook as a sub-playbook to fail.
* Added support for local custom command configuration file `.demisto-sdk-conf`.
* Updated the **format** command to include an update to the description file of an integration, to remove community/partner details.

## 1.3.3

* Fixed an issue where **lint** failed where *.Dockerfile* exists prior running the lint command.
* Added FeedHelloWorld template option for *--template* flag in **demisto-sdk init** command.
* Fixed issue where **update-release-notes** deleted release note file if command was called more than once.
* Fixed issue where **update-release-notes** added docker image release notes every time the command was called.
* Fixed an issue where running **update-release-notes** on a pack with newly created integration, had also added a docker image entry in the release notes.
* Fixed an issue where `XSOAR-linter` did not find *NotImplementedError* in main.
* Added validation for README files verifying their length (over 30 chars).
* When using *-g* flag in the **validate** command it will now ignore untracked files by default.
* Added the *--include-untracked* flag to the **validate** command to include files which are untracked by git in the validation process.
* Improved the `pykwalify` error outputs in the **validate** command.
* Added the *--print-pykwalify* flag to the **validate** command to print the unchanged output from `pykwalify`.

## 1.3.2

* Updated the format of the outputs when using the *--json-file* flag to create a JSON file output for the **validate** and **lint** commands.
* Added the **doc-review** command to check spelling in .md and .yml files as well as a basic release notes review.
* Added a validation that a pack's display name does not already exist in content repository.
* Fixed an issue where the **validate** command failed to detect duplicate params in an integration.
* Fixed an issue where the **validate** command failed to detect duplicate arguments in a command in an integration.

## 1.3.1

* Fixed an issue where the **validate** command failed to validate the release notes of beta integrations.
* Updated the **upload** command to support indicator fields.
* The **validate** and **update-release-notes** commands will now check changed files against `demisto/master` if it is configured locally.
* Fixed an issue where **validate** would incorrectly identify files as renamed.
* Added a validation that integration properties (such as feed, mappers, mirroring, etc) are not removed.
* Fixed an issue where **validate** failed when comparing branch against commit hash.
* Added the *--no-pipenv* flag to the **split-yml** command.
* Added a validation that incident fields and incident types are not removed from mappers.
* Fixed an issue where the *c
reate-id-set* flag in the *validate* command did not work while not using git.
* Added the *hiddenusername* field to the integration schema.
* Added a validation that images that are not integration images, do not ask for a new version or RN

## 1.3.0

* Do not collect optional dependencies on indicator types reputation commands.
* Fixed an issue where downloading indicator layoutscontainer objects failed.
* Added a validation that makes sure outputs in integrations are matching the README file.
* Fixed an issue where the *create-id-set* flag in the **validate** command did not work.
* Added a warning in case no id_set file is found when running the **validate** command.
* Fixed an issue where changed files were not recognised correctly on forked branches in the **validate** and the **update-release-notes** commands.
* Fixed an issue when files were classified incorrectly when running *update-release-notes*.
* Added a validation that integration and script file paths are compatible with our convention.
* Fixed an issue where id_set.json file was re created whenever running the generate-docs command.
* added the *--json-file* flag to create a JSON file output for the **validate** and **lint** commands.

## 1.2.19

* Fixed an issue where merge id_set was not updated to work with the new entity of Packs.
* Added a validation that the playbook's version matches the version of its sub-playbooks, scripts, and integrations.

## 1.2.18

* Changed the *skip-id-set-creation* flag to *create-id-set* in the **validate** command. Its default value will be False.
* Added support for the 'cve' reputation command in default arg validation.
* Filter out generic and reputation command from scripts and playbooks dependencies calculation.
* Added support for the incident fields in outgoing mappers in the ID set.
* Added a validation that the taskid field and the id field under the task field are both from uuid format and contain the same value.
* Updated the **format** command to generate uuid value for the taskid field and for the id under the task field in case they hold an invalid values.
* Exclude changes from doc_files directory on validation.
* Added a validation that an integration command has at most one default argument.
* Fixing an issue where pack metadata version bump was not enforced when modifying an old format (unified) file.
* Added validation that integration parameter's display names are capitalized and spaced using whitespaces and not underscores.
* Fixed an issue where beta integrations where not running deprecation validations.
* Allowed adding additional information to the deprecated description.
* Fixing an issue when escaping less and greater signs in integration params did not work as expected.

## 1.2.17

* Added a validation that the classifier of an integration exists.
* Added a validation that the mapper of an integration exists.
* Added a validation that the incident types of a classifier exist.
* Added a validation that the incident types of a mapper exist.
* Added support for *text* argument when running **demisto-sdk update-release-notes** on the ApiModules pack.
* Added a validation for the minimal version of an indicator field of type grid.
* Added new validation for incident and indicator fields in classifiers mappers and layouts exist in the content.
* Added cache for get_remote_file to reducing failures from accessing the remote repo.
* Fixed an issue in the **format** command where `_dev` or `_copy` suffixes weren't removed from the `id` of the given playbooks.
* Playbook dependencies from incident and indicator fields are now marked as optional.
* Mappers dependencies from incident types and incident fields are now marked as optional.
* Classifier dependencies from incident types are now marked as optional.
* Updated **demisto-sdk init** command to no longer create `created` field in pack_metadata file
* Updated **generate-docs** command to take the parameters names in setup section from display field and to use additionalinfo field when exist.
* Using the *verbose* argument in the **find-dependencies** command will now log to the console.
* Improved the deprecated message validation required from integrations.
* Fixed an issue in the **generate-docs** command where **Context Example** section was created when it was empty.

## 1.2.16

* Added allowed ignore errors to the *IDSetValidator*.
* Fixed an issue where an irrelevant id_set validation ran in the **validate** command when using the *--id-set* flag.
* Fixed an issue were **generate-docs** command has failed if a command did not exist in commands permissions file.
* Improved a **validate** command message for missing release notes of api module dependencies.

## 1.2.15

* Added the *ID101* to the allowed ignored errors.

## 1.2.14

* SDK repository is now mypy check_untyped_defs complaint.
* The lint command will now ignore the unsubscriptable-object (E1136) pylint error in dockers based on python 3.9 - this will be removed once a new pylint version is released.
* Added an option for **format** to run on a whole pack.
* Added new validation of unimplemented commands from yml in the code to `XSOAR-linter`.
* Fixed an issue where Auto-Extract fields were only checked for newly added incident types in the **validate** command.
* Added a new warning validation of direct access to args/params dicts to `XSOAR-linter`.

## 1.2.13

* Added new validation of indicators usage in CommandResults to `XSOAR-linter`.
* Running **demisto-sdk lint** will automatically run on changed files (same behavior as the -g flag).
* Removed supported version message from the documentation when running **generate_docs**.
* Added a print to indicate backwards compatibility is being checked in **validate** command.
* Added a percent print when running the **validate** command with the *-a* flag.
* Fixed a regression in the **upload** command where it was ignoring `DEMISTO_VERIFY_SSL` env var.
* Fixed an issue where the **upload** command would fail to upload beta integrations.
* Fixed an issue where the **validate** command did not create the *id_set.json* file when running with *-a* flag.
* Added price change validation in the **validate** command.
* Added validations that checks in read-me for empty sections or leftovers from the auto generated read-me that should be changed.
* Added new code validation for *NotImplementedError* to raise a warning in `XSOAR-linter`.
* Added validation for support types in the pack metadata file.
* Added support for *--template* flag in **demisto-sdk init** command.
* Fixed an issue with running **validate** on master branch where the changed files weren't compared to previous commit when using the *-g* flag.
* Fixed an issue where the `XSOAR-linter` ran *NotImplementedError* validation on scripts.
* Added support for Auto-Extract feature validation in incident types in the **validate** command.
* Fixed an issue in the **lint** command where the *-i* flag was ignored.
* Improved **merge-id-sets** command to support merge between two ID sets that contain the same pack.
* Fixed an issue in the **lint** command where flake8 ran twice.

## 1.2.12

* Bandit now reports also on medium severity issues.
* Fixed an issue with support for Docker Desktop on Mac version 2.5.0+.
* Added support for vulture and mypy linting when running without docker.
* Added support for *prev-ver* flag in **update-release-notes** command.
* Improved retry support when building docker images for linting.
* Added the option to create an ID set on a specific pack in **create-id-set** command.
* Added the *--skip-id-set-creation* flag to **validate** command in order to add the capability to run validate command without creating id_set validation.
* Fixed an issue where **validate** command checked docker image tag on ApiModules pack.
* Fixed an issue where **find-dependencies** did not calculate dashboards and reports dependencies.
* Added supported version message to the documentation and release notes files when running **generate_docs** and **update-release-notes** commands respectively.
* Added new code validations for *NotImplementedError* exception raise to `XSOAR-linter`.
* Command create-content-artifacts additional support for **Author_image.png** object.
* Fixed an issue where schemas were not enforced for incident fields, indicator fields and old layouts in the validate command.
* Added support for **update-release-notes** command to update release notes according to master branch.

## 1.2.11

* Fixed an issue where the ***generate-docs*** command reset the enumeration of line numbering after an MD table.
* Updated the **upload** command to support mappers.
* Fixed an issue where exceptions were no printed in the **format** while the *--verbose* flag is set.
* Fixed an issue where *--assume-yes* flag did not work in the **format** command when running on a playbook without a `fromversion` field.
* Fixed an issue where the **format** command would fail in case `conf.json` file was not found instead of skipping the update.
* Fixed an issue where integration with v2 were recognised by the `name` field instead of the `display` field in the **validate** command.
* Added a playbook validation to check if a task script exists in the id set in the **validate** command.
* Added new integration category `File Integrity Management` in the **validate** command.

## 1.2.10

* Added validation for approved content pack use-cases and tags.
* Added new code validations for *CommonServerPython* import to `XSOAR-linter`.
* Added *default value* and *predefined values* to argument description in **generate-docs** command.
* Added a new validation that checks if *get-mapping-fields* command exists if the integration schema has *{ismappable: true}* in **validate** command.
* Fixed an issue where the *--staged* flag recognised added files as modified in the **validate** command.
* Fixed an issue where a backwards compatibility warning was raised for all added files in the **validate** command.
* Fixed an issue where **validate** command failed when no tests were given for a partner supported pack.
* Updated the **download** command to support mappers.
* Fixed an issue where the ***format*** command added a duplicate parameter.
* For partner supported content packs, added support for a list of emails.
* Removed validation of README files from the ***validate*** command.
* Fixed an issue where the ***validate*** command required release notes for ApiModules pack.

## 1.2.9

* Fixed an issue in the **openapi_codegen** command where it created duplicate functions name from the swagger file.
* Fixed an issue in the **update-release-notes** command where the *update type* argument was not verified.
* Fixed an issue in the **validate** command where no error was raised in case a non-existing docker image was presented.
* Fixed an issue in the **format** command where format failed when trying to update invalid Docker image.
* The **format** command will now preserve the **isArray** argument in integration's reputation commands and will show a warning if it set to **false**.
* Fixed an issue in the **lint** command where *finally* clause was not supported in main function.
* Fixed an issue in the **validate** command where changing any entity ID was not validated.
* Fixed an issue in the **validate** command where *--staged* flag did not bring only changed files.
* Fixed the **update-release-notes** command to ignore changes in the metadata file.
* Fixed the **validate** command to ignore metadata changes when checking if a version bump is needed.

## 1.2.8

* Added a new validation that checks in playbooks for the usage of `DeleteContext` in **validate** command.
* Fixed an issue in the **upload** command where it would try to upload content entities with unsupported versions.
* Added a new validation that checks in playbooks for the usage of specific instance in **validate** command.
* Added the **--staged** flag to **validate** command to run on staged files only.

## 1.2.7

* Changed input parameters in **find-dependencies** command.
  * Use ***-i, --input*** instead of ***-p, --path***.
  * Use ***-idp, --id-set-path*** instead of ***-i, --id-set-path***.
* Fixed an issue in the **unify** command where it crashed on an integration without an image file.
* Fixed an issue in the **format** command where unnecessary files were not skipped.
* Fixed an issue in the **update-release-notes** command where the *text* argument was not respected in all cases.
* Fixed an issue in the **validate** command where a warning about detailed description was given for unified or deprecated integrations.
* Improved the error returned by the **validate** command when running on files using the old format.

## 1.2.6

* No longer require setting `DEMISTO_README_VALIDATION` env var to enable README mdx validation. Validation will now run automatically if all necessary node modules are available.
* Fixed an issue in the **validate** command where the `--skip-pack-dependencies` would not skip id-set creation.
* Fixed an issue in the **validate** command where validation would fail if supplied an integration with an empty `commands` key.
* Fixed an issue in the **validate** command where validation would fail due to a required version bump for packs which are not versioned.
* Will use env var `DEMISTO_VERIFY_SSL` to determine if to use a secure connection for commands interacting with the Server when `--insecure` is not passed. If working with a local Server without a trusted certificate, you can set env var `DEMISTO_VERIFY_SSL=no` to avoid using `--insecure` on each command.
* Unifier now adds a link to the integration documentation to the integration detailed description.
* Fixed an issue in the **secrets** command where ignored secrets were not skipped.

## 1.2.5

* Added support for special fields: *defaultclassifier*, *defaultmapperin*, *defaultmapperout* in **download** command.
* Added -y option **format** command to assume "yes" as answer to all prompts and run non-interactively
* Speed up improvements for `validate` of README files.
* Updated the **format** command to adhere to the defined content schema and sub-schemas, aligning its behavior with the **validate** command.
* Added support for canvasContextConnections files in **format** command.

## 1.2.4

* Updated detailed description for community integrations.

## 1.2.3

* Fixed an issue where running **validate** failed on playbook with task that adds tags to the evidence data.
* Added the *displaypassword* field to the integration schema.
* Added new code validations to `XSOAR-linter`.
  * As warnings messages:
    * `demisto.params()` should be used only inside main function.
    * `demisto.args()` should be used only inside main function.
    * Functions args should have type annotations.
* Added `fromversion` field validation to test playbooks and scripts in **validate** command.

## 1.2.2

* Add support for warning msgs in the report and summary to **lint** command.
* Fixed an issue where **json-to-outputs** determined bool values as int.
* Fixed an issue where **update-release-notes** was crushing on `--all` flag.
* Fixed an issue where running **validate**, **update-release-notes** outside of content repo crushed without a meaningful error message.
* Added support for layoutscontainer in **init** contribution flow.
* Added a validation for tlp_color param in feeds in **validate** command.
* Added a validation for removal of integration parameters in **validate** command.
* Fixed an issue where **update-release-notes** was failing with a wrong error message when no pack or input was given.
* Improved formatting output of the **generate-docs** command.
* Add support for env variable *DEMISTO_SDK_ID_SET_REFRESH_INTERVAL*. Set this env variable to the refresh interval in minutes. The id set will be regenerated only if the refresh interval has passed since the last generation. Useful when generating Script documentation, to avoid re-generating the id_set every run.
* Added new code validations to `XSOAR-linter`.
  * As error messages:
    * Longer than 10 seconds sleep statements for non long running integrations.
    * exit() usage.
    * quit() usage.
  * As warnings messages:
    * `demisto.log` should not be used.
    * main function existence.
    * `demito.results` should not be used.
    * `return_output` should not be used.
    * try-except statement in main function.
    * `return_error` usage in main function.
    * only once `return_error` usage.
* Fixed an issue where **lint** command printed logs twice.
* Fixed an issue where *suffix* did not work as expected in the **create-content-artifacts** command.
* Added support for *prev-ver* flag in **lint** and **secrets** commands.
* Added support for *text* flag to **update-release-notes** command to add the same text to all release notes.
* Fixed an issue where **validate** did not recognize added files if they were modified locally.
* Added a validation that checks the `fromversion` field exists and is set to 5.0.0 or above when working or comparing to a non-feature branch in **validate** command.
* Added a validation that checks the certification field in the pack_metadata file is valid in **validate** command.
* The **update-release-notes** command will now automatically add docker image update to the release notes.

## 1.2.1

* Added an additional linter `XSOAR-linter` to the **lint** command which custom validates py files. currently checks for:
  * `Sys.exit` usages with non zero value.
  * Any `Print` usages.
* Fixed an issue where renamed files were failing on *validate*.
* Fixed an issue where single changed files did not required release notes update.
* Fixed an issue where doc_images required release-notes and validations.
* Added handling of dependent packs when running **update-release-notes** on changed *APIModules*.
  * Added new argument *--id-set-path* for id_set.json path.
  * When changes to *APIModule* is detected and an id_set.json is available - the command will update the dependent pack as well.
* Added handling of dependent packs when running **validate** on changed *APIModules*.
  * Added new argument *--id-set-path* for id_set.json path.
  * When changes to *APIModule* is detected and an id_set.json is available - the command will validate that the dependent pack has release notes as well.
* Fixed an issue where the find_type function didn't recognize file types correctly.
* Fixed an issue where **update-release-notes** command did not work properly on Windows.
* Added support for indicator fields in **update-release-notes** command.
* Fixed an issue where files in test dirs where being validated.

## 1.2.0

* Fixed an issue where **format** did not update the test playbook from its pack.
* Fixed an issue where **validate** validated non integration images.
* Fixed an issue where **update-release-notes** did not identified old yml integrations and scripts.
* Added revision templates to the **update-release-notes** command.
* Fixed an issue where **update-release-notes** crashed when a file was renamed.
* Fixed an issue where **validate** failed on deleted files.
* Fixed an issue where **validate** validated all images instead of packs only.
* Fixed an issue where a warning was not printed in the **format** in case a non-supported file type is inputted.
* Fixed an issue where **validate** did not fail if no release notes were added when adding files to existing packs.
* Added handling of incorrect layout paths via the **format** command.
* Refactor **create-content-artifacts** command - Efficient artifacts creation and better logging.
* Fixed an issue where image and description files were not handled correctly by **validate** and **update-release-notes** commands.
* Fixed an issue where the **format** command didn't remove all extra fields in a file.
* Added an error in case an invalid id_set.json file is found while running the **validate** command.
* Added fetch params checks to the **validate** command.

## 1.1.11

* Added line number to secrets' path in **secrets** command report.
* Fixed an issue where **init** a community pack did not present the valid support URL.
* Fixed an issue where **init** offered a non relevant pack support type.
* Fixed an issue where **lint** did not pull docker images for powershell.
* Fixed an issue where **find-dependencies** did not find all the script dependencies.
* Fixed an issue where **find-dependencies** did not collect indicator fields as dependencies for playbooks.
* Updated the **validate** and the **secrets** commands to be less dependent on regex.
* Fixed an issue where **lint** did not run on circle when docker did not return ping.
* Updated the missing release notes error message (RN106) in the **Validate** command.
* Fixed an issue where **Validate** would return missing release notes when two packs with the same substring existed in the modified files.
* Fixed an issue where **update-release-notes** would add duplicate release notes when two packs with the same substring existed in the modified files.
* Fixed an issue where **update-release-notes** would fail to bump new versions if the feature branch was out of sync with the master branch.
* Fixed an issue where a non-descriptive error would be returned when giving the **update-release-notes** command a pack which can not be found.
* Added dependencies check for *widgets* in **find-dependencies** command.
* Added a `update-docker` flag to **format** command.
* Added a `json-to-outputs` flag to the **run** command.
* Added a verbose (`-v`) flag to **format** command.
* Fixed an issue where **download** added the prefix "playbook-" to the name of playbooks.

## 1.1.10

* Updated the **init** command. Relevant only when passing the *--contribution* argument.
  * Added the *--author* option.
  * The *support* field of the pack's metadata is set to *community*.
* Added a proper error message in the **Validate** command upon a missing description in the root of the yml.
* **Format** now works with a relative path.
* **Validate** now fails when all release notes have been excluded.
* Fixed issue where correct error message would not propagate for invalid images.
* Added the *--skip-pack-dependencies* flag to **validate** command to skip pack dependencies validation. Relevant when using the *-g* flag.
* Fixed an issue where **Validate** and **Format** commands failed integrations with `defaultvalue` field in fetch incidents related parameters.
* Fixed an issue in the **Validate** command in which unified YAML files were not ignored.
* Fixed an issue in **generate-docs** where scripts and playbooks inputs and outputs were not parsed correctly.
* Fixed an issue in the **openapi-codegen** command where missing reference fields in the swagger JSON caused errors.
* Fixed an issue in the **openapi-codegen** command where empty objects in the swagger JSON paths caused errors.
* **update-release-notes** command now accept path of the pack instead of pack name.
* Fixed an issue where **generate-docs** was inserting unnecessary escape characters.
* Fixed an issue in the **update-release-notes** command where changes to the pack_metadata were not detected.
* Fixed an issue where **validate** did not check for missing release notes in old format files.

## 1.1.9

* Fixed an issue where **update-release-notes** command failed on invalid file types.

## 1.1.8

* Fixed a regression where **upload** command failed on test playbooks.
* Added new *githubUser* field in pack metadata init command.
* Support beta integration in the commands **split-yml, extract-code, generate-test-playbook and generate-docs.**
* Fixed an issue where **find-dependencies** ignored *toversion* field in content items.
* Added support for *layoutscontainer*, *classifier_5_9_9*, *mapper*, *report*, and *widget* in the **Format** command.
* Fixed an issue where **Format** will set the `ID` field to be equal to the `name` field in modified playbooks.
* Fixed an issue where **Format** did not work for test playbooks.
* Improved **update-release-notes** command:
  * Write content description to release notes for new items.
  * Update format for file types without description: Connections, Incident Types, Indicator Types, Layouts, Incident Fields.
* Added a validation for feedTags param in feeds in **validate** command.
* Fixed readme validation issue in community support packs.
* Added the **openapi-codegen** command to generate integrations from OpenAPI specification files.
* Fixed an issue were release notes validations returned wrong results for *CommonScripts* pack.
* Added validation for image links in README files in **validate** command.
* Added a validation for default value of fetch param in feeds in **validate** command.
* Fixed an issue where the **Init** command failed on scripts.

## 1.1.7

* Fixed an issue where running the **format** command on feed integrations removed the `defaultvalue` fields.
* Playbook branch marked with *skipunavailable* is now set as an optional dependency in the **find-dependencies** command.
* The **feedReputation** parameter can now be hidden in a feed integration.
* Fixed an issue where running the **unify** command on JS package failed.
* Added the *--no-update* flag to the **find-dependencies** command.
* Added the following validations in **validate** command:
  * Validating that a pack does not depend on NonSupported / Deprecated packs.

## 1.1.6

* Added the *--description* option to the **init** command.
* Added the *--contribution* option to the **init** command which converts a contribution zip to proper pack format.
* Improved **validate** command performance time and outputs.
* Added the flag *--no-docker-checks* to **validate** command to skip docker checks.
* Added the flag *--print-ignored-files* to **validate** command to print ignored files report when the command is done.
* Added the following validations in **validate** command:
  * Validating that existing release notes are not modified.
  * Validating release notes are not added to new packs.
  * Validating that the "currentVersion" field was raised in the pack_metadata for modified packs.
  * Validating that the timestamp in the "created" field in the pack_metadata is in ISO format.
* Running `demisto-sdk validate` will run the **validate** command using git and only on committed files (same as using *-g --post-commit*).
* Fixed an issue where release notes were not checked correctly in **validate** command.
* Fixed an issue in the **create-id-set** command where optional playbook tasks were not taken into consideration.
* Added a prompt to the `demisto-sdk update-release-notes` command to prompt users to commit changes before running the release notes command.
* Added support to `layoutscontainer` in **validate** command.

## 1.1.5

* Fixed an issue in **find-dependencies** command.
* **lint** command now verifies flake8 on CommonServerPython script.

## 1.1.4

* Fixed an issue with the default output file name of the **unify** command when using "." as an output path.
* **Unify** command now adds contributor details to the display name and description.
* **Format** command now adds *isFetch* and *incidenttype* fields to integration yml.
* Removed the *feedIncremental* field from the integration schema.
* **Format** command now adds *feedBypassExclusionList*, *Fetch indicators*, *feedReputation*, *feedReliability*,
     *feedExpirationPolicy*, *feedExpirationInterval* and *feedFetchInterval* fields to integration yml.
* Fixed an issue in the playbooks schema.
* Fixed an issue where generated release notes were out of order.
* Improved pack dependencies detection.
* Fixed an issue where test playbooks were mishandled in **validate** command.

## 1.1.3

* Added a validation for invalid id fields in indicators types files in **validate** command.
* Added default behavior for **update-release-notes** command.
* Fixed an error where README files were failing release notes validation.
* Updated format of generated release notes to be more user friendly.
* Improved error messages for the **update-release-notes** command.
* Added support for `Connections`, `Dashboards`, `Widgets`, and `Indicator Types` to **update-release-notes** command.
* **Validate** now supports scripts under the *TestPlaybooks* directory.
* Fixed an issue where **validate** did not support powershell files.

## 1.1.2

* Added a validation for invalid playbookID fields in incidents types files in **validate** command.
* Added a code formatter for python files.
* Fixed an issue where new and old classifiers where mixed on validate command.
* Added *feedIncremental* field to the integration schema.
* Fixed error in the **upload** command where unified YMLs were not uploaded as expected if the given input was a pack.
* Fixed an issue where the **secrets** command failed due to a space character in the file name.
* Ignored RN validation for *NonSupported* pack.
* You can now ignore IF107, SC100, RP102 error codes in the **validate** command.
* Fixed an issue where the **download** command was crashing when received as input a JS integration or script.
* Fixed an issue where **validate** command checked docker image for JS integrations and scripts.
* **validate** command now checks scheme for reports and connections.
* Fixed an issue where **validate** command checked docker when running on all files.
* Fixed an issue where **validate** command did not fail when docker image was not on the latest numeric tag.
* Fixed an issue where beta integrations were not validated correctly in **validate** command.

## 1.1.1

* fixed and issue where file types were not recognized correctly in **validate** command.
* Added better outputs for validate command.

## 1.1.0

* Fixed an issue where changes to only non-validated files would fail validation.
* Fixed an issue in **validate** command where moved files were failing validation for new packs.
* Fixed an issue in **validate** command where added files were failing validation due to wrong file type detection.
* Added support for new classifiers and mappers in **validate** command.
* Removed support of old RN format validation.
* Updated **secrets** command output format.
* Added support for error ignore on deprecated files in **validate** command.
* Improved errors outputs in **validate** command.
* Added support for linting an entire pack.

## 1.0.9

* Fixed a bug where misleading error was presented when pack name was not found.
* **Update-release-notes** now detects added files for packs with versions.
* Readme files are now ignored by **update-release-notes** and validation of release notes.
* Empty release notes no longer cause an uncaught error during validation.

## 1.0.8

* Changed the output format of demisto-sdk secrets.
* Added a validation that checkbox items are not required in integrations.
* Added pack release notes generation and validation.
* Improved pack metadata validation.
* Fixed an issue in **validate** where renamed files caused an error

## 1.0.4

* Fix the **format** command to update the `id` field to be equal to `details` field in indicator-type files, and to `name` field in incident-type & dashboard files.
* Fixed a bug in the **validate** command for layout files that had `sortValues` fields.
* Fixed a bug in the **format** command where `playbookName` field was not always present in the file.
* Fixed a bug in the **format** command where indicatorField wasn't part of the SDK schemas.
* Fixed a bug in **upload** command where created unified docker45 yml files were not deleted.
* Added support for IndicatorTypes directory in packs (for `reputation` files, instead of Misc).
* Fixed parsing playbook condition names as string instead of boolean in **validate** command
* Improved image validation in YAML files.
* Removed validation for else path in playbook condition tasks.

## 1.0.3

* Fixed a bug in the **format** command where comments were being removed from YAML files.
* Added output fields: *file_path* and *kind* for layouts in the id-set.json created by **create-id-set** command.
* Fixed a bug in the **create-id-set** command Who returns Duplicate for Layouts with a different kind.
* Added formatting to **generate-docs** command results replacing all `<br>` tags with `<br/>`.
* Fixed a bug in the **download** command when custom content contained not supported content entity.
* Fixed a bug in **format** command in which boolean strings  (e.g. 'yes' or 'no') were converted to boolean values (e.g. 'True' or 'False').
* **format** command now removes *sourceplaybookid* field from playbook files.
* Fixed a bug in **generate-docs** command in which integration dependencies were not detected when generating documentation for a playbook.

## 1.0.1

* Fixed a bug in the **unify** command when output path was provided empty.
* Improved error message for integration with no tests configured.
* Improved the error message returned from the **validate** command when an integration is missing or contains malformed fetch incidents related parameters.
* Fixed a bug in the **create** command where a unified YML with a docker image for 4.5 was copied incorrectly.
* Missing release notes message are now showing the release notes file path to update.
* Fixed an issue in the **validate** command in which unified YAML files were not ignored.
* File format suggestions are now shown in the relevant file format (JSON or YAML).
* Changed Docker image validation to fail only on non-valid ones.
* Removed backward compatibility validation when Docker image is updated.

## 1.0.0

* Improved the *upload* command to support the upload of all the content entities within a pack.
* The *upload* command now supports the improved pack file structure.
* Added an interactive option to format integrations, scripts and playbooks with No TestPlaybooks configured.
* Added an interactive option to configure *conf.json* file with missing test playbooks for integrations, scripts and playbooks
* Added *download* command to download custom content from Demisto instance to the local content repository.
* Improved validation failure messages to include a command suggestion, wherever relevant, to fix the raised issue.
* Improved 'validate' help and documentation description
* validate - checks that scripts, playbooks, and integrations have the *tests* key.
* validate - checks that test playbooks are configured in `conf.json`.
* demisto-sdk lint - Copy dir better handling.
* demisto-sdk lint - Add error when package missing in docker image.
* Added *-a , --validate-all* option in *validate* to run all validation on all files.
* Added *-i , --input* option in *validate* to run validation on a specified pack/file.
* added *-i, --input* option in *secrets* to run on a specific file.
* Added an allowed hidden parameter: *longRunning* to the hidden integration parameters validation.
* Fixed an issue with **format** command when executing with an output path of a folder and not a file path.
* Bug fixes in generate-docs command given playbook as input.
* Fixed an issue with lint command in which flake8 was not running on unit test files.

## 0.5.2

* Added *-c, --command* option in *generate-docs* to generate a specific command from an integration.
* Fixed an issue when getting README/CHANGELOG files from git and loading them.
* Removed release notes validation for new content.
* Fixed secrets validations for files with the same name in a different directory.
* demisto-sdk lint - parallelization working with specifying the number of workers.
* demisto-sdk lint - logging levels output, 3 levels.
* demisto-sdk lint - JSON report, structured error reports in JSON format.
* demisto-sdk lint - XML JUnit report for unit-tests.
* demisto-sdk lint - new packages used to accelerate execution time.
* demisto-sdk secrets - command now respects the generic whitelist, and not only the pack secrets.

## 0.5.0

[PyPI History][1]

[1]: https://pypi.org/project/demisto-sdk/#history

## 0.4.9

* Fixed an issue in *generate-docs* where Playbooks and Scripts documentation failed.
* Added a graceful error message when executing the *run" command with a misspelled command.
* Added more informative errors upon failures of the *upload* command.
* format command:
  * Added format for json files: IncidentField, IncidentType, IndicatorField, IndicatorType, Layout, Dashboard.
  * Added the *-fv --from-version*, *-nv --no-validation* arguments.
  * Removed the *-t yml_type* argument, the file type will be inferred.
  * Removed the *-g use_git* argument, running format without arguments will run automatically on git diff.
* Fixed an issue in loading playbooks with '=' character.
* Fixed an issue in *validate* failed on deleted README files.

## 0.4.8

* Added the *max* field to the Playbook schema, allowing to define it in tasks loop.
* Fixed an issue in *validate* where Condition branches checks were case sensitive.

## 0.4.7

* Added the *slareminder* field to the Playbook schema.
* Added the *common_server*, *demisto_mock* arguments to the *init* command.
* Fixed an issue in *generate-docs* where the general section was not being generated correctly.
* Fixed an issue in *validate* where Incident type validation failed.

## 0.4.6

* Fixed an issue where the *validate* command did not identify CHANGELOG in packs.
* Added a new command, *id-set* to create the id set - the content dependency tree by file IDs.

## 0.4.5

* generate-docs command:
  * Added the *use_cases*, *permissions*, *command_permissions* and *limitations*.
  * Added the *--insecure* argument to support running the script and integration command in Demisto.
  * Removed the *-t yml_type* argument, the file type will be inferred.
  * The *-o --output* argument is no longer mandatory, default value will be the input file directory.
* Added support for env var: *DEMISTO_SDK_SKIP_VERSION_CHECK*. When set version checks are skipped.
* Fixed an issue in which the CHANGELOG files did not match our scheme.
* Added a validator to verify that there are no hidden integration parameters.
* Fixed an issue where the *validate* command ran on test files.
* Removed the *env-dir* argument from the demisto-sdk.
* README files which are html files will now be skipped in the *validate* command.
* Added support for env var: *DEMISTO_README_VALIDATOR*. When not set the readme validation will not run.

## 0.4.4

* Added a validator for IncidentTypes (incidenttype-*.json).
* Fixed an issue where the -p flag in the *validate* command was not working.
* Added a validator for README.md files.
* Release notes validator will now run on: incident fields, indicator fields, incident types, dashboard and reputations.
* Fixed an issue where the validator of reputation(Indicator Type) did not check on the details field.
* Fixed an issue where the validator attempted validating non-existing files after deletions or name refactoring.
* Removed the *yml_type* argument in the *split-yml*, *extract-code* commands.
* Removed the *file_type* argument in the *generate-test-playbook* command.
* Fixed the *insecure* argument in *upload*.
* Added the *insecure* argument in *run-playbook*.
* Standardise the *-i --input*, *-o --output* to demisto-sdk commands.

## 0.4.3

* Fixed an issue where the incident and indicator field BC check failed.
* Support for linting and unit testing PowerShell integrations.

## 0.4.2

* Fixed an issue where validate failed on Windows.
* Added a validator to verify all branches are handled in conditional task in a playbook.
* Added a warning message when not running the latest sdk version.
* Added a validator to check that the root is connected to all tasks in the playbook.
* Added a validator for Dashboards (dashboard-*.json).
* Added a validator for Indicator Types (reputation-*.json).
* Added a BC validation for changing incident field type.
* Fixed an issue where init command would generate an invalid yml for scripts.
* Fixed an issue in misleading error message in v2 validation hook.
* Fixed an issue in v2 hook which now is set only on newly added scripts.
* Added more indicative message for errors in yaml files.
* Disabled pykwalify info log prints.

## 0.3.10

* Added a BC check for incident fields - changing from version is not allowed.
* Fixed an issue in create-content-artifacts where scripts in Packs in TestPlaybooks dir were copied with a wrong prefix.

## 0.3.9

* Added a validation that incident field can not be required.
* Added validation for fetch incident parameters.
* Added validation for feed integration parameters.
* Added to the *format* command the deletion of the *sourceplaybookid* field.
* Fixed an issue where *fieldMapping* in playbook did not pass the scheme validation.
* Fixed an issue where *create-content-artifacts* did not copy TestPlaybooks in Packs without prefix of *playbook-*.
* Added a validation the a playbook can not have a rolename set.
* Added to the image validator the new DBot default image.
* Added the fields: elasticcommonfields, quiet, quietmode to the Playbook schema.
* Fixed an issue where *validate* failed on integration commands without outputs.
* Added a new hook for naming of v2 integrations and scripts.

## 0.3.8

* Fixed an issue where *create-content-artifact* was not loading the data in the yml correctly.
* Fixed an issue where *unify* broke long lines in script section causing syntax errors

## 0.3.7

* Added *generate-docs* command to generate documentation file for integration, playbook or script.
* Fixed an issue where *unify* created a malformed integration yml.
* Fixed an issue where demisto-sdk **init** creates unit-test file with invalid import.

## 0.3.6

* Fixed an issue where demisto-sdk **validate** failed on modified scripts without error message.

## 0.3.5

* Fixed an issue with docker tag validation for integrations.
* Restructured repo source code.

## 0.3.4

* Saved failing unit tests as a file.
* Fixed an issue where "_test" file for scripts/integrations created using **init** would import the "HelloWorld" templates.
* Fixed an issue in demisto-sdk **validate** - was failing on backward compatiblity check
* Fixed an issue in demisto-sdk **secrets** - empty line in .secrets-ignore always made the secrets check to pass
* Added validation for docker image inside integrations and scripts.
* Added --use-git flag to **format** command to format all changed files.
* Fixed an issue where **validate** did not fail on dockerimage changes with bc check.
* Added new flag **--ignore-entropy** to demisto-sdk **secrets**, this will allow skip entropy secrets check.
* Added --outfile to **lint** to allow saving failed packages to a file.

## 0.3.3

* Added backwards compatibility break error message.
* Added schema for incident types.
* Added **additionalinfo** field to as an available field for integration configuration.
* Added pack parameter for **init**.
* Fixed an issue where error would appear if name parameter is not set in **init**.

## 0.3.2

* Fixed the handling of classifier files in **validate**.

## 0.3.1

* Fixed the handling of newly created reputation files in **validate**.
* Added an option to perform **validate** on a specific file.

## 0.3.0

* Added support for multi-package **lint** both with parallel and without.
* Added all parameter in **lint** to run on all packages and packs in content repository.
* Added **format** for:
  * Scripts
  * Playbooks
  * Integrations
* Improved user outputs for **secrets** command.
* Fixed an issue where **lint** would run pytest and pylint only on a single docker per integration.
* Added auto-complete functionality to demisto-sdk.
* Added git parameter in **lint** to run only on changed packages.
* Added the **run-playbook** command
* Added **run** command which runs a command in the Demisto playground.
* Added **upload** command which uploads an integration or a script to a Demisto instance.
* Fixed and issue where **validate** checked if release notes exist for new integrations and scripts.
* Added **generate-test-playbook** command which generates a basic test playbook for an integration or a script.
* **validate** now supports indicator fields.
* Fixed an issue with layouts scheme validation.
* Adding **init** command.
* Added **json-to-outputs** command which generates the yaml section for outputs from an API raw response.

## 0.2.6

* Fixed an issue with locating release notes for beta integrations in **validate**.

## 0.2.5

* Fixed an issue with locating release notes for beta integrations in **validate**.

## 0.2.4

* Adding image validation to Beta_Integration and Packs in **validate**.

## 0.2.3

* Adding Beta_Integration to the structure validation process.
* Fixing bug where **validate** did checks on TestPlaybooks.
* Added requirements parameter to **lint**.

## 0.2.2

* Fixing bug where **lint** did not return exit code 1 on failure.
* Fixing bug where **validate** did not print error message in case no release notes were give.

## 0.2.1

* **Validate** now checks that the id and name fields are identical in yml files.
* Fixed a bug where sdk did not return any exit code.

## 0.2.0

* Added Release Notes Validator.
* Fixed the Unifier selection of your python file to use as the code.
* **Validate** now supports Indicator fields.
* Fixed a bug where **validate** and **secrets** did not return exit code 1 on failure.
* **Validate** now runs on newly added scripts.

## 0.1.8

* Added support for `--version`.
* Fixed an issue in file_validator when calling `checked_type` method with script regex.

## 0.1.2

* Restructuring validation to support content packs.
* Added secrets validation.
* Added content bundle creation.
* Added lint and unit test run.

## 0.1.1

* Added new logic to the unifier.
* Added detailed README.
* Some small adjustments and fixes.

## 0.1.0

Capabilities:

* **Extract** components(code, image, description etc.) from a Demisto YAML file into a directory.
* **Unify** components(code, image, description etc.) to a single Demisto YAML file.
* **Validate** Demisto content files.<|MERGE_RESOLUTION|>--- conflicted
+++ resolved
@@ -1,9 +1,5 @@
 # Changelog
-<<<<<<< HEAD
-=======
-* Fixed an issue where the **zip-packs** command did not work with the CommonServerUserPython and CommonServerUserPowerShell package.
 * Fixed an issue where **validate** failed to recognize integration tests that were missing from config.json
->>>>>>> 3b0b12e2
 
 ## Unreleased
 
