--- conflicted
+++ resolved
@@ -2,14 +2,11 @@
 ## Unreleased
 * Fixed an issue where **generate-docs** with `-c` argument updated sections of the incorrect commands.
 * Added IF113 error code to **ALLOWED_IGNORE_ERRORS**.
-<<<<<<< HEAD
 * Fixed an issue where **validate** failed on playbooks with non-string input values.
-=======
 * Added the `DEMISTO_SDK_IGNORE_CONTENT_WARNING` environment variable, to allow suppressing warnings when commands are not run under a content repo folder.
 * Fixed an issue where **validate** failed to recognize integration tests that were missing from config.json
 * Added support for **xpanse** marketplace in **create-id-set** and **create-content-artifacts** commands.
 * Fixed an issue where **split** failed on yml files.
->>>>>>> 98eceb79
 
 ## 1.7.7
 * Fixed an issue where paybooks **generate-docs** didn't parse complex input values when no accessor field is given correctly.
