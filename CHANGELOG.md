--- conflicted
+++ resolved
@@ -1,13 +1,10 @@
 # Changelog
-<<<<<<< HEAD
 * Added a validation for invalid id fields in indicators types files in **validate** command.
-=======
 * Added default behavior for **update-release-notes** command.
 * Fixed an error where README files were failing release notes validation.
 * Updated format of generated release notes to be more user friendly.
 * Improved error messages for the **update-release-notes** command.
 * Added support for `Connections`, `Dashboards`, `Widgets`, and `Indicator Types` to **update-release-notes** command.
->>>>>>> bb274a0b
 
 #### 1.1.2
 * Added a validation for invalid playbookID fields in incidents types files in **validate** command.
