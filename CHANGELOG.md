--- conflicted
+++ resolved
@@ -1,11 +1,8 @@
 # Changelog
+* Fixed a bug where the **download** command was crashing when received as input a JS integration/script
 * Add support for new classifiers and mappers
-* Fixed a bug where the **download** command was crashing when received as input a JS integration/script
-
-<<<<<<< HEAD
-
-=======
->>>>>>> 0f6e5f35
+
+
 #### 1.0.10
 * Fixed error where changes to only non-validated files would fail validation.
 * Fixed a bug in **validate** command where moved files were failing validation for new packs.
