--- conflicted
+++ resolved
@@ -1,10 +1,6 @@
 # Changelog
 * Fixed an issue where the **Assume yes** flag did not work properly for some entities in the **format** command.
-<<<<<<< HEAD
-* Fixed **format** to use git as a default value.
-=======
 * Inproved the error messages for separators in folder and file names in the **validate** command.
->>>>>>> 2fb600ed
 
 # 1.3.8
 * Updated the **secrets** command to work on forked branches.
