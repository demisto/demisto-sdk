--- conflicted
+++ resolved
@@ -1,9 +1,5 @@
 # Changelog
-<<<<<<< HEAD
-* fixed an issue where **validate** a pack name is in correct syntax
-=======
-* Updated the format of the outputs when using the *--json-file* flag to create a JSON file output for the **validate** and **lint** commands.
->>>>>>> 584cc947
+* fixed an issue where **validate** a pack name is in right syntax
 * Added the **doc-review** command to check spelling in .md and .yml files as well as a basic release notes review.
 * Added a validation that a pack's display name does not already exist in content repository.
 * Fixed an issue where the **validate** command failed to detect duplicate params in an integration.
