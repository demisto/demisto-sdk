--- conflicted
+++ resolved
@@ -8,22 +8,19 @@
 * Added identification for parameter differences in **integration-diff** command.
 * Fixed **format** to use git as a default value.
 * Updated the **upload** command to support reports.
+* Added validation to ensure that integrations, scripts, and playbooks do not contain the entity type in their names.
 
 # 1.3.9
 * Added a validation verifying that the pack's README.md file is not equal to pack description.
 * Fixed an issue where the **Assume yes** flag did not work properly for some entities in the **format** command.
-<<<<<<< HEAD
-* Inproved the error messages for separators in folder and file names in the **validate** command.
-* Added validation to ensure that integrations, scripts, and playbooks do not contain the entity type in their names.
-=======
 * Improved the error messages for separators in folder and file names in the **validate** command.
 * Removed the **DISABLE_SDK_VERSION_CHECK** environment variable. To disable new version checks, use the **DEMISTO_SDK_SKIP_VERSION_CHECK** envirnoment variable.
 * Fixed an issue where the demisto-sdk version check failed due to a rate limit.
 * Fixed an issue with playbooks scheme validation.
->>>>>>> 3b47f86e
 
 # 1.3.8
 * Updated the **secrets** command to work on forked branches.
+* Added a validation verifying that the pack's README.md file is not equal to pack description.
 
 # 1.3.7
 * Added a validation to ensure correct image and description file names.
