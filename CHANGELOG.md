--- conflicted
+++ resolved
@@ -1,13 +1,10 @@
 # Changelog
 ## Unreleased
-<<<<<<< HEAD
-* Fixed an issue where **validate** command did not catch dependencies of core packs.
-=======
 * Calling **format** with the `-d` flag now removes test playbooks testing the deprecated content from conf.json.
 * Fixed an issue where in some cases the **split** command did not remove pack version note from the script.
+* Fixed an issue where **validate** command did not catch dependencies of core packs.
 
 ## 1.17.2
->>>>>>> 1e08a570
 * Fixed an issue where **lint** and **validate** commands failed on integrations and scripts that use docker images that are not available in the Docker Hub but exist locally.
 * Added documentation for the flag **override-existing** used in upload.
 * Fixed an issue where **validate** failed on Incident Field items with a `template` value.
