# Changelog
## Unreleased
* Improved memory efficiency in **update-content-graph** and **create-content-graph** commands.
* Removed support for the `cve_id` name for the default-argument for **cve** reputation commands in **validate**. Now, only `cve` may be used for such commands.
<<<<<<< HEAD
* Updated *Pydantic* to v2.
* Added `tenant_timezone` handling to the **modeling-rules init** command, allowing usage with tenants in various timezones.
=======
>>>>>>> f0d1da0c

## 1.17.1
* Added the `aliasTo` key to the Incident Field schema.
* Modified **validate** to not require fields whose value is always `False`.
* Modified **validate** to use the graph instead of id_set on changed *APIModules*.
* Fixed an issue where `register_module_line()` was not removed from python scripts when the script had no trailing newline.
* Fixed an issue where an integration containing a command without a description would fail to upload while using the **upload** command.
* Fixed an issue where attempting to individually upload `Preprocess Rule` files raised an unclear error message. Note: preprocess rules can not be individually uploaded, but only as part of a pack.
* Fixed an issue where the **upload** command would fail on Indicator Types.
* Fixed an issue where the **upload** command would return the wrong error message when connection credentials are invalid.
* Fixed an issue where the **upload** command would fail parsing input paths.
* added support for the `isfetcheventsandassets` flag in content graph.
* Fixed an issue where the **modeling-rules test** command failed to get the existence of result from dataset in cases where the results take time to load.
* Added an aliasTo key to the incident field schema.

## 1.17.0
* **validate** will only fail on docker related errors if the pack is supported by xsoar.
* Added a validation that assures filename, id, and name have a correct suffix for modeling/parsing rules files.
* Added new **validate** checks, preventing unwanted changes of the marketplaces (BC108,BC109), toversion (BC107)  and fromversion (BC106) fields.
* Removed the `timezone_offset` argument in the *modeling-rules test* command.
* Fixed an issue where **lint** failed when importing functions from CommonServerUserPython.
* The **format** command now will sync hidden parameters with master branch.
* Fixed an issue where lock integration failed on FileNotFound.(PANW-internal only).
* Fixed an issue where **lint** falsely warned of using `demisto.results`.
* Fixed an issue where **validate** always returned *XSIAM Dashboards* and *Correlation Rules* files as valid.
* Added `GR107` validation to **validate** using the graph validations to check that no deprecated items are used by non-deprecated content.
* Fixed an issue where the **modeling-rules test** command failed to get the existence of dataset in cases where the dataset takes more than 1 minute to get indexed.
* Fixed an issue in **lint** where the container used for linting had dependency conflicts with the image used by content, and caused inconsistent results.
* Fixed an issue where the **download** command failed when the playbook has different `name` and `id`.
* Moved the **pre-commmit** command template to the `demisto/content` repository, where it's easier to maintain.
* Fixed an issue where an internal method caused warning messages when reading md files.
* Added support for Pre Process Rules in the **upload** command.
* Fixed an issue where **upload** would not upload items whose `maketplaces` value was an empty list.
* Added a prettyName key to the incident field schema.
* Fixed an issue where **upload** command could not parse content items that are not unicode-encoded.

## 1.16.0
* Added a check to **is_docker_image_latest_tag** to only fail the validation on non-latest image tag when the current tag is older than 3 days.
* Fixed an issue where **upload** would not properly show the installed version in the UI.
* Fixed an issue where the `contribution_converter` failed replacing generated release notes with the contribution form release notes.
* Fixed an issue where an extra levelname was added to a logging message.
* Modified the `mypy` pre-commit hook to run in a virtual environment, rather than the local mypy version.
* Added support to run **validate** with `--git` flag on detached HEAD.
* Added a validation that the **validate** command will fail if the pack name is not prefixed on XSIAM dashboard images.
* Fixed the **generate-test-playbook** which failed on an unexpected keyword argument - 'console_log_threshold'.
* Fixed an issue where **prepare-content** would not properly parse the `fromVersion` and `toVersion` attributes of XSIAM-Dashbaord and XSIAM-Report content items.
* Fixed an issue where **validate** command did not fail on non-existent dependency ids of non-mandatory dependant content.
* Fixed pytest async io deprecation warning.
* Added the `--incident-id` argument (optional) to the **run** command.
* Fixed an issue in **run-unit-tests** and **update-content-graph** where running commands in a docker container was done with insufficient permissions.
* Added the `_time` field to the output compare table of the **modeling-rules test** command.
* Changed the endpoint **download** uses to get system content items.
* Fixed an issue where graph-related tasks failed when files were deleted from the repo.
* Added a **validate** check, and a **format** auto fix for the `fromversion` field in Correlation Rules and XSIAM Dashboards.
* Update the format used for dev-dependencies in pyproject.toml to match modern versions of Poetry.
* Added timestamps to logging messages when running in a CI build.

## 1.15.5
* **Breaking Change**: The default of the **upload** command `--zip` argument is `true`. To upload packs as custom content items use the `--no-zip` argument.
* Removed the `no-implicit-optional` hook from **pre-commit**.
* Removed the `markdownlint` hook from **pre-commit**.
* Fixed an issue in **run-unit-tests** to pass with warnings when no tests are collected.
* Fixed an issue in **run-unit-tests** with the coverage calculation.
* Fixed a notification about log file location appeared more than once.
* Updated the error message when code coverage is below the threshold in **coverage-analyze** to be printed in a more noticeable red color.
* Fixed an issue in **upload** that failed when a comma-separated list of paths is passed to the `--input` argument.
* Running **validate** with the `--graph` flag will now run the graph validations after all other validations.
* improved the generated release note for newly added XSIAM entities when running *update-release-notes* command.
* Fixed an issue where in some cases validation failed when mapping null values.
* Fixed an issue in **upload** command where the `--keep-zip` argument did not clean the working directory.
* Fixed an issue where an extra levelname was added to a logging message.
* Fixed an issue in **upload** where uploading packs to XSIAM failed due to version mismatch.

## 1.15.4
* Fixed an issue where *update-release-notes* and *doc-review* did not handle new content notes as expected.
* Fixed an issue in PEP484 (no-implicit-optional) hook to **pre-commit**.
* Fixed an issue in **upload** with `--input-config-file` where the content items weren't uploaded in the correct pack.
* Added support to disable the default logging colors with the **DEMISTO_SDK_LOG_NO_COLORS** environment variable.

## 1.15.3
* Added the `--init` flag to **download**.
* Added the `--keep-empty-folders` flag to **download**.
* Added `markdown-lint` to **pre-commit**
* Added the PEP484 (no-implicit-optional) hook to **pre-commit**.
* Fixed an issue where the content-graph parsing failed on mappers with undefined mapping.
* Fixed an issue in **validate** where `pack_metadata.json` files were not collected proplely in `--graph` option.
* Fixed an issue where *validate* reputation commands outputs were not checked for new content.
* Added *IN107* and *DB100* error codes to *ALLOWED_IGNORE_ERRORS* list.
* Added a validation that assures feed integrations implement the `integration_reliability` configuration parameter.
* Fixed an issue where the format command did not work as expected on pre-process rules files.
* Fixed an issue where **upload** command failed to upload when the XSOAR version is beta.
* Fixed an issue where **upload** command summary was inaccurate when uploading a `Pack` without the `-z` flag.
* Added pack name and pack version to **upload** command summary.
* Added support for modeling rules with multi datasets in ****modeling-rules test**** command.
* Fixed an issue where **validate** didn't recognize layouts with incident fields missing from `id_set.json` even when `--post-commit` was indicated.

## 1.15.2
* Fixed an issue where **format** added default arguments to reputation commands which already have one.
* Fixed an issue where **validate** fails when adding the *advance* field to the integration required fields.
* Updated the integration Traffic Light Protocol (TLP) color list schema in the **validate** command.
* Fixed an issue where **upload** would not read a repo configuration file properly.
* Fixed an issue where **upload** would not handle the `-x`/`--xsiam` flag properly.
* Fixed an issue where **format** failed to use input from the user, when asking about a `from_version`.
* Added the `-n`/`--assume_no` flag to **format**.

## 1.15.1
* Fixed an issue where **generate-docs** generated fields with double html escaping.
* Fixed an issue where **upload** failed when using the `-z` flag.

## 1.15.0
* **Breaking Change**: the **upload** command now only supports **XSOAR 6.5** or newer (and all XSIAM versions).
* **upload** now uses content models, and calls the `prepare` method of each model before uploading (unless uploading a zipped pack).
* Added a *playbook* modification to **prepare-content**, replacing `getIncident` calls with `getAlerts`, when uploading to XSIAM.
* Added a *playbook* modification to **prepare-content**, replacing `${incident.fieldname}` context accessors with `${alert.fieldname}` when uploading to XSIAM.
* Added a *playbook* modification to **prepare-content**, replacing `incident` to `alert` in task display names, when uploading to XSIAM.
* Added a *layout* modification to **prepare-content**, replacing `Related/Child/Linked Incidents` to `... Alerts` when uploading to XSIAM.
* Added a *script* modification to **prepare-content**, automatically replacing the word `incident` with `alert` when uploading to XSIAM.
* Added a validation that the **validate** command will fail if the `dockerimage` field in scripts/integrations uses any py3-native docker image.
* Updated the `ruff` version used in **pre-commit** to `0.0.269`.
* Fixed an issue in **create-content-graph** which caused missing detection of duplicated content items.
* Fixed an issue where **run-unit-tests** failed on python2 content items.
* Fixed an issue in **validate** where core packs validations were checked against the core packs defined on master branch, rather than on the current branch.
* Fixed an issue in **pre-commit** where `--input` flag was not filtered by the git files.
* Skip reset containers for XSOAR NG and XSIAM(PANW-internal only).
* Fixed an issue where **lint** failed fetching docker image details from a PANW GitLab CI environment. (PANW-internal only).

## 1.14.5
* Added logging in case the container fails to run in **run-unit-tests**.
* Disabled **pre-commit** multiprocessing for `validate` and `format`, as they use a service.
* **pre-commit** now calls `format` with `--assume-yes` and `--no-validate`.
* Fixed an issue where **pre-commit** ran multiple times when checking out build related files.

## 1.14.4
* Added integration configuration for *Cortex REST API* integration.
* Removed `Flake8` from **pre-commit**, as `ruff` covers its basic rules.
* Improved log readability by silencing non-critical `neo4j` (content graph infrastructure) logs.
* Fixed an issue where **run-unit-tests** failed on python2 content items.
* Fixed an issue where **modeling-rules test** did not properly handle query fields that pointed to a string.
* Fixed an issue when trying to fetch remote files when not under the content repo.
* Fixed a validation that the **modeling-rules test** command will fail if no test data file exist.
* Fixed an issue where **format** command failed while updating the `fromversion` entry.
* Added support for mapping uuid to names for Layout files in the **download** command.

## 1.14.3
* Fixed an issue where **run-unit-tests** failed running on items with `test_data`.
* Updated the demisto-py to v3.2.10 which now supports url decoding for the proxy authentication password.
* Fixed an issue where **generate-outputs** did not generate context paths for empty lists or dictionaries in the response.

## 1.14.2
* Added the `--staged-only` flag to **pre-commit**.
* Fixed an issue where **run-unit-tests** failed running on items with `test_data`.
* Fixed an issue where **pre-commit** ran on unchanged files.
* Add the ability to run **secrets** in **pre-commit** by passing a `--secrets` flag.
* Added support to override the log file with the **DEMISTO_SDK_LOG_FILE_PATH** environment variable.

## 1.14.1
* Fixed an issue where **update-release-notes** command failed when running on a pack that contains deprecated integrations without the `commands` section.
* Added toVersion and fromVersion to XSIAM content items schema.
* Fixed an issue where **validate** failed when attempting to map null values in a classifier and layout.
* Added search marketplace functionality to XSIAM client.
* Fixed an issue in **pre-commit** command where `MYPYPATH` was not set properly.
* Updated the integration category list in the **init** command.
* Fixed an issue where in some environments docker errors were not caught.
* Added a validation that the **validate** command will fail on README files if an image does not exist in the specified path.

## 1.14.0
* Added the `DEMISTO_SDK_GRAPH_FORCE_CREATE` environment variable. Use it to force the SDK to recreate the graph, rather than update it.
* Added support for code importing multi-level ApiModules to **lint**.
* Added a validation that the **modeling-rules test** command will fail if no test data file exist.
* Added support for the `<~XPANSE>` marketplace tag in release notes.
* Added support for marketplace tags in the **doc-review** command.
* Added **generate-unit-tests** documentation to the repo README.
* Added the `hiddenpassword` field to the integration schema, allowing **validate** to run on integrations with username-only inputs.
* Improved logs and error handling in the **modeling-rules test** command.
* Improved the warning message displayed for Contribution PRs editing outdated code.
* Improved the clarity of error messages for cases where yml files cannot be parsed as a dictionary.
* Updated the `XSIAMReport` schema.
* Standardized repo-wide logging. All logs are now created in one logger instance.
* **lint** now prevents unit-tests from accessing online resources in runtime.
* Updated the logs shown during lint when running in docker.
* Fixed an issue where **validate** showed errors twice.
* Fixed an issue where **validate** did not fail when xif files had wrong naming.
* Fixed an issue where **doc-review** required dot suffixes in release notes describing new content.
* Fixed an issue where **download** command failed when running on a beta integration.
* Fixed an issue where **update-release-notes** generated release notes for packs in their initial version (1.0.0).
* Fixed an issue with **update-content-graph** where `--use-git` parameter was ignored when using `--imported-path` parameter.
* Fixed an issue where **validate** failed on playbooks with valid inputs, since it did not collect the playbook inputs occurrences properly.

## 1.13.0
* Added the pack version to the code files when calling **unify**. The same value is removed when calling **split**.
* Added a message showing the output path when **prepare-content** is called.
* Contribution PRs that update outdated packs now display a warning message.
* Fixed an issue when kebab-case has a misspelling in one of the sub words, the suggestion might be confusing.
* Improved caching and stability for **lint**.
* Added support for *.xif* files in the **secrets** command.
* Fixed an issue where **validate** would fail when playbook inputs contain Transform Language (DT).
* Added a new **validate** check, making sure a first level header exist in release notes (RN116)
* Fixed an issue where **lint** would not properly handle multiple ApiModules imports.

## 1.12.0
* Added the **pre-commit** command, to improve code quality of XSOAR content.
* Added the **run-unit-tests** command, to run unit tests of given content items inside their respective docker images.
* Added support for filepath arguments in the **validate** and **format** commands.
* Added pre-commit hooks for `validate`, `format`, `run-unit-tests` and `update-docker-image` commands.
* Fixed an issue in the **download** command where layouts were overriden even without the `-f` option.
* Fixed an issue where Demisto-SDK did not detect layout ID when using the **download** command.
* Fixed an issue where the **lint** command ran on `native:dev` supported content when passing the `--docker-image all` flag, instead it will run on `native:candidate`.
* Added support for `native:candidate` as a docker image flag for **lint** command.
* Added a modification for layouts in **prepare-content**, replacing `Related Incidents`, `Linked Incidents` and `Child Incidents` with the suitable `... Alerts` name when uploading to XSIAM.
* Fixed an issue where logs and messages would not show when using the **download** command.
* Fixed an issue where the `server_min_version` field in metadata was an empty value when parsing packs without content items.
* Fixed an issue where running **openapi-codegen** resulted in false-positive error messages.
* Fixed an issue where **generate-python-to-yml** generated input arguments as required even though required=False was specified.
* Fixed an issue where **generate-python-to-yml** generated input arguments a default arguments when default=some_value was provided.
* Fixed a bug where **validate** returned error on playbook inputs with special characters.
* Fixed an issue where **validate** did not properly check `conf.json` when the latter is modified.
* Fixed an issue in the **upload** command, where a prompt was not showing on the console.
* Fixed an issue where running **lint** failed installing dependencies in containers.

## 1.11.0
* **Note: Demisto-SDK will soon stop supporting Python 3.8**
* Fixed an issue where using **download** on non-unicode content, merging them into existing files caused an error.
* Changed an internal setting to allow writing non-ascii content (unicode) using `YAMLHandler` and `JSONHandler`.
* Fixed an issue where an error message in **unify** was unclear for invalid input.
* Fixed an issue where running **validate** failed with **is_valid_integration_file_path_in_folder** on integrations that use API modules.
* Fixed an issue where **validate** failed with **is_valid_integration_file_path_in_folder** on integrations that use the `MSAPIModule`.
* Added **validate** check for the `modules` field in `pack_metadata.json` files.
* Changed **lint** to skip deprecated content, unless when using the `-i` flag.
* Fixed an issue where **update-release-notes** failed when a new *Parsing Rule* was added to a pack.
* Refactored the logging framework. Demisto-SDK logs will now be written to `.demist_sdk_debug.log` under the content path (when detected) or the current directory.
* Added `GR105` validation to **validate** command to check that no duplicate IDs are used.
* Added support for API Modules imported in API modules in the **unify** command.
* Added **validate** check, to make sure every Python file has a corresponding unit test file.

## 1.10.6
* Fixed an issue where running **validate** with the `-g` flag would skip some validations for old-formatted (unified) integration/script files.
* Deprecated integrations and scripts will not run anymore when providing the **--all-packs** to the **lint** command.
* Fixed an issue where a pack `serverMinVersion` would be calculated by the minimal fromVersion of its content items.
* Added the `--docker-image-target` flag to **lint** for testing native supported content with new images.

## 1.10.5
* Fixed an issue where running **run-test-playbook** would not use the `verify` parameter correctly. @ajoga
* Added a newline at the end of README files generated in **generate-docs**.
* Added the value `3` (out of bounds) to the `onChangeRepAlg` and `reputationCalc` fields under the `IncidentType` and `GenericType` schemas. **validate** will allow using it now.
* Fixed an issue where **doc-review** required dot suffixes in release notes describing new content.
* Fixed an issue where **validate** failed on Feed Integrations after adding the new *Collect/Connect* section field.
* Fixed an issue where using **postman-codegen** failed converting strings containing digits to kebab-case.
* Fixed an issue where the ***error-code*** command could not parse List[str] parameter.
* Updated validation *LO107* to support more section types in XSIAM layouts.

## 1.10.4
* Added support for running **lint** in multiple native-docker images.

## 1.10.3
* Fixed an issue where running **format** would fail after running npm install.
* Improved the graph validations in the **validate** command:
  - GR100 will now run on all content items of changed packs.
  - GR101 and GR102 will now catch invalid fromversion/toversion of files **using** the changed items.
  - GR103 errors will raise a warning when using the *-a* flag, but an error if using the *-i* or *g* flags.
* Fixed an issue where test-playbooks timed out.
* Fixed an issue where making a change in a module using an ApiModule would cause lint to run on the ApiModule unnecessarily.
* Fixed an issue where the `marketplace` field was not used when dumping pack zips.
* Fixed a typo in the README content generated with **update-release-notes** for updating integrations.
* Fixed an issue in **validate**, where using the `-gr` and `-i` flags did not run properly.
* Added the `sectionorder` field to integration scheme.
* Fixed an issue where in some occasions running of test-playbooks could receive session timeouts.
* Fixed an issue where **validate** command failed on core pack dependencies validation because of test dependencies.

## 1.10.2
* Added markdown lint formatting for README files in the **format** command.
* Fixed an issue where **lint** failed when using the `-cdam` flag with changed dependant api modules.
* Fixed an issue in the **upload** command, where `json`-based content items were not unified correctly when using the `--zip` argument.
* Added XPANSE core packs validations.

## 1.10.1
* Fixed an issue where **update-content-graph** failed to execute.

## 1.10.0
* **Breaking change**: Removed usage of `pipenv`, `isort` and `autopep8` in the **split** and **download** commands. Removed the `--no-pipenv` and `--no-code-formatting` flags. Please see https://xsoar.pan.dev/docs/tutorials/tut-setup-dev-remote for the recommended environment setup.
* Fixed an issue in **prepare-content** command where large code lines were broken.
* Fixed an issue where git-*renamed_files* were not retrieved properly.
* Fixed an issue where test dependencies were calculated in all level dependencies calculation.
* Added formatting and validation to XSIAM content types.
* Fixed an issue where several XSIAM content types were not validated when passing the `-a` flag.
* Added a UUID to name mapper for **download** it replaces UUIDs with names on all downloaded files.
* Updated the demisto-py to v3.2.6 which now supports basic proxy authentication.
* Improved the message shown when using **upload** and overwriting packs.
* Added support for the **Layout Rule** content type in the id-set and the content graph.
* Updated the default general `fromVersion` value on **format** to `6.8.0`
* Fixed an issue where **lint** sometimes failed when using the `-cdam` flag due to wrong file duplications filtering.
* Added the content graph to **validate**, use with the `--graph` flag.

## 1.9.0
* Fixed an issue where the Slack notifier was using a deprecated argument.
* Added the `--docker-image` argument to the **lint** command, which allows determining the docker image to run lint on. Possible options are: `'native:ga'`, `'native:maintenance'`, `'native:dev'`, `'all'`, a specific docker image (from Docker Hub) or, the default `'from-yml'`.
* Fixed an issue in **prepare-content** command where large code lines were broken.
* Added a logger warning to **get_demisto_version**, the task will now fail with a more informative message.
* Fixed an issue where the **upload** and **prepare-content** commands didn't add `fromServerVersion` and `toServerVersion` to layouts.
* Updated **lint** to use graph instead of id_set when running with `--check-dependent-api-module` flag.
* Added the marketplaces field to all schemas.
* Added the flag `--xsoar-only` to the **doc-review** command which enables reviewing documents that belong to XSOAR-supported Packs.
* Fixed an issue in **update-release-notes** command where an error occurred when executing the same command a second time.
* Fixed an issue where **validate** would not always ignore errors listed under `.pack-ignore`.
* Fixed an issue where running **validate** on a specific pack didn't test all the relevant entities.
* Fixed an issue where fields ending with `_x2` where not replaced in the appropriate Marketplace.

## 1.8.3
* Changed **validate** to allow hiding parameters of type 0, 4, 12 and 14 when replacing with type 9 (credentials) with the same name.
* Fixed an issue where **update-release-notes** fails to update *MicrosoftApiModule* dependent integrations.
* Fixed an issue where the **upload** command failed because `docker_native_image_config.json` file could not be found.
* Added a metadata file to the content graph zip, to be used in the **update-content-graph** command.
* Updated the **validate** and **update-release-notes** commands to unskip the *Triggers Recommendations* content type.


## 1.8.2
* Fixed an issue where demisto-py failed to upload content to XSIAM when `DEMISTO_USERNAME` environment variable is set.
* Fixed an issue where the **prepare-content** command output invalid automation name when used with the --*custom* argument.
* Fixed an issue where modeling rules with arbitrary whitespace characters were not parsed correctly.
* Added support for the **nativeImage** key for an integration/script in the **prepare-content** command.
* Added **validate** checks for integrations declared deprecated (display name, description) but missing the `deprecated` flag.
* Changed the **validate** command to fail on the IN145 error code only when the parameter with type 4 is not hidden.
* Fixed an issue where downloading content layouts with `detailsV2=None` resulted in an error.
* Fixed an issue where **xdrctemplate** was missing 'external' prefix.
* Fixed an issue in **prepare-content** command providing output path.
* Updated the **validate** and **update-release-notes** commands to skip the *Triggers Recommendations* content type.
* Added a new validation to the **validate** command to verify that the release notes headers are in the correct format.
* Changed the **validate** command to fail on the IN140 error code only when the skipped integration has no unit tests.
* Changed **validate** to allow hiding parameters of type 4 (secret) when replacing with type 9 (credentials) with the same name.
* Fixed an issue where the **update-release-notes** command didn't add release-notes properly to some *new* content items.
* Added validation that checks that the `nativeimage` key is not defined in script/integration yml.
* Added to the **format** command the ability to remove `nativeimage` key in case defined in script/integration yml.
* Enhanced the **update-content-graph** command to support `--use-git`, `--imported_path` and `--output-path` arguments.
* Fixed an issue where **doc-review** failed when reviewing command name in some cases.
* Fixed an issue where **download** didn't identify playbooks properly, and downloaded files with UUIDs instead of file/script names.

## 1.8.1
* Fixed an issue where **format** created duplicate configuration parameters.
* Added hidden properties to integration command argument and script argument.
* Added `--override-existing` to **upload** that skips the confirmation prompt for overriding existing content packs. @mattbibbydw
* Fixed an issue where **validate** failed in private repos when attempting to read from a nonexisting `approved_categories.json`.
* Fixed an issue where **validate** used absolute paths when getting remote `pack_metadata.json` files in private repos.
* Fixed an issue in **download**, where names of custom scripts were replaced with UUIDs in IncidentFields and Layouts.

## 1.8.0
* Updated the supported python versions, as `>=3.8,<3.11`, as some of the dependencies are not supported on `3.11` yet.
* Added a **validate** step for **Modeling Rules** testdata files.
* Added the **update-content-graph** command.
* Added the ability to limit the number of CPU cores with `DEMISTO_SDK_MAX_CPU_CORES` envirment variable.
* Added the **prepare-content** command.
* Added support for fromversion/toversion in XSIAM content items (correlation rules, XSIAM dashboards, XSIAM reports and triggers).
* Added a **validate** step checking types of attributes in the schema file of modeling rule.
* Added a **validate** step checking that the dataset name of a modeling rule shows in the xif and schema files.
* Added a **validate** step checking that a correlation rule file does not start with a hyphen.
* Added a **validate** step checking that xsiam content items follow naming conventions.
* Fixed an issue where SDK commands failed on the deprecated `packaging.version.LegacyVersion`, by locking the `packaging` version to `<22`.
* Fixed an issue where **update-release-notes** failed when changing only xif file in **Modeling Rules**.
* Fixed an issue where *is_valid_category* and *is_categories_field_match_standard* failed when running in a private repo.
* Fixed an issue where **validate** didn't fail on the MR103 validation error.
* Fixed the *--release-notes* option, to support the new CHANGELOG format.
* Fixed an issue where **validate** failed when only changing a modeling rules's xif file.
* Fixed an issue where **format** failed on indicator files with a `None` value under the `tabs` key.
* Fixed an issue where **validate** only printed errors for one change of context path, rather than print all.
* Fixed an issue where **download** did not suggest using a username/password when authenticating with XSOAR and using invalid arguments.
* Fixed an issue where **download** failed when listing or downloading content items that are not unicode-encoded.
* Added support for fromversion/toversion in XSIAM content items (correlation rules, XSIAM dashboards, XSIAM reports and triggers).
* Updated the supported python versions, as `>=3.8,<3.11`, as some of the dependencies are not supported on `3.11` yet.
* Added **prepare-content** command which will prepare the pack or content item for the platform.
* Patched an issue where deprecated `packaging.version.LegacyVersion`, locking packaging version to `<22`.

## 1.7.9
* Fixed an issue where an error message in **validate** would not include the suggested fix.
* Added a validation that enforces predefined categories on MP Packs & integration yml files, the validation also ensures that each pack has only one category.
* Fixed an issue where **update-release-notes** did not generate release notes for **XDRC Templates**.
* Fixed an issue where **upload** failed without explaining the reason.
* Improved implementation of the docker_helper module.
* Fixed an issue where **validate** did not check changed pack_metadata.json files when running using git.
* Added support for **xdrctemplate** to content graph.
* Fixed an issue where local copies of the newly-introduced `DemistoClassApiModule.py` were validated.
* Added new release notes templates for the addition and modification of playbooks, layouts and types in the **doc-review** command.
* Fixed an issue where the **doc-review** command failed on descriptions of new content items.
* Added the `Command XXX is deprecated. Use XXX instead.` release notes templates to **doc-review** command.
* Fixed an issue where the **update-release-notes** command didn't add the modeling-rules description for new modeling-rules files.

## 1.7.8
* Added the capability to run the MDX server in a docker container for environments without node.
* Fixed an issue where **generate-docs** with `-c` argument updated sections of the incorrect commands.
* Added IF113 error code to **ALLOWED_IGNORE_ERRORS**.
* Fixed an issue where **validate** failed on playbooks with non-string input values.
* Added the `DEMISTO_SDK_IGNORE_CONTENT_WARNING` environment variable, to allow suppressing warnings when commands are not run under a content repo folder.
* Fixed an issue where **validate** failed to recognize integration tests that were missing from config.json
* Added support for **xpanse** marketplace in **create-id-set** and **create-content-artifacts** commands.
* Fixed an issue where **split** failed on yml files.
* Added support for marketplace-specific tags.
* Fixed an issue where **download** would not run `isort`. @maxgubler
* Fixed an issue where XSIAM Dashboards and Reports images failed the build.
* Added support for **xpanse** marketplace to content graph.

## 1.7.7
* Fixed an issue where paybooks **generate-docs** didn't parse complex input values when no accessor field is given correctly.
* Fixed an issue in the **download** command, where an exception would be raised when downloading system playbooks.
* Fixed an issue where the **upload** failed on playbooks containing a value that starts with `=`.
* Fixed an issue where the **generate-unit-tests** failed to generate assertions, and generate unit tests when command names does not match method name.
* Fixed an issue where the **download** command did not honor the `--no-code-formatting` flag properly. @maxgubler
* Added a new check to **validate**, making sure playbook task values are passed as references.
* Fixed an issue where the **update-release-notes** deleted existing release notes, now appending to it instead.
* Fixed an issue where **validate** printed blank space in case of validation failed and ignored.
* Renamed 'Agent Config' to 'XDRC Templates'.
* Fixed an issue where the **zip-packs** command did not work with the CommonServerUserPython and CommonServerUserPowerShell package.

## 1.7.6

* Fixed parsing of initialization arguments of client classes in the **generate-unit-tests** command.
* Added support for AgentConfig content item in the **upload**, **create-id-set**, **find-dependecies**, **unify** and **create-content-artifacts** commands.
* Added support for XSIAM Report preview image.

## 1.7.5

* Fixed an issue where the **upload** command did not work with the CommonServerUserPython package.
* Fixed an issue in the **download** command, where some playbooks were downloaded as test playbooks.
* Added playbook modification capabilities in **TestSuite**.
* Added a new command **create-content-graph**.
* Fixed an issue in the **upload** command, where the temporary zip would not clean up properly.
* Improved content items parsing in the **create-content-graph** command.
* Added an error when the docker daemon is unavailable when running **lint**.
* Removed the validation of a subtype change for scripts in the **validate** command.
* Fixed an issue where names of XSIAM content items were not normalized properly.
* Fixed an issue where the **download** command was downloading playbooks with **script** (id) and not **scriptName**.
* Fixed an issue where script yml files were not properly identified by `find_type`.
* Removed nightly integrations filtering when deciding if a test should run.
* Added support for XSIAM Dashboard preview image.
* Added the `--no-code-formatting` flag to the **download** command, allowing to skip autopep8 and isort.
* Fixed an issue in the **update-release-notes** command, where generating release notes for modeling rules schema file caused exception.

## 1.7.4

* Fixed an issue where the **doc-review** command showed irrelevant messages.
* Fixed an issue in **validate**, where backward-compatibility failures prevented other validations from running.
* Fixed an issue in **validate**, where content-like files under infrastructure paths were not ignored.
* Fixed an issue in the AMI mapping, where server versions were missing.
* Change the way the normalize name is set for external files.
* Added dump function to XSIAM pack objects to dulicate the files.
* Fixed an issue where the `contribution_converter` did not support changes made to ApiModules.
* Added name normalization according to new convention to XSIAM content items
* Added playbook modification capabilities in **TestSuite**.
* Fixed an issue in create-content-artifacts where it will not get a normalize name for the item and it will try to duplicate the same file.

## 1.7.3

* Fixed an issue in the **format** command where fail when executed from environment without mdx server available.
* Added `Added a`, `Added an` to the list of allowed changelog prefixes.
* Added support for Indicator Types/Reputations in the **upload** command.
* Fixed an issue when running from a subdirectory of a content repo failed.
* Changing the way we are using XSIAM servers api-keys in **test-content** .
* Added a success message to **postman-codegen**.

## 1.7.2

* Fixed an issue in the **validate** command where incident fields were not found in mappers even when they exist
* Added an ability to provide list of marketplace names as a param attribute to **validate** and **upload**
* Added the file type to the error message when it is not supported.
* Fixed an issue where `contribution_converter` incorrectly mapped _Indicator Field_ objects to the _incidentfield_ directory in contribution zip files.
* Fixed a bug where **validate** returned error on empty inputs not used in playbooks.
* Added the `DEMISTO_SDK_CONTENT_PATH` environment variable, implicitly used in various commands.
* Added link to documentation for error messages regarding use cases and tags.

## 1.7.1

* Fixed an issue where *indicatorTypes* and *betaIntegrations* were not found in the id_set.
* Updated the default general `fromVersion` value on **format** to `6.5.0`
* Fixed an issue where the **validate** command did not fail when the integration yml file name was not the same as the folder containing it.
* Added an option to have **generate-docs** take a Playbooks folder path as input, and generate docs for all playbooks in it.
* Fixed an issue where the suggestion in case of `IF113` included uppercase letters for the `cliName` parameter.
* Added new validation to the **validate** command to fail and list all the file paths of files that are using a deprecated integration command / script / playbook.
* **validate** will no longer fail on playbooks calling subplaybooks that have a higher `fromVersion` value, if  calling the subplaybook has `skipifunavailable=True`.
* Fixed an issue where relative paths were not accessed correctly.
* Running any `demisto-sdk` command in a folder with a `.env` file will load it, temporarily overriding existing environment variables.
* Fixed an issue where **validate** did not properly detect deleted files.
* Added new validations to the **validate** command to verify that the schema file exists for a modeling rule and that the schema and rules keys are empty in the yml file.
* Fixed an issue where *find_type* didn't recognize exported incident types.
* Added a new validation to **validate**, making sure all inputs of a playbook are used.
* Added a new validation to **validate**, making sure all inputs used in a playbook declared in the input section.
* The **format** command will now replace the *fromServerVersion* field with *fromVersion*.

## 1.7.0

* Allowed JSON Handlers to accept kwargs, for custoimzing behavior.
* Fixed an issue where an incorrect error was shown when the `id` of a content item differed from its `name` attribute.
* Fixed an issue where the `preserve_quotes` in ruamel_handler received an incorrect value @icholy
* Fixed an issue where ignoring RM110 error code wasn't working and added a validation to **ALLOWED_IGNORE_ERRORS** to validate that all error codes are inserted in the right format.
* Fixed an issue where the contribution credit text was not added correctly to the pack README.
* Changed the contribution file implementation from markdown to a list of contributor names. The **create-content-artifact** will use this list to prepare the needed credit message.
* Added a new validation to the `XSOAR-linter` in the **lint** command for verifying that demisto.log is not used in the code.
* The **generate-docs** command will now auto-generate the Incident Mirroring section when implemented in an integration.
* Added support to automatically generate release notes for deprecated items in the **update-release-notes** command.
* Fixed an issue causing any command to crash when unable to detect local repository properties.
* Fixed an issue where running in a private gitlab repo caused a warning message to be shown multiple times.
* Added a new validation to the **validate** command to verify that markdown and python files do not contain words related to copyright section.
* Fixed an issue where **lint** crashed when provided an input file path (expecting a directory).

## 1.6.9

* Added a new validation that checks whether a pack should be deprecated.
* Added a new ability to the **format** command to deprecate a pack.
* Fixed an issue where the **validate** command sometimes returned a false negative in cases where there are several sub-playbooks with the same ID.
* Added a new validation to the **validate** command to verify that the docker in use is not deprecated.
* Added support for multiple ApiModules in the **unify** command
* Added a check to **validate** command, preventing use of relative urls in README files.
* Added environment variable **DEMISTO_SDK_MARKETPLACE** expected to affect *MarketplaceTagParser* *marketplace* value. The value will be automatically set when passing *marketplace* arg to the commands **unify**, **zip-packs**, **create-content-artifacts** and **upload**.
* Added slack notifier for build failures on the master branch.
* Added support for modeling and parsing rules in the **split** command.
* Added support for README files in **format** command.
* Added a **validate** check, making sure classifier id and name values match. Updated the classifier **format** to update the id accordingly.
* The **generate-docs** command will now auto-generate the playbook image link by default.
* Added the `--custom-image-link` argument to override.
* Added a new flag to **generate-docs** command, allowing to add a custom image link to a playbook README.
* Added a new validation to the **validate** command to verify that the package directory name is the same as the files contained in the that package.
* Added support in the **unify** command to unify a schema into its Modeling Rule.

## 1.6.8

* Fixed an issue where **validate** did not fail on invalid playbook entities' versions (i.e. subplaybooks or scripts with higher fromversion than their parent playbook).
* Added support for running lint via a remote docker ssh connection. Use `DOCKER_HOST` env variable to specify a remote docker connection, such as: `DOCKER_HOST=ssh://myuser@myhost.com`.
* Fixed an issue where the pack cache in *get_marketplaces* caused the function to return invalid values.
* Fixed an issue where running format on a pack with XSIAM entities would fail.
* Added the new `display_name` field to relevant entities in the **create-id-set** command.
* Added a new validation to the **validate** command to verify the existence of "Reliability" parameter if the integration have reputation command.
* Fixed a bug where terminating the **lint** command failed (`ctrl + c`).
* Removed the validation of a subtype change in integrations and scripts from **validate**.
* Fixed an issue where **download** did not behave as expected when prompting for a version update. Reported by @K-Yo
* Added support for adoption release notes.
* Fixed an issue where **merge-id-sets** failed when a key was missing in one id-set.json.
* Fixed a bug where some mypy messages were not parsed properly in **lint**.
* Added a validation to the **validate** command, failing when '`fromversion`' or '`toversion`' in a content entity are incorrect format.
* Added a validation to the **validate** command, checking if `fromversion` <= `toversion`.
* Fixed an issue where coverage reports used the wrong logging level, marking debug logs as errors.
* Added a new validation to the **validate** command, to check when the discouraged `http` prefixes are used when setting defaultvalue, rather than `https`.
* Added a check to the **lint** command for finding hard-coded usage of the http protocol.
* Locked the dependency on Docker.
* Removed a traceback line from the **init** command templates: BaseIntegration, BaseScript.
* Updated the token in **_add_pr_comment** method from the content-bot token to the xsoar-bot token.

## 1.6.7

* Added the `types-markdown` dependency, adding markdown capabilities to existing linters using the [Markdown](https://pypi.org/project/Markdown/) package.
* Added support in the **format** command to remove nonexistent incident/indicator fields from *layouts/mappers*
* Added the `Note: XXX` and `XXX now generally available.` release notes templates to **doc-review** command.
* Updated the logs shown during the docker build step.
* Removed a false warning about configuring the `GITLAB_TOKEN` environment variable when it's not needed.
* Removed duplicate identifiers for XSIAM integrations.
* Updated the *tags* and *use cases* in pack metadata validation to use the local files only.
* Fixed the error message in checkbox validation where the defaultvalue is wrong and added the name of the variable that should be fixed.
* Added types to `find_type_by_path` under tools.py.
* Fixed an issue where YAML files contained incorrect value type for `tests` key when running `format --deprecate`.
* Added a deprecation message to the `tests:` section of yaml files when running `format --deprecate`.
* Added use case for **validate** on *wizard* objects - set_playbook is mapped to all integrations.
* Added the 'integration-get-indicators' commands to be ignored by the **verify_yml_commands_match_readme** validation, the validation will no longer fail if these commands are not in the readme file.
* Added a new validation to the **validate** command to verify that if the phrase "breaking changes" is present in a pack release notes, a JSON file with the same name exists and contains the relevant breaking changes information.
* Improved logs when running test playbooks (in a build).
* Fixed an issue in **upload** did not include list-type content items. @nicolas-rdgs
* Reverted release notes to old format.

## 1.6.6

* Added debug print when excluding item from ID set due to missing dependency.
* Added a validation to the **validate** command, failing when non-ignorable errors are present in .pack-ignore.
* Fixed an issue where `mdx server` did not close when stopped in mid run.
* Fixed an issue where `-vvv` flag did not print logs on debug level.
* enhanced ***validate*** command to list all command names affected by a backward compatibility break, instead of only one.
* Added support for Wizard content item in the **format**, **validate**, **upload**, **create-id-set**, **find-dependecies** and **create-content-artifacts** commands.
* Added a new flag to the **validate** command, allowing to run specific validations.
* Added support in **unify** and **create-content-artifacts** for displaying different documentations (detailed description + readme) for content items, depending on the marketplace version.
* Fixed an issue in **upload** where list items were not uploaded.
* Added a new validation to **validate** command to verify that *cliName* and *id* keys of the incident field or the indicator field are matches.
* Added the flag '-x', '--xsiam' to **upload** command to upload XSIAM entities to XSIAM server.
* Fixed the integration field *isFetchEvents* to be in lowercase.
* Fixed an issue where **validate -i** run after **format -i** on an existing file in the repo instead of **validate -g**.
* Added the following commands: 'update-remote-data', 'get-modified-remote-data', 'update-remote-system' to be ignored by the **verify_yml_commands_match_readme** validation, the validation will no longer fail if these commands are not in the readme file.
* Updated the release note template to include a uniform format for all items.
* Added HelloWorldSlim template option for *--template* flag in **demisto-sdk init** command.
* Fixed an issue where the HelloWorldSlim template in **demisto-sdk init** command had an integration id that was conflicting with HelloWorld integration id.
* Updated the SDK to use demisto-py 3.1.6, allowing use of a proxy with an environment variable.
* Set the default logger level to `warning`, to avoid unwanted debug logs.
* The **format** command now validates that default value of checkbox parameters is a string 'true' or 'false'.
* Fixed an issue where `FileType.PLAYBOOK` would show instead of `Playbook` in readme error messages.
* Added a new validation to **validate** proper defaultvalue for checkbox fields.

## 1.6.5

* Fixed an issue in the **format** command where the `id` field was overwritten for existing JSON files.
* Fixed an issue where the **doc-review** command was successful even when the release-note is malformed.
* Added timestamps to the `demisto-sdk` logger.
* Added time measurements to **lint**.
* Added the flag '-d', '--dependency' to **find-dependencies** command to get the content items that cause the dependencies between two packs.
* Fixed an issue where **update-release-notes** used the *trigger_id* field instead of the *trigger_name* field.
* Fixed an issue where **doc-review** failed to recognize script names, in scripts using the old file structure.
* Fixed an issue where concurrent processes created by **lint** caused deadlocks when opening files.
* Fixed an issue in the **format** command where `_dev` or `_copy` suffixes weren't removed from the subscript names in playbooks and layouts.
* Fixed an issue where **validate** failed on nonexistent `README.md` files.
* Added support of XSIAM content items to the **validate** command.
* Report **lint** summary results and failed packages after reporting time measurements.

## 1.6.4

* Added the new **generate-yml-from-python** command.
* Added a code *type* indication for integration and script objects in the *ID Set*.
* Added the [Vulture](https://github.com/jendrikseipp/vulture) linter to the pre-commit hook.
* The `demisto-sdk` pack will now be distributed via PyPi with a **wheel** file.
* Fixed a bug where any edited json file that contained a forward slash (`/`) escaped.
* Added a new validation to **validate** command to verify that the metadata *currentVersion* is
the same as the last release note version.
* The **validate** command now checks if there're none-deprecated integration commands that are missing from the readme file.
* Fixed an issue where *dockerimage* changes in Scripts weren't recognized by the **update-release-notes** command.
* Fixed an issue where **update-xsoar-config-file** did not properly insert the marketplace packs list to the file.
* Added the pack name to the known words by default when running the **doc-review** command.
* Added support for new XSIAM entities in **create-id-set** command.
* Added support for new XSIAM entities in **create-content-artifacts** command.
* Added support for Parsing/Modeling Rule content item in the **unify** command.
* Added the integration name, the commands name and the script name to the known words by default when running the **doc-review** command.
* Added an argument '-c' '--custom' to the **unify** command, if True will append to the unified yml name/display/id the custom label provided
* Added support for sub words suggestion in kebab-case sentences when running the **doc-review** command.
* Added support for new XSIAM entities in **update-release-notes** command.
* Enhanced the message of alternative suggestion words shown when running **doc-review** command.
* Fixed an incorrect error message, in case `node` is not installed on the machine.
* Fixed an issue in the **lint** command where the *check-dependent-api-modules* argument was set to true by default.
* Added a new command **generate-unit-tests**.
* Added a new validation to **validate** all SIEM integration have the same suffix.
* Fixed the destination path of the unified parsing/modeling rules in **create-content-artifacts** command.
* Fixed an issue in the **validate** command, where we validated wrongfully the existence of readme file for the *ApiModules* pack.
* Fixed an issue in the **validate** command, where an error message that was displayed for scripts validation was incorrect.
* Fixed an issue in the **validate** and **format** commands where *None* arguments in integration commands caused the commands to fail unexpectedly.
* Added support for running tests on XSIAM machines in the **test-content** command.
* Fixed an issue where the **validate** command did not work properly when deleting non-content items.
* Added the flag '-d', '--dependency' to **find-dependencies** command to get the content items that cause the dependencies between two packs.

## 1.6.3

* **Breaking change**: Fixed a typo in the **validate** `--quiet-bc-validation` flag (was `--quite-bc-validation`). @upstart-swiss
* Dropped support for python 3.7: Demisto-SDK is now supported on Python 3.8 or newer.
* Added an argument to YAMLHandler, allowing to set a maximal width for YAML files. This fixes an issue where a wrong default was used.
* Added the detach mechanism to the **upload** command, If you set the --input-config-file flag, any files in the repo's SystemPacks folder will be detached.
* Added the reattach mechanism to the **upload** command, If you set the --input-config-file flag, any detached item in your XSOAR instance that isn't currently in the repo's SystemPacks folder will be re-attached.
* Fixed an issue in the **validate** command that did not work properly when using the *-g* flag.
* Enhanced the dependency message shown when running **lint**.
* Fixed an issue where **update-release-notes** didn't update the currentVersion in pack_metadata.
* Improved the logging in **test-content** for helping catch typos in external playbook configuration.

## 1.6.2

* Added dependency validation support for core marketplacev2 packs.
* Fixed an issue in **update-release-notes** where suggestion fix failed in validation.
* Fixed a bug where `.env` files didn't load. @nicolas-rdgs
* Fixed a bug where **validate** command failed when the *categories* field in the pack metadata was empty for non-integration packs.
* Added *system* and *item-type* arguments to the **download** command, used when downloading system items.
* Added a validation to **validate**, checking that each script, integration and playbook have a README file. This validation only runs when the command is called with either the `-i` or the `-g` flag.
* Fixed a regression issue with **doc-review**, where the `-g` flag did not work.
* Improved the detection of errors in **doc-review** command.
* The **validate** command now checks if a readme file is empty, only for packs that contain playbooks or were written by a partner.
* The **validate** command now makes sure common contextPath values (e.g. `DBotScore.Score`) have a non-empty description, and **format** populates them automatically.
* Fixed an issue where the **generate-outputs** command did not work properly when examples were provided.
* Fixed an issue in the **generate-outputs** command, where the outputs were not written to the specified output path.
* The **generate-outputs** command can now generate outputs from multiple calls to the same command (useful when different args provide different outputs).
* The **generate-outputs** command can now update a yaml file with new outputs, without deleting or overwriting existing ones.
* Fixed a bug where **doc-review** command failed on existing templates.
* Fixed a bug where **validate** command failed when the word demisto is in the repo README file.
* Added support for adding test-playbooks to the zip file result in *create-content-artifacts* command for marketplacev2.
* Fixed an issue in **find-dependencies** where using the argument *-o* without the argument *--all-packs-dependencies* did not print a proper warning.
* Added a **validate** check to prevent deletion of files whose deletion is not supported by the XSOAR marketplace.
* Removed the support in the *maintenance* option of the *-u* flag in the **update-release-notes** command.
* Added validation for forbidden words and phrases in the **doc-review** command.
* Added a retries mechanism to the **test-content** command to stabilize the build process.
* Added support for all `git` platforms to get remote files.
* Refactored the **format** command's effect on the *fromversion* field:
  * Fixed a bug where the *fromversion* field was removed when modifying a content item.
  * Updated the general default *fromversion* and the default *fromversion* of newly-introduced content items (e.g. `Lists`, `Jobs`).
  * Added an interactive mode functionality for all content types, to ask the user whether to set a default *fromversion*, if could not automatically determine its value. Use `-y` to assume 'yes' as an answer to all prompts and run non-interactively.

## 1.6.1

* Added the '--use-packs-known-words' argument to the **doc-review** command
* Added YAML_Loader to handle yaml files in a standard way across modules, replacing PYYAML.
* Fixed an issue when filtering items using the ID set in the **create-content-artifacts** command.
* Fixed an issue in the **generate-docs** command where tables were generated with an empty description column.
* Fixed an issue in the **split** command where splitting failed when using relative input/output paths.
* Added warning when inferred files are missing.
* Added to **validate** a validation for integration image dimensions, which should be 120x50px.
* Improved an error in the **validate** command to better differentiate between the case where a required fetch parameter is malformed or missing.

## 1.6.0

* Fixed an issue in the **create-id-set** command where similar items from different marketplaces were reported as duplicated.
* Fixed typo in demisto-sdk init
* Fixed an issue where the **lint** command did not handle all container exit codes.
* Add to **validate** a validation for pack name to make sure it is unchanged.
* Added a validation to the **validate** command that verifies that the version in the pack_metdata file is written in the correct format.
* Fixed an issue in the **format** command where missing *fromVersion* field in indicator fields caused an error.

## 1.5.9

* Added option to specify `External Playbook Configuration` to change inputs of Playbooks triggered as part of **test-content**
* Improved performance of the **lint** command.
* Improved performance of the **validate** command when checking README images.
* ***create-id-set*** command - the default value of the **marketplace** argument was changed from ‘xsoar’ to all packs existing in the content repository. When using the command, make sure to pass the relevant marketplace to use.

## 1.5.8

* Fixed an issue where the command **doc-review** along with the argument `--release-notes` failed on yml/json files with invalid schema.
* Fixed an issue where the **lint** command failed on packs using python 3.10

## 1.5.7

* Fixed an issue where reading remote yaml files failed.
* Fixed an issue in **validate** failed with no error message for lists (when no fromVersion field was found).
* Fixed an issue when running **validate** or **format** in a gitlab repository, and failing to determine its project id.
* Added an enhancement to **split**, handling an empty output argument.
* Added the ability to add classifiers and mappers to conf.json.
* Added the Alias field to the incident field schema.

## 1.5.6

* Added 'deprecated' release notes template.
* Fixed an issue where **run-test-playbook** command failed to get the task entries when the test playbook finished with errors.
* Fixed an issue in **validate** command when running with `no-conf-json` argument to ignore the `conf.json` file.
* Added error type text (`ERROR` or `WARNING`) to **validate** error prints.
* Fixed an issue where the **format** command on test playbook did not format the ID to be equal to the name of the test playbook.
* Enhanced the **update-release-notes** command to automatically commit release notes config file upon creation.
* The **validate** command will validate that an indicator field of type html has fromVersion of 6.1.0 and above.
* The **format** command will now add fromVersion 6.1.0 to indicator field of type html.
* Added support for beta integrations in the **format** command.
* Fixed an issue where the **postman-codegen** command failed when called with the `--config-out` flag.
* Removed the integration documentation from the detailed description while performing **split** command to the unified yml file.
* Removed the line which indicates the version of the product from the README.md file for new contributions.

## 1.5.5

* Fixed an issue in the **update-release-notes** command, which did not work when changes were made in multiple packs.
* Changed the **validate** command to fail on missing test-playbooks only if no unittests are found.
* Fixed `to_kebab_case`, it will now deal with strings that have hyphens, commas or periods in them, changing them to be hyphens in the new string.
* Fixed an issue in the **create-id-set** command, where the `source` value included the git token if it was specified in the remote url.
* Fixed an issue in the **merge-id-set** command, where merging fails because of duplicates but the packs are in the XSOAR repo but in different version control.
* Fixed missing `Lists` Content Item as valid `IDSetType`
* Added enhancement for **generate-docs**. It is possible to provide both file or a comma seperated list as `examples`. Also, it's possible to provide more than one example for a script or a command.
* Added feature in **format** to sync YML and JSON files to the `master` file structure.
* Added option to specify `Incident Type`, `Incoming Mapper` and `Classifier` when configuring instance in **test-content**
* added a new command **run-test-playbook** to run a test playbook in a given XSOAR instance.
* Fixed an issue in **format** when running on a modified YML, that the `id` value is not changed to its old `id` value.
* Enhancement for **split** command, replace `ApiModule` code block to `import` when splitting a YML.
* Fixed an issue where indicator types were missing from the pack's content, when uploading using **zip-packs**.
* The request data body format generated in the **postman-codegen** will use the python argument's name and not the raw data argument's name.
* Added the flag '--filter-by-id-set' to **create-content-artifacts** to create artifacts only for items in the given id_set.json.

## 1.5.4

* Fixed an issue with the **format** command when contributing via the UI
* The **format** command will now not remove the `defaultRows` key from incident, indicator and generic fields with `type: grid`.
* Fixed an issue with the **validate** command when a layoutscontainer did not have the `fromversion` field set.
* added a new command **update-xsoar-config-file** to handle your XSOAR Configuration File.
* Added `skipVerify` argument in **upload** command to skip pack signature verification.
* Fixed an issue when the **run** command  failed running when there’s more than one playground, by explicitly using the current user’s playground.
* Added support for Job content item in the **format**, **validate**, **upload**, **create-id-set**, **find-dependecies** and **create-content-artifacts** commands.
* Added a **source** field to the **id_set** entitles.
* Two entitles will not consider as duplicates if they share the same pack and the same source.
* Fixed a bug when duplicates were found in **find_dependencies**.
* Added function **get_current_repo** to `tools`.
* The **postman-codegen** will not have duplicates argument name. It will rename them to the minimum distinguished shared path for each of them.

## 1.5.3

* The **format** command will now set `unsearchable: True` for incident, indicator and generic fields.
* Fixed an issue where the **update-release-notes** command crashes with `--help` flag.
* Added validation to the **validate** command that verifies the `unsearchable` key in incident, indicator and generic fields is set to true.
* Removed a validation that DBotRole should be set for automation that requires elevated permissions to the `XSOAR-linter` in the **lint** command.
* Fixed an issue in **Validate** command where playbooks conditional tasks were mishandeled.
* Added a validation to prevent contributors from using the `fromlicense` key as a configuration parameter in an integration's YML
* Added a validation to ensure that the type for **API token** (and similar) parameters are configured correctly as a `credential` type in the integration configuration YML.
* Added an assertion that checks for duplicated requests' names when generating an integration from a postman collection.
* Added support for [.env files](https://pypi.org/project/python-dotenv/). You can now add a `.env` file to your repository with the logging information instead of setting a global environment variables.
* When running **lint** command with --keep-container flag, the docker images are committed.
* The **validate** command will not return missing test playbook error when given a script with dynamic-section tag.

## 1.5.2

* Added a validation to **update-release-notes** command to ensure that the `--version` flag argument is in the right format.
* added a new command **coverage-analyze** to generate and print coverage reports.
* Fixed an issue in **validate** in repositories which are not in GitHub or GitLab
* Added a validation that verifies that readme image absolute links do not contain the working branch name.
* Added support for List content item in the **format**, **validate**, **download**, **upload**, **create-id-set**, **find-dependecies** and **create-content-artifacts** commands.
* Added a validation to ensure reputation command's default argument is set as an array input.
* Added the `--fail-duplicates` flag for the **merge-id-set** command which will fail the command if duplicates are found.
* Added the `--fail-duplicates` flag for the **create-id-set** command which will fail the command if duplicates are found.

## 1.5.1

* Fixed an issue where **validate** command failed to recognized test playbooks for beta integrations as valid tests.
* Fixed an issue were the **validate** command was falsely recognizing image paths in readme files.
* Fixed an issue where the **upload** command error message upon upload failure pointed to wrong file rather than to the pack metadata.
* Added a validation that verifies that each script which appears in incident fields, layouts or layout containers exists in the id_set.json.
* Fixed an issue where the **postman code-gen** command generated double dots for context outputs when it was not needed.
* Fixed an issue where there **validate** command on release notes file crashed when author image was added or modified.
* Added input handling when running **find-dependencies**, replacing string manipulations.
* Fixed an issue where the **validate** command did not handle multiple playbooks with the same name in the id_set.
* Added support for GitLab repositories in **validate**

## 1.5.0

* Fixed an issue where **upload** command failed to upload packs not under content structure.
* Added support for **init** command to run from non-content repo.
* The **split-yml** has been renamed to **split** and now supports splitting Dashboards from unified Generic Modules.
* Fixed an issue where the skipped tests validation ran on the `ApiModules` pack in the **validate** command.
* The **init** command will now create the `Generic Object` entities directories.
* Fixed an issue where the **format** command failed to recognize changed files from git.
* Fixed an issue where the **json-to-outputs** command failed checking whether `0001-01-01T00:00:00` is of type `Date`
* Added to the **generate context** command to generate context paths for integrations from an example file.
* Fixed an issue where **validate** failed on release notes configuration files.
* Fixed an issue where the **validate** command failed on pack input if git detected changed files outside of `Packs` directory.
* Fixed an issue where **validate** command failed to recognize files inside validated pack when validation release notes, resulting in a false error message for missing entity in release note.
* Fixed an issue where the **download** command failed when downloading an invalid YML, instead of skipping it.

## 1.4.9

* Added validation that the support URL in partner contribution pack metadata does not lead to a GitHub repo.
* Enhanced ***generate-docs*** with default `additionalinformation` (description) for common parameters.
* Added to **validate** command a validation that a content item's id and name will not end with spaces.
* The **format** command will now remove trailing whitespaces from content items' id and name fields.
* Fixed an issue where **update-release-notes** could fail on files outside the user given pack.
* Fixed an issue where the **generate-test-playbook** command would not place the playbook in the proper folder.
* Added to **validate** command a validation that packs with `Iron Bank` uses the latest docker from Iron Bank.
* Added to **update-release-notes** command support for `Generic Object` entities.
* Fixed an issue where playbook `fromversion` mismatch validation failed even if `skipunavailable` was set to true.
* Added to the **create artifacts** command support for release notes configuration file.
* Added validation to **validate** for release notes config file.
* Added **isoversize** and **isautoswitchedtoquietmode** fields to the playbook schema.
* Added to the **update-release-notes** command `-bc` flag to generate template for breaking changes version.
* Fixed an issue where **validate** did not search description files correctly, leading to a wrong warning message.

## 1.4.8

* Fixed an issue where yml files with `!reference` failed to load properly.
* Fixed an issue when `View Integration Documentation` button was added twice during the download and re-upload.
* Fixed an issue when `(Partner Contribution)` was added twice to the display name during the download and re-upload.
* Added the following enhancements in the **generate-test-playbook** command:
  * Added the *--commands* argument to generate tasks for specific commands.
  * Added the *--examples* argument to get the command examples file path and generate tasks from the commands and arguments specified there.
  * Added the *--upload* flag to specify whether to upload the test playbook after the generation.
  * Fixed the output condition generation for outputs of type `Boolean`.

## 1.4.7

* Fixed an issue where an empty list for a command context didn't produce an indication other than an empty table.
* Fixed an issue where the **format** command has incorrectly recognized on which files to run when running using git.
* Fixed an issue where author image validations were not checked properly.
* Fixed an issue where new old-formatted scripts and integrations were not validated.
* Fixed an issue where the wording in the from version validation error for subplaybooks was incorrect.
* Fixed an issue where the **update-release-notes** command used the old docker image version instead of the new when detecting a docker change.
* Fixed an issue where the **generate-test-playbook** command used an incorrect argument name as default
* Fixed an issue where the **json-to-outputs** command used an incorrect argument name as default when using `-d`.
* Fixed an issue where validations failed while trying to validate non content files.
* Fixed an issue where README validations did not work post VS Code formatting.
* Fixed an issue where the description validations were inconsistent when running through an integration file or a description file.

## 1.4.6

* Fixed an issue where **validate** suggests, with no reason, running **format** on missing mandatory keys in yml file.
* Skipped existence of TestPlaybook check on community and contribution integrations.
* Fixed an issue where pre-commit didn't run on the demisto_sdk/commands folder.
* The **init** command will now change the script template name in the code to the given script name.
* Expanded the validations performed on beta integrations.
* Added support for PreProcessRules in the **format**, **validate**, **download**, and **create-content-artifacts** commands.
* Improved the error messages in **generate-docs**, if an example was not provided.
* Added to **validate** command a validation that a content entity or a pack name does not contain the words "partner" and "community".
* Fixed an issue where **update-release-notes** ignores *--text* flag while using *-f*
* Fixed the outputs validations in **validate** so enrichment commands will not be checked to have DBotScore outputs.
* Added a new validation to require the dockerimage key to exist in an integration and script yml files.
* Enhanced the **generate-test-playbook** command to use only integration tested on commands, rather than (possibly) other integrations implementing them.
* Expanded unify command to support GenericModules - Unifies a GenericModule object with its Dashboards.
* Added validators for generic objects:
  * Generic Field validator - verify that the 'fromVersion' field is above 6.5.0, 'group' field equals 4 and 'id' field starts with the prefix 'generic_'.
  * Generic Type validator - verify that the 'fromVersion' field is above 6.5.0
  * Generic Module validator - verify that the 'fromVersion' field is above 6.5.0
  * Generic Definition validator - verify that the 'fromVersion' field is above 6.5.0
* Expanded Format command to support Generic Objects - Fixes generic objects according to their validations.
* Fixed an issue where the **update-release-notes** command did not handle ApiModules properly.
* Added option to enter a dictionary or json of format `[{field_name:description}]` in the **json-to-outputs** command,
  with the `-d` flag.
* Improved the outputs for the **format** command.
* Fixed an issue where the validations performed after the **format** command were inconsistent with **validate**.
* Added to the **validate** command a validation for the author image.
* Updated the **create-content-artifacts** command to support generic modules, definitions, fields and types.
* Added an option to ignore errors for file paths and not only file name in .pack-ignore file.

## 1.4.5

* Enhanced the **postman-codegen** command to name all generated arguments with lower case.
* Fixed an issue where the **find-dependencies** command miscalculated the dependencies for playbooks that use generic commands.
* Fixed an issue where the **validate** command failed in external repositories in case the DEMISTO_SDK_GITHUB_TOKEN was not set.
* Fixed an issue where **openapi-codegen** corrupted the swagger file by overwriting configuration to swagger file.
* Updated the **upload** command to support uploading zipped packs to the marketplace.
* Added to the **postman-codegen** command support of path variables.
* Fixed an issue where **openapi-codegen** entered into an infinite loop on circular references in the swagger file.
* The **format** command will now set `fromVersion: 6.2.0` for widgets with 'metrics' data type.
* Updated the **find-dependencies** command to support generic modules, definitions, fields and types.
* Fixed an issue where **openapi-codegen** tried to extract reference example outputs, leading to an exception.
* Added an option to ignore secrets automatically when using the **init** command to create a pack.
* Added a tool that gives the ability to temporarily suppress console output.

## 1.4.4

* When formatting incident types with Auto-Extract rules and without mode field, the **format** command will now add the user selected mode.
* Added new validation that DBotRole is set for scripts that requires elevated permissions to the `XSOAR-linter` in the **lint** command.
* Added url escaping to markdown human readable section in generate docs to avoid autolinking.
* Added a validation that mapper's id and name are matching. Updated the format of mapper to include update_id too.
* Added a validation to ensure that image paths in the README files are valid.
* Fixed **find_type** function to correctly find test files, such as, test script and test playbook.
* Added scheme validations for the new Generic Object Types, Fields, and Modules.
* Renamed the flag *--input-old-version* to *--old-version* in the **generate-docs** command.
* Refactored the **update-release-notes** command:
  * Replaced the *--all* flag with *--use-git* or *-g*.
  * Added the *--force* flag to update the pack release notes without changes in the pack.
  * The **update-release-notes** command will now update all dependent integrations on ApiModule change, even if not specified.
  * If more than one pack has changed, the full list of updated packs will be printed at the end of **update-release-notes** command execution.
  * Fixed an issue where the **update-release-notes** command did not add docker image release notes entry for release notes file if a script was changed.
  * Fixed an issue where the **update-release-notes** command did not detect changed files that had the same name.
  * Fixed an issue in the **update-release-notes** command where the version support of JSON files was mishandled.
* Fixed an issue where **format** did not skip files in test and documentation directories.
* Updated the **create-id-set** command to support generic modules, definitions, fields and types.
* Changed the **convert** command to generate old layout fromversion to 5.0.0 instead of 4.1.0
* Enhanced the command **postman-codegen** with type hints for templates.

## 1.4.3

* Fixed an issue where **json-to-outputs** command returned an incorrect output when json is a list.
* Fixed an issue where if a pack README.md did not exist it could cause an error in the validation process.
* Fixed an issue where the *--name* was incorrectly required in the **init** command.
* Adding the option to run **validate** on a specific path while using git (*-i* & *-g*).
* The **format** command will now change UUIDs in .yml and .json files to their respective content entity name.
* Added a playbook validation to check if a task sub playbook exists in the id set in the **validate** command.
* Added the option to add new tags/usecases to the approved list and to the pack metadata on the same pull request.
* Fixed an issue in **test_content** where when different servers ran tests for the same integration, the server URL parameters were not set correctly.
* Added a validation in the **validate** command to ensure that the ***endpoint*** command is configured correctly in yml file.
* Added a warning when pack_metadata's description field is longer than 130 characters.
* Fixed an issue where a redundant print occurred on release notes validation.
* Added new validation in the **validate** command to ensure that the minimal fromVersion in a widget of type metrics will be 6.2.0.
* Added the *--release-notes* flag to demisto-sdk to get the current version release notes entries.

## 1.4.2

* Added to `pylint` summary an indication if a test was skipped.
* Added to the **init** command the option to specify fromversion.
* Fixed an issue where running **init** command without filling the metadata file.
* Added the *--docker-timeout* flag in the **lint** command to control the request timeout for the Docker client.
* Fixed an issue where **update-release-notes** command added only one docker image release notes entry for release notes file, and not for every entity whom docker image was updated.
* Added a validation to ensure that incident/indicator fields names starts with their pack name in the **validate** command. (Checked only for new files and only when using git *-g*)
* Updated the **find-dependencies** command to return the 'dependencies' according the layout type ('incident', 'indicator').
* Enhanced the "vX" display name validation for scripts and integrations in the **validate** command to check for every versioned script or integration, and not only v2.
* Added the *--fail-duplicates* flag for the **create-id-set** command which will fail the command if duplicates are found.
* Added to the **generate-docs** command automatic addition to git when a new readme file is created.

## 1.4.1

* When in private repo without `DEMSITO_SDK_GITHUB_TOKEN` configured, get_remote_file will take files from the local origin/master.
* Enhanced the **unify** command when giving input of a file and not a directory return a clear error message.
* Added a validation to ensure integrations are not skipped and at least one test playbook is not skipped for each integration or script.
* Added to the Content Tests support for `context_print_dt`, which queries the incident context and prints the result as a json.
* Added new validation for the `xsoar_config.json` file in the **validate** command.
* Added a version differences section to readme in **generate-docs** command.
* Added the *--docs-format* flag in the **integration-diff** command to get the output in README format.
* Added the *--input-old-version* and *--skip-breaking-changes* flags in the **generate-docs** command to get the details for the breaking section and to skip the breaking changes section.

## 1.4.0

* Enable passing a comma-separated list of paths for the `--input` option of the **lint** command.
* Added new validation of unimplemented test-module command in the code to the `XSOAR-linter` in the **lint** command.
* Fixed the **generate-docs** to handle integration authentication parameter.
* Added a validation to ensure that description and README do not contain the word 'Demisto'.
* Improved the deprecated message validation required from playbooks and scripts.
* Added the `--quite-bc-validation` flag for the **validate** command to run the backwards compatibility validation in quite mode (errors is treated like warnings).
* Fixed the **update release notes** command to display a name for old layouts.
* Added the ability to append to the pack README credit to contributors.
* Added identification for parameter differences in **integration-diff** command.
* Fixed **format** to use git as a default value.
* Updated the **upload** command to support reports.
* Fixed an issue where **generate-docs** command was displaying 'None' when credentials parameter display field configured was not configured.
* Fixed an issue where **download** did not return exit code 1 on failure.
* Updated the validation that incident fields' names do not contain the word incident will aplly to core packs only.
* Added a playbook validation to verify all conditional tasks have an 'else' path in **validate** command.
* Renamed the GitHub authentication token environment variable `GITHUB_TOKEN` to `DEMITO_SDK_GITHUB_TOKEN`.
* Added to the **update-release-notes** command automatic addition to git when new release notes file is created.
* Added validation to ensure that integrations, scripts, and playbooks do not contain the entity type in their names.
* Added the **convert** command to convert entities between XSOAR versions.
* Added the *--deprecate* flag in **format** command to deprecate integrations, scripts, and playbooks.
* Fixed an issue where ignoring errors did not work when running the **validate** command on specific files (-i).

## 1.3.9

* Added a validation verifying that the pack's README.md file is not equal to pack description.
* Fixed an issue where the **Assume yes** flag did not work properly for some entities in the **format** command.
* Improved the error messages for separators in folder and file names in the **validate** command.
* Removed the **DISABLE_SDK_VERSION_CHECK** environment variable. To disable new version checks, use the **DEMISTO_SDK_SKIP_VERSION_CHECK** envirnoment variable.
* Fixed an issue where the demisto-sdk version check failed due to a rate limit.
* Fixed an issue with playbooks scheme validation.

## 1.3.8

* Updated the **secrets** command to work on forked branches.

## 1.3.7

* Added a validation to ensure correct image and description file names.
* Fixed an issue where the **validate** command failed when 'display' field in credentials param in yml is empty but 'displaypassword' was provided.
* Added the **integration-diff** command to check differences between two versions of an integration and to return a report of missing and changed elements in the new version.
* Added a validation verifying that the pack's README.md file is not missing or empty for partner packs or packs contains use cases.
* Added a validation to ensure that the integration and script folder and file names will not contain separators (`_`, `-`, ``).
* When formatting new pack, the **format** command will set the *fromversion* key to 5.5.0 in the new files without fromversion.

## 1.3.6

* Added a validation that core packs are not dependent on non-core packs.
* Added a validation that a pack name follows XSOAR standards.
* Fixed an issue where in some cases the `get_remote_file` function failed due to an invalid path.
* Fixed an issue where running **update-release-notes** with updated integration logo, did not detect any file changes.
* Fixed an issue where the **create-id-set** command did not identify unified integrations correctly.
* Fixed an issue where the `CommonTypes` pack was not identified as a dependency for all feed integrations.
* Added support for running SDK commands in private repositories.
* Fixed an issue where running the **init** command did not set the correct category field in an integration .yml file for a newly created pack.
* When formatting new contributed pack, the **format** command will set the *fromversion* key to 6.0.0 in the relevant files.
* If the environment variable "DISABLE_SDK_VERSION_CHECK" is define, the demisto-sdk will no longer check for newer version when running a command.
* Added the `--use-pack-metadata` flag for the **find-dependencies** command to update the calculated dependencies using the the packs metadata files.
* Fixed an issue where **validate** failed on scripts in case the `outputs` field was set to `None`.
* Fixed an issue where **validate** was failing on editing existing release notes.
* Added a validation for README files verifying that the file doesn't contain template text copied from HelloWorld or HelloWorldPremium README.

## 1.3.5

* Added a validation that layoutscontainer's id and name are matching. Updated the format of layoutcontainer to include update_id too.
* Added a validation that commands' names and arguments in core packs, or scripts' arguments do not contain the word incident.
* Fixed issue where running the **generate-docs** command with -c flag ran all the commands and not just the commands specified by the flag.
* Fixed the error message of the **validate** command to not always suggest adding the *description* field.
* Fixed an issue where running **format** on feed integration generated invalid parameter structure.
* Fixed an issue where the **generate-docs** command did not add all the used scripts in a playbook to the README file.
* Fixed an issue where contrib/partner details might be added twice to the same file, when using unify and create-content-artifacts commands
* Fixed issue where running **validate** command on image-related integration did not return the correct outputs to json file.
* When formatting playbooks, the **format** command will now remove empty fields from SetIncident, SetIndicator, CreateNewIncident, CreateNewIndicator script arguments.
* Added an option to fill in the developer email when running the **init** command.

## 1.3.4

* Updated the **validate** command to check that the 'additionalinfo' field only contains the expected value for feed required parameters and not equal to it.
* Added a validation that community/partner details are not in the detailed description file.
* Added a validation that the Use Case tag in pack_metadata file is only used when the pack contains at least one PB, Incident Type or Layout.
* Added a validation that makes sure outputs in integrations are matching the README file when only README has changed.
* Added the *hidden* field to the integration schema.
* Fixed an issue where running **format** on a playbook whose `name` does not equal its `id` would cause other playbooks who use that playbook as a sub-playbook to fail.
* Added support for local custom command configuration file `.demisto-sdk-conf`.
* Updated the **format** command to include an update to the description file of an integration, to remove community/partner details.

## 1.3.3

* Fixed an issue where **lint** failed where *.Dockerfile* exists prior running the lint command.
* Added FeedHelloWorld template option for *--template* flag in **demisto-sdk init** command.
* Fixed issue where **update-release-notes** deleted release note file if command was called more than once.
* Fixed issue where **update-release-notes** added docker image release notes every time the command was called.
* Fixed an issue where running **update-release-notes** on a pack with newly created integration, had also added a docker image entry in the release notes.
* Fixed an issue where `XSOAR-linter` did not find *NotImplementedError* in main.
* Added validation for README files verifying their length (over 30 chars).
* When using *-g* flag in the **validate** command it will now ignore untracked files by default.
* Added the *--include-untracked* flag to the **validate** command to include files which are untracked by git in the validation process.
* Improved the `pykwalify` error outputs in the **validate** command.
* Added the *--print-pykwalify* flag to the **validate** command to print the unchanged output from `pykwalify`.

## 1.3.2

* Updated the format of the outputs when using the *--json-file* flag to create a JSON file output for the **validate** and **lint** commands.
* Added the **doc-review** command to check spelling in .md and .yml files as well as a basic release notes review.
* Added a validation that a pack's display name does not already exist in content repository.
* Fixed an issue where the **validate** command failed to detect duplicate params in an integration.
* Fixed an issue where the **validate** command failed to detect duplicate arguments in a command in an integration.

## 1.3.1

* Fixed an issue where the **validate** command failed to validate the release notes of beta integrations.
* Updated the **upload** command to support indicator fields.
* The **validate** and **update-release-notes** commands will now check changed files against `demisto/master` if it is configured locally.
* Fixed an issue where **validate** would incorrectly identify files as renamed.
* Added a validation that integration properties (such as feed, mappers, mirroring, etc) are not removed.
* Fixed an issue where **validate** failed when comparing branch against commit hash.
* Added the *--no-pipenv* flag to the **split-yml** command.
* Added a validation that incident fields and incident types are not removed from mappers.
* Fixed an issue where the *c
reate-id-set* flag in the *validate* command did not work while not using git.
* Added the *hiddenusername* field to the integration schema.
* Added a validation that images that are not integration images, do not ask for a new version or RN

## 1.3.0

* Do not collect optional dependencies on indicator types reputation commands.
* Fixed an issue where downloading indicator layoutscontainer objects failed.
* Added a validation that makes sure outputs in integrations are matching the README file.
* Fixed an issue where the *create-id-set* flag in the **validate** command did not work.
* Added a warning in case no id_set file is found when running the **validate** command.
* Fixed an issue where changed files were not recognised correctly on forked branches in the **validate** and the **update-release-notes** commands.
* Fixed an issue when files were classified incorrectly when running *update-release-notes*.
* Added a validation that integration and script file paths are compatible with our convention.
* Fixed an issue where id_set.json file was re created whenever running the generate-docs command.
* added the *--json-file* flag to create a JSON file output for the **validate** and **lint** commands.

## 1.2.19

* Fixed an issue where merge id_set was not updated to work with the new entity of Packs.
* Added a validation that the playbook's version matches the version of its sub-playbooks, scripts, and integrations.

## 1.2.18

* Changed the *skip-id-set-creation* flag to *create-id-set* in the **validate** command. Its default value will be False.
* Added support for the 'cve' reputation command in default arg validation.
* Filter out generic and reputation command from scripts and playbooks dependencies calculation.
* Added support for the incident fields in outgoing mappers in the ID set.
* Added a validation that the taskid field and the id field under the task field are both from uuid format and contain the same value.
* Updated the **format** command to generate uuid value for the taskid field and for the id under the task field in case they hold an invalid values.
* Exclude changes from doc_files directory on validation.
* Added a validation that an integration command has at most one default argument.
* Fixing an issue where pack metadata version bump was not enforced when modifying an old format (unified) file.
* Added validation that integration parameter's display names are capitalized and spaced using whitespaces and not underscores.
* Fixed an issue where beta integrations where not running deprecation validations.
* Allowed adding additional information to the deprecated description.
* Fixing an issue when escaping less and greater signs in integration params did not work as expected.

## 1.2.17

* Added a validation that the classifier of an integration exists.
* Added a validation that the mapper of an integration exists.
* Added a validation that the incident types of a classifier exist.
* Added a validation that the incident types of a mapper exist.
* Added support for *text* argument when running **demisto-sdk update-release-notes** on the ApiModules pack.
* Added a validation for the minimal version of an indicator field of type grid.
* Added new validation for incident and indicator fields in classifiers mappers and layouts exist in the content.
* Added cache for get_remote_file to reducing failures from accessing the remote repo.
* Fixed an issue in the **format** command where `_dev` or `_copy` suffixes weren't removed from the `id` of the given playbooks.
* Playbook dependencies from incident and indicator fields are now marked as optional.
* Mappers dependencies from incident types and incident fields are now marked as optional.
* Classifier dependencies from incident types are now marked as optional.
* Updated **demisto-sdk init** command to no longer create `created` field in pack_metadata file
* Updated **generate-docs** command to take the parameters names in setup section from display field and to use additionalinfo field when exist.
* Using the *verbose* argument in the **find-dependencies** command will now log to the console.
* Improved the deprecated message validation required from integrations.
* Fixed an issue in the **generate-docs** command where **Context Example** section was created when it was empty.

## 1.2.16

* Added allowed ignore errors to the *IDSetValidator*.
* Fixed an issue where an irrelevant id_set validation ran in the **validate** command when using the *--id-set* flag.
* Fixed an issue were **generate-docs** command has failed if a command did not exist in commands permissions file.
* Improved a **validate** command message for missing release notes of api module dependencies.

## 1.2.15

* Added the *ID101* to the allowed ignored errors.

## 1.2.14

* SDK repository is now mypy check_untyped_defs complaint.
* The lint command will now ignore the unsubscriptable-object (E1136) pylint error in dockers based on python 3.9 - this will be removed once a new pylint version is released.
* Added an option for **format** to run on a whole pack.
* Added new validation of unimplemented commands from yml in the code to `XSOAR-linter`.
* Fixed an issue where Auto-Extract fields were only checked for newly added incident types in the **validate** command.
* Added a new warning validation of direct access to args/params dicts to `XSOAR-linter`.

## 1.2.13

* Added new validation of indicators usage in CommandResults to `XSOAR-linter`.
* Running **demisto-sdk lint** will automatically run on changed files (same behavior as the -g flag).
* Removed supported version message from the documentation when running **generate_docs**.
* Added a print to indicate backwards compatibility is being checked in **validate** command.
* Added a percent print when running the **validate** command with the *-a* flag.
* Fixed a regression in the **upload** command where it was ignoring `DEMISTO_VERIFY_SSL` env var.
* Fixed an issue where the **upload** command would fail to upload beta integrations.
* Fixed an issue where the **validate** command did not create the *id_set.json* file when running with *-a* flag.
* Added price change validation in the **validate** command.
* Added validations that checks in read-me for empty sections or leftovers from the auto generated read-me that should be changed.
* Added new code validation for *NotImplementedError* to raise a warning in `XSOAR-linter`.
* Added validation for support types in the pack metadata file.
* Added support for *--template* flag in **demisto-sdk init** command.
* Fixed an issue with running **validate** on master branch where the changed files weren't compared to previous commit when using the *-g* flag.
* Fixed an issue where the `XSOAR-linter` ran *NotImplementedError* validation on scripts.
* Added support for Auto-Extract feature validation in incident types in the **validate** command.
* Fixed an issue in the **lint** command where the *-i* flag was ignored.
* Improved **merge-id-sets** command to support merge between two ID sets that contain the same pack.
* Fixed an issue in the **lint** command where flake8 ran twice.

## 1.2.12

* Bandit now reports also on medium severity issues.
* Fixed an issue with support for Docker Desktop on Mac version 2.5.0+.
* Added support for vulture and mypy linting when running without docker.
* Added support for *prev-ver* flag in **update-release-notes** command.
* Improved retry support when building docker images for linting.
* Added the option to create an ID set on a specific pack in **create-id-set** command.
* Added the *--skip-id-set-creation* flag to **validate** command in order to add the capability to run validate command without creating id_set validation.
* Fixed an issue where **validate** command checked docker image tag on ApiModules pack.
* Fixed an issue where **find-dependencies** did not calculate dashboards and reports dependencies.
* Added supported version message to the documentation and release notes files when running **generate_docs** and **update-release-notes** commands respectively.
* Added new code validations for *NotImplementedError* exception raise to `XSOAR-linter`.
* Command create-content-artifacts additional support for **Author_image.png** object.
* Fixed an issue where schemas were not enforced for incident fields, indicator fields and old layouts in the validate command.
* Added support for **update-release-notes** command to update release notes according to master branch.

## 1.2.11

* Fixed an issue where the ***generate-docs*** command reset the enumeration of line numbering after an MD table.
* Updated the **upload** command to support mappers.
* Fixed an issue where exceptions were no printed in the **format** while the *--verbose* flag is set.
* Fixed an issue where *--assume-yes* flag did not work in the **format** command when running on a playbook without a `fromversion` field.
* Fixed an issue where the **format** command would fail in case `conf.json` file was not found instead of skipping the update.
* Fixed an issue where integration with v2 were recognised by the `name` field instead of the `display` field in the **validate** command.
* Added a playbook validation to check if a task script exists in the id set in the **validate** command.
* Added new integration category `File Integrity Management` in the **validate** command.

## 1.2.10

* Added validation for approved content pack use-cases and tags.
* Added new code validations for *CommonServerPython* import to `XSOAR-linter`.
* Added *default value* and *predefined values* to argument description in **generate-docs** command.
* Added a new validation that checks if *get-mapping-fields* command exists if the integration schema has *{ismappable: true}* in **validate** command.
* Fixed an issue where the *--staged* flag recognised added files as modified in the **validate** command.
* Fixed an issue where a backwards compatibility warning was raised for all added files in the **validate** command.
* Fixed an issue where **validate** command failed when no tests were given for a partner supported pack.
* Updated the **download** command to support mappers.
* Fixed an issue where the ***format*** command added a duplicate parameter.
* For partner supported content packs, added support for a list of emails.
* Removed validation of README files from the ***validate*** command.
* Fixed an issue where the ***validate*** command required release notes for ApiModules pack.

## 1.2.9

* Fixed an issue in the **openapi_codegen** command where it created duplicate functions name from the swagger file.
* Fixed an issue in the **update-release-notes** command where the *update type* argument was not verified.
* Fixed an issue in the **validate** command where no error was raised in case a non-existing docker image was presented.
* Fixed an issue in the **format** command where format failed when trying to update invalid Docker image.
* The **format** command will now preserve the **isArray** argument in integration's reputation commands and will show a warning if it set to **false**.
* Fixed an issue in the **lint** command where *finally* clause was not supported in main function.
* Fixed an issue in the **validate** command where changing any entity ID was not validated.
* Fixed an issue in the **validate** command where *--staged* flag did not bring only changed files.
* Fixed the **update-release-notes** command to ignore changes in the metadata file.
* Fixed the **validate** command to ignore metadata changes when checking if a version bump is needed.

## 1.2.8

* Added a new validation that checks in playbooks for the usage of `DeleteContext` in **validate** command.
* Fixed an issue in the **upload** command where it would try to upload content entities with unsupported versions.
* Added a new validation that checks in playbooks for the usage of specific instance in **validate** command.
* Added the **--staged** flag to **validate** command to run on staged files only.

## 1.2.7

* Changed input parameters in **find-dependencies** command.
  * Use ***-i, --input*** instead of ***-p, --path***.
  * Use ***-idp, --id-set-path*** instead of ***-i, --id-set-path***.
* Fixed an issue in the **unify** command where it crashed on an integration without an image file.
* Fixed an issue in the **format** command where unnecessary files were not skipped.
* Fixed an issue in the **update-release-notes** command where the *text* argument was not respected in all cases.
* Fixed an issue in the **validate** command where a warning about detailed description was given for unified or deprecated integrations.
* Improved the error returned by the **validate** command when running on files using the old format.

## 1.2.6

* No longer require setting `DEMISTO_README_VALIDATION` env var to enable README mdx validation. Validation will now run automatically if all necessary node modules are available.
* Fixed an issue in the **validate** command where the `--skip-pack-dependencies` would not skip id-set creation.
* Fixed an issue in the **validate** command where validation would fail if supplied an integration with an empty `commands` key.
* Fixed an issue in the **validate** command where validation would fail due to a required version bump for packs which are not versioned.
* Will use env var `DEMISTO_VERIFY_SSL` to determine if to use a secure connection for commands interacting with the Server when `--insecure` is not passed. If working with a local Server without a trusted certificate, you can set env var `DEMISTO_VERIFY_SSL=no` to avoid using `--insecure` on each command.
* Unifier now adds a link to the integration documentation to the integration detailed description.
* Fixed an issue in the **secrets** command where ignored secrets were not skipped.

## 1.2.5

* Added support for special fields: *defaultclassifier*, *defaultmapperin*, *defaultmapperout* in **download** command.
* Added -y option **format** command to assume "yes" as answer to all prompts and run non-interactively
* Speed up improvements for `validate` of README files.
* Updated the **format** command to adhere to the defined content schema and sub-schemas, aligning its behavior with the **validate** command.
* Added support for canvasContextConnections files in **format** command.

## 1.2.4

* Updated detailed description for community integrations.

## 1.2.3

* Fixed an issue where running **validate** failed on playbook with task that adds tags to the evidence data.
* Added the *displaypassword* field to the integration schema.
* Added new code validations to `XSOAR-linter`.
  * As warnings messages:
    * `demisto.params()` should be used only inside main function.
    * `demisto.args()` should be used only inside main function.
    * Functions args should have type annotations.
* Added `fromversion` field validation to test playbooks and scripts in **validate** command.

## 1.2.2

* Add support for warning msgs in the report and summary to **lint** command.
* Fixed an issue where **json-to-outputs** determined bool values as int.
* Fixed an issue where **update-release-notes** was crushing on `--all` flag.
* Fixed an issue where running **validate**, **update-release-notes** outside of content repo crushed without a meaningful error message.
* Added support for layoutscontainer in **init** contribution flow.
* Added a validation for tlp_color param in feeds in **validate** command.
* Added a validation for removal of integration parameters in **validate** command.
* Fixed an issue where **update-release-notes** was failing with a wrong error message when no pack or input was given.
* Improved formatting output of the **generate-docs** command.
* Add support for env variable *DEMISTO_SDK_ID_SET_REFRESH_INTERVAL*. Set this env variable to the refresh interval in minutes. The id set will be regenerated only if the refresh interval has passed since the last generation. Useful when generating Script documentation, to avoid re-generating the id_set every run.
* Added new code validations to `XSOAR-linter`.
  * As error messages:
    * Longer than 10 seconds sleep statements for non long running integrations.
    * exit() usage.
    * quit() usage.
  * As warnings messages:
    * `demisto.log` should not be used.
    * main function existence.
    * `demito.results` should not be used.
    * `return_output` should not be used.
    * try-except statement in main function.
    * `return_error` usage in main function.
    * only once `return_error` usage.
* Fixed an issue where **lint** command printed logs twice.
* Fixed an issue where *suffix* did not work as expected in the **create-content-artifacts** command.
* Added support for *prev-ver* flag in **lint** and **secrets** commands.
* Added support for *text* flag to **update-release-notes** command to add the same text to all release notes.
* Fixed an issue where **validate** did not recognize added files if they were modified locally.
* Added a validation that checks the `fromversion` field exists and is set to 5.0.0 or above when working or comparing to a non-feature branch in **validate** command.
* Added a validation that checks the certification field in the pack_metadata file is valid in **validate** command.
* The **update-release-notes** command will now automatically add docker image update to the release notes.

## 1.2.1

* Added an additional linter `XSOAR-linter` to the **lint** command which custom validates py files. currently checks for:
  * `Sys.exit` usages with non zero value.
  * Any `Print` usages.
* Fixed an issue where renamed files were failing on *validate*.
* Fixed an issue where single changed files did not required release notes update.
* Fixed an issue where doc_images required release-notes and validations.
* Added handling of dependent packs when running **update-release-notes** on changed *APIModules*.
  * Added new argument *--id-set-path* for id_set.json path.
  * When changes to *APIModule* is detected and an id_set.json is available - the command will update the dependent pack as well.
* Added handling of dependent packs when running **validate** on changed *APIModules*.
  * Added new argument *--id-set-path* for id_set.json path.
  * When changes to *APIModule* is detected and an id_set.json is available - the command will validate that the dependent pack has release notes as well.
* Fixed an issue where the find_type function didn't recognize file types correctly.
* Fixed an issue where **update-release-notes** command did not work properly on Windows.
* Added support for indicator fields in **update-release-notes** command.
* Fixed an issue where files in test dirs where being validated.

## 1.2.0

* Fixed an issue where **format** did not update the test playbook from its pack.
* Fixed an issue where **validate** validated non integration images.
* Fixed an issue where **update-release-notes** did not identified old yml integrations and scripts.
* Added revision templates to the **update-release-notes** command.
* Fixed an issue where **update-release-notes** crashed when a file was renamed.
* Fixed an issue where **validate** failed on deleted files.
* Fixed an issue where **validate** validated all images instead of packs only.
* Fixed an issue where a warning was not printed in the **format** in case a non-supported file type is inputted.
* Fixed an issue where **validate** did not fail if no release notes were added when adding files to existing packs.
* Added handling of incorrect layout paths via the **format** command.
* Refactor **create-content-artifacts** command - Efficient artifacts creation and better logging.
* Fixed an issue where image and description files were not handled correctly by **validate** and **update-release-notes** commands.
* Fixed an issue where the **format** command didn't remove all extra fields in a file.
* Added an error in case an invalid id_set.json file is found while running the **validate** command.
* Added fetch params checks to the **validate** command.

## 1.1.11

* Added line number to secrets' path in **secrets** command report.
* Fixed an issue where **init** a community pack did not present the valid support URL.
* Fixed an issue where **init** offered a non relevant pack support type.
* Fixed an issue where **lint** did not pull docker images for powershell.
* Fixed an issue where **find-dependencies** did not find all the script dependencies.
* Fixed an issue where **find-dependencies** did not collect indicator fields as dependencies for playbooks.
* Updated the **validate** and the **secrets** commands to be less dependent on regex.
* Fixed an issue where **lint** did not run on circle when docker did not return ping.
* Updated the missing release notes error message (RN106) in the **Validate** command.
* Fixed an issue where **Validate** would return missing release notes when two packs with the same substring existed in the modified files.
* Fixed an issue where **update-release-notes** would add duplicate release notes when two packs with the same substring existed in the modified files.
* Fixed an issue where **update-release-notes** would fail to bump new versions if the feature branch was out of sync with the master branch.
* Fixed an issue where a non-descriptive error would be returned when giving the **update-release-notes** command a pack which can not be found.
* Added dependencies check for *widgets* in **find-dependencies** command.
* Added a `update-docker` flag to **format** command.
* Added a `json-to-outputs` flag to the **run** command.
* Added a verbose (`-v`) flag to **format** command.
* Fixed an issue where **download** added the prefix "playbook-" to the name of playbooks.

## 1.1.10

* Updated the **init** command. Relevant only when passing the *--contribution* argument.
  * Added the *--author* option.
  * The *support* field of the pack's metadata is set to *community*.
* Added a proper error message in the **Validate** command upon a missing description in the root of the yml.
* **Format** now works with a relative path.
* **Validate** now fails when all release notes have been excluded.
* Fixed issue where correct error message would not propagate for invalid images.
* Added the *--skip-pack-dependencies* flag to **validate** command to skip pack dependencies validation. Relevant when using the *-g* flag.
* Fixed an issue where **Validate** and **Format** commands failed integrations with `defaultvalue` field in fetch incidents related parameters.
* Fixed an issue in the **Validate** command in which unified YAML files were not ignored.
* Fixed an issue in **generate-docs** where scripts and playbooks inputs and outputs were not parsed correctly.
* Fixed an issue in the **openapi-codegen** command where missing reference fields in the swagger JSON caused errors.
* Fixed an issue in the **openapi-codegen** command where empty objects in the swagger JSON paths caused errors.
* **update-release-notes** command now accept path of the pack instead of pack name.
* Fixed an issue where **generate-docs** was inserting unnecessary escape characters.
* Fixed an issue in the **update-release-notes** command where changes to the pack_metadata were not detected.
* Fixed an issue where **validate** did not check for missing release notes in old format files.

## 1.1.9

* Fixed an issue where **update-release-notes** command failed on invalid file types.

## 1.1.8

* Fixed a regression where **upload** command failed on test playbooks.
* Added new *githubUser* field in pack metadata init command.
* Support beta integration in the commands **split-yml, extract-code, generate-test-playbook and generate-docs.**
* Fixed an issue where **find-dependencies** ignored *toversion* field in content items.
* Added support for *layoutscontainer*, *classifier_5_9_9*, *mapper*, *report*, and *widget* in the **Format** command.
* Fixed an issue where **Format** will set the `ID` field to be equal to the `name` field in modified playbooks.
* Fixed an issue where **Format** did not work for test playbooks.
* Improved **update-release-notes** command:
  * Write content description to release notes for new items.
  * Update format for file types without description: Connections, Incident Types, Indicator Types, Layouts, Incident Fields.
* Added a validation for feedTags param in feeds in **validate** command.
* Fixed readme validation issue in community support packs.
* Added the **openapi-codegen** command to generate integrations from OpenAPI specification files.
* Fixed an issue were release notes validations returned wrong results for *CommonScripts* pack.
* Added validation for image links in README files in **validate** command.
* Added a validation for default value of fetch param in feeds in **validate** command.
* Fixed an issue where the **Init** command failed on scripts.

## 1.1.7

* Fixed an issue where running the **format** command on feed integrations removed the `defaultvalue` fields.
* Playbook branch marked with *skipunavailable* is now set as an optional dependency in the **find-dependencies** command.
* The **feedReputation** parameter can now be hidden in a feed integration.
* Fixed an issue where running the **unify** command on JS package failed.
* Added the *--no-update* flag to the **find-dependencies** command.
* Added the following validations in **validate** command:
  * Validating that a pack does not depend on NonSupported / Deprecated packs.

## 1.1.6

* Added the *--description* option to the **init** command.
* Added the *--contribution* option to the **init** command which converts a contribution zip to proper pack format.
* Improved **validate** command performance time and outputs.
* Added the flag *--no-docker-checks* to **validate** command to skip docker checks.
* Added the flag *--print-ignored-files* to **validate** command to print ignored files report when the command is done.
* Added the following validations in **validate** command:
  * Validating that existing release notes are not modified.
  * Validating release notes are not added to new packs.
  * Validating that the "currentVersion" field was raised in the pack_metadata for modified packs.
  * Validating that the timestamp in the "created" field in the pack_metadata is in ISO format.
* Running `demisto-sdk validate` will run the **validate** command using git and only on committed files (same as using *-g --post-commit*).
* Fixed an issue where release notes were not checked correctly in **validate** command.
* Fixed an issue in the **create-id-set** command where optional playbook tasks were not taken into consideration.
* Added a prompt to the `demisto-sdk update-release-notes` command to prompt users to commit changes before running the release notes command.
* Added support to `layoutscontainer` in **validate** command.

## 1.1.5

* Fixed an issue in **find-dependencies** command.
* **lint** command now verifies flake8 on CommonServerPython script.

## 1.1.4

* Fixed an issue with the default output file name of the **unify** command when using "." as an output path.
* **Unify** command now adds contributor details to the display name and description.
* **Format** command now adds *isFetch* and *incidenttype* fields to integration yml.
* Removed the *feedIncremental* field from the integration schema.
* **Format** command now adds *feedBypassExclusionList*, *Fetch indicators*, *feedReputation*, *feedReliability*,
     *feedExpirationPolicy*, *feedExpirationInterval* and *feedFetchInterval* fields to integration yml.
* Fixed an issue in the playbooks schema.
* Fixed an issue where generated release notes were out of order.
* Improved pack dependencies detection.
* Fixed an issue where test playbooks were mishandled in **validate** command.

## 1.1.3

* Added a validation for invalid id fields in indicators types files in **validate** command.
* Added default behavior for **update-release-notes** command.
* Fixed an error where README files were failing release notes validation.
* Updated format of generated release notes to be more user friendly.
* Improved error messages for the **update-release-notes** command.
* Added support for `Connections`, `Dashboards`, `Widgets`, and `Indicator Types` to **update-release-notes** command.
* **Validate** now supports scripts under the *TestPlaybooks* directory.
* Fixed an issue where **validate** did not support powershell files.

## 1.1.2

* Added a validation for invalid playbookID fields in incidents types files in **validate** command.
* Added a code formatter for python files.
* Fixed an issue where new and old classifiers where mixed on validate command.
* Added *feedIncremental* field to the integration schema.
* Fixed error in the **upload** command where unified YMLs were not uploaded as expected if the given input was a pack.
* Fixed an issue where the **secrets** command failed due to a space character in the file name.
* Ignored RN validation for *NonSupported* pack.
* You can now ignore IF107, SC100, RP102 error codes in the **validate** command.
* Fixed an issue where the **download** command was crashing when received as input a JS integration or script.
* Fixed an issue where **validate** command checked docker image for JS integrations and scripts.
* **validate** command now checks scheme for reports and connections.
* Fixed an issue where **validate** command checked docker when running on all files.
* Fixed an issue where **validate** command did not fail when docker image was not on the latest numeric tag.
* Fixed an issue where beta integrations were not validated correctly in **validate** command.

## 1.1.1

* fixed and issue where file types were not recognized correctly in **validate** command.
* Added better outputs for validate command.

## 1.1.0

* Fixed an issue where changes to only non-validated files would fail validation.
* Fixed an issue in **validate** command where moved files were failing validation for new packs.
* Fixed an issue in **validate** command where added files were failing validation due to wrong file type detection.
* Added support for new classifiers and mappers in **validate** command.
* Removed support of old RN format validation.
* Updated **secrets** command output format.
* Added support for error ignore on deprecated files in **validate** command.
* Improved errors outputs in **validate** command.
* Added support for linting an entire pack.

## 1.0.9

* Fixed a bug where misleading error was presented when pack name was not found.
* **Update-release-notes** now detects added files for packs with versions.
* Readme files are now ignored by **update-release-notes** and validation of release notes.
* Empty release notes no longer cause an uncaught error during validation.

## 1.0.8

* Changed the output format of demisto-sdk secrets.
* Added a validation that checkbox items are not required in integrations.
* Added pack release notes generation and validation.
* Improved pack metadata validation.
* Fixed an issue in **validate** where renamed files caused an error

## 1.0.4

* Fix the **format** command to update the `id` field to be equal to `details` field in indicator-type files, and to `name` field in incident-type & dashboard files.
* Fixed a bug in the **validate** command for layout files that had `sortValues` fields.
* Fixed a bug in the **format** command where `playbookName` field was not always present in the file.
* Fixed a bug in the **format** command where indicatorField wasn't part of the SDK schemas.
* Fixed a bug in **upload** command where created unified docker45 yml files were not deleted.
* Added support for IndicatorTypes directory in packs (for `reputation` files, instead of Misc).
* Fixed parsing playbook condition names as string instead of boolean in **validate** command
* Improved image validation in YAML files.
* Removed validation for else path in playbook condition tasks.

## 1.0.3

* Fixed a bug in the **format** command where comments were being removed from YAML files.
* Added output fields: *file_path* and *kind* for layouts in the id-set.json created by **create-id-set** command.
* Fixed a bug in the **create-id-set** command Who returns Duplicate for Layouts with a different kind.
* Added formatting to **generate-docs** command results replacing all `<br>` tags with `<br/>`.
* Fixed a bug in the **download** command when custom content contained not supported content entity.
* Fixed a bug in **format** command in which boolean strings  (e.g. 'yes' or 'no') were converted to boolean values (e.g. 'True' or 'False').
* **format** command now removes *sourceplaybookid* field from playbook files.
* Fixed a bug in **generate-docs** command in which integration dependencies were not detected when generating documentation for a playbook.

## 1.0.1

* Fixed a bug in the **unify** command when output path was provided empty.
* Improved error message for integration with no tests configured.
* Improved the error message returned from the **validate** command when an integration is missing or contains malformed fetch incidents related parameters.
* Fixed a bug in the **create** command where a unified YML with a docker image for 4.5 was copied incorrectly.
* Missing release notes message are now showing the release notes file path to update.
* Fixed an issue in the **validate** command in which unified YAML files were not ignored.
* File format suggestions are now shown in the relevant file format (JSON or YAML).
* Changed Docker image validation to fail only on non-valid ones.
* Removed backward compatibility validation when Docker image is updated.

## 1.0.0

* Improved the *upload* command to support the upload of all the content entities within a pack.
* The *upload* command now supports the improved pack file structure.
* Added an interactive option to format integrations, scripts and playbooks with No TestPlaybooks configured.
* Added an interactive option to configure *conf.json* file with missing test playbooks for integrations, scripts and playbooks
* Added *download* command to download custom content from Demisto instance to the local content repository.
* Improved validation failure messages to include a command suggestion, wherever relevant, to fix the raised issue.
* Improved 'validate' help and documentation description
* validate - checks that scripts, playbooks, and integrations have the *tests* key.
* validate - checks that test playbooks are configured in `conf.json`.
* demisto-sdk lint - Copy dir better handling.
* demisto-sdk lint - Add error when package missing in docker image.
* Added *-a , --validate-all* option in *validate* to run all validation on all files.
* Added *-i , --input* option in *validate* to run validation on a specified pack/file.
* added *-i, --input* option in *secrets* to run on a specific file.
* Added an allowed hidden parameter: *longRunning* to the hidden integration parameters validation.
* Fixed an issue with **format** command when executing with an output path of a folder and not a file path.
* Bug fixes in generate-docs command given playbook as input.
* Fixed an issue with lint command in which flake8 was not running on unit test files.

## 0.5.2

* Added *-c, --command* option in *generate-docs* to generate a specific command from an integration.
* Fixed an issue when getting README/CHANGELOG files from git and loading them.
* Removed release notes validation for new content.
* Fixed secrets validations for files with the same name in a different directory.
* demisto-sdk lint - parallelization working with specifying the number of workers.
* demisto-sdk lint - logging levels output, 3 levels.
* demisto-sdk lint - JSON report, structured error reports in JSON format.
* demisto-sdk lint - XML JUnit report for unit-tests.
* demisto-sdk lint - new packages used to accelerate execution time.
* demisto-sdk secrets - command now respects the generic whitelist, and not only the pack secrets.

## 0.5.0

[PyPI History][1]

[1]: https://pypi.org/project/demisto-sdk/#history

## 0.4.9

* Fixed an issue in *generate-docs* where Playbooks and Scripts documentation failed.
* Added a graceful error message when executing the *run" command with a misspelled command.
* Added more informative errors upon failures of the *upload* command.
* format command:
  * Added format for json files: IncidentField, IncidentType, IndicatorField, IndicatorType, Layout, Dashboard.
  * Added the *-fv --from-version*, *-nv --no-validation* arguments.
  * Removed the *-t yml_type* argument, the file type will be inferred.
  * Removed the *-g use_git* argument, running format without arguments will run automatically on git diff.
* Fixed an issue in loading playbooks with '=' character.
* Fixed an issue in *validate* failed on deleted README files.

## 0.4.8

* Added the *max* field to the Playbook schema, allowing to define it in tasks loop.
* Fixed an issue in *validate* where Condition branches checks were case sensitive.

## 0.4.7

* Added the *slareminder* field to the Playbook schema.
* Added the *common_server*, *demisto_mock* arguments to the *init* command.
* Fixed an issue in *generate-docs* where the general section was not being generated correctly.
* Fixed an issue in *validate* where Incident type validation failed.

## 0.4.6

* Fixed an issue where the *validate* command did not identify CHANGELOG in packs.
* Added a new command, *id-set* to create the id set - the content dependency tree by file IDs.

## 0.4.5

* generate-docs command:
  * Added the *use_cases*, *permissions*, *command_permissions* and *limitations*.
  * Added the *--insecure* argument to support running the script and integration command in Demisto.
  * Removed the *-t yml_type* argument, the file type will be inferred.
  * The *-o --output* argument is no longer mandatory, default value will be the input file directory.
* Added support for env var: *DEMISTO_SDK_SKIP_VERSION_CHECK*. When set version checks are skipped.
* Fixed an issue in which the CHANGELOG files did not match our scheme.
* Added a validator to verify that there are no hidden integration parameters.
* Fixed an issue where the *validate* command ran on test files.
* Removed the *env-dir* argument from the demisto-sdk.
* README files which are html files will now be skipped in the *validate* command.
* Added support for env var: *DEMISTO_README_VALIDATOR*. When not set the readme validation will not run.

## 0.4.4

* Added a validator for IncidentTypes (incidenttype-*.json).
* Fixed an issue where the -p flag in the *validate* command was not working.
* Added a validator for README.md files.
* Release notes validator will now run on: incident fields, indicator fields, incident types, dashboard and reputations.
* Fixed an issue where the validator of reputation(Indicator Type) did not check on the details field.
* Fixed an issue where the validator attempted validating non-existing files after deletions or name refactoring.
* Removed the *yml_type* argument in the *split-yml*, *extract-code* commands.
* Removed the *file_type* argument in the *generate-test-playbook* command.
* Fixed the *insecure* argument in *upload*.
* Added the *insecure* argument in *run-playbook*.
* Standardise the *-i --input*, *-o --output* to demisto-sdk commands.

## 0.4.3

* Fixed an issue where the incident and indicator field BC check failed.
* Support for linting and unit testing PowerShell integrations.

## 0.4.2

* Fixed an issue where validate failed on Windows.
* Added a validator to verify all branches are handled in conditional task in a playbook.
* Added a warning message when not running the latest sdk version.
* Added a validator to check that the root is connected to all tasks in the playbook.
* Added a validator for Dashboards (dashboard-*.json).
* Added a validator for Indicator Types (reputation-*.json).
* Added a BC validation for changing incident field type.
* Fixed an issue where init command would generate an invalid yml for scripts.
* Fixed an issue in misleading error message in v2 validation hook.
* Fixed an issue in v2 hook which now is set only on newly added scripts.
* Added more indicative message for errors in yaml files.
* Disabled pykwalify info log prints.

## 0.3.10

* Added a BC check for incident fields - changing from version is not allowed.
* Fixed an issue in create-content-artifacts where scripts in Packs in TestPlaybooks dir were copied with a wrong prefix.

## 0.3.9

* Added a validation that incident field can not be required.
* Added validation for fetch incident parameters.
* Added validation for feed integration parameters.
* Added to the *format* command the deletion of the *sourceplaybookid* field.
* Fixed an issue where *fieldMapping* in playbook did not pass the scheme validation.
* Fixed an issue where *create-content-artifacts* did not copy TestPlaybooks in Packs without prefix of *playbook-*.
* Added a validation the a playbook can not have a rolename set.
* Added to the image validator the new DBot default image.
* Added the fields: elasticcommonfields, quiet, quietmode to the Playbook schema.
* Fixed an issue where *validate* failed on integration commands without outputs.
* Added a new hook for naming of v2 integrations and scripts.

## 0.3.8

* Fixed an issue where *create-content-artifact* was not loading the data in the yml correctly.
* Fixed an issue where *unify* broke long lines in script section causing syntax errors

## 0.3.7

* Added *generate-docs* command to generate documentation file for integration, playbook or script.
* Fixed an issue where *unify* created a malformed integration yml.
* Fixed an issue where demisto-sdk **init** creates unit-test file with invalid import.

## 0.3.6

* Fixed an issue where demisto-sdk **validate** failed on modified scripts without error message.

## 0.3.5

* Fixed an issue with docker tag validation for integrations.
* Restructured repo source code.

## 0.3.4

* Saved failing unit tests as a file.
* Fixed an issue where "_test" file for scripts/integrations created using **init** would import the "HelloWorld" templates.
* Fixed an issue in demisto-sdk **validate** - was failing on backward compatiblity check
* Fixed an issue in demisto-sdk **secrets** - empty line in .secrets-ignore always made the secrets check to pass
* Added validation for docker image inside integrations and scripts.
* Added --use-git flag to **format** command to format all changed files.
* Fixed an issue where **validate** did not fail on dockerimage changes with bc check.
* Added new flag **--ignore-entropy** to demisto-sdk **secrets**, this will allow skip entropy secrets check.
* Added --outfile to **lint** to allow saving failed packages to a file.

## 0.3.3

* Added backwards compatibility break error message.
* Added schema for incident types.
* Added **additionalinfo** field to as an available field for integration configuration.
* Added pack parameter for **init**.
* Fixed an issue where error would appear if name parameter is not set in **init**.

## 0.3.2

* Fixed the handling of classifier files in **validate**.

## 0.3.1

* Fixed the handling of newly created reputation files in **validate**.
* Added an option to perform **validate** on a specific file.

## 0.3.0

* Added support for multi-package **lint** both with parallel and without.
* Added all parameter in **lint** to run on all packages and packs in content repository.
* Added **format** for:
  * Scripts
  * Playbooks
  * Integrations
* Improved user outputs for **secrets** command.
* Fixed an issue where **lint** would run pytest and pylint only on a single docker per integration.
* Added auto-complete functionality to demisto-sdk.
* Added git parameter in **lint** to run only on changed packages.
* Added the **run-playbook** command
* Added **run** command which runs a command in the Demisto playground.
* Added **upload** command which uploads an integration or a script to a Demisto instance.
* Fixed and issue where **validate** checked if release notes exist for new integrations and scripts.
* Added **generate-test-playbook** command which generates a basic test playbook for an integration or a script.
* **validate** now supports indicator fields.
* Fixed an issue with layouts scheme validation.
* Adding **init** command.
* Added **json-to-outputs** command which generates the yaml section for outputs from an API raw response.

## 0.2.6

* Fixed an issue with locating release notes for beta integrations in **validate**.

## 0.2.5

* Fixed an issue with locating release notes for beta integrations in **validate**.

## 0.2.4

* Adding image validation to Beta_Integration and Packs in **validate**.

## 0.2.3

* Adding Beta_Integration to the structure validation process.
* Fixing bug where **validate** did checks on TestPlaybooks.
* Added requirements parameter to **lint**.

## 0.2.2

* Fixing bug where **lint** did not return exit code 1 on failure.
* Fixing bug where **validate** did not print error message in case no release notes were give.

## 0.2.1

* **Validate** now checks that the id and name fields are identical in yml files.
* Fixed a bug where sdk did not return any exit code.

## 0.2.0

* Added Release Notes Validator.
* Fixed the Unifier selection of your python file to use as the code.
* **Validate** now supports Indicator fields.
* Fixed a bug where **validate** and **secrets** did not return exit code 1 on failure.
* **Validate** now runs on newly added scripts.

## 0.1.8

* Added support for `--version`.
* Fixed an issue in file_validator when calling `checked_type` method with script regex.

## 0.1.2

* Restructuring validation to support content packs.
* Added secrets validation.
* Added content bundle creation.
* Added lint and unit test run.

## 0.1.1

* Added new logic to the unifier.
* Added detailed README.
* Some small adjustments and fixes.

## 0.1.0

Capabilities:

* **Extract** components(code, image, description etc.) from a Demisto YAML file into a directory.
* **Unify** components(code, image, description etc.) to a single Demisto YAML file.
* **Validate** Demisto content files.<|MERGE_RESOLUTION|>--- conflicted
+++ resolved
@@ -2,11 +2,7 @@
 ## Unreleased
 * Improved memory efficiency in **update-content-graph** and **create-content-graph** commands.
 * Removed support for the `cve_id` name for the default-argument for **cve** reputation commands in **validate**. Now, only `cve` may be used for such commands.
-<<<<<<< HEAD
-* Updated *Pydantic* to v2.
 * Added `tenant_timezone` handling to the **modeling-rules init** command, allowing usage with tenants in various timezones.
-=======
->>>>>>> f0d1da0c
 
 ## 1.17.1
 * Added the `aliasTo` key to the Incident Field schema.
