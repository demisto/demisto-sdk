--- conflicted
+++ resolved
@@ -1,9 +1,6 @@
 # Changelog
-<<<<<<< HEAD
-=======
 * Fixed an issue in the **validate** command where validation would fail due to a required version bump for packs which are not versioned.
 * Will use env var `DEMISTO_VERIFY_SSL` to determine if to use a secure connection for commands interacting with the Server when `--insecure` is not passed. If working with a local Server without a trusted certificate, you can set env var `DEMISTO_VERIFY_SSL=no` to avoid using `--insecure` on each command.
->>>>>>> fe41cb77
 
 
 # 1.2.5
