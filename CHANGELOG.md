--- conflicted
+++ resolved
@@ -9,11 +9,8 @@
 * Improved the detection of errors in **doc-review** command.
 * The **validate** command now checks if a readme file is empty, only for packs that contain playbooks or were written by a partner
 * The **validate** command now makes sure common contextPath values (e.g. `DBotScore.Score`) have a non-empty description, and **format** populates them automatically.
-<<<<<<< HEAD
+* Fixed a bug where **doc-review** command failed on existing templates.
 * Added support for the `-rt` flag in *create-content-artifacts* for marketplacev2.
-=======
-* Fixed a bug where **doc-review** command failed on existing templates.
->>>>>>> 36f2a383
 
 # 1.6.1
 * Added the '--use-packs-known-words' argument to the **doc-review** command
