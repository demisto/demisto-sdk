# Changelog
## Unreleased
* Fixed an issue where using **prepare-content**, **upload**, **zip-packs** and **download** on machines with default encoding other than unicode caused errors.
<<<<<<< HEAD
* Updated the **update-content-graph** command to work with external repositories.
* Updated the **validate** command to work with external repositories when using the *--graph* flag.
=======
* The **modeling-rules-test** will now ignore test data files containing the `test_data_config_ignore` key.
* Fixed an issue where **modeling-rules init-test-data** command failed on modeling rules that contain the text `call` even not as a separate word.
>>>>>>> f58da1a4

## 1.20.3
* Added the `FileType.VULTURE_WHITELIST` to the `FileType` enum for `.vulture_whitelist.py` files.
* Improved performance when reading `yml` files.
* Fixed an issue where **format** would add unnecessary period at the end of descriptions ending with brackets.
* Fixed an issue where **format** would not add a period at the end of descriptions, when running on in script files.
* Fixed an issue where **validate** falsely failed with error `DS108` on descriptions ending with brackets that contains a dot at the end of them.
* Fixed an issue where running **validate -g** failed reading a `.pack-ignore` file that contained only newlines and spaces.
* Fixed an issue where **upload** failed when trying to upload a list content item.
* Fixed an issue where **download** would skip downloading list content items assigned to specific user roles with no roles.
* Demisto-SDK will now exit gracefully with an appropriate error message when *git* is not installed.
* Updated validation *RN116* to support the structure of **--force** flag in *update-release-notes* command.
* Fixed an issue where the release notes file was not added automatically to git when using the *update-release-notes* command.
* Fixed the structure in *update-release-notes* command when used with the **--force** flag. Now the header will display the pack display name.
* Fixed the support in **validate** for `svg` images to have their theme suffix.
* Modified **validate** to support only .svg files ending with *_dark* or *_light* suffixes.
* Fixed an issue where **modeling-rule test** command failed to properly compare types of fields.
* Updated the **engineinfo** type in the script schema.
* Updated the **modeling-rules init & test** commands to support RULE section fields.
* Stability improvements for **graph create** and **graph update** commands.
* Fixed the *metadata* type in the XSIAM dashboard schema to *map*, with possible values: **lazy_load** and **cache_ttl**

## 1.20.2
* Updated the **pre-commit** command to run on all python versions in one run.
* Added the *--dry-run* flag to the **pre-commit** command, to create the config file without running the command.
* Fixed an issue where the **coverage-analyze** command was not parsing the logs correctly.
* Fixed an issue where **validate** falsly failed with error `DS108` on descriptions ending with a newline.
* Added formatting for script yml files when period is missing in the end of comment field, in the **format** command.
* Fixed an issue where **format** add a newline with a period when the description field missing a period.
* The content graph will now include the **python_version** field that each script/integration uses.
* Updated the **update-release-notes** command message structure when is run with **--force** flag.
* Added the **engineinfo** in to the script schema. This field specifies on which engine the script will run.
* Fixed an issue where **validate** falsely failed with error `DS108` on empty descriptions.
* Added support for lazy loading the of widgets in XSIAM dashboards.
* Added a **validate** check for correlation rules, making sure that `search_window` cannot be empty when `execution_mode` is set to `SCHEDULED`.
* Added the *metadata* key to the XSIAM dashboard schema. This field adds support for dynamic parameters in the dashboards.

## 1.20.1
* Added formatting for yml files when period is missing in the end of description field, in the **format** command.
* Fixed an issue where logging arguments were not in the standard kebab-case. The new arguments are: **console-log-threshold**, **file-log-threshold**, **log-file-path**.
* Added a new validation (`DS108`) to ensure that each description in the yml of script/integration ends with a dot.
* Fixed an issue where the **validate -g** failed reading a `.pack-ignore` file that was previously empty.
* Fixed an issue where the **update-release-notes** failed when changing the `.pack-ignore` file.
* Fixed an issue where the **GR103** validation output was malformed.
* Fixed an issue where the **upload** command failed for private repositories while trying to find the landing_page.json file.
* Added a log when a content item is missing from the repo, in **graph create** and **graph update**.
* Replaced logs with a progress bar in **graph create** and **graph update**.


## 1.20.0
* Fixed an issue where **update-release-notes** generated "available from Cortex XSOAR" instead of "from XSIAM" when run on XSIAM event collectors.
* Added support for controlling the sleep interval and retry count for **modeling-rules test** command.
* Added support for a new marketplace tag `xsoar_saas`.
* Fixed an issue where the **validate -g** failed on `BA102` in external repos even when ignored.
* Fixed an issue where the **validate -g** failed getting the content of `.pack-ignore` files when the external repository is not hosted in Github.
* Fixed an issue where the **validate -g** failed when updating an empty `.pack-ignore` file.
* Added support for yml hidden parameters for `xsoar_saas` marketplace, as part of the **prepare_content** command.
* Added support for custom documentation that will appear only in `xsoar_saas` marketplace, as part of the **prepare_content** command.
* Fixed an issue where the (`GR108`) validation did not fail in the validate command with the `-a` flag.
* Modified **prepare_content** command to be platform specific. For xsoar-saas and XSIAM regarding pack readme and integration description images in markdown files.
* Fixed an issue where the **lint** command was parsing % that may exist in the log data.

## 1.19.2
* Added a period at the end of lines produced by the **generate-docs** command that state the tested version of the product.
* Added the '--junit-path' flag to the **modeling-rules test** command, to allow saving the test results in a JUnit XML file.
* Update `RN112` validation's docs reference link.
* Added support to control the maximum file size and log rotation files count in the sdk logger.
* Fixed an issue with where passing the deprecated logging arguments to any command presented an incorrect recommendation for argument substitution.
* Fixed an issue where the documentation of logging arguments was incorrect.
* Fixed an issue in calculating content graph hash when creating or updating it.
* Fixed an issue where the coloring of the logging messages was not working properly when mixing both Console log and Parallel log handlers.
* Calling **graph create** or **graph update** now run the commands with default arguments, instead of showing the command help.
* Removed the use of chunks when calculating content relationships.
* Added the new environment variables **DEMISTO_DEFAULT_REMOTE** and **DEMISTO_DEFAULT_BRANCH**.
* Fixed an issue where the url regex in the **validate** command was wrong.
* Fixed an issue where **pre-commit** command failed when using global environment.
* Fixed an issue where **validate** would fail in external repos when trying to ignore `BA102`.
* Fixed an issue where **error-code** failed on some error codes.
* Fixes an issue in **format** command where the `-i` option included files in `.venv` directories.
* Updated the comment added to contribution PRs to old packs so it contains a link to the documentation of the **GitHub Codespaces** in xsoar.pan.dev.
* Updated GitPython version to 3.1.32.

## 1.19.1
* Fixed an issue where **unify** failed on integrations using an API a module, when not called from the content root.
* Improved **update-release-notes** logs when changes in dependent API modules are detected.
* Reverted changes released in version 1.19.0 in lint, lint will not fail on `demisto.results`, `return_outputs` and `LOG`.
* Updated the **generate-docs** command to use the content graph instead of the id_set file.
* **Validate** will now validate items which were edited in .pack-ignore.
* Added the '--all' input option for the **prepare-content** command, to support running on all content packs.
* Updated the '-i' input option of the **prepare-content** command to support multiple inputs as a comma-separated list.
* Enhanced the pack metadata properties when dumping pack zips in **prepare-content** command.

## 1.19.0
* Added the **graph** command group. The **create-content-graph** and **update-content-graph** commands were migrated to this command group, and named **graph create** and **graph update** respectively.
* Added the **graph get-relationships** command.
* The **graph create** command will now use a list of known content items from content-private, to avoid false-positives in validation `GR103`. Additionally, `GR103` was added to the **ALLOWED_IGNORE_ERRORS** list.
* The **modeling-rules test** command will now validate that the modeling rules schema mappings are aligned with the test-data mappings.
* Added the *--xsiam* flag to the **init** command in order to create XSIAM content.
* Fixed an issue where the `update-additional-dependencies` **pre-commit** step failed when not running in a content-like repo.
* Removed the format execution step from the `contribution_converter` since it can be executed separately during the contribution process.
* Added a new validation (`GR108`) to **validate**, that assures hidden packs do not have mandatory dependant packs.
* Added a new validation (`PA137`) to **validate**, ensuring the absence of non-ignorable errors in `.pack-ignore`.
* Running **validate** in a GitHub Action will now show errors as annotations, visible in the `Files Changed` tab of the pull request.
* **lint** will now fail on `demisto.results` and `return_outputs` usage, when a pack is `xsoar` or `partner` supported.
* **lint** will now fail on `LOG` usage in python files.
* Updated the **format** command to use the content graph instead of the id_set file.
* Updated **format** command not to fail on unexpected values that returns from the graph, and just add it to the log.
* Removed a redundant debug log on the `tools.get_file` function.

## 1.18.1
* Fixed an issue where the coloring directives where showing in log messages.
* Fixed an issue where **create-content-graph** was not executed upon changes in the parser infra files.
* Added support for `svg` integration images in content repo in **validate** command.
* Added a parameter `skip-packs-known-words` to the **doc-review** command, making sure that pack known words will not be added.

## 1.18.0
* Added the ability to ignore any validation in the **validate** command when running in an external (non-demisto/content) repo, by placing a `.private-repo-settings` file at its root.
* Calling **format** with the `-d` flag now removes test playbooks testing the deprecated content from conf.json.
* Improved the content graph performance when calculating content relationships.
* Improved determinism of SDK unit tests.
* **validate** will now run on all the pack content items when the pack supported marketplaces are modified.
* **pre-commit** no longer runs when there are no modified files (unless provided with input files).
* Added new validation that XSIAM integrations must have `marketplacev2` as the value of the marketplaces field.
* Added an ability to provide list of marketplace names as a credentials-type (type 9) param attribute.
* **doc-review** will run with the `--use-packs-known-words` true by default.
* Added the *deprecated* field to the pack object for the content-graph metadata.
* Calling **modeling-rules init-test-data** will now return the XDM fields output in alphabetical order.
* Added a new validation (`BA125`) to **validate**, assuring internal function names aren't used in customer-facing docs.
* Removed the Pipfile and Pipfile.lock from the templates in the **init** command.
* Disabled the option to create an integration with `Pipfile` and `Pipfile.lock` files, as they are deprecated.
* Added the Sourcery hook to **pre-commit**.
* Added a working directory to the `contribution_converter` in order to support working on a temporary directory.
* Added a waiting period when checking whether the dataset exists in the **modeling-rule test** command.
* Fixed an issue where the *DEMISTO_SDK_SKIP_VERSION_CHECK* was ignored when running on non CI environments.
* Fixed an issue where **validate** falsely detected backwards-compatibility issues, and prevented adding the `marketplaces` key to content items.
* Fixed an issue where the SDK would fail pulling docker images.
* Fixed an issue where **prepare-content** command would add the string `candidate` to scripts and integrations for the *nativeimage* key.
* Fixed an issue where in some cases the **split** command did not remove pack version note from the script.
* Fixed an issue where **validate** would not properly detect dependencies of core packs.
* Fixed an issue where **validate** failed on single-select types incident and indicator fields when given empty value as a select value option.
* Fixed an issue where errors in **validate** were logged as `info`.
* Fixed an issue where **validate** error messages were not logged when an integration param, or the default argument in reputation commands is not valid.
* Fixed an issue where the **format** command would change the value of the `unsearchable` key in fields.
* Fixed an issue where **lint** command failed to pull docker image in Gitlab environment.
* Fixed an issue in **doc-review** command where escape characters within Markdown files were detected as invalid words.
* Fixed an issue where **validate** failed on infrastructure test files.
* Fixed an issue in **update-content-graph** where the neo4j service was unaccessible for non-root users.

## 1.17.2
* Fixed an issue where **lint** and **validate** commands failed on integrations and scripts that use docker images that are not available in the Docker Hub but exist locally.
* Added documentation for the flag **override-existing** used in upload.
* Fixed an issue where **validate** failed on Incident Field items with a `template` value.
* Improved memory efficiency in **update-content-graph** and **create-content-graph** commands.
* Removed support for the `cve_id` name for the default-argument for **cve** reputation commands in **validate**. Now, only `cve` may be used for such commands.
* Fixed an issue where **zip_packs** failed uploading content.
* Added `tenant_timezone` handling to the **modeling-rules init** command, allowing usage with tenants in various timezones.
* Shortened the timeout when checking whether the dataset exists in **test-modeling-rule**.
* Cleaned up project dependencies.
* Added support for the **List** content item in **Xpanse** marketplace.
* Fixed an issue in **run-unit-tests** command when running Powershell tests.
* Fixed an issue where **lint** failed running when a docker container would not init properly.
* Fixed an issue where the *upload* command would upload a pack metadata with wrong display names.
* Performance enhancements when reading yaml files.
* Removed redundant errors and fields from `errors.py`.
* Updated **update-release-notes** to use graph instead of id_set.

## 1.17.1
* Added the `aliasTo` key to the Incident Field schema.
* Modified **validate** to not require fields whose value is always `False`.
* Modified **validate** to use the graph instead of id_set on changed *APIModules*.
* Fixed an issue where `register_module_line()` was not removed from python scripts when the script had no trailing newline.
* Fixed an issue where an integration containing a command without a description would fail to upload while using the **upload** command.
* Fixed an issue where attempting to individually upload `Preprocess Rule` files raised an unclear error message. Note: preprocess rules can not be individually uploaded, but only as part of a pack.
* Fixed an issue where the **upload** command would fail on Indicator Types.
* Fixed an issue where the **upload** command would return the wrong error message when connection credentials are invalid.
* Fixed an issue where the **upload** command would fail parsing input paths.
* added support for the `isfetcheventsandassets` flag in content graph.
* Fixed an issue where the **modeling-rules test** command failed to get the existence of result from dataset in cases where the results take time to load.
* Added an aliasTo key to the incident field schema.

## 1.17.0
* **validate** will only fail on docker related errors if the pack is supported by xsoar.
* Added a validation that assures filename, id, and name have a correct suffix for modeling/parsing rules files.
* Added new **validate** checks, preventing unwanted changes of the marketplaces (BC108,BC109), toversion (BC107)  and fromversion (BC106) fields.
* Removed the `timezone_offset` argument in the *modeling-rules test* command.
* Fixed an issue where **lint** failed when importing functions from CommonServerUserPython.
* The **format** command now will sync hidden parameters with master branch.
* Fixed an issue where lock integration failed on FileNotFound.(PANW-internal only).
* Fixed an issue where **lint** falsely warned of using `demisto.results`.
* Fixed an issue where **validate** always returned *XSIAM Dashboards* and *Correlation Rules* files as valid.
* Added `GR107` validation to **validate** using the graph validations to check that no deprecated items are used by non-deprecated content.
* Fixed an issue where the **modeling-rules test** command failed to get the existence of dataset in cases where the dataset takes more than 1 minute to get indexed.
* Fixed an issue in **lint** where the container used for linting had dependency conflicts with the image used by content, and caused inconsistent results.
* Fixed an issue where the **download** command failed when the playbook has different `name` and `id`.
* Moved the **pre-commmit** command template to the `demisto/content` repository, where it's easier to maintain.
* Fixed an issue where an internal method caused warning messages when reading md files.
* Added support for Pre Process Rules in the **upload** command.
* Fixed an issue where **upload** would not upload items whose `maketplaces` value was an empty list.
* Added a prettyName key to the incident field schema.
* Fixed an issue where **upload** command could not parse content items that are not unicode-encoded.

## 1.16.0
* Added a check to **is_docker_image_latest_tag** to only fail the validation on non-latest image tag when the current tag is older than 3 days.
* Fixed an issue where **upload** would not properly show the installed version in the UI.
* Fixed an issue where the `contribution_converter` failed replacing generated release notes with the contribution form release notes.
* Fixed an issue where an extra levelname was added to a logging message.
* Modified the `mypy` pre-commit hook to run in a virtual environment, rather than the local mypy version.
* Added support to run **validate** with `--git` flag on detached HEAD.
* Added a validation that the **validate** command will fail if the pack name is not prefixed on XSIAM dashboard images.
* Fixed the **generate-test-playbook** which failed on an unexpected keyword argument - 'console_log_threshold'.
* Fixed an issue where **prepare-content** would not properly parse the `fromVersion` and `toVersion` attributes of XSIAM-Dashbaord and XSIAM-Report content items.
* Fixed an issue where **validate** command did not fail on non-existent dependency ids of non-mandatory dependant content.
* Fixed pytest async io deprecation warning.
* Added the `--incident-id` argument (optional) to the **run** command.
* Fixed an issue in **run-unit-tests** and **update-content-graph** where running commands in a docker container was done with insufficient permissions.
* Added the `_time` field to the output compare table of the **modeling-rules test** command.
* Changed the endpoint **download** uses to get system content items.
* Fixed an issue where graph-related tasks failed when files were deleted from the repo.
* Added a **validate** check, and a **format** auto fix for the `fromversion` field in Correlation Rules and XSIAM Dashboards.
* Update the format used for dev-dependencies in pyproject.toml to match modern versions of Poetry.
* Added timestamps to logging messages when running in a CI build.

## 1.15.5
* **Breaking Change**: The default of the **upload** command `--zip` argument is `true`. To upload packs as custom content items use the `--no-zip` argument.
* Removed the `no-implicit-optional` hook from **pre-commit**.
* Removed the `markdownlint` hook from **pre-commit**.
* Fixed an issue in **run-unit-tests** to pass with warnings when no tests are collected.
* Fixed an issue in **run-unit-tests** with the coverage calculation.
* Fixed a notification about log file location appeared more than once.
* Updated the error message when code coverage is below the threshold in **coverage-analyze** to be printed in a more noticeable red color.
* Fixed an issue in **upload** that failed when a comma-separated list of paths is passed to the `--input` argument.
* Running **validate** with the `--graph` flag will now run the graph validations after all other validations.
* improved the generated release note for newly added XSIAM entities when running *update-release-notes* command.
* Fixed an issue where in some cases validation failed when mapping null values.
* Fixed an issue in **upload** command where the `--keep-zip` argument did not clean the working directory.
* Fixed an issue where an extra levelname was added to a logging message.
* Fixed an issue in **upload** where uploading packs to XSIAM failed due to version mismatch.

## 1.15.4
* Fixed an issue where *update-release-notes* and *doc-review* did not handle new content notes as expected.
* Fixed an issue in PEP484 (no-implicit-optional) hook to **pre-commit**.
* Fixed an issue in **upload** with `--input-config-file` where the content items weren't uploaded in the correct pack.
* Added support to disable the default logging colors with the **DEMISTO_SDK_LOG_NO_COLORS** environment variable.

## 1.15.3
* Added the `--init` flag to **download**.
* Added the `--keep-empty-folders` flag to **download**.
* Added `markdown-lint` to **pre-commit**
* Added the PEP484 (no-implicit-optional) hook to **pre-commit**.
* Fixed an issue where the content-graph parsing failed on mappers with undefined mapping.
* Fixed an issue in **validate** where `pack_metadata.json` files were not collected proplely in `--graph` option.
* Fixed an issue where *validate* reputation commands outputs were not checked for new content.
* Added *IN107* and *DB100* error codes to *ALLOWED_IGNORE_ERRORS* list.
* Added a validation that assures feed integrations implement the `integration_reliability` configuration parameter.
* Fixed an issue where the format command did not work as expected on pre-process rules files.
* Fixed an issue where **upload** command failed to upload when the XSOAR version is beta.
* Fixed an issue where **upload** command summary was inaccurate when uploading a `Pack` without the `-z` flag.
* Added pack name and pack version to **upload** command summary.
* Added support for modeling rules with multi datasets in ****modeling-rules test**** command.
* Fixed an issue where **validate** didn't recognize layouts with incident fields missing from `id_set.json` even when `--post-commit` was indicated.

## 1.15.2
* Fixed an issue where **format** added default arguments to reputation commands which already have one.
* Fixed an issue where **validate** fails when adding the *advance* field to the integration required fields.
* Updated the integration Traffic Light Protocol (TLP) color list schema in the **validate** command.
* Fixed an issue where **upload** would not read a repo configuration file properly.
* Fixed an issue where **upload** would not handle the `-x`/`--xsiam` flag properly.
* Fixed an issue where **format** failed to use input from the user, when asking about a `from_version`.
* Added the `-n`/`--assume_no` flag to **format**.

## 1.15.1
* Fixed an issue where **generate-docs** generated fields with double html escaping.
* Fixed an issue where **upload** failed when using the `-z` flag.

## 1.15.0
* **Breaking Change**: the **upload** command now only supports **XSOAR 6.5** or newer (and all XSIAM versions).
* **upload** now uses content models, and calls the `prepare` method of each model before uploading (unless uploading a zipped pack).
* Added a *playbook* modification to **prepare-content**, replacing `getIncident` calls with `getAlerts`, when uploading to XSIAM.
* Added a *playbook* modification to **prepare-content**, replacing `${incident.fieldname}` context accessors with `${alert.fieldname}` when uploading to XSIAM.
* Added a *playbook* modification to **prepare-content**, replacing `incident` to `alert` in task display names, when uploading to XSIAM.
* Added a *layout* modification to **prepare-content**, replacing `Related/Child/Linked Incidents` to `... Alerts` when uploading to XSIAM.
* Added a *script* modification to **prepare-content**, automatically replacing the word `incident` with `alert` when uploading to XSIAM.
* Added a validation that the **validate** command will fail if the `dockerimage` field in scripts/integrations uses any py3-native docker image.
* Updated the `ruff` version used in **pre-commit** to `0.0.269`.
* Fixed an issue in **create-content-graph** which caused missing detection of duplicated content items.
* Fixed an issue where **run-unit-tests** failed on python2 content items.
* Fixed an issue in **validate** where core packs validations were checked against the core packs defined on master branch, rather than on the current branch.
* Fixed an issue in **pre-commit** where `--input` flag was not filtered by the git files.
* Skip reset containers for XSOAR NG and XSIAM(PANW-internal only).
* Fixed an issue where **lint** failed fetching docker image details from a PANW GitLab CI environment. (PANW-internal only).

## 1.14.5
* Added logging in case the container fails to run in **run-unit-tests**.
* Disabled **pre-commit** multiprocessing for `validate` and `format`, as they use a service.
* **pre-commit** now calls `format` with `--assume-yes` and `--no-validate`.
* Fixed an issue where **pre-commit** ran multiple times when checking out build related files.

## 1.14.4
* Added integration configuration for *Cortex REST API* integration.
* Removed `Flake8` from **pre-commit**, as `ruff` covers its basic rules.
* Improved log readability by silencing non-critical `neo4j` (content graph infrastructure) logs.
* Fixed an issue where **run-unit-tests** failed on python2 content items.
* Fixed an issue where **modeling-rules test** did not properly handle query fields that pointed to a string.
* Fixed an issue when trying to fetch remote files when not under the content repo.
* Fixed a validation that the **modeling-rules test** command will fail if no test data file exist.
* Fixed an issue where **format** command failed while updating the `fromversion` entry.
* Added support for mapping uuid to names for Layout files in the **download** command.

## 1.14.3
* Fixed an issue where **run-unit-tests** failed running on items with `test_data`.
* Updated the demisto-py to v3.2.10 which now supports url decoding for the proxy authentication password.
* Fixed an issue where **generate-outputs** did not generate context paths for empty lists or dictionaries in the response.

## 1.14.2
* Added the `--staged-only` flag to **pre-commit**.
* Fixed an issue where **run-unit-tests** failed running on items with `test_data`.
* Fixed an issue where **pre-commit** ran on unchanged files.
* Add the ability to run **secrets** in **pre-commit** by passing a `--secrets` flag.
* Added support to override the log file with the **DEMISTO_SDK_LOG_FILE_PATH** environment variable.

## 1.14.1
* Fixed an issue where **update-release-notes** command failed when running on a pack that contains deprecated integrations without the `commands` section.
* Added toVersion and fromVersion to XSIAM content items schema.
* Fixed an issue where **validate** failed when attempting to map null values in a classifier and layout.
* Added search marketplace functionality to XSIAM client.
* Fixed an issue in **pre-commit** command where `MYPYPATH` was not set properly.
* Updated the integration category list in the **init** command.
* Fixed an issue where in some environments docker errors were not caught.
* Added a validation that the **validate** command will fail on README files if an image does not exist in the specified path.

## 1.14.0
* Added the `DEMISTO_SDK_GRAPH_FORCE_CREATE` environment variable. Use it to force the SDK to recreate the graph, rather than update it.
* Added support for code importing multi-level ApiModules to **lint**.
* Added a validation that the **modeling-rules test** command will fail if no test data file exist.
* Added support for the `<~XPANSE>` marketplace tag in release notes.
* Added support for marketplace tags in the **doc-review** command.
* Added **generate-unit-tests** documentation to the repo README.
* Added the `hiddenpassword` field to the integration schema, allowing **validate** to run on integrations with username-only inputs.
* Improved logs and error handling in the **modeling-rules test** command.
* Improved the warning message displayed for Contribution PRs editing outdated code.
* Improved the clarity of error messages for cases where yml files cannot be parsed as a dictionary.
* Updated the `XSIAMReport` schema.
* Standardized repo-wide logging. All logs are now created in one logger instance.
* **lint** now prevents unit-tests from accessing online resources in runtime.
* Updated the logs shown during lint when running in docker.
* Fixed an issue where **validate** showed errors twice.
* Fixed an issue where **validate** did not fail when xif files had wrong naming.
* Fixed an issue where **doc-review** required dot suffixes in release notes describing new content.
* Fixed an issue where **download** command failed when running on a beta integration.
* Fixed an issue where **update-release-notes** generated release notes for packs in their initial version (1.0.0).
* Fixed an issue with **update-content-graph** where `--use-git` parameter was ignored when using `--imported-path` parameter.
* Fixed an issue where **validate** failed on playbooks with valid inputs, since it did not collect the playbook inputs occurrences properly.

## 1.13.0
* Added the pack version to the code files when calling **unify**. The same value is removed when calling **split**.
* Added a message showing the output path when **prepare-content** is called.
* Contribution PRs that update outdated packs now display a warning message.
* Fixed an issue when kebab-case has a misspelling in one of the sub words, the suggestion might be confusing.
* Improved caching and stability for **lint**.
* Added support for *.xif* files in the **secrets** command.
* Fixed an issue where **validate** would fail when playbook inputs contain Transform Language (DT).
* Added a new **validate** check, making sure a first level header exist in release notes (RN116)
* Fixed an issue where **lint** would not properly handle multiple ApiModules imports.

## 1.12.0
* Added the **pre-commit** command, to improve code quality of XSOAR content.
* Added the **run-unit-tests** command, to run unit tests of given content items inside their respective docker images.
* Added support for filepath arguments in the **validate** and **format** commands.
* Added pre-commit hooks for `validate`, `format`, `run-unit-tests` and `update-docker-image` commands.
* Fixed an issue in the **download** command where layouts were overriden even without the `-f` option.
* Fixed an issue where Demisto-SDK did not detect layout ID when using the **download** command.
* Fixed an issue where the **lint** command ran on `native:dev` supported content when passing the `--docker-image all` flag, instead it will run on `native:candidate`.
* Added support for `native:candidate` as a docker image flag for **lint** command.
* Added a modification for layouts in **prepare-content**, replacing `Related Incidents`, `Linked Incidents` and `Child Incidents` with the suitable `... Alerts` name when uploading to XSIAM.
* Fixed an issue where logs and messages would not show when using the **download** command.
* Fixed an issue where the `server_min_version` field in metadata was an empty value when parsing packs without content items.
* Fixed an issue where running **openapi-codegen** resulted in false-positive error messages.
* Fixed an issue where **generate-python-to-yml** generated input arguments as required even though required=False was specified.
* Fixed an issue where **generate-python-to-yml** generated input arguments a default arguments when default=some_value was provided.
* Fixed a bug where **validate** returned error on playbook inputs with special characters.
* Fixed an issue where **validate** did not properly check `conf.json` when the latter is modified.
* Fixed an issue in the **upload** command, where a prompt was not showing on the console.
* Fixed an issue where running **lint** failed installing dependencies in containers.

## 1.11.0
* **Note: Demisto-SDK will soon stop supporting Python 3.8**
* Fixed an issue where using **download** on non-unicode content, merging them into existing files caused an error.
* Changed an internal setting to allow writing non-ascii content (unicode) using `YAMLHandler` and `JSONHandler`.
* Fixed an issue where an error message in **unify** was unclear for invalid input.
* Fixed an issue where running **validate** failed with **is_valid_integration_file_path_in_folder** on integrations that use API modules.
* Fixed an issue where **validate** failed with **is_valid_integration_file_path_in_folder** on integrations that use the `MSAPIModule`.
* Added **validate** check for the `modules` field in `pack_metadata.json` files.
* Changed **lint** to skip deprecated content, unless when using the `-i` flag.
* Fixed an issue where **update-release-notes** failed when a new *Parsing Rule* was added to a pack.
* Refactored the logging framework. Demisto-SDK logs will now be written to `.demist_sdk_debug.log` under the content path (when detected) or the current directory.
* Added `GR105` validation to **validate** command to check that no duplicate IDs are used.
* Added support for API Modules imported in API modules in the **unify** command.
* Added **validate** check, to make sure every Python file has a corresponding unit test file.

## 1.10.6
* Fixed an issue where running **validate** with the `-g` flag would skip some validations for old-formatted (unified) integration/script files.
* Deprecated integrations and scripts will not run anymore when providing the **--all-packs** to the **lint** command.
* Fixed an issue where a pack `serverMinVersion` would be calculated by the minimal fromVersion of its content items.
* Added the `--docker-image-target` flag to **lint** for testing native supported content with new images.

## 1.10.5
* Fixed an issue where running **run-test-playbook** would not use the `verify` parameter correctly. @ajoga
* Added a newline at the end of README files generated in **generate-docs**.
* Added the value `3` (out of bounds) to the `onChangeRepAlg` and `reputationCalc` fields under the `IncidentType` and `GenericType` schemas. **validate** will allow using it now.
* Fixed an issue where **doc-review** required dot suffixes in release notes describing new content.
* Fixed an issue where **validate** failed on Feed Integrations after adding the new *Collect/Connect* section field.
* Fixed an issue where using **postman-codegen** failed converting strings containing digits to kebab-case.
* Fixed an issue where the ***error-code*** command could not parse List[str] parameter.
* Updated validation *LO107* to support more section types in XSIAM layouts.

## 1.10.4
* Added support for running **lint** in multiple native-docker images.

## 1.10.3
* Fixed an issue where running **format** would fail after running npm install.
* Improved the graph validations in the **validate** command:
  - GR100 will now run on all content items of changed packs.
  - GR101 and GR102 will now catch invalid fromversion/toversion of files **using** the changed items.
  - GR103 errors will raise a warning when using the *-a* flag, but an error if using the *-i* or *g* flags.
* Fixed an issue where test-playbooks timed out.
* Fixed an issue where making a change in a module using an ApiModule would cause lint to run on the ApiModule unnecessarily.
* Fixed an issue where the `marketplace` field was not used when dumping pack zips.
* Fixed a typo in the README content generated with **update-release-notes** for updating integrations.
* Fixed an issue in **validate**, where using the `-gr` and `-i` flags did not run properly.
* Added the `sectionorder` field to integration scheme.
* Fixed an issue where in some occasions running of test-playbooks could receive session timeouts.
* Fixed an issue where **validate** command failed on core pack dependencies validation because of test dependencies.

## 1.10.2
* Added markdown lint formatting for README files in the **format** command.
* Fixed an issue where **lint** failed when using the `-cdam` flag with changed dependant api modules.
* Fixed an issue in the **upload** command, where `json`-based content items were not unified correctly when using the `--zip` argument.
* Added XPANSE core packs validations.

## 1.10.1
* Fixed an issue where **update-content-graph** failed to execute.

## 1.10.0
* **Breaking change**: Removed usage of `pipenv`, `isort` and `autopep8` in the **split** and **download** commands. Removed the `--no-pipenv` and `--no-code-formatting` flags. Please see https://xsoar.pan.dev/docs/tutorials/tut-setup-dev-remote for the recommended environment setup.
* Fixed an issue in **prepare-content** command where large code lines were broken.
* Fixed an issue where git-*renamed_files* were not retrieved properly.
* Fixed an issue where test dependencies were calculated in all level dependencies calculation.
* Added formatting and validation to XSIAM content types.
* Fixed an issue where several XSIAM content types were not validated when passing the `-a` flag.
* Added a UUID to name mapper for **download** it replaces UUIDs with names on all downloaded files.
* Updated the demisto-py to v3.2.6 which now supports basic proxy authentication.
* Improved the message shown when using **upload** and overwriting packs.
* Added support for the **Layout Rule** content type in the id-set and the content graph.
* Updated the default general `fromVersion` value on **format** to `6.8.0`
* Fixed an issue where **lint** sometimes failed when using the `-cdam` flag due to wrong file duplications filtering.
* Added the content graph to **validate**, use with the `--graph` flag.

## 1.9.0
* Fixed an issue where the Slack notifier was using a deprecated argument.
* Added the `--docker-image` argument to the **lint** command, which allows determining the docker image to run lint on. Possible options are: `'native:ga'`, `'native:maintenance'`, `'native:dev'`, `'all'`, a specific docker image (from Docker Hub) or, the default `'from-yml'`.
* Fixed an issue in **prepare-content** command where large code lines were broken.
* Added a logger warning to **get_demisto_version**, the task will now fail with a more informative message.
* Fixed an issue where the **upload** and **prepare-content** commands didn't add `fromServerVersion` and `toServerVersion` to layouts.
* Updated **lint** to use graph instead of id_set when running with `--check-dependent-api-module` flag.
* Added the marketplaces field to all schemas.
* Added the flag `--xsoar-only` to the **doc-review** command which enables reviewing documents that belong to XSOAR-supported Packs.
* Fixed an issue in **update-release-notes** command where an error occurred when executing the same command a second time.
* Fixed an issue where **validate** would not always ignore errors listed under `.pack-ignore`.
* Fixed an issue where running **validate** on a specific pack didn't test all the relevant entities.
* Fixed an issue where fields ending with `_x2` where not replaced in the appropriate Marketplace.

## 1.8.3
* Changed **validate** to allow hiding parameters of type 0, 4, 12 and 14 when replacing with type 9 (credentials) with the same name.
* Fixed an issue where **update-release-notes** fails to update *MicrosoftApiModule* dependent integrations.
* Fixed an issue where the **upload** command failed because `docker_native_image_config.json` file could not be found.
* Added a metadata file to the content graph zip, to be used in the **update-content-graph** command.
* Updated the **validate** and **update-release-notes** commands to unskip the *Triggers Recommendations* content type.


## 1.8.2
* Fixed an issue where demisto-py failed to upload content to XSIAM when `DEMISTO_USERNAME` environment variable is set.
* Fixed an issue where the **prepare-content** command output invalid automation name when used with the --*custom* argument.
* Fixed an issue where modeling rules with arbitrary whitespace characters were not parsed correctly.
* Added support for the **nativeImage** key for an integration/script in the **prepare-content** command.
* Added **validate** checks for integrations declared deprecated (display name, description) but missing the `deprecated` flag.
* Changed the **validate** command to fail on the IN145 error code only when the parameter with type 4 is not hidden.
* Fixed an issue where downloading content layouts with `detailsV2=None` resulted in an error.
* Fixed an issue where **xdrctemplate** was missing 'external' prefix.
* Fixed an issue in **prepare-content** command providing output path.
* Updated the **validate** and **update-release-notes** commands to skip the *Triggers Recommendations* content type.
* Added a new validation to the **validate** command to verify that the release notes headers are in the correct format.
* Changed the **validate** command to fail on the IN140 error code only when the skipped integration has no unit tests.
* Changed **validate** to allow hiding parameters of type 4 (secret) when replacing with type 9 (credentials) with the same name.
* Fixed an issue where the **update-release-notes** command didn't add release-notes properly to some *new* content items.
* Added validation that checks that the `nativeimage` key is not defined in script/integration yml.
* Added to the **format** command the ability to remove `nativeimage` key in case defined in script/integration yml.
* Enhanced the **update-content-graph** command to support `--use-git`, `--imported_path` and `--output-path` arguments.
* Fixed an issue where **doc-review** failed when reviewing command name in some cases.
* Fixed an issue where **download** didn't identify playbooks properly, and downloaded files with UUIDs instead of file/script names.

## 1.8.1
* Fixed an issue where **format** created duplicate configuration parameters.
* Added hidden properties to integration command argument and script argument.
* Added `--override-existing` to **upload** that skips the confirmation prompt for overriding existing content packs. @mattbibbydw
* Fixed an issue where **validate** failed in private repos when attempting to read from a nonexisting `approved_categories.json`.
* Fixed an issue where **validate** used absolute paths when getting remote `pack_metadata.json` files in private repos.
* Fixed an issue in **download**, where names of custom scripts were replaced with UUIDs in IncidentFields and Layouts.

## 1.8.0
* Updated the supported python versions, as `>=3.8,<3.11`, as some of the dependencies are not supported on `3.11` yet.
* Added a **validate** step for **Modeling Rules** testdata files.
* Added the **update-content-graph** command.
* Added the ability to limit the number of CPU cores with `DEMISTO_SDK_MAX_CPU_CORES` envirment variable.
* Added the **prepare-content** command.
* Added support for fromversion/toversion in XSIAM content items (correlation rules, XSIAM dashboards, XSIAM reports and triggers).
* Added a **validate** step checking types of attributes in the schema file of modeling rule.
* Added a **validate** step checking that the dataset name of a modeling rule shows in the xif and schema files.
* Added a **validate** step checking that a correlation rule file does not start with a hyphen.
* Added a **validate** step checking that xsiam content items follow naming conventions.
* Fixed an issue where SDK commands failed on the deprecated `packaging.version.LegacyVersion`, by locking the `packaging` version to `<22`.
* Fixed an issue where **update-release-notes** failed when changing only xif file in **Modeling Rules**.
* Fixed an issue where *is_valid_category* and *is_categories_field_match_standard* failed when running in a private repo.
* Fixed an issue where **validate** didn't fail on the MR103 validation error.
* Fixed the *--release-notes* option, to support the new CHANGELOG format.
* Fixed an issue where **validate** failed when only changing a modeling rules's xif file.
* Fixed an issue where **format** failed on indicator files with a `None` value under the `tabs` key.
* Fixed an issue where **validate** only printed errors for one change of context path, rather than print all.
* Fixed an issue where **download** did not suggest using a username/password when authenticating with XSOAR and using invalid arguments.
* Fixed an issue where **download** failed when listing or downloading content items that are not unicode-encoded.
* Added support for fromversion/toversion in XSIAM content items (correlation rules, XSIAM dashboards, XSIAM reports and triggers).
* Updated the supported python versions, as `>=3.8,<3.11`, as some of the dependencies are not supported on `3.11` yet.
* Added **prepare-content** command which will prepare the pack or content item for the platform.
* Patched an issue where deprecated `packaging.version.LegacyVersion`, locking packaging version to `<22`.

## 1.7.9
* Fixed an issue where an error message in **validate** would not include the suggested fix.
* Added a validation that enforces predefined categories on MP Packs & integration yml files, the validation also ensures that each pack has only one category.
* Fixed an issue where **update-release-notes** did not generate release notes for **XDRC Templates**.
* Fixed an issue where **upload** failed without explaining the reason.
* Improved implementation of the docker_helper module.
* Fixed an issue where **validate** did not check changed pack_metadata.json files when running using git.
* Added support for **xdrctemplate** to content graph.
* Fixed an issue where local copies of the newly-introduced `DemistoClassApiModule.py` were validated.
* Added new release notes templates for the addition and modification of playbooks, layouts and types in the **doc-review** command.
* Fixed an issue where the **doc-review** command failed on descriptions of new content items.
* Added the `Command XXX is deprecated. Use XXX instead.` release notes templates to **doc-review** command.
* Fixed an issue where the **update-release-notes** command didn't add the modeling-rules description for new modeling-rules files.

## 1.7.8
* Added the capability to run the MDX server in a docker container for environments without node.
* Fixed an issue where **generate-docs** with `-c` argument updated sections of the incorrect commands.
* Added IF113 error code to **ALLOWED_IGNORE_ERRORS**.
* Fixed an issue where **validate** failed on playbooks with non-string input values.
* Added the `DEMISTO_SDK_IGNORE_CONTENT_WARNING` environment variable, to allow suppressing warnings when commands are not run under a content repo folder.
* Fixed an issue where **validate** failed to recognize integration tests that were missing from config.json
* Added support for **xpanse** marketplace in **create-id-set** and **create-content-artifacts** commands.
* Fixed an issue where **split** failed on yml files.
* Added support for marketplace-specific tags.
* Fixed an issue where **download** would not run `isort`. @maxgubler
* Fixed an issue where XSIAM Dashboards and Reports images failed the build.
* Added support for **xpanse** marketplace to content graph.

## 1.7.7
* Fixed an issue where paybooks **generate-docs** didn't parse complex input values when no accessor field is given correctly.
* Fixed an issue in the **download** command, where an exception would be raised when downloading system playbooks.
* Fixed an issue where the **upload** failed on playbooks containing a value that starts with `=`.
* Fixed an issue where the **generate-unit-tests** failed to generate assertions, and generate unit tests when command names does not match method name.
* Fixed an issue where the **download** command did not honor the `--no-code-formatting` flag properly. @maxgubler
* Added a new check to **validate**, making sure playbook task values are passed as references.
* Fixed an issue where the **update-release-notes** deleted existing release notes, now appending to it instead.
* Fixed an issue where **validate** printed blank space in case of validation failed and ignored.
* Renamed 'Agent Config' to 'XDRC Templates'.
* Fixed an issue where the **zip-packs** command did not work with the CommonServerUserPython and CommonServerUserPowerShell package.

## 1.7.6

* Fixed parsing of initialization arguments of client classes in the **generate-unit-tests** command.
* Added support for AgentConfig content item in the **upload**, **create-id-set**, **find-dependecies**, **unify** and **create-content-artifacts** commands.
* Added support for XSIAM Report preview image.

## 1.7.5

* Fixed an issue where the **upload** command did not work with the CommonServerUserPython package.
* Fixed an issue in the **download** command, where some playbooks were downloaded as test playbooks.
* Added playbook modification capabilities in **TestSuite**.
* Added a new command **create-content-graph**.
* Fixed an issue in the **upload** command, where the temporary zip would not clean up properly.
* Improved content items parsing in the **create-content-graph** command.
* Added an error when the docker daemon is unavailable when running **lint**.
* Removed the validation of a subtype change for scripts in the **validate** command.
* Fixed an issue where names of XSIAM content items were not normalized properly.
* Fixed an issue where the **download** command was downloading playbooks with **script** (id) and not **scriptName**.
* Fixed an issue where script yml files were not properly identified by `find_type`.
* Removed nightly integrations filtering when deciding if a test should run.
* Added support for XSIAM Dashboard preview image.
* Added the `--no-code-formatting` flag to the **download** command, allowing to skip autopep8 and isort.
* Fixed an issue in the **update-release-notes** command, where generating release notes for modeling rules schema file caused exception.

## 1.7.4

* Fixed an issue where the **doc-review** command showed irrelevant messages.
* Fixed an issue in **validate**, where backward-compatibility failures prevented other validations from running.
* Fixed an issue in **validate**, where content-like files under infrastructure paths were not ignored.
* Fixed an issue in the AMI mapping, where server versions were missing.
* Change the way the normalize name is set for external files.
* Added dump function to XSIAM pack objects to dulicate the files.
* Fixed an issue where the `contribution_converter` did not support changes made to ApiModules.
* Added name normalization according to new convention to XSIAM content items
* Added playbook modification capabilities in **TestSuite**.
* Fixed an issue in create-content-artifacts where it will not get a normalize name for the item and it will try to duplicate the same file.

## 1.7.3

* Fixed an issue in the **format** command where fail when executed from environment without mdx server available.
* Added `Added a`, `Added an` to the list of allowed changelog prefixes.
* Added support for Indicator Types/Reputations in the **upload** command.
* Fixed an issue when running from a subdirectory of a content repo failed.
* Changing the way we are using XSIAM servers api-keys in **test-content** .
* Added a success message to **postman-codegen**.

## 1.7.2

* Fixed an issue in the **validate** command where incident fields were not found in mappers even when they exist
* Added an ability to provide list of marketplace names as a param attribute to **validate** and **upload**
* Added the file type to the error message when it is not supported.
* Fixed an issue where `contribution_converter` incorrectly mapped _Indicator Field_ objects to the _incidentfield_ directory in contribution zip files.
* Fixed a bug where **validate** returned error on empty inputs not used in playbooks.
* Added the `DEMISTO_SDK_CONTENT_PATH` environment variable, implicitly used in various commands.
* Added link to documentation for error messages regarding use cases and tags.

## 1.7.1

* Fixed an issue where *indicatorTypes* and *betaIntegrations* were not found in the id_set.
* Updated the default general `fromVersion` value on **format** to `6.5.0`
* Fixed an issue where the **validate** command did not fail when the integration yml file name was not the same as the folder containing it.
* Added an option to have **generate-docs** take a Playbooks folder path as input, and generate docs for all playbooks in it.
* Fixed an issue where the suggestion in case of `IF113` included uppercase letters for the `cliName` parameter.
* Added new validation to the **validate** command to fail and list all the file paths of files that are using a deprecated integration command / script / playbook.
* **validate** will no longer fail on playbooks calling subplaybooks that have a higher `fromVersion` value, if  calling the subplaybook has `skipifunavailable=True`.
* Fixed an issue where relative paths were not accessed correctly.
* Running any `demisto-sdk` command in a folder with a `.env` file will load it, temporarily overriding existing environment variables.
* Fixed an issue where **validate** did not properly detect deleted files.
* Added new validations to the **validate** command to verify that the schema file exists for a modeling rule and that the schema and rules keys are empty in the yml file.
* Fixed an issue where *find_type* didn't recognize exported incident types.
* Added a new validation to **validate**, making sure all inputs of a playbook are used.
* Added a new validation to **validate**, making sure all inputs used in a playbook declared in the input section.
* The **format** command will now replace the *fromServerVersion* field with *fromVersion*.

## 1.7.0

* Allowed JSON Handlers to accept kwargs, for custoimzing behavior.
* Fixed an issue where an incorrect error was shown when the `id` of a content item differed from its `name` attribute.
* Fixed an issue where the `preserve_quotes` in ruamel_handler received an incorrect value @icholy
* Fixed an issue where ignoring RM110 error code wasn't working and added a validation to **ALLOWED_IGNORE_ERRORS** to validate that all error codes are inserted in the right format.
* Fixed an issue where the contribution credit text was not added correctly to the pack README.
* Changed the contribution file implementation from markdown to a list of contributor names. The **create-content-artifact** will use this list to prepare the needed credit message.
* Added a new validation to the `XSOAR-linter` in the **lint** command for verifying that demisto.log is not used in the code.
* The **generate-docs** command will now auto-generate the Incident Mirroring section when implemented in an integration.
* Added support to automatically generate release notes for deprecated items in the **update-release-notes** command.
* Fixed an issue causing any command to crash when unable to detect local repository properties.
* Fixed an issue where running in a private gitlab repo caused a warning message to be shown multiple times.
* Added a new validation to the **validate** command to verify that markdown and python files do not contain words related to copyright section.
* Fixed an issue where **lint** crashed when provided an input file path (expecting a directory).

## 1.6.9

* Added a new validation that checks whether a pack should be deprecated.
* Added a new ability to the **format** command to deprecate a pack.
* Fixed an issue where the **validate** command sometimes returned a false negative in cases where there are several sub-playbooks with the same ID.
* Added a new validation to the **validate** command to verify that the docker in use is not deprecated.
* Added support for multiple ApiModules in the **unify** command
* Added a check to **validate** command, preventing use of relative urls in README files.
* Added environment variable **DEMISTO_SDK_MARKETPLACE** expected to affect *MarketplaceTagParser* *marketplace* value. The value will be automatically set when passing *marketplace* arg to the commands **unify**, **zip-packs**, **create-content-artifacts** and **upload**.
* Added slack notifier for build failures on the master branch.
* Added support for modeling and parsing rules in the **split** command.
* Added support for README files in **format** command.
* Added a **validate** check, making sure classifier id and name values match. Updated the classifier **format** to update the id accordingly.
* The **generate-docs** command will now auto-generate the playbook image link by default.
* Added the `--custom-image-link` argument to override.
* Added a new flag to **generate-docs** command, allowing to add a custom image link to a playbook README.
* Added a new validation to the **validate** command to verify that the package directory name is the same as the files contained in the that package.
* Added support in the **unify** command to unify a schema into its Modeling Rule.

## 1.6.8

* Fixed an issue where **validate** did not fail on invalid playbook entities' versions (i.e. subplaybooks or scripts with higher fromversion than their parent playbook).
* Added support for running lint via a remote docker ssh connection. Use `DOCKER_HOST` env variable to specify a remote docker connection, such as: `DOCKER_HOST=ssh://myuser@myhost.com`.
* Fixed an issue where the pack cache in *get_marketplaces* caused the function to return invalid values.
* Fixed an issue where running format on a pack with XSIAM entities would fail.
* Added the new `display_name` field to relevant entities in the **create-id-set** command.
* Added a new validation to the **validate** command to verify the existence of "Reliability" parameter if the integration have reputation command.
* Fixed a bug where terminating the **lint** command failed (`ctrl + c`).
* Removed the validation of a subtype change in integrations and scripts from **validate**.
* Fixed an issue where **download** did not behave as expected when prompting for a version update. Reported by @K-Yo
* Added support for adoption release notes.
* Fixed an issue where **merge-id-sets** failed when a key was missing in one id-set.json.
* Fixed a bug where some mypy messages were not parsed properly in **lint**.
* Added a validation to the **validate** command, failing when '`fromversion`' or '`toversion`' in a content entity are incorrect format.
* Added a validation to the **validate** command, checking if `fromversion` <= `toversion`.
* Fixed an issue where coverage reports used the wrong logging level, marking debug logs as errors.
* Added a new validation to the **validate** command, to check when the discouraged `http` prefixes are used when setting defaultvalue, rather than `https`.
* Added a check to the **lint** command for finding hard-coded usage of the http protocol.
* Locked the dependency on Docker.
* Removed a traceback line from the **init** command templates: BaseIntegration, BaseScript.
* Updated the token in **_add_pr_comment** method from the content-bot token to the xsoar-bot token.

## 1.6.7

* Added the `types-markdown` dependency, adding markdown capabilities to existing linters using the [Markdown](https://pypi.org/project/Markdown/) package.
* Added support in the **format** command to remove nonexistent incident/indicator fields from *layouts/mappers*
* Added the `Note: XXX` and `XXX now generally available.` release notes templates to **doc-review** command.
* Updated the logs shown during the docker build step.
* Removed a false warning about configuring the `GITLAB_TOKEN` environment variable when it's not needed.
* Removed duplicate identifiers for XSIAM integrations.
* Updated the *tags* and *use cases* in pack metadata validation to use the local files only.
* Fixed the error message in checkbox validation where the defaultvalue is wrong and added the name of the variable that should be fixed.
* Added types to `find_type_by_path` under tools.py.
* Fixed an issue where YAML files contained incorrect value type for `tests` key when running `format --deprecate`.
* Added a deprecation message to the `tests:` section of yaml files when running `format --deprecate`.
* Added use case for **validate** on *wizard* objects - set_playbook is mapped to all integrations.
* Added the 'integration-get-indicators' commands to be ignored by the **verify_yml_commands_match_readme** validation, the validation will no longer fail if these commands are not in the readme file.
* Added a new validation to the **validate** command to verify that if the phrase "breaking changes" is present in a pack release notes, a JSON file with the same name exists and contains the relevant breaking changes information.
* Improved logs when running test playbooks (in a build).
* Fixed an issue in **upload** did not include list-type content items. @nicolas-rdgs
* Reverted release notes to old format.

## 1.6.6

* Added debug print when excluding item from ID set due to missing dependency.
* Added a validation to the **validate** command, failing when non-ignorable errors are present in .pack-ignore.
* Fixed an issue where `mdx server` did not close when stopped in mid run.
* Fixed an issue where `-vvv` flag did not print logs on debug level.
* enhanced ***validate*** command to list all command names affected by a backward compatibility break, instead of only one.
* Added support for Wizard content item in the **format**, **validate**, **upload**, **create-id-set**, **find-dependecies** and **create-content-artifacts** commands.
* Added a new flag to the **validate** command, allowing to run specific validations.
* Added support in **unify** and **create-content-artifacts** for displaying different documentations (detailed description + readme) for content items, depending on the marketplace version.
* Fixed an issue in **upload** where list items were not uploaded.
* Added a new validation to **validate** command to verify that *cliName* and *id* keys of the incident field or the indicator field are matches.
* Added the flag '-x', '--xsiam' to **upload** command to upload XSIAM entities to XSIAM server.
* Fixed the integration field *isFetchEvents* to be in lowercase.
* Fixed an issue where **validate -i** run after **format -i** on an existing file in the repo instead of **validate -g**.
* Added the following commands: 'update-remote-data', 'get-modified-remote-data', 'update-remote-system' to be ignored by the **verify_yml_commands_match_readme** validation, the validation will no longer fail if these commands are not in the readme file.
* Updated the release note template to include a uniform format for all items.
* Added HelloWorldSlim template option for *--template* flag in **demisto-sdk init** command.
* Fixed an issue where the HelloWorldSlim template in **demisto-sdk init** command had an integration id that was conflicting with HelloWorld integration id.
* Updated the SDK to use demisto-py 3.1.6, allowing use of a proxy with an environment variable.
* Set the default logger level to `warning`, to avoid unwanted debug logs.
* The **format** command now validates that default value of checkbox parameters is a string 'true' or 'false'.
* Fixed an issue where `FileType.PLAYBOOK` would show instead of `Playbook` in readme error messages.
* Added a new validation to **validate** proper defaultvalue for checkbox fields.

## 1.6.5

* Fixed an issue in the **format** command where the `id` field was overwritten for existing JSON files.
* Fixed an issue where the **doc-review** command was successful even when the release-note is malformed.
* Added timestamps to the `demisto-sdk` logger.
* Added time measurements to **lint**.
* Added the flag '-d', '--dependency' to **find-dependencies** command to get the content items that cause the dependencies between two packs.
* Fixed an issue where **update-release-notes** used the *trigger_id* field instead of the *trigger_name* field.
* Fixed an issue where **doc-review** failed to recognize script names, in scripts using the old file structure.
* Fixed an issue where concurrent processes created by **lint** caused deadlocks when opening files.
* Fixed an issue in the **format** command where `_dev` or `_copy` suffixes weren't removed from the subscript names in playbooks and layouts.
* Fixed an issue where **validate** failed on nonexistent `README.md` files.
* Added support of XSIAM content items to the **validate** command.
* Report **lint** summary results and failed packages after reporting time measurements.

## 1.6.4

* Added the new **generate-yml-from-python** command.
* Added a code *type* indication for integration and script objects in the *ID Set*.
* Added the [Vulture](https://github.com/jendrikseipp/vulture) linter to the pre-commit hook.
* The `demisto-sdk` pack will now be distributed via PyPi with a **wheel** file.
* Fixed a bug where any edited json file that contained a forward slash (`/`) escaped.
* Added a new validation to **validate** command to verify that the metadata *currentVersion* is
the same as the last release note version.
* The **validate** command now checks if there're none-deprecated integration commands that are missing from the readme file.
* Fixed an issue where *dockerimage* changes in Scripts weren't recognized by the **update-release-notes** command.
* Fixed an issue where **update-xsoar-config-file** did not properly insert the marketplace packs list to the file.
* Added the pack name to the known words by default when running the **doc-review** command.
* Added support for new XSIAM entities in **create-id-set** command.
* Added support for new XSIAM entities in **create-content-artifacts** command.
* Added support for Parsing/Modeling Rule content item in the **unify** command.
* Added the integration name, the commands name and the script name to the known words by default when running the **doc-review** command.
* Added an argument '-c' '--custom' to the **unify** command, if True will append to the unified yml name/display/id the custom label provided
* Added support for sub words suggestion in kebab-case sentences when running the **doc-review** command.
* Added support for new XSIAM entities in **update-release-notes** command.
* Enhanced the message of alternative suggestion words shown when running **doc-review** command.
* Fixed an incorrect error message, in case `node` is not installed on the machine.
* Fixed an issue in the **lint** command where the *check-dependent-api-modules* argument was set to true by default.
* Added a new command **generate-unit-tests**.
* Added a new validation to **validate** all SIEM integration have the same suffix.
* Fixed the destination path of the unified parsing/modeling rules in **create-content-artifacts** command.
* Fixed an issue in the **validate** command, where we validated wrongfully the existence of readme file for the *ApiModules* pack.
* Fixed an issue in the **validate** command, where an error message that was displayed for scripts validation was incorrect.
* Fixed an issue in the **validate** and **format** commands where *None* arguments in integration commands caused the commands to fail unexpectedly.
* Added support for running tests on XSIAM machines in the **test-content** command.
* Fixed an issue where the **validate** command did not work properly when deleting non-content items.
* Added the flag '-d', '--dependency' to **find-dependencies** command to get the content items that cause the dependencies between two packs.

## 1.6.3

* **Breaking change**: Fixed a typo in the **validate** `--quiet-bc-validation` flag (was `--quite-bc-validation`). @upstart-swiss
* Dropped support for python 3.7: Demisto-SDK is now supported on Python 3.8 or newer.
* Added an argument to YAMLHandler, allowing to set a maximal width for YAML files. This fixes an issue where a wrong default was used.
* Added the detach mechanism to the **upload** command, If you set the --input-config-file flag, any files in the repo's SystemPacks folder will be detached.
* Added the reattach mechanism to the **upload** command, If you set the --input-config-file flag, any detached item in your XSOAR instance that isn't currently in the repo's SystemPacks folder will be re-attached.
* Fixed an issue in the **validate** command that did not work properly when using the *-g* flag.
* Enhanced the dependency message shown when running **lint**.
* Fixed an issue where **update-release-notes** didn't update the currentVersion in pack_metadata.
* Improved the logging in **test-content** for helping catch typos in external playbook configuration.

## 1.6.2

* Added dependency validation support for core marketplacev2 packs.
* Fixed an issue in **update-release-notes** where suggestion fix failed in validation.
* Fixed a bug where `.env` files didn't load. @nicolas-rdgs
* Fixed a bug where **validate** command failed when the *categories* field in the pack metadata was empty for non-integration packs.
* Added *system* and *item-type* arguments to the **download** command, used when downloading system items.
* Added a validation to **validate**, checking that each script, integration and playbook have a README file. This validation only runs when the command is called with either the `-i` or the `-g` flag.
* Fixed a regression issue with **doc-review**, where the `-g` flag did not work.
* Improved the detection of errors in **doc-review** command.
* The **validate** command now checks if a readme file is empty, only for packs that contain playbooks or were written by a partner.
* The **validate** command now makes sure common contextPath values (e.g. `DBotScore.Score`) have a non-empty description, and **format** populates them automatically.
* Fixed an issue where the **generate-outputs** command did not work properly when examples were provided.
* Fixed an issue in the **generate-outputs** command, where the outputs were not written to the specified output path.
* The **generate-outputs** command can now generate outputs from multiple calls to the same command (useful when different args provide different outputs).
* The **generate-outputs** command can now update a yaml file with new outputs, without deleting or overwriting existing ones.
* Fixed a bug where **doc-review** command failed on existing templates.
* Fixed a bug where **validate** command failed when the word demisto is in the repo README file.
* Added support for adding test-playbooks to the zip file result in *create-content-artifacts* command for marketplacev2.
* Fixed an issue in **find-dependencies** where using the argument *-o* without the argument *--all-packs-dependencies* did not print a proper warning.
* Added a **validate** check to prevent deletion of files whose deletion is not supported by the XSOAR marketplace.
* Removed the support in the *maintenance* option of the *-u* flag in the **update-release-notes** command.
* Added validation for forbidden words and phrases in the **doc-review** command.
* Added a retries mechanism to the **test-content** command to stabilize the build process.
* Added support for all `git` platforms to get remote files.
* Refactored the **format** command's effect on the *fromversion* field:
  * Fixed a bug where the *fromversion* field was removed when modifying a content item.
  * Updated the general default *fromversion* and the default *fromversion* of newly-introduced content items (e.g. `Lists`, `Jobs`).
  * Added an interactive mode functionality for all content types, to ask the user whether to set a default *fromversion*, if could not automatically determine its value. Use `-y` to assume 'yes' as an answer to all prompts and run non-interactively.

## 1.6.1

* Added the '--use-packs-known-words' argument to the **doc-review** command
* Added YAML_Loader to handle yaml files in a standard way across modules, replacing PYYAML.
* Fixed an issue when filtering items using the ID set in the **create-content-artifacts** command.
* Fixed an issue in the **generate-docs** command where tables were generated with an empty description column.
* Fixed an issue in the **split** command where splitting failed when using relative input/output paths.
* Added warning when inferred files are missing.
* Added to **validate** a validation for integration image dimensions, which should be 120x50px.
* Improved an error in the **validate** command to better differentiate between the case where a required fetch parameter is malformed or missing.

## 1.6.0

* Fixed an issue in the **create-id-set** command where similar items from different marketplaces were reported as duplicated.
* Fixed typo in demisto-sdk init
* Fixed an issue where the **lint** command did not handle all container exit codes.
* Add to **validate** a validation for pack name to make sure it is unchanged.
* Added a validation to the **validate** command that verifies that the version in the pack_metdata file is written in the correct format.
* Fixed an issue in the **format** command where missing *fromVersion* field in indicator fields caused an error.

## 1.5.9

* Added option to specify `External Playbook Configuration` to change inputs of Playbooks triggered as part of **test-content**
* Improved performance of the **lint** command.
* Improved performance of the **validate** command when checking README images.
* ***create-id-set*** command - the default value of the **marketplace** argument was changed from ‘xsoar’ to all packs existing in the content repository. When using the command, make sure to pass the relevant marketplace to use.

## 1.5.8

* Fixed an issue where the command **doc-review** along with the argument `--release-notes` failed on yml/json files with invalid schema.
* Fixed an issue where the **lint** command failed on packs using python 3.10

## 1.5.7

* Fixed an issue where reading remote yaml files failed.
* Fixed an issue in **validate** failed with no error message for lists (when no fromVersion field was found).
* Fixed an issue when running **validate** or **format** in a gitlab repository, and failing to determine its project id.
* Added an enhancement to **split**, handling an empty output argument.
* Added the ability to add classifiers and mappers to conf.json.
* Added the Alias field to the incident field schema.

## 1.5.6

* Added 'deprecated' release notes template.
* Fixed an issue where **run-test-playbook** command failed to get the task entries when the test playbook finished with errors.
* Fixed an issue in **validate** command when running with `no-conf-json` argument to ignore the `conf.json` file.
* Added error type text (`ERROR` or `WARNING`) to **validate** error prints.
* Fixed an issue where the **format** command on test playbook did not format the ID to be equal to the name of the test playbook.
* Enhanced the **update-release-notes** command to automatically commit release notes config file upon creation.
* The **validate** command will validate that an indicator field of type html has fromVersion of 6.1.0 and above.
* The **format** command will now add fromVersion 6.1.0 to indicator field of type html.
* Added support for beta integrations in the **format** command.
* Fixed an issue where the **postman-codegen** command failed when called with the `--config-out` flag.
* Removed the integration documentation from the detailed description while performing **split** command to the unified yml file.
* Removed the line which indicates the version of the product from the README.md file for new contributions.

## 1.5.5

* Fixed an issue in the **update-release-notes** command, which did not work when changes were made in multiple packs.
* Changed the **validate** command to fail on missing test-playbooks only if no unittests are found.
* Fixed `to_kebab_case`, it will now deal with strings that have hyphens, commas or periods in them, changing them to be hyphens in the new string.
* Fixed an issue in the **create-id-set** command, where the `source` value included the git token if it was specified in the remote url.
* Fixed an issue in the **merge-id-set** command, where merging fails because of duplicates but the packs are in the XSOAR repo but in different version control.
* Fixed missing `Lists` Content Item as valid `IDSetType`
* Added enhancement for **generate-docs**. It is possible to provide both file or a comma seperated list as `examples`. Also, it's possible to provide more than one example for a script or a command.
* Added feature in **format** to sync YML and JSON files to the `master` file structure.
* Added option to specify `Incident Type`, `Incoming Mapper` and `Classifier` when configuring instance in **test-content**
* added a new command **run-test-playbook** to run a test playbook in a given XSOAR instance.
* Fixed an issue in **format** when running on a modified YML, that the `id` value is not changed to its old `id` value.
* Enhancement for **split** command, replace `ApiModule` code block to `import` when splitting a YML.
* Fixed an issue where indicator types were missing from the pack's content, when uploading using **zip-packs**.
* The request data body format generated in the **postman-codegen** will use the python argument's name and not the raw data argument's name.
* Added the flag '--filter-by-id-set' to **create-content-artifacts** to create artifacts only for items in the given id_set.json.

## 1.5.4

* Fixed an issue with the **format** command when contributing via the UI
* The **format** command will now not remove the `defaultRows` key from incident, indicator and generic fields with `type: grid`.
* Fixed an issue with the **validate** command when a layoutscontainer did not have the `fromversion` field set.
* added a new command **update-xsoar-config-file** to handle your XSOAR Configuration File.
* Added `skipVerify` argument in **upload** command to skip pack signature verification.
* Fixed an issue when the **run** command  failed running when there’s more than one playground, by explicitly using the current user’s playground.
* Added support for Job content item in the **format**, **validate**, **upload**, **create-id-set**, **find-dependecies** and **create-content-artifacts** commands.
* Added a **source** field to the **id_set** entitles.
* Two entitles will not consider as duplicates if they share the same pack and the same source.
* Fixed a bug when duplicates were found in **find_dependencies**.
* Added function **get_current_repo** to `tools`.
* The **postman-codegen** will not have duplicates argument name. It will rename them to the minimum distinguished shared path for each of them.

## 1.5.3

* The **format** command will now set `unsearchable: True` for incident, indicator and generic fields.
* Fixed an issue where the **update-release-notes** command crashes with `--help` flag.
* Added validation to the **validate** command that verifies the `unsearchable` key in incident, indicator and generic fields is set to true.
* Removed a validation that DBotRole should be set for automation that requires elevated permissions to the `XSOAR-linter` in the **lint** command.
* Fixed an issue in **Validate** command where playbooks conditional tasks were mishandeled.
* Added a validation to prevent contributors from using the `fromlicense` key as a configuration parameter in an integration's YML
* Added a validation to ensure that the type for **API token** (and similar) parameters are configured correctly as a `credential` type in the integration configuration YML.
* Added an assertion that checks for duplicated requests' names when generating an integration from a postman collection.
* Added support for [.env files](https://pypi.org/project/python-dotenv/). You can now add a `.env` file to your repository with the logging information instead of setting a global environment variables.
* When running **lint** command with --keep-container flag, the docker images are committed.
* The **validate** command will not return missing test playbook error when given a script with dynamic-section tag.

## 1.5.2

* Added a validation to **update-release-notes** command to ensure that the `--version` flag argument is in the right format.
* added a new command **coverage-analyze** to generate and print coverage reports.
* Fixed an issue in **validate** in repositories which are not in GitHub or GitLab
* Added a validation that verifies that readme image absolute links do not contain the working branch name.
* Added support for List content item in the **format**, **validate**, **download**, **upload**, **create-id-set**, **find-dependecies** and **create-content-artifacts** commands.
* Added a validation to ensure reputation command's default argument is set as an array input.
* Added the `--fail-duplicates` flag for the **merge-id-set** command which will fail the command if duplicates are found.
* Added the `--fail-duplicates` flag for the **create-id-set** command which will fail the command if duplicates are found.

## 1.5.1

* Fixed an issue where **validate** command failed to recognized test playbooks for beta integrations as valid tests.
* Fixed an issue were the **validate** command was falsely recognizing image paths in readme files.
* Fixed an issue where the **upload** command error message upon upload failure pointed to wrong file rather than to the pack metadata.
* Added a validation that verifies that each script which appears in incident fields, layouts or layout containers exists in the id_set.json.
* Fixed an issue where the **postman code-gen** command generated double dots for context outputs when it was not needed.
* Fixed an issue where there **validate** command on release notes file crashed when author image was added or modified.
* Added input handling when running **find-dependencies**, replacing string manipulations.
* Fixed an issue where the **validate** command did not handle multiple playbooks with the same name in the id_set.
* Added support for GitLab repositories in **validate**

## 1.5.0

* Fixed an issue where **upload** command failed to upload packs not under content structure.
* Added support for **init** command to run from non-content repo.
* The **split-yml** has been renamed to **split** and now supports splitting Dashboards from unified Generic Modules.
* Fixed an issue where the skipped tests validation ran on the `ApiModules` pack in the **validate** command.
* The **init** command will now create the `Generic Object` entities directories.
* Fixed an issue where the **format** command failed to recognize changed files from git.
* Fixed an issue where the **json-to-outputs** command failed checking whether `0001-01-01T00:00:00` is of type `Date`
* Added to the **generate context** command to generate context paths for integrations from an example file.
* Fixed an issue where **validate** failed on release notes configuration files.
* Fixed an issue where the **validate** command failed on pack input if git detected changed files outside of `Packs` directory.
* Fixed an issue where **validate** command failed to recognize files inside validated pack when validation release notes, resulting in a false error message for missing entity in release note.
* Fixed an issue where the **download** command failed when downloading an invalid YML, instead of skipping it.

## 1.4.9

* Added validation that the support URL in partner contribution pack metadata does not lead to a GitHub repo.
* Enhanced ***generate-docs*** with default `additionalinformation` (description) for common parameters.
* Added to **validate** command a validation that a content item's id and name will not end with spaces.
* The **format** command will now remove trailing whitespaces from content items' id and name fields.
* Fixed an issue where **update-release-notes** could fail on files outside the user given pack.
* Fixed an issue where the **generate-test-playbook** command would not place the playbook in the proper folder.
* Added to **validate** command a validation that packs with `Iron Bank` uses the latest docker from Iron Bank.
* Added to **update-release-notes** command support for `Generic Object` entities.
* Fixed an issue where playbook `fromversion` mismatch validation failed even if `skipunavailable` was set to true.
* Added to the **create artifacts** command support for release notes configuration file.
* Added validation to **validate** for release notes config file.
* Added **isoversize** and **isautoswitchedtoquietmode** fields to the playbook schema.
* Added to the **update-release-notes** command `-bc` flag to generate template for breaking changes version.
* Fixed an issue where **validate** did not search description files correctly, leading to a wrong warning message.

## 1.4.8

* Fixed an issue where yml files with `!reference` failed to load properly.
* Fixed an issue when `View Integration Documentation` button was added twice during the download and re-upload.
* Fixed an issue when `(Partner Contribution)` was added twice to the display name during the download and re-upload.
* Added the following enhancements in the **generate-test-playbook** command:
  * Added the *--commands* argument to generate tasks for specific commands.
  * Added the *--examples* argument to get the command examples file path and generate tasks from the commands and arguments specified there.
  * Added the *--upload* flag to specify whether to upload the test playbook after the generation.
  * Fixed the output condition generation for outputs of type `Boolean`.

## 1.4.7

* Fixed an issue where an empty list for a command context didn't produce an indication other than an empty table.
* Fixed an issue where the **format** command has incorrectly recognized on which files to run when running using git.
* Fixed an issue where author image validations were not checked properly.
* Fixed an issue where new old-formatted scripts and integrations were not validated.
* Fixed an issue where the wording in the from version validation error for subplaybooks was incorrect.
* Fixed an issue where the **update-release-notes** command used the old docker image version instead of the new when detecting a docker change.
* Fixed an issue where the **generate-test-playbook** command used an incorrect argument name as default
* Fixed an issue where the **json-to-outputs** command used an incorrect argument name as default when using `-d`.
* Fixed an issue where validations failed while trying to validate non content files.
* Fixed an issue where README validations did not work post VS Code formatting.
* Fixed an issue where the description validations were inconsistent when running through an integration file or a description file.

## 1.4.6

* Fixed an issue where **validate** suggests, with no reason, running **format** on missing mandatory keys in yml file.
* Skipped existence of TestPlaybook check on community and contribution integrations.
* Fixed an issue where pre-commit didn't run on the demisto_sdk/commands folder.
* The **init** command will now change the script template name in the code to the given script name.
* Expanded the validations performed on beta integrations.
* Added support for PreProcessRules in the **format**, **validate**, **download**, and **create-content-artifacts** commands.
* Improved the error messages in **generate-docs**, if an example was not provided.
* Added to **validate** command a validation that a content entity or a pack name does not contain the words "partner" and "community".
* Fixed an issue where **update-release-notes** ignores *--text* flag while using *-f*
* Fixed the outputs validations in **validate** so enrichment commands will not be checked to have DBotScore outputs.
* Added a new validation to require the dockerimage key to exist in an integration and script yml files.
* Enhanced the **generate-test-playbook** command to use only integration tested on commands, rather than (possibly) other integrations implementing them.
* Expanded unify command to support GenericModules - Unifies a GenericModule object with its Dashboards.
* Added validators for generic objects:
  * Generic Field validator - verify that the 'fromVersion' field is above 6.5.0, 'group' field equals 4 and 'id' field starts with the prefix 'generic_'.
  * Generic Type validator - verify that the 'fromVersion' field is above 6.5.0
  * Generic Module validator - verify that the 'fromVersion' field is above 6.5.0
  * Generic Definition validator - verify that the 'fromVersion' field is above 6.5.0
* Expanded Format command to support Generic Objects - Fixes generic objects according to their validations.
* Fixed an issue where the **update-release-notes** command did not handle ApiModules properly.
* Added option to enter a dictionary or json of format `[{field_name:description}]` in the **json-to-outputs** command,
  with the `-d` flag.
* Improved the outputs for the **format** command.
* Fixed an issue where the validations performed after the **format** command were inconsistent with **validate**.
* Added to the **validate** command a validation for the author image.
* Updated the **create-content-artifacts** command to support generic modules, definitions, fields and types.
* Added an option to ignore errors for file paths and not only file name in .pack-ignore file.

## 1.4.5

* Enhanced the **postman-codegen** command to name all generated arguments with lower case.
* Fixed an issue where the **find-dependencies** command miscalculated the dependencies for playbooks that use generic commands.
* Fixed an issue where the **validate** command failed in external repositories in case the DEMISTO_SDK_GITHUB_TOKEN was not set.
* Fixed an issue where **openapi-codegen** corrupted the swagger file by overwriting configuration to swagger file.
* Updated the **upload** command to support uploading zipped packs to the marketplace.
* Added to the **postman-codegen** command support of path variables.
* Fixed an issue where **openapi-codegen** entered into an infinite loop on circular references in the swagger file.
* The **format** command will now set `fromVersion: 6.2.0` for widgets with 'metrics' data type.
* Updated the **find-dependencies** command to support generic modules, definitions, fields and types.
* Fixed an issue where **openapi-codegen** tried to extract reference example outputs, leading to an exception.
* Added an option to ignore secrets automatically when using the **init** command to create a pack.
* Added a tool that gives the ability to temporarily suppress console output.

## 1.4.4

* When formatting incident types with Auto-Extract rules and without mode field, the **format** command will now add the user selected mode.
* Added new validation that DBotRole is set for scripts that requires elevated permissions to the `XSOAR-linter` in the **lint** command.
* Added url escaping to markdown human readable section in generate docs to avoid autolinking.
* Added a validation that mapper's id and name are matching. Updated the format of mapper to include update_id too.
* Added a validation to ensure that image paths in the README files are valid.
* Fixed **find_type** function to correctly find test files, such as, test script and test playbook.
* Added scheme validations for the new Generic Object Types, Fields, and Modules.
* Renamed the flag *--input-old-version* to *--old-version* in the **generate-docs** command.
* Refactored the **update-release-notes** command:
  * Replaced the *--all* flag with *--use-git* or *-g*.
  * Added the *--force* flag to update the pack release notes without changes in the pack.
  * The **update-release-notes** command will now update all dependent integrations on ApiModule change, even if not specified.
  * If more than one pack has changed, the full list of updated packs will be printed at the end of **update-release-notes** command execution.
  * Fixed an issue where the **update-release-notes** command did not add docker image release notes entry for release notes file if a script was changed.
  * Fixed an issue where the **update-release-notes** command did not detect changed files that had the same name.
  * Fixed an issue in the **update-release-notes** command where the version support of JSON files was mishandled.
* Fixed an issue where **format** did not skip files in test and documentation directories.
* Updated the **create-id-set** command to support generic modules, definitions, fields and types.
* Changed the **convert** command to generate old layout fromversion to 5.0.0 instead of 4.1.0
* Enhanced the command **postman-codegen** with type hints for templates.

## 1.4.3

* Fixed an issue where **json-to-outputs** command returned an incorrect output when json is a list.
* Fixed an issue where if a pack README.md did not exist it could cause an error in the validation process.
* Fixed an issue where the *--name* was incorrectly required in the **init** command.
* Adding the option to run **validate** on a specific path while using git (*-i* & *-g*).
* The **format** command will now change UUIDs in .yml and .json files to their respective content entity name.
* Added a playbook validation to check if a task sub playbook exists in the id set in the **validate** command.
* Added the option to add new tags/usecases to the approved list and to the pack metadata on the same pull request.
* Fixed an issue in **test_content** where when different servers ran tests for the same integration, the server URL parameters were not set correctly.
* Added a validation in the **validate** command to ensure that the ***endpoint*** command is configured correctly in yml file.
* Added a warning when pack_metadata's description field is longer than 130 characters.
* Fixed an issue where a redundant print occurred on release notes validation.
* Added new validation in the **validate** command to ensure that the minimal fromVersion in a widget of type metrics will be 6.2.0.
* Added the *--release-notes* flag to demisto-sdk to get the current version release notes entries.

## 1.4.2

* Added to `pylint` summary an indication if a test was skipped.
* Added to the **init** command the option to specify fromversion.
* Fixed an issue where running **init** command without filling the metadata file.
* Added the *--docker-timeout* flag in the **lint** command to control the request timeout for the Docker client.
* Fixed an issue where **update-release-notes** command added only one docker image release notes entry for release notes file, and not for every entity whom docker image was updated.
* Added a validation to ensure that incident/indicator fields names starts with their pack name in the **validate** command. (Checked only for new files and only when using git *-g*)
* Updated the **find-dependencies** command to return the 'dependencies' according the layout type ('incident', 'indicator').
* Enhanced the "vX" display name validation for scripts and integrations in the **validate** command to check for every versioned script or integration, and not only v2.
* Added the *--fail-duplicates* flag for the **create-id-set** command which will fail the command if duplicates are found.
* Added to the **generate-docs** command automatic addition to git when a new readme file is created.

## 1.4.1

* When in private repo without `DEMSITO_SDK_GITHUB_TOKEN` configured, get_remote_file will take files from the local origin/master.
* Enhanced the **unify** command when giving input of a file and not a directory return a clear error message.
* Added a validation to ensure integrations are not skipped and at least one test playbook is not skipped for each integration or script.
* Added to the Content Tests support for `context_print_dt`, which queries the incident context and prints the result as a json.
* Added new validation for the `xsoar_config.json` file in the **validate** command.
* Added a version differences section to readme in **generate-docs** command.
* Added the *--docs-format* flag in the **integration-diff** command to get the output in README format.
* Added the *--input-old-version* and *--skip-breaking-changes* flags in the **generate-docs** command to get the details for the breaking section and to skip the breaking changes section.

## 1.4.0

* Enable passing a comma-separated list of paths for the `--input` option of the **lint** command.
* Added new validation of unimplemented test-module command in the code to the `XSOAR-linter` in the **lint** command.
* Fixed the **generate-docs** to handle integration authentication parameter.
* Added a validation to ensure that description and README do not contain the word 'Demisto'.
* Improved the deprecated message validation required from playbooks and scripts.
* Added the `--quite-bc-validation` flag for the **validate** command to run the backwards compatibility validation in quite mode (errors is treated like warnings).
* Fixed the **update release notes** command to display a name for old layouts.
* Added the ability to append to the pack README credit to contributors.
* Added identification for parameter differences in **integration-diff** command.
* Fixed **format** to use git as a default value.
* Updated the **upload** command to support reports.
* Fixed an issue where **generate-docs** command was displaying 'None' when credentials parameter display field configured was not configured.
* Fixed an issue where **download** did not return exit code 1 on failure.
* Updated the validation that incident fields' names do not contain the word incident will aplly to core packs only.
* Added a playbook validation to verify all conditional tasks have an 'else' path in **validate** command.
* Renamed the GitHub authentication token environment variable `GITHUB_TOKEN` to `DEMITO_SDK_GITHUB_TOKEN`.
* Added to the **update-release-notes** command automatic addition to git when new release notes file is created.
* Added validation to ensure that integrations, scripts, and playbooks do not contain the entity type in their names.
* Added the **convert** command to convert entities between XSOAR versions.
* Added the *--deprecate* flag in **format** command to deprecate integrations, scripts, and playbooks.
* Fixed an issue where ignoring errors did not work when running the **validate** command on specific files (-i).

## 1.3.9

* Added a validation verifying that the pack's README.md file is not equal to pack description.
* Fixed an issue where the **Assume yes** flag did not work properly for some entities in the **format** command.
* Improved the error messages for separators in folder and file names in the **validate** command.
* Removed the **DISABLE_SDK_VERSION_CHECK** environment variable. To disable new version checks, use the **DEMISTO_SDK_SKIP_VERSION_CHECK** envirnoment variable.
* Fixed an issue where the demisto-sdk version check failed due to a rate limit.
* Fixed an issue with playbooks scheme validation.

## 1.3.8

* Updated the **secrets** command to work on forked branches.

## 1.3.7

* Added a validation to ensure correct image and description file names.
* Fixed an issue where the **validate** command failed when 'display' field in credentials param in yml is empty but 'displaypassword' was provided.
* Added the **integration-diff** command to check differences between two versions of an integration and to return a report of missing and changed elements in the new version.
* Added a validation verifying that the pack's README.md file is not missing or empty for partner packs or packs contains use cases.
* Added a validation to ensure that the integration and script folder and file names will not contain separators (`_`, `-`, ``).
* When formatting new pack, the **format** command will set the *fromversion* key to 5.5.0 in the new files without fromversion.

## 1.3.6

* Added a validation that core packs are not dependent on non-core packs.
* Added a validation that a pack name follows XSOAR standards.
* Fixed an issue where in some cases the `get_remote_file` function failed due to an invalid path.
* Fixed an issue where running **update-release-notes** with updated integration logo, did not detect any file changes.
* Fixed an issue where the **create-id-set** command did not identify unified integrations correctly.
* Fixed an issue where the `CommonTypes` pack was not identified as a dependency for all feed integrations.
* Added support for running SDK commands in private repositories.
* Fixed an issue where running the **init** command did not set the correct category field in an integration .yml file for a newly created pack.
* When formatting new contributed pack, the **format** command will set the *fromversion* key to 6.0.0 in the relevant files.
* If the environment variable "DISABLE_SDK_VERSION_CHECK" is define, the demisto-sdk will no longer check for newer version when running a command.
* Added the `--use-pack-metadata` flag for the **find-dependencies** command to update the calculated dependencies using the the packs metadata files.
* Fixed an issue where **validate** failed on scripts in case the `outputs` field was set to `None`.
* Fixed an issue where **validate** was failing on editing existing release notes.
* Added a validation for README files verifying that the file doesn't contain template text copied from HelloWorld or HelloWorldPremium README.

## 1.3.5

* Added a validation that layoutscontainer's id and name are matching. Updated the format of layoutcontainer to include update_id too.
* Added a validation that commands' names and arguments in core packs, or scripts' arguments do not contain the word incident.
* Fixed issue where running the **generate-docs** command with -c flag ran all the commands and not just the commands specified by the flag.
* Fixed the error message of the **validate** command to not always suggest adding the *description* field.
* Fixed an issue where running **format** on feed integration generated invalid parameter structure.
* Fixed an issue where the **generate-docs** command did not add all the used scripts in a playbook to the README file.
* Fixed an issue where contrib/partner details might be added twice to the same file, when using unify and create-content-artifacts commands
* Fixed issue where running **validate** command on image-related integration did not return the correct outputs to json file.
* When formatting playbooks, the **format** command will now remove empty fields from SetIncident, SetIndicator, CreateNewIncident, CreateNewIndicator script arguments.
* Added an option to fill in the developer email when running the **init** command.

## 1.3.4

* Updated the **validate** command to check that the 'additionalinfo' field only contains the expected value for feed required parameters and not equal to it.
* Added a validation that community/partner details are not in the detailed description file.
* Added a validation that the Use Case tag in pack_metadata file is only used when the pack contains at least one PB, Incident Type or Layout.
* Added a validation that makes sure outputs in integrations are matching the README file when only README has changed.
* Added the *hidden* field to the integration schema.
* Fixed an issue where running **format** on a playbook whose `name` does not equal its `id` would cause other playbooks who use that playbook as a sub-playbook to fail.
* Added support for local custom command configuration file `.demisto-sdk-conf`.
* Updated the **format** command to include an update to the description file of an integration, to remove community/partner details.

## 1.3.3

* Fixed an issue where **lint** failed where *.Dockerfile* exists prior running the lint command.
* Added FeedHelloWorld template option for *--template* flag in **demisto-sdk init** command.
* Fixed issue where **update-release-notes** deleted release note file if command was called more than once.
* Fixed issue where **update-release-notes** added docker image release notes every time the command was called.
* Fixed an issue where running **update-release-notes** on a pack with newly created integration, had also added a docker image entry in the release notes.
* Fixed an issue where `XSOAR-linter` did not find *NotImplementedError* in main.
* Added validation for README files verifying their length (over 30 chars).
* When using *-g* flag in the **validate** command it will now ignore untracked files by default.
* Added the *--include-untracked* flag to the **validate** command to include files which are untracked by git in the validation process.
* Improved the `pykwalify` error outputs in the **validate** command.
* Added the *--print-pykwalify* flag to the **validate** command to print the unchanged output from `pykwalify`.

## 1.3.2

* Updated the format of the outputs when using the *--json-file* flag to create a JSON file output for the **validate** and **lint** commands.
* Added the **doc-review** command to check spelling in .md and .yml files as well as a basic release notes review.
* Added a validation that a pack's display name does not already exist in content repository.
* Fixed an issue where the **validate** command failed to detect duplicate params in an integration.
* Fixed an issue where the **validate** command failed to detect duplicate arguments in a command in an integration.

## 1.3.1

* Fixed an issue where the **validate** command failed to validate the release notes of beta integrations.
* Updated the **upload** command to support indicator fields.
* The **validate** and **update-release-notes** commands will now check changed files against `demisto/master` if it is configured locally.
* Fixed an issue where **validate** would incorrectly identify files as renamed.
* Added a validation that integration properties (such as feed, mappers, mirroring, etc) are not removed.
* Fixed an issue where **validate** failed when comparing branch against commit hash.
* Added the *--no-pipenv* flag to the **split-yml** command.
* Added a validation that incident fields and incident types are not removed from mappers.
* Fixed an issue where the *c
reate-id-set* flag in the *validate* command did not work while not using git.
* Added the *hiddenusername* field to the integration schema.
* Added a validation that images that are not integration images, do not ask for a new version or RN

## 1.3.0

* Do not collect optional dependencies on indicator types reputation commands.
* Fixed an issue where downloading indicator layoutscontainer objects failed.
* Added a validation that makes sure outputs in integrations are matching the README file.
* Fixed an issue where the *create-id-set* flag in the **validate** command did not work.
* Added a warning in case no id_set file is found when running the **validate** command.
* Fixed an issue where changed files were not recognised correctly on forked branches in the **validate** and the **update-release-notes** commands.
* Fixed an issue when files were classified incorrectly when running *update-release-notes*.
* Added a validation that integration and script file paths are compatible with our convention.
* Fixed an issue where id_set.json file was re created whenever running the generate-docs command.
* added the *--json-file* flag to create a JSON file output for the **validate** and **lint** commands.

## 1.2.19

* Fixed an issue where merge id_set was not updated to work with the new entity of Packs.
* Added a validation that the playbook's version matches the version of its sub-playbooks, scripts, and integrations.

## 1.2.18

* Changed the *skip-id-set-creation* flag to *create-id-set* in the **validate** command. Its default value will be False.
* Added support for the 'cve' reputation command in default arg validation.
* Filter out generic and reputation command from scripts and playbooks dependencies calculation.
* Added support for the incident fields in outgoing mappers in the ID set.
* Added a validation that the taskid field and the id field under the task field are both from uuid format and contain the same value.
* Updated the **format** command to generate uuid value for the taskid field and for the id under the task field in case they hold an invalid values.
* Exclude changes from doc_files directory on validation.
* Added a validation that an integration command has at most one default argument.
* Fixing an issue where pack metadata version bump was not enforced when modifying an old format (unified) file.
* Added validation that integration parameter's display names are capitalized and spaced using whitespaces and not underscores.
* Fixed an issue where beta integrations where not running deprecation validations.
* Allowed adding additional information to the deprecated description.
* Fixing an issue when escaping less and greater signs in integration params did not work as expected.

## 1.2.17

* Added a validation that the classifier of an integration exists.
* Added a validation that the mapper of an integration exists.
* Added a validation that the incident types of a classifier exist.
* Added a validation that the incident types of a mapper exist.
* Added support for *text* argument when running **demisto-sdk update-release-notes** on the ApiModules pack.
* Added a validation for the minimal version of an indicator field of type grid.
* Added new validation for incident and indicator fields in classifiers mappers and layouts exist in the content.
* Added cache for get_remote_file to reducing failures from accessing the remote repo.
* Fixed an issue in the **format** command where `_dev` or `_copy` suffixes weren't removed from the `id` of the given playbooks.
* Playbook dependencies from incident and indicator fields are now marked as optional.
* Mappers dependencies from incident types and incident fields are now marked as optional.
* Classifier dependencies from incident types are now marked as optional.
* Updated **demisto-sdk init** command to no longer create `created` field in pack_metadata file
* Updated **generate-docs** command to take the parameters names in setup section from display field and to use additionalinfo field when exist.
* Using the *verbose* argument in the **find-dependencies** command will now log to the console.
* Improved the deprecated message validation required from integrations.
* Fixed an issue in the **generate-docs** command where **Context Example** section was created when it was empty.

## 1.2.16

* Added allowed ignore errors to the *IDSetValidator*.
* Fixed an issue where an irrelevant id_set validation ran in the **validate** command when using the *--id-set* flag.
* Fixed an issue were **generate-docs** command has failed if a command did not exist in commands permissions file.
* Improved a **validate** command message for missing release notes of api module dependencies.

## 1.2.15

* Added the *ID101* to the allowed ignored errors.

## 1.2.14

* SDK repository is now mypy check_untyped_defs complaint.
* The lint command will now ignore the unsubscriptable-object (E1136) pylint error in dockers based on python 3.9 - this will be removed once a new pylint version is released.
* Added an option for **format** to run on a whole pack.
* Added new validation of unimplemented commands from yml in the code to `XSOAR-linter`.
* Fixed an issue where Auto-Extract fields were only checked for newly added incident types in the **validate** command.
* Added a new warning validation of direct access to args/params dicts to `XSOAR-linter`.

## 1.2.13

* Added new validation of indicators usage in CommandResults to `XSOAR-linter`.
* Running **demisto-sdk lint** will automatically run on changed files (same behavior as the -g flag).
* Removed supported version message from the documentation when running **generate_docs**.
* Added a print to indicate backwards compatibility is being checked in **validate** command.
* Added a percent print when running the **validate** command with the *-a* flag.
* Fixed a regression in the **upload** command where it was ignoring `DEMISTO_VERIFY_SSL` env var.
* Fixed an issue where the **upload** command would fail to upload beta integrations.
* Fixed an issue where the **validate** command did not create the *id_set.json* file when running with *-a* flag.
* Added price change validation in the **validate** command.
* Added validations that checks in read-me for empty sections or leftovers from the auto generated read-me that should be changed.
* Added new code validation for *NotImplementedError* to raise a warning in `XSOAR-linter`.
* Added validation for support types in the pack metadata file.
* Added support for *--template* flag in **demisto-sdk init** command.
* Fixed an issue with running **validate** on master branch where the changed files weren't compared to previous commit when using the *-g* flag.
* Fixed an issue where the `XSOAR-linter` ran *NotImplementedError* validation on scripts.
* Added support for Auto-Extract feature validation in incident types in the **validate** command.
* Fixed an issue in the **lint** command where the *-i* flag was ignored.
* Improved **merge-id-sets** command to support merge between two ID sets that contain the same pack.
* Fixed an issue in the **lint** command where flake8 ran twice.

## 1.2.12

* Bandit now reports also on medium severity issues.
* Fixed an issue with support for Docker Desktop on Mac version 2.5.0+.
* Added support for vulture and mypy linting when running without docker.
* Added support for *prev-ver* flag in **update-release-notes** command.
* Improved retry support when building docker images for linting.
* Added the option to create an ID set on a specific pack in **create-id-set** command.
* Added the *--skip-id-set-creation* flag to **validate** command in order to add the capability to run validate command without creating id_set validation.
* Fixed an issue where **validate** command checked docker image tag on ApiModules pack.
* Fixed an issue where **find-dependencies** did not calculate dashboards and reports dependencies.
* Added supported version message to the documentation and release notes files when running **generate_docs** and **update-release-notes** commands respectively.
* Added new code validations for *NotImplementedError* exception raise to `XSOAR-linter`.
* Command create-content-artifacts additional support for **Author_image.png** object.
* Fixed an issue where schemas were not enforced for incident fields, indicator fields and old layouts in the validate command.
* Added support for **update-release-notes** command to update release notes according to master branch.

## 1.2.11

* Fixed an issue where the ***generate-docs*** command reset the enumeration of line numbering after an MD table.
* Updated the **upload** command to support mappers.
* Fixed an issue where exceptions were no printed in the **format** while the *--verbose* flag is set.
* Fixed an issue where *--assume-yes* flag did not work in the **format** command when running on a playbook without a `fromversion` field.
* Fixed an issue where the **format** command would fail in case `conf.json` file was not found instead of skipping the update.
* Fixed an issue where integration with v2 were recognised by the `name` field instead of the `display` field in the **validate** command.
* Added a playbook validation to check if a task script exists in the id set in the **validate** command.
* Added new integration category `File Integrity Management` in the **validate** command.

## 1.2.10

* Added validation for approved content pack use-cases and tags.
* Added new code validations for *CommonServerPython* import to `XSOAR-linter`.
* Added *default value* and *predefined values* to argument description in **generate-docs** command.
* Added a new validation that checks if *get-mapping-fields* command exists if the integration schema has *{ismappable: true}* in **validate** command.
* Fixed an issue where the *--staged* flag recognised added files as modified in the **validate** command.
* Fixed an issue where a backwards compatibility warning was raised for all added files in the **validate** command.
* Fixed an issue where **validate** command failed when no tests were given for a partner supported pack.
* Updated the **download** command to support mappers.
* Fixed an issue where the ***format*** command added a duplicate parameter.
* For partner supported content packs, added support for a list of emails.
* Removed validation of README files from the ***validate*** command.
* Fixed an issue where the ***validate*** command required release notes for ApiModules pack.

## 1.2.9

* Fixed an issue in the **openapi_codegen** command where it created duplicate functions name from the swagger file.
* Fixed an issue in the **update-release-notes** command where the *update type* argument was not verified.
* Fixed an issue in the **validate** command where no error was raised in case a non-existing docker image was presented.
* Fixed an issue in the **format** command where format failed when trying to update invalid Docker image.
* The **format** command will now preserve the **isArray** argument in integration's reputation commands and will show a warning if it set to **false**.
* Fixed an issue in the **lint** command where *finally* clause was not supported in main function.
* Fixed an issue in the **validate** command where changing any entity ID was not validated.
* Fixed an issue in the **validate** command where *--staged* flag did not bring only changed files.
* Fixed the **update-release-notes** command to ignore changes in the metadata file.
* Fixed the **validate** command to ignore metadata changes when checking if a version bump is needed.

## 1.2.8

* Added a new validation that checks in playbooks for the usage of `DeleteContext` in **validate** command.
* Fixed an issue in the **upload** command where it would try to upload content entities with unsupported versions.
* Added a new validation that checks in playbooks for the usage of specific instance in **validate** command.
* Added the **--staged** flag to **validate** command to run on staged files only.

## 1.2.7

* Changed input parameters in **find-dependencies** command.
  * Use ***-i, --input*** instead of ***-p, --path***.
  * Use ***-idp, --id-set-path*** instead of ***-i, --id-set-path***.
* Fixed an issue in the **unify** command where it crashed on an integration without an image file.
* Fixed an issue in the **format** command where unnecessary files were not skipped.
* Fixed an issue in the **update-release-notes** command where the *text* argument was not respected in all cases.
* Fixed an issue in the **validate** command where a warning about detailed description was given for unified or deprecated integrations.
* Improved the error returned by the **validate** command when running on files using the old format.

## 1.2.6

* No longer require setting `DEMISTO_README_VALIDATION` env var to enable README mdx validation. Validation will now run automatically if all necessary node modules are available.
* Fixed an issue in the **validate** command where the `--skip-pack-dependencies` would not skip id-set creation.
* Fixed an issue in the **validate** command where validation would fail if supplied an integration with an empty `commands` key.
* Fixed an issue in the **validate** command where validation would fail due to a required version bump for packs which are not versioned.
* Will use env var `DEMISTO_VERIFY_SSL` to determine if to use a secure connection for commands interacting with the Server when `--insecure` is not passed. If working with a local Server without a trusted certificate, you can set env var `DEMISTO_VERIFY_SSL=no` to avoid using `--insecure` on each command.
* Unifier now adds a link to the integration documentation to the integration detailed description.
* Fixed an issue in the **secrets** command where ignored secrets were not skipped.

## 1.2.5

* Added support for special fields: *defaultclassifier*, *defaultmapperin*, *defaultmapperout* in **download** command.
* Added -y option **format** command to assume "yes" as answer to all prompts and run non-interactively
* Speed up improvements for `validate` of README files.
* Updated the **format** command to adhere to the defined content schema and sub-schemas, aligning its behavior with the **validate** command.
* Added support for canvasContextConnections files in **format** command.

## 1.2.4

* Updated detailed description for community integrations.

## 1.2.3

* Fixed an issue where running **validate** failed on playbook with task that adds tags to the evidence data.
* Added the *displaypassword* field to the integration schema.
* Added new code validations to `XSOAR-linter`.
  * As warnings messages:
    * `demisto.params()` should be used only inside main function.
    * `demisto.args()` should be used only inside main function.
    * Functions args should have type annotations.
* Added `fromversion` field validation to test playbooks and scripts in **validate** command.

## 1.2.2

* Add support for warning msgs in the report and summary to **lint** command.
* Fixed an issue where **json-to-outputs** determined bool values as int.
* Fixed an issue where **update-release-notes** was crushing on `--all` flag.
* Fixed an issue where running **validate**, **update-release-notes** outside of content repo crushed without a meaningful error message.
* Added support for layoutscontainer in **init** contribution flow.
* Added a validation for tlp_color param in feeds in **validate** command.
* Added a validation for removal of integration parameters in **validate** command.
* Fixed an issue where **update-release-notes** was failing with a wrong error message when no pack or input was given.
* Improved formatting output of the **generate-docs** command.
* Add support for env variable *DEMISTO_SDK_ID_SET_REFRESH_INTERVAL*. Set this env variable to the refresh interval in minutes. The id set will be regenerated only if the refresh interval has passed since the last generation. Useful when generating Script documentation, to avoid re-generating the id_set every run.
* Added new code validations to `XSOAR-linter`.
  * As error messages:
    * Longer than 10 seconds sleep statements for non long running integrations.
    * exit() usage.
    * quit() usage.
  * As warnings messages:
    * `demisto.log` should not be used.
    * main function existence.
    * `demito.results` should not be used.
    * `return_output` should not be used.
    * try-except statement in main function.
    * `return_error` usage in main function.
    * only once `return_error` usage.
* Fixed an issue where **lint** command printed logs twice.
* Fixed an issue where *suffix* did not work as expected in the **create-content-artifacts** command.
* Added support for *prev-ver* flag in **lint** and **secrets** commands.
* Added support for *text* flag to **update-release-notes** command to add the same text to all release notes.
* Fixed an issue where **validate** did not recognize added files if they were modified locally.
* Added a validation that checks the `fromversion` field exists and is set to 5.0.0 or above when working or comparing to a non-feature branch in **validate** command.
* Added a validation that checks the certification field in the pack_metadata file is valid in **validate** command.
* The **update-release-notes** command will now automatically add docker image update to the release notes.

## 1.2.1

* Added an additional linter `XSOAR-linter` to the **lint** command which custom validates py files. currently checks for:
  * `Sys.exit` usages with non zero value.
  * Any `Print` usages.
* Fixed an issue where renamed files were failing on *validate*.
* Fixed an issue where single changed files did not required release notes update.
* Fixed an issue where doc_images required release-notes and validations.
* Added handling of dependent packs when running **update-release-notes** on changed *APIModules*.
  * Added new argument *--id-set-path* for id_set.json path.
  * When changes to *APIModule* is detected and an id_set.json is available - the command will update the dependent pack as well.
* Added handling of dependent packs when running **validate** on changed *APIModules*.
  * Added new argument *--id-set-path* for id_set.json path.
  * When changes to *APIModule* is detected and an id_set.json is available - the command will validate that the dependent pack has release notes as well.
* Fixed an issue where the find_type function didn't recognize file types correctly.
* Fixed an issue where **update-release-notes** command did not work properly on Windows.
* Added support for indicator fields in **update-release-notes** command.
* Fixed an issue where files in test dirs where being validated.

## 1.2.0

* Fixed an issue where **format** did not update the test playbook from its pack.
* Fixed an issue where **validate** validated non integration images.
* Fixed an issue where **update-release-notes** did not identified old yml integrations and scripts.
* Added revision templates to the **update-release-notes** command.
* Fixed an issue where **update-release-notes** crashed when a file was renamed.
* Fixed an issue where **validate** failed on deleted files.
* Fixed an issue where **validate** validated all images instead of packs only.
* Fixed an issue where a warning was not printed in the **format** in case a non-supported file type is inputted.
* Fixed an issue where **validate** did not fail if no release notes were added when adding files to existing packs.
* Added handling of incorrect layout paths via the **format** command.
* Refactor **create-content-artifacts** command - Efficient artifacts creation and better logging.
* Fixed an issue where image and description files were not handled correctly by **validate** and **update-release-notes** commands.
* Fixed an issue where the **format** command didn't remove all extra fields in a file.
* Added an error in case an invalid id_set.json file is found while running the **validate** command.
* Added fetch params checks to the **validate** command.

## 1.1.11

* Added line number to secrets' path in **secrets** command report.
* Fixed an issue where **init** a community pack did not present the valid support URL.
* Fixed an issue where **init** offered a non relevant pack support type.
* Fixed an issue where **lint** did not pull docker images for powershell.
* Fixed an issue where **find-dependencies** did not find all the script dependencies.
* Fixed an issue where **find-dependencies** did not collect indicator fields as dependencies for playbooks.
* Updated the **validate** and the **secrets** commands to be less dependent on regex.
* Fixed an issue where **lint** did not run on circle when docker did not return ping.
* Updated the missing release notes error message (RN106) in the **Validate** command.
* Fixed an issue where **Validate** would return missing release notes when two packs with the same substring existed in the modified files.
* Fixed an issue where **update-release-notes** would add duplicate release notes when two packs with the same substring existed in the modified files.
* Fixed an issue where **update-release-notes** would fail to bump new versions if the feature branch was out of sync with the master branch.
* Fixed an issue where a non-descriptive error would be returned when giving the **update-release-notes** command a pack which can not be found.
* Added dependencies check for *widgets* in **find-dependencies** command.
* Added a `update-docker` flag to **format** command.
* Added a `json-to-outputs` flag to the **run** command.
* Added a verbose (`-v`) flag to **format** command.
* Fixed an issue where **download** added the prefix "playbook-" to the name of playbooks.

## 1.1.10

* Updated the **init** command. Relevant only when passing the *--contribution* argument.
  * Added the *--author* option.
  * The *support* field of the pack's metadata is set to *community*.
* Added a proper error message in the **Validate** command upon a missing description in the root of the yml.
* **Format** now works with a relative path.
* **Validate** now fails when all release notes have been excluded.
* Fixed issue where correct error message would not propagate for invalid images.
* Added the *--skip-pack-dependencies* flag to **validate** command to skip pack dependencies validation. Relevant when using the *-g* flag.
* Fixed an issue where **Validate** and **Format** commands failed integrations with `defaultvalue` field in fetch incidents related parameters.
* Fixed an issue in the **Validate** command in which unified YAML files were not ignored.
* Fixed an issue in **generate-docs** where scripts and playbooks inputs and outputs were not parsed correctly.
* Fixed an issue in the **openapi-codegen** command where missing reference fields in the swagger JSON caused errors.
* Fixed an issue in the **openapi-codegen** command where empty objects in the swagger JSON paths caused errors.
* **update-release-notes** command now accept path of the pack instead of pack name.
* Fixed an issue where **generate-docs** was inserting unnecessary escape characters.
* Fixed an issue in the **update-release-notes** command where changes to the pack_metadata were not detected.
* Fixed an issue where **validate** did not check for missing release notes in old format files.

## 1.1.9

* Fixed an issue where **update-release-notes** command failed on invalid file types.

## 1.1.8

* Fixed a regression where **upload** command failed on test playbooks.
* Added new *githubUser* field in pack metadata init command.
* Support beta integration in the commands **split-yml, extract-code, generate-test-playbook and generate-docs.**
* Fixed an issue where **find-dependencies** ignored *toversion* field in content items.
* Added support for *layoutscontainer*, *classifier_5_9_9*, *mapper*, *report*, and *widget* in the **Format** command.
* Fixed an issue where **Format** will set the `ID` field to be equal to the `name` field in modified playbooks.
* Fixed an issue where **Format** did not work for test playbooks.
* Improved **update-release-notes** command:
  * Write content description to release notes for new items.
  * Update format for file types without description: Connections, Incident Types, Indicator Types, Layouts, Incident Fields.
* Added a validation for feedTags param in feeds in **validate** command.
* Fixed readme validation issue in community support packs.
* Added the **openapi-codegen** command to generate integrations from OpenAPI specification files.
* Fixed an issue were release notes validations returned wrong results for *CommonScripts* pack.
* Added validation for image links in README files in **validate** command.
* Added a validation for default value of fetch param in feeds in **validate** command.
* Fixed an issue where the **Init** command failed on scripts.

## 1.1.7

* Fixed an issue where running the **format** command on feed integrations removed the `defaultvalue` fields.
* Playbook branch marked with *skipunavailable* is now set as an optional dependency in the **find-dependencies** command.
* The **feedReputation** parameter can now be hidden in a feed integration.
* Fixed an issue where running the **unify** command on JS package failed.
* Added the *--no-update* flag to the **find-dependencies** command.
* Added the following validations in **validate** command:
  * Validating that a pack does not depend on NonSupported / Deprecated packs.

## 1.1.6

* Added the *--description* option to the **init** command.
* Added the *--contribution* option to the **init** command which converts a contribution zip to proper pack format.
* Improved **validate** command performance time and outputs.
* Added the flag *--no-docker-checks* to **validate** command to skip docker checks.
* Added the flag *--print-ignored-files* to **validate** command to print ignored files report when the command is done.
* Added the following validations in **validate** command:
  * Validating that existing release notes are not modified.
  * Validating release notes are not added to new packs.
  * Validating that the "currentVersion" field was raised in the pack_metadata for modified packs.
  * Validating that the timestamp in the "created" field in the pack_metadata is in ISO format.
* Running `demisto-sdk validate` will run the **validate** command using git and only on committed files (same as using *-g --post-commit*).
* Fixed an issue where release notes were not checked correctly in **validate** command.
* Fixed an issue in the **create-id-set** command where optional playbook tasks were not taken into consideration.
* Added a prompt to the `demisto-sdk update-release-notes` command to prompt users to commit changes before running the release notes command.
* Added support to `layoutscontainer` in **validate** command.

## 1.1.5

* Fixed an issue in **find-dependencies** command.
* **lint** command now verifies flake8 on CommonServerPython script.

## 1.1.4

* Fixed an issue with the default output file name of the **unify** command when using "." as an output path.
* **Unify** command now adds contributor details to the display name and description.
* **Format** command now adds *isFetch* and *incidenttype* fields to integration yml.
* Removed the *feedIncremental* field from the integration schema.
* **Format** command now adds *feedBypassExclusionList*, *Fetch indicators*, *feedReputation*, *feedReliability*,
     *feedExpirationPolicy*, *feedExpirationInterval* and *feedFetchInterval* fields to integration yml.
* Fixed an issue in the playbooks schema.
* Fixed an issue where generated release notes were out of order.
* Improved pack dependencies detection.
* Fixed an issue where test playbooks were mishandled in **validate** command.

## 1.1.3

* Added a validation for invalid id fields in indicators types files in **validate** command.
* Added default behavior for **update-release-notes** command.
* Fixed an error where README files were failing release notes validation.
* Updated format of generated release notes to be more user friendly.
* Improved error messages for the **update-release-notes** command.
* Added support for `Connections`, `Dashboards`, `Widgets`, and `Indicator Types` to **update-release-notes** command.
* **Validate** now supports scripts under the *TestPlaybooks* directory.
* Fixed an issue where **validate** did not support powershell files.

## 1.1.2

* Added a validation for invalid playbookID fields in incidents types files in **validate** command.
* Added a code formatter for python files.
* Fixed an issue where new and old classifiers where mixed on validate command.
* Added *feedIncremental* field to the integration schema.
* Fixed error in the **upload** command where unified YMLs were not uploaded as expected if the given input was a pack.
* Fixed an issue where the **secrets** command failed due to a space character in the file name.
* Ignored RN validation for *NonSupported* pack.
* You can now ignore IF107, SC100, RP102 error codes in the **validate** command.
* Fixed an issue where the **download** command was crashing when received as input a JS integration or script.
* Fixed an issue where **validate** command checked docker image for JS integrations and scripts.
* **validate** command now checks scheme for reports and connections.
* Fixed an issue where **validate** command checked docker when running on all files.
* Fixed an issue where **validate** command did not fail when docker image was not on the latest numeric tag.
* Fixed an issue where beta integrations were not validated correctly in **validate** command.

## 1.1.1

* fixed and issue where file types were not recognized correctly in **validate** command.
* Added better outputs for validate command.

## 1.1.0

* Fixed an issue where changes to only non-validated files would fail validation.
* Fixed an issue in **validate** command where moved files were failing validation for new packs.
* Fixed an issue in **validate** command where added files were failing validation due to wrong file type detection.
* Added support for new classifiers and mappers in **validate** command.
* Removed support of old RN format validation.
* Updated **secrets** command output format.
* Added support for error ignore on deprecated files in **validate** command.
* Improved errors outputs in **validate** command.
* Added support for linting an entire pack.

## 1.0.9

* Fixed a bug where misleading error was presented when pack name was not found.
* **Update-release-notes** now detects added files for packs with versions.
* Readme files are now ignored by **update-release-notes** and validation of release notes.
* Empty release notes no longer cause an uncaught error during validation.

## 1.0.8

* Changed the output format of demisto-sdk secrets.
* Added a validation that checkbox items are not required in integrations.
* Added pack release notes generation and validation.
* Improved pack metadata validation.
* Fixed an issue in **validate** where renamed files caused an error

## 1.0.4

* Fix the **format** command to update the `id` field to be equal to `details` field in indicator-type files, and to `name` field in incident-type & dashboard files.
* Fixed a bug in the **validate** command for layout files that had `sortValues` fields.
* Fixed a bug in the **format** command where `playbookName` field was not always present in the file.
* Fixed a bug in the **format** command where indicatorField wasn't part of the SDK schemas.
* Fixed a bug in **upload** command where created unified docker45 yml files were not deleted.
* Added support for IndicatorTypes directory in packs (for `reputation` files, instead of Misc).
* Fixed parsing playbook condition names as string instead of boolean in **validate** command
* Improved image validation in YAML files.
* Removed validation for else path in playbook condition tasks.

## 1.0.3

* Fixed a bug in the **format** command where comments were being removed from YAML files.
* Added output fields: *file_path* and *kind* for layouts in the id-set.json created by **create-id-set** command.
* Fixed a bug in the **create-id-set** command Who returns Duplicate for Layouts with a different kind.
* Added formatting to **generate-docs** command results replacing all `<br>` tags with `<br/>`.
* Fixed a bug in the **download** command when custom content contained not supported content entity.
* Fixed a bug in **format** command in which boolean strings  (e.g. 'yes' or 'no') were converted to boolean values (e.g. 'True' or 'False').
* **format** command now removes *sourceplaybookid* field from playbook files.
* Fixed a bug in **generate-docs** command in which integration dependencies were not detected when generating documentation for a playbook.

## 1.0.1

* Fixed a bug in the **unify** command when output path was provided empty.
* Improved error message for integration with no tests configured.
* Improved the error message returned from the **validate** command when an integration is missing or contains malformed fetch incidents related parameters.
* Fixed a bug in the **create** command where a unified YML with a docker image for 4.5 was copied incorrectly.
* Missing release notes message are now showing the release notes file path to update.
* Fixed an issue in the **validate** command in which unified YAML files were not ignored.
* File format suggestions are now shown in the relevant file format (JSON or YAML).
* Changed Docker image validation to fail only on non-valid ones.
* Removed backward compatibility validation when Docker image is updated.

## 1.0.0

* Improved the *upload* command to support the upload of all the content entities within a pack.
* The *upload* command now supports the improved pack file structure.
* Added an interactive option to format integrations, scripts and playbooks with No TestPlaybooks configured.
* Added an interactive option to configure *conf.json* file with missing test playbooks for integrations, scripts and playbooks
* Added *download* command to download custom content from Demisto instance to the local content repository.
* Improved validation failure messages to include a command suggestion, wherever relevant, to fix the raised issue.
* Improved 'validate' help and documentation description
* validate - checks that scripts, playbooks, and integrations have the *tests* key.
* validate - checks that test playbooks are configured in `conf.json`.
* demisto-sdk lint - Copy dir better handling.
* demisto-sdk lint - Add error when package missing in docker image.
* Added *-a , --validate-all* option in *validate* to run all validation on all files.
* Added *-i , --input* option in *validate* to run validation on a specified pack/file.
* added *-i, --input* option in *secrets* to run on a specific file.
* Added an allowed hidden parameter: *longRunning* to the hidden integration parameters validation.
* Fixed an issue with **format** command when executing with an output path of a folder and not a file path.
* Bug fixes in generate-docs command given playbook as input.
* Fixed an issue with lint command in which flake8 was not running on unit test files.

## 0.5.2

* Added *-c, --command* option in *generate-docs* to generate a specific command from an integration.
* Fixed an issue when getting README/CHANGELOG files from git and loading them.
* Removed release notes validation for new content.
* Fixed secrets validations for files with the same name in a different directory.
* demisto-sdk lint - parallelization working with specifying the number of workers.
* demisto-sdk lint - logging levels output, 3 levels.
* demisto-sdk lint - JSON report, structured error reports in JSON format.
* demisto-sdk lint - XML JUnit report for unit-tests.
* demisto-sdk lint - new packages used to accelerate execution time.
* demisto-sdk secrets - command now respects the generic whitelist, and not only the pack secrets.

## 0.5.0

[PyPI History][1]

[1]: https://pypi.org/project/demisto-sdk/#history

## 0.4.9

* Fixed an issue in *generate-docs* where Playbooks and Scripts documentation failed.
* Added a graceful error message when executing the *run" command with a misspelled command.
* Added more informative errors upon failures of the *upload* command.
* format command:
  * Added format for json files: IncidentField, IncidentType, IndicatorField, IndicatorType, Layout, Dashboard.
  * Added the *-fv --from-version*, *-nv --no-validation* arguments.
  * Removed the *-t yml_type* argument, the file type will be inferred.
  * Removed the *-g use_git* argument, running format without arguments will run automatically on git diff.
* Fixed an issue in loading playbooks with '=' character.
* Fixed an issue in *validate* failed on deleted README files.

## 0.4.8

* Added the *max* field to the Playbook schema, allowing to define it in tasks loop.
* Fixed an issue in *validate* where Condition branches checks were case sensitive.

## 0.4.7

* Added the *slareminder* field to the Playbook schema.
* Added the *common_server*, *demisto_mock* arguments to the *init* command.
* Fixed an issue in *generate-docs* where the general section was not being generated correctly.
* Fixed an issue in *validate* where Incident type validation failed.

## 0.4.6

* Fixed an issue where the *validate* command did not identify CHANGELOG in packs.
* Added a new command, *id-set* to create the id set - the content dependency tree by file IDs.

## 0.4.5

* generate-docs command:
  * Added the *use_cases*, *permissions*, *command_permissions* and *limitations*.
  * Added the *--insecure* argument to support running the script and integration command in Demisto.
  * Removed the *-t yml_type* argument, the file type will be inferred.
  * The *-o --output* argument is no longer mandatory, default value will be the input file directory.
* Added support for env var: *DEMISTO_SDK_SKIP_VERSION_CHECK*. When set version checks are skipped.
* Fixed an issue in which the CHANGELOG files did not match our scheme.
* Added a validator to verify that there are no hidden integration parameters.
* Fixed an issue where the *validate* command ran on test files.
* Removed the *env-dir* argument from the demisto-sdk.
* README files which are html files will now be skipped in the *validate* command.
* Added support for env var: *DEMISTO_README_VALIDATOR*. When not set the readme validation will not run.

## 0.4.4

* Added a validator for IncidentTypes (incidenttype-*.json).
* Fixed an issue where the -p flag in the *validate* command was not working.
* Added a validator for README.md files.
* Release notes validator will now run on: incident fields, indicator fields, incident types, dashboard and reputations.
* Fixed an issue where the validator of reputation(Indicator Type) did not check on the details field.
* Fixed an issue where the validator attempted validating non-existing files after deletions or name refactoring.
* Removed the *yml_type* argument in the *split-yml*, *extract-code* commands.
* Removed the *file_type* argument in the *generate-test-playbook* command.
* Fixed the *insecure* argument in *upload*.
* Added the *insecure* argument in *run-playbook*.
* Standardise the *-i --input*, *-o --output* to demisto-sdk commands.

## 0.4.3

* Fixed an issue where the incident and indicator field BC check failed.
* Support for linting and unit testing PowerShell integrations.

## 0.4.2

* Fixed an issue where validate failed on Windows.
* Added a validator to verify all branches are handled in conditional task in a playbook.
* Added a warning message when not running the latest sdk version.
* Added a validator to check that the root is connected to all tasks in the playbook.
* Added a validator for Dashboards (dashboard-*.json).
* Added a validator for Indicator Types (reputation-*.json).
* Added a BC validation for changing incident field type.
* Fixed an issue where init command would generate an invalid yml for scripts.
* Fixed an issue in misleading error message in v2 validation hook.
* Fixed an issue in v2 hook which now is set only on newly added scripts.
* Added more indicative message for errors in yaml files.
* Disabled pykwalify info log prints.

## 0.3.10

* Added a BC check for incident fields - changing from version is not allowed.
* Fixed an issue in create-content-artifacts where scripts in Packs in TestPlaybooks dir were copied with a wrong prefix.

## 0.3.9

* Added a validation that incident field can not be required.
* Added validation for fetch incident parameters.
* Added validation for feed integration parameters.
* Added to the *format* command the deletion of the *sourceplaybookid* field.
* Fixed an issue where *fieldMapping* in playbook did not pass the scheme validation.
* Fixed an issue where *create-content-artifacts* did not copy TestPlaybooks in Packs without prefix of *playbook-*.
* Added a validation the a playbook can not have a rolename set.
* Added to the image validator the new DBot default image.
* Added the fields: elasticcommonfields, quiet, quietmode to the Playbook schema.
* Fixed an issue where *validate* failed on integration commands without outputs.
* Added a new hook for naming of v2 integrations and scripts.

## 0.3.8

* Fixed an issue where *create-content-artifact* was not loading the data in the yml correctly.
* Fixed an issue where *unify* broke long lines in script section causing syntax errors

## 0.3.7

* Added *generate-docs* command to generate documentation file for integration, playbook or script.
* Fixed an issue where *unify* created a malformed integration yml.
* Fixed an issue where demisto-sdk **init** creates unit-test file with invalid import.

## 0.3.6

* Fixed an issue where demisto-sdk **validate** failed on modified scripts without error message.

## 0.3.5

* Fixed an issue with docker tag validation for integrations.
* Restructured repo source code.

## 0.3.4

* Saved failing unit tests as a file.
* Fixed an issue where "_test" file for scripts/integrations created using **init** would import the "HelloWorld" templates.
* Fixed an issue in demisto-sdk **validate** - was failing on backward compatiblity check
* Fixed an issue in demisto-sdk **secrets** - empty line in .secrets-ignore always made the secrets check to pass
* Added validation for docker image inside integrations and scripts.
* Added --use-git flag to **format** command to format all changed files.
* Fixed an issue where **validate** did not fail on dockerimage changes with bc check.
* Added new flag **--ignore-entropy** to demisto-sdk **secrets**, this will allow skip entropy secrets check.
* Added --outfile to **lint** to allow saving failed packages to a file.

## 0.3.3

* Added backwards compatibility break error message.
* Added schema for incident types.
* Added **additionalinfo** field to as an available field for integration configuration.
* Added pack parameter for **init**.
* Fixed an issue where error would appear if name parameter is not set in **init**.

## 0.3.2

* Fixed the handling of classifier files in **validate**.

## 0.3.1

* Fixed the handling of newly created reputation files in **validate**.
* Added an option to perform **validate** on a specific file.

## 0.3.0

* Added support for multi-package **lint** both with parallel and without.
* Added all parameter in **lint** to run on all packages and packs in content repository.
* Added **format** for:
  * Scripts
  * Playbooks
  * Integrations
* Improved user outputs for **secrets** command.
* Fixed an issue where **lint** would run pytest and pylint only on a single docker per integration.
* Added auto-complete functionality to demisto-sdk.
* Added git parameter in **lint** to run only on changed packages.
* Added the **run-playbook** command
* Added **run** command which runs a command in the Demisto playground.
* Added **upload** command which uploads an integration or a script to a Demisto instance.
* Fixed and issue where **validate** checked if release notes exist for new integrations and scripts.
* Added **generate-test-playbook** command which generates a basic test playbook for an integration or a script.
* **validate** now supports indicator fields.
* Fixed an issue with layouts scheme validation.
* Adding **init** command.
* Added **json-to-outputs** command which generates the yaml section for outputs from an API raw response.

## 0.2.6

* Fixed an issue with locating release notes for beta integrations in **validate**.

## 0.2.5

* Fixed an issue with locating release notes for beta integrations in **validate**.

## 0.2.4

* Adding image validation to Beta_Integration and Packs in **validate**.

## 0.2.3

* Adding Beta_Integration to the structure validation process.
* Fixing bug where **validate** did checks on TestPlaybooks.
* Added requirements parameter to **lint**.

## 0.2.2

* Fixing bug where **lint** did not return exit code 1 on failure.
* Fixing bug where **validate** did not print error message in case no release notes were give.

## 0.2.1

* **Validate** now checks that the id and name fields are identical in yml files.
* Fixed a bug where sdk did not return any exit code.

## 0.2.0

* Added Release Notes Validator.
* Fixed the Unifier selection of your python file to use as the code.
* **Validate** now supports Indicator fields.
* Fixed a bug where **validate** and **secrets** did not return exit code 1 on failure.
* **Validate** now runs on newly added scripts.

## 0.1.8

* Added support for `--version`.
* Fixed an issue in file_validator when calling `checked_type` method with script regex.

## 0.1.2

* Restructuring validation to support content packs.
* Added secrets validation.
* Added content bundle creation.
* Added lint and unit test run.

## 0.1.1

* Added new logic to the unifier.
* Added detailed README.
* Some small adjustments and fixes.

## 0.1.0

Capabilities:

* **Extract** components(code, image, description etc.) from a Demisto YAML file into a directory.
* **Unify** components(code, image, description etc.) to a single Demisto YAML file.
* **Validate** Demisto content files.<|MERGE_RESOLUTION|>--- conflicted
+++ resolved
@@ -1,13 +1,10 @@
 # Changelog
 ## Unreleased
 * Fixed an issue where using **prepare-content**, **upload**, **zip-packs** and **download** on machines with default encoding other than unicode caused errors.
-<<<<<<< HEAD
+* The **modeling-rules-test** will now ignore test data files containing the `test_data_config_ignore` key.
+* Fixed an issue where **modeling-rules init-test-data** command failed on modeling rules that contain the text `call` even not as a separate word.
 * Updated the **update-content-graph** command to work with external repositories.
 * Updated the **validate** command to work with external repositories when using the *--graph* flag.
-=======
-* The **modeling-rules-test** will now ignore test data files containing the `test_data_config_ignore` key.
-* Fixed an issue where **modeling-rules init-test-data** command failed on modeling rules that contain the text `call` even not as a separate word.
->>>>>>> f58da1a4
 
 ## 1.20.3
 * Added the `FileType.VULTURE_WHITELIST` to the `FileType` enum for `.vulture_whitelist.py` files.
