# Changelog
## Unreleased
<<<<<<< HEAD
* Added a new validation to the **validate** command to verify that the release notes headers are in the correct format.
=======

## 1.8.1
>>>>>>> 57aca8a1
* Fixed an issue where **format** created duplicate configuration parameters.
* Added hidden properties to integration command argument and script argument.
* Added `--override-existing` to **upload** that skips the confirmation prompt for overriding existing content packs. @mattbibbydw
* Fixed an issue where **validate** failed in private repos when attempting to read from a nonexisting `approved_categories.json`.
* Fixed an issue where **validate** used absolute paths when getting remote `pack_metadata.json` files in private repos.
* Fixed an issue in **download**, where names of custom scripts were replaced with UUIDs in IncidentFields and Layouts.

## 1.8.0
* Updated the supported python versions, as `>=3.8,<3.11`, as some of the dependencies are not supported on `3.11` yet.
* Added a **validate** step for **Modeling Rules** testdata files.
* Added the **update-content-graph** command.§
* Added the ability to limit the number of CPU cores with `DEMISTO_SDK_MAX_CPU_CORES` envirment variable.
* Added the **prepare-content** command.
* Added support for fromversion/toversion in XSIAM content items (correlation rules, XSIAM dashboards, XSIAM reports and triggers).
* Added a **validate** step checking types of attributes in the schema file of modeling rule.
* Added a **validate** step checking that the dataset name of a modeling rule shows in the xif and schema files.
* Added a **validate** step checking that a correlation rule file does not start with a hyphen.
* Added a **validate** step checking that xsiam content items follow naming conventions.
* Fixed an issue where SDK commands failed on the deprecated `packaging.version.LegacyVersion`, by locking the `packaging` version to `<22`.
* Fixed an issue where **update-release-notes** failed when changing only xif file in **Modeling Rules**.
* Fixed an issue where *is_valid_category* and *is_categories_field_match_standard* failed when running in a private repo.
* Fixed an issue where **validate** didn't fail on the MR103 validation error.
* Fixed the *--release-notes* option, to support the new CHANGELOG format.
* Fixed an issue where **validate** failed when only changing a modeling rules's xif file.
* Fixed an issue where **format** failed on indicator files with a `None` value under the `tabs` key.
* Fixed an issue where **validate** only printed errors for one change of context path, rather than print all.
* Fixed an issue where **download** did not suggest using a username/password when authenticating with XSOAR and using invalid arguments.
* Fixed an issue where **download** failed when listing or downloading content items that are not unicode-encoded.
* Added support for fromversion/toversion in XSIAM content items (correlation rules, XSIAM dashboards, XSIAM reports and triggers).
* Updated the supported python versions, as `>=3.8,<3.11`, as some of the dependencies are not supported on `3.11` yet.
* Added **prepare-content** command which will prepare the pack or content item for the platform.
* Patched an issue where deprecated `packaging.version.LegacyVersion`, locking packaging version to `<22`.

## 1.7.9
* Fixed an issue where an error message in **validate** would not include the suggested fix.
* Added a validation that enforces predefined categories on MP Packs & integration yml files, the validation also ensures that each pack has only one category.
* Fixed an issue where **update-release-notes** did not generate release notes for **XDRC Templates**.
* Fixed an issue where **upload** failed without explaining the reason.
* Improved implementation of the docker_helper module.
* Fixed an issue where **validate** did not check changed pack_metadata.json files when running using git.
* Added support for **xdrctemplate** to content graph.
* Fixed an issue where local copies of the newly-introduced `DemistoClassApiModule.py` were validated.
* Added new release notes templates for the addition and modification of playbooks, layouts and types in the **doc-review** command.
* Fixed an issue where the **doc-review** command failed on descriptions of new content items.
* Added the `Command XXX is deprecated. Use XXX instead.` release notes templates to **doc-review** command.
* Fixed an issue where the **update-release-notes** command didn't add the modeling-rules description for new modeling-rules files.

## 1.7.8
* Added the capability to run the MDX server in a docker container for environments without node.
* Fixed an issue where **generate-docs** with `-c` argument updated sections of the incorrect commands.
* Added IF113 error code to **ALLOWED_IGNORE_ERRORS**.
* Fixed an issue where **validate** failed on playbooks with non-string input values.
* Added the `DEMISTO_SDK_IGNORE_CONTENT_WARNING` environment variable, to allow suppressing warnings when commands are not run under a content repo folder.
* Fixed an issue where **validate** failed to recognize integration tests that were missing from config.json
* Added support for **xpanse** marketplace in **create-id-set** and **create-content-artifacts** commands.
* Fixed an issue where **split** failed on yml files.
* Added support for marketplace-specific tags.
* Fixed an issue where **download** would not run `isort`. @maxgubler
* Fixed an issue where XSIAM Dashboards and Reports images failed the build.
* Added support for **xpanse** marketplace to content graph.

## 1.7.7
* Fixed an issue where paybooks **generate-docs** didn't parse complex input values when no accessor field is given correctly.
* Fixed an issue in the **download** command, where an exception would be raised when downloading system playbooks.
* Fixed an issue where the **upload** failed on playbooks containing a value that starts with `=`.
* Fixed an issue where the **generate-unit-tests** failed to generate assertions, and generate unit tests when command names does not match method name.
* Fixed an issue where the **download** command did not honor the `--no-code-formatting` flag properly. @maxgubler
* Added a new check to **validate**, making sure playbook task values are passed as references.
* Fixed an issue where the **update-release-notes** deleted existing release notes, now appending to it instead.
* Fixed an issue where **validate** printed blank space in case of validation failed and ignored.
* Renamed 'Agent Config' to 'XDRC Templates'.
* Fixed an issue where the **zip-packs** command did not work with the CommonServerUserPython and CommonServerUserPowerShell package.

## 1.7.6

* Fixed parsing of initialization arguments of client classes in the **generate-unit-tests** command.
* Added support for AgentConfig content item in the **upload**, **create-id-set**, **find-dependecies**, **unify** and **create-content-artifacts** commands.
* Added support for XSIAM Report preview image.

## 1.7.5

* Fixed an issue where the **upload** command did not work with the CommonServerUserPython package.
* Fixed an issue in the **download** command, where some playbooks were downloaded as test playbooks.
* Added playbook modification capabilities in **TestSuite**.
* Added a new command **create-content-graph**.
* Fixed an issue in the **upload** command, where the temporary zip would not clean up properly.
* Improved content items parsing in the **create-content-graph** command.
* Added an error when the docker daemon is unavailable when running **lint**.
* Removed the validation of a subtype change for scripts in the **validate** command.
* Fixed an issue where names of XSIAM content items were not normalized properly.
* Fixed an issue where the **download** command was downloading playbooks with **script** (id) and not **scriptName**.
* Fixed an issue where script yml files were not properly identified by `find_type`.
* Removed nightly integrations filtering when deciding if a test should run.
* Added support for XSIAM Dashboard preview image.
* Added the `--no-code-formatting` flag to the **download** command, allowing to skip autopep8 and isort.
* Fixed an issue in the **update-release-notes** command, where generating release notes for modeling rules schema file caused exception.

## 1.7.4

* Fixed an issue where the **doc-review** command showed irrelevant messages.
* Fixed an issue in **validate**, where backward-compatibility failures prevented other validations from running.
* Fixed an issue in **validate**, where content-like files under infrastructure paths were not ignored.
* Fixed an issue in the AMI mapping, where server versions were missing.
* Change the way the normalize name is set for external files.
* Added dump function to XSIAM pack objects to dulicate the files.
* Fixed an issue where the `contribution_converter` did not support changes made to ApiModules.
* Added name normalization according to new convention to XSIAM content items
* Added playbook modification capabilities in **TestSuite**.
* Fixed an issue in create-content-artifacts where it will not get a normalize name for the item and it will try to duplicate the same file.

## 1.7.3

* Fixed an issue in the **format** command where fail when executed from environment without mdx server available.
* Added `Added a`, `Added an` to the list of allowed changelog prefixes.
* Added support for Indicator Types/Reputations in the **upload** command.
* Fixed an issue when running from a subdirectory of a content repo failed.
* Changing the way we are using XSIAM servers api-keys in **test-content** .
* Added a success message to **postman-codegen**.

## 1.7.2

* Fixed an issue in the **validate** command where incident fields were not found in mappers even when they exist
* Added an ability to provide list of marketplace names as a param attribute to **validate** and **upload**
* Added the file type to the error message when it is not supported.
* Fixed an issue where `contribution_converter` incorrectly mapped _Indicator Field_ objects to the _incidentfield_ directory in contribution zip files.
* Fixed a bug where **validate** returned error on empty inputs not used in playbooks.
* Added the `DEMISTO_SDK_CONTENT_PATH` environment variable, implicitly used in various commands.
* Added link to documentation for error messages regarding use cases and tags.

## 1.7.1

* Fixed an issue where *indicatorTypes* and *betaIntegrations* were not found in the id_set.
* Updated the default general `fromVersion` value on **format** to `6.5.0`
* Fixed an issue where the **validate** command did not fail when the integration yml file name was not the same as the folder containing it.
* Added an option to have **generate-docs** take a Playbooks folder path as input, and generate docs for all playbooks in it.
* Fixed an issue where the suggestion in case of `IF113` included uppercase letters for the `cliName` parameter.
* Added new validation to the **validate** command to fail and list all the file paths of files that are using a deprecated integration command / script / playbook.
* **validate** will no longer fail on playbooks calling subplaybooks that have a higher `fromVersion` value, if  calling the subplaybook has `skipifunavailable=True`.
* Fixed an issue where relative paths were not accessed correctly.
* Running any `demisto-sdk` command in a folder with a `.env` file will load it, temporarily overriding existing environment variables.
* Fixed an issue where **validate** did not properly detect deleted files.
* Added new validations to the **validate** command to verify that the schema file exists for a modeling rule and that the schema and rules keys are empty in the yml file.
* Fixed an issue where *find_type* didn't recognize exported incident types.
* Added a new validation to **validate**, making sure all inputs of a playbook are used.
* Added a new validation to **validate**, making sure all inputs used in a playbook declared in the input section.
* The **format** command will now replace the *fromServerVersion* field with *fromVersion*.

## 1.7.0

* Allowed JSON Handlers to accept kwargs, for custoimzing behavior.
* Fixed an issue where an incorrect error was shown when the `id` of a content item differed from its `name` attribute.
* Fixed an issue where the `preserve_quotes` in ruamel_handler received an incorrect value @icholy
* Fixed an issue where ignoring RM110 error code wasn't working and added a validation to **ALLOWED_IGNORE_ERRORS** to validate that all error codes are inserted in the right format.
* Fixed an issue where the contribution credit text was not added correctly to the pack README.
* Changed the contribution file implementation from markdown to a list of contributor names. The **create-content-artifact** will use this list to prepare the needed credit message.
* Added a new validation to the `XSOAR-linter` in the **lint** command for verifying that demisto.log is not used in the code.
* The **generate-docs** command will now auto-generate the Incident Mirroring section when implemented in an integration.
* Added support to automatically generate release notes for deprecated items in the **update-release-notes** command.
* Fixed an issue causing any command to crash when unable to detect local repository properties.
* Fixed an issue where running in a private gitlab repo caused a warning message to be shown multiple times.
* Added a new validation to the **validate** command to verify that markdown and python files do not contain words related to copyright section.
* Fixed an issue where **lint** crashed when provided an input file path (expecting a directory).

## 1.6.9

* Added a new validation that checks whether a pack should be deprecated.
* Added a new ability to the **format** command to deprecate a pack.
* Fixed an issue where the **validate** command sometimes returned a false negative in cases where there are several sub-playbooks with the same ID.
* Added a new validation to the **validate** command to verify that the docker in use is not deprecated.
* Added support for multiple ApiModules in the **unify** command
* Added a check to **validate** command, preventing use of relative urls in README files.
* Added environment variable **DEMISTO_SDK_MARKETPLACE** expected to affect *MarketplaceTagParser* *marketplace* value. The value will be automatically set when passing *marketplace* arg to the commands **unify**, **zip-packs**, **create-content-artifacts** and **upload**.
* Added slack notifier for build failures on the master branch.
* Added support for modeling and parsing rules in the **split** command.
* Added support for README files in **format** command.
* Added a **validate** check, making sure classifier id and name values match. Updated the classifier **format** to update the id accordingly.
* The **generate-docs** command will now auto-generate the playbook image link by default.
* Added the `--custom-image-link` argument to override.
* Added a new flag to **generate-docs** command, allowing to add a custom image link to a playbook README.
* Added a new validation to the **validate** command to verify that the package directory name is the same as the files contained in the that package.
* Added support in the **unify** command to unify a schema into its Modeling Rule.

## 1.6.8

* Fixed an issue where **validate** did not fail on invalid playbook entities' versions (i.e. subplaybooks or scripts with higher fromversion than their parent playbook).
* Added support for running lint via a remote docker ssh connection. Use `DOCKER_HOST` env variable to specify a remote docker connection, such as: `DOCKER_HOST=ssh://myuser@myhost.com`.
* Fixed an issue where the pack cache in *get_marketplaces* caused the function to return invalid values.
* Fixed an issue where running format on a pack with XSIAM entities would fail.
* Added the new `display_name` field to relevant entities in the **create-id-set** command.
* Added a new validation to the **validate** command to verify the existence of "Reliability" parameter if the integration have reputation command.
* Fixed a bug where terminating the **lint** command failed (`ctrl + c`).
* Removed the validation of a subtype change in integrations and scripts from **validate**.
* Fixed an issue where **download** did not behave as expected when prompting for a version update. Reported by @K-Yo
* Added support for adoption release notes.
* Fixed an issue where **merge-id-sets** failed when a key was missing in one id-set.json.
* Fixed a bug where some mypy messages were not parsed properly in **lint**.
* Added a validation to the **validate** command, failing when '`fromversion`' or '`toversion`' in a content entity are incorrect format.
* Added a validation to the **validate** command, checking if `fromversion` <= `toversion`.
* Fixed an issue where coverage reports used the wrong logging level, marking debug logs as errors.
* Added a new validation to the **validate** command, to check when the discouraged `http` prefixes are used when setting defaultvalue, rather than `https`.
* Added a check to the **lint** command for finding hard-coded usage of the http protocol.
* Locked the dependency on Docker.
* Removed a traceback line from the **init** command templates: BaseIntegration, BaseScript.
* Updated the token in **_add_pr_comment** method from the content-bot token to the xsoar-bot token.

## 1.6.7

* Added the `types-markdown` dependency, adding markdown capabilities to existing linters using the [Markdown](https://pypi.org/project/Markdown/) package.
* Added support in the **format** command to remove nonexistent incident/indicator fields from *layouts/mappers*
* Added the `Note: XXX` and `XXX now generally available.` release notes templates to **doc-review** command.
* Updated the logs shown during the docker build step.
* Removed a false warning about configuring the `GITLAB_TOKEN` environment variable when it's not needed.
* Removed duplicate identifiers for XSIAM integrations.
* Updated the *tags* and *use cases* in pack metadata validation to use the local files only.
* Fixed the error message in checkbox validation where the defaultvalue is wrong and added the name of the variable that should be fixed.
* Added types to `find_type_by_path` under tools.py.
* Fixed an issue where YAML files contained incorrect value type for `tests` key when running `format --deprecate`.
* Added a deprecation message to the `tests:` section of yaml files when running `format --deprecate`.
* Added use case for **validate** on *wizard* objects - set_playbook is mapped to all integrations.
* Added the 'integration-get-indicators' commands to be ignored by the **verify_yml_commands_match_readme** validation, the validation will no longer fail if these commands are not in the readme file.
* Added a new validation to the **validate** command to verify that if the phrase "breaking changes" is present in a pack release notes, a JSON file with the same name exists and contains the relevant breaking changes information.
* Improved logs when running test playbooks (in a build).
* Fixed an issue in **upload** did not include list-type content items. @nicolas-rdgs
* Reverted release notes to old format.

## 1.6.6

* Added debug print when excluding item from ID set due to missing dependency.
* Added a validation to the **validate** command, failing when non-ignorable errors are present in .pack-ignore.
* Fixed an issue where `mdx server` did not close when stopped in mid run.
* Fixed an issue where `-vvv` flag did not print logs on debug level.
* enhanced ***validate*** command to list all command names affected by a backward compatibility break, instead of only one.
* Added support for Wizard content item in the **format**, **validate**, **upload**, **create-id-set**, **find-dependecies** and **create-content-artifacts** commands.
* Added a new flag to the **validate** command, allowing to run specific validations.
* Added support in **unify** and **create-content-artifacts** for displaying different documentations (detailed description + readme) for content items, depending on the marketplace version.
* Fixed an issue in **upload** where list items were not uploaded.
* Added a new validation to **validate** command to verify that *cliName* and *id* keys of the incident field or the indicator field are matches.
* Added the flag '-x', '--xsiam' to **upload** command to upload XSIAM entities to XSIAM server.
* Fixed the integration field *isFetchEvents* to be in lowercase.
* Fixed an issue where **validate -i** run after **format -i** on an existing file in the repo instead of **validate -g**.
* Added the following commands: 'update-remote-data', 'get-modified-remote-data', 'update-remote-system' to be ignored by the **verify_yml_commands_match_readme** validation, the validation will no longer fail if these commands are not in the readme file.
* Updated the release note template to include a uniform format for all items.
* Added HelloWorldSlim template option for *--template* flag in **demisto-sdk init** command.
* Fixed an issue where the HelloWorldSlim template in **demisto-sdk init** command had an integration id that was conflicting with HelloWorld integration id.
* Updated the SDK to use demisto-py 3.1.6, allowing use of a proxy with an environment variable.
* Set the default logger level to `warning`, to avoid unwanted debug logs.
* The **format** command now validates that default value of checkbox parameters is a string 'true' or 'false'.
* Fixed an issue where `FileType.PLAYBOOK` would show instead of `Playbook` in readme error messages.
* Added a new validation to **validate** proper defaultvalue for checkbox fields.

## 1.6.5

* Fixed an issue in the **format** command where the `id` field was overwritten for existing JSON files.
* Fixed an issue where the **doc-review** command was successful even when the release-note is malformed.
* Added timestamps to the `demisto-sdk` logger.
* Added time measurements to **lint**.
* Added the flag '-d', '--dependency' to **find-dependencies** command to get the content items that cause the dependencies between two packs.
* Fixed an issue where **update-release-notes** used the *trigger_id* field instead of the *trigger_name* field.
* Fixed an issue where **doc-review** failed to recognize script names, in scripts using the old file structure.
* Fixed an issue where concurrent processes created by **lint** caused deadlocks when opening files.
* Fixed an issue in the **format** command where `_dev` or `_copy` suffixes weren't removed from the subscript names in playbooks and layouts.
* Fixed an issue where **validate** failed on nonexistent `README.md` files.
* Added support of XSIAM content items to the **validate** command.
* Report **lint** summary results and failed packages after reporting time measurements.

## 1.6.4

* Added the new **generate-yml-from-python** command.
* Added a code *type* indication for integration and script objects in the *ID Set*.
* Added the [Vulture](https://github.com/jendrikseipp/vulture) linter to the pre-commit hook.
* The `demisto-sdk` pack will now be distributed via PyPi with a **wheel** file.
* Fixed a bug where any edited json file that contained a forward slash (`/`) escaped.
* Added a new validation to **validate** command to verify that the metadata *currentVersion* is
the same as the last release note version.
* The **validate** command now checks if there're none-deprecated integration commands that are missing from the readme file.
* Fixed an issue where *dockerimage* changes in Scripts weren't recognized by the **update-release-notes** command.
* Fixed an issue where **update-xsoar-config-file** did not properly insert the marketplace packs list to the file.
* Added the pack name to the known words by default when running the **doc-review** command.
* Added support for new XSIAM entities in **create-id-set** command.
* Added support for new XSIAM entities in **create-content-artifacts** command.
* Added support for Parsing/Modeling Rule content item in the **unify** command.
* Added the integration name, the commands name and the script name to the known words by default when running the **doc-review** command.
* Added an argument '-c' '--custom' to the **unify** command, if True will append to the unified yml name/display/id the custom label provided
* Added support for sub words suggestion in kebab-case sentences when running the **doc-review** command.
* Added support for new XSIAM entities in **update-release-notes** command.
* Enhanced the message of alternative suggestion words shown when running **doc-review** command.
* Fixed an incorrect error message, in case `node` is not installed on the machine.
* Fixed an issue in the **lint** command where the *check-dependent-api-modules* argument was set to true by default.
* Added a new command **generate-unit-tests**.
* Added a new validation to **validate** all SIEM integration have the same suffix.
* Fixed the destination path of the unified parsing/modeling rules in **create-content-artifacts** command.
* Fixed an issue in the **validate** command, where we validated wrongfully the existence of readme file for the *ApiModules* pack.
* Fixed an issue in the **validate** command, where an error message that was displayed for scripts validation was incorrect.
* Fixed an issue in the **validate** and **format** commands where *None* arguments in integration commands caused the commands to fail unexpectedly.
* Added support for running tests on XSIAM machines in the **test-content** command.
* Fixed an issue where the **validate** command did not work properly when deleting non-content items.
* Added the flag '-d', '--dependency' to **find-dependencies** command to get the content items that cause the dependencies between two packs.

## 1.6.3

* **Breaking change**: Fixed a typo in the **validate** `--quiet-bc-validation` flag (was `--quite-bc-validation`). @upstart-swiss
* Dropped support for python 3.7: Demisto-SDK is now supported on Python 3.8 or newer.
* Added an argument to YAMLHandler, allowing to set a maximal width for YAML files. This fixes an issue where a wrong default was used.
* Added the detach mechanism to the **upload** command, If you set the --input-config-file flag, any files in the repo's SystemPacks folder will be detached.
* Added the reattach mechanism to the **upload** command, If you set the --input-config-file flag, any detached item in your XSOAR instance that isn't currently in the repo's SystemPacks folder will be re-attached.
* Fixed an issue in the **validate** command that did not work properly when using the *-g* flag.
* Enhanced the dependency message shown when running **lint**.
* Fixed an issue where **update-release-notes** didn't update the currentVersion in pack_metadata.
* Improved the logging in **test-content** for helping catch typos in external playbook configuration.

## 1.6.2

* Added dependency validation support for core marketplacev2 packs.
* Fixed an issue in **update-release-notes** where suggestion fix failed in validation.
* Fixed a bug where `.env` files didn't load. @nicolas-rdgs
* Fixed a bug where **validate** command failed when the *categories* field in the pack metadata was empty for non-integration packs.
* Added *system* and *item-type* arguments to the **download** command, used when downloading system items.
* Added a validation to **validate**, checking that each script, integration and playbook have a README file. This validation only runs when the command is called with either the `-i` or the `-g` flag.
* Fixed a regression issue with **doc-review**, where the `-g` flag did not work.
* Improved the detection of errors in **doc-review** command.
* The **validate** command now checks if a readme file is empty, only for packs that contain playbooks or were written by a partner.
* The **validate** command now makes sure common contextPath values (e.g. `DBotScore.Score`) have a non-empty description, and **format** populates them automatically.
* Fixed an issue where the **generate-outputs** command did not work properly when examples were provided.
* Fixed an issue in the **generate-outputs** command, where the outputs were not written to the specified output path.
* The **generate-outputs** command can now generate outputs from multiple calls to the same command (useful when different args provide different outputs).
* The **generate-outputs** command can now update a yaml file with new outputs, without deleting or overwriting existing ones.
* Fixed a bug where **doc-review** command failed on existing templates.
* Fixed a bug where **validate** command failed when the word demisto is in the repo README file.
* Added support for adding test-playbooks to the zip file result in *create-content-artifacts* command for marketplacev2.
* Fixed an issue in **find-dependencies** where using the argument *-o* without the argument *--all-packs-dependencies* did not print a proper warning.
* Added a **validate** check to prevent deletion of files whose deletion is not supported by the XSOAR marketplace.
* Removed the support in the *maintenance* option of the *-u* flag in the **update-release-notes** command.
* Added validation for forbidden words and phrases in the **doc-review** command.
* Added a retries mechanism to the **test-content** command to stabilize the build process.
* Added support for all `git` platforms to get remote files.
* Refactored the **format** command's effect on the *fromversion* field:
  * Fixed a bug where the *fromversion* field was removed when modifying a content item.
  * Updated the general default *fromversion* and the default *fromversion* of newly-introduced content items (e.g. `Lists`, `Jobs`).
  * Added an interactive mode functionality for all content types, to ask the user whether to set a default *fromversion*, if could not automatically determine its value. Use `-y` to assume 'yes' as an answer to all prompts and run non-interactively.

## 1.6.1

* Added the '--use-packs-known-words' argument to the **doc-review** command
* Added YAML_Loader to handle yaml files in a standard way across modules, replacing PYYAML.
* Fixed an issue when filtering items using the ID set in the **create-content-artifacts** command.
* Fixed an issue in the **generate-docs** command where tables were generated with an empty description column.
* Fixed an issue in the **split** command where splitting failed when using relative input/output paths.
* Added warning when inferred files are missing.
* Added to **validate** a validation for integration image dimensions, which should be 120x50px.
* Improved an error in the **validate** command to better differentiate between the case where a required fetch parameter is malformed or missing.

## 1.6.0

* Fixed an issue in the **create-id-set** command where similar items from different marketplaces were reported as duplicated.
* Fixed typo in demisto-sdk init
* Fixed an issue where the **lint** command did not handle all container exit codes.
* Add to **validate** a validation for pack name to make sure it is unchanged.
* Added a validation to the **validate** command that verifies that the version in the pack_metdata file is written in the correct format.
* Fixed an issue in the **format** command where missing *fromVersion* field in indicator fields caused an error.

## 1.5.9

* Added option to specify `External Playbook Configuration` to change inputs of Playbooks triggered as part of **test-content**
* Improved performance of the **lint** command.
* Improved performance of the **validate** command when checking README images.
* ***create-id-set*** command - the default value of the **marketplace** argument was changed from ‘xsoar’ to all packs existing in the content repository. When using the command, make sure to pass the relevant marketplace to use.

## 1.5.8

* Fixed an issue where the command **doc-review** along with the argument `--release-notes` failed on yml/json files with invalid schema.
* Fixed an issue where the **lint** command failed on packs using python 3.10

## 1.5.7

* Fixed an issue where reading remote yaml files failed.
* Fixed an issue in **validate** failed with no error message for lists (when no fromVersion field was found).
* Fixed an issue when running **validate** or **format** in a gitlab repository, and failing to determine its project id.
* Added an enhancement to **split**, handling an empty output argument.
* Added the ability to add classifiers and mappers to conf.json.
* Added the Alias field to the incident field schema.

## 1.5.6

* Added 'deprecated' release notes template.
* Fixed an issue where **run-test-playbook** command failed to get the task entries when the test playbook finished with errors.
* Fixed an issue in **validate** command when running with `no-conf-json` argument to ignore the `conf.json` file.
* Added error type text (`ERROR` or `WARNING`) to **validate** error prints.
* Fixed an issue where the **format** command on test playbook did not format the ID to be equal to the name of the test playbook.
* Enhanced the **update-release-notes** command to automatically commit release notes config file upon creation.
* The **validate** command will validate that an indicator field of type html has fromVersion of 6.1.0 and above.
* The **format** command will now add fromVersion 6.1.0 to indicator field of type html.
* Added support for beta integrations in the **format** command.
* Fixed an issue where the **postman-codegen** command failed when called with the `--config-out` flag.
* Removed the integration documentation from the detailed description while performing **split** command to the unified yml file.
* Removed the line which indicates the version of the product from the README.md file for new contributions.

## 1.5.5

* Fixed an issue in the **update-release-notes** command, which did not work when changes were made in multiple packs.
* Changed the **validate** command to fail on missing test-playbooks only if no unittests are found.
* Fixed `to_kebab_case`, it will now deal with strings that have hyphens, commas or periods in them, changing them to be hyphens in the new string.
* Fixed an issue in the **create-id-set** command, where the `source` value included the git token if it was specified in the remote url.
* Fixed an issue in the **merge-id-set** command, where merging fails because of duplicates but the packs are in the XSOAR repo but in different version control.
* Fixed missing `Lists` Content Item as valid `IDSetType`
* Added enhancement for **generate-docs**. It is possible to provide both file or a comma seperated list as `examples`. Also, it's possible to provide more than one example for a script or a command.
* Added feature in **format** to sync YML and JSON files to the `master` file structure.
* Added option to specify `Incident Type`, `Incoming Mapper` and `Classifier` when configuring instance in **test-content**
* added a new command **run-test-playbook** to run a test playbook in a given XSOAR instance.
* Fixed an issue in **format** when running on a modified YML, that the `id` value is not changed to its old `id` value.
* Enhancement for **split** command, replace `ApiModule` code block to `import` when splitting a YML.
* Fixed an issue where indicator types were missing from the pack's content, when uploading using **zip-packs**.
* The request data body format generated in the **postman-codegen** will use the python argument's name and not the raw data argument's name.
* Added the flag '--filter-by-id-set' to **create-content-artifacts** to create artifacts only for items in the given id_set.json.

## 1.5.4

* Fixed an issue with the **format** command when contributing via the UI
* The **format** command will now not remove the `defaultRows` key from incident, indicator and generic fields with `type: grid`.
* Fixed an issue with the **validate** command when a layoutscontainer did not have the `fromversion` field set.
* added a new command **update-xsoar-config-file** to handle your XSOAR Configuration File.
* Added `skipVerify` argument in **upload** command to skip pack signature verification.
* Fixed an issue when the **run** command  failed running when there’s more than one playground, by explicitly using the current user’s playground.
* Added support for Job content item in the **format**, **validate**, **upload**, **create-id-set**, **find-dependecies** and **create-content-artifacts** commands.
* Added a **source** field to the **id_set** entitles.
* Two entitles will not consider as duplicates if they share the same pack and the same source.
* Fixed a bug when duplicates were found in **find_dependencies**.
* Added function **get_current_repo** to `tools`.
* The **postman-codegen** will not have duplicates argument name. It will rename them to the minimum distinguished shared path for each of them.

## 1.5.3

* The **format** command will now set `unsearchable: True` for incident, indicator and generic fields.
* Fixed an issue where the **update-release-notes** command crashes with `--help` flag.
* Added validation to the **validate** command that verifies the `unsearchable` key in incident, indicator and generic fields is set to true.
* Removed a validation that DBotRole should be set for automation that requires elevated permissions to the `XSOAR-linter` in the **lint** command.
* Fixed an issue in **Validate** command where playbooks conditional tasks were mishandeled.
* Added a validation to prevent contributors from using the `fromlicense` key as a configuration parameter in an integration's YML
* Added a validation to ensure that the type for **API token** (and similar) parameters are configured correctly as a `credential` type in the integration configuration YML.
* Added an assertion that checks for duplicated requests' names when generating an integration from a postman collection.
* Added support for [.env files](https://pypi.org/project/python-dotenv/). You can now add a `.env` file to your repository with the logging information instead of setting a global environment variables.
* When running **lint** command with --keep-container flag, the docker images are committed.
* The **validate** command will not return missing test playbook error when given a script with dynamic-section tag.

## 1.5.2

* Added a validation to **update-release-notes** command to ensure that the `--version` flag argument is in the right format.
* added a new command **coverage-analyze** to generate and print coverage reports.
* Fixed an issue in **validate** in repositories which are not in GitHub or GitLab
* Added a validation that verifies that readme image absolute links do not contain the working branch name.
* Added support for List content item in the **format**, **validate**, **download**, **upload**, **create-id-set**, **find-dependecies** and **create-content-artifacts** commands.
* Added a validation to ensure reputation command's default argument is set as an array input.
* Added the `--fail-duplicates` flag for the **merge-id-set** command which will fail the command if duplicates are found.
* Added the `--fail-duplicates` flag for the **create-id-set** command which will fail the command if duplicates are found.

## 1.5.1

* Fixed an issue where **validate** command failed to recognized test playbooks for beta integrations as valid tests.
* Fixed an issue were the **validate** command was falsely recognizing image paths in readme files.
* Fixed an issue where the **upload** command error message upon upload failure pointed to wrong file rather than to the pack metadata.
* Added a validation that verifies that each script which appears in incident fields, layouts or layout containers exists in the id_set.json.
* Fixed an issue where the **postman code-gen** command generated double dots for context outputs when it was not needed.
* Fixed an issue where there **validate** command on release notes file crashed when author image was added or modified.
* Added input handling when running **find-dependencies**, replacing string manipulations.
* Fixed an issue where the **validate** command did not handle multiple playbooks with the same name in the id_set.
* Added support for GitLab repositories in **validate**

## 1.5.0

* Fixed an issue where **upload** command failed to upload packs not under content structure.
* Added support for **init** command to run from non-content repo.
* The **split-yml** has been renamed to **split** and now supports splitting Dashboards from unified Generic Modules.
* Fixed an issue where the skipped tests validation ran on the `ApiModules` pack in the **validate** command.
* The **init** command will now create the `Generic Object` entities directories.
* Fixed an issue where the **format** command failed to recognize changed files from git.
* Fixed an issue where the **json-to-outputs** command failed checking whether `0001-01-01T00:00:00` is of type `Date`
* Added to the **generate context** command to generate context paths for integrations from an example file.
* Fixed an issue where **validate** failed on release notes configuration files.
* Fixed an issue where the **validate** command failed on pack input if git detected changed files outside of `Packs` directory.
* Fixed an issue where **validate** command failed to recognize files inside validated pack when validation release notes, resulting in a false error message for missing entity in release note.
* Fixed an issue where the **download** command failed when downloading an invalid YML, instead of skipping it.

## 1.4.9

* Added validation that the support URL in partner contribution pack metadata does not lead to a GitHub repo.
* Enhanced ***generate-docs*** with default `additionalinformation` (description) for common parameters.
* Added to **validate** command a validation that a content item's id and name will not end with spaces.
* The **format** command will now remove trailing whitespaces from content items' id and name fields.
* Fixed an issue where **update-release-notes** could fail on files outside the user given pack.
* Fixed an issue where the **generate-test-playbook** command would not place the playbook in the proper folder.
* Added to **validate** command a validation that packs with `Iron Bank` uses the latest docker from Iron Bank.
* Added to **update-release-notes** command support for `Generic Object` entities.
* Fixed an issue where playbook `fromversion` mismatch validation failed even if `skipunavailable` was set to true.
* Added to the **create artifacts** command support for release notes configuration file.
* Added validation to **validate** for release notes config file.
* Added **isoversize** and **isautoswitchedtoquietmode** fields to the playbook schema.
* Added to the **update-release-notes** command `-bc` flag to generate template for breaking changes version.
* Fixed an issue where **validate** did not search description files correctly, leading to a wrong warning message.

## 1.4.8

* Fixed an issue where yml files with `!reference` failed to load properly.
* Fixed an issue when `View Integration Documentation` button was added twice during the download and re-upload.
* Fixed an issue when `(Partner Contribution)` was added twice to the display name during the download and re-upload.
* Added the following enhancements in the **generate-test-playbook** command:
  * Added the *--commands* argument to generate tasks for specific commands.
  * Added the *--examples* argument to get the command examples file path and generate tasks from the commands and arguments specified there.
  * Added the *--upload* flag to specify whether to upload the test playbook after the generation.
  * Fixed the output condition generation for outputs of type `Boolean`.

## 1.4.7

* Fixed an issue where an empty list for a command context didn't produce an indication other than an empty table.
* Fixed an issue where the **format** command has incorrectly recognized on which files to run when running using git.
* Fixed an issue where author image validations were not checked properly.
* Fixed an issue where new old-formatted scripts and integrations were not validated.
* Fixed an issue where the wording in the from version validation error for subplaybooks was incorrect.
* Fixed an issue where the **update-release-notes** command used the old docker image version instead of the new when detecting a docker change.
* Fixed an issue where the **generate-test-playbook** command used an incorrect argument name as default
* Fixed an issue where the **json-to-outputs** command used an incorrect argument name as default when using `-d`.
* Fixed an issue where validations failed while trying to validate non content files.
* Fixed an issue where README validations did not work post VS Code formatting.
* Fixed an issue where the description validations were inconsistent when running through an integration file or a description file.

## 1.4.6

* Fixed an issue where **validate** suggests, with no reason, running **format** on missing mandatory keys in yml file.
* Skipped existence of TestPlaybook check on community and contribution integrations.
* Fixed an issue where pre-commit didn't run on the demisto_sdk/commands folder.
* The **init** command will now change the script template name in the code to the given script name.
* Expanded the validations performed on beta integrations.
* Added support for PreProcessRules in the **format**, **validate**, **download**, and **create-content-artifacts** commands.
* Improved the error messages in **generate-docs**, if an example was not provided.
* Added to **validate** command a validation that a content entity or a pack name does not contain the words "partner" and "community".
* Fixed an issue where **update-release-notes** ignores *--text* flag while using *-f*
* Fixed the outputs validations in **validate** so enrichment commands will not be checked to have DBotScore outputs.
* Added a new validation to require the dockerimage key to exist in an integration and script yml files.
* Enhanced the **generate-test-playbook** command to use only integration tested on commands, rather than (possibly) other integrations implementing them.
* Expanded unify command to support GenericModules - Unifies a GenericModule object with its Dashboards.
* Added validators for generic objects:
  * Generic Field validator - verify that the 'fromVersion' field is above 6.5.0, 'group' field equals 4 and 'id' field starts with the prefix 'generic_'.
  * Generic Type validator - verify that the 'fromVersion' field is above 6.5.0
  * Generic Module validator - verify that the 'fromVersion' field is above 6.5.0
  * Generic Definition validator - verify that the 'fromVersion' field is above 6.5.0
* Expanded Format command to support Generic Objects - Fixes generic objects according to their validations.
* Fixed an issue where the **update-release-notes** command did not handle ApiModules properly.
* Added option to enter a dictionary or json of format `[{field_name:description}]` in the **json-to-outputs** command,
  with the `-d` flag.
* Improved the outputs for the **format** command.
* Fixed an issue where the validations performed after the **format** command were inconsistent with **validate**.
* Added to the **validate** command a validation for the author image.
* Updated the **create-content-artifacts** command to support generic modules, definitions, fields and types.
* Added an option to ignore errors for file paths and not only file name in .pack-ignore file.

## 1.4.5

* Enhanced the **postman-codegen** command to name all generated arguments with lower case.
* Fixed an issue where the **find-dependencies** command miscalculated the dependencies for playbooks that use generic commands.
* Fixed an issue where the **validate** command failed in external repositories in case the DEMISTO_SDK_GITHUB_TOKEN was not set.
* Fixed an issue where **openapi-codegen** corrupted the swagger file by overwriting configuration to swagger file.
* Updated the **upload** command to support uploading zipped packs to the marketplace.
* Added to the **postman-codegen** command support of path variables.
* Fixed an issue where **openapi-codegen** entered into an infinite loop on circular references in the swagger file.
* The **format** command will now set `fromVersion: 6.2.0` for widgets with 'metrics' data type.
* Updated the **find-dependencies** command to support generic modules, definitions, fields and types.
* Fixed an issue where **openapi-codegen** tried to extract reference example outputs, leading to an exception.
* Added an option to ignore secrets automatically when using the **init** command to create a pack.
* Added a tool that gives the ability to temporarily suppress console output.

## 1.4.4

* When formatting incident types with Auto-Extract rules and without mode field, the **format** command will now add the user selected mode.
* Added new validation that DBotRole is set for scripts that requires elevated permissions to the `XSOAR-linter` in the **lint** command.
* Added url escaping to markdown human readable section in generate docs to avoid autolinking.
* Added a validation that mapper's id and name are matching. Updated the format of mapper to include update_id too.
* Added a validation to ensure that image paths in the README files are valid.
* Fixed **find_type** function to correctly find test files, such as, test script and test playbook.
* Added scheme validations for the new Generic Object Types, Fields, and Modules.
* Renamed the flag *--input-old-version* to *--old-version* in the **generate-docs** command.
* Refactored the **update-release-notes** command:
  * Replaced the *--all* flag with *--use-git* or *-g*.
  * Added the *--force* flag to update the pack release notes without changes in the pack.
  * The **update-release-notes** command will now update all dependent integrations on ApiModule change, even if not specified.
  * If more than one pack has changed, the full list of updated packs will be printed at the end of **update-release-notes** command execution.
  * Fixed an issue where the **update-release-notes** command did not add docker image release notes entry for release notes file if a script was changed.
  * Fixed an issue where the **update-release-notes** command did not detect changed files that had the same name.
  * Fixed an issue in the **update-release-notes** command where the version support of JSON files was mishandled.
* Fixed an issue where **format** did not skip files in test and documentation directories.
* Updated the **create-id-set** command to support generic modules, definitions, fields and types.
* Changed the **convert** command to generate old layout fromversion to 5.0.0 instead of 4.1.0
* Enhanced the command **postman-codegen** with type hints for templates.

## 1.4.3

* Fixed an issue where **json-to-outputs** command returned an incorrect output when json is a list.
* Fixed an issue where if a pack README.md did not exist it could cause an error in the validation process.
* Fixed an issue where the *--name* was incorrectly required in the **init** command.
* Adding the option to run **validate** on a specific path while using git (*-i* & *-g*).
* The **format** command will now change UUIDs in .yml and .json files to their respective content entity name.
* Added a playbook validation to check if a task sub playbook exists in the id set in the **validate** command.
* Added the option to add new tags/usecases to the approved list and to the pack metadata on the same pull request.
* Fixed an issue in **test_content** where when different servers ran tests for the same integration, the server URL parameters were not set correctly.
* Added a validation in the **validate** command to ensure that the ***endpoint*** command is configured correctly in yml file.
* Added a warning when pack_metadata's description field is longer than 130 characters.
* Fixed an issue where a redundant print occurred on release notes validation.
* Added new validation in the **validate** command to ensure that the minimal fromVersion in a widget of type metrics will be 6.2.0.
* Added the *--release-notes* flag to demisto-sdk to get the current version release notes entries.

## 1.4.2

* Added to `pylint` summary an indication if a test was skipped.
* Added to the **init** command the option to specify fromversion.
* Fixed an issue where running **init** command without filling the metadata file.
* Added the *--docker-timeout* flag in the **lint** command to control the request timeout for the Docker client.
* Fixed an issue where **update-release-notes** command added only one docker image release notes entry for release notes file, and not for every entity whom docker image was updated.
* Added a validation to ensure that incident/indicator fields names starts with their pack name in the **validate** command. (Checked only for new files and only when using git *-g*)
* Updated the **find-dependencies** command to return the 'dependencies' according the layout type ('incident', 'indicator').
* Enhanced the "vX" display name validation for scripts and integrations in the **validate** command to check for every versioned script or integration, and not only v2.
* Added the *--fail-duplicates* flag for the **create-id-set** command which will fail the command if duplicates are found.
* Added to the **generate-docs** command automatic addition to git when a new readme file is created.

## 1.4.1

* When in private repo without `DEMSITO_SDK_GITHUB_TOKEN` configured, get_remote_file will take files from the local origin/master.
* Enhanced the **unify** command when giving input of a file and not a directory return a clear error message.
* Added a validation to ensure integrations are not skipped and at least one test playbook is not skipped for each integration or script.
* Added to the Content Tests support for `context_print_dt`, which queries the incident context and prints the result as a json.
* Added new validation for the `xsoar_config.json` file in the **validate** command.
* Added a version differences section to readme in **generate-docs** command.
* Added the *--docs-format* flag in the **integration-diff** command to get the output in README format.
* Added the *--input-old-version* and *--skip-breaking-changes* flags in the **generate-docs** command to get the details for the breaking section and to skip the breaking changes section.

## 1.4.0

* Enable passing a comma-separated list of paths for the `--input` option of the **lint** command.
* Added new validation of unimplemented test-module command in the code to the `XSOAR-linter` in the **lint** command.
* Fixed the **generate-docs** to handle integration authentication parameter.
* Added a validation to ensure that description and README do not contain the word 'Demisto'.
* Improved the deprecated message validation required from playbooks and scripts.
* Added the `--quite-bc-validation` flag for the **validate** command to run the backwards compatibility validation in quite mode (errors is treated like warnings).
* Fixed the **update release notes** command to display a name for old layouts.
* Added the ability to append to the pack README credit to contributors.
* Added identification for parameter differences in **integration-diff** command.
* Fixed **format** to use git as a default value.
* Updated the **upload** command to support reports.
* Fixed an issue where **generate-docs** command was displaying 'None' when credentials parameter display field configured was not configured.
* Fixed an issue where **download** did not return exit code 1 on failure.
* Updated the validation that incident fields' names do not contain the word incident will aplly to core packs only.
* Added a playbook validation to verify all conditional tasks have an 'else' path in **validate** command.
* Renamed the GitHub authentication token environment variable `GITHUB_TOKEN` to `DEMITO_SDK_GITHUB_TOKEN`.
* Added to the **update-release-notes** command automatic addition to git when new release notes file is created.
* Added validation to ensure that integrations, scripts, and playbooks do not contain the entity type in their names.
* Added the **convert** command to convert entities between XSOAR versions.
* Added the *--deprecate* flag in **format** command to deprecate integrations, scripts, and playbooks.
* Fixed an issue where ignoring errors did not work when running the **validate** command on specific files (-i).

## 1.3.9

* Added a validation verifying that the pack's README.md file is not equal to pack description.
* Fixed an issue where the **Assume yes** flag did not work properly for some entities in the **format** command.
* Improved the error messages for separators in folder and file names in the **validate** command.
* Removed the **DISABLE_SDK_VERSION_CHECK** environment variable. To disable new version checks, use the **DEMISTO_SDK_SKIP_VERSION_CHECK** envirnoment variable.
* Fixed an issue where the demisto-sdk version check failed due to a rate limit.
* Fixed an issue with playbooks scheme validation.

## 1.3.8

* Updated the **secrets** command to work on forked branches.

## 1.3.7

* Added a validation to ensure correct image and description file names.
* Fixed an issue where the **validate** command failed when 'display' field in credentials param in yml is empty but 'displaypassword' was provided.
* Added the **integration-diff** command to check differences between two versions of an integration and to return a report of missing and changed elements in the new version.
* Added a validation verifying that the pack's README.md file is not missing or empty for partner packs or packs contains use cases.
* Added a validation to ensure that the integration and script folder and file names will not contain separators (`_`, `-`, ``).
* When formatting new pack, the **format** command will set the *fromversion* key to 5.5.0 in the new files without fromversion.

## 1.3.6

* Added a validation that core packs are not dependent on non-core packs.
* Added a validation that a pack name follows XSOAR standards.
* Fixed an issue where in some cases the `get_remote_file` function failed due to an invalid path.
* Fixed an issue where running **update-release-notes** with updated integration logo, did not detect any file changes.
* Fixed an issue where the **create-id-set** command did not identify unified integrations correctly.
* Fixed an issue where the `CommonTypes` pack was not identified as a dependency for all feed integrations.
* Added support for running SDK commands in private repositories.
* Fixed an issue where running the **init** command did not set the correct category field in an integration .yml file for a newly created pack.
* When formatting new contributed pack, the **format** command will set the *fromversion* key to 6.0.0 in the relevant files.
* If the environment variable "DISABLE_SDK_VERSION_CHECK" is define, the demisto-sdk will no longer check for newer version when running a command.
* Added the `--use-pack-metadata` flag for the **find-dependencies** command to update the calculated dependencies using the the packs metadata files.
* Fixed an issue where **validate** failed on scripts in case the `outputs` field was set to `None`.
* Fixed an issue where **validate** was failing on editing existing release notes.
* Added a validation for README files verifying that the file doesn't contain template text copied from HelloWorld or HelloWorldPremium README.

## 1.3.5

* Added a validation that layoutscontainer's id and name are matching. Updated the format of layoutcontainer to include update_id too.
* Added a validation that commands' names and arguments in core packs, or scripts' arguments do not contain the word incident.
* Fixed issue where running the **generate-docs** command with -c flag ran all the commands and not just the commands specified by the flag.
* Fixed the error message of the **validate** command to not always suggest adding the *description* field.
* Fixed an issue where running **format** on feed integration generated invalid parameter structure.
* Fixed an issue where the **generate-docs** command did not add all the used scripts in a playbook to the README file.
* Fixed an issue where contrib/partner details might be added twice to the same file, when using unify and create-content-artifacts commands
* Fixed issue where running **validate** command on image-related integration did not return the correct outputs to json file.
* When formatting playbooks, the **format** command will now remove empty fields from SetIncident, SetIndicator, CreateNewIncident, CreateNewIndicator script arguments.
* Added an option to fill in the developer email when running the **init** command.

## 1.3.4

* Updated the **validate** command to check that the 'additionalinfo' field only contains the expected value for feed required parameters and not equal to it.
* Added a validation that community/partner details are not in the detailed description file.
* Added a validation that the Use Case tag in pack_metadata file is only used when the pack contains at least one PB, Incident Type or Layout.
* Added a validation that makes sure outputs in integrations are matching the README file when only README has changed.
* Added the *hidden* field to the integration schema.
* Fixed an issue where running **format** on a playbook whose `name` does not equal its `id` would cause other playbooks who use that playbook as a sub-playbook to fail.
* Added support for local custom command configuration file `.demisto-sdk-conf`.
* Updated the **format** command to include an update to the description file of an integration, to remove community/partner details.

## 1.3.3

* Fixed an issue where **lint** failed where *.Dockerfile* exists prior running the lint command.
* Added FeedHelloWorld template option for *--template* flag in **demisto-sdk init** command.
* Fixed issue where **update-release-notes** deleted release note file if command was called more than once.
* Fixed issue where **update-release-notes** added docker image release notes every time the command was called.
* Fixed an issue where running **update-release-notes** on a pack with newly created integration, had also added a docker image entry in the release notes.
* Fixed an issue where `XSOAR-linter` did not find *NotImplementedError* in main.
* Added validation for README files verifying their length (over 30 chars).
* When using *-g* flag in the **validate** command it will now ignore untracked files by default.
* Added the *--include-untracked* flag to the **validate** command to include files which are untracked by git in the validation process.
* Improved the `pykwalify` error outputs in the **validate** command.
* Added the *--print-pykwalify* flag to the **validate** command to print the unchanged output from `pykwalify`.

## 1.3.2

* Updated the format of the outputs when using the *--json-file* flag to create a JSON file output for the **validate** and **lint** commands.
* Added the **doc-review** command to check spelling in .md and .yml files as well as a basic release notes review.
* Added a validation that a pack's display name does not already exist in content repository.
* Fixed an issue where the **validate** command failed to detect duplicate params in an integration.
* Fixed an issue where the **validate** command failed to detect duplicate arguments in a command in an integration.

## 1.3.1

* Fixed an issue where the **validate** command failed to validate the release notes of beta integrations.
* Updated the **upload** command to support indicator fields.
* The **validate** and **update-release-notes** commands will now check changed files against `demisto/master` if it is configured locally.
* Fixed an issue where **validate** would incorrectly identify files as renamed.
* Added a validation that integration properties (such as feed, mappers, mirroring, etc) are not removed.
* Fixed an issue where **validate** failed when comparing branch against commit hash.
* Added the *--no-pipenv* flag to the **split-yml** command.
* Added a validation that incident fields and incident types are not removed from mappers.
* Fixed an issue where the *c
reate-id-set* flag in the *validate* command did not work while not using git.
* Added the *hiddenusername* field to the integration schema.
* Added a validation that images that are not integration images, do not ask for a new version or RN

## 1.3.0

* Do not collect optional dependencies on indicator types reputation commands.
* Fixed an issue where downloading indicator layoutscontainer objects failed.
* Added a validation that makes sure outputs in integrations are matching the README file.
* Fixed an issue where the *create-id-set* flag in the **validate** command did not work.
* Added a warning in case no id_set file is found when running the **validate** command.
* Fixed an issue where changed files were not recognised correctly on forked branches in the **validate** and the **update-release-notes** commands.
* Fixed an issue when files were classified incorrectly when running *update-release-notes*.
* Added a validation that integration and script file paths are compatible with our convention.
* Fixed an issue where id_set.json file was re created whenever running the generate-docs command.
* added the *--json-file* flag to create a JSON file output for the **validate** and **lint** commands.

## 1.2.19

* Fixed an issue where merge id_set was not updated to work with the new entity of Packs.
* Added a validation that the playbook's version matches the version of its sub-playbooks, scripts, and integrations.

## 1.2.18

* Changed the *skip-id-set-creation* flag to *create-id-set* in the **validate** command. Its default value will be False.
* Added support for the 'cve' reputation command in default arg validation.
* Filter out generic and reputation command from scripts and playbooks dependencies calculation.
* Added support for the incident fields in outgoing mappers in the ID set.
* Added a validation that the taskid field and the id field under the task field are both from uuid format and contain the same value.
* Updated the **format** command to generate uuid value for the taskid field and for the id under the task field in case they hold an invalid values.
* Exclude changes from doc_files directory on validation.
* Added a validation that an integration command has at most one default argument.
* Fixing an issue where pack metadata version bump was not enforced when modifying an old format (unified) file.
* Added validation that integration parameter's display names are capitalized and spaced using whitespaces and not underscores.
* Fixed an issue where beta integrations where not running deprecation validations.
* Allowed adding additional information to the deprecated description.
* Fixing an issue when escaping less and greater signs in integration params did not work as expected.

## 1.2.17

* Added a validation that the classifier of an integration exists.
* Added a validation that the mapper of an integration exists.
* Added a validation that the incident types of a classifier exist.
* Added a validation that the incident types of a mapper exist.
* Added support for *text* argument when running **demisto-sdk update-release-notes** on the ApiModules pack.
* Added a validation for the minimal version of an indicator field of type grid.
* Added new validation for incident and indicator fields in classifiers mappers and layouts exist in the content.
* Added cache for get_remote_file to reducing failures from accessing the remote repo.
* Fixed an issue in the **format** command where `_dev` or `_copy` suffixes weren't removed from the `id` of the given playbooks.
* Playbook dependencies from incident and indicator fields are now marked as optional.
* Mappers dependencies from incident types and incident fields are now marked as optional.
* Classifier dependencies from incident types are now marked as optional.
* Updated **demisto-sdk init** command to no longer create `created` field in pack_metadata file
* Updated **generate-docs** command to take the parameters names in setup section from display field and to use additionalinfo field when exist.
* Using the *verbose* argument in the **find-dependencies** command will now log to the console.
* Improved the deprecated message validation required from integrations.
* Fixed an issue in the **generate-docs** command where **Context Example** section was created when it was empty.

## 1.2.16

* Added allowed ignore errors to the *IDSetValidator*.
* Fixed an issue where an irrelevant id_set validation ran in the **validate** command when using the *--id-set* flag.
* Fixed an issue were **generate-docs** command has failed if a command did not exist in commands permissions file.
* Improved a **validate** command message for missing release notes of api module dependencies.

## 1.2.15

* Added the *ID101* to the allowed ignored errors.

## 1.2.14

* SDK repository is now mypy check_untyped_defs complaint.
* The lint command will now ignore the unsubscriptable-object (E1136) pylint error in dockers based on python 3.9 - this will be removed once a new pylint version is released.
* Added an option for **format** to run on a whole pack.
* Added new validation of unimplemented commands from yml in the code to `XSOAR-linter`.
* Fixed an issue where Auto-Extract fields were only checked for newly added incident types in the **validate** command.
* Added a new warning validation of direct access to args/params dicts to `XSOAR-linter`.

## 1.2.13

* Added new validation of indicators usage in CommandResults to `XSOAR-linter`.
* Running **demisto-sdk lint** will automatically run on changed files (same behavior as the -g flag).
* Removed supported version message from the documentation when running **generate_docs**.
* Added a print to indicate backwards compatibility is being checked in **validate** command.
* Added a percent print when running the **validate** command with the *-a* flag.
* Fixed a regression in the **upload** command where it was ignoring `DEMISTO_VERIFY_SSL` env var.
* Fixed an issue where the **upload** command would fail to upload beta integrations.
* Fixed an issue where the **validate** command did not create the *id_set.json* file when running with *-a* flag.
* Added price change validation in the **validate** command.
* Added validations that checks in read-me for empty sections or leftovers from the auto generated read-me that should be changed.
* Added new code validation for *NotImplementedError* to raise a warning in `XSOAR-linter`.
* Added validation for support types in the pack metadata file.
* Added support for *--template* flag in **demisto-sdk init** command.
* Fixed an issue with running **validate** on master branch where the changed files weren't compared to previous commit when using the *-g* flag.
* Fixed an issue where the `XSOAR-linter` ran *NotImplementedError* validation on scripts.
* Added support for Auto-Extract feature validation in incident types in the **validate** command.
* Fixed an issue in the **lint** command where the *-i* flag was ignored.
* Improved **merge-id-sets** command to support merge between two ID sets that contain the same pack.
* Fixed an issue in the **lint** command where flake8 ran twice.

## 1.2.12

* Bandit now reports also on medium severity issues.
* Fixed an issue with support for Docker Desktop on Mac version 2.5.0+.
* Added support for vulture and mypy linting when running without docker.
* Added support for *prev-ver* flag in **update-release-notes** command.
* Improved retry support when building docker images for linting.
* Added the option to create an ID set on a specific pack in **create-id-set** command.
* Added the *--skip-id-set-creation* flag to **validate** command in order to add the capability to run validate command without creating id_set validation.
* Fixed an issue where **validate** command checked docker image tag on ApiModules pack.
* Fixed an issue where **find-dependencies** did not calculate dashboards and reports dependencies.
* Added supported version message to the documentation and release notes files when running **generate_docs** and **update-release-notes** commands respectively.
* Added new code validations for *NotImplementedError* exception raise to `XSOAR-linter`.
* Command create-content-artifacts additional support for **Author_image.png** object.
* Fixed an issue where schemas were not enforced for incident fields, indicator fields and old layouts in the validate command.
* Added support for **update-release-notes** command to update release notes according to master branch.

## 1.2.11

* Fixed an issue where the ***generate-docs*** command reset the enumeration of line numbering after an MD table.
* Updated the **upload** command to support mappers.
* Fixed an issue where exceptions were no printed in the **format** while the *--verbose* flag is set.
* Fixed an issue where *--assume-yes* flag did not work in the **format** command when running on a playbook without a `fromversion` field.
* Fixed an issue where the **format** command would fail in case `conf.json` file was not found instead of skipping the update.
* Fixed an issue where integration with v2 were recognised by the `name` field instead of the `display` field in the **validate** command.
* Added a playbook validation to check if a task script exists in the id set in the **validate** command.
* Added new integration category `File Integrity Management` in the **validate** command.

## 1.2.10

* Added validation for approved content pack use-cases and tags.
* Added new code validations for *CommonServerPython* import to `XSOAR-linter`.
* Added *default value* and *predefined values* to argument description in **generate-docs** command.
* Added a new validation that checks if *get-mapping-fields* command exists if the integration schema has *{ismappable: true}* in **validate** command.
* Fixed an issue where the *--staged* flag recognised added files as modified in the **validate** command.
* Fixed an issue where a backwards compatibility warning was raised for all added files in the **validate** command.
* Fixed an issue where **validate** command failed when no tests were given for a partner supported pack.
* Updated the **download** command to support mappers.
* Fixed an issue where the ***format*** command added a duplicate parameter.
* For partner supported content packs, added support for a list of emails.
* Removed validation of README files from the ***validate*** command.
* Fixed an issue where the ***validate*** command required release notes for ApiModules pack.

## 1.2.9

* Fixed an issue in the **openapi_codegen** command where it created duplicate functions name from the swagger file.
* Fixed an issue in the **update-release-notes** command where the *update type* argument was not verified.
* Fixed an issue in the **validate** command where no error was raised in case a non-existing docker image was presented.
* Fixed an issue in the **format** command where format failed when trying to update invalid Docker image.
* The **format** command will now preserve the **isArray** argument in integration's reputation commands and will show a warning if it set to **false**.
* Fixed an issue in the **lint** command where *finally* clause was not supported in main function.
* Fixed an issue in the **validate** command where changing any entity ID was not validated.
* Fixed an issue in the **validate** command where *--staged* flag did not bring only changed files.
* Fixed the **update-release-notes** command to ignore changes in the metadata file.
* Fixed the **validate** command to ignore metadata changes when checking if a version bump is needed.

## 1.2.8

* Added a new validation that checks in playbooks for the usage of `DeleteContext` in **validate** command.
* Fixed an issue in the **upload** command where it would try to upload content entities with unsupported versions.
* Added a new validation that checks in playbooks for the usage of specific instance in **validate** command.
* Added the **--staged** flag to **validate** command to run on staged files only.

## 1.2.7

* Changed input parameters in **find-dependencies** command.
  * Use ***-i, --input*** instead of ***-p, --path***.
  * Use ***-idp, --id-set-path*** instead of ***-i, --id-set-path***.
* Fixed an issue in the **unify** command where it crashed on an integration without an image file.
* Fixed an issue in the **format** command where unnecessary files were not skipped.
* Fixed an issue in the **update-release-notes** command where the *text* argument was not respected in all cases.
* Fixed an issue in the **validate** command where a warning about detailed description was given for unified or deprecated integrations.
* Improved the error returned by the **validate** command when running on files using the old format.

## 1.2.6

* No longer require setting `DEMISTO_README_VALIDATION` env var to enable README mdx validation. Validation will now run automatically if all necessary node modules are available.
* Fixed an issue in the **validate** command where the `--skip-pack-dependencies` would not skip id-set creation.
* Fixed an issue in the **validate** command where validation would fail if supplied an integration with an empty `commands` key.
* Fixed an issue in the **validate** command where validation would fail due to a required version bump for packs which are not versioned.
* Will use env var `DEMISTO_VERIFY_SSL` to determine if to use a secure connection for commands interacting with the Server when `--insecure` is not passed. If working with a local Server without a trusted certificate, you can set env var `DEMISTO_VERIFY_SSL=no` to avoid using `--insecure` on each command.
* Unifier now adds a link to the integration documentation to the integration detailed description.
* Fixed an issue in the **secrets** command where ignored secrets were not skipped.

## 1.2.5

* Added support for special fields: *defaultclassifier*, *defaultmapperin*, *defaultmapperout* in **download** command.
* Added -y option **format** command to assume "yes" as answer to all prompts and run non-interactively
* Speed up improvements for `validate` of README files.
* Updated the **format** command to adhere to the defined content schema and sub-schemas, aligning its behavior with the **validate** command.
* Added support for canvasContextConnections files in **format** command.

## 1.2.4

* Updated detailed description for community integrations.

## 1.2.3

* Fixed an issue where running **validate** failed on playbook with task that adds tags to the evidence data.
* Added the *displaypassword* field to the integration schema.
* Added new code validations to `XSOAR-linter`.
  * As warnings messages:
    * `demisto.params()` should be used only inside main function.
    * `demisto.args()` should be used only inside main function.
    * Functions args should have type annotations.
* Added `fromversion` field validation to test playbooks and scripts in **validate** command.

## 1.2.2

* Add support for warning msgs in the report and summary to **lint** command.
* Fixed an issue where **json-to-outputs** determined bool values as int.
* Fixed an issue where **update-release-notes** was crushing on `--all` flag.
* Fixed an issue where running **validate**, **update-release-notes** outside of content repo crushed without a meaningful error message.
* Added support for layoutscontainer in **init** contribution flow.
* Added a validation for tlp_color param in feeds in **validate** command.
* Added a validation for removal of integration parameters in **validate** command.
* Fixed an issue where **update-release-notes** was failing with a wrong error message when no pack or input was given.
* Improved formatting output of the **generate-docs** command.
* Add support for env variable *DEMISTO_SDK_ID_SET_REFRESH_INTERVAL*. Set this env variable to the refresh interval in minutes. The id set will be regenerated only if the refresh interval has passed since the last generation. Useful when generating Script documentation, to avoid re-generating the id_set every run.
* Added new code validations to `XSOAR-linter`.
  * As error messages:
    * Longer than 10 seconds sleep statements for non long running integrations.
    * exit() usage.
    * quit() usage.
  * As warnings messages:
    * `demisto.log` should not be used.
    * main function existence.
    * `demito.results` should not be used.
    * `return_output` should not be used.
    * try-except statement in main function.
    * `return_error` usage in main function.
    * only once `return_error` usage.
* Fixed an issue where **lint** command printed logs twice.
* Fixed an issue where *suffix* did not work as expected in the **create-content-artifacts** command.
* Added support for *prev-ver* flag in **lint** and **secrets** commands.
* Added support for *text* flag to **update-release-notes** command to add the same text to all release notes.
* Fixed an issue where **validate** did not recognize added files if they were modified locally.
* Added a validation that checks the `fromversion` field exists and is set to 5.0.0 or above when working or comparing to a non-feature branch in **validate** command.
* Added a validation that checks the certification field in the pack_metadata file is valid in **validate** command.
* The **update-release-notes** command will now automatically add docker image update to the release notes.

## 1.2.1

* Added an additional linter `XSOAR-linter` to the **lint** command which custom validates py files. currently checks for:
  * `Sys.exit` usages with non zero value.
  * Any `Print` usages.
* Fixed an issue where renamed files were failing on *validate*.
* Fixed an issue where single changed files did not required release notes update.
* Fixed an issue where doc_images required release-notes and validations.
* Added handling of dependent packs when running **update-release-notes** on changed *APIModules*.
  * Added new argument *--id-set-path* for id_set.json path.
  * When changes to *APIModule* is detected and an id_set.json is available - the command will update the dependent pack as well.
* Added handling of dependent packs when running **validate** on changed *APIModules*.
  * Added new argument *--id-set-path* for id_set.json path.
  * When changes to *APIModule* is detected and an id_set.json is available - the command will validate that the dependent pack has release notes as well.
* Fixed an issue where the find_type function didn't recognize file types correctly.
* Fixed an issue where **update-release-notes** command did not work properly on Windows.
* Added support for indicator fields in **update-release-notes** command.
* Fixed an issue where files in test dirs where being validated.

## 1.2.0

* Fixed an issue where **format** did not update the test playbook from its pack.
* Fixed an issue where **validate** validated non integration images.
* Fixed an issue where **update-release-notes** did not identified old yml integrations and scripts.
* Added revision templates to the **update-release-notes** command.
* Fixed an issue where **update-release-notes** crashed when a file was renamed.
* Fixed an issue where **validate** failed on deleted files.
* Fixed an issue where **validate** validated all images instead of packs only.
* Fixed an issue where a warning was not printed in the **format** in case a non-supported file type is inputted.
* Fixed an issue where **validate** did not fail if no release notes were added when adding files to existing packs.
* Added handling of incorrect layout paths via the **format** command.
* Refactor **create-content-artifacts** command - Efficient artifacts creation and better logging.
* Fixed an issue where image and description files were not handled correctly by **validate** and **update-release-notes** commands.
* Fixed an issue where the **format** command didn't remove all extra fields in a file.
* Added an error in case an invalid id_set.json file is found while running the **validate** command.
* Added fetch params checks to the **validate** command.

## 1.1.11

* Added line number to secrets' path in **secrets** command report.
* Fixed an issue where **init** a community pack did not present the valid support URL.
* Fixed an issue where **init** offered a non relevant pack support type.
* Fixed an issue where **lint** did not pull docker images for powershell.
* Fixed an issue where **find-dependencies** did not find all the script dependencies.
* Fixed an issue where **find-dependencies** did not collect indicator fields as dependencies for playbooks.
* Updated the **validate** and the **secrets** commands to be less dependent on regex.
* Fixed an issue where **lint** did not run on circle when docker did not return ping.
* Updated the missing release notes error message (RN106) in the **Validate** command.
* Fixed an issue where **Validate** would return missing release notes when two packs with the same substring existed in the modified files.
* Fixed an issue where **update-release-notes** would add duplicate release notes when two packs with the same substring existed in the modified files.
* Fixed an issue where **update-release-notes** would fail to bump new versions if the feature branch was out of sync with the master branch.
* Fixed an issue where a non-descriptive error would be returned when giving the **update-release-notes** command a pack which can not be found.
* Added dependencies check for *widgets* in **find-dependencies** command.
* Added a `update-docker` flag to **format** command.
* Added a `json-to-outputs` flag to the **run** command.
* Added a verbose (`-v`) flag to **format** command.
* Fixed an issue where **download** added the prefix "playbook-" to the name of playbooks.

## 1.1.10

* Updated the **init** command. Relevant only when passing the *--contribution* argument.
  * Added the *--author* option.
  * The *support* field of the pack's metadata is set to *community*.
* Added a proper error message in the **Validate** command upon a missing description in the root of the yml.
* **Format** now works with a relative path.
* **Validate** now fails when all release notes have been excluded.
* Fixed issue where correct error message would not propagate for invalid images.
* Added the *--skip-pack-dependencies* flag to **validate** command to skip pack dependencies validation. Relevant when using the *-g* flag.
* Fixed an issue where **Validate** and **Format** commands failed integrations with `defaultvalue` field in fetch incidents related parameters.
* Fixed an issue in the **Validate** command in which unified YAML files were not ignored.
* Fixed an issue in **generate-docs** where scripts and playbooks inputs and outputs were not parsed correctly.
* Fixed an issue in the **openapi-codegen** command where missing reference fields in the swagger JSON caused errors.
* Fixed an issue in the **openapi-codegen** command where empty objects in the swagger JSON paths caused errors.
* **update-release-notes** command now accept path of the pack instead of pack name.
* Fixed an issue where **generate-docs** was inserting unnecessary escape characters.
* Fixed an issue in the **update-release-notes** command where changes to the pack_metadata were not detected.
* Fixed an issue where **validate** did not check for missing release notes in old format files.

## 1.1.9

* Fixed an issue where **update-release-notes** command failed on invalid file types.

## 1.1.8

* Fixed a regression where **upload** command failed on test playbooks.
* Added new *githubUser* field in pack metadata init command.
* Support beta integration in the commands **split-yml, extract-code, generate-test-playbook and generate-docs.**
* Fixed an issue where **find-dependencies** ignored *toversion* field in content items.
* Added support for *layoutscontainer*, *classifier_5_9_9*, *mapper*, *report*, and *widget* in the **Format** command.
* Fixed an issue where **Format** will set the `ID` field to be equal to the `name` field in modified playbooks.
* Fixed an issue where **Format** did not work for test playbooks.
* Improved **update-release-notes** command:
  * Write content description to release notes for new items.
  * Update format for file types without description: Connections, Incident Types, Indicator Types, Layouts, Incident Fields.
* Added a validation for feedTags param in feeds in **validate** command.
* Fixed readme validation issue in community support packs.
* Added the **openapi-codegen** command to generate integrations from OpenAPI specification files.
* Fixed an issue were release notes validations returned wrong results for *CommonScripts* pack.
* Added validation for image links in README files in **validate** command.
* Added a validation for default value of fetch param in feeds in **validate** command.
* Fixed an issue where the **Init** command failed on scripts.

## 1.1.7

* Fixed an issue where running the **format** command on feed integrations removed the `defaultvalue` fields.
* Playbook branch marked with *skipunavailable* is now set as an optional dependency in the **find-dependencies** command.
* The **feedReputation** parameter can now be hidden in a feed integration.
* Fixed an issue where running the **unify** command on JS package failed.
* Added the *--no-update* flag to the **find-dependencies** command.
* Added the following validations in **validate** command:
  * Validating that a pack does not depend on NonSupported / Deprecated packs.

## 1.1.6

* Added the *--description* option to the **init** command.
* Added the *--contribution* option to the **init** command which converts a contribution zip to proper pack format.
* Improved **validate** command performance time and outputs.
* Added the flag *--no-docker-checks* to **validate** command to skip docker checks.
* Added the flag *--print-ignored-files* to **validate** command to print ignored files report when the command is done.
* Added the following validations in **validate** command:
  * Validating that existing release notes are not modified.
  * Validating release notes are not added to new packs.
  * Validating that the "currentVersion" field was raised in the pack_metadata for modified packs.
  * Validating that the timestamp in the "created" field in the pack_metadata is in ISO format.
* Running `demisto-sdk validate` will run the **validate** command using git and only on committed files (same as using *-g --post-commit*).
* Fixed an issue where release notes were not checked correctly in **validate** command.
* Fixed an issue in the **create-id-set** command where optional playbook tasks were not taken into consideration.
* Added a prompt to the `demisto-sdk update-release-notes` command to prompt users to commit changes before running the release notes command.
* Added support to `layoutscontainer` in **validate** command.

## 1.1.5

* Fixed an issue in **find-dependencies** command.
* **lint** command now verifies flake8 on CommonServerPython script.

## 1.1.4

* Fixed an issue with the default output file name of the **unify** command when using "." as an output path.
* **Unify** command now adds contributor details to the display name and description.
* **Format** command now adds *isFetch* and *incidenttype* fields to integration yml.
* Removed the *feedIncremental* field from the integration schema.
* **Format** command now adds *feedBypassExclusionList*, *Fetch indicators*, *feedReputation*, *feedReliability*,
     *feedExpirationPolicy*, *feedExpirationInterval* and *feedFetchInterval* fields to integration yml.
* Fixed an issue in the playbooks schema.
* Fixed an issue where generated release notes were out of order.
* Improved pack dependencies detection.
* Fixed an issue where test playbooks were mishandled in **validate** command.

## 1.1.3

* Added a validation for invalid id fields in indicators types files in **validate** command.
* Added default behavior for **update-release-notes** command.
* Fixed an error where README files were failing release notes validation.
* Updated format of generated release notes to be more user friendly.
* Improved error messages for the **update-release-notes** command.
* Added support for `Connections`, `Dashboards`, `Widgets`, and `Indicator Types` to **update-release-notes** command.
* **Validate** now supports scripts under the *TestPlaybooks* directory.
* Fixed an issue where **validate** did not support powershell files.

## 1.1.2

* Added a validation for invalid playbookID fields in incidents types files in **validate** command.
* Added a code formatter for python files.
* Fixed an issue where new and old classifiers where mixed on validate command.
* Added *feedIncremental* field to the integration schema.
* Fixed error in the **upload** command where unified YMLs were not uploaded as expected if the given input was a pack.
* Fixed an issue where the **secrets** command failed due to a space character in the file name.
* Ignored RN validation for *NonSupported* pack.
* You can now ignore IF107, SC100, RP102 error codes in the **validate** command.
* Fixed an issue where the **download** command was crashing when received as input a JS integration or script.
* Fixed an issue where **validate** command checked docker image for JS integrations and scripts.
* **validate** command now checks scheme for reports and connections.
* Fixed an issue where **validate** command checked docker when running on all files.
* Fixed an issue where **validate** command did not fail when docker image was not on the latest numeric tag.
* Fixed an issue where beta integrations were not validated correctly in **validate** command.

## 1.1.1

* fixed and issue where file types were not recognized correctly in **validate** command.
* Added better outputs for validate command.

## 1.1.0

* Fixed an issue where changes to only non-validated files would fail validation.
* Fixed an issue in **validate** command where moved files were failing validation for new packs.
* Fixed an issue in **validate** command where added files were failing validation due to wrong file type detection.
* Added support for new classifiers and mappers in **validate** command.
* Removed support of old RN format validation.
* Updated **secrets** command output format.
* Added support for error ignore on deprecated files in **validate** command.
* Improved errors outputs in **validate** command.
* Added support for linting an entire pack.

## 1.0.9

* Fixed a bug where misleading error was presented when pack name was not found.
* **Update-release-notes** now detects added files for packs with versions.
* Readme files are now ignored by **update-release-notes** and validation of release notes.
* Empty release notes no longer cause an uncaught error during validation.

## 1.0.8

* Changed the output format of demisto-sdk secrets.
* Added a validation that checkbox items are not required in integrations.
* Added pack release notes generation and validation.
* Improved pack metadata validation.
* Fixed an issue in **validate** where renamed files caused an error

## 1.0.4

* Fix the **format** command to update the `id` field to be equal to `details` field in indicator-type files, and to `name` field in incident-type & dashboard files.
* Fixed a bug in the **validate** command for layout files that had `sortValues` fields.
* Fixed a bug in the **format** command where `playbookName` field was not always present in the file.
* Fixed a bug in the **format** command where indicatorField wasn't part of the SDK schemas.
* Fixed a bug in **upload** command where created unified docker45 yml files were not deleted.
* Added support for IndicatorTypes directory in packs (for `reputation` files, instead of Misc).
* Fixed parsing playbook condition names as string instead of boolean in **validate** command
* Improved image validation in YAML files.
* Removed validation for else path in playbook condition tasks.

## 1.0.3

* Fixed a bug in the **format** command where comments were being removed from YAML files.
* Added output fields: *file_path* and *kind* for layouts in the id-set.json created by **create-id-set** command.
* Fixed a bug in the **create-id-set** command Who returns Duplicate for Layouts with a different kind.
* Added formatting to **generate-docs** command results replacing all `<br>` tags with `<br/>`.
* Fixed a bug in the **download** command when custom content contained not supported content entity.
* Fixed a bug in **format** command in which boolean strings  (e.g. 'yes' or 'no') were converted to boolean values (e.g. 'True' or 'False').
* **format** command now removes *sourceplaybookid* field from playbook files.
* Fixed a bug in **generate-docs** command in which integration dependencies were not detected when generating documentation for a playbook.

## 1.0.1

* Fixed a bug in the **unify** command when output path was provided empty.
* Improved error message for integration with no tests configured.
* Improved the error message returned from the **validate** command when an integration is missing or contains malformed fetch incidents related parameters.
* Fixed a bug in the **create** command where a unified YML with a docker image for 4.5 was copied incorrectly.
* Missing release notes message are now showing the release notes file path to update.
* Fixed an issue in the **validate** command in which unified YAML files were not ignored.
* File format suggestions are now shown in the relevant file format (JSON or YAML).
* Changed Docker image validation to fail only on non-valid ones.
* Removed backward compatibility validation when Docker image is updated.

## 1.0.0

* Improved the *upload* command to support the upload of all the content entities within a pack.
* The *upload* command now supports the improved pack file structure.
* Added an interactive option to format integrations, scripts and playbooks with No TestPlaybooks configured.
* Added an interactive option to configure *conf.json* file with missing test playbooks for integrations, scripts and playbooks
* Added *download* command to download custom content from Demisto instance to the local content repository.
* Improved validation failure messages to include a command suggestion, wherever relevant, to fix the raised issue.
* Improved 'validate' help and documentation description
* validate - checks that scripts, playbooks, and integrations have the *tests* key.
* validate - checks that test playbooks are configured in `conf.json`.
* demisto-sdk lint - Copy dir better handling.
* demisto-sdk lint - Add error when package missing in docker image.
* Added *-a , --validate-all* option in *validate* to run all validation on all files.
* Added *-i , --input* option in *validate* to run validation on a specified pack/file.
* added *-i, --input* option in *secrets* to run on a specific file.
* Added an allowed hidden parameter: *longRunning* to the hidden integration parameters validation.
* Fixed an issue with **format** command when executing with an output path of a folder and not a file path.
* Bug fixes in generate-docs command given playbook as input.
* Fixed an issue with lint command in which flake8 was not running on unit test files.

## 0.5.2

* Added *-c, --command* option in *generate-docs* to generate a specific command from an integration.
* Fixed an issue when getting README/CHANGELOG files from git and loading them.
* Removed release notes validation for new content.
* Fixed secrets validations for files with the same name in a different directory.
* demisto-sdk lint - parallelization working with specifying the number of workers.
* demisto-sdk lint - logging levels output, 3 levels.
* demisto-sdk lint - JSON report, structured error reports in JSON format.
* demisto-sdk lint - XML JUnit report for unit-tests.
* demisto-sdk lint - new packages used to accelerate execution time.
* demisto-sdk secrets - command now respects the generic whitelist, and not only the pack secrets.

## 0.5.0

[PyPI History][1]

[1]: https://pypi.org/project/demisto-sdk/#history

## 0.4.9

* Fixed an issue in *generate-docs* where Playbooks and Scripts documentation failed.
* Added a graceful error message when executing the *run" command with a misspelled command.
* Added more informative errors upon failures of the *upload* command.
* format command:
  * Added format for json files: IncidentField, IncidentType, IndicatorField, IndicatorType, Layout, Dashboard.
  * Added the *-fv --from-version*, *-nv --no-validation* arguments.
  * Removed the *-t yml_type* argument, the file type will be inferred.
  * Removed the *-g use_git* argument, running format without arguments will run automatically on git diff.
* Fixed an issue in loading playbooks with '=' character.
* Fixed an issue in *validate* failed on deleted README files.

## 0.4.8

* Added the *max* field to the Playbook schema, allowing to define it in tasks loop.
* Fixed an issue in *validate* where Condition branches checks were case sensitive.

## 0.4.7

* Added the *slareminder* field to the Playbook schema.
* Added the *common_server*, *demisto_mock* arguments to the *init* command.
* Fixed an issue in *generate-docs* where the general section was not being generated correctly.
* Fixed an issue in *validate* where Incident type validation failed.

## 0.4.6

* Fixed an issue where the *validate* command did not identify CHANGELOG in packs.
* Added a new command, *id-set* to create the id set - the content dependency tree by file IDs.

## 0.4.5

* generate-docs command:
  * Added the *use_cases*, *permissions*, *command_permissions* and *limitations*.
  * Added the *--insecure* argument to support running the script and integration command in Demisto.
  * Removed the *-t yml_type* argument, the file type will be inferred.
  * The *-o --output* argument is no longer mandatory, default value will be the input file directory.
* Added support for env var: *DEMISTO_SDK_SKIP_VERSION_CHECK*. When set version checks are skipped.
* Fixed an issue in which the CHANGELOG files did not match our scheme.
* Added a validator to verify that there are no hidden integration parameters.
* Fixed an issue where the *validate* command ran on test files.
* Removed the *env-dir* argument from the demisto-sdk.
* README files which are html files will now be skipped in the *validate* command.
* Added support for env var: *DEMISTO_README_VALIDATOR*. When not set the readme validation will not run.

## 0.4.4

* Added a validator for IncidentTypes (incidenttype-*.json).
* Fixed an issue where the -p flag in the *validate* command was not working.
* Added a validator for README.md files.
* Release notes validator will now run on: incident fields, indicator fields, incident types, dashboard and reputations.
* Fixed an issue where the validator of reputation(Indicator Type) did not check on the details field.
* Fixed an issue where the validator attempted validating non-existing files after deletions or name refactoring.
* Removed the *yml_type* argument in the *split-yml*, *extract-code* commands.
* Removed the *file_type* argument in the *generate-test-playbook* command.
* Fixed the *insecure* argument in *upload*.
* Added the *insecure* argument in *run-playbook*.
* Standardise the *-i --input*, *-o --output* to demisto-sdk commands.

## 0.4.3

* Fixed an issue where the incident and indicator field BC check failed.
* Support for linting and unit testing PowerShell integrations.

## 0.4.2

* Fixed an issue where validate failed on Windows.
* Added a validator to verify all branches are handled in conditional task in a playbook.
* Added a warning message when not running the latest sdk version.
* Added a validator to check that the root is connected to all tasks in the playbook.
* Added a validator for Dashboards (dashboard-*.json).
* Added a validator for Indicator Types (reputation-*.json).
* Added a BC validation for changing incident field type.
* Fixed an issue where init command would generate an invalid yml for scripts.
* Fixed an issue in misleading error message in v2 validation hook.
* Fixed an issue in v2 hook which now is set only on newly added scripts.
* Added more indicative message for errors in yaml files.
* Disabled pykwalify info log prints.

## 0.3.10

* Added a BC check for incident fields - changing from version is not allowed.
* Fixed an issue in create-content-artifacts where scripts in Packs in TestPlaybooks dir were copied with a wrong prefix.

## 0.3.9

* Added a validation that incident field can not be required.
* Added validation for fetch incident parameters.
* Added validation for feed integration parameters.
* Added to the *format* command the deletion of the *sourceplaybookid* field.
* Fixed an issue where *fieldMapping* in playbook did not pass the scheme validation.
* Fixed an issue where *create-content-artifacts* did not copy TestPlaybooks in Packs without prefix of *playbook-*.
* Added a validation the a playbook can not have a rolename set.
* Added to the image validator the new DBot default image.
* Added the fields: elasticcommonfields, quiet, quietmode to the Playbook schema.
* Fixed an issue where *validate* failed on integration commands without outputs.
* Added a new hook for naming of v2 integrations and scripts.

## 0.3.8

* Fixed an issue where *create-content-artifact* was not loading the data in the yml correctly.
* Fixed an issue where *unify* broke long lines in script section causing syntax errors

## 0.3.7

* Added *generate-docs* command to generate documentation file for integration, playbook or script.
* Fixed an issue where *unify* created a malformed integration yml.
* Fixed an issue where demisto-sdk **init** creates unit-test file with invalid import.

## 0.3.6

* Fixed an issue where demisto-sdk **validate** failed on modified scripts without error message.

## 0.3.5

* Fixed an issue with docker tag validation for integrations.
* Restructured repo source code.

## 0.3.4

* Saved failing unit tests as a file.
* Fixed an issue where "_test" file for scripts/integrations created using **init** would import the "HelloWorld" templates.
* Fixed an issue in demisto-sdk **validate** - was failing on backward compatiblity check
* Fixed an issue in demisto-sdk **secrets** - empty line in .secrets-ignore always made the secrets check to pass
* Added validation for docker image inside integrations and scripts.
* Added --use-git flag to **format** command to format all changed files.
* Fixed an issue where **validate** did not fail on dockerimage changes with bc check.
* Added new flag **--ignore-entropy** to demisto-sdk **secrets**, this will allow skip entropy secrets check.
* Added --outfile to **lint** to allow saving failed packages to a file.

## 0.3.3

* Added backwards compatibility break error message.
* Added schema for incident types.
* Added **additionalinfo** field to as an available field for integration configuration.
* Added pack parameter for **init**.
* Fixed an issue where error would appear if name parameter is not set in **init**.

## 0.3.2

* Fixed the handling of classifier files in **validate**.

## 0.3.1

* Fixed the handling of newly created reputation files in **validate**.
* Added an option to perform **validate** on a specific file.

## 0.3.0

* Added support for multi-package **lint** both with parallel and without.
* Added all parameter in **lint** to run on all packages and packs in content repository.
* Added **format** for:
  * Scripts
  * Playbooks
  * Integrations
* Improved user outputs for **secrets** command.
* Fixed an issue where **lint** would run pytest and pylint only on a single docker per integration.
* Added auto-complete functionality to demisto-sdk.
* Added git parameter in **lint** to run only on changed packages.
* Added the **run-playbook** command
* Added **run** command which runs a command in the Demisto playground.
* Added **upload** command which uploads an integration or a script to a Demisto instance.
* Fixed and issue where **validate** checked if release notes exist for new integrations and scripts.
* Added **generate-test-playbook** command which generates a basic test playbook for an integration or a script.
* **validate** now supports indicator fields.
* Fixed an issue with layouts scheme validation.
* Adding **init** command.
* Added **json-to-outputs** command which generates the yaml section for outputs from an API raw response.

## 0.2.6

* Fixed an issue with locating release notes for beta integrations in **validate**.

## 0.2.5

* Fixed an issue with locating release notes for beta integrations in **validate**.

## 0.2.4

* Adding image validation to Beta_Integration and Packs in **validate**.

## 0.2.3

* Adding Beta_Integration to the structure validation process.
* Fixing bug where **validate** did checks on TestPlaybooks.
* Added requirements parameter to **lint**.

## 0.2.2

* Fixing bug where **lint** did not return exit code 1 on failure.
* Fixing bug where **validate** did not print error message in case no release notes were give.

## 0.2.1

* **Validate** now checks that the id and name fields are identical in yml files.
* Fixed a bug where sdk did not return any exit code.

## 0.2.0

* Added Release Notes Validator.
* Fixed the Unifier selection of your python file to use as the code.
* **Validate** now supports Indicator fields.
* Fixed a bug where **validate** and **secrets** did not return exit code 1 on failure.
* **Validate** now runs on newly added scripts.

## 0.1.8

* Added support for `--version`.
* Fixed an issue in file_validator when calling `checked_type` method with script regex.

## 0.1.2

* Restructuring validation to support content packs.
* Added secrets validation.
* Added content bundle creation.
* Added lint and unit test run.

## 0.1.1

* Added new logic to the unifier.
* Added detailed README.
* Some small adjustments and fixes.

## 0.1.0

Capabilities:

* **Extract** components(code, image, description etc.) from a Demisto YAML file into a directory.
* **Unify** components(code, image, description etc.) to a single Demisto YAML file.
* **Validate** Demisto content files.<|MERGE_RESOLUTION|>--- conflicted
+++ resolved
@@ -1,11 +1,8 @@
 # Changelog
 ## Unreleased
-<<<<<<< HEAD
 * Added a new validation to the **validate** command to verify that the release notes headers are in the correct format.
-=======
 
 ## 1.8.1
->>>>>>> 57aca8a1
 * Fixed an issue where **format** created duplicate configuration parameters.
 * Added hidden properties to integration command argument and script argument.
 * Added `--override-existing` to **upload** that skips the confirmation prompt for overriding existing content packs. @mattbibbydw
@@ -16,7 +13,7 @@
 ## 1.8.0
 * Updated the supported python versions, as `>=3.8,<3.11`, as some of the dependencies are not supported on `3.11` yet.
 * Added a **validate** step for **Modeling Rules** testdata files.
-* Added the **update-content-graph** command.§
+* Added the **update-content-graph** command.
 * Added the ability to limit the number of CPU cores with `DEMISTO_SDK_MAX_CPU_CORES` envirment variable.
 * Added the **prepare-content** command.
 * Added support for fromversion/toversion in XSIAM content items (correlation rules, XSIAM dashboards, XSIAM reports and triggers).
