# Changelog
* Added formatting to **generate-docs** command results replacing all <br> tags with <br/>.
* Fixed a bug in the **download** command when custom content contained not supported content entity.
<<<<<<< HEAD
* Fixed a bug in **format** command in which boolean strings  (e.g. 'yes' or 'no') were converted to boolean values (e.g. 'True' or 'False').
* **format** command now removes *sourceplaybookid* field.
=======
>>>>>>> c2222031

#### 1.0.1
* Fixed a bug in the **unify** command when output path was provided empty.
* Improved error message for integration with no tests configured.
* Improved the error message returned from the **validate** command when an integration is missing or contains malformed fetch incidents related parameters.
* Fixed a bug in the **create** command where a unified YML with a docker image for 4.5 was copied incorrectly.
* Missing release notes message are now showing the release notes file path to update.
* Fixed an issue in the **validate** command in which unified YAML files were not ignored.
* File format suggestions are now shown in the relevant file format (JSON or YAML).
* Changed Docker image validation to fail only on non-valid ones.
* Removed backward compatibility validation when Docker image is updated.

#### 1.0.0
* Improved the *upload* command to support the upload of all the content entities within a pack.
* The *upload* command now supports the improved pack file structure.
* Added an interactive option to format integrations, scripts and playbooks with No TestPlaybooks configured.
* Added an interactive option to configure *conf.json* file with missing test playbooks for integrations, scripts and playbooks
* Added *download* command to download custom content from Demisto instance to the local content repository.
* Improved validation failure messages to include a command suggestion, wherever relevant, to fix the raised issue.
* Improved 'validate' help and documentation description
* validate - checks that scripts, playbooks, and integrations have the *tests* key.
* validate - checks that test playbooks are configured in `conf.json`.
* demisto-sdk lint - Copy dir better handling.
* demisto-sdk lint - Add error when package missing in docker image.
* Added *-a , --validate-all* option in *validate* to run all validation on all files.
* Added *-i , --input* option in *validate* to run validation on a specified pack/file.
* added *-i, --input* option in *secrets* to run on a specific file.
* Added an allowed hidden parameter: *longRunning* to the hidden integration parameters validation.
* Fixed an issue with **format** command when executing with an output path of a folder and not a file path.
* Bug fixes in generate-docs command given playbook as input.
* Fixed an issue with lint command in which flake8 was not running on unit test files.

#### 0.5.2
* Added *-c, --command* option in *generate-docs* to generate a specific command from an integration.
* Fixed an issue when getting README/CHANGELOG files from git and loading them.
* Removed release notes validation for new content.
* Fixed secrets validations for files with the same name in a different directory.
* demisto-sdk lint - parallelization working with specifying the number of workers.
* demisto-sdk lint - logging levels output, 3 levels.
* demisto-sdk lint - JSON report, structured error reports in JSON format.
* demisto-sdk lint - XML JUnit report for unit-tests.
* demisto-sdk lint - new packages used to accelerate execution time.
* demisto-sdk secrets - command now respects the generic whitelist, and not only the pack secrets.

#### 0.5.0
[PyPI History][1]

[1]: https://pypi.org/project/demisto-sdk/#history
### 0.4.9
* Fixed an issue in *generate-docs* where Playbooks and Scripts documentation failed.
* Added a graceful error message when executing the *run" command with a misspelled command.
* Added more informative errors upon failures of the *upload* command.
* format command:
    * Added format for json files: IncidentField, IncidentType, IndicatorField, IndicatorType, Layout, Dashboard.
    * Added the *-fv --from-version*, *-nv --no-validation* arguments.
    * Removed the *-t yml_type* argument, the file type will be inferred.
    * Removed the *-g use_git* argument, running format without arguments will run automatically on git diff.
* Fixed an issue in loading playbooks with '=' character.
* Fixed an issue in *validate* failed on deleted README files.

### 0.4.8
* Added the *max* field to the Playbook schema, allowing to define it in tasks loop.
* Fixed an issue in *validate* where Condition branches checks were case sensitive.

### 0.4.7
* Added the *slareminder* field to the Playbook schema.
* Added the *common_server*, *demisto_mock* arguments to the *init* command.
* Fixed an issue in *generate-docs* where the general section was not being generated correctly.
* Fixed an issue in *validate* where Incident type validation failed.

### 0.4.6
* Fixed an issue where the *validate* command did not identify CHANGELOG in packs.
* Added a new command, *id-set* to create the id set - the content dependency tree by file IDs.

### 0.4.5
* generate-docs command:
    * Added the *use_cases*, *permissions*, *command_permissions* and *limitations*.
    * Added the *--insecure* argument to support running the script and integration command in Demisto.
    * Removed the *-t yml_type* argument, the file type will be inferred.
    * The *-o --output* argument is no longer mandatory, default value will be the input file directory.
* Added support for env var: *DEMISTO_SDK_SKIP_VERSION_CHECK*. When set version checks are skipped.
* Fixed an issue in which the CHANGELOG files did not match our scheme.
* Added a validator to verify that there are no hidden integration parameters.
* Fixed an issue where the *validate* command ran on test files.
* Removed the *env-dir* argument from the demisto-sdk.
* README files which are html files will now be skipped in the *validate* command.
* Added support for env var: *DEMISTO_README_VALIDATOR*. When not set the readme validation will not run.

### 0.4.4
* Added a validator for IncidentTypes (incidenttype-*.json).
* Fixed an issue where the -p flag in the *validate* command was not working.
* Added a validator for README.md files.
* Release notes validator will now run on: incident fields, indicator fields, incident types, dashboard and reputations.
* Fixed an issue where the validator of reputation(Indicator Type) did not check on the details field.
* Fixed an issue where the validator attempted validating non-existing files after deletions or name refactoring.
* Removed the *yml_type* argument in the *split-yml*, *extract-code* commands.
* Removed the *file_type* argument in the *generate-test-playbook* command.
* Fixed the *insecure* argument in *upload*.
* Added the *insecure* argument in *run-playbook*.
* Standardise the *-i --input*, *-o --output* to demisto-sdk commands.

### 0.4.3
* Fixed an issue where the incident and indicator field BC check failed.
* Support for linting and unit testing PowerShell integrations.

### 0.4.2
* Fixed an issue where validate failed on Windows.
* Added a validator to verify all branches are handled in conditional task in a playbook.
* Added a warning message when not running the latest sdk version.
* Added a validator to check that the root is connected to all tasks in the playbook.
* Added a validator for Dashboards (dashboard-*.json).
* Added a validator for Indicator Types (reputation-*.json).
* Added a BC validation for changing incident field type.
* Fixed an issue where init command would generate an invalid yml for scripts.
* Fixed an issue in misleading error message in v2 validation hook.
* Fixed an issue in v2 hook which now is set only on newly added scripts.
* Added more indicative message for errors in yaml files.
* Disabled pykwalify info log prints.

### 0.3.10
* Added a BC check for incident fields - changing from version is not allowed.
* Fixed an issue in create-content-artifacts where scripts in Packs in TestPlaybooks dir were copied with a wrong prefix.


### 0.3.9
* Added a validation that incident field can not be required.
* Added validation for fetch incident parameters.
* Added validation for feed integration parameters.
* Added to the *format* command the deletion of the *sourceplaybookid* field.
* Fixed an issue where *fieldMapping* in playbook did not pass the scheme validation.
* Fixed an issue where *create-content-artifacts* did not copy TestPlaybooks in Packs without prefix of *playbook-*.
* Added a validation the a playbook can not have a rolename set.
* Added to the image validator the new DBot default image.
* Added the fields: elasticcommonfields, quiet, quietmode to the Playbook schema.
* Fixed an issue where *validate* failed on integration commands without outputs.
* Added a new hook for naming of v2 integrations and scripts.


### 0.3.8
* Fixed an issue where *create-content-artifact* was not loading the data in the yml correctly.
* Fixed an issue where *unify* broke long lines in script section causing syntax errors


### 0.3.7
* Added *generate-docs* command to generate documentation file for integration, playbook or script.
* Fixed an issue where *unify* created a malformed integration yml.
* Fixed an issue where demisto-sdk **init** creates unit-test file with invalid import.


### 0.3.6
* Fixed an issue where demisto-sdk **validate** failed on modified scripts without error message.


### 0.3.5
* Fixed an issue with docker tag validation for integrations.
* Restructured repo source code.


### 0.3.4
* Saved failing unit tests as a file.
* Fixed an issue where "_test" file for scripts/integrations created using **init** would import the "HelloWorld" templates.
* Fixed an issue in demisto-sdk **validate** - was failing on backward compatiblity check
* Fixed an issue in demisto-sdk **secrets** - empty line in .secrets-ignore always made the secrets check to pass
* Added validation for docker image inside integrations and scripts.
* Added --use-git flag to **format** command to format all changed files.
* Fixed an issue where **validate** did not fail on dockerimage changes with bc check.
* Added new flag **--ignore-entropy** to demisto-sdk **secrets**, this will allow skip entropy secrets check.
* Added --outfile to **lint** to allow saving failed packages to a file.


### 0.3.3
* Added backwards compatibility break error message.
* Added schema for incident types.
* Added **additionalinfo** field to as an available field for integration configuration.
* Added pack parameter for **init**.
* Fixed an issue where error would appear if name parameter is not set in **init**.


### 0.3.2
* Fixed the handling of classifier files in **validate**.


### 0.3.1
* Fixed the handling of newly created reputation files in **validate**.
* Added an option to perform **validate** on a specific file.


### 0.3.0
* Added support for multi-package **lint** both with parallel and without.
* Added all parameter in **lint** to run on all packages and packs in content repository.
* Added **format** for:
    * Scripts
    * Playbooks
    * Integrations
* Improved user outputs for **secrets** command.
* Fixed an issue where **lint** would run pytest and pylint only on a single docker per integration.
* Added auto-complete functionality to demisto-sdk.
* Added git parameter in **lint** to run only on changed packages.
* Added the **run-playbook** command
* Added **run** command which runs a command in the Demisto playground.
* Added **upload** command which uploads an integration or a script to a Demisto instance.
* Fixed and issue where **validate** checked if release notes exist for new integrations and scripts.
* Added **generate-test-playbook** command which generates a basic test playbook for an integration or a script.
* **validate** now supports indicator fields.
* Fixed an issue with layouts scheme validation.
* Adding **init** command.
* Added **json-to-outputs** command which generates the yaml section for outputs from an API raw response.

### 0.2.6

* Fixed an issue with locating release notes for beta integrations in **validate**.

### 0.2.5

* Fixed an issue with locating release notes for beta integrations in **validate**.

### 0.2.4

* Adding image validation to Beta_Integration and Packs in **validate**.

### 0.2.3

* Adding Beta_Integration to the structure validation process.
* Fixing bug where **validate** did checks on TestPlaybooks.
* Added requirements parameter to **lint**.

### 0.2.2

* Fixing bug where **lint** did not return exit code 1 on failure.
* Fixing bug where **validate** did not print error message in case no release notes were give.

### 0.2.1

* **Validate** now checks that the id and name fields are identical in yml files.
* Fixed a bug where sdk did not return any exit code.

### 0.2.0

* Added Release Notes Validator.
* Fixed the Unifier selection of your python file to use as the code.
* **Validate** now supports Indicator fields.
* Fixed a bug where **validate** and **secrets** did not return exit code 1 on failure.
* **Validate** now runs on newly added scripts.

### 0.1.8

* Added support for `--version`.
* Fixed an issue in file_validator when calling `checked_type` method with script regex.

### 0.1.2
* Restructuring validation to support content packs.
* Added secrets validation.
* Added content bundle creation.
* Added lint and unit test run.

### 0.1.1

* Added new logic to the unifier.
* Added detailed README.
* Some small adjustments and fixes.

### 0.1.0

Capabilities:
* **Extract** components(code, image, description etc.) from a Demisto YAML file into a directory.
* **Unify** components(code, image, description etc.) to a single Demisto YAML file.
* **Validate** Demisto content files.<|MERGE_RESOLUTION|>--- conflicted
+++ resolved
@@ -1,11 +1,9 @@
 # Changelog
 * Added formatting to **generate-docs** command results replacing all <br> tags with <br/>.
 * Fixed a bug in the **download** command when custom content contained not supported content entity.
-<<<<<<< HEAD
 * Fixed a bug in **format** command in which boolean strings  (e.g. 'yes' or 'no') were converted to boolean values (e.g. 'True' or 'False').
 * **format** command now removes *sourceplaybookid* field.
-=======
->>>>>>> c2222031
+
 
 #### 1.0.1
 * Fixed a bug in the **unify** command when output path was provided empty.
