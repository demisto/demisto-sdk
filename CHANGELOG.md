--- conflicted
+++ resolved
@@ -2,16 +2,12 @@
 ## Unreleased
 * Fixed an issue where the **prepare-content** command output invalid automation name when used with the --*custom* argument.
 * Fixed an issue where modeling rules with arbitrary whitespace characters were not parsed correctly.
-<<<<<<< HEAD
-* Added support for **layout_rule** to content graph.
-* Added support for the **nativeimage** key for an integration/script in the **prepare-content** command.
-=======
 * Added support for the **nativeImage** key for an integration/script in the **prepare-content** command.
 * Added **validate** checks for integrations declared deprecated (display name, description) but missing the `deprecated` flag.
->>>>>>> 5f9b614a
 * Changed the **validate** command to fail on the IN145 error code only when the parameter with type 4 is not hidden.
 * Fixed an issue where downloading content layouts with `detailsV2=None` resulted in an error.
 * Fixed an issue where **xdrctemplate** was missing 'external' prefix.
+* Added support for **layout_rule** to content graph.
 * Fixed an issue in **prepare-content** command providing output path.
 * Updated the **validate** and **update-release-notes** commands to skip the *Triggers Recommendations* content type.
 * Added a new validation to the **validate** command to verify that the release notes headers are in the correct format.
