# Changelog
## Unreleased
* Added the `clean` flag to **setup-env** to delete temp files that were created by `lint` from the repo.
* Fixed an issue in **validate** where there is a specific value for marketplace in `isFetch` parameter.
* Fixed an issue where the build number was incorrectly shown in XSOAR marketplace when using the **upload** command on external repositories via GitLab Pipelines.
<<<<<<< HEAD
* Added support for `excluding_support_level` property in **pre-commit** command to exclude specific support level from running hooks.
=======
* Added support for the `List` content-item to **prepare-content** and **split**.
* **Breaking change**: The **download** command will no longer download the content-item `List` in a unified file but instead will split the content-item `List` into two files (metadata and data).
* Fixed an issue in **generate-docs** where the description field was missing from an argument.
* Changed the log level of some **pre-commit** `DockerHook` messages from `info` to `debug`.
>>>>>>> 10c1cdd5

## 1.25.0
* Added support to detect automatically the playground-id when running cli commands in xsoar-6.
* Added support to return war-room entries when running cli commands.
* Added support to automatically detect the correct file model by file path when reading files.
* Fixed an issue where **run-playbook** command didn't work if the *url* argument was not provided.
* Fixed an issue where **validate** command failed on valid complex layout rules and triggers.
* Fixed an issue where *validate* command failed with release notes files for assets modeling rules folder.
* Added support for `skip` property in **pre-commit** hooks.
* **generate-unit-tests** command will require installation with `pip install demisto-sdk[generate-unit-tests]`.
* Added the *IN150* and *IN161* errors to *allowed ignore errors* list.
* Added support for `env`, `copy_files` property in **pre-commit** docker hooks.
* Added support to run specific hooks in **pre-commit**. Use with `demisto-sdk pre-commit <hook>`.
* **Breaking change**: Removed the command **run-unit-tests**. Use `demisto-sdk pre-commit pytest-in-docker` instead.
* **Breaking change**: Removed the `--unit-test` argument in **pre-commit**. To skip unit tests, run with `--no-docker` or with `skip=pytest-in-docker`,
* Fixed an issue where SDK commands were failing to execute correctly when supplied a path outside the Content repository.

## 1.24.0
* Fixed an issue where the error was not clear when trying to retrieve the server version.
* Fixed an issue in **prepare-content** where tags were added to metadata because of test scripts.
* Fixed an issue in **coverage-analyze** to exit gracefully in case that the .coverage file doesn't exist.
* Breaking change: **ValidateManager** was renamed to **OldValidateManager** and can now be found at the following [path](demisto_sdk/commands/validate/old_validate_manager.py).
* Fixed an issue where to_id_set_entity method failed on id extraction due to missing pack.
* Fixed an issue where **run-playbook** command did not work.
* Fixed an issue in **setup-env** command where the virtual environment failed to set up.
* Fixed an issue in **pre-commit** command where `False` properties were deleted.
* Added support for json5 file, allowing to write files and read files from specific git branches, local file system, or from any remote api .
* Fixed an issue in **upload** command where the `marketplace` field was not taken into consideration when uploading single content-items.
* Added support for *Assets Modeling Rule* new content item in all `demisto-sdk` commands.

## 1.23.0
* Added support for inputs sections and outputs sections in a playbook.
* Added a new service for file management, allowing to write files and read files from specific git branches, local file system, or from any remote api.
* Added a new flag `--docker/--no-docker` to demisto-sdk pre-commit, in order to enable the option to run the pre-commit command without docker hooks.
* Added support for xsoar, xsoar-saas and xsiam wrapper clients to ease the integration via their apis.
* Added the command demisto-sdk coverage-analyze to the pre-commit hooks.
* Updated merge_coverage_report to be a hook in the pre-commit.
* Updated the mode option to be free text. for more details see https://github.com/demisto/demisto-sdk/blob/master/demisto_sdk/commands/pre_commit/README.md#modes
* Added a new command **setup-env** to setup the environment for integrations and scripts in vs code IDE, XSOAR and XSIAM.
* Fixed an issue where the SDK failed to retrieve docker hub token when there were temporary connection errors.
* Internal: Added a welcome comment to contributions PRs.
* Fixed metadata dependencies dumping in **prepare-content** command.
* Fixed an issue where the TagParser didn't work properly on all edge cases.

## 1.22.0
* Added Docker Hook support to **pre-commit**; for details see https://github.com/demisto/demisto-sdk/blob/master/demisto_sdk/commands/pre_commit/README.md#docker-hooks
* Removed **-use-local-import** flag to **graph update** command.
* Perfomance improvements to **graph** commands.
* Adjust graph structure to accommodate anticipated changes in infrastructure for the **validate** command.
* Fixed an issue where the **lint** command with docker, would not give unique container names to different image runs.
* Added a new `display_name` field to `Pack` entity in graph.

## 1.21.0
* Added the argument `--commited-only` to **pre-commit** to skip collecting on staged files.
* Fixed an issue where the **pre-commit** command runs even in the case of deprecated or powershell integrations or scripts.
* Fixed an issue where **validate** falsely failed with error `PB101` and `PB123` due to condition names discrepancy
* Fixed an issue where the **modeling-rules test** command failed report and error when test data didn't exist.
* Changed the table print for **modeling-rules test** command.
* Updated the **prepare-content** to add contributor details to the `detaileddescription` field based on **supportlevelheader** key.
* Added a new validation (`IN162`) to ensure that each event collector under partner supported packs have the *xsoar* value for the **supportlevelheader** key in its yml.
* A rewrite for the **download** command, with many improvements and fixes, including:
  * Large optimizations: reducing the runtime and CPU usage by a significant amount when there's a considerable amount of custom content items on the server.
  * Improved error handling and messages, logs, and documentation (`demisto-sdk download --help`) for the command.
  * Fixed an issue where custom PowerShell-based integrations and automations would not download properly.
  * Fixed an issue where names of the following custom content items would not have their IDs replaced from UUIDs:
    * Classifiers
    * Dashboards
    * Indicator Types
    * Reports
    * Widgets
  * Fixed an issue where the download would fail when using the '-r' / '--regex' flag when there were multiple custom content items on the server matching the pattern, having the same name.
  * Fixed an issue where integrations / automations with a dot in their name would be saved with an incorrect file name (For example: `Test v1.1.py` would be named `Test v1.py`)
  * Fixed the **Link to Jira** Github flow to match the Jira-dc.

**Note:** Due to the optimization changes made to the **download** command, playbooks might be formatted a bit differently than before when downloaded from the server using the new version. The playbooks should however function and work the same.
* Fixed an issue where the **pre-commit** command, now correctly gathers the associated python file when a yml file is provided as input.
* Internal: Added a new GitHub action that will automatically assign the contribution TL and add the `Contribution` label in contributions PRs.

## 1.20.8
* Internal: Fixed an issue where the `tools.get_id` function would not find the ID for layout content items in some cases.
* Internal: Fixed an issue where the `tools.get_display_name` function would return incorrect values for "Indicator Type" content items.
* Changed the error code of the **validate** check for deprecated display names from `IN157` (duplicated a code used by a `nativeimage` check) to `IN160` (new code).
* Changed the error code of the **validate** check for invalid SIEM marketplace values from `IN151` (duplicated a code used by a check for empty command arguments) to `IN161` (new code).
* Added JUnit XML output support for **test-content** command.
* Updated the **run-unit-tests** command to not fail on JavaScript items, but skip them instead.
* Updated the `validate` pre-commit hook to run before the `run-unit-tests` hook. This will prevent `validate` from falling on errors about temporary files that are sometimes created when running unit-tests.
* Added the *auto-replace-uuids* flag to the **download** command. set this flag to False to avoid UUID replacements when downloading using download command.
* Added a new key **supportlevelheader** to the integration schema.
* **format** command will run without the content graph if graph creation fails.
* Updated the `GENERAL_DEFAULT_FROMVERSION` variable from **6.9.0** to **6.10.0**.
* Internal: Replaced the `tools._read_file` function with a more generic `tools.safe_read_unicode` function.
* Internal: Added `pathlib.Path` support to the `tools.get_yml_paths_in_dir` and `tools.get_child_directories` functions.
* Fixed an issue in the **test-modeling-rule** command, where possible exceptions were not caught.
* Added the *--delete_existing_dataset/-dd* flag to the **modeling-rules test** command to delete an existing dataset in the tenant.
* Added a new validation (`IN159`) which validates that reputation commands context outputs are spelled according to standards.
* Internal: Added a `loaded_data` parameter to `YmlSplitter` to allow passing preloaded YAML data.

## 1.20.7
* Fixed an issue where unified integrations / scripts with a period in their name would not split properly.
* Fixed an issue where the documentation was out of date with the current structure of **demisto-sdk** which does not support command auto-completion.
* Improved logging for **lint** and **prepare-content** commands.
* Internal: Added the `CI_SERVER_HOST`, `CI_PROJECT_ID` environment variables.

## 1.20.6
* Added the *--mode* argument to the **pre-commit** command, to run pre-commit with special mode (to run with different settings), supported mode are: 'nightly'.
* Modified the `validate` and `format` pre-commit hooks to run with the `--all` flag only when the `--mode=nightly` argument and `--all` flag were given.
* Modified the `ruff` pre-commit hook to run with `--config=nightly_ruff.toml` argument when running **pre-commit** command wite the `--mode=nightly` argument.
* Fixed an issue where deprecating parsing rules or modeling rules using **format** failed due to schema discrepancies.
* Fixed an issue where kebab-case arguments were not parsed correctly.
* Fixed an issue where **validate** falsely failed with error `RN115` on release notes with linefeed at the end of the file.
* Fixed an issue where **validate** falsely failed with error `DS108` on descriptions ending with new lines followed by square/curly brackets.
* Fixed an issue where **graph** commands would not clean their temporary files properly, causing successive commands to fail.
* Fixed an issue where an error log message changed the terminal color.

## 1.20.5
* Fixed an issue where **validate** falsely failed with error `DS108` on descriptions ending with brackets that contains a dot at the end of them.
* Fixed an issue where **modeling-rule test** command failed to properly render the comparison table when boolean value were printed.
* Fixed an issue were format added a dot at end of the description that already ends with question mark and exclamation mark.
* Fixed an issue where **upload** failed when trying to upload an indicator field.
* Updated the **update-content-graph** command to work with external repositories.
* Updated the **validate** command to work with external repositories when using the *--graph* flag.
* added support for `isfetchassets` flag in content graph

## 1.20.4
* Fixed an issue where using **prepare-content**, **upload**, **zip-packs** and **download** on machines with default encoding other than unicode caused errors.
* The **modeling-rules-test** will now ignore test data files containing the `test_data_config_ignore` key.
* Fixed an issue where **modeling-rules init-test-data** command failed on modeling rules that contain the text `call` even not as a separate word.
* Unlocked the dependency on `packaging`.

## 1.20.3
* Added the `FileType.VULTURE_WHITELIST` to the `FileType` enum for `.vulture_whitelist.py` files.
* Improved performance when reading `yml` files.
* Fixed an issue where **format** would add unnecessary period at the end of descriptions ending with brackets.
* Fixed an issue where **format** would not add a period at the end of descriptions, when running on in script files.
* Fixed an issue where running **validate -g** failed reading a `.pack-ignore` file that contained only newlines and spaces.
* Fixed an issue where **upload** failed when trying to upload a list content item.
* Fixed an issue where **download** would skip downloading list content items assigned to specific user roles with no roles.
* Demisto-SDK will now exit gracefully with an appropriate error message when *git* is not installed.
* Updated validation *RN116* to support the structure of **--force** flag in *update-release-notes* command.
* Fixed an issue where the release notes file was not added automatically to git when using the *update-release-notes* command.
* Fixed the structure in *update-release-notes* command when used with the **--force** flag. Now the header will display the pack display name.
* Fixed the support in **validate** for `svg` images to have their theme suffix.
* Modified **validate** to support only .svg files ending with *_dark* or *_light* suffixes.
* Fixed an issue where **modeling-rule test** command failed to properly compare types of fields.
* Fixed an issue where **validate** falsely failed with error `DS108` on descriptions ending with question mark and exclamation mark.
* Updated the **engineinfo** type in the script schema.
* Updated the **modeling-rules init & test** commands to support RULE section fields.
* Stability improvements for **graph create** and **graph update** commands.
* Fixed the *metadata* type in the XSIAM dashboard schema to *map*, with possible values: **lazy_load** and **cache_ttl**

## 1.20.2
* Updated the **pre-commit** command to run on all python versions in one run.
* Added the *--dry-run* flag to the **pre-commit** command, to create the config file without running the command.
* Fixed an issue where the **coverage-analyze** command was not parsing the logs correctly.
* Fixed an issue where **validate** falsly failed with error `DS108` on descriptions ending with a newline.
* Added formatting for script yml files when period is missing in the end of comment field, in the **format** command.
* Fixed an issue where **format** add a newline with a period when the description field missing a period.
* The content graph will now include the **python_version** field that each script/integration uses.
* Updated the **update-release-notes** command message structure when is run with **--force** flag.
* Added the **engineinfo** in to the script schema. This field specifies on which engine the script will run.
* Fixed an issue where **validate** falsely failed with error `DS108` on empty descriptions.
* Added support for lazy loading the of widgets in XSIAM dashboards.
* Added a **validate** check for correlation rules, making sure that `search_window` cannot be empty when `execution_mode` is set to `SCHEDULED`.
* Added the *metadata* key to the XSIAM dashboard schema. This field adds support for dynamic parameters in the dashboards.

## 1.20.1
* Added formatting for yml files when period is missing in the end of description field, in the **format** command.
* Fixed an issue where logging arguments were not in the standard kebab-case. The new arguments are: **console-log-threshold**, **file-log-threshold**, **log-file-path**.
* Added a new validation (`DS108`) to ensure that each description in the yml of script/integration ends with a dot.
* Fixed an issue where the **validate -g** failed reading a `.pack-ignore` file that was previously empty.
* Fixed an issue where the **update-release-notes** failed when changing the `.pack-ignore` file.
* Fixed an issue where the **GR103** validation output was malformed.
* Fixed an issue where the **upload** command failed for private repositories while trying to find the landing_page.json file.
* Added a log when a content item is missing from the repo, in **graph create** and **graph update**.
* Replaced logs with a progress bar in **graph create** and **graph update**.


## 1.20.0
* Fixed an issue where **update-release-notes** generated "available from Cortex XSOAR" instead of "from XSIAM" when run on XSIAM event collectors.
* Added support for controlling the sleep interval and retry count for **modeling-rules test** command.
* Added support for a new marketplace tag `xsoar_saas`.
* Fixed an issue where the **validate -g** failed on `BA102` in external repos even when ignored.
* Fixed an issue where the **validate -g** failed getting the content of `.pack-ignore` files when the external repository is not hosted in Github.
* Fixed an issue where the **validate -g** failed when updating an empty `.pack-ignore` file.
* Added support for yml hidden parameters for `xsoar_saas` marketplace, as part of the **prepare_content** command.
* Added support for custom documentation that will appear only in `xsoar_saas` marketplace, as part of the **prepare_content** command.
* Fixed an issue where the (`GR108`) validation did not fail in the validate command with the `-a` flag.
* Modified **prepare_content** command to be platform specific. For xsoar-saas and XSIAM regarding pack readme and integration description images in markdown files.
* Fixed an issue where the **lint** command was parsing % that may exist in the log data.

## 1.19.2
* Added a period at the end of lines produced by the **generate-docs** command that state the tested version of the product.
* Added the '--junit-path' flag to the **modeling-rules test** command, to allow saving the test results in a JUnit XML file.
* Update `RN112` validation's docs reference link.
* Added support to control the maximum file size and log rotation files count in the sdk logger.
* Fixed an issue with where passing the deprecated logging arguments to any command presented an incorrect recommendation for argument substitution.
* Fixed an issue where the documentation of logging arguments was incorrect.
* Fixed an issue in calculating content graph hash when creating or updating it.
* Fixed an issue where the coloring of the logging messages was not working properly when mixing both Console log and Parallel log handlers.
* Calling **graph create** or **graph update** now run the commands with default arguments, instead of showing the command help.
* Removed the use of chunks when calculating content relationships.
* Added the new environment variables **DEMISTO_DEFAULT_REMOTE** and **DEMISTO_DEFAULT_BRANCH**.
* Fixed an issue where the url regex in the **validate** command was wrong.
* Fixed an issue where **pre-commit** command failed when using global environment.
* Fixed an issue where **validate** would fail in external repos when trying to ignore `BA102`.
* Fixed an issue where **error-code** failed on some error codes.
* Fixes an issue in **format** command where the `-i` option included files in `.venv` directories.
* Updated the comment added to contribution PRs to old packs so it contains a link to the documentation of the **GitHub Codespaces** in xsoar.pan.dev.
* Updated GitPython version to 3.1.32.

## 1.19.1
* Fixed an issue where **unify** failed on integrations using an API a module, when not called from the content root.
* Improved **update-release-notes** logs when changes in dependent API modules are detected.
* Reverted changes released in version 1.19.0 in lint, lint will not fail on `demisto.results`, `return_outputs` and `LOG`.
* Updated the **generate-docs** command to use the content graph instead of the id_set file.
* **Validate** will now validate items which were edited in .pack-ignore.
* Added the '--all' input option for the **prepare-content** command, to support running on all content packs.
* Updated the '-i' input option of the **prepare-content** command to support multiple inputs as a comma-separated list.
* Enhanced the pack metadata properties when dumping pack zips in **prepare-content** command.

## 1.19.0
* Added the **graph** command group. The **create-content-graph** and **update-content-graph** commands were migrated to this command group, and named **graph create** and **graph update** respectively.
* Added the **graph get-relationships** command.
* The **graph create** command will now use a list of known content items from content-private, to avoid false-positives in validation `GR103`. Additionally, `GR103` was added to the **ALLOWED_IGNORE_ERRORS** list.
* The **modeling-rules test** command will now validate that the modeling rules schema mappings are aligned with the test-data mappings.
* Added the *--xsiam* flag to the **init** command in order to create XSIAM content.
* Fixed an issue where the `update-additional-dependencies` **pre-commit** step failed when not running in a content-like repo.
* Removed the format execution step from the `contribution_converter` since it can be executed separately during the contribution process.
* Added a new validation (`GR108`) to **validate**, that assures hidden packs do not have mandatory dependant packs.
* Added a new validation (`PA137`) to **validate**, ensuring the absence of non-ignorable errors in `.pack-ignore`.
* Running **validate** in a GitHub Action will now show errors as annotations, visible in the `Files Changed` tab of the pull request.
* **lint** will now fail on `demisto.results` and `return_outputs` usage, when a pack is `xsoar` or `partner` supported.
* **lint** will now fail on `LOG` usage in python files.
* Updated the **format** command to use the content graph instead of the id_set file.
* Updated **format** command not to fail on unexpected values that returns from the graph, and just add it to the log.
* Removed a redundant debug log on the `tools.get_file` function.

## 1.18.1
* Fixed an issue where the coloring directives where showing in log messages.
* Fixed an issue where **create-content-graph** was not executed upon changes in the parser infra files.
* Added support for `svg` integration images in content repo in **validate** command.
* Added a parameter `skip-packs-known-words` to the **doc-review** command, making sure that pack known words will not be added.

## 1.18.0
* Added the ability to ignore any validation in the **validate** command when running in an external (non-demisto/content) repo, by placing a `.private-repo-settings` file at its root.
* Calling **format** with the `-d` flag now removes test playbooks testing the deprecated content from conf.json.
* Improved the content graph performance when calculating content relationships.
* Improved determinism of SDK unit tests.
* **validate** will now run on all the pack content items when the pack supported marketplaces are modified.
* **pre-commit** no longer runs when there are no modified files (unless provided with input files).
* Added new validation that XSIAM integrations must have `marketplacev2` as the value of the marketplaces field.
* Added an ability to provide list of marketplace names as a credentials-type (type 9) param attribute.
* **doc-review** will run with the `--use-packs-known-words` true by default.
* Added the *deprecated* field to the pack object for the content-graph metadata.
* Calling **modeling-rules init-test-data** will now return the XDM fields output in alphabetical order.
* Added a new validation (`BA125`) to **validate**, assuring internal function names aren't used in customer-facing docs.
* Removed the Pipfile and Pipfile.lock from the templates in the **init** command.
* Disabled the option to create an integration with `Pipfile` and `Pipfile.lock` files, as they are deprecated.
* Added the Sourcery hook to **pre-commit**.
* Added a working directory to the `contribution_converter` in order to support working on a temporary directory.
* Added a waiting period when checking whether the dataset exists in the **modeling-rule test** command.
* Fixed an issue where the *DEMISTO_SDK_SKIP_VERSION_CHECK* was ignored when running on non CI environments.
* Fixed an issue where **validate** falsely detected backwards-compatibility issues, and prevented adding the `marketplaces` key to content items.
* Fixed an issue where the SDK would fail pulling docker images.
* Fixed an issue where **prepare-content** command would add the string `candidate` to scripts and integrations for the *nativeimage* key.
* Fixed an issue where in some cases the **split** command did not remove pack version note from the script.
* Fixed an issue where **validate** would not properly detect dependencies of core packs.
* Fixed an issue where **validate** failed on single-select types incident and indicator fields when given empty value as a select value option.
* Fixed an issue where errors in **validate** were logged as `info`.
* Fixed an issue where **validate** error messages were not logged when an integration param, or the default argument in reputation commands is not valid.
* Fixed an issue where the **format** command would change the value of the `unsearchable` key in fields.
* Fixed an issue where **lint** command failed to pull docker image in Gitlab environment.
* Fixed an issue in **doc-review** command where escape characters within Markdown files were detected as invalid words.
* Fixed an issue where **validate** failed on infrastructure test files.
* Fixed an issue in **update-content-graph** where the neo4j service was unaccessible for non-root users.

## 1.17.2
* Fixed an issue where **lint** and **validate** commands failed on integrations and scripts that use docker images that are not available in the Docker Hub but exist locally.
* Added documentation for the flag **override-existing** used in upload.
* Fixed an issue where **validate** failed on Incident Field items with a `template` value.
* Improved memory efficiency in **update-content-graph** and **create-content-graph** commands.
* Removed support for the `cve_id` name for the default-argument for **cve** reputation commands in **validate**. Now, only `cve` may be used for such commands.
* Fixed an issue where **zip_packs** failed uploading content.
* Added `tenant_timezone` handling to the **modeling-rules init** command, allowing usage with tenants in various timezones.
* Shortened the timeout when checking whether the dataset exists in **test-modeling-rule**.
* Cleaned up project dependencies.
* Added support for the **List** content item in **Xpanse** marketplace.
* Fixed an issue in **run-unit-tests** command when running Powershell tests.
* Fixed an issue where **lint** failed running when a docker container would not init properly.
* Fixed an issue where the *upload* command would upload a pack metadata with wrong display names.
* Performance enhancements when reading yaml files.
* Removed redundant errors and fields from `errors.py`.
* Updated **update-release-notes** to use graph instead of id_set.

## 1.17.1
* Added the `aliasTo` key to the Incident Field schema.
* Modified **validate** to not require fields whose value is always `False`.
* Modified **validate** to use the graph instead of id_set on changed *APIModules*.
* Fixed an issue where `register_module_line()` was not removed from python scripts when the script had no trailing newline.
* Fixed an issue where an integration containing a command without a description would fail to upload while using the **upload** command.
* Fixed an issue where attempting to individually upload `Preprocess Rule` files raised an unclear error message. Note: preprocess rules can not be individually uploaded, but only as part of a pack.
* Fixed an issue where the **upload** command would fail on Indicator Types.
* Fixed an issue where the **upload** command would return the wrong error message when connection credentials are invalid.
* Fixed an issue where the **upload** command would fail parsing input paths.
* added support for the `isfetcheventsandassets` flag in content graph.
* Fixed an issue where the **modeling-rules test** command failed to get the existence of result from dataset in cases where the results take time to load.
* Added an aliasTo key to the incident field schema.

## 1.17.0
* **validate** will only fail on docker related errors if the pack is supported by xsoar.
* Added a validation that assures filename, id, and name have a correct suffix for modeling/parsing rules files.
* Added new **validate** checks, preventing unwanted changes of the marketplaces (BC108,BC109), toversion (BC107)  and fromversion (BC106) fields.
* Removed the `timezone_offset` argument in the *modeling-rules test* command.
* Fixed an issue where **lint** failed when importing functions from CommonServerUserPython.
* The **format** command now will sync hidden parameters with master branch.
* Fixed an issue where lock integration failed on FileNotFound.(PANW-internal only).
* Fixed an issue where **lint** falsely warned of using `demisto.results`.
* Fixed an issue where **validate** always returned *XSIAM Dashboards* and *Correlation Rules* files as valid.
* Added `GR107` validation to **validate** using the graph validations to check that no deprecated items are used by non-deprecated content.
* Fixed an issue where the **modeling-rules test** command failed to get the existence of dataset in cases where the dataset takes more than 1 minute to get indexed.
* Fixed an issue in **lint** where the container used for linting had dependency conflicts with the image used by content, and caused inconsistent results.
* Fixed an issue where the **download** command failed when the playbook has different `name` and `id`.
* Moved the **pre-commmit** command template to the `demisto/content` repository, where it's easier to maintain.
* Fixed an issue where an internal method caused warning messages when reading md files.
* Added support for Pre Process Rules in the **upload** command.
* Fixed an issue where **upload** would not upload items whose `maketplaces` value was an empty list.
* Added a prettyName key to the incident field schema.
* Fixed an issue where **upload** command could not parse content items that are not unicode-encoded.

## 1.16.0
* Added a check to **is_docker_image_latest_tag** to only fail the validation on non-latest image tag when the current tag is older than 3 days.
* Fixed an issue where **upload** would not properly show the installed version in the UI.
* Fixed an issue where the `contribution_converter` failed replacing generated release notes with the contribution form release notes.
* Fixed an issue where an extra levelname was added to a logging message.
* Modified the `mypy` pre-commit hook to run in a virtual environment, rather than the local mypy version.
* Added support to run **validate** with `--git` flag on detached HEAD.
* Added a validation that the **validate** command will fail if the pack name is not prefixed on XSIAM dashboard images.
* Fixed the **generate-test-playbook** which failed on an unexpected keyword argument - 'console_log_threshold'.
* Fixed an issue where **prepare-content** would not properly parse the `fromVersion` and `toVersion` attributes of XSIAM-Dashbaord and XSIAM-Report content items.
* Fixed an issue where **validate** command did not fail on non-existent dependency ids of non-mandatory dependant content.
* Fixed pytest async io deprecation warning.
* Added the `--incident-id` argument (optional) to the **run** command.
* Fixed an issue in **run-unit-tests** and **update-content-graph** where running commands in a docker container was done with insufficient permissions.
* Added the `_time` field to the output compare table of the **modeling-rules test** command.
* Changed the endpoint **download** uses to get system content items.
* Fixed an issue where graph-related tasks failed when files were deleted from the repo.
* Added a **validate** check, and a **format** auto fix for the `fromversion` field in Correlation Rules and XSIAM Dashboards.
* Update the format used for dev-dependencies in pyproject.toml to match modern versions of Poetry.
* Added timestamps to logging messages when running in a CI build.

## 1.15.5
* **Breaking Change**: The default of the **upload** command `--zip` argument is `true`. To upload packs as custom content items use the `--no-zip` argument.
* Removed the `no-implicit-optional` hook from **pre-commit**.
* Removed the `markdownlint` hook from **pre-commit**.
* Fixed an issue in **run-unit-tests** to pass with warnings when no tests are collected.
* Fixed an issue in **run-unit-tests** with the coverage calculation.
* Fixed a notification about log file location appeared more than once.
* Updated the error message when code coverage is below the threshold in **coverage-analyze** to be printed in a more noticeable red color.
* Fixed an issue in **upload** that failed when a comma-separated list of paths is passed to the `--input` argument.
* Running **validate** with the `--graph` flag will now run the graph validations after all other validations.
* improved the generated release note for newly added XSIAM entities when running *update-release-notes* command.
* Fixed an issue where in some cases validation failed when mapping null values.
* Fixed an issue in **upload** command where the `--keep-zip` argument did not clean the working directory.
* Fixed an issue where an extra levelname was added to a logging message.
* Fixed an issue in **upload** where uploading packs to XSIAM failed due to version mismatch.

## 1.15.4
* Fixed an issue where *update-release-notes* and *doc-review* did not handle new content notes as expected.
* Fixed an issue in PEP484 (no-implicit-optional) hook to **pre-commit**.
* Fixed an issue in **upload** with `--input-config-file` where the content items weren't uploaded in the correct pack.
* Added support to disable the default logging colors with the **DEMISTO_SDK_LOG_NO_COLORS** environment variable.

## 1.15.3
* Added the `--init` flag to **download**.
* Added the `--keep-empty-folders` flag to **download**.
* Added `markdown-lint` to **pre-commit**
* Added the PEP484 (no-implicit-optional) hook to **pre-commit**.
* Fixed an issue where the content-graph parsing failed on mappers with undefined mapping.
* Fixed an issue in **validate** where `pack_metadata.json` files were not collected proplely in `--graph` option.
* Fixed an issue where *validate* reputation commands outputs were not checked for new content.
* Added *IN107* and *DB100* error codes to *ALLOWED_IGNORE_ERRORS* list.
* Added a validation that assures feed integrations implement the `integration_reliability` configuration parameter.
* Fixed an issue where the format command did not work as expected on pre-process rules files.
* Fixed an issue where **upload** command failed to upload when the XSOAR version is beta.
* Fixed an issue where **upload** command summary was inaccurate when uploading a `Pack` without the `-z` flag.
* Added pack name and pack version to **upload** command summary.
* Added support for modeling rules with multi datasets in ****modeling-rules test**** command.
* Fixed an issue where **validate** didn't recognize layouts with incident fields missing from `id_set.json` even when `--post-commit` was indicated.

## 1.15.2
* Fixed an issue where **format** added default arguments to reputation commands which already have one.
* Fixed an issue where **validate** fails when adding the *advance* field to the integration required fields.
* Updated the integration Traffic Light Protocol (TLP) color list schema in the **validate** command.
* Fixed an issue where **upload** would not read a repo configuration file properly.
* Fixed an issue where **upload** would not handle the `-x`/`--xsiam` flag properly.
* Fixed an issue where **format** failed to use input from the user, when asking about a `from_version`.
* Added the `-n`/`--assume_no` flag to **format**.

## 1.15.1
* Fixed an issue where **generate-docs** generated fields with double html escaping.
* Fixed an issue where **upload** failed when using the `-z` flag.

## 1.15.0
* **Breaking Change**: the **upload** command now only supports **XSOAR 6.5** or newer (and all XSIAM versions).
* **upload** now uses content models, and calls the `prepare` method of each model before uploading (unless uploading a zipped pack).
* Added a *playbook* modification to **prepare-content**, replacing `getIncident` calls with `getAlerts`, when uploading to XSIAM.
* Added a *playbook* modification to **prepare-content**, replacing `${incident.fieldname}` context accessors with `${alert.fieldname}` when uploading to XSIAM.
* Added a *playbook* modification to **prepare-content**, replacing `incident` to `alert` in task display names, when uploading to XSIAM.
* Added a *layout* modification to **prepare-content**, replacing `Related/Child/Linked Incidents` to `... Alerts` when uploading to XSIAM.
* Added a *script* modification to **prepare-content**, automatically replacing the word `incident` with `alert` when uploading to XSIAM.
* Added a validation that the **validate** command will fail if the `dockerimage` field in scripts/integrations uses any py3-native docker image.
* Updated the `ruff` version used in **pre-commit** to `0.0.269`.
* Fixed an issue in **create-content-graph** which caused missing detection of duplicated content items.
* Fixed an issue where **run-unit-tests** failed on python2 content items.
* Fixed an issue in **validate** where core packs validations were checked against the core packs defined on master branch, rather than on the current branch.
* Fixed an issue in **pre-commit** where `--input` flag was not filtered by the git files.
* Skip reset containers for XSOAR NG and XSIAM(PANW-internal only).
* Fixed an issue where **lint** failed fetching docker image details from a PANW GitLab CI environment. (PANW-internal only).

## 1.14.5
* Added logging in case the container fails to run in **run-unit-tests**.
* Disabled **pre-commit** multiprocessing for `validate` and `format`, as they use a service.
* **pre-commit** now calls `format` with `--assume-yes` and `--no-validate`.
* Fixed an issue where **pre-commit** ran multiple times when checking out build related files.

## 1.14.4
* Added integration configuration for *Cortex REST API* integration.
* Removed `Flake8` from **pre-commit**, as `ruff` covers its basic rules.
* Improved log readability by silencing non-critical `neo4j` (content graph infrastructure) logs.
* Fixed an issue where **run-unit-tests** failed on python2 content items.
* Fixed an issue where **modeling-rules test** did not properly handle query fields that pointed to a string.
* Fixed an issue when trying to fetch remote files when not under the content repo.
* Fixed a validation that the **modeling-rules test** command will fail if no test data file exist.
* Fixed an issue where **format** command failed while updating the `fromversion` entry.
* Added support for mapping uuid to names for Layout files in the **download** command.

## 1.14.3
* Fixed an issue where **run-unit-tests** failed running on items with `test_data`.
* Updated the demisto-py to v3.2.10 which now supports url decoding for the proxy authentication password.
* Fixed an issue where **generate-outputs** did not generate context paths for empty lists or dictionaries in the response.

## 1.14.2
* Added the `--staged-only` flag to **pre-commit**.
* Fixed an issue where **run-unit-tests** failed running on items with `test_data`.
* Fixed an issue where **pre-commit** ran on unchanged files.
* Add the ability to run **secrets** in **pre-commit** by passing a `--secrets` flag.
* Added support to override the log file with the **DEMISTO_SDK_LOG_FILE_PATH** environment variable.

## 1.14.1
* Fixed an issue where **update-release-notes** command failed when running on a pack that contains deprecated integrations without the `commands` section.
* Added toVersion and fromVersion to XSIAM content items schema.
* Fixed an issue where **validate** failed when attempting to map null values in a classifier and layout.
* Added search marketplace functionality to XSIAM client.
* Fixed an issue in **pre-commit** command where `MYPYPATH` was not set properly.
* Updated the integration category list in the **init** command.
* Fixed an issue where in some environments docker errors were not caught.
* Added a validation that the **validate** command will fail on README files if an image does not exist in the specified path.

## 1.14.0
* Added the `DEMISTO_SDK_GRAPH_FORCE_CREATE` environment variable. Use it to force the SDK to recreate the graph, rather than update it.
* Added support for code importing multi-level ApiModules to **lint**.
* Added a validation that the **modeling-rules test** command will fail if no test data file exist.
* Added support for the `<~XPANSE>` marketplace tag in release notes.
* Added support for marketplace tags in the **doc-review** command.
* Added **generate-unit-tests** documentation to the repo README.
* Added the `hiddenpassword` field to the integration schema, allowing **validate** to run on integrations with username-only inputs.
* Improved logs and error handling in the **modeling-rules test** command.
* Improved the warning message displayed for Contribution PRs editing outdated code.
* Improved the clarity of error messages for cases where yml files cannot be parsed as a dictionary.
* Updated the `XSIAMReport` schema.
* Standardized repo-wide logging. All logs are now created in one logger instance.
* **lint** now prevents unit-tests from accessing online resources in runtime.
* Updated the logs shown during lint when running in docker.
* Fixed an issue where **validate** showed errors twice.
* Fixed an issue where **validate** did not fail when xif files had wrong naming.
* Fixed an issue where **doc-review** required dot suffixes in release notes describing new content.
* Fixed an issue where **download** command failed when running on a beta integration.
* Fixed an issue where **update-release-notes** generated release notes for packs in their initial version (1.0.0).
* Fixed an issue with **update-content-graph** where `--use-git` parameter was ignored when using `--imported-path` parameter.
* Fixed an issue where **validate** failed on playbooks with valid inputs, since it did not collect the playbook inputs occurrences properly.

## 1.13.0
* Added the pack version to the code files when calling **unify**. The same value is removed when calling **split**.
* Added a message showing the output path when **prepare-content** is called.
* Contribution PRs that update outdated packs now display a warning message.
* Fixed an issue when kebab-case has a misspelling in one of the sub words, the suggestion might be confusing.
* Improved caching and stability for **lint**.
* Added support for *.xif* files in the **secrets** command.
* Fixed an issue where **validate** would fail when playbook inputs contain Transform Language (DT).
* Added a new **validate** check, making sure a first level header exist in release notes (RN116)
* Fixed an issue where **lint** would not properly handle multiple ApiModules imports.

## 1.12.0
* Added the **pre-commit** command, to improve code quality of XSOAR content.
* Added the **run-unit-tests** command, to run unit tests of given content items inside their respective docker images.
* Added support for filepath arguments in the **validate** and **format** commands.
* Added pre-commit hooks for `validate`, `format`, `run-unit-tests` and `update-docker-image` commands.
* Fixed an issue in the **download** command where layouts were overriden even without the `-f` option.
* Fixed an issue where Demisto-SDK did not detect layout ID when using the **download** command.
* Fixed an issue where the **lint** command ran on `native:dev` supported content when passing the `--docker-image all` flag, instead it will run on `native:candidate`.
* Added support for `native:candidate` as a docker image flag for **lint** command.
* Added a modification for layouts in **prepare-content**, replacing `Related Incidents`, `Linked Incidents` and `Child Incidents` with the suitable `... Alerts` name when uploading to XSIAM.
* Fixed an issue where logs and messages would not show when using the **download** command.
* Fixed an issue where the `server_min_version` field in metadata was an empty value when parsing packs without content items.
* Fixed an issue where running **openapi-codegen** resulted in false-positive error messages.
* Fixed an issue where **generate-python-to-yml** generated input arguments as required even though required=False was specified.
* Fixed an issue where **generate-python-to-yml** generated input arguments a default arguments when default=some_value was provided.
* Fixed a bug where **validate** returned error on playbook inputs with special characters.
* Fixed an issue where **validate** did not properly check `conf.json` when the latter is modified.
* Fixed an issue in the **upload** command, where a prompt was not showing on the console.
* Fixed an issue where running **lint** failed installing dependencies in containers.

## 1.11.0
* **Note: Demisto-SDK will soon stop supporting Python 3.8**
* Fixed an issue where using **download** on non-unicode content, merging them into existing files caused an error.
* Changed an internal setting to allow writing non-ascii content (unicode) using `YAMLHandler` and `JSONHandler`.
* Fixed an issue where an error message in **unify** was unclear for invalid input.
* Fixed an issue where running **validate** failed with **is_valid_integration_file_path_in_folder** on integrations that use API modules.
* Fixed an issue where **validate** failed with **is_valid_integration_file_path_in_folder** on integrations that use the `MSAPIModule`.
* Added **validate** check for the `modules` field in `pack_metadata.json` files.
* Changed **lint** to skip deprecated content, unless when using the `-i` flag.
* Fixed an issue where **update-release-notes** failed when a new *Parsing Rule* was added to a pack.
* Refactored the logging framework. Demisto-SDK logs will now be written to `.demist_sdk_debug.log` under the content path (when detected) or the current directory.
* Added `GR105` validation to **validate** command to check that no duplicate IDs are used.
* Added support for API Modules imported in API modules in the **unify** command.
* Added **validate** check, to make sure every Python file has a corresponding unit test file.

## 1.10.6
* Fixed an issue where running **validate** with the `-g` flag would skip some validations for old-formatted (unified) integration/script files.
* Deprecated integrations and scripts will not run anymore when providing the **--all-packs** to the **lint** command.
* Fixed an issue where a pack `serverMinVersion` would be calculated by the minimal fromVersion of its content items.
* Added the `--docker-image-target` flag to **lint** for testing native supported content with new images.

## 1.10.5
* Fixed an issue where running **run-test-playbook** would not use the `verify` parameter correctly. @ajoga
* Added a newline at the end of README files generated in **generate-docs**.
* Added the value `3` (out of bounds) to the `onChangeRepAlg` and `reputationCalc` fields under the `IncidentType` and `GenericType` schemas. **validate** will allow using it now.
* Fixed an issue where **doc-review** required dot suffixes in release notes describing new content.
* Fixed an issue where **validate** failed on Feed Integrations after adding the new *Collect/Connect* section field.
* Fixed an issue where using **postman-codegen** failed converting strings containing digits to kebab-case.
* Fixed an issue where the ***error-code*** command could not parse List[str] parameter.
* Updated validation *LO107* to support more section types in XSIAM layouts.

## 1.10.4
* Added support for running **lint** in multiple native-docker images.

## 1.10.3
* Fixed an issue where running **format** would fail after running npm install.
* Improved the graph validations in the **validate** command:
  - GR100 will now run on all content items of changed packs.
  - GR101 and GR102 will now catch invalid fromversion/toversion of files **using** the changed items.
  - GR103 errors will raise a warning when using the *-a* flag, but an error if using the *-i* or *g* flags.
* Fixed an issue where test-playbooks timed out.
* Fixed an issue where making a change in a module using an ApiModule would cause lint to run on the ApiModule unnecessarily.
* Fixed an issue where the `marketplace` field was not used when dumping pack zips.
* Fixed a typo in the README content generated with **update-release-notes** for updating integrations.
* Fixed an issue in **validate**, where using the `-gr` and `-i` flags did not run properly.
* Added the `sectionorder` field to integration scheme.
* Fixed an issue where in some occasions running of test-playbooks could receive session timeouts.
* Fixed an issue where **validate** command failed on core pack dependencies validation because of test dependencies.

## 1.10.2
* Added markdown lint formatting for README files in the **format** command.
* Fixed an issue where **lint** failed when using the `-cdam` flag with changed dependant api modules.
* Fixed an issue in the **upload** command, where `json`-based content items were not unified correctly when using the `--zip` argument.
* Added XPANSE core packs validations.

## 1.10.1
* Fixed an issue where **update-content-graph** failed to execute.

## 1.10.0
* **Breaking change**: Removed usage of `pipenv`, `isort` and `autopep8` in the **split** and **download** commands. Removed the `--no-pipenv` and `--no-code-formatting` flags. Please see https://xsoar.pan.dev/docs/tutorials/tut-setup-dev-remote for the recommended environment setup.
* Fixed an issue in **prepare-content** command where large code lines were broken.
* Fixed an issue where git-*renamed_files* were not retrieved properly.
* Fixed an issue where test dependencies were calculated in all level dependencies calculation.
* Added formatting and validation to XSIAM content types.
* Fixed an issue where several XSIAM content types were not validated when passing the `-a` flag.
* Added a UUID to name mapper for **download** it replaces UUIDs with names on all downloaded files.
* Updated the demisto-py to v3.2.6 which now supports basic proxy authentication.
* Improved the message shown when using **upload** and overwriting packs.
* Added support for the **Layout Rule** content type in the id-set and the content graph.
* Updated the default general `fromVersion` value on **format** to `6.8.0`
* Fixed an issue where **lint** sometimes failed when using the `-cdam` flag due to wrong file duplications filtering.
* Added the content graph to **validate**, use with the `--graph` flag.

## 1.9.0
* Fixed an issue where the Slack notifier was using a deprecated argument.
* Added the `--docker-image` argument to the **lint** command, which allows determining the docker image to run lint on. Possible options are: `'native:ga'`, `'native:maintenance'`, `'native:dev'`, `'all'`, a specific docker image (from Docker Hub) or, the default `'from-yml'`.
* Fixed an issue in **prepare-content** command where large code lines were broken.
* Added a logger warning to **get_demisto_version**, the task will now fail with a more informative message.
* Fixed an issue where the **upload** and **prepare-content** commands didn't add `fromServerVersion` and `toServerVersion` to layouts.
* Updated **lint** to use graph instead of id_set when running with `--check-dependent-api-module` flag.
* Added the marketplaces field to all schemas.
* Added the flag `--xsoar-only` to the **doc-review** command which enables reviewing documents that belong to XSOAR-supported Packs.
* Fixed an issue in **update-release-notes** command where an error occurred when executing the same command a second time.
* Fixed an issue where **validate** would not always ignore errors listed under `.pack-ignore`.
* Fixed an issue where running **validate** on a specific pack didn't test all the relevant entities.
* Fixed an issue where fields ending with `_x2` where not replaced in the appropriate Marketplace.

## 1.8.3
* Changed **validate** to allow hiding parameters of type 0, 4, 12 and 14 when replacing with type 9 (credentials) with the same name.
* Fixed an issue where **update-release-notes** fails to update *MicrosoftApiModule* dependent integrations.
* Fixed an issue where the **upload** command failed because `docker_native_image_config.json` file could not be found.
* Added a metadata file to the content graph zip, to be used in the **update-content-graph** command.
* Updated the **validate** and **update-release-notes** commands to unskip the *Triggers Recommendations* content type.


## 1.8.2
* Fixed an issue where demisto-py failed to upload content to XSIAM when `DEMISTO_USERNAME` environment variable is set.
* Fixed an issue where the **prepare-content** command output invalid automation name when used with the --*custom* argument.
* Fixed an issue where modeling rules with arbitrary whitespace characters were not parsed correctly.
* Added support for the **nativeImage** key for an integration/script in the **prepare-content** command.
* Added **validate** checks for integrations declared deprecated (display name, description) but missing the `deprecated` flag.
* Changed the **validate** command to fail on the IN145 error code only when the parameter with type 4 is not hidden.
* Fixed an issue where downloading content layouts with `detailsV2=None` resulted in an error.
* Fixed an issue where **xdrctemplate** was missing 'external' prefix.
* Fixed an issue in **prepare-content** command providing output path.
* Updated the **validate** and **update-release-notes** commands to skip the *Triggers Recommendations* content type.
* Added a new validation to the **validate** command to verify that the release notes headers are in the correct format.
* Changed the **validate** command to fail on the IN140 error code only when the skipped integration has no unit tests.
* Changed **validate** to allow hiding parameters of type 4 (secret) when replacing with type 9 (credentials) with the same name.
* Fixed an issue where the **update-release-notes** command didn't add release-notes properly to some *new* content items.
* Added validation that checks that the `nativeimage` key is not defined in script/integration yml.
* Added to the **format** command the ability to remove `nativeimage` key in case defined in script/integration yml.
* Enhanced the **update-content-graph** command to support `--use-git`, `--imported_path` and `--output-path` arguments.
* Fixed an issue where **doc-review** failed when reviewing command name in some cases.
* Fixed an issue where **download** didn't identify playbooks properly, and downloaded files with UUIDs instead of file/script names.

## 1.8.1
* Fixed an issue where **format** created duplicate configuration parameters.
* Added hidden properties to integration command argument and script argument.
* Added `--override-existing` to **upload** that skips the confirmation prompt for overriding existing content packs. @mattbibbydw
* Fixed an issue where **validate** failed in private repos when attempting to read from a nonexisting `approved_categories.json`.
* Fixed an issue where **validate** used absolute paths when getting remote `pack_metadata.json` files in private repos.
* Fixed an issue in **download**, where names of custom scripts were replaced with UUIDs in IncidentFields and Layouts.

## 1.8.0
* Updated the supported python versions, as `>=3.8,<3.11`, as some of the dependencies are not supported on `3.11` yet.
* Added a **validate** step for **Modeling Rules** testdata files.
* Added the **update-content-graph** command.
* Added the ability to limit the number of CPU cores with `DEMISTO_SDK_MAX_CPU_CORES` envirment variable.
* Added the **prepare-content** command.
* Added support for fromversion/toversion in XSIAM content items (correlation rules, XSIAM dashboards, XSIAM reports and triggers).
* Added a **validate** step checking types of attributes in the schema file of modeling rule.
* Added a **validate** step checking that the dataset name of a modeling rule shows in the xif and schema files.
* Added a **validate** step checking that a correlation rule file does not start with a hyphen.
* Added a **validate** step checking that xsiam content items follow naming conventions.
* Fixed an issue where SDK commands failed on the deprecated `packaging.version.LegacyVersion`, by locking the `packaging` version to `<22`.
* Fixed an issue where **update-release-notes** failed when changing only xif file in **Modeling Rules**.
* Fixed an issue where *is_valid_category* and *is_categories_field_match_standard* failed when running in a private repo.
* Fixed an issue where **validate** didn't fail on the MR103 validation error.
* Fixed the *--release-notes* option, to support the new CHANGELOG format.
* Fixed an issue where **validate** failed when only changing a modeling rules's xif file.
* Fixed an issue where **format** failed on indicator files with a `None` value under the `tabs` key.
* Fixed an issue where **validate** only printed errors for one change of context path, rather than print all.
* Fixed an issue where **download** did not suggest using a username/password when authenticating with XSOAR and using invalid arguments.
* Fixed an issue where **download** failed when listing or downloading content items that are not unicode-encoded.
* Added support for fromversion/toversion in XSIAM content items (correlation rules, XSIAM dashboards, XSIAM reports and triggers).
* Updated the supported python versions, as `>=3.8,<3.11`, as some of the dependencies are not supported on `3.11` yet.
* Added **prepare-content** command which will prepare the pack or content item for the platform.
* Patched an issue where deprecated `packaging.version.LegacyVersion`, locking packaging version to `<22`.

## 1.7.9
* Fixed an issue where an error message in **validate** would not include the suggested fix.
* Added a validation that enforces predefined categories on MP Packs & integration yml files, the validation also ensures that each pack has only one category.
* Fixed an issue where **update-release-notes** did not generate release notes for **XDRC Templates**.
* Fixed an issue where **upload** failed without explaining the reason.
* Improved implementation of the docker_helper module.
* Fixed an issue where **validate** did not check changed pack_metadata.json files when running using git.
* Added support for **xdrctemplate** to content graph.
* Fixed an issue where local copies of the newly-introduced `DemistoClassApiModule.py` were validated.
* Added new release notes templates for the addition and modification of playbooks, layouts and types in the **doc-review** command.
* Fixed an issue where the **doc-review** command failed on descriptions of new content items.
* Added the `Command XXX is deprecated. Use XXX instead.` release notes templates to **doc-review** command.
* Fixed an issue where the **update-release-notes** command didn't add the modeling-rules description for new modeling-rules files.

## 1.7.8
* Added the capability to run the MDX server in a docker container for environments without node.
* Fixed an issue where **generate-docs** with `-c` argument updated sections of the incorrect commands.
* Added IF113 error code to **ALLOWED_IGNORE_ERRORS**.
* Fixed an issue where **validate** failed on playbooks with non-string input values.
* Added the `DEMISTO_SDK_IGNORE_CONTENT_WARNING` environment variable, to allow suppressing warnings when commands are not run under a content repo folder.
* Fixed an issue where **validate** failed to recognize integration tests that were missing from config.json
* Added support for **xpanse** marketplace in **create-id-set** and **create-content-artifacts** commands.
* Fixed an issue where **split** failed on yml files.
* Added support for marketplace-specific tags.
* Fixed an issue where **download** would not run `isort`. @maxgubler
* Fixed an issue where XSIAM Dashboards and Reports images failed the build.
* Added support for **xpanse** marketplace to content graph.

## 1.7.7
* Fixed an issue where paybooks **generate-docs** didn't parse complex input values when no accessor field is given correctly.
* Fixed an issue in the **download** command, where an exception would be raised when downloading system playbooks.
* Fixed an issue where the **upload** failed on playbooks containing a value that starts with `=`.
* Fixed an issue where the **generate-unit-tests** failed to generate assertions, and generate unit tests when command names does not match method name.
* Fixed an issue where the **download** command did not honor the `--no-code-formatting` flag properly. @maxgubler
* Added a new check to **validate**, making sure playbook task values are passed as references.
* Fixed an issue where the **update-release-notes** deleted existing release notes, now appending to it instead.
* Fixed an issue where **validate** printed blank space in case of validation failed and ignored.
* Renamed 'Agent Config' to 'XDRC Templates'.
* Fixed an issue where the **zip-packs** command did not work with the CommonServerUserPython and CommonServerUserPowerShell package.

## 1.7.6

* Fixed parsing of initialization arguments of client classes in the **generate-unit-tests** command.
* Added support for AgentConfig content item in the **upload**, **create-id-set**, **find-dependecies**, **unify** and **create-content-artifacts** commands.
* Added support for XSIAM Report preview image.

## 1.7.5

* Fixed an issue where the **upload** command did not work with the CommonServerUserPython package.
* Fixed an issue in the **download** command, where some playbooks were downloaded as test playbooks.
* Added playbook modification capabilities in **TestSuite**.
* Added a new command **create-content-graph**.
* Fixed an issue in the **upload** command, where the temporary zip would not clean up properly.
* Improved content items parsing in the **create-content-graph** command.
* Added an error when the docker daemon is unavailable when running **lint**.
* Removed the validation of a subtype change for scripts in the **validate** command.
* Fixed an issue where names of XSIAM content items were not normalized properly.
* Fixed an issue where the **download** command was downloading playbooks with **script** (id) and not **scriptName**.
* Fixed an issue where script yml files were not properly identified by `find_type`.
* Removed nightly integrations filtering when deciding if a test should run.
* Added support for XSIAM Dashboard preview image.
* Added the `--no-code-formatting` flag to the **download** command, allowing to skip autopep8 and isort.
* Fixed an issue in the **update-release-notes** command, where generating release notes for modeling rules schema file caused exception.

## 1.7.4

* Fixed an issue where the **doc-review** command showed irrelevant messages.
* Fixed an issue in **validate**, where backward-compatibility failures prevented other validations from running.
* Fixed an issue in **validate**, where content-like files under infrastructure paths were not ignored.
* Fixed an issue in the AMI mapping, where server versions were missing.
* Change the way the normalize name is set for external files.
* Added dump function to XSIAM pack objects to dulicate the files.
* Fixed an issue where the `contribution_converter` did not support changes made to ApiModules.
* Added name normalization according to new convention to XSIAM content items
* Added playbook modification capabilities in **TestSuite**.
* Fixed an issue in create-content-artifacts where it will not get a normalize name for the item and it will try to duplicate the same file.

## 1.7.3

* Fixed an issue in the **format** command where fail when executed from environment without mdx server available.
* Added `Added a`, `Added an` to the list of allowed changelog prefixes.
* Added support for Indicator Types/Reputations in the **upload** command.
* Fixed an issue when running from a subdirectory of a content repo failed.
* Changing the way we are using XSIAM servers api-keys in **test-content** .
* Added a success message to **postman-codegen**.

## 1.7.2

* Fixed an issue in the **validate** command where incident fields were not found in mappers even when they exist
* Added an ability to provide list of marketplace names as a param attribute to **validate** and **upload**
* Added the file type to the error message when it is not supported.
* Fixed an issue where `contribution_converter` incorrectly mapped _Indicator Field_ objects to the _incidentfield_ directory in contribution zip files.
* Fixed a bug where **validate** returned error on empty inputs not used in playbooks.
* Added the `DEMISTO_SDK_CONTENT_PATH` environment variable, implicitly used in various commands.
* Added link to documentation for error messages regarding use cases and tags.

## 1.7.1

* Fixed an issue where *indicatorTypes* and *betaIntegrations* were not found in the id_set.
* Updated the default general `fromVersion` value on **format** to `6.5.0`
* Fixed an issue where the **validate** command did not fail when the integration yml file name was not the same as the folder containing it.
* Added an option to have **generate-docs** take a Playbooks folder path as input, and generate docs for all playbooks in it.
* Fixed an issue where the suggestion in case of `IF113` included uppercase letters for the `cliName` parameter.
* Added new validation to the **validate** command to fail and list all the file paths of files that are using a deprecated integration command / script / playbook.
* **validate** will no longer fail on playbooks calling subplaybooks that have a higher `fromVersion` value, if  calling the subplaybook has `skipifunavailable=True`.
* Fixed an issue where relative paths were not accessed correctly.
* Running any `demisto-sdk` command in a folder with a `.env` file will load it, temporarily overriding existing environment variables.
* Fixed an issue where **validate** did not properly detect deleted files.
* Added new validations to the **validate** command to verify that the schema file exists for a modeling rule and that the schema and rules keys are empty in the yml file.
* Fixed an issue where *find_type* didn't recognize exported incident types.
* Added a new validation to **validate**, making sure all inputs of a playbook are used.
* Added a new validation to **validate**, making sure all inputs used in a playbook declared in the input section.
* The **format** command will now replace the *fromServerVersion* field with *fromVersion*.

## 1.7.0

* Allowed JSON Handlers to accept kwargs, for custoimzing behavior.
* Fixed an issue where an incorrect error was shown when the `id` of a content item differed from its `name` attribute.
* Fixed an issue where the `preserve_quotes` in ruamel_handler received an incorrect value @icholy
* Fixed an issue where ignoring RM110 error code wasn't working and added a validation to **ALLOWED_IGNORE_ERRORS** to validate that all error codes are inserted in the right format.
* Fixed an issue where the contribution credit text was not added correctly to the pack README.
* Changed the contribution file implementation from markdown to a list of contributor names. The **create-content-artifact** will use this list to prepare the needed credit message.
* Added a new validation to the `XSOAR-linter` in the **lint** command for verifying that demisto.log is not used in the code.
* The **generate-docs** command will now auto-generate the Incident Mirroring section when implemented in an integration.
* Added support to automatically generate release notes for deprecated items in the **update-release-notes** command.
* Fixed an issue causing any command to crash when unable to detect local repository properties.
* Fixed an issue where running in a private gitlab repo caused a warning message to be shown multiple times.
* Added a new validation to the **validate** command to verify that markdown and python files do not contain words related to copyright section.
* Fixed an issue where **lint** crashed when provided an input file path (expecting a directory).

## 1.6.9

* Added a new validation that checks whether a pack should be deprecated.
* Added a new ability to the **format** command to deprecate a pack.
* Fixed an issue where the **validate** command sometimes returned a false negative in cases where there are several sub-playbooks with the same ID.
* Added a new validation to the **validate** command to verify that the docker in use is not deprecated.
* Added support for multiple ApiModules in the **unify** command
* Added a check to **validate** command, preventing use of relative urls in README files.
* Added environment variable **DEMISTO_SDK_MARKETPLACE** expected to affect *MarketplaceTagParser* *marketplace* value. The value will be automatically set when passing *marketplace* arg to the commands **unify**, **zip-packs**, **create-content-artifacts** and **upload**.
* Added slack notifier for build failures on the master branch.
* Added support for modeling and parsing rules in the **split** command.
* Added support for README files in **format** command.
* Added a **validate** check, making sure classifier id and name values match. Updated the classifier **format** to update the id accordingly.
* The **generate-docs** command will now auto-generate the playbook image link by default.
* Added the `--custom-image-link` argument to override.
* Added a new flag to **generate-docs** command, allowing to add a custom image link to a playbook README.
* Added a new validation to the **validate** command to verify that the package directory name is the same as the files contained in the that package.
* Added support in the **unify** command to unify a schema into its Modeling Rule.

## 1.6.8

* Fixed an issue where **validate** did not fail on invalid playbook entities' versions (i.e. subplaybooks or scripts with higher fromversion than their parent playbook).
* Added support for running lint via a remote docker ssh connection. Use `DOCKER_HOST` env variable to specify a remote docker connection, such as: `DOCKER_HOST=ssh://myuser@myhost.com`.
* Fixed an issue where the pack cache in *get_marketplaces* caused the function to return invalid values.
* Fixed an issue where running format on a pack with XSIAM entities would fail.
* Added the new `display_name` field to relevant entities in the **create-id-set** command.
* Added a new validation to the **validate** command to verify the existence of "Reliability" parameter if the integration have reputation command.
* Fixed a bug where terminating the **lint** command failed (`ctrl + c`).
* Removed the validation of a subtype change in integrations and scripts from **validate**.
* Fixed an issue where **download** did not behave as expected when prompting for a version update. Reported by @K-Yo
* Added support for adoption release notes.
* Fixed an issue where **merge-id-sets** failed when a key was missing in one id-set.json.
* Fixed a bug where some mypy messages were not parsed properly in **lint**.
* Added a validation to the **validate** command, failing when '`fromversion`' or '`toversion`' in a content entity are incorrect format.
* Added a validation to the **validate** command, checking if `fromversion` <= `toversion`.
* Fixed an issue where coverage reports used the wrong logging level, marking debug logs as errors.
* Added a new validation to the **validate** command, to check when the discouraged `http` prefixes are used when setting defaultvalue, rather than `https`.
* Added a check to the **lint** command for finding hard-coded usage of the http protocol.
* Locked the dependency on Docker.
* Removed a traceback line from the **init** command templates: BaseIntegration, BaseScript.
* Updated the token in **_add_pr_comment** method from the content-bot token to the xsoar-bot token.

## 1.6.7

* Added the `types-markdown` dependency, adding markdown capabilities to existing linters using the [Markdown](https://pypi.org/project/Markdown/) package.
* Added support in the **format** command to remove nonexistent incident/indicator fields from *layouts/mappers*
* Added the `Note: XXX` and `XXX now generally available.` release notes templates to **doc-review** command.
* Updated the logs shown during the docker build step.
* Removed a false warning about configuring the `GITLAB_TOKEN` environment variable when it's not needed.
* Removed duplicate identifiers for XSIAM integrations.
* Updated the *tags* and *use cases* in pack metadata validation to use the local files only.
* Fixed the error message in checkbox validation where the defaultvalue is wrong and added the name of the variable that should be fixed.
* Added types to `find_type_by_path` under tools.py.
* Fixed an issue where YAML files contained incorrect value type for `tests` key when running `format --deprecate`.
* Added a deprecation message to the `tests:` section of yaml files when running `format --deprecate`.
* Added use case for **validate** on *wizard* objects - set_playbook is mapped to all integrations.
* Added the 'integration-get-indicators' commands to be ignored by the **verify_yml_commands_match_readme** validation, the validation will no longer fail if these commands are not in the readme file.
* Added a new validation to the **validate** command to verify that if the phrase "breaking changes" is present in a pack release notes, a JSON file with the same name exists and contains the relevant breaking changes information.
* Improved logs when running test playbooks (in a build).
* Fixed an issue in **upload** did not include list-type content items. @nicolas-rdgs
* Reverted release notes to old format.

## 1.6.6

* Added debug print when excluding item from ID set due to missing dependency.
* Added a validation to the **validate** command, failing when non-ignorable errors are present in .pack-ignore.
* Fixed an issue where `mdx server` did not close when stopped in mid run.
* Fixed an issue where `-vvv` flag did not print logs on debug level.
* enhanced ***validate*** command to list all command names affected by a backward compatibility break, instead of only one.
* Added support for Wizard content item in the **format**, **validate**, **upload**, **create-id-set**, **find-dependecies** and **create-content-artifacts** commands.
* Added a new flag to the **validate** command, allowing to run specific validations.
* Added support in **unify** and **create-content-artifacts** for displaying different documentations (detailed description + readme) for content items, depending on the marketplace version.
* Fixed an issue in **upload** where list items were not uploaded.
* Added a new validation to **validate** command to verify that *cliName* and *id* keys of the incident field or the indicator field are matches.
* Added the flag '-x', '--xsiam' to **upload** command to upload XSIAM entities to XSIAM server.
* Fixed the integration field *isFetchEvents* to be in lowercase.
* Fixed an issue where **validate -i** run after **format -i** on an existing file in the repo instead of **validate -g**.
* Added the following commands: 'update-remote-data', 'get-modified-remote-data', 'update-remote-system' to be ignored by the **verify_yml_commands_match_readme** validation, the validation will no longer fail if these commands are not in the readme file.
* Updated the release note template to include a uniform format for all items.
* Added HelloWorldSlim template option for *--template* flag in **demisto-sdk init** command.
* Fixed an issue where the HelloWorldSlim template in **demisto-sdk init** command had an integration id that was conflicting with HelloWorld integration id.
* Updated the SDK to use demisto-py 3.1.6, allowing use of a proxy with an environment variable.
* Set the default logger level to `warning`, to avoid unwanted debug logs.
* The **format** command now validates that default value of checkbox parameters is a string 'true' or 'false'.
* Fixed an issue where `FileType.PLAYBOOK` would show instead of `Playbook` in readme error messages.
* Added a new validation to **validate** proper defaultvalue for checkbox fields.

## 1.6.5

* Fixed an issue in the **format** command where the `id` field was overwritten for existing JSON files.
* Fixed an issue where the **doc-review** command was successful even when the release-note is malformed.
* Added timestamps to the `demisto-sdk` logger.
* Added time measurements to **lint**.
* Added the flag '-d', '--dependency' to **find-dependencies** command to get the content items that cause the dependencies between two packs.
* Fixed an issue where **update-release-notes** used the *trigger_id* field instead of the *trigger_name* field.
* Fixed an issue where **doc-review** failed to recognize script names, in scripts using the old file structure.
* Fixed an issue where concurrent processes created by **lint** caused deadlocks when opening files.
* Fixed an issue in the **format** command where `_dev` or `_copy` suffixes weren't removed from the subscript names in playbooks and layouts.
* Fixed an issue where **validate** failed on nonexistent `README.md` files.
* Added support of XSIAM content items to the **validate** command.
* Report **lint** summary results and failed packages after reporting time measurements.

## 1.6.4

* Added the new **generate-yml-from-python** command.
* Added a code *type* indication for integration and script objects in the *ID Set*.
* Added the [Vulture](https://github.com/jendrikseipp/vulture) linter to the pre-commit hook.
* The `demisto-sdk` pack will now be distributed via PyPi with a **wheel** file.
* Fixed a bug where any edited json file that contained a forward slash (`/`) escaped.
* Added a new validation to **validate** command to verify that the metadata *currentVersion* is
the same as the last release note version.
* The **validate** command now checks if there're none-deprecated integration commands that are missing from the readme file.
* Fixed an issue where *dockerimage* changes in Scripts weren't recognized by the **update-release-notes** command.
* Fixed an issue where **update-xsoar-config-file** did not properly insert the marketplace packs list to the file.
* Added the pack name to the known words by default when running the **doc-review** command.
* Added support for new XSIAM entities in **create-id-set** command.
* Added support for new XSIAM entities in **create-content-artifacts** command.
* Added support for Parsing/Modeling Rule content item in the **unify** command.
* Added the integration name, the commands name and the script name to the known words by default when running the **doc-review** command.
* Added an argument '-c' '--custom' to the **unify** command, if True will append to the unified yml name/display/id the custom label provided
* Added support for sub words suggestion in kebab-case sentences when running the **doc-review** command.
* Added support for new XSIAM entities in **update-release-notes** command.
* Enhanced the message of alternative suggestion words shown when running **doc-review** command.
* Fixed an incorrect error message, in case `node` is not installed on the machine.
* Fixed an issue in the **lint** command where the *check-dependent-api-modules* argument was set to true by default.
* Added a new command **generate-unit-tests**.
* Added a new validation to **validate** all SIEM integration have the same suffix.
* Fixed the destination path of the unified parsing/modeling rules in **create-content-artifacts** command.
* Fixed an issue in the **validate** command, where we validated wrongfully the existence of readme file for the *ApiModules* pack.
* Fixed an issue in the **validate** command, where an error message that was displayed for scripts validation was incorrect.
* Fixed an issue in the **validate** and **format** commands where *None* arguments in integration commands caused the commands to fail unexpectedly.
* Added support for running tests on XSIAM machines in the **test-content** command.
* Fixed an issue where the **validate** command did not work properly when deleting non-content items.
* Added the flag '-d', '--dependency' to **find-dependencies** command to get the content items that cause the dependencies between two packs.

## 1.6.3

* **Breaking change**: Fixed a typo in the **validate** `--quiet-bc-validation` flag (was `--quite-bc-validation`). @upstart-swiss
* Dropped support for python 3.7: Demisto-SDK is now supported on Python 3.8 or newer.
* Added an argument to YAMLHandler, allowing to set a maximal width for YAML files. This fixes an issue where a wrong default was used.
* Added the detach mechanism to the **upload** command, If you set the --input-config-file flag, any files in the repo's SystemPacks folder will be detached.
* Added the reattach mechanism to the **upload** command, If you set the --input-config-file flag, any detached item in your XSOAR instance that isn't currently in the repo's SystemPacks folder will be re-attached.
* Fixed an issue in the **validate** command that did not work properly when using the *-g* flag.
* Enhanced the dependency message shown when running **lint**.
* Fixed an issue where **update-release-notes** didn't update the currentVersion in pack_metadata.
* Improved the logging in **test-content** for helping catch typos in external playbook configuration.

## 1.6.2

* Added dependency validation support for core marketplacev2 packs.
* Fixed an issue in **update-release-notes** where suggestion fix failed in validation.
* Fixed a bug where `.env` files didn't load. @nicolas-rdgs
* Fixed a bug where **validate** command failed when the *categories* field in the pack metadata was empty for non-integration packs.
* Added *system* and *item-type* arguments to the **download** command, used when downloading system items.
* Added a validation to **validate**, checking that each script, integration and playbook have a README file. This validation only runs when the command is called with either the `-i` or the `-g` flag.
* Fixed a regression issue with **doc-review**, where the `-g` flag did not work.
* Improved the detection of errors in **doc-review** command.
* The **validate** command now checks if a readme file is empty, only for packs that contain playbooks or were written by a partner.
* The **validate** command now makes sure common contextPath values (e.g. `DBotScore.Score`) have a non-empty description, and **format** populates them automatically.
* Fixed an issue where the **generate-outputs** command did not work properly when examples were provided.
* Fixed an issue in the **generate-outputs** command, where the outputs were not written to the specified output path.
* The **generate-outputs** command can now generate outputs from multiple calls to the same command (useful when different args provide different outputs).
* The **generate-outputs** command can now update a yaml file with new outputs, without deleting or overwriting existing ones.
* Fixed a bug where **doc-review** command failed on existing templates.
* Fixed a bug where **validate** command failed when the word demisto is in the repo README file.
* Added support for adding test-playbooks to the zip file result in *create-content-artifacts* command for marketplacev2.
* Fixed an issue in **find-dependencies** where using the argument *-o* without the argument *--all-packs-dependencies* did not print a proper warning.
* Added a **validate** check to prevent deletion of files whose deletion is not supported by the XSOAR marketplace.
* Removed the support in the *maintenance* option of the *-u* flag in the **update-release-notes** command.
* Added validation for forbidden words and phrases in the **doc-review** command.
* Added a retries mechanism to the **test-content** command to stabilize the build process.
* Added support for all `git` platforms to get remote files.
* Refactored the **format** command's effect on the *fromversion* field:
  * Fixed a bug where the *fromversion* field was removed when modifying a content item.
  * Updated the general default *fromversion* and the default *fromversion* of newly-introduced content items (e.g. `Lists`, `Jobs`).
  * Added an interactive mode functionality for all content types, to ask the user whether to set a default *fromversion*, if could not automatically determine its value. Use `-y` to assume 'yes' as an answer to all prompts and run non-interactively.

## 1.6.1

* Added the '--use-packs-known-words' argument to the **doc-review** command
* Added YAML_Loader to handle yaml files in a standard way across modules, replacing PYYAML.
* Fixed an issue when filtering items using the ID set in the **create-content-artifacts** command.
* Fixed an issue in the **generate-docs** command where tables were generated with an empty description column.
* Fixed an issue in the **split** command where splitting failed when using relative input/output paths.
* Added warning when inferred files are missing.
* Added to **validate** a validation for integration image dimensions, which should be 120x50px.
* Improved an error in the **validate** command to better differentiate between the case where a required fetch parameter is malformed or missing.

## 1.6.0

* Fixed an issue in the **create-id-set** command where similar items from different marketplaces were reported as duplicated.
* Fixed typo in demisto-sdk init
* Fixed an issue where the **lint** command did not handle all container exit codes.
* Add to **validate** a validation for pack name to make sure it is unchanged.
* Added a validation to the **validate** command that verifies that the version in the pack_metdata file is written in the correct format.
* Fixed an issue in the **format** command where missing *fromVersion* field in indicator fields caused an error.

## 1.5.9

* Added option to specify `External Playbook Configuration` to change inputs of Playbooks triggered as part of **test-content**
* Improved performance of the **lint** command.
* Improved performance of the **validate** command when checking README images.
* ***create-id-set*** command - the default value of the **marketplace** argument was changed from ‘xsoar’ to all packs existing in the content repository. When using the command, make sure to pass the relevant marketplace to use.

## 1.5.8

* Fixed an issue where the command **doc-review** along with the argument `--release-notes` failed on yml/json files with invalid schema.
* Fixed an issue where the **lint** command failed on packs using python 3.10

## 1.5.7

* Fixed an issue where reading remote yaml files failed.
* Fixed an issue in **validate** failed with no error message for lists (when no fromVersion field was found).
* Fixed an issue when running **validate** or **format** in a gitlab repository, and failing to determine its project id.
* Added an enhancement to **split**, handling an empty output argument.
* Added the ability to add classifiers and mappers to conf.json.
* Added the Alias field to the incident field schema.

## 1.5.6

* Added 'deprecated' release notes template.
* Fixed an issue where **run-test-playbook** command failed to get the task entries when the test playbook finished with errors.
* Fixed an issue in **validate** command when running with `no-conf-json` argument to ignore the `conf.json` file.
* Added error type text (`ERROR` or `WARNING`) to **validate** error prints.
* Fixed an issue where the **format** command on test playbook did not format the ID to be equal to the name of the test playbook.
* Enhanced the **update-release-notes** command to automatically commit release notes config file upon creation.
* The **validate** command will validate that an indicator field of type html has fromVersion of 6.1.0 and above.
* The **format** command will now add fromVersion 6.1.0 to indicator field of type html.
* Added support for beta integrations in the **format** command.
* Fixed an issue where the **postman-codegen** command failed when called with the `--config-out` flag.
* Removed the integration documentation from the detailed description while performing **split** command to the unified yml file.
* Removed the line which indicates the version of the product from the README.md file for new contributions.

## 1.5.5

* Fixed an issue in the **update-release-notes** command, which did not work when changes were made in multiple packs.
* Changed the **validate** command to fail on missing test-playbooks only if no unittests are found.
* Fixed `to_kebab_case`, it will now deal with strings that have hyphens, commas or periods in them, changing them to be hyphens in the new string.
* Fixed an issue in the **create-id-set** command, where the `source` value included the git token if it was specified in the remote url.
* Fixed an issue in the **merge-id-set** command, where merging fails because of duplicates but the packs are in the XSOAR repo but in different version control.
* Fixed missing `Lists` Content Item as valid `IDSetType`
* Added enhancement for **generate-docs**. It is possible to provide both file or a comma seperated list as `examples`. Also, it's possible to provide more than one example for a script or a command.
* Added feature in **format** to sync YML and JSON files to the `master` file structure.
* Added option to specify `Incident Type`, `Incoming Mapper` and `Classifier` when configuring instance in **test-content**
* added a new command **run-test-playbook** to run a test playbook in a given XSOAR instance.
* Fixed an issue in **format** when running on a modified YML, that the `id` value is not changed to its old `id` value.
* Enhancement for **split** command, replace `ApiModule` code block to `import` when splitting a YML.
* Fixed an issue where indicator types were missing from the pack's content, when uploading using **zip-packs**.
* The request data body format generated in the **postman-codegen** will use the python argument's name and not the raw data argument's name.
* Added the flag '--filter-by-id-set' to **create-content-artifacts** to create artifacts only for items in the given id_set.json.

## 1.5.4

* Fixed an issue with the **format** command when contributing via the UI
* The **format** command will now not remove the `defaultRows` key from incident, indicator and generic fields with `type: grid`.
* Fixed an issue with the **validate** command when a layoutscontainer did not have the `fromversion` field set.
* added a new command **update-xsoar-config-file** to handle your XSOAR Configuration File.
* Added `skipVerify` argument in **upload** command to skip pack signature verification.
* Fixed an issue when the **run** command  failed running when there’s more than one playground, by explicitly using the current user’s playground.
* Added support for Job content item in the **format**, **validate**, **upload**, **create-id-set**, **find-dependecies** and **create-content-artifacts** commands.
* Added a **source** field to the **id_set** entitles.
* Two entitles will not consider as duplicates if they share the same pack and the same source.
* Fixed a bug when duplicates were found in **find_dependencies**.
* Added function **get_current_repo** to `tools`.
* The **postman-codegen** will not have duplicates argument name. It will rename them to the minimum distinguished shared path for each of them.

## 1.5.3

* The **format** command will now set `unsearchable: True` for incident, indicator and generic fields.
* Fixed an issue where the **update-release-notes** command crashes with `--help` flag.
* Added validation to the **validate** command that verifies the `unsearchable` key in incident, indicator and generic fields is set to true.
* Removed a validation that DBotRole should be set for automation that requires elevated permissions to the `XSOAR-linter` in the **lint** command.
* Fixed an issue in **Validate** command where playbooks conditional tasks were mishandeled.
* Added a validation to prevent contributors from using the `fromlicense` key as a configuration parameter in an integration's YML
* Added a validation to ensure that the type for **API token** (and similar) parameters are configured correctly as a `credential` type in the integration configuration YML.
* Added an assertion that checks for duplicated requests' names when generating an integration from a postman collection.
* Added support for [.env files](https://pypi.org/project/python-dotenv/). You can now add a `.env` file to your repository with the logging information instead of setting a global environment variables.
* When running **lint** command with --keep-container flag, the docker images are committed.
* The **validate** command will not return missing test playbook error when given a script with dynamic-section tag.

## 1.5.2

* Added a validation to **update-release-notes** command to ensure that the `--version` flag argument is in the right format.
* added a new command **coverage-analyze** to generate and print coverage reports.
* Fixed an issue in **validate** in repositories which are not in GitHub or GitLab
* Added a validation that verifies that readme image absolute links do not contain the working branch name.
* Added support for List content item in the **format**, **validate**, **download**, **upload**, **create-id-set**, **find-dependecies** and **create-content-artifacts** commands.
* Added a validation to ensure reputation command's default argument is set as an array input.
* Added the `--fail-duplicates` flag for the **merge-id-set** command which will fail the command if duplicates are found.
* Added the `--fail-duplicates` flag for the **create-id-set** command which will fail the command if duplicates are found.

## 1.5.1

* Fixed an issue where **validate** command failed to recognized test playbooks for beta integrations as valid tests.
* Fixed an issue were the **validate** command was falsely recognizing image paths in readme files.
* Fixed an issue where the **upload** command error message upon upload failure pointed to wrong file rather than to the pack metadata.
* Added a validation that verifies that each script which appears in incident fields, layouts or layout containers exists in the id_set.json.
* Fixed an issue where the **postman code-gen** command generated double dots for context outputs when it was not needed.
* Fixed an issue where there **validate** command on release notes file crashed when author image was added or modified.
* Added input handling when running **find-dependencies**, replacing string manipulations.
* Fixed an issue where the **validate** command did not handle multiple playbooks with the same name in the id_set.
* Added support for GitLab repositories in **validate**

## 1.5.0

* Fixed an issue where **upload** command failed to upload packs not under content structure.
* Added support for **init** command to run from non-content repo.
* The **split-yml** has been renamed to **split** and now supports splitting Dashboards from unified Generic Modules.
* Fixed an issue where the skipped tests validation ran on the `ApiModules` pack in the **validate** command.
* The **init** command will now create the `Generic Object` entities directories.
* Fixed an issue where the **format** command failed to recognize changed files from git.
* Fixed an issue where the **json-to-outputs** command failed checking whether `0001-01-01T00:00:00` is of type `Date`
* Added to the **generate context** command to generate context paths for integrations from an example file.
* Fixed an issue where **validate** failed on release notes configuration files.
* Fixed an issue where the **validate** command failed on pack input if git detected changed files outside of `Packs` directory.
* Fixed an issue where **validate** command failed to recognize files inside validated pack when validation release notes, resulting in a false error message for missing entity in release note.
* Fixed an issue where the **download** command failed when downloading an invalid YML, instead of skipping it.

## 1.4.9

* Added validation that the support URL in partner contribution pack metadata does not lead to a GitHub repo.
* Enhanced ***generate-docs*** with default `additionalinformation` (description) for common parameters.
* Added to **validate** command a validation that a content item's id and name will not end with spaces.
* The **format** command will now remove trailing whitespaces from content items' id and name fields.
* Fixed an issue where **update-release-notes** could fail on files outside the user given pack.
* Fixed an issue where the **generate-test-playbook** command would not place the playbook in the proper folder.
* Added to **validate** command a validation that packs with `Iron Bank` uses the latest docker from Iron Bank.
* Added to **update-release-notes** command support for `Generic Object` entities.
* Fixed an issue where playbook `fromversion` mismatch validation failed even if `skipunavailable` was set to true.
* Added to the **create artifacts** command support for release notes configuration file.
* Added validation to **validate** for release notes config file.
* Added **isoversize** and **isautoswitchedtoquietmode** fields to the playbook schema.
* Added to the **update-release-notes** command `-bc` flag to generate template for breaking changes version.
* Fixed an issue where **validate** did not search description files correctly, leading to a wrong warning message.

## 1.4.8

* Fixed an issue where yml files with `!reference` failed to load properly.
* Fixed an issue when `View Integration Documentation` button was added twice during the download and re-upload.
* Fixed an issue when `(Partner Contribution)` was added twice to the display name during the download and re-upload.
* Added the following enhancements in the **generate-test-playbook** command:
  * Added the *--commands* argument to generate tasks for specific commands.
  * Added the *--examples* argument to get the command examples file path and generate tasks from the commands and arguments specified there.
  * Added the *--upload* flag to specify whether to upload the test playbook after the generation.
  * Fixed the output condition generation for outputs of type `Boolean`.

## 1.4.7

* Fixed an issue where an empty list for a command context didn't produce an indication other than an empty table.
* Fixed an issue where the **format** command has incorrectly recognized on which files to run when running using git.
* Fixed an issue where author image validations were not checked properly.
* Fixed an issue where new old-formatted scripts and integrations were not validated.
* Fixed an issue where the wording in the from version validation error for subplaybooks was incorrect.
* Fixed an issue where the **update-release-notes** command used the old docker image version instead of the new when detecting a docker change.
* Fixed an issue where the **generate-test-playbook** command used an incorrect argument name as default
* Fixed an issue where the **json-to-outputs** command used an incorrect argument name as default when using `-d`.
* Fixed an issue where validations failed while trying to validate non content files.
* Fixed an issue where README validations did not work post VS Code formatting.
* Fixed an issue where the description validations were inconsistent when running through an integration file or a description file.

## 1.4.6

* Fixed an issue where **validate** suggests, with no reason, running **format** on missing mandatory keys in yml file.
* Skipped existence of TestPlaybook check on community and contribution integrations.
* Fixed an issue where pre-commit didn't run on the demisto_sdk/commands folder.
* The **init** command will now change the script template name in the code to the given script name.
* Expanded the validations performed on beta integrations.
* Added support for PreProcessRules in the **format**, **validate**, **download**, and **create-content-artifacts** commands.
* Improved the error messages in **generate-docs**, if an example was not provided.
* Added to **validate** command a validation that a content entity or a pack name does not contain the words "partner" and "community".
* Fixed an issue where **update-release-notes** ignores *--text* flag while using *-f*
* Fixed the outputs validations in **validate** so enrichment commands will not be checked to have DBotScore outputs.
* Added a new validation to require the dockerimage key to exist in an integration and script yml files.
* Enhanced the **generate-test-playbook** command to use only integration tested on commands, rather than (possibly) other integrations implementing them.
* Expanded unify command to support GenericModules - Unifies a GenericModule object with its Dashboards.
* Added validators for generic objects:
  * Generic Field validator - verify that the 'fromVersion' field is above 6.5.0, 'group' field equals 4 and 'id' field starts with the prefix 'generic_'.
  * Generic Type validator - verify that the 'fromVersion' field is above 6.5.0
  * Generic Module validator - verify that the 'fromVersion' field is above 6.5.0
  * Generic Definition validator - verify that the 'fromVersion' field is above 6.5.0
* Expanded Format command to support Generic Objects - Fixes generic objects according to their validations.
* Fixed an issue where the **update-release-notes** command did not handle ApiModules properly.
* Added option to enter a dictionary or json of format `[{field_name:description}]` in the **json-to-outputs** command,
  with the `-d` flag.
* Improved the outputs for the **format** command.
* Fixed an issue where the validations performed after the **format** command were inconsistent with **validate**.
* Added to the **validate** command a validation for the author image.
* Updated the **create-content-artifacts** command to support generic modules, definitions, fields and types.
* Added an option to ignore errors for file paths and not only file name in .pack-ignore file.

## 1.4.5

* Enhanced the **postman-codegen** command to name all generated arguments with lower case.
* Fixed an issue where the **find-dependencies** command miscalculated the dependencies for playbooks that use generic commands.
* Fixed an issue where the **validate** command failed in external repositories in case the DEMISTO_SDK_GITHUB_TOKEN was not set.
* Fixed an issue where **openapi-codegen** corrupted the swagger file by overwriting configuration to swagger file.
* Updated the **upload** command to support uploading zipped packs to the marketplace.
* Added to the **postman-codegen** command support of path variables.
* Fixed an issue where **openapi-codegen** entered into an infinite loop on circular references in the swagger file.
* The **format** command will now set `fromVersion: 6.2.0` for widgets with 'metrics' data type.
* Updated the **find-dependencies** command to support generic modules, definitions, fields and types.
* Fixed an issue where **openapi-codegen** tried to extract reference example outputs, leading to an exception.
* Added an option to ignore secrets automatically when using the **init** command to create a pack.
* Added a tool that gives the ability to temporarily suppress console output.

## 1.4.4

* When formatting incident types with Auto-Extract rules and without mode field, the **format** command will now add the user selected mode.
* Added new validation that DBotRole is set for scripts that requires elevated permissions to the `XSOAR-linter` in the **lint** command.
* Added url escaping to markdown human readable section in generate docs to avoid autolinking.
* Added a validation that mapper's id and name are matching. Updated the format of mapper to include update_id too.
* Added a validation to ensure that image paths in the README files are valid.
* Fixed **find_type** function to correctly find test files, such as, test script and test playbook.
* Added scheme validations for the new Generic Object Types, Fields, and Modules.
* Renamed the flag *--input-old-version* to *--old-version* in the **generate-docs** command.
* Refactored the **update-release-notes** command:
  * Replaced the *--all* flag with *--use-git* or *-g*.
  * Added the *--force* flag to update the pack release notes without changes in the pack.
  * The **update-release-notes** command will now update all dependent integrations on ApiModule change, even if not specified.
  * If more than one pack has changed, the full list of updated packs will be printed at the end of **update-release-notes** command execution.
  * Fixed an issue where the **update-release-notes** command did not add docker image release notes entry for release notes file if a script was changed.
  * Fixed an issue where the **update-release-notes** command did not detect changed files that had the same name.
  * Fixed an issue in the **update-release-notes** command where the version support of JSON files was mishandled.
* Fixed an issue where **format** did not skip files in test and documentation directories.
* Updated the **create-id-set** command to support generic modules, definitions, fields and types.
* Changed the **convert** command to generate old layout fromversion to 5.0.0 instead of 4.1.0
* Enhanced the command **postman-codegen** with type hints for templates.

## 1.4.3

* Fixed an issue where **json-to-outputs** command returned an incorrect output when json is a list.
* Fixed an issue where if a pack README.md did not exist it could cause an error in the validation process.
* Fixed an issue where the *--name* was incorrectly required in the **init** command.
* Adding the option to run **validate** on a specific path while using git (*-i* & *-g*).
* The **format** command will now change UUIDs in .yml and .json files to their respective content entity name.
* Added a playbook validation to check if a task sub playbook exists in the id set in the **validate** command.
* Added the option to add new tags/usecases to the approved list and to the pack metadata on the same pull request.
* Fixed an issue in **test_content** where when different servers ran tests for the same integration, the server URL parameters were not set correctly.
* Added a validation in the **validate** command to ensure that the ***endpoint*** command is configured correctly in yml file.
* Added a warning when pack_metadata's description field is longer than 130 characters.
* Fixed an issue where a redundant print occurred on release notes validation.
* Added new validation in the **validate** command to ensure that the minimal fromVersion in a widget of type metrics will be 6.2.0.
* Added the *--release-notes* flag to demisto-sdk to get the current version release notes entries.

## 1.4.2

* Added to `pylint` summary an indication if a test was skipped.
* Added to the **init** command the option to specify fromversion.
* Fixed an issue where running **init** command without filling the metadata file.
* Added the *--docker-timeout* flag in the **lint** command to control the request timeout for the Docker client.
* Fixed an issue where **update-release-notes** command added only one docker image release notes entry for release notes file, and not for every entity whom docker image was updated.
* Added a validation to ensure that incident/indicator fields names starts with their pack name in the **validate** command. (Checked only for new files and only when using git *-g*)
* Updated the **find-dependencies** command to return the 'dependencies' according the layout type ('incident', 'indicator').
* Enhanced the "vX" display name validation for scripts and integrations in the **validate** command to check for every versioned script or integration, and not only v2.
* Added the *--fail-duplicates* flag for the **create-id-set** command which will fail the command if duplicates are found.
* Added to the **generate-docs** command automatic addition to git when a new readme file is created.

## 1.4.1

* When in private repo without `DEMSITO_SDK_GITHUB_TOKEN` configured, get_remote_file will take files from the local origin/master.
* Enhanced the **unify** command when giving input of a file and not a directory return a clear error message.
* Added a validation to ensure integrations are not skipped and at least one test playbook is not skipped for each integration or script.
* Added to the Content Tests support for `context_print_dt`, which queries the incident context and prints the result as a json.
* Added new validation for the `xsoar_config.json` file in the **validate** command.
* Added a version differences section to readme in **generate-docs** command.
* Added the *--docs-format* flag in the **integration-diff** command to get the output in README format.
* Added the *--input-old-version* and *--skip-breaking-changes* flags in the **generate-docs** command to get the details for the breaking section and to skip the breaking changes section.

## 1.4.0

* Enable passing a comma-separated list of paths for the `--input` option of the **lint** command.
* Added new validation of unimplemented test-module command in the code to the `XSOAR-linter` in the **lint** command.
* Fixed the **generate-docs** to handle integration authentication parameter.
* Added a validation to ensure that description and README do not contain the word 'Demisto'.
* Improved the deprecated message validation required from playbooks and scripts.
* Added the `--quite-bc-validation` flag for the **validate** command to run the backwards compatibility validation in quite mode (errors is treated like warnings).
* Fixed the **update release notes** command to display a name for old layouts.
* Added the ability to append to the pack README credit to contributors.
* Added identification for parameter differences in **integration-diff** command.
* Fixed **format** to use git as a default value.
* Updated the **upload** command to support reports.
* Fixed an issue where **generate-docs** command was displaying 'None' when credentials parameter display field configured was not configured.
* Fixed an issue where **download** did not return exit code 1 on failure.
* Updated the validation that incident fields' names do not contain the word incident will aplly to core packs only.
* Added a playbook validation to verify all conditional tasks have an 'else' path in **validate** command.
* Renamed the GitHub authentication token environment variable `GITHUB_TOKEN` to `DEMITO_SDK_GITHUB_TOKEN`.
* Added to the **update-release-notes** command automatic addition to git when new release notes file is created.
* Added validation to ensure that integrations, scripts, and playbooks do not contain the entity type in their names.
* Added the **convert** command to convert entities between XSOAR versions.
* Added the *--deprecate* flag in **format** command to deprecate integrations, scripts, and playbooks.
* Fixed an issue where ignoring errors did not work when running the **validate** command on specific files (-i).

## 1.3.9

* Added a validation verifying that the pack's README.md file is not equal to pack description.
* Fixed an issue where the **Assume yes** flag did not work properly for some entities in the **format** command.
* Improved the error messages for separators in folder and file names in the **validate** command.
* Removed the **DISABLE_SDK_VERSION_CHECK** environment variable. To disable new version checks, use the **DEMISTO_SDK_SKIP_VERSION_CHECK** envirnoment variable.
* Fixed an issue where the demisto-sdk version check failed due to a rate limit.
* Fixed an issue with playbooks scheme validation.

## 1.3.8

* Updated the **secrets** command to work on forked branches.

## 1.3.7

* Added a validation to ensure correct image and description file names.
* Fixed an issue where the **validate** command failed when 'display' field in credentials param in yml is empty but 'displaypassword' was provided.
* Added the **integration-diff** command to check differences between two versions of an integration and to return a report of missing and changed elements in the new version.
* Added a validation verifying that the pack's README.md file is not missing or empty for partner packs or packs contains use cases.
* Added a validation to ensure that the integration and script folder and file names will not contain separators (`_`, `-`, ``).
* When formatting new pack, the **format** command will set the *fromversion* key to 5.5.0 in the new files without fromversion.

## 1.3.6

* Added a validation that core packs are not dependent on non-core packs.
* Added a validation that a pack name follows XSOAR standards.
* Fixed an issue where in some cases the `get_remote_file` function failed due to an invalid path.
* Fixed an issue where running **update-release-notes** with updated integration logo, did not detect any file changes.
* Fixed an issue where the **create-id-set** command did not identify unified integrations correctly.
* Fixed an issue where the `CommonTypes` pack was not identified as a dependency for all feed integrations.
* Added support for running SDK commands in private repositories.
* Fixed an issue where running the **init** command did not set the correct category field in an integration .yml file for a newly created pack.
* When formatting new contributed pack, the **format** command will set the *fromversion* key to 6.0.0 in the relevant files.
* If the environment variable "DISABLE_SDK_VERSION_CHECK" is define, the demisto-sdk will no longer check for newer version when running a command.
* Added the `--use-pack-metadata` flag for the **find-dependencies** command to update the calculated dependencies using the the packs metadata files.
* Fixed an issue where **validate** failed on scripts in case the `outputs` field was set to `None`.
* Fixed an issue where **validate** was failing on editing existing release notes.
* Added a validation for README files verifying that the file doesn't contain template text copied from HelloWorld or HelloWorldPremium README.

## 1.3.5

* Added a validation that layoutscontainer's id and name are matching. Updated the format of layoutcontainer to include update_id too.
* Added a validation that commands' names and arguments in core packs, or scripts' arguments do not contain the word incident.
* Fixed issue where running the **generate-docs** command with -c flag ran all the commands and not just the commands specified by the flag.
* Fixed the error message of the **validate** command to not always suggest adding the *description* field.
* Fixed an issue where running **format** on feed integration generated invalid parameter structure.
* Fixed an issue where the **generate-docs** command did not add all the used scripts in a playbook to the README file.
* Fixed an issue where contrib/partner details might be added twice to the same file, when using unify and create-content-artifacts commands
* Fixed issue where running **validate** command on image-related integration did not return the correct outputs to json file.
* When formatting playbooks, the **format** command will now remove empty fields from SetIncident, SetIndicator, CreateNewIncident, CreateNewIndicator script arguments.
* Added an option to fill in the developer email when running the **init** command.

## 1.3.4

* Updated the **validate** command to check that the 'additionalinfo' field only contains the expected value for feed required parameters and not equal to it.
* Added a validation that community/partner details are not in the detailed description file.
* Added a validation that the Use Case tag in pack_metadata file is only used when the pack contains at least one PB, Incident Type or Layout.
* Added a validation that makes sure outputs in integrations are matching the README file when only README has changed.
* Added the *hidden* field to the integration schema.
* Fixed an issue where running **format** on a playbook whose `name` does not equal its `id` would cause other playbooks who use that playbook as a sub-playbook to fail.
* Added support for local custom command configuration file `.demisto-sdk-conf`.
* Updated the **format** command to include an update to the description file of an integration, to remove community/partner details.

## 1.3.3

* Fixed an issue where **lint** failed where *.Dockerfile* exists prior running the lint command.
* Added FeedHelloWorld template option for *--template* flag in **demisto-sdk init** command.
* Fixed issue where **update-release-notes** deleted release note file if command was called more than once.
* Fixed issue where **update-release-notes** added docker image release notes every time the command was called.
* Fixed an issue where running **update-release-notes** on a pack with newly created integration, had also added a docker image entry in the release notes.
* Fixed an issue where `XSOAR-linter` did not find *NotImplementedError* in main.
* Added validation for README files verifying their length (over 30 chars).
* When using *-g* flag in the **validate** command it will now ignore untracked files by default.
* Added the *--include-untracked* flag to the **validate** command to include files which are untracked by git in the validation process.
* Improved the `pykwalify` error outputs in the **validate** command.
* Added the *--print-pykwalify* flag to the **validate** command to print the unchanged output from `pykwalify`.

## 1.3.2

* Updated the format of the outputs when using the *--json-file* flag to create a JSON file output for the **validate** and **lint** commands.
* Added the **doc-review** command to check spelling in .md and .yml files as well as a basic release notes review.
* Added a validation that a pack's display name does not already exist in content repository.
* Fixed an issue where the **validate** command failed to detect duplicate params in an integration.
* Fixed an issue where the **validate** command failed to detect duplicate arguments in a command in an integration.

## 1.3.1

* Fixed an issue where the **validate** command failed to validate the release notes of beta integrations.
* Updated the **upload** command to support indicator fields.
* The **validate** and **update-release-notes** commands will now check changed files against `demisto/master` if it is configured locally.
* Fixed an issue where **validate** would incorrectly identify files as renamed.
* Added a validation that integration properties (such as feed, mappers, mirroring, etc) are not removed.
* Fixed an issue where **validate** failed when comparing branch against commit hash.
* Added the *--no-pipenv* flag to the **split-yml** command.
* Added a validation that incident fields and incident types are not removed from mappers.
* Fixed an issue where the *c
reate-id-set* flag in the *validate* command did not work while not using git.
* Added the *hiddenusername* field to the integration schema.
* Added a validation that images that are not integration images, do not ask for a new version or RN

## 1.3.0

* Do not collect optional dependencies on indicator types reputation commands.
* Fixed an issue where downloading indicator layoutscontainer objects failed.
* Added a validation that makes sure outputs in integrations are matching the README file.
* Fixed an issue where the *create-id-set* flag in the **validate** command did not work.
* Added a warning in case no id_set file is found when running the **validate** command.
* Fixed an issue where changed files were not recognised correctly on forked branches in the **validate** and the **update-release-notes** commands.
* Fixed an issue when files were classified incorrectly when running *update-release-notes*.
* Added a validation that integration and script file paths are compatible with our convention.
* Fixed an issue where id_set.json file was re created whenever running the generate-docs command.
* added the *--json-file* flag to create a JSON file output for the **validate** and **lint** commands.

## 1.2.19

* Fixed an issue where merge id_set was not updated to work with the new entity of Packs.
* Added a validation that the playbook's version matches the version of its sub-playbooks, scripts, and integrations.

## 1.2.18

* Changed the *skip-id-set-creation* flag to *create-id-set* in the **validate** command. Its default value will be False.
* Added support for the 'cve' reputation command in default arg validation.
* Filter out generic and reputation command from scripts and playbooks dependencies calculation.
* Added support for the incident fields in outgoing mappers in the ID set.
* Added a validation that the taskid field and the id field under the task field are both from uuid format and contain the same value.
* Updated the **format** command to generate uuid value for the taskid field and for the id under the task field in case they hold an invalid values.
* Exclude changes from doc_files directory on validation.
* Added a validation that an integration command has at most one default argument.
* Fixing an issue where pack metadata version bump was not enforced when modifying an old format (unified) file.
* Added validation that integration parameter's display names are capitalized and spaced using whitespaces and not underscores.
* Fixed an issue where beta integrations where not running deprecation validations.
* Allowed adding additional information to the deprecated description.
* Fixing an issue when escaping less and greater signs in integration params did not work as expected.

## 1.2.17

* Added a validation that the classifier of an integration exists.
* Added a validation that the mapper of an integration exists.
* Added a validation that the incident types of a classifier exist.
* Added a validation that the incident types of a mapper exist.
* Added support for *text* argument when running **demisto-sdk update-release-notes** on the ApiModules pack.
* Added a validation for the minimal version of an indicator field of type grid.
* Added new validation for incident and indicator fields in classifiers mappers and layouts exist in the content.
* Added cache for get_remote_file to reducing failures from accessing the remote repo.
* Fixed an issue in the **format** command where `_dev` or `_copy` suffixes weren't removed from the `id` of the given playbooks.
* Playbook dependencies from incident and indicator fields are now marked as optional.
* Mappers dependencies from incident types and incident fields are now marked as optional.
* Classifier dependencies from incident types are now marked as optional.
* Updated **demisto-sdk init** command to no longer create `created` field in pack_metadata file
* Updated **generate-docs** command to take the parameters names in setup section from display field and to use additionalinfo field when exist.
* Using the *verbose* argument in the **find-dependencies** command will now log to the console.
* Improved the deprecated message validation required from integrations.
* Fixed an issue in the **generate-docs** command where **Context Example** section was created when it was empty.

## 1.2.16

* Added allowed ignore errors to the *IDSetValidator*.
* Fixed an issue where an irrelevant id_set validation ran in the **validate** command when using the *--id-set* flag.
* Fixed an issue were **generate-docs** command has failed if a command did not exist in commands permissions file.
* Improved a **validate** command message for missing release notes of api module dependencies.

## 1.2.15

* Added the *ID101* to the allowed ignored errors.

## 1.2.14

* SDK repository is now mypy check_untyped_defs complaint.
* The lint command will now ignore the unsubscriptable-object (E1136) pylint error in dockers based on python 3.9 - this will be removed once a new pylint version is released.
* Added an option for **format** to run on a whole pack.
* Added new validation of unimplemented commands from yml in the code to `XSOAR-linter`.
* Fixed an issue where Auto-Extract fields were only checked for newly added incident types in the **validate** command.
* Added a new warning validation of direct access to args/params dicts to `XSOAR-linter`.

## 1.2.13

* Added new validation of indicators usage in CommandResults to `XSOAR-linter`.
* Running **demisto-sdk lint** will automatically run on changed files (same behavior as the -g flag).
* Removed supported version message from the documentation when running **generate_docs**.
* Added a print to indicate backwards compatibility is being checked in **validate** command.
* Added a percent print when running the **validate** command with the *-a* flag.
* Fixed a regression in the **upload** command where it was ignoring `DEMISTO_VERIFY_SSL` env var.
* Fixed an issue where the **upload** command would fail to upload beta integrations.
* Fixed an issue where the **validate** command did not create the *id_set.json* file when running with *-a* flag.
* Added price change validation in the **validate** command.
* Added validations that checks in read-me for empty sections or leftovers from the auto generated read-me that should be changed.
* Added new code validation for *NotImplementedError* to raise a warning in `XSOAR-linter`.
* Added validation for support types in the pack metadata file.
* Added support for *--template* flag in **demisto-sdk init** command.
* Fixed an issue with running **validate** on master branch where the changed files weren't compared to previous commit when using the *-g* flag.
* Fixed an issue where the `XSOAR-linter` ran *NotImplementedError* validation on scripts.
* Added support for Auto-Extract feature validation in incident types in the **validate** command.
* Fixed an issue in the **lint** command where the *-i* flag was ignored.
* Improved **merge-id-sets** command to support merge between two ID sets that contain the same pack.
* Fixed an issue in the **lint** command where flake8 ran twice.

## 1.2.12

* Bandit now reports also on medium severity issues.
* Fixed an issue with support for Docker Desktop on Mac version 2.5.0+.
* Added support for vulture and mypy linting when running without docker.
* Added support for *prev-ver* flag in **update-release-notes** command.
* Improved retry support when building docker images for linting.
* Added the option to create an ID set on a specific pack in **create-id-set** command.
* Added the *--skip-id-set-creation* flag to **validate** command in order to add the capability to run validate command without creating id_set validation.
* Fixed an issue where **validate** command checked docker image tag on ApiModules pack.
* Fixed an issue where **find-dependencies** did not calculate dashboards and reports dependencies.
* Added supported version message to the documentation and release notes files when running **generate_docs** and **update-release-notes** commands respectively.
* Added new code validations for *NotImplementedError* exception raise to `XSOAR-linter`.
* Command create-content-artifacts additional support for **Author_image.png** object.
* Fixed an issue where schemas were not enforced for incident fields, indicator fields and old layouts in the validate command.
* Added support for **update-release-notes** command to update release notes according to master branch.

## 1.2.11

* Fixed an issue where the ***generate-docs*** command reset the enumeration of line numbering after an MD table.
* Updated the **upload** command to support mappers.
* Fixed an issue where exceptions were no printed in the **format** while the *--verbose* flag is set.
* Fixed an issue where *--assume-yes* flag did not work in the **format** command when running on a playbook without a `fromversion` field.
* Fixed an issue where the **format** command would fail in case `conf.json` file was not found instead of skipping the update.
* Fixed an issue where integration with v2 were recognised by the `name` field instead of the `display` field in the **validate** command.
* Added a playbook validation to check if a task script exists in the id set in the **validate** command.
* Added new integration category `File Integrity Management` in the **validate** command.

## 1.2.10

* Added validation for approved content pack use-cases and tags.
* Added new code validations for *CommonServerPython* import to `XSOAR-linter`.
* Added *default value* and *predefined values* to argument description in **generate-docs** command.
* Added a new validation that checks if *get-mapping-fields* command exists if the integration schema has *{ismappable: true}* in **validate** command.
* Fixed an issue where the *--staged* flag recognised added files as modified in the **validate** command.
* Fixed an issue where a backwards compatibility warning was raised for all added files in the **validate** command.
* Fixed an issue where **validate** command failed when no tests were given for a partner supported pack.
* Updated the **download** command to support mappers.
* Fixed an issue where the ***format*** command added a duplicate parameter.
* For partner supported content packs, added support for a list of emails.
* Removed validation of README files from the ***validate*** command.
* Fixed an issue where the ***validate*** command required release notes for ApiModules pack.

## 1.2.9

* Fixed an issue in the **openapi_codegen** command where it created duplicate functions name from the swagger file.
* Fixed an issue in the **update-release-notes** command where the *update type* argument was not verified.
* Fixed an issue in the **validate** command where no error was raised in case a non-existing docker image was presented.
* Fixed an issue in the **format** command where format failed when trying to update invalid Docker image.
* The **format** command will now preserve the **isArray** argument in integration's reputation commands and will show a warning if it set to **false**.
* Fixed an issue in the **lint** command where *finally* clause was not supported in main function.
* Fixed an issue in the **validate** command where changing any entity ID was not validated.
* Fixed an issue in the **validate** command where *--staged* flag did not bring only changed files.
* Fixed the **update-release-notes** command to ignore changes in the metadata file.
* Fixed the **validate** command to ignore metadata changes when checking if a version bump is needed.

## 1.2.8

* Added a new validation that checks in playbooks for the usage of `DeleteContext` in **validate** command.
* Fixed an issue in the **upload** command where it would try to upload content entities with unsupported versions.
* Added a new validation that checks in playbooks for the usage of specific instance in **validate** command.
* Added the **--staged** flag to **validate** command to run on staged files only.

## 1.2.7

* Changed input parameters in **find-dependencies** command.
  * Use ***-i, --input*** instead of ***-p, --path***.
  * Use ***-idp, --id-set-path*** instead of ***-i, --id-set-path***.
* Fixed an issue in the **unify** command where it crashed on an integration without an image file.
* Fixed an issue in the **format** command where unnecessary files were not skipped.
* Fixed an issue in the **update-release-notes** command where the *text* argument was not respected in all cases.
* Fixed an issue in the **validate** command where a warning about detailed description was given for unified or deprecated integrations.
* Improved the error returned by the **validate** command when running on files using the old format.

## 1.2.6

* No longer require setting `DEMISTO_README_VALIDATION` env var to enable README mdx validation. Validation will now run automatically if all necessary node modules are available.
* Fixed an issue in the **validate** command where the `--skip-pack-dependencies` would not skip id-set creation.
* Fixed an issue in the **validate** command where validation would fail if supplied an integration with an empty `commands` key.
* Fixed an issue in the **validate** command where validation would fail due to a required version bump for packs which are not versioned.
* Will use env var `DEMISTO_VERIFY_SSL` to determine if to use a secure connection for commands interacting with the Server when `--insecure` is not passed. If working with a local Server without a trusted certificate, you can set env var `DEMISTO_VERIFY_SSL=no` to avoid using `--insecure` on each command.
* Unifier now adds a link to the integration documentation to the integration detailed description.
* Fixed an issue in the **secrets** command where ignored secrets were not skipped.

## 1.2.5

* Added support for special fields: *defaultclassifier*, *defaultmapperin*, *defaultmapperout* in **download** command.
* Added -y option **format** command to assume "yes" as answer to all prompts and run non-interactively
* Speed up improvements for `validate` of README files.
* Updated the **format** command to adhere to the defined content schema and sub-schemas, aligning its behavior with the **validate** command.
* Added support for canvasContextConnections files in **format** command.

## 1.2.4

* Updated detailed description for community integrations.

## 1.2.3

* Fixed an issue where running **validate** failed on playbook with task that adds tags to the evidence data.
* Added the *displaypassword* field to the integration schema.
* Added new code validations to `XSOAR-linter`.
  * As warnings messages:
    * `demisto.params()` should be used only inside main function.
    * `demisto.args()` should be used only inside main function.
    * Functions args should have type annotations.
* Added `fromversion` field validation to test playbooks and scripts in **validate** command.

## 1.2.2

* Add support for warning msgs in the report and summary to **lint** command.
* Fixed an issue where **json-to-outputs** determined bool values as int.
* Fixed an issue where **update-release-notes** was crushing on `--all` flag.
* Fixed an issue where running **validate**, **update-release-notes** outside of content repo crushed without a meaningful error message.
* Added support for layoutscontainer in **init** contribution flow.
* Added a validation for tlp_color param in feeds in **validate** command.
* Added a validation for removal of integration parameters in **validate** command.
* Fixed an issue where **update-release-notes** was failing with a wrong error message when no pack or input was given.
* Improved formatting output of the **generate-docs** command.
* Add support for env variable *DEMISTO_SDK_ID_SET_REFRESH_INTERVAL*. Set this env variable to the refresh interval in minutes. The id set will be regenerated only if the refresh interval has passed since the last generation. Useful when generating Script documentation, to avoid re-generating the id_set every run.
* Added new code validations to `XSOAR-linter`.
  * As error messages:
    * Longer than 10 seconds sleep statements for non long running integrations.
    * exit() usage.
    * quit() usage.
  * As warnings messages:
    * `demisto.log` should not be used.
    * main function existence.
    * `demito.results` should not be used.
    * `return_output` should not be used.
    * try-except statement in main function.
    * `return_error` usage in main function.
    * only once `return_error` usage.
* Fixed an issue where **lint** command printed logs twice.
* Fixed an issue where *suffix* did not work as expected in the **create-content-artifacts** command.
* Added support for *prev-ver* flag in **lint** and **secrets** commands.
* Added support for *text* flag to **update-release-notes** command to add the same text to all release notes.
* Fixed an issue where **validate** did not recognize added files if they were modified locally.
* Added a validation that checks the `fromversion` field exists and is set to 5.0.0 or above when working or comparing to a non-feature branch in **validate** command.
* Added a validation that checks the certification field in the pack_metadata file is valid in **validate** command.
* The **update-release-notes** command will now automatically add docker image update to the release notes.

## 1.2.1

* Added an additional linter `XSOAR-linter` to the **lint** command which custom validates py files. currently checks for:
  * `Sys.exit` usages with non zero value.
  * Any `Print` usages.
* Fixed an issue where renamed files were failing on *validate*.
* Fixed an issue where single changed files did not required release notes update.
* Fixed an issue where doc_images required release-notes and validations.
* Added handling of dependent packs when running **update-release-notes** on changed *APIModules*.
  * Added new argument *--id-set-path* for id_set.json path.
  * When changes to *APIModule* is detected and an id_set.json is available - the command will update the dependent pack as well.
* Added handling of dependent packs when running **validate** on changed *APIModules*.
  * Added new argument *--id-set-path* for id_set.json path.
  * When changes to *APIModule* is detected and an id_set.json is available - the command will validate that the dependent pack has release notes as well.
* Fixed an issue where the find_type function didn't recognize file types correctly.
* Fixed an issue where **update-release-notes** command did not work properly on Windows.
* Added support for indicator fields in **update-release-notes** command.
* Fixed an issue where files in test dirs where being validated.

## 1.2.0

* Fixed an issue where **format** did not update the test playbook from its pack.
* Fixed an issue where **validate** validated non integration images.
* Fixed an issue where **update-release-notes** did not identified old yml integrations and scripts.
* Added revision templates to the **update-release-notes** command.
* Fixed an issue where **update-release-notes** crashed when a file was renamed.
* Fixed an issue where **validate** failed on deleted files.
* Fixed an issue where **validate** validated all images instead of packs only.
* Fixed an issue where a warning was not printed in the **format** in case a non-supported file type is inputted.
* Fixed an issue where **validate** did not fail if no release notes were added when adding files to existing packs.
* Added handling of incorrect layout paths via the **format** command.
* Refactor **create-content-artifacts** command - Efficient artifacts creation and better logging.
* Fixed an issue where image and description files were not handled correctly by **validate** and **update-release-notes** commands.
* Fixed an issue where the **format** command didn't remove all extra fields in a file.
* Added an error in case an invalid id_set.json file is found while running the **validate** command.
* Added fetch params checks to the **validate** command.

## 1.1.11

* Added line number to secrets' path in **secrets** command report.
* Fixed an issue where **init** a community pack did not present the valid support URL.
* Fixed an issue where **init** offered a non relevant pack support type.
* Fixed an issue where **lint** did not pull docker images for powershell.
* Fixed an issue where **find-dependencies** did not find all the script dependencies.
* Fixed an issue where **find-dependencies** did not collect indicator fields as dependencies for playbooks.
* Updated the **validate** and the **secrets** commands to be less dependent on regex.
* Fixed an issue where **lint** did not run on circle when docker did not return ping.
* Updated the missing release notes error message (RN106) in the **Validate** command.
* Fixed an issue where **Validate** would return missing release notes when two packs with the same substring existed in the modified files.
* Fixed an issue where **update-release-notes** would add duplicate release notes when two packs with the same substring existed in the modified files.
* Fixed an issue where **update-release-notes** would fail to bump new versions if the feature branch was out of sync with the master branch.
* Fixed an issue where a non-descriptive error would be returned when giving the **update-release-notes** command a pack which can not be found.
* Added dependencies check for *widgets* in **find-dependencies** command.
* Added a `update-docker` flag to **format** command.
* Added a `json-to-outputs` flag to the **run** command.
* Added a verbose (`-v`) flag to **format** command.
* Fixed an issue where **download** added the prefix "playbook-" to the name of playbooks.

## 1.1.10

* Updated the **init** command. Relevant only when passing the *--contribution* argument.
  * Added the *--author* option.
  * The *support* field of the pack's metadata is set to *community*.
* Added a proper error message in the **Validate** command upon a missing description in the root of the yml.
* **Format** now works with a relative path.
* **Validate** now fails when all release notes have been excluded.
* Fixed issue where correct error message would not propagate for invalid images.
* Added the *--skip-pack-dependencies* flag to **validate** command to skip pack dependencies validation. Relevant when using the *-g* flag.
* Fixed an issue where **Validate** and **Format** commands failed integrations with `defaultvalue` field in fetch incidents related parameters.
* Fixed an issue in the **Validate** command in which unified YAML files were not ignored.
* Fixed an issue in **generate-docs** where scripts and playbooks inputs and outputs were not parsed correctly.
* Fixed an issue in the **openapi-codegen** command where missing reference fields in the swagger JSON caused errors.
* Fixed an issue in the **openapi-codegen** command where empty objects in the swagger JSON paths caused errors.
* **update-release-notes** command now accept path of the pack instead of pack name.
* Fixed an issue where **generate-docs** was inserting unnecessary escape characters.
* Fixed an issue in the **update-release-notes** command where changes to the pack_metadata were not detected.
* Fixed an issue where **validate** did not check for missing release notes in old format files.

## 1.1.9

* Fixed an issue where **update-release-notes** command failed on invalid file types.

## 1.1.8

* Fixed a regression where **upload** command failed on test playbooks.
* Added new *githubUser* field in pack metadata init command.
* Support beta integration in the commands **split-yml, extract-code, generate-test-playbook and generate-docs.**
* Fixed an issue where **find-dependencies** ignored *toversion* field in content items.
* Added support for *layoutscontainer*, *classifier_5_9_9*, *mapper*, *report*, and *widget* in the **Format** command.
* Fixed an issue where **Format** will set the `ID` field to be equal to the `name` field in modified playbooks.
* Fixed an issue where **Format** did not work for test playbooks.
* Improved **update-release-notes** command:
  * Write content description to release notes for new items.
  * Update format for file types without description: Connections, Incident Types, Indicator Types, Layouts, Incident Fields.
* Added a validation for feedTags param in feeds in **validate** command.
* Fixed readme validation issue in community support packs.
* Added the **openapi-codegen** command to generate integrations from OpenAPI specification files.
* Fixed an issue were release notes validations returned wrong results for *CommonScripts* pack.
* Added validation for image links in README files in **validate** command.
* Added a validation for default value of fetch param in feeds in **validate** command.
* Fixed an issue where the **Init** command failed on scripts.

## 1.1.7

* Fixed an issue where running the **format** command on feed integrations removed the `defaultvalue` fields.
* Playbook branch marked with *skipunavailable* is now set as an optional dependency in the **find-dependencies** command.
* The **feedReputation** parameter can now be hidden in a feed integration.
* Fixed an issue where running the **unify** command on JS package failed.
* Added the *--no-update* flag to the **find-dependencies** command.
* Added the following validations in **validate** command:
  * Validating that a pack does not depend on NonSupported / Deprecated packs.

## 1.1.6

* Added the *--description* option to the **init** command.
* Added the *--contribution* option to the **init** command which converts a contribution zip to proper pack format.
* Improved **validate** command performance time and outputs.
* Added the flag *--no-docker-checks* to **validate** command to skip docker checks.
* Added the flag *--print-ignored-files* to **validate** command to print ignored files report when the command is done.
* Added the following validations in **validate** command:
  * Validating that existing release notes are not modified.
  * Validating release notes are not added to new packs.
  * Validating that the "currentVersion" field was raised in the pack_metadata for modified packs.
  * Validating that the timestamp in the "created" field in the pack_metadata is in ISO format.
* Running `demisto-sdk validate` will run the **validate** command using git and only on committed files (same as using *-g --post-commit*).
* Fixed an issue where release notes were not checked correctly in **validate** command.
* Fixed an issue in the **create-id-set** command where optional playbook tasks were not taken into consideration.
* Added a prompt to the `demisto-sdk update-release-notes` command to prompt users to commit changes before running the release notes command.
* Added support to `layoutscontainer` in **validate** command.

## 1.1.5

* Fixed an issue in **find-dependencies** command.
* **lint** command now verifies flake8 on CommonServerPython script.

## 1.1.4

* Fixed an issue with the default output file name of the **unify** command when using "." as an output path.
* **Unify** command now adds contributor details to the display name and description.
* **Format** command now adds *isFetch* and *incidenttype* fields to integration yml.
* Removed the *feedIncremental* field from the integration schema.
* **Format** command now adds *feedBypassExclusionList*, *Fetch indicators*, *feedReputation*, *feedReliability*,
     *feedExpirationPolicy*, *feedExpirationInterval* and *feedFetchInterval* fields to integration yml.
* Fixed an issue in the playbooks schema.
* Fixed an issue where generated release notes were out of order.
* Improved pack dependencies detection.
* Fixed an issue where test playbooks were mishandled in **validate** command.

## 1.1.3

* Added a validation for invalid id fields in indicators types files in **validate** command.
* Added default behavior for **update-release-notes** command.
* Fixed an error where README files were failing release notes validation.
* Updated format of generated release notes to be more user friendly.
* Improved error messages for the **update-release-notes** command.
* Added support for `Connections`, `Dashboards`, `Widgets`, and `Indicator Types` to **update-release-notes** command.
* **Validate** now supports scripts under the *TestPlaybooks* directory.
* Fixed an issue where **validate** did not support powershell files.

## 1.1.2

* Added a validation for invalid playbookID fields in incidents types files in **validate** command.
* Added a code formatter for python files.
* Fixed an issue where new and old classifiers where mixed on validate command.
* Added *feedIncremental* field to the integration schema.
* Fixed error in the **upload** command where unified YMLs were not uploaded as expected if the given input was a pack.
* Fixed an issue where the **secrets** command failed due to a space character in the file name.
* Ignored RN validation for *NonSupported* pack.
* You can now ignore IF107, SC100, RP102 error codes in the **validate** command.
* Fixed an issue where the **download** command was crashing when received as input a JS integration or script.
* Fixed an issue where **validate** command checked docker image for JS integrations and scripts.
* **validate** command now checks scheme for reports and connections.
* Fixed an issue where **validate** command checked docker when running on all files.
* Fixed an issue where **validate** command did not fail when docker image was not on the latest numeric tag.
* Fixed an issue where beta integrations were not validated correctly in **validate** command.

## 1.1.1

* fixed and issue where file types were not recognized correctly in **validate** command.
* Added better outputs for validate command.

## 1.1.0

* Fixed an issue where changes to only non-validated files would fail validation.
* Fixed an issue in **validate** command where moved files were failing validation for new packs.
* Fixed an issue in **validate** command where added files were failing validation due to wrong file type detection.
* Added support for new classifiers and mappers in **validate** command.
* Removed support of old RN format validation.
* Updated **secrets** command output format.
* Added support for error ignore on deprecated files in **validate** command.
* Improved errors outputs in **validate** command.
* Added support for linting an entire pack.

## 1.0.9

* Fixed a bug where misleading error was presented when pack name was not found.
* **Update-release-notes** now detects added files for packs with versions.
* Readme files are now ignored by **update-release-notes** and validation of release notes.
* Empty release notes no longer cause an uncaught error during validation.

## 1.0.8

* Changed the output format of demisto-sdk secrets.
* Added a validation that checkbox items are not required in integrations.
* Added pack release notes generation and validation.
* Improved pack metadata validation.
* Fixed an issue in **validate** where renamed files caused an error

## 1.0.4

* Fix the **format** command to update the `id` field to be equal to `details` field in indicator-type files, and to `name` field in incident-type & dashboard files.
* Fixed a bug in the **validate** command for layout files that had `sortValues` fields.
* Fixed a bug in the **format** command where `playbookName` field was not always present in the file.
* Fixed a bug in the **format** command where indicatorField wasn't part of the SDK schemas.
* Fixed a bug in **upload** command where created unified docker45 yml files were not deleted.
* Added support for IndicatorTypes directory in packs (for `reputation` files, instead of Misc).
* Fixed parsing playbook condition names as string instead of boolean in **validate** command
* Improved image validation in YAML files.
* Removed validation for else path in playbook condition tasks.

## 1.0.3

* Fixed a bug in the **format** command where comments were being removed from YAML files.
* Added output fields: *file_path* and *kind* for layouts in the id-set.json created by **create-id-set** command.
* Fixed a bug in the **create-id-set** command Who returns Duplicate for Layouts with a different kind.
* Added formatting to **generate-docs** command results replacing all `<br>` tags with `<br/>`.
* Fixed a bug in the **download** command when custom content contained not supported content entity.
* Fixed a bug in **format** command in which boolean strings  (e.g. 'yes' or 'no') were converted to boolean values (e.g. 'True' or 'False').
* **format** command now removes *sourceplaybookid* field from playbook files.
* Fixed a bug in **generate-docs** command in which integration dependencies were not detected when generating documentation for a playbook.

## 1.0.1

* Fixed a bug in the **unify** command when output path was provided empty.
* Improved error message for integration with no tests configured.
* Improved the error message returned from the **validate** command when an integration is missing or contains malformed fetch incidents related parameters.
* Fixed a bug in the **create** command where a unified YML with a docker image for 4.5 was copied incorrectly.
* Missing release notes message are now showing the release notes file path to update.
* Fixed an issue in the **validate** command in which unified YAML files were not ignored.
* File format suggestions are now shown in the relevant file format (JSON or YAML).
* Changed Docker image validation to fail only on non-valid ones.
* Removed backward compatibility validation when Docker image is updated.

## 1.0.0

* Improved the *upload* command to support the upload of all the content entities within a pack.
* The *upload* command now supports the improved pack file structure.
* Added an interactive option to format integrations, scripts and playbooks with No TestPlaybooks configured.
* Added an interactive option to configure *conf.json* file with missing test playbooks for integrations, scripts and playbooks
* Added *download* command to download custom content from Demisto instance to the local content repository.
* Improved validation failure messages to include a command suggestion, wherever relevant, to fix the raised issue.
* Improved 'validate' help and documentation description
* validate - checks that scripts, playbooks, and integrations have the *tests* key.
* validate - checks that test playbooks are configured in `conf.json`.
* demisto-sdk lint - Copy dir better handling.
* demisto-sdk lint - Add error when package missing in docker image.
* Added *-a , --validate-all* option in *validate* to run all validation on all files.
* Added *-i , --input* option in *validate* to run validation on a specified pack/file.
* added *-i, --input* option in *secrets* to run on a specific file.
* Added an allowed hidden parameter: *longRunning* to the hidden integration parameters validation.
* Fixed an issue with **format** command when executing with an output path of a folder and not a file path.
* Bug fixes in generate-docs command given playbook as input.
* Fixed an issue with lint command in which flake8 was not running on unit test files.

## 0.5.2

* Added *-c, --command* option in *generate-docs* to generate a specific command from an integration.
* Fixed an issue when getting README/CHANGELOG files from git and loading them.
* Removed release notes validation for new content.
* Fixed secrets validations for files with the same name in a different directory.
* demisto-sdk lint - parallelization working with specifying the number of workers.
* demisto-sdk lint - logging levels output, 3 levels.
* demisto-sdk lint - JSON report, structured error reports in JSON format.
* demisto-sdk lint - XML JUnit report for unit-tests.
* demisto-sdk lint - new packages used to accelerate execution time.
* demisto-sdk secrets - command now respects the generic whitelist, and not only the pack secrets.

## 0.5.0

[PyPI History][1]

[1]: https://pypi.org/project/demisto-sdk/#history

## 0.4.9

* Fixed an issue in *generate-docs* where Playbooks and Scripts documentation failed.
* Added a graceful error message when executing the *run" command with a misspelled command.
* Added more informative errors upon failures of the *upload* command.
* format command:
  * Added format for json files: IncidentField, IncidentType, IndicatorField, IndicatorType, Layout, Dashboard.
  * Added the *-fv --from-version*, *-nv --no-validation* arguments.
  * Removed the *-t yml_type* argument, the file type will be inferred.
  * Removed the *-g use_git* argument, running format without arguments will run automatically on git diff.
* Fixed an issue in loading playbooks with '=' character.
* Fixed an issue in *validate* failed on deleted README files.

## 0.4.8

* Added the *max* field to the Playbook schema, allowing to define it in tasks loop.
* Fixed an issue in *validate* where Condition branches checks were case sensitive.

## 0.4.7

* Added the *slareminder* field to the Playbook schema.
* Added the *common_server*, *demisto_mock* arguments to the *init* command.
* Fixed an issue in *generate-docs* where the general section was not being generated correctly.
* Fixed an issue in *validate* where Incident type validation failed.

## 0.4.6

* Fixed an issue where the *validate* command did not identify CHANGELOG in packs.
* Added a new command, *id-set* to create the id set - the content dependency tree by file IDs.

## 0.4.5

* generate-docs command:
  * Added the *use_cases*, *permissions*, *command_permissions* and *limitations*.
  * Added the *--insecure* argument to support running the script and integration command in Demisto.
  * Removed the *-t yml_type* argument, the file type will be inferred.
  * The *-o --output* argument is no longer mandatory, default value will be the input file directory.
* Added support for env var: *DEMISTO_SDK_SKIP_VERSION_CHECK*. When set version checks are skipped.
* Fixed an issue in which the CHANGELOG files did not match our scheme.
* Added a validator to verify that there are no hidden integration parameters.
* Fixed an issue where the *validate* command ran on test files.
* Removed the *env-dir* argument from the demisto-sdk.
* README files which are html files will now be skipped in the *validate* command.
* Added support for env var: *DEMISTO_README_VALIDATOR*. When not set the readme validation will not run.

## 0.4.4

* Added a validator for IncidentTypes (incidenttype-*.json).
* Fixed an issue where the -p flag in the *validate* command was not working.
* Added a validator for README.md files.
* Release notes validator will now run on: incident fields, indicator fields, incident types, dashboard and reputations.
* Fixed an issue where the validator of reputation(Indicator Type) did not check on the details field.
* Fixed an issue where the validator attempted validating non-existing files after deletions or name refactoring.
* Removed the *yml_type* argument in the *split-yml*, *extract-code* commands.
* Removed the *file_type* argument in the *generate-test-playbook* command.
* Fixed the *insecure* argument in *upload*.
* Added the *insecure* argument in *run-playbook*.
* Standardise the *-i --input*, *-o --output* to demisto-sdk commands.

## 0.4.3

* Fixed an issue where the incident and indicator field BC check failed.
* Support for linting and unit testing PowerShell integrations.

## 0.4.2

* Fixed an issue where validate failed on Windows.
* Added a validator to verify all branches are handled in conditional task in a playbook.
* Added a warning message when not running the latest sdk version.
* Added a validator to check that the root is connected to all tasks in the playbook.
* Added a validator for Dashboards (dashboard-*.json).
* Added a validator for Indicator Types (reputation-*.json).
* Added a BC validation for changing incident field type.
* Fixed an issue where init command would generate an invalid yml for scripts.
* Fixed an issue in misleading error message in v2 validation hook.
* Fixed an issue in v2 hook which now is set only on newly added scripts.
* Added more indicative message for errors in yaml files.
* Disabled pykwalify info log prints.

## 0.3.10

* Added a BC check for incident fields - changing from version is not allowed.
* Fixed an issue in create-content-artifacts where scripts in Packs in TestPlaybooks dir were copied with a wrong prefix.

## 0.3.9

* Added a validation that incident field can not be required.
* Added validation for fetch incident parameters.
* Added validation for feed integration parameters.
* Added to the *format* command the deletion of the *sourceplaybookid* field.
* Fixed an issue where *fieldMapping* in playbook did not pass the scheme validation.
* Fixed an issue where *create-content-artifacts* did not copy TestPlaybooks in Packs without prefix of *playbook-*.
* Added a validation the a playbook can not have a rolename set.
* Added to the image validator the new DBot default image.
* Added the fields: elasticcommonfields, quiet, quietmode to the Playbook schema.
* Fixed an issue where *validate* failed on integration commands without outputs.
* Added a new hook for naming of v2 integrations and scripts.

## 0.3.8

* Fixed an issue where *create-content-artifact* was not loading the data in the yml correctly.
* Fixed an issue where *unify* broke long lines in script section causing syntax errors

## 0.3.7

* Added *generate-docs* command to generate documentation file for integration, playbook or script.
* Fixed an issue where *unify* created a malformed integration yml.
* Fixed an issue where demisto-sdk **init** creates unit-test file with invalid import.

## 0.3.6

* Fixed an issue where demisto-sdk **validate** failed on modified scripts without error message.

## 0.3.5

* Fixed an issue with docker tag validation for integrations.
* Restructured repo source code.

## 0.3.4

* Saved failing unit tests as a file.
* Fixed an issue where "_test" file for scripts/integrations created using **init** would import the "HelloWorld" templates.
* Fixed an issue in demisto-sdk **validate** - was failing on backward compatiblity check
* Fixed an issue in demisto-sdk **secrets** - empty line in .secrets-ignore always made the secrets check to pass
* Added validation for docker image inside integrations and scripts.
* Added --use-git flag to **format** command to format all changed files.
* Fixed an issue where **validate** did not fail on dockerimage changes with bc check.
* Added new flag **--ignore-entropy** to demisto-sdk **secrets**, this will allow skip entropy secrets check.
* Added --outfile to **lint** to allow saving failed packages to a file.

## 0.3.3

* Added backwards compatibility break error message.
* Added schema for incident types.
* Added **additionalinfo** field to as an available field for integration configuration.
* Added pack parameter for **init**.
* Fixed an issue where error would appear if name parameter is not set in **init**.

## 0.3.2

* Fixed the handling of classifier files in **validate**.

## 0.3.1

* Fixed the handling of newly created reputation files in **validate**.
* Added an option to perform **validate** on a specific file.

## 0.3.0

* Added support for multi-package **lint** both with parallel and without.
* Added all parameter in **lint** to run on all packages and packs in content repository.
* Added **format** for:
  * Scripts
  * Playbooks
  * Integrations
* Improved user outputs for **secrets** command.
* Fixed an issue where **lint** would run pytest and pylint only on a single docker per integration.
* Added auto-complete functionality to demisto-sdk.
* Added git parameter in **lint** to run only on changed packages.
* Added the **run-playbook** command
* Added **run** command which runs a command in the Demisto playground.
* Added **upload** command which uploads an integration or a script to a Demisto instance.
* Fixed and issue where **validate** checked if release notes exist for new integrations and scripts.
* Added **generate-test-playbook** command which generates a basic test playbook for an integration or a script.
* **validate** now supports indicator fields.
* Fixed an issue with layouts scheme validation.
* Adding **init** command.
* Added **json-to-outputs** command which generates the yaml section for outputs from an API raw response.

## 0.2.6

* Fixed an issue with locating release notes for beta integrations in **validate**.

## 0.2.5

* Fixed an issue with locating release notes for beta integrations in **validate**.

## 0.2.4

* Adding image validation to Beta_Integration and Packs in **validate**.

## 0.2.3

* Adding Beta_Integration to the structure validation process.
* Fixing bug where **validate** did checks on TestPlaybooks.
* Added requirements parameter to **lint**.

## 0.2.2

* Fixing bug where **lint** did not return exit code 1 on failure.
* Fixing bug where **validate** did not print error message in case no release notes were give.

## 0.2.1

* **Validate** now checks that the id and name fields are identical in yml files.
* Fixed a bug where sdk did not return any exit code.

## 0.2.0

* Added Release Notes Validator.
* Fixed the Unifier selection of your python file to use as the code.
* **Validate** now supports Indicator fields.
* Fixed a bug where **validate** and **secrets** did not return exit code 1 on failure.
* **Validate** now runs on newly added scripts.

## 0.1.8

* Added support for `--version`.
* Fixed an issue in file_validator when calling `checked_type` method with script regex.

## 0.1.2

* Restructuring validation to support content packs.
* Added secrets validation.
* Added content bundle creation.
* Added lint and unit test run.

## 0.1.1

* Added new logic to the unifier.
* Added detailed README.
* Some small adjustments and fixes.

## 0.1.0

Capabilities:

* **Extract** components(code, image, description etc.) from a Demisto YAML file into a directory.
* **Unify** components(code, image, description etc.) to a single Demisto YAML file.
* **Validate** Demisto content files.<|MERGE_RESOLUTION|>--- conflicted
+++ resolved
@@ -3,14 +3,11 @@
 * Added the `clean` flag to **setup-env** to delete temp files that were created by `lint` from the repo.
 * Fixed an issue in **validate** where there is a specific value for marketplace in `isFetch` parameter.
 * Fixed an issue where the build number was incorrectly shown in XSOAR marketplace when using the **upload** command on external repositories via GitLab Pipelines.
-<<<<<<< HEAD
 * Added support for `excluding_support_level` property in **pre-commit** command to exclude specific support level from running hooks.
-=======
 * Added support for the `List` content-item to **prepare-content** and **split**.
 * **Breaking change**: The **download** command will no longer download the content-item `List` in a unified file but instead will split the content-item `List` into two files (metadata and data).
 * Fixed an issue in **generate-docs** where the description field was missing from an argument.
 * Changed the log level of some **pre-commit** `DockerHook` messages from `info` to `debug`.
->>>>>>> 10c1cdd5
 
 ## 1.25.0
 * Added support to detect automatically the playground-id when running cli commands in xsoar-6.
