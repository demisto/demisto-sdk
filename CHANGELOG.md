# Changelog
<<<<<<< HEAD
* Added a proper error message in the **Validate** command upon a missing description in the root of the yml.
=======
* **format** now works with a relative path.
>>>>>>> 702addf1
* **Validate** now fails when all release notes have been excluded.
* Fixed issue where correct error message would not propagate for invalid images.
* Added the *--skip-pack-dependencies* flag to **validate** command to skip pack dependencies validation. Relevant when using the *-g* flag.
* Fixed an issue where **Validate** and **Format** commands failed integrations with `defaultvalue` field in fetch incidents related parameters.
* Fixed an issue in the **Validate** command in which unified YAML files were not ignored.
* Fixed an issue in **generate-docs** where scripts and playbooks inputs and outputs were not parsed correctly.
* Fixed an issue in the **openapi-codegen** command where missing reference fields in the swagger JSON caused errors.
* Fixed an issue in the **openapi-codegen** command where empty objects in the swagger JSON paths caused errors.
* **update-release-notes** command now accept path of the pack instead of pack name.
* Fixed an issue where **generate-docs** was inserting unnecessary escape characters.
* Fixed an issue in the **update-release-notes** command where changes to the pack_metadata were not detected.

# 1.1.9
* Fixed an issue where **update-release-notes** command failed on invalid file types.

# 1.1.8
* Fixed a regression where **upload** command failed on test playbooks.
* Added new *githubUser* field in pack metadata init command.
* Support beta integration in the commands **split-yml, extract-code, generate-test-playbook and generate-docs.**
* Fixed an issue where **find-dependencies** ignored *toversion* field in content items.
* Added support for *layoutscontainer*, *classifier_5_9_9*, *mapper*, *report*, and *widget* in the **Format** command.
* Fixed an issue where **Format** will set the `ID` field to be equal to the `name` field in modified playbooks.
* Fixed an issue where **Format** did not work for test playbooks.
* Improved **update-release-notes** command:
    * Write content description to release notes for new items.
    * Update format for file types without description: Connections, Incident Types, Indicator Types, Layouts, Incident Fields.
* Added a validation for feedTags param in feeds in **validate** command.
* Fixed readme validation issue in community support packs.
* Added the **openapi-codegen** command to generate integrations from OpenAPI specification files.
* Fixed an issue were release notes validations returned wrong results for *CommonScripts* pack.
* Added validation for image links in README files in **validate** command.
* Added a validation for default value of fetch param in feeds in **validate** command.
* Fixed an issue where the **Init** command failed on scripts.

# 1.1.7
* Fixed an issue where running the **format** command on feed integrations removed the `defaultvalue` fields.
* Playbook branch marked with *skipunavailable* is now set as an optional dependency in the **find-dependencies** command.
* The **feedReputation** parameter can now be hidden in a feed integration.
* Fixed an issue where running the **unify** command on JS package failed.
* Added the *--no-update* flag to the **find-dependencies** command.
* Added the following validations in **validate** command:
   * Validating that a pack does not depend on NonSupported / Deprecated packs.

# 1.1.6
* Added the *--description* option to the **init** command.
* Added the *--contribution* option to the **init** command which converts a contribution zip to proper pack format.
* Improved **validate** command performance time and outputs.
* Added the flag *--no-docker-checks* to **validate** command to skip docker checks.
* Added the flag *--print-ignored-files* to **validate** command to print ignored files report when the command is done.
* Added the following validations in **validate** command:
   * Validating that existing release notes are not modified.
   * Validating release notes are not added to new packs.
   * Validating that the "currentVersion" field was raised in the pack_metadata for modified packs.
   * Validating that the timestamp in the "created" field in the pack_metadata is in ISO format.
* Running `demisto-sdk validate` will run the **validate** command using git and only on committed files (same as using *-g --post-commit*).
* Fixed an issue where release notes were not checked correctly in **validate** command.
* Fixed an issue in the **create-id-set** command where optional playbook tasks were not taken into consideration.
* Added a prompt to the `demisto-sdk update-release-notes` command to prompt users to commit changes before running the release notes command.
* Added support to `layoutscontainer` in **validate** command.

#### 1.1.5
* Fixed an issue in **find-dependencies** command.
* **lint** command now verifies flake8 on CommonServerPython script.

#### 1.1.4
* Fixed an issue with the default output file name of the **unify** command when using "." as an output path.
* **Unify** command now adds contributor details to the display name and description.
* **Format** command now adds *isFetch* and *incidenttype* fields to integration yml.
* Removed the *feedIncremental* field from the integration schema.
* **Format** command now adds *feedBypassExclusionList*, *Fetch indicators*, *feedReputation*, *feedReliability*,
     *feedExpirationPolicy*, *feedExpirationInterval* and *feedFetchInterval* fields to integration yml.
* Fixed an issue in the playbooks schema.
* Fixed an issue where generated release notes were out of order.
* Improved pack dependencies detection.
* Fixed an issue where test playbooks were mishandled in **validate** command.

#### 1.1.3
* Added a validation for invalid id fields in indicators types files in **validate** command.
* Added default behavior for **update-release-notes** command.
* Fixed an error where README files were failing release notes validation.
* Updated format of generated release notes to be more user friendly.
* Improved error messages for the **update-release-notes** command.
* Added support for `Connections`, `Dashboards`, `Widgets`, and `Indicator Types` to **update-release-notes** command.
* **Validate** now supports scripts under the *TestPlaybooks* directory.
* Fixed an issue where **validate** did not support powershell files.

#### 1.1.2
* Added a validation for invalid playbookID fields in incidents types files in **validate** command.
* Added a code formatter for python files.
* Fixed an issue where new and old classifiers where mixed on validate command.
* Added *feedIncremental* field to the integration schema.
* Fixed error in the **upload** command where unified YMLs were not uploaded as expected if the given input was a pack.
* Fixed an issue where the **secrets** command failed due to a space character in the file name.
* Ignored RN validation for *NonSupported* pack.
* You can now ignore IF107, SC100, RP102 error codes in the **validate** command.
* Fixed an issue where the **download** command was crashing when received as input a JS integration or script.
* Fixed an issue where **validate** command checked docker image for JS integrations and scripts.
* **validate** command now checks scheme for reports and connections.
* Fixed an issue where **validate** command checked docker when running on all files.
* Fixed an issue where **validate** command did not fail when docker image was not on the latest numeric tag.
* Fixed an issue where beta integrations were not validated correctly in **validate** command.

#### 1.1.1
* fixed and issue where file types were not recognized correctly in **validate** command.
* Added better outputs for validate command.

#### 1.1.0
* Fixed an issue where changes to only non-validated files would fail validation.
* Fixed an issue in **validate** command where moved files were failing validation for new packs.
* Fixed an issue in **validate** command where added files were failing validation due to wrong file type detection.
* Added support for new classifiers and mappers in **validate** command.
* Removed support of old RN format validation.
* Updated **secrets** command output format.
* Added support for error ignore on deprecated files in **validate** command.
* Improved errors outputs in **validate** command.
* Added support for linting an entire pack.

#### 1.0.9
* Fixed a bug where misleading error was presented when pack name was not found.
* **Update-release-notes** now detects added files for packs with versions.
* Readme files are now ignored by **update-release-notes** and validation of release notes.
* Empty release notes no longer cause an uncaught error during validation.

#### 1.0.8
* Changed the output format of demisto-sdk secrets.
* Added a validation that checkbox items are not required in integrations.
* Added pack release notes generation and validation.
* Improved pack metadata validation.
* Fixed an issue in **validate** where renamed files caused an error

#### 1.0.4
* Fix the **format** command to update the `id` field to be equal to `details` field in indicator-type files, and to `name` field in incident-type & dashboard files.
* Fixed a bug in the **validate** command for layout files that had `sortValues` fields.
* Fixed a bug in the **format** command where `playbookName` field was not always present in the file.
* Fixed a bug in the **format** command where indicatorField wasn't part of the SDK schemas.
* Fixed a bug in **upload** command where created unified docker45 yml files were not deleted.
* Added support for IndicatorTypes directory in packs (for `reputation` files, instead of Misc).
* Fixed parsing playbook condition names as string instead of boolean in **validate** command
* Improved image validation in YAML files.
* Removed validation for else path in playbook condition tasks.

#### 1.0.3
* Fixed a bug in the **format** command where comments were being removed from YAML files.
* Added output fields: _file_path_ and _kind_ for layouts in the id-set.json created by **create-id-set** command.
* Fixed a bug in the **create-id-set** command Who returns Duplicate for Layouts with a different kind.
* Added formatting to **generate-docs** command results replacing all `<br>` tags with `<br/>`.
* Fixed a bug in the **download** command when custom content contained not supported content entity.
* Fixed a bug in **format** command in which boolean strings  (e.g. 'yes' or 'no') were converted to boolean values (e.g. 'True' or 'False').
* **format** command now removes *sourceplaybookid* field from playbook files.
* Fixed a bug in **generate-docs** command in which integration dependencies were not detected when generating documentation for a playbook.


#### 1.0.1
* Fixed a bug in the **unify** command when output path was provided empty.
* Improved error message for integration with no tests configured.
* Improved the error message returned from the **validate** command when an integration is missing or contains malformed fetch incidents related parameters.
* Fixed a bug in the **create** command where a unified YML with a docker image for 4.5 was copied incorrectly.
* Missing release notes message are now showing the release notes file path to update.
* Fixed an issue in the **validate** command in which unified YAML files were not ignored.
* File format suggestions are now shown in the relevant file format (JSON or YAML).
* Changed Docker image validation to fail only on non-valid ones.
* Removed backward compatibility validation when Docker image is updated.

#### 1.0.0
* Improved the *upload* command to support the upload of all the content entities within a pack.
* The *upload* command now supports the improved pack file structure.
* Added an interactive option to format integrations, scripts and playbooks with No TestPlaybooks configured.
* Added an interactive option to configure *conf.json* file with missing test playbooks for integrations, scripts and playbooks
* Added *download* command to download custom content from Demisto instance to the local content repository.
* Improved validation failure messages to include a command suggestion, wherever relevant, to fix the raised issue.
* Improved 'validate' help and documentation description
* validate - checks that scripts, playbooks, and integrations have the *tests* key.
* validate - checks that test playbooks are configured in `conf.json`.
* demisto-sdk lint - Copy dir better handling.
* demisto-sdk lint - Add error when package missing in docker image.
* Added *-a , --validate-all* option in *validate* to run all validation on all files.
* Added *-i , --input* option in *validate* to run validation on a specified pack/file.
* added *-i, --input* option in *secrets* to run on a specific file.
* Added an allowed hidden parameter: *longRunning* to the hidden integration parameters validation.
* Fixed an issue with **format** command when executing with an output path of a folder and not a file path.
* Bug fixes in generate-docs command given playbook as input.
* Fixed an issue with lint command in which flake8 was not running on unit test files.

#### 0.5.2
* Added *-c, --command* option in *generate-docs* to generate a specific command from an integration.
* Fixed an issue when getting README/CHANGELOG files from git and loading them.
* Removed release notes validation for new content.
* Fixed secrets validations for files with the same name in a different directory.
* demisto-sdk lint - parallelization working with specifying the number of workers.
* demisto-sdk lint - logging levels output, 3 levels.
* demisto-sdk lint - JSON report, structured error reports in JSON format.
* demisto-sdk lint - XML JUnit report for unit-tests.
* demisto-sdk lint - new packages used to accelerate execution time.
* demisto-sdk secrets - command now respects the generic whitelist, and not only the pack secrets.

#### 0.5.0
[PyPI History][1]

[1]: https://pypi.org/project/demisto-sdk/#history
### 0.4.9
* Fixed an issue in *generate-docs* where Playbooks and Scripts documentation failed.
* Added a graceful error message when executing the *run" command with a misspelled command.
* Added more informative errors upon failures of the *upload* command.
* format command:
    * Added format for json files: IncidentField, IncidentType, IndicatorField, IndicatorType, Layout, Dashboard.
    * Added the *-fv --from-version*, *-nv --no-validation* arguments.
    * Removed the *-t yml_type* argument, the file type will be inferred.
    * Removed the *-g use_git* argument, running format without arguments will run automatically on git diff.
* Fixed an issue in loading playbooks with '=' character.
* Fixed an issue in *validate* failed on deleted README files.

### 0.4.8
* Added the *max* field to the Playbook schema, allowing to define it in tasks loop.
* Fixed an issue in *validate* where Condition branches checks were case sensitive.

### 0.4.7
* Added the *slareminder* field to the Playbook schema.
* Added the *common_server*, *demisto_mock* arguments to the *init* command.
* Fixed an issue in *generate-docs* where the general section was not being generated correctly.
* Fixed an issue in *validate* where Incident type validation failed.

### 0.4.6
* Fixed an issue where the *validate* command did not identify CHANGELOG in packs.
* Added a new command, *id-set* to create the id set - the content dependency tree by file IDs.

### 0.4.5
* generate-docs command:
    * Added the *use_cases*, *permissions*, *command_permissions* and *limitations*.
    * Added the *--insecure* argument to support running the script and integration command in Demisto.
    * Removed the *-t yml_type* argument, the file type will be inferred.
    * The *-o --output* argument is no longer mandatory, default value will be the input file directory.
* Added support for env var: *DEMISTO_SDK_SKIP_VERSION_CHECK*. When set version checks are skipped.
* Fixed an issue in which the CHANGELOG files did not match our scheme.
* Added a validator to verify that there are no hidden integration parameters.
* Fixed an issue where the *validate* command ran on test files.
* Removed the *env-dir* argument from the demisto-sdk.
* README files which are html files will now be skipped in the *validate* command.
* Added support for env var: *DEMISTO_README_VALIDATOR*. When not set the readme validation will not run.

### 0.4.4
* Added a validator for IncidentTypes (incidenttype-*.json).
* Fixed an issue where the -p flag in the *validate* command was not working.
* Added a validator for README.md files.
* Release notes validator will now run on: incident fields, indicator fields, incident types, dashboard and reputations.
* Fixed an issue where the validator of reputation(Indicator Type) did not check on the details field.
* Fixed an issue where the validator attempted validating non-existing files after deletions or name refactoring.
* Removed the *yml_type* argument in the *split-yml*, *extract-code* commands.
* Removed the *file_type* argument in the *generate-test-playbook* command.
* Fixed the *insecure* argument in *upload*.
* Added the *insecure* argument in *run-playbook*.
* Standardise the *-i --input*, *-o --output* to demisto-sdk commands.

### 0.4.3
* Fixed an issue where the incident and indicator field BC check failed.
* Support for linting and unit testing PowerShell integrations.

### 0.4.2
* Fixed an issue where validate failed on Windows.
* Added a validator to verify all branches are handled in conditional task in a playbook.
* Added a warning message when not running the latest sdk version.
* Added a validator to check that the root is connected to all tasks in the playbook.
* Added a validator for Dashboards (dashboard-*.json).
* Added a validator for Indicator Types (reputation-*.json).
* Added a BC validation for changing incident field type.
* Fixed an issue where init command would generate an invalid yml for scripts.
* Fixed an issue in misleading error message in v2 validation hook.
* Fixed an issue in v2 hook which now is set only on newly added scripts.
* Added more indicative message for errors in yaml files.
* Disabled pykwalify info log prints.

### 0.3.10
* Added a BC check for incident fields - changing from version is not allowed.
* Fixed an issue in create-content-artifacts where scripts in Packs in TestPlaybooks dir were copied with a wrong prefix.


### 0.3.9
* Added a validation that incident field can not be required.
* Added validation for fetch incident parameters.
* Added validation for feed integration parameters.
* Added to the *format* command the deletion of the *sourceplaybookid* field.
* Fixed an issue where *fieldMapping* in playbook did not pass the scheme validation.
* Fixed an issue where *create-content-artifacts* did not copy TestPlaybooks in Packs without prefix of *playbook-*.
* Added a validation the a playbook can not have a rolename set.
* Added to the image validator the new DBot default image.
* Added the fields: elasticcommonfields, quiet, quietmode to the Playbook schema.
* Fixed an issue where *validate* failed on integration commands without outputs.
* Added a new hook for naming of v2 integrations and scripts.


### 0.3.8
* Fixed an issue where *create-content-artifact* was not loading the data in the yml correctly.
* Fixed an issue where *unify* broke long lines in script section causing syntax errors


### 0.3.7
* Added *generate-docs* command to generate documentation file for integration, playbook or script.
* Fixed an issue where *unify* created a malformed integration yml.
* Fixed an issue where demisto-sdk **init** creates unit-test file with invalid import.


### 0.3.6
* Fixed an issue where demisto-sdk **validate** failed on modified scripts without error message.


### 0.3.5
* Fixed an issue with docker tag validation for integrations.
* Restructured repo source code.


### 0.3.4
* Saved failing unit tests as a file.
* Fixed an issue where "_test" file for scripts/integrations created using **init** would import the "HelloWorld" templates.
* Fixed an issue in demisto-sdk **validate** - was failing on backward compatiblity check
* Fixed an issue in demisto-sdk **secrets** - empty line in .secrets-ignore always made the secrets check to pass
* Added validation for docker image inside integrations and scripts.
* Added --use-git flag to **format** command to format all changed files.
* Fixed an issue where **validate** did not fail on dockerimage changes with bc check.
* Added new flag **--ignore-entropy** to demisto-sdk **secrets**, this will allow skip entropy secrets check.
* Added --outfile to **lint** to allow saving failed packages to a file.


### 0.3.3
* Added backwards compatibility break error message.
* Added schema for incident types.
* Added **additionalinfo** field to as an available field for integration configuration.
* Added pack parameter for **init**.
* Fixed an issue where error would appear if name parameter is not set in **init**.


### 0.3.2
* Fixed the handling of classifier files in **validate**.


### 0.3.1
* Fixed the handling of newly created reputation files in **validate**.
* Added an option to perform **validate** on a specific file.


### 0.3.0
* Added support for multi-package **lint** both with parallel and without.
* Added all parameter in **lint** to run on all packages and packs in content repository.
* Added **format** for:
    * Scripts
    * Playbooks
    * Integrations
* Improved user outputs for **secrets** command.
* Fixed an issue where **lint** would run pytest and pylint only on a single docker per integration.
* Added auto-complete functionality to demisto-sdk.
* Added git parameter in **lint** to run only on changed packages.
* Added the **run-playbook** command
* Added **run** command which runs a command in the Demisto playground.
* Added **upload** command which uploads an integration or a script to a Demisto instance.
* Fixed and issue where **validate** checked if release notes exist for new integrations and scripts.
* Added **generate-test-playbook** command which generates a basic test playbook for an integration or a script.
* **validate** now supports indicator fields.
* Fixed an issue with layouts scheme validation.
* Adding **init** command.
* Added **json-to-outputs** command which generates the yaml section for outputs from an API raw response.

### 0.2.6

* Fixed an issue with locating release notes for beta integrations in **validate**.

### 0.2.5

* Fixed an issue with locating release notes for beta integrations in **validate**.

### 0.2.4

* Adding image validation to Beta_Integration and Packs in **validate**.

### 0.2.3

* Adding Beta_Integration to the structure validation process.
* Fixing bug where **validate** did checks on TestPlaybooks.
* Added requirements parameter to **lint**.

### 0.2.2

* Fixing bug where **lint** did not return exit code 1 on failure.
* Fixing bug where **validate** did not print error message in case no release notes were give.

### 0.2.1

* **Validate** now checks that the id and name fields are identical in yml files.
* Fixed a bug where sdk did not return any exit code.

### 0.2.0

* Added Release Notes Validator.
* Fixed the Unifier selection of your python file to use as the code.
* **Validate** now supports Indicator fields.
* Fixed a bug where **validate** and **secrets** did not return exit code 1 on failure.
* **Validate** now runs on newly added scripts.

### 0.1.8

* Added support for `--version`.
* Fixed an issue in file_validator when calling `checked_type` method with script regex.

### 0.1.2
* Restructuring validation to support content packs.
* Added secrets validation.
* Added content bundle creation.
* Added lint and unit test run.

### 0.1.1

* Added new logic to the unifier.
* Added detailed README.
* Some small adjustments and fixes.

### 0.1.0

Capabilities:
* **Extract** components(code, image, description etc.) from a Demisto YAML file into a directory.
* **Unify** components(code, image, description etc.) to a single Demisto YAML file.
* **Validate** Demisto content files.<|MERGE_RESOLUTION|>--- conflicted
+++ resolved
@@ -1,9 +1,6 @@
 # Changelog
-<<<<<<< HEAD
 * Added a proper error message in the **Validate** command upon a missing description in the root of the yml.
-=======
-* **format** now works with a relative path.
->>>>>>> 702addf1
+* **Format** now works with a relative path.
 * **Validate** now fails when all release notes have been excluded.
 * Fixed issue where correct error message would not propagate for invalid images.
 * Added the *--skip-pack-dependencies* flag to **validate** command to skip pack dependencies validation. Relevant when using the *-g* flag.
