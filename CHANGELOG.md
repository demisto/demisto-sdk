--- conflicted
+++ resolved
@@ -1,12 +1,8 @@
 # Changelog
 ## Unreleased
-<<<<<<< HEAD
 * Added the `clean` flag to **setup-env** to delete temp files that were created by `lint` from the repo.
-
-=======
 * Fixed an issue in **validate** where there is a specific value for marketplace in `isFetch` parameter.
 * Fixed an issue where the build number was incorrectly shown in XSOAR marketplace when using the **upload** command on external repositories via GitLab Pipelines.
->>>>>>> e0b8f856
 
 ## 1.25.0
 * Added support to detect automatically the playground-id when running cli commands in xsoar-6.
