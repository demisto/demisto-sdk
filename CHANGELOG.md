--- conflicted
+++ resolved
@@ -1,14 +1,10 @@
 # Changelog
 
-<<<<<<< HEAD
-
-=======
 #### 1.0.9
 * Fixed a bug where misleading error was presented when pack name was not found.
 * **Update-release-notes** now detects added files for packs with versions.
 * Readme files are now ignored by **update-release-notes** and validation of release notes.
 * Empty release notes no longer cause an uncaught error during validation.
->>>>>>> 44f0e3dc
 
 #### 1.0.8
 * Changed the output format of demisto-sdk secrets.
