# Changelog

## Unreleased
<<<<<<< HEAD
* Fixed an issue where **run-unit-tests** failed running on items with `test_data`.
=======
* Add the `--staged-only` flag to **pre-commit**.
>>>>>>> aa7fcd34

## 1.14.1
* Fixed an issue where **update-release-notes** command failed when running on a pack that contains deprecated integrations without the `commands` section.
* Added toVersion and fromVersion to XSIAM content items schema.
* Fixed an issue where **validate** failed when attempting to map null values in a classifier and layout.
* Added search marketplace functionality to XSIAM client.
* Fixed an issue in **pre-commit** command where `MYPYPATH` was not set properly.
* Updated the integration category list in the **init** command.
* Fixed an issue where in some environments docker errors were not caught.
* Added a validation that the **validate** command will fail on README files if an image does not exist in the specified path.

## 1.14.0
* Added the `DEMISTO_SDK_GRAPH_FORCE_CREATE` environment variable. Use it to force the SDK to recreate the graph, rather than update it.
* Added support for code importing multi-level ApiModules to **lint**.
* Added a validation that the **modeling-rules test** command will fail if no test data file exist.
* Added support for the `<~XPANSE>` marketplace tag in release notes.
* Added support for marketplace tags in the **doc-review** command.
* Added **generate-unit-tests** documentation to the repo README.
* Added the `hiddenpassword` field to the integration schema, allowing **validate** to run on integrations with username-only inputs.
* Improved logs and error handling in the **modeling-rules test** command.
* Improved the warning message displayed for Contribution PRs editing outdated code.
* Improved the clarity of error messages for cases where yml files cannot be parsed as a dictionary.
* Updated the `XSIAMReport` schema.
* Standardized repo-wide logging. All logs are now created in one logger instance.
* **lint** now prevents unit-tests from accessing online resources in runtime.
* Updated the logs shown during lint when running in docker.
* Fixed an issue where **validate** showed errors twice.
* Fixed an issue where **validate** did not fail when xif files had wrong naming.
* Fixed an issue where **doc-review** required dot suffixes in release notes describing new content.
* Fixed an issue where **download** command failed when running on a beta integration.
* Fixed an issue where **update-release-notes** generated release notes for packs in their initial version (1.0.0).
* Fixed an issue with **update-content-graph** where `--use-git` parameter was ignored when using `--imported-path` parameter.
* Fixed an issue where **validate** failed on playbooks with valid inputs, since it did not collect the playbook inputs occurrences properly.

## 1.13.0
* Added the pack version to the code files when calling **unify**. The same value is removed when calling **split**.
* Added a message showing the output path when **prepare-content** is called.
* Contribution PRs that update outdated packs now display a warning message.
* Fixed an issue when kebab-case has a misspelling in one of the sub words, the suggestion might be confusing.
* Improved caching and stability for **lint**.
* Added support for *.xif* files in the **secrets** command.
* Fixed an issue where **validate** would fail when playbook inputs contain Transform Language (DT).
* Added a new **validate** check, making sure a first level header exist in release notes (RN116)
* Fixed an issue where **lint** would not properly handle multiple ApiModules imports.

## 1.12.0
* Added the **pre-commit** command, to improve code quality of XSOAR content.
* Added the **run-unit-tests** command, to run unit tests of given content items inside their respective docker images.
* Added support for filepath arguments in the **validate** and **format** commands.
* Added pre-commit hooks for `validate`, `format`, `run-unit-tests` and `update-docker-image` commands.
* Fixed an issue in the **download** command where layouts were overriden even without the `-f` option.
* Fixed an issue where Demisto-SDK did not detect layout ID when using the **download** command.
* Fixed an issue where the **lint** command ran on `native:dev` supported content when passing the `--docker-image all` flag, instead it will run on `native:candidate`.
* Added support for `native:candidate` as a docker image flag for **lint** command.
* Fixed an issue where logs and messages would not show when using the **download** command.
* Fixed an issue where the `server_min_version` field in metadata was an empty value when parsing packs without content items.
* Fixed an issue where running **openapi-codegen** resulted in false-positive error messages.
* Fixed an issue where **generate-python-to-yml** generated input arguments as required even though required=False was specified.
* Fixed an issue where **generate-python-to-yml** generated input arguments a default arguments when default=some_value was provided.
* Fixed a bug where **validate** returned error on playbook inputs with special characters.
* Fixed an issue where **validate** did not properly check `conf.json` when the latter is modified.
* Fixed an issue in the **upload** command, where a prompt was not showing on the console.
* Fixed an issue where running **lint** failed installing dependencies in containers.

## 1.11.0
* **Note: Demisto-SDK will soon stop supporting Python 3.8**
* Fixed an issue where using **download** on non-unicode content, merging them into existing files caused an error.
* Changed an internal setting to allow writing non-ascii content (unicode) using `YAMLHandler` and `JSONHandler`.
* Fixed an issue where an error message in **unify** was unclear for invalid input.
* Fixed an issue where running **validate** failed with **is_valid_integration_file_path_in_folder** on integrations that use API modules.
* Fixed an issue where **validate** failed with **is_valid_integration_file_path_in_folder** on integrations that use the `MSAPIModule`.
* Added **validate** check for the `modules` field in `pack_metadata.json` files.
* Changed **lint** to skip deprecated content, unless when using the `-i` flag.
* Fixed an issue where **update-release-notes** failed when a new *Parsing Rule* was added to a pack.
* Refactored the logging framework. Demisto-SDK logs will now be written to `.demist_sdk_debug.log` under the content path (when detected) or the current directory.
* Added `GR105` validation to **validate** command to check that no duplicate IDs are used.
* Added support for API Modules imported in API modules in the **unify** command.
* Added **validate** check, to make sure every Python file has a corresponding unit test file.

## 1.10.6
* Fixed an issue where running **validate** with the `-g` flag would skip some validations for old-formatted (unified) integration/script files.
* Deprecated integrations and scripts will not run anymore when providing the **--all-packs** to the **lint** command.
* Fixed an issue where a pack `serverMinVersion` would be calculated by the minimal fromVersion of its content items.
* Added the `--docker-image-target` flag to **lint** for testing native supported content with new images.

## 1.10.5
* Fixed an issue where running **run-test-playbook** would not use the `verify` parameter correctly. @ajoga
* Added a newline at the end of README files generated in **generate-docs**.
* Added the value `3` (out of bounds) to the `onChangeRepAlg` and `reputationCalc` fields under the `IncidentType` and `GenericType` schemas. **validate** will allow using it now.
* Fixed an issue where **doc-review** required dot suffixes in release notes describing new content.
* Fixed an issue where **validate** failed on Feed Integrations after adding the new *Collect/Connect* section field.
* Fixed an issue where using **postman-codegen** failed converting strings containing digits to kebab-case.
* Fixed an issue where the ***error-code*** command could not parse List[str] parameter.
* Updated validation *LO107* to support more section types in XSIAM layouts.

## 1.10.4
* Added support for running **lint** in multiple native-docker images.

## 1.10.3
* Fixed an issue where running **format** would fail after running npm install.
* Improved the graph validations in the **validate** command:
  - GR100 will now run on all content items of changed packs.
  - GR101 and GR102 will now catch invalid fromversion/toversion of files **using** the changed items.
  - GR103 errors will raise a warning when using the *-a* flag, but an error if using the *-i* or *g* flags.
* Fixed an issue where test-playbooks timed out.
* Fixed an issue where making a change in a module using an ApiModule would cause lint to run on the ApiModule unnecessarily.
* Fixed an issue where the `marketplace` field was not used when dumping pack zips.
* Fixed a typo in the README content generated with **update-release-notes** for updating integrations.
* Fixed an issue in **validate**, where using the `-gr` and `-i` flags did not run properly.
* Added the `sectionorder` field to integration scheme.
* Fixed an issue where in some occasions running of test-playbooks could receive session timeouts.
* Fixed an issue where **validate** command failed on core pack dependencies validation because of test dependencies.

## 1.10.2
* Added markdown lint formatting for README files in the **format** command.
* Fixed an issue where **lint** failed when using the `-cdam` flag with changed dependant api modules.
* Fixed an issue in the **upload** command, where `json`-based content items were not unified correctly when using the `--zip` argument.
* Added XPANSE core packs validations.

## 1.10.1
* Fixed an issue where **update-content-graph** failed to execute.

## 1.10.0
* **Breaking change**: Removed usage of `pipenv`, `isort` and `autopep8` in the **split** and **download** commands. Removed the `--no-pipenv` and `--no-code-formatting` flags. Please see https://xsoar.pan.dev/docs/tutorials/tut-setup-dev-remote for the recommended environment setup.
* Fixed an issue in **prepare-content** command where large code lines were broken.
* Fixed an issue where git-*renamed_files* were not retrieved properly.
* Fixed an issue where test dependencies were calculated in all level dependencies calculation.
* Added formatting and validation to XSIAM content types.
* Fixed an issue where several XSIAM content types were not validated when passing the `-a` flag.
* Added a UUID to name mapper for **download** it replaces UUIDs with names on all downloaded files.
* Updated the demisto-py to v3.2.6 which now supports basic proxy authentication.
* Improved the message shown when using **upload** and overwriting packs.
* Added support for the **Layout Rule** content type in the id-set and the content graph.
* Updated the default general `fromVersion` value on **format** to `6.8.0`
* Fixed an issue where **lint** sometimes failed when using the `-cdam` flag due to wrong file duplications filtering.
* Added the content graph to **validate**, use with the `--graph` flag.

## 1.9.0
* Fixed an issue where the Slack notifier was using a deprecated argument.
* Added the `--docker-image` argument to the **lint** command, which allows determining the docker image to run lint on. Possible options are: `'native:ga'`, `'native:maintenance'`, `'native:dev'`, `'all'`, a specific docker image (from Docker Hub) or, the default `'from-yml'`.
* Fixed an issue in **prepare-content** command where large code lines were broken.
* Added a logger warning to **get_demisto_version**, the task will now fail with a more informative message.
* Fixed an issue where the **upload** and **prepare-content** commands didn't add `fromServerVersion` and `toServerVersion` to layouts.
* Updated **lint** to use graph instead of id_set when running with `--check-dependent-api-module` flag.
* Added the marketplaces field to all schemas.
* Added the flag `--xsoar-only` to the **doc-review** command which enables reviewing documents that belong to XSOAR-supported Packs.
* Fixed an issue in **update-release-notes** command where an error occurred when executing the same command a second time.
* Fixed an issue where **validate** would not always ignore errors listed under `.pack-ignore`.
* Fixed an issue where running **validate** on a specific pack didn't test all the relevant entities.
* Fixed an issue where fields ending with `_x2` where not replaced in the appropriate Marketplace.

## 1.8.3
* Changed **validate** to allow hiding parameters of type 0, 4, 12 and 14 when replacing with type 9 (credentials) with the same name.
* Fixed an issue where **update-release-notes** fails to update *MicrosoftApiModule* dependent integrations.
* Fixed an issue where the **upload** command failed because `docker_native_image_config.json` file could not be found.
* Added a metadata file to the content graph zip, to be used in the **update-content-graph** command.
* Updated the **validate** and **update-release-notes** commands to unskip the *Triggers Recommendations* content type.


## 1.8.2
* Fixed an issue where demisto-py failed to upload content to XSIAM when `DEMISTO_USERNAME` environment variable is set.
* Fixed an issue where the **prepare-content** command output invalid automation name when used with the --*custom* argument.
* Fixed an issue where modeling rules with arbitrary whitespace characters were not parsed correctly.
* Added support for the **nativeImage** key for an integration/script in the **prepare-content** command.
* Added **validate** checks for integrations declared deprecated (display name, description) but missing the `deprecated` flag.
* Changed the **validate** command to fail on the IN145 error code only when the parameter with type 4 is not hidden.
* Fixed an issue where downloading content layouts with `detailsV2=None` resulted in an error.
* Fixed an issue where **xdrctemplate** was missing 'external' prefix.
* Fixed an issue in **prepare-content** command providing output path.
* Updated the **validate** and **update-release-notes** commands to skip the *Triggers Recommendations* content type.
* Added a new validation to the **validate** command to verify that the release notes headers are in the correct format.
* Changed the **validate** command to fail on the IN140 error code only when the skipped integration has no unit tests.
* Changed **validate** to allow hiding parameters of type 4 (secret) when replacing with type 9 (credentials) with the same name.
* Fixed an issue where the **update-release-notes** command didn't add release-notes properly to some *new* content items.
* Added validation that checks that the `nativeimage` key is not defined in script/integration yml.
* Added to the **format** command the ability to remove `nativeimage` key in case defined in script/integration yml.
* Enhanced the **update-content-graph** command to support `--use-git`, `--imported_path` and `--output-path` arguments.
* Fixed an issue where **doc-review** failed when reviewing command name in some cases.
* Fixed an issue where **download** didn't identify playbooks properly, and downloaded files with UUIDs instead of file/script names.

## 1.8.1
* Fixed an issue where **format** created duplicate configuration parameters.
* Added hidden properties to integration command argument and script argument.
* Added `--override-existing` to **upload** that skips the confirmation prompt for overriding existing content packs. @mattbibbydw
* Fixed an issue where **validate** failed in private repos when attempting to read from a nonexisting `approved_categories.json`.
* Fixed an issue where **validate** used absolute paths when getting remote `pack_metadata.json` files in private repos.
* Fixed an issue in **download**, where names of custom scripts were replaced with UUIDs in IncidentFields and Layouts.

## 1.8.0
* Updated the supported python versions, as `>=3.8,<3.11`, as some of the dependencies are not supported on `3.11` yet.
* Added a **validate** step for **Modeling Rules** testdata files.
* Added the **update-content-graph** command.
* Added the ability to limit the number of CPU cores with `DEMISTO_SDK_MAX_CPU_CORES` envirment variable.
* Added the **prepare-content** command.
* Added support for fromversion/toversion in XSIAM content items (correlation rules, XSIAM dashboards, XSIAM reports and triggers).
* Added a **validate** step checking types of attributes in the schema file of modeling rule.
* Added a **validate** step checking that the dataset name of a modeling rule shows in the xif and schema files.
* Added a **validate** step checking that a correlation rule file does not start with a hyphen.
* Added a **validate** step checking that xsiam content items follow naming conventions.
* Fixed an issue where SDK commands failed on the deprecated `packaging.version.LegacyVersion`, by locking the `packaging` version to `<22`.
* Fixed an issue where **update-release-notes** failed when changing only xif file in **Modeling Rules**.
* Fixed an issue where *is_valid_category* and *is_categories_field_match_standard* failed when running in a private repo.
* Fixed an issue where **validate** didn't fail on the MR103 validation error.
* Fixed the *--release-notes* option, to support the new CHANGELOG format.
* Fixed an issue where **validate** failed when only changing a modeling rules's xif file.
* Fixed an issue where **format** failed on indicator files with a `None` value under the `tabs` key.
* Fixed an issue where **validate** only printed errors for one change of context path, rather than print all.
* Fixed an issue where **download** did not suggest using a username/password when authenticating with XSOAR and using invalid arguments.
* Fixed an issue where **download** failed when listing or downloading content items that are not unicode-encoded.
* Added support for fromversion/toversion in XSIAM content items (correlation rules, XSIAM dashboards, XSIAM reports and triggers).
* Updated the supported python versions, as `>=3.8,<3.11`, as some of the dependencies are not supported on `3.11` yet.
* Added **prepare-content** command which will prepare the pack or content item for the platform.
* Patched an issue where deprecated `packaging.version.LegacyVersion`, locking packaging version to `<22`.

## 1.7.9
* Fixed an issue where an error message in **validate** would not include the suggested fix.
* Added a validation that enforces predefined categories on MP Packs & integration yml files, the validation also ensures that each pack has only one category.
* Fixed an issue where **update-release-notes** did not generate release notes for **XDRC Templates**.
* Fixed an issue where **upload** failed without explaining the reason.
* Improved implementation of the docker_helper module.
* Fixed an issue where **validate** did not check changed pack_metadata.json files when running using git.
* Added support for **xdrctemplate** to content graph.
* Fixed an issue where local copies of the newly-introduced `DemistoClassApiModule.py` were validated.
* Added new release notes templates for the addition and modification of playbooks, layouts and types in the **doc-review** command.
* Fixed an issue where the **doc-review** command failed on descriptions of new content items.
* Added the `Command XXX is deprecated. Use XXX instead.` release notes templates to **doc-review** command.
* Fixed an issue where the **update-release-notes** command didn't add the modeling-rules description for new modeling-rules files.

## 1.7.8
* Added the capability to run the MDX server in a docker container for environments without node.
* Fixed an issue where **generate-docs** with `-c` argument updated sections of the incorrect commands.
* Added IF113 error code to **ALLOWED_IGNORE_ERRORS**.
* Fixed an issue where **validate** failed on playbooks with non-string input values.
* Added the `DEMISTO_SDK_IGNORE_CONTENT_WARNING` environment variable, to allow suppressing warnings when commands are not run under a content repo folder.
* Fixed an issue where **validate** failed to recognize integration tests that were missing from config.json
* Added support for **xpanse** marketplace in **create-id-set** and **create-content-artifacts** commands.
* Fixed an issue where **split** failed on yml files.
* Added support for marketplace-specific tags.
* Fixed an issue where **download** would not run `isort`. @maxgubler
* Fixed an issue where XSIAM Dashboards and Reports images failed the build.
* Added support for **xpanse** marketplace to content graph.

## 1.7.7
* Fixed an issue where paybooks **generate-docs** didn't parse complex input values when no accessor field is given correctly.
* Fixed an issue in the **download** command, where an exception would be raised when downloading system playbooks.
* Fixed an issue where the **upload** failed on playbooks containing a value that starts with `=`.
* Fixed an issue where the **generate-unit-tests** failed to generate assertions, and generate unit tests when command names does not match method name.
* Fixed an issue where the **download** command did not honor the `--no-code-formatting` flag properly. @maxgubler
* Added a new check to **validate**, making sure playbook task values are passed as references.
* Fixed an issue where the **update-release-notes** deleted existing release notes, now appending to it instead.
* Fixed an issue where **validate** printed blank space in case of validation failed and ignored.
* Renamed 'Agent Config' to 'XDRC Templates'.
* Fixed an issue where the **zip-packs** command did not work with the CommonServerUserPython and CommonServerUserPowerShell package.

## 1.7.6

* Fixed parsing of initialization arguments of client classes in the **generate-unit-tests** command.
* Added support for AgentConfig content item in the **upload**, **create-id-set**, **find-dependecies**, **unify** and **create-content-artifacts** commands.
* Added support for XSIAM Report preview image.

## 1.7.5

* Fixed an issue where the **upload** command did not work with the CommonServerUserPython package.
* Fixed an issue in the **download** command, where some playbooks were downloaded as test playbooks.
* Added playbook modification capabilities in **TestSuite**.
* Added a new command **create-content-graph**.
* Fixed an issue in the **upload** command, where the temporary zip would not clean up properly.
* Improved content items parsing in the **create-content-graph** command.
* Added an error when the docker daemon is unavailable when running **lint**.
* Removed the validation of a subtype change for scripts in the **validate** command.
* Fixed an issue where names of XSIAM content items were not normalized properly.
* Fixed an issue where the **download** command was downloading playbooks with **script** (id) and not **scriptName**.
* Fixed an issue where script yml files were not properly identified by `find_type`.
* Removed nightly integrations filtering when deciding if a test should run.
* Added support for XSIAM Dashboard preview image.
* Added the `--no-code-formatting` flag to the **download** command, allowing to skip autopep8 and isort.
* Fixed an issue in the **update-release-notes** command, where generating release notes for modeling rules schema file caused exception.

## 1.7.4

* Fixed an issue where the **doc-review** command showed irrelevant messages.
* Fixed an issue in **validate**, where backward-compatibility failures prevented other validations from running.
* Fixed an issue in **validate**, where content-like files under infrastructure paths were not ignored.
* Fixed an issue in the AMI mapping, where server versions were missing.
* Change the way the normalize name is set for external files.
* Added dump function to XSIAM pack objects to dulicate the files.
* Fixed an issue where the `contribution_converter` did not support changes made to ApiModules.
* Added name normalization according to new convention to XSIAM content items
* Added playbook modification capabilities in **TestSuite**.
* Fixed an issue in create-content-artifacts where it will not get a normalize name for the item and it will try to duplicate the same file.

## 1.7.3

* Fixed an issue in the **format** command where fail when executed from environment without mdx server available.
* Added `Added a`, `Added an` to the list of allowed changelog prefixes.
* Added support for Indicator Types/Reputations in the **upload** command.
* Fixed an issue when running from a subdirectory of a content repo failed.
* Changing the way we are using XSIAM servers api-keys in **test-content** .
* Added a success message to **postman-codegen**.

## 1.7.2

* Fixed an issue in the **validate** command where incident fields were not found in mappers even when they exist
* Added an ability to provide list of marketplace names as a param attribute to **validate** and **upload**
* Added the file type to the error message when it is not supported.
* Fixed an issue where `contribution_converter` incorrectly mapped _Indicator Field_ objects to the _incidentfield_ directory in contribution zip files.
* Fixed a bug where **validate** returned error on empty inputs not used in playbooks.
* Added the `DEMISTO_SDK_CONTENT_PATH` environment variable, implicitly used in various commands.
* Added link to documentation for error messages regarding use cases and tags.

## 1.7.1

* Fixed an issue where *indicatorTypes* and *betaIntegrations* were not found in the id_set.
* Updated the default general `fromVersion` value on **format** to `6.5.0`
* Fixed an issue where the **validate** command did not fail when the integration yml file name was not the same as the folder containing it.
* Added an option to have **generate-docs** take a Playbooks folder path as input, and generate docs for all playbooks in it.
* Fixed an issue where the suggestion in case of `IF113` included uppercase letters for the `cliName` parameter.
* Added new validation to the **validate** command to fail and list all the file paths of files that are using a deprecated integration command / script / playbook.
* **validate** will no longer fail on playbooks calling subplaybooks that have a higher `fromVersion` value, if  calling the subplaybook has `skipifunavailable=True`.
* Fixed an issue where relative paths were not accessed correctly.
* Running any `demisto-sdk` command in a folder with a `.env` file will load it, temporarily overriding existing environment variables.
* Fixed an issue where **validate** did not properly detect deleted files.
* Added new validations to the **validate** command to verify that the schema file exists for a modeling rule and that the schema and rules keys are empty in the yml file.
* Fixed an issue where *find_type* didn't recognize exported incident types.
* Added a new validation to **validate**, making sure all inputs of a playbook are used.
* Added a new validation to **validate**, making sure all inputs used in a playbook declared in the input section.
* The **format** command will now replace the *fromServerVersion* field with *fromVersion*.

## 1.7.0

* Allowed JSON Handlers to accept kwargs, for custoimzing behavior.
* Fixed an issue where an incorrect error was shown when the `id` of a content item differed from its `name` attribute.
* Fixed an issue where the `preserve_quotes` in ruamel_handler received an incorrect value @icholy
* Fixed an issue where ignoring RM110 error code wasn't working and added a validation to **ALLOWED_IGNORE_ERRORS** to validate that all error codes are inserted in the right format.
* Fixed an issue where the contribution credit text was not added correctly to the pack README.
* Changed the contribution file implementation from markdown to a list of contributor names. The **create-content-artifact** will use this list to prepare the needed credit message.
* Added a new validation to the `XSOAR-linter` in the **lint** command for verifying that demisto.log is not used in the code.
* The **generate-docs** command will now auto-generate the Incident Mirroring section when implemented in an integration.
* Added support to automatically generate release notes for deprecated items in the **update-release-notes** command.
* Fixed an issue causing any command to crash when unable to detect local repository properties.
* Fixed an issue where running in a private gitlab repo caused a warning message to be shown multiple times.
* Added a new validation to the **validate** command to verify that markdown and python files do not contain words related to copyright section.
* Fixed an issue where **lint** crashed when provided an input file path (expecting a directory).

## 1.6.9

* Added a new validation that checks whether a pack should be deprecated.
* Added a new ability to the **format** command to deprecate a pack.
* Fixed an issue where the **validate** command sometimes returned a false negative in cases where there are several sub-playbooks with the same ID.
* Added a new validation to the **validate** command to verify that the docker in use is not deprecated.
* Added support for multiple ApiModules in the **unify** command
* Added a check to **validate** command, preventing use of relative urls in README files.
* Added environment variable **DEMISTO_SDK_MARKETPLACE** expected to affect *MarketplaceTagParser* *marketplace* value. The value will be automatically set when passing *marketplace* arg to the commands **unify**, **zip-packs**, **create-content-artifacts** and **upload**.
* Added slack notifier for build failures on the master branch.
* Added support for modeling and parsing rules in the **split** command.
* Added support for README files in **format** command.
* Added a **validate** check, making sure classifier id and name values match. Updated the classifier **format** to update the id accordingly.
* The **generate-docs** command will now auto-generate the playbook image link by default.
* Added the `--custom-image-link` argument to override.
* Added a new flag to **generate-docs** command, allowing to add a custom image link to a playbook README.
* Added a new validation to the **validate** command to verify that the package directory name is the same as the files contained in the that package.
* Added support in the **unify** command to unify a schema into its Modeling Rule.

## 1.6.8

* Fixed an issue where **validate** did not fail on invalid playbook entities' versions (i.e. subplaybooks or scripts with higher fromversion than their parent playbook).
* Added support for running lint via a remote docker ssh connection. Use `DOCKER_HOST` env variable to specify a remote docker connection, such as: `DOCKER_HOST=ssh://myuser@myhost.com`.
* Fixed an issue where the pack cache in *get_marketplaces* caused the function to return invalid values.
* Fixed an issue where running format on a pack with XSIAM entities would fail.
* Added the new `display_name` field to relevant entities in the **create-id-set** command.
* Added a new validation to the **validate** command to verify the existence of "Reliability" parameter if the integration have reputation command.
* Fixed a bug where terminating the **lint** command failed (`ctrl + c`).
* Removed the validation of a subtype change in integrations and scripts from **validate**.
* Fixed an issue where **download** did not behave as expected when prompting for a version update. Reported by @K-Yo
* Added support for adoption release notes.
* Fixed an issue where **merge-id-sets** failed when a key was missing in one id-set.json.
* Fixed a bug where some mypy messages were not parsed properly in **lint**.
* Added a validation to the **validate** command, failing when '`fromversion`' or '`toversion`' in a content entity are incorrect format.
* Added a validation to the **validate** command, checking if `fromversion` <= `toversion`.
* Fixed an issue where coverage reports used the wrong logging level, marking debug logs as errors.
* Added a new validation to the **validate** command, to check when the discouraged `http` prefixes are used when setting defaultvalue, rather than `https`.
* Added a check to the **lint** command for finding hard-coded usage of the http protocol.
* Locked the dependency on Docker.
* Removed a traceback line from the **init** command templates: BaseIntegration, BaseScript.
* Updated the token in **_add_pr_comment** method from the content-bot token to the xsoar-bot token.

## 1.6.7

* Added the `types-markdown` dependency, adding markdown capabilities to existing linters using the [Markdown](https://pypi.org/project/Markdown/) package.
* Added support in the **format** command to remove nonexistent incident/indicator fields from *layouts/mappers*
* Added the `Note: XXX` and `XXX now generally available.` release notes templates to **doc-review** command.
* Updated the logs shown during the docker build step.
* Removed a false warning about configuring the `GITLAB_TOKEN` environment variable when it's not needed.
* Removed duplicate identifiers for XSIAM integrations.
* Updated the *tags* and *use cases* in pack metadata validation to use the local files only.
* Fixed the error message in checkbox validation where the defaultvalue is wrong and added the name of the variable that should be fixed.
* Added types to `find_type_by_path` under tools.py.
* Fixed an issue where YAML files contained incorrect value type for `tests` key when running `format --deprecate`.
* Added a deprecation message to the `tests:` section of yaml files when running `format --deprecate`.
* Added use case for **validate** on *wizard* objects - set_playbook is mapped to all integrations.
* Added the 'integration-get-indicators' commands to be ignored by the **verify_yml_commands_match_readme** validation, the validation will no longer fail if these commands are not in the readme file.
* Added a new validation to the **validate** command to verify that if the phrase "breaking changes" is present in a pack release notes, a JSON file with the same name exists and contains the relevant breaking changes information.
* Improved logs when running test playbooks (in a build).
* Fixed an issue in **upload** did not include list-type content items. @nicolas-rdgs
* Reverted release notes to old format.

## 1.6.6

* Added debug print when excluding item from ID set due to missing dependency.
* Added a validation to the **validate** command, failing when non-ignorable errors are present in .pack-ignore.
* Fixed an issue where `mdx server` did not close when stopped in mid run.
* Fixed an issue where `-vvv` flag did not print logs on debug level.
* enhanced ***validate*** command to list all command names affected by a backward compatibility break, instead of only one.
* Added support for Wizard content item in the **format**, **validate**, **upload**, **create-id-set**, **find-dependecies** and **create-content-artifacts** commands.
* Added a new flag to the **validate** command, allowing to run specific validations.
* Added support in **unify** and **create-content-artifacts** for displaying different documentations (detailed description + readme) for content items, depending on the marketplace version.
* Fixed an issue in **upload** where list items were not uploaded.
* Added a new validation to **validate** command to verify that *cliName* and *id* keys of the incident field or the indicator field are matches.
* Added the flag '-x', '--xsiam' to **upload** command to upload XSIAM entities to XSIAM server.
* Fixed the integration field *isFetchEvents* to be in lowercase.
* Fixed an issue where **validate -i** run after **format -i** on an existing file in the repo instead of **validate -g**.
* Added the following commands: 'update-remote-data', 'get-modified-remote-data', 'update-remote-system' to be ignored by the **verify_yml_commands_match_readme** validation, the validation will no longer fail if these commands are not in the readme file.
* Updated the release note template to include a uniform format for all items.
* Added HelloWorldSlim template option for *--template* flag in **demisto-sdk init** command.
* Fixed an issue where the HelloWorldSlim template in **demisto-sdk init** command had an integration id that was conflicting with HelloWorld integration id.
* Updated the SDK to use demisto-py 3.1.6, allowing use of a proxy with an environment variable.
* Set the default logger level to `warning`, to avoid unwanted debug logs.
* The **format** command now validates that default value of checkbox parameters is a string 'true' or 'false'.
* Fixed an issue where `FileType.PLAYBOOK` would show instead of `Playbook` in readme error messages.
* Added a new validation to **validate** proper defaultvalue for checkbox fields.

## 1.6.5

* Fixed an issue in the **format** command where the `id` field was overwritten for existing JSON files.
* Fixed an issue where the **doc-review** command was successful even when the release-note is malformed.
* Added timestamps to the `demisto-sdk` logger.
* Added time measurements to **lint**.
* Added the flag '-d', '--dependency' to **find-dependencies** command to get the content items that cause the dependencies between two packs.
* Fixed an issue where **update-release-notes** used the *trigger_id* field instead of the *trigger_name* field.
* Fixed an issue where **doc-review** failed to recognize script names, in scripts using the old file structure.
* Fixed an issue where concurrent processes created by **lint** caused deadlocks when opening files.
* Fixed an issue in the **format** command where `_dev` or `_copy` suffixes weren't removed from the subscript names in playbooks and layouts.
* Fixed an issue where **validate** failed on nonexistent `README.md` files.
* Added support of XSIAM content items to the **validate** command.
* Report **lint** summary results and failed packages after reporting time measurements.

## 1.6.4

* Added the new **generate-yml-from-python** command.
* Added a code *type* indication for integration and script objects in the *ID Set*.
* Added the [Vulture](https://github.com/jendrikseipp/vulture) linter to the pre-commit hook.
* The `demisto-sdk` pack will now be distributed via PyPi with a **wheel** file.
* Fixed a bug where any edited json file that contained a forward slash (`/`) escaped.
* Added a new validation to **validate** command to verify that the metadata *currentVersion* is
the same as the last release note version.
* The **validate** command now checks if there're none-deprecated integration commands that are missing from the readme file.
* Fixed an issue where *dockerimage* changes in Scripts weren't recognized by the **update-release-notes** command.
* Fixed an issue where **update-xsoar-config-file** did not properly insert the marketplace packs list to the file.
* Added the pack name to the known words by default when running the **doc-review** command.
* Added support for new XSIAM entities in **create-id-set** command.
* Added support for new XSIAM entities in **create-content-artifacts** command.
* Added support for Parsing/Modeling Rule content item in the **unify** command.
* Added the integration name, the commands name and the script name to the known words by default when running the **doc-review** command.
* Added an argument '-c' '--custom' to the **unify** command, if True will append to the unified yml name/display/id the custom label provided
* Added support for sub words suggestion in kebab-case sentences when running the **doc-review** command.
* Added support for new XSIAM entities in **update-release-notes** command.
* Enhanced the message of alternative suggestion words shown when running **doc-review** command.
* Fixed an incorrect error message, in case `node` is not installed on the machine.
* Fixed an issue in the **lint** command where the *check-dependent-api-modules* argument was set to true by default.
* Added a new command **generate-unit-tests**.
* Added a new validation to **validate** all SIEM integration have the same suffix.
* Fixed the destination path of the unified parsing/modeling rules in **create-content-artifacts** command.
* Fixed an issue in the **validate** command, where we validated wrongfully the existence of readme file for the *ApiModules* pack.
* Fixed an issue in the **validate** command, where an error message that was displayed for scripts validation was incorrect.
* Fixed an issue in the **validate** and **format** commands where *None* arguments in integration commands caused the commands to fail unexpectedly.
* Added support for running tests on XSIAM machines in the **test-content** command.
* Fixed an issue where the **validate** command did not work properly when deleting non-content items.
* Added the flag '-d', '--dependency' to **find-dependencies** command to get the content items that cause the dependencies between two packs.

## 1.6.3

* **Breaking change**: Fixed a typo in the **validate** `--quiet-bc-validation` flag (was `--quite-bc-validation`). @upstart-swiss
* Dropped support for python 3.7: Demisto-SDK is now supported on Python 3.8 or newer.
* Added an argument to YAMLHandler, allowing to set a maximal width for YAML files. This fixes an issue where a wrong default was used.
* Added the detach mechanism to the **upload** command, If you set the --input-config-file flag, any files in the repo's SystemPacks folder will be detached.
* Added the reattach mechanism to the **upload** command, If you set the --input-config-file flag, any detached item in your XSOAR instance that isn't currently in the repo's SystemPacks folder will be re-attached.
* Fixed an issue in the **validate** command that did not work properly when using the *-g* flag.
* Enhanced the dependency message shown when running **lint**.
* Fixed an issue where **update-release-notes** didn't update the currentVersion in pack_metadata.
* Improved the logging in **test-content** for helping catch typos in external playbook configuration.

## 1.6.2

* Added dependency validation support for core marketplacev2 packs.
* Fixed an issue in **update-release-notes** where suggestion fix failed in validation.
* Fixed a bug where `.env` files didn't load. @nicolas-rdgs
* Fixed a bug where **validate** command failed when the *categories* field in the pack metadata was empty for non-integration packs.
* Added *system* and *item-type* arguments to the **download** command, used when downloading system items.
* Added a validation to **validate**, checking that each script, integration and playbook have a README file. This validation only runs when the command is called with either the `-i` or the `-g` flag.
* Fixed a regression issue with **doc-review**, where the `-g` flag did not work.
* Improved the detection of errors in **doc-review** command.
* The **validate** command now checks if a readme file is empty, only for packs that contain playbooks or were written by a partner.
* The **validate** command now makes sure common contextPath values (e.g. `DBotScore.Score`) have a non-empty description, and **format** populates them automatically.
* Fixed an issue where the **generate-outputs** command did not work properly when examples were provided.
* Fixed an issue in the **generate-outputs** command, where the outputs were not written to the specified output path.
* The **generate-outputs** command can now generate outputs from multiple calls to the same command (useful when different args provide different outputs).
* The **generate-outputs** command can now update a yaml file with new outputs, without deleting or overwriting existing ones.
* Fixed a bug where **doc-review** command failed on existing templates.
* Fixed a bug where **validate** command failed when the word demisto is in the repo README file.
* Added support for adding test-playbooks to the zip file result in *create-content-artifacts* command for marketplacev2.
* Fixed an issue in **find-dependencies** where using the argument *-o* without the argument *--all-packs-dependencies* did not print a proper warning.
* Added a **validate** check to prevent deletion of files whose deletion is not supported by the XSOAR marketplace.
* Removed the support in the *maintenance* option of the *-u* flag in the **update-release-notes** command.
* Added validation for forbidden words and phrases in the **doc-review** command.
* Added a retries mechanism to the **test-content** command to stabilize the build process.
* Added support for all `git` platforms to get remote files.
* Refactored the **format** command's effect on the *fromversion* field:
  * Fixed a bug where the *fromversion* field was removed when modifying a content item.
  * Updated the general default *fromversion* and the default *fromversion* of newly-introduced content items (e.g. `Lists`, `Jobs`).
  * Added an interactive mode functionality for all content types, to ask the user whether to set a default *fromversion*, if could not automatically determine its value. Use `-y` to assume 'yes' as an answer to all prompts and run non-interactively.

## 1.6.1

* Added the '--use-packs-known-words' argument to the **doc-review** command
* Added YAML_Loader to handle yaml files in a standard way across modules, replacing PYYAML.
* Fixed an issue when filtering items using the ID set in the **create-content-artifacts** command.
* Fixed an issue in the **generate-docs** command where tables were generated with an empty description column.
* Fixed an issue in the **split** command where splitting failed when using relative input/output paths.
* Added warning when inferred files are missing.
* Added to **validate** a validation for integration image dimensions, which should be 120x50px.
* Improved an error in the **validate** command to better differentiate between the case where a required fetch parameter is malformed or missing.

## 1.6.0

* Fixed an issue in the **create-id-set** command where similar items from different marketplaces were reported as duplicated.
* Fixed typo in demisto-sdk init
* Fixed an issue where the **lint** command did not handle all container exit codes.
* Add to **validate** a validation for pack name to make sure it is unchanged.
* Added a validation to the **validate** command that verifies that the version in the pack_metdata file is written in the correct format.
* Fixed an issue in the **format** command where missing *fromVersion* field in indicator fields caused an error.

## 1.5.9

* Added option to specify `External Playbook Configuration` to change inputs of Playbooks triggered as part of **test-content**
* Improved performance of the **lint** command.
* Improved performance of the **validate** command when checking README images.
* ***create-id-set*** command - the default value of the **marketplace** argument was changed from ‘xsoar’ to all packs existing in the content repository. When using the command, make sure to pass the relevant marketplace to use.

## 1.5.8

* Fixed an issue where the command **doc-review** along with the argument `--release-notes` failed on yml/json files with invalid schema.
* Fixed an issue where the **lint** command failed on packs using python 3.10

## 1.5.7

* Fixed an issue where reading remote yaml files failed.
* Fixed an issue in **validate** failed with no error message for lists (when no fromVersion field was found).
* Fixed an issue when running **validate** or **format** in a gitlab repository, and failing to determine its project id.
* Added an enhancement to **split**, handling an empty output argument.
* Added the ability to add classifiers and mappers to conf.json.
* Added the Alias field to the incident field schema.

## 1.5.6

* Added 'deprecated' release notes template.
* Fixed an issue where **run-test-playbook** command failed to get the task entries when the test playbook finished with errors.
* Fixed an issue in **validate** command when running with `no-conf-json` argument to ignore the `conf.json` file.
* Added error type text (`ERROR` or `WARNING`) to **validate** error prints.
* Fixed an issue where the **format** command on test playbook did not format the ID to be equal to the name of the test playbook.
* Enhanced the **update-release-notes** command to automatically commit release notes config file upon creation.
* The **validate** command will validate that an indicator field of type html has fromVersion of 6.1.0 and above.
* The **format** command will now add fromVersion 6.1.0 to indicator field of type html.
* Added support for beta integrations in the **format** command.
* Fixed an issue where the **postman-codegen** command failed when called with the `--config-out` flag.
* Removed the integration documentation from the detailed description while performing **split** command to the unified yml file.
* Removed the line which indicates the version of the product from the README.md file for new contributions.

## 1.5.5

* Fixed an issue in the **update-release-notes** command, which did not work when changes were made in multiple packs.
* Changed the **validate** command to fail on missing test-playbooks only if no unittests are found.
* Fixed `to_kebab_case`, it will now deal with strings that have hyphens, commas or periods in them, changing them to be hyphens in the new string.
* Fixed an issue in the **create-id-set** command, where the `source` value included the git token if it was specified in the remote url.
* Fixed an issue in the **merge-id-set** command, where merging fails because of duplicates but the packs are in the XSOAR repo but in different version control.
* Fixed missing `Lists` Content Item as valid `IDSetType`
* Added enhancement for **generate-docs**. It is possible to provide both file or a comma seperated list as `examples`. Also, it's possible to provide more than one example for a script or a command.
* Added feature in **format** to sync YML and JSON files to the `master` file structure.
* Added option to specify `Incident Type`, `Incoming Mapper` and `Classifier` when configuring instance in **test-content**
* added a new command **run-test-playbook** to run a test playbook in a given XSOAR instance.
* Fixed an issue in **format** when running on a modified YML, that the `id` value is not changed to its old `id` value.
* Enhancement for **split** command, replace `ApiModule` code block to `import` when splitting a YML.
* Fixed an issue where indicator types were missing from the pack's content, when uploading using **zip-packs**.
* The request data body format generated in the **postman-codegen** will use the python argument's name and not the raw data argument's name.
* Added the flag '--filter-by-id-set' to **create-content-artifacts** to create artifacts only for items in the given id_set.json.

## 1.5.4

* Fixed an issue with the **format** command when contributing via the UI
* The **format** command will now not remove the `defaultRows` key from incident, indicator and generic fields with `type: grid`.
* Fixed an issue with the **validate** command when a layoutscontainer did not have the `fromversion` field set.
* added a new command **update-xsoar-config-file** to handle your XSOAR Configuration File.
* Added `skipVerify` argument in **upload** command to skip pack signature verification.
* Fixed an issue when the **run** command  failed running when there’s more than one playground, by explicitly using the current user’s playground.
* Added support for Job content item in the **format**, **validate**, **upload**, **create-id-set**, **find-dependecies** and **create-content-artifacts** commands.
* Added a **source** field to the **id_set** entitles.
* Two entitles will not consider as duplicates if they share the same pack and the same source.
* Fixed a bug when duplicates were found in **find_dependencies**.
* Added function **get_current_repo** to `tools`.
* The **postman-codegen** will not have duplicates argument name. It will rename them to the minimum distinguished shared path for each of them.

## 1.5.3

* The **format** command will now set `unsearchable: True` for incident, indicator and generic fields.
* Fixed an issue where the **update-release-notes** command crashes with `--help` flag.
* Added validation to the **validate** command that verifies the `unsearchable` key in incident, indicator and generic fields is set to true.
* Removed a validation that DBotRole should be set for automation that requires elevated permissions to the `XSOAR-linter` in the **lint** command.
* Fixed an issue in **Validate** command where playbooks conditional tasks were mishandeled.
* Added a validation to prevent contributors from using the `fromlicense` key as a configuration parameter in an integration's YML
* Added a validation to ensure that the type for **API token** (and similar) parameters are configured correctly as a `credential` type in the integration configuration YML.
* Added an assertion that checks for duplicated requests' names when generating an integration from a postman collection.
* Added support for [.env files](https://pypi.org/project/python-dotenv/). You can now add a `.env` file to your repository with the logging information instead of setting a global environment variables.
* When running **lint** command with --keep-container flag, the docker images are committed.
* The **validate** command will not return missing test playbook error when given a script with dynamic-section tag.

## 1.5.2

* Added a validation to **update-release-notes** command to ensure that the `--version` flag argument is in the right format.
* added a new command **coverage-analyze** to generate and print coverage reports.
* Fixed an issue in **validate** in repositories which are not in GitHub or GitLab
* Added a validation that verifies that readme image absolute links do not contain the working branch name.
* Added support for List content item in the **format**, **validate**, **download**, **upload**, **create-id-set**, **find-dependecies** and **create-content-artifacts** commands.
* Added a validation to ensure reputation command's default argument is set as an array input.
* Added the `--fail-duplicates` flag for the **merge-id-set** command which will fail the command if duplicates are found.
* Added the `--fail-duplicates` flag for the **create-id-set** command which will fail the command if duplicates are found.

## 1.5.1

* Fixed an issue where **validate** command failed to recognized test playbooks for beta integrations as valid tests.
* Fixed an issue were the **validate** command was falsely recognizing image paths in readme files.
* Fixed an issue where the **upload** command error message upon upload failure pointed to wrong file rather than to the pack metadata.
* Added a validation that verifies that each script which appears in incident fields, layouts or layout containers exists in the id_set.json.
* Fixed an issue where the **postman code-gen** command generated double dots for context outputs when it was not needed.
* Fixed an issue where there **validate** command on release notes file crashed when author image was added or modified.
* Added input handling when running **find-dependencies**, replacing string manipulations.
* Fixed an issue where the **validate** command did not handle multiple playbooks with the same name in the id_set.
* Added support for GitLab repositories in **validate**

## 1.5.0

* Fixed an issue where **upload** command failed to upload packs not under content structure.
* Added support for **init** command to run from non-content repo.
* The **split-yml** has been renamed to **split** and now supports splitting Dashboards from unified Generic Modules.
* Fixed an issue where the skipped tests validation ran on the `ApiModules` pack in the **validate** command.
* The **init** command will now create the `Generic Object` entities directories.
* Fixed an issue where the **format** command failed to recognize changed files from git.
* Fixed an issue where the **json-to-outputs** command failed checking whether `0001-01-01T00:00:00` is of type `Date`
* Added to the **generate context** command to generate context paths for integrations from an example file.
* Fixed an issue where **validate** failed on release notes configuration files.
* Fixed an issue where the **validate** command failed on pack input if git detected changed files outside of `Packs` directory.
* Fixed an issue where **validate** command failed to recognize files inside validated pack when validation release notes, resulting in a false error message for missing entity in release note.
* Fixed an issue where the **download** command failed when downloading an invalid YML, instead of skipping it.

## 1.4.9

* Added validation that the support URL in partner contribution pack metadata does not lead to a GitHub repo.
* Enhanced ***generate-docs*** with default `additionalinformation` (description) for common parameters.
* Added to **validate** command a validation that a content item's id and name will not end with spaces.
* The **format** command will now remove trailing whitespaces from content items' id and name fields.
* Fixed an issue where **update-release-notes** could fail on files outside the user given pack.
* Fixed an issue where the **generate-test-playbook** command would not place the playbook in the proper folder.
* Added to **validate** command a validation that packs with `Iron Bank` uses the latest docker from Iron Bank.
* Added to **update-release-notes** command support for `Generic Object` entities.
* Fixed an issue where playbook `fromversion` mismatch validation failed even if `skipunavailable` was set to true.
* Added to the **create artifacts** command support for release notes configuration file.
* Added validation to **validate** for release notes config file.
* Added **isoversize** and **isautoswitchedtoquietmode** fields to the playbook schema.
* Added to the **update-release-notes** command `-bc` flag to generate template for breaking changes version.
* Fixed an issue where **validate** did not search description files correctly, leading to a wrong warning message.

## 1.4.8

* Fixed an issue where yml files with `!reference` failed to load properly.
* Fixed an issue when `View Integration Documentation` button was added twice during the download and re-upload.
* Fixed an issue when `(Partner Contribution)` was added twice to the display name during the download and re-upload.
* Added the following enhancements in the **generate-test-playbook** command:
  * Added the *--commands* argument to generate tasks for specific commands.
  * Added the *--examples* argument to get the command examples file path and generate tasks from the commands and arguments specified there.
  * Added the *--upload* flag to specify whether to upload the test playbook after the generation.
  * Fixed the output condition generation for outputs of type `Boolean`.

## 1.4.7

* Fixed an issue where an empty list for a command context didn't produce an indication other than an empty table.
* Fixed an issue where the **format** command has incorrectly recognized on which files to run when running using git.
* Fixed an issue where author image validations were not checked properly.
* Fixed an issue where new old-formatted scripts and integrations were not validated.
* Fixed an issue where the wording in the from version validation error for subplaybooks was incorrect.
* Fixed an issue where the **update-release-notes** command used the old docker image version instead of the new when detecting a docker change.
* Fixed an issue where the **generate-test-playbook** command used an incorrect argument name as default
* Fixed an issue where the **json-to-outputs** command used an incorrect argument name as default when using `-d`.
* Fixed an issue where validations failed while trying to validate non content files.
* Fixed an issue where README validations did not work post VS Code formatting.
* Fixed an issue where the description validations were inconsistent when running through an integration file or a description file.

## 1.4.6

* Fixed an issue where **validate** suggests, with no reason, running **format** on missing mandatory keys in yml file.
* Skipped existence of TestPlaybook check on community and contribution integrations.
* Fixed an issue where pre-commit didn't run on the demisto_sdk/commands folder.
* The **init** command will now change the script template name in the code to the given script name.
* Expanded the validations performed on beta integrations.
* Added support for PreProcessRules in the **format**, **validate**, **download**, and **create-content-artifacts** commands.
* Improved the error messages in **generate-docs**, if an example was not provided.
* Added to **validate** command a validation that a content entity or a pack name does not contain the words "partner" and "community".
* Fixed an issue where **update-release-notes** ignores *--text* flag while using *-f*
* Fixed the outputs validations in **validate** so enrichment commands will not be checked to have DBotScore outputs.
* Added a new validation to require the dockerimage key to exist in an integration and script yml files.
* Enhanced the **generate-test-playbook** command to use only integration tested on commands, rather than (possibly) other integrations implementing them.
* Expanded unify command to support GenericModules - Unifies a GenericModule object with its Dashboards.
* Added validators for generic objects:
  * Generic Field validator - verify that the 'fromVersion' field is above 6.5.0, 'group' field equals 4 and 'id' field starts with the prefix 'generic_'.
  * Generic Type validator - verify that the 'fromVersion' field is above 6.5.0
  * Generic Module validator - verify that the 'fromVersion' field is above 6.5.0
  * Generic Definition validator - verify that the 'fromVersion' field is above 6.5.0
* Expanded Format command to support Generic Objects - Fixes generic objects according to their validations.
* Fixed an issue where the **update-release-notes** command did not handle ApiModules properly.
* Added option to enter a dictionary or json of format `[{field_name:description}]` in the **json-to-outputs** command,
  with the `-d` flag.
* Improved the outputs for the **format** command.
* Fixed an issue where the validations performed after the **format** command were inconsistent with **validate**.
* Added to the **validate** command a validation for the author image.
* Updated the **create-content-artifacts** command to support generic modules, definitions, fields and types.
* Added an option to ignore errors for file paths and not only file name in .pack-ignore file.

## 1.4.5

* Enhanced the **postman-codegen** command to name all generated arguments with lower case.
* Fixed an issue where the **find-dependencies** command miscalculated the dependencies for playbooks that use generic commands.
* Fixed an issue where the **validate** command failed in external repositories in case the DEMISTO_SDK_GITHUB_TOKEN was not set.
* Fixed an issue where **openapi-codegen** corrupted the swagger file by overwriting configuration to swagger file.
* Updated the **upload** command to support uploading zipped packs to the marketplace.
* Added to the **postman-codegen** command support of path variables.
* Fixed an issue where **openapi-codegen** entered into an infinite loop on circular references in the swagger file.
* The **format** command will now set `fromVersion: 6.2.0` for widgets with 'metrics' data type.
* Updated the **find-dependencies** command to support generic modules, definitions, fields and types.
* Fixed an issue where **openapi-codegen** tried to extract reference example outputs, leading to an exception.
* Added an option to ignore secrets automatically when using the **init** command to create a pack.
* Added a tool that gives the ability to temporarily suppress console output.

## 1.4.4

* When formatting incident types with Auto-Extract rules and without mode field, the **format** command will now add the user selected mode.
* Added new validation that DBotRole is set for scripts that requires elevated permissions to the `XSOAR-linter` in the **lint** command.
* Added url escaping to markdown human readable section in generate docs to avoid autolinking.
* Added a validation that mapper's id and name are matching. Updated the format of mapper to include update_id too.
* Added a validation to ensure that image paths in the README files are valid.
* Fixed **find_type** function to correctly find test files, such as, test script and test playbook.
* Added scheme validations for the new Generic Object Types, Fields, and Modules.
* Renamed the flag *--input-old-version* to *--old-version* in the **generate-docs** command.
* Refactored the **update-release-notes** command:
  * Replaced the *--all* flag with *--use-git* or *-g*.
  * Added the *--force* flag to update the pack release notes without changes in the pack.
  * The **update-release-notes** command will now update all dependent integrations on ApiModule change, even if not specified.
  * If more than one pack has changed, the full list of updated packs will be printed at the end of **update-release-notes** command execution.
  * Fixed an issue where the **update-release-notes** command did not add docker image release notes entry for release notes file if a script was changed.
  * Fixed an issue where the **update-release-notes** command did not detect changed files that had the same name.
  * Fixed an issue in the **update-release-notes** command where the version support of JSON files was mishandled.
* Fixed an issue where **format** did not skip files in test and documentation directories.
* Updated the **create-id-set** command to support generic modules, definitions, fields and types.
* Changed the **convert** command to generate old layout fromversion to 5.0.0 instead of 4.1.0
* Enhanced the command **postman-codegen** with type hints for templates.

## 1.4.3

* Fixed an issue where **json-to-outputs** command returned an incorrect output when json is a list.
* Fixed an issue where if a pack README.md did not exist it could cause an error in the validation process.
* Fixed an issue where the *--name* was incorrectly required in the **init** command.
* Adding the option to run **validate** on a specific path while using git (*-i* & *-g*).
* The **format** command will now change UUIDs in .yml and .json files to their respective content entity name.
* Added a playbook validation to check if a task sub playbook exists in the id set in the **validate** command.
* Added the option to add new tags/usecases to the approved list and to the pack metadata on the same pull request.
* Fixed an issue in **test_content** where when different servers ran tests for the same integration, the server URL parameters were not set correctly.
* Added a validation in the **validate** command to ensure that the ***endpoint*** command is configured correctly in yml file.
* Added a warning when pack_metadata's description field is longer than 130 characters.
* Fixed an issue where a redundant print occurred on release notes validation.
* Added new validation in the **validate** command to ensure that the minimal fromVersion in a widget of type metrics will be 6.2.0.
* Added the *--release-notes* flag to demisto-sdk to get the current version release notes entries.

## 1.4.2

* Added to `pylint` summary an indication if a test was skipped.
* Added to the **init** command the option to specify fromversion.
* Fixed an issue where running **init** command without filling the metadata file.
* Added the *--docker-timeout* flag in the **lint** command to control the request timeout for the Docker client.
* Fixed an issue where **update-release-notes** command added only one docker image release notes entry for release notes file, and not for every entity whom docker image was updated.
* Added a validation to ensure that incident/indicator fields names starts with their pack name in the **validate** command. (Checked only for new files and only when using git *-g*)
* Updated the **find-dependencies** command to return the 'dependencies' according the layout type ('incident', 'indicator').
* Enhanced the "vX" display name validation for scripts and integrations in the **validate** command to check for every versioned script or integration, and not only v2.
* Added the *--fail-duplicates* flag for the **create-id-set** command which will fail the command if duplicates are found.
* Added to the **generate-docs** command automatic addition to git when a new readme file is created.

## 1.4.1

* When in private repo without `DEMSITO_SDK_GITHUB_TOKEN` configured, get_remote_file will take files from the local origin/master.
* Enhanced the **unify** command when giving input of a file and not a directory return a clear error message.
* Added a validation to ensure integrations are not skipped and at least one test playbook is not skipped for each integration or script.
* Added to the Content Tests support for `context_print_dt`, which queries the incident context and prints the result as a json.
* Added new validation for the `xsoar_config.json` file in the **validate** command.
* Added a version differences section to readme in **generate-docs** command.
* Added the *--docs-format* flag in the **integration-diff** command to get the output in README format.
* Added the *--input-old-version* and *--skip-breaking-changes* flags in the **generate-docs** command to get the details for the breaking section and to skip the breaking changes section.

## 1.4.0

* Enable passing a comma-separated list of paths for the `--input` option of the **lint** command.
* Added new validation of unimplemented test-module command in the code to the `XSOAR-linter` in the **lint** command.
* Fixed the **generate-docs** to handle integration authentication parameter.
* Added a validation to ensure that description and README do not contain the word 'Demisto'.
* Improved the deprecated message validation required from playbooks and scripts.
* Added the `--quite-bc-validation` flag for the **validate** command to run the backwards compatibility validation in quite mode (errors is treated like warnings).
* Fixed the **update release notes** command to display a name for old layouts.
* Added the ability to append to the pack README credit to contributors.
* Added identification for parameter differences in **integration-diff** command.
* Fixed **format** to use git as a default value.
* Updated the **upload** command to support reports.
* Fixed an issue where **generate-docs** command was displaying 'None' when credentials parameter display field configured was not configured.
* Fixed an issue where **download** did not return exit code 1 on failure.
* Updated the validation that incident fields' names do not contain the word incident will aplly to core packs only.
* Added a playbook validation to verify all conditional tasks have an 'else' path in **validate** command.
* Renamed the GitHub authentication token environment variable `GITHUB_TOKEN` to `DEMITO_SDK_GITHUB_TOKEN`.
* Added to the **update-release-notes** command automatic addition to git when new release notes file is created.
* Added validation to ensure that integrations, scripts, and playbooks do not contain the entity type in their names.
* Added the **convert** command to convert entities between XSOAR versions.
* Added the *--deprecate* flag in **format** command to deprecate integrations, scripts, and playbooks.
* Fixed an issue where ignoring errors did not work when running the **validate** command on specific files (-i).

## 1.3.9

* Added a validation verifying that the pack's README.md file is not equal to pack description.
* Fixed an issue where the **Assume yes** flag did not work properly for some entities in the **format** command.
* Improved the error messages for separators in folder and file names in the **validate** command.
* Removed the **DISABLE_SDK_VERSION_CHECK** environment variable. To disable new version checks, use the **DEMISTO_SDK_SKIP_VERSION_CHECK** envirnoment variable.
* Fixed an issue where the demisto-sdk version check failed due to a rate limit.
* Fixed an issue with playbooks scheme validation.

## 1.3.8

* Updated the **secrets** command to work on forked branches.

## 1.3.7

* Added a validation to ensure correct image and description file names.
* Fixed an issue where the **validate** command failed when 'display' field in credentials param in yml is empty but 'displaypassword' was provided.
* Added the **integration-diff** command to check differences between two versions of an integration and to return a report of missing and changed elements in the new version.
* Added a validation verifying that the pack's README.md file is not missing or empty for partner packs or packs contains use cases.
* Added a validation to ensure that the integration and script folder and file names will not contain separators (`_`, `-`, ``).
* When formatting new pack, the **format** command will set the *fromversion* key to 5.5.0 in the new files without fromversion.

## 1.3.6

* Added a validation that core packs are not dependent on non-core packs.
* Added a validation that a pack name follows XSOAR standards.
* Fixed an issue where in some cases the `get_remote_file` function failed due to an invalid path.
* Fixed an issue where running **update-release-notes** with updated integration logo, did not detect any file changes.
* Fixed an issue where the **create-id-set** command did not identify unified integrations correctly.
* Fixed an issue where the `CommonTypes` pack was not identified as a dependency for all feed integrations.
* Added support for running SDK commands in private repositories.
* Fixed an issue where running the **init** command did not set the correct category field in an integration .yml file for a newly created pack.
* When formatting new contributed pack, the **format** command will set the *fromversion* key to 6.0.0 in the relevant files.
* If the environment variable "DISABLE_SDK_VERSION_CHECK" is define, the demisto-sdk will no longer check for newer version when running a command.
* Added the `--use-pack-metadata` flag for the **find-dependencies** command to update the calculated dependencies using the the packs metadata files.
* Fixed an issue where **validate** failed on scripts in case the `outputs` field was set to `None`.
* Fixed an issue where **validate** was failing on editing existing release notes.
* Added a validation for README files verifying that the file doesn't contain template text copied from HelloWorld or HelloWorldPremium README.

## 1.3.5

* Added a validation that layoutscontainer's id and name are matching. Updated the format of layoutcontainer to include update_id too.
* Added a validation that commands' names and arguments in core packs, or scripts' arguments do not contain the word incident.
* Fixed issue where running the **generate-docs** command with -c flag ran all the commands and not just the commands specified by the flag.
* Fixed the error message of the **validate** command to not always suggest adding the *description* field.
* Fixed an issue where running **format** on feed integration generated invalid parameter structure.
* Fixed an issue where the **generate-docs** command did not add all the used scripts in a playbook to the README file.
* Fixed an issue where contrib/partner details might be added twice to the same file, when using unify and create-content-artifacts commands
* Fixed issue where running **validate** command on image-related integration did not return the correct outputs to json file.
* When formatting playbooks, the **format** command will now remove empty fields from SetIncident, SetIndicator, CreateNewIncident, CreateNewIndicator script arguments.
* Added an option to fill in the developer email when running the **init** command.

## 1.3.4

* Updated the **validate** command to check that the 'additionalinfo' field only contains the expected value for feed required parameters and not equal to it.
* Added a validation that community/partner details are not in the detailed description file.
* Added a validation that the Use Case tag in pack_metadata file is only used when the pack contains at least one PB, Incident Type or Layout.
* Added a validation that makes sure outputs in integrations are matching the README file when only README has changed.
* Added the *hidden* field to the integration schema.
* Fixed an issue where running **format** on a playbook whose `name` does not equal its `id` would cause other playbooks who use that playbook as a sub-playbook to fail.
* Added support for local custom command configuration file `.demisto-sdk-conf`.
* Updated the **format** command to include an update to the description file of an integration, to remove community/partner details.

## 1.3.3

* Fixed an issue where **lint** failed where *.Dockerfile* exists prior running the lint command.
* Added FeedHelloWorld template option for *--template* flag in **demisto-sdk init** command.
* Fixed issue where **update-release-notes** deleted release note file if command was called more than once.
* Fixed issue where **update-release-notes** added docker image release notes every time the command was called.
* Fixed an issue where running **update-release-notes** on a pack with newly created integration, had also added a docker image entry in the release notes.
* Fixed an issue where `XSOAR-linter` did not find *NotImplementedError* in main.
* Added validation for README files verifying their length (over 30 chars).
* When using *-g* flag in the **validate** command it will now ignore untracked files by default.
* Added the *--include-untracked* flag to the **validate** command to include files which are untracked by git in the validation process.
* Improved the `pykwalify` error outputs in the **validate** command.
* Added the *--print-pykwalify* flag to the **validate** command to print the unchanged output from `pykwalify`.

## 1.3.2

* Updated the format of the outputs when using the *--json-file* flag to create a JSON file output for the **validate** and **lint** commands.
* Added the **doc-review** command to check spelling in .md and .yml files as well as a basic release notes review.
* Added a validation that a pack's display name does not already exist in content repository.
* Fixed an issue where the **validate** command failed to detect duplicate params in an integration.
* Fixed an issue where the **validate** command failed to detect duplicate arguments in a command in an integration.

## 1.3.1

* Fixed an issue where the **validate** command failed to validate the release notes of beta integrations.
* Updated the **upload** command to support indicator fields.
* The **validate** and **update-release-notes** commands will now check changed files against `demisto/master` if it is configured locally.
* Fixed an issue where **validate** would incorrectly identify files as renamed.
* Added a validation that integration properties (such as feed, mappers, mirroring, etc) are not removed.
* Fixed an issue where **validate** failed when comparing branch against commit hash.
* Added the *--no-pipenv* flag to the **split-yml** command.
* Added a validation that incident fields and incident types are not removed from mappers.
* Fixed an issue where the *c
reate-id-set* flag in the *validate* command did not work while not using git.
* Added the *hiddenusername* field to the integration schema.
* Added a validation that images that are not integration images, do not ask for a new version or RN

## 1.3.0

* Do not collect optional dependencies on indicator types reputation commands.
* Fixed an issue where downloading indicator layoutscontainer objects failed.
* Added a validation that makes sure outputs in integrations are matching the README file.
* Fixed an issue where the *create-id-set* flag in the **validate** command did not work.
* Added a warning in case no id_set file is found when running the **validate** command.
* Fixed an issue where changed files were not recognised correctly on forked branches in the **validate** and the **update-release-notes** commands.
* Fixed an issue when files were classified incorrectly when running *update-release-notes*.
* Added a validation that integration and script file paths are compatible with our convention.
* Fixed an issue where id_set.json file was re created whenever running the generate-docs command.
* added the *--json-file* flag to create a JSON file output for the **validate** and **lint** commands.

## 1.2.19

* Fixed an issue where merge id_set was not updated to work with the new entity of Packs.
* Added a validation that the playbook's version matches the version of its sub-playbooks, scripts, and integrations.

## 1.2.18

* Changed the *skip-id-set-creation* flag to *create-id-set* in the **validate** command. Its default value will be False.
* Added support for the 'cve' reputation command in default arg validation.
* Filter out generic and reputation command from scripts and playbooks dependencies calculation.
* Added support for the incident fields in outgoing mappers in the ID set.
* Added a validation that the taskid field and the id field under the task field are both from uuid format and contain the same value.
* Updated the **format** command to generate uuid value for the taskid field and for the id under the task field in case they hold an invalid values.
* Exclude changes from doc_files directory on validation.
* Added a validation that an integration command has at most one default argument.
* Fixing an issue where pack metadata version bump was not enforced when modifying an old format (unified) file.
* Added validation that integration parameter's display names are capitalized and spaced using whitespaces and not underscores.
* Fixed an issue where beta integrations where not running deprecation validations.
* Allowed adding additional information to the deprecated description.
* Fixing an issue when escaping less and greater signs in integration params did not work as expected.

## 1.2.17

* Added a validation that the classifier of an integration exists.
* Added a validation that the mapper of an integration exists.
* Added a validation that the incident types of a classifier exist.
* Added a validation that the incident types of a mapper exist.
* Added support for *text* argument when running **demisto-sdk update-release-notes** on the ApiModules pack.
* Added a validation for the minimal version of an indicator field of type grid.
* Added new validation for incident and indicator fields in classifiers mappers and layouts exist in the content.
* Added cache for get_remote_file to reducing failures from accessing the remote repo.
* Fixed an issue in the **format** command where `_dev` or `_copy` suffixes weren't removed from the `id` of the given playbooks.
* Playbook dependencies from incident and indicator fields are now marked as optional.
* Mappers dependencies from incident types and incident fields are now marked as optional.
* Classifier dependencies from incident types are now marked as optional.
* Updated **demisto-sdk init** command to no longer create `created` field in pack_metadata file
* Updated **generate-docs** command to take the parameters names in setup section from display field and to use additionalinfo field when exist.
* Using the *verbose* argument in the **find-dependencies** command will now log to the console.
* Improved the deprecated message validation required from integrations.
* Fixed an issue in the **generate-docs** command where **Context Example** section was created when it was empty.

## 1.2.16

* Added allowed ignore errors to the *IDSetValidator*.
* Fixed an issue where an irrelevant id_set validation ran in the **validate** command when using the *--id-set* flag.
* Fixed an issue were **generate-docs** command has failed if a command did not exist in commands permissions file.
* Improved a **validate** command message for missing release notes of api module dependencies.

## 1.2.15

* Added the *ID101* to the allowed ignored errors.

## 1.2.14

* SDK repository is now mypy check_untyped_defs complaint.
* The lint command will now ignore the unsubscriptable-object (E1136) pylint error in dockers based on python 3.9 - this will be removed once a new pylint version is released.
* Added an option for **format** to run on a whole pack.
* Added new validation of unimplemented commands from yml in the code to `XSOAR-linter`.
* Fixed an issue where Auto-Extract fields were only checked for newly added incident types in the **validate** command.
* Added a new warning validation of direct access to args/params dicts to `XSOAR-linter`.

## 1.2.13

* Added new validation of indicators usage in CommandResults to `XSOAR-linter`.
* Running **demisto-sdk lint** will automatically run on changed files (same behavior as the -g flag).
* Removed supported version message from the documentation when running **generate_docs**.
* Added a print to indicate backwards compatibility is being checked in **validate** command.
* Added a percent print when running the **validate** command with the *-a* flag.
* Fixed a regression in the **upload** command where it was ignoring `DEMISTO_VERIFY_SSL` env var.
* Fixed an issue where the **upload** command would fail to upload beta integrations.
* Fixed an issue where the **validate** command did not create the *id_set.json* file when running with *-a* flag.
* Added price change validation in the **validate** command.
* Added validations that checks in read-me for empty sections or leftovers from the auto generated read-me that should be changed.
* Added new code validation for *NotImplementedError* to raise a warning in `XSOAR-linter`.
* Added validation for support types in the pack metadata file.
* Added support for *--template* flag in **demisto-sdk init** command.
* Fixed an issue with running **validate** on master branch where the changed files weren't compared to previous commit when using the *-g* flag.
* Fixed an issue where the `XSOAR-linter` ran *NotImplementedError* validation on scripts.
* Added support for Auto-Extract feature validation in incident types in the **validate** command.
* Fixed an issue in the **lint** command where the *-i* flag was ignored.
* Improved **merge-id-sets** command to support merge between two ID sets that contain the same pack.
* Fixed an issue in the **lint** command where flake8 ran twice.

## 1.2.12

* Bandit now reports also on medium severity issues.
* Fixed an issue with support for Docker Desktop on Mac version 2.5.0+.
* Added support for vulture and mypy linting when running without docker.
* Added support for *prev-ver* flag in **update-release-notes** command.
* Improved retry support when building docker images for linting.
* Added the option to create an ID set on a specific pack in **create-id-set** command.
* Added the *--skip-id-set-creation* flag to **validate** command in order to add the capability to run validate command without creating id_set validation.
* Fixed an issue where **validate** command checked docker image tag on ApiModules pack.
* Fixed an issue where **find-dependencies** did not calculate dashboards and reports dependencies.
* Added supported version message to the documentation and release notes files when running **generate_docs** and **update-release-notes** commands respectively.
* Added new code validations for *NotImplementedError* exception raise to `XSOAR-linter`.
* Command create-content-artifacts additional support for **Author_image.png** object.
* Fixed an issue where schemas were not enforced for incident fields, indicator fields and old layouts in the validate command.
* Added support for **update-release-notes** command to update release notes according to master branch.

## 1.2.11

* Fixed an issue where the ***generate-docs*** command reset the enumeration of line numbering after an MD table.
* Updated the **upload** command to support mappers.
* Fixed an issue where exceptions were no printed in the **format** while the *--verbose* flag is set.
* Fixed an issue where *--assume-yes* flag did not work in the **format** command when running on a playbook without a `fromversion` field.
* Fixed an issue where the **format** command would fail in case `conf.json` file was not found instead of skipping the update.
* Fixed an issue where integration with v2 were recognised by the `name` field instead of the `display` field in the **validate** command.
* Added a playbook validation to check if a task script exists in the id set in the **validate** command.
* Added new integration category `File Integrity Management` in the **validate** command.

## 1.2.10

* Added validation for approved content pack use-cases and tags.
* Added new code validations for *CommonServerPython* import to `XSOAR-linter`.
* Added *default value* and *predefined values* to argument description in **generate-docs** command.
* Added a new validation that checks if *get-mapping-fields* command exists if the integration schema has *{ismappable: true}* in **validate** command.
* Fixed an issue where the *--staged* flag recognised added files as modified in the **validate** command.
* Fixed an issue where a backwards compatibility warning was raised for all added files in the **validate** command.
* Fixed an issue where **validate** command failed when no tests were given for a partner supported pack.
* Updated the **download** command to support mappers.
* Fixed an issue where the ***format*** command added a duplicate parameter.
* For partner supported content packs, added support for a list of emails.
* Removed validation of README files from the ***validate*** command.
* Fixed an issue where the ***validate*** command required release notes for ApiModules pack.

## 1.2.9

* Fixed an issue in the **openapi_codegen** command where it created duplicate functions name from the swagger file.
* Fixed an issue in the **update-release-notes** command where the *update type* argument was not verified.
* Fixed an issue in the **validate** command where no error was raised in case a non-existing docker image was presented.
* Fixed an issue in the **format** command where format failed when trying to update invalid Docker image.
* The **format** command will now preserve the **isArray** argument in integration's reputation commands and will show a warning if it set to **false**.
* Fixed an issue in the **lint** command where *finally* clause was not supported in main function.
* Fixed an issue in the **validate** command where changing any entity ID was not validated.
* Fixed an issue in the **validate** command where *--staged* flag did not bring only changed files.
* Fixed the **update-release-notes** command to ignore changes in the metadata file.
* Fixed the **validate** command to ignore metadata changes when checking if a version bump is needed.

## 1.2.8

* Added a new validation that checks in playbooks for the usage of `DeleteContext` in **validate** command.
* Fixed an issue in the **upload** command where it would try to upload content entities with unsupported versions.
* Added a new validation that checks in playbooks for the usage of specific instance in **validate** command.
* Added the **--staged** flag to **validate** command to run on staged files only.

## 1.2.7

* Changed input parameters in **find-dependencies** command.
  * Use ***-i, --input*** instead of ***-p, --path***.
  * Use ***-idp, --id-set-path*** instead of ***-i, --id-set-path***.
* Fixed an issue in the **unify** command where it crashed on an integration without an image file.
* Fixed an issue in the **format** command where unnecessary files were not skipped.
* Fixed an issue in the **update-release-notes** command where the *text* argument was not respected in all cases.
* Fixed an issue in the **validate** command where a warning about detailed description was given for unified or deprecated integrations.
* Improved the error returned by the **validate** command when running on files using the old format.

## 1.2.6

* No longer require setting `DEMISTO_README_VALIDATION` env var to enable README mdx validation. Validation will now run automatically if all necessary node modules are available.
* Fixed an issue in the **validate** command where the `--skip-pack-dependencies` would not skip id-set creation.
* Fixed an issue in the **validate** command where validation would fail if supplied an integration with an empty `commands` key.
* Fixed an issue in the **validate** command where validation would fail due to a required version bump for packs which are not versioned.
* Will use env var `DEMISTO_VERIFY_SSL` to determine if to use a secure connection for commands interacting with the Server when `--insecure` is not passed. If working with a local Server without a trusted certificate, you can set env var `DEMISTO_VERIFY_SSL=no` to avoid using `--insecure` on each command.
* Unifier now adds a link to the integration documentation to the integration detailed description.
* Fixed an issue in the **secrets** command where ignored secrets were not skipped.

## 1.2.5

* Added support for special fields: *defaultclassifier*, *defaultmapperin*, *defaultmapperout* in **download** command.
* Added -y option **format** command to assume "yes" as answer to all prompts and run non-interactively
* Speed up improvements for `validate` of README files.
* Updated the **format** command to adhere to the defined content schema and sub-schemas, aligning its behavior with the **validate** command.
* Added support for canvasContextConnections files in **format** command.

## 1.2.4

* Updated detailed description for community integrations.

## 1.2.3

* Fixed an issue where running **validate** failed on playbook with task that adds tags to the evidence data.
* Added the *displaypassword* field to the integration schema.
* Added new code validations to `XSOAR-linter`.
  * As warnings messages:
    * `demisto.params()` should be used only inside main function.
    * `demisto.args()` should be used only inside main function.
    * Functions args should have type annotations.
* Added `fromversion` field validation to test playbooks and scripts in **validate** command.

## 1.2.2

* Add support for warning msgs in the report and summary to **lint** command.
* Fixed an issue where **json-to-outputs** determined bool values as int.
* Fixed an issue where **update-release-notes** was crushing on `--all` flag.
* Fixed an issue where running **validate**, **update-release-notes** outside of content repo crushed without a meaningful error message.
* Added support for layoutscontainer in **init** contribution flow.
* Added a validation for tlp_color param in feeds in **validate** command.
* Added a validation for removal of integration parameters in **validate** command.
* Fixed an issue where **update-release-notes** was failing with a wrong error message when no pack or input was given.
* Improved formatting output of the **generate-docs** command.
* Add support for env variable *DEMISTO_SDK_ID_SET_REFRESH_INTERVAL*. Set this env variable to the refresh interval in minutes. The id set will be regenerated only if the refresh interval has passed since the last generation. Useful when generating Script documentation, to avoid re-generating the id_set every run.
* Added new code validations to `XSOAR-linter`.
  * As error messages:
    * Longer than 10 seconds sleep statements for non long running integrations.
    * exit() usage.
    * quit() usage.
  * As warnings messages:
    * `demisto.log` should not be used.
    * main function existence.
    * `demito.results` should not be used.
    * `return_output` should not be used.
    * try-except statement in main function.
    * `return_error` usage in main function.
    * only once `return_error` usage.
* Fixed an issue where **lint** command printed logs twice.
* Fixed an issue where *suffix* did not work as expected in the **create-content-artifacts** command.
* Added support for *prev-ver* flag in **lint** and **secrets** commands.
* Added support for *text* flag to **update-release-notes** command to add the same text to all release notes.
* Fixed an issue where **validate** did not recognize added files if they were modified locally.
* Added a validation that checks the `fromversion` field exists and is set to 5.0.0 or above when working or comparing to a non-feature branch in **validate** command.
* Added a validation that checks the certification field in the pack_metadata file is valid in **validate** command.
* The **update-release-notes** command will now automatically add docker image update to the release notes.

## 1.2.1

* Added an additional linter `XSOAR-linter` to the **lint** command which custom validates py files. currently checks for:
  * `Sys.exit` usages with non zero value.
  * Any `Print` usages.
* Fixed an issue where renamed files were failing on *validate*.
* Fixed an issue where single changed files did not required release notes update.
* Fixed an issue where doc_images required release-notes and validations.
* Added handling of dependent packs when running **update-release-notes** on changed *APIModules*.
  * Added new argument *--id-set-path* for id_set.json path.
  * When changes to *APIModule* is detected and an id_set.json is available - the command will update the dependent pack as well.
* Added handling of dependent packs when running **validate** on changed *APIModules*.
  * Added new argument *--id-set-path* for id_set.json path.
  * When changes to *APIModule* is detected and an id_set.json is available - the command will validate that the dependent pack has release notes as well.
* Fixed an issue where the find_type function didn't recognize file types correctly.
* Fixed an issue where **update-release-notes** command did not work properly on Windows.
* Added support for indicator fields in **update-release-notes** command.
* Fixed an issue where files in test dirs where being validated.

## 1.2.0

* Fixed an issue where **format** did not update the test playbook from its pack.
* Fixed an issue where **validate** validated non integration images.
* Fixed an issue where **update-release-notes** did not identified old yml integrations and scripts.
* Added revision templates to the **update-release-notes** command.
* Fixed an issue where **update-release-notes** crashed when a file was renamed.
* Fixed an issue where **validate** failed on deleted files.
* Fixed an issue where **validate** validated all images instead of packs only.
* Fixed an issue where a warning was not printed in the **format** in case a non-supported file type is inputted.
* Fixed an issue where **validate** did not fail if no release notes were added when adding files to existing packs.
* Added handling of incorrect layout paths via the **format** command.
* Refactor **create-content-artifacts** command - Efficient artifacts creation and better logging.
* Fixed an issue where image and description files were not handled correctly by **validate** and **update-release-notes** commands.
* Fixed an issue where the **format** command didn't remove all extra fields in a file.
* Added an error in case an invalid id_set.json file is found while running the **validate** command.
* Added fetch params checks to the **validate** command.

## 1.1.11

* Added line number to secrets' path in **secrets** command report.
* Fixed an issue where **init** a community pack did not present the valid support URL.
* Fixed an issue where **init** offered a non relevant pack support type.
* Fixed an issue where **lint** did not pull docker images for powershell.
* Fixed an issue where **find-dependencies** did not find all the script dependencies.
* Fixed an issue where **find-dependencies** did not collect indicator fields as dependencies for playbooks.
* Updated the **validate** and the **secrets** commands to be less dependent on regex.
* Fixed an issue where **lint** did not run on circle when docker did not return ping.
* Updated the missing release notes error message (RN106) in the **Validate** command.
* Fixed an issue where **Validate** would return missing release notes when two packs with the same substring existed in the modified files.
* Fixed an issue where **update-release-notes** would add duplicate release notes when two packs with the same substring existed in the modified files.
* Fixed an issue where **update-release-notes** would fail to bump new versions if the feature branch was out of sync with the master branch.
* Fixed an issue where a non-descriptive error would be returned when giving the **update-release-notes** command a pack which can not be found.
* Added dependencies check for *widgets* in **find-dependencies** command.
* Added a `update-docker` flag to **format** command.
* Added a `json-to-outputs` flag to the **run** command.
* Added a verbose (`-v`) flag to **format** command.
* Fixed an issue where **download** added the prefix "playbook-" to the name of playbooks.

## 1.1.10

* Updated the **init** command. Relevant only when passing the *--contribution* argument.
  * Added the *--author* option.
  * The *support* field of the pack's metadata is set to *community*.
* Added a proper error message in the **Validate** command upon a missing description in the root of the yml.
* **Format** now works with a relative path.
* **Validate** now fails when all release notes have been excluded.
* Fixed issue where correct error message would not propagate for invalid images.
* Added the *--skip-pack-dependencies* flag to **validate** command to skip pack dependencies validation. Relevant when using the *-g* flag.
* Fixed an issue where **Validate** and **Format** commands failed integrations with `defaultvalue` field in fetch incidents related parameters.
* Fixed an issue in the **Validate** command in which unified YAML files were not ignored.
* Fixed an issue in **generate-docs** where scripts and playbooks inputs and outputs were not parsed correctly.
* Fixed an issue in the **openapi-codegen** command where missing reference fields in the swagger JSON caused errors.
* Fixed an issue in the **openapi-codegen** command where empty objects in the swagger JSON paths caused errors.
* **update-release-notes** command now accept path of the pack instead of pack name.
* Fixed an issue where **generate-docs** was inserting unnecessary escape characters.
* Fixed an issue in the **update-release-notes** command where changes to the pack_metadata were not detected.
* Fixed an issue where **validate** did not check for missing release notes in old format files.

## 1.1.9

* Fixed an issue where **update-release-notes** command failed on invalid file types.

## 1.1.8

* Fixed a regression where **upload** command failed on test playbooks.
* Added new *githubUser* field in pack metadata init command.
* Support beta integration in the commands **split-yml, extract-code, generate-test-playbook and generate-docs.**
* Fixed an issue where **find-dependencies** ignored *toversion* field in content items.
* Added support for *layoutscontainer*, *classifier_5_9_9*, *mapper*, *report*, and *widget* in the **Format** command.
* Fixed an issue where **Format** will set the `ID` field to be equal to the `name` field in modified playbooks.
* Fixed an issue where **Format** did not work for test playbooks.
* Improved **update-release-notes** command:
  * Write content description to release notes for new items.
  * Update format for file types without description: Connections, Incident Types, Indicator Types, Layouts, Incident Fields.
* Added a validation for feedTags param in feeds in **validate** command.
* Fixed readme validation issue in community support packs.
* Added the **openapi-codegen** command to generate integrations from OpenAPI specification files.
* Fixed an issue were release notes validations returned wrong results for *CommonScripts* pack.
* Added validation for image links in README files in **validate** command.
* Added a validation for default value of fetch param in feeds in **validate** command.
* Fixed an issue where the **Init** command failed on scripts.

## 1.1.7

* Fixed an issue where running the **format** command on feed integrations removed the `defaultvalue` fields.
* Playbook branch marked with *skipunavailable* is now set as an optional dependency in the **find-dependencies** command.
* The **feedReputation** parameter can now be hidden in a feed integration.
* Fixed an issue where running the **unify** command on JS package failed.
* Added the *--no-update* flag to the **find-dependencies** command.
* Added the following validations in **validate** command:
  * Validating that a pack does not depend on NonSupported / Deprecated packs.

## 1.1.6

* Added the *--description* option to the **init** command.
* Added the *--contribution* option to the **init** command which converts a contribution zip to proper pack format.
* Improved **validate** command performance time and outputs.
* Added the flag *--no-docker-checks* to **validate** command to skip docker checks.
* Added the flag *--print-ignored-files* to **validate** command to print ignored files report when the command is done.
* Added the following validations in **validate** command:
  * Validating that existing release notes are not modified.
  * Validating release notes are not added to new packs.
  * Validating that the "currentVersion" field was raised in the pack_metadata for modified packs.
  * Validating that the timestamp in the "created" field in the pack_metadata is in ISO format.
* Running `demisto-sdk validate` will run the **validate** command using git and only on committed files (same as using *-g --post-commit*).
* Fixed an issue where release notes were not checked correctly in **validate** command.
* Fixed an issue in the **create-id-set** command where optional playbook tasks were not taken into consideration.
* Added a prompt to the `demisto-sdk update-release-notes` command to prompt users to commit changes before running the release notes command.
* Added support to `layoutscontainer` in **validate** command.

## 1.1.5

* Fixed an issue in **find-dependencies** command.
* **lint** command now verifies flake8 on CommonServerPython script.

## 1.1.4

* Fixed an issue with the default output file name of the **unify** command when using "." as an output path.
* **Unify** command now adds contributor details to the display name and description.
* **Format** command now adds *isFetch* and *incidenttype* fields to integration yml.
* Removed the *feedIncremental* field from the integration schema.
* **Format** command now adds *feedBypassExclusionList*, *Fetch indicators*, *feedReputation*, *feedReliability*,
     *feedExpirationPolicy*, *feedExpirationInterval* and *feedFetchInterval* fields to integration yml.
* Fixed an issue in the playbooks schema.
* Fixed an issue where generated release notes were out of order.
* Improved pack dependencies detection.
* Fixed an issue where test playbooks were mishandled in **validate** command.

## 1.1.3

* Added a validation for invalid id fields in indicators types files in **validate** command.
* Added default behavior for **update-release-notes** command.
* Fixed an error where README files were failing release notes validation.
* Updated format of generated release notes to be more user friendly.
* Improved error messages for the **update-release-notes** command.
* Added support for `Connections`, `Dashboards`, `Widgets`, and `Indicator Types` to **update-release-notes** command.
* **Validate** now supports scripts under the *TestPlaybooks* directory.
* Fixed an issue where **validate** did not support powershell files.

## 1.1.2

* Added a validation for invalid playbookID fields in incidents types files in **validate** command.
* Added a code formatter for python files.
* Fixed an issue where new and old classifiers where mixed on validate command.
* Added *feedIncremental* field to the integration schema.
* Fixed error in the **upload** command where unified YMLs were not uploaded as expected if the given input was a pack.
* Fixed an issue where the **secrets** command failed due to a space character in the file name.
* Ignored RN validation for *NonSupported* pack.
* You can now ignore IF107, SC100, RP102 error codes in the **validate** command.
* Fixed an issue where the **download** command was crashing when received as input a JS integration or script.
* Fixed an issue where **validate** command checked docker image for JS integrations and scripts.
* **validate** command now checks scheme for reports and connections.
* Fixed an issue where **validate** command checked docker when running on all files.
* Fixed an issue where **validate** command did not fail when docker image was not on the latest numeric tag.
* Fixed an issue where beta integrations were not validated correctly in **validate** command.

## 1.1.1

* fixed and issue where file types were not recognized correctly in **validate** command.
* Added better outputs for validate command.

## 1.1.0

* Fixed an issue where changes to only non-validated files would fail validation.
* Fixed an issue in **validate** command where moved files were failing validation for new packs.
* Fixed an issue in **validate** command where added files were failing validation due to wrong file type detection.
* Added support for new classifiers and mappers in **validate** command.
* Removed support of old RN format validation.
* Updated **secrets** command output format.
* Added support for error ignore on deprecated files in **validate** command.
* Improved errors outputs in **validate** command.
* Added support for linting an entire pack.

## 1.0.9

* Fixed a bug where misleading error was presented when pack name was not found.
* **Update-release-notes** now detects added files for packs with versions.
* Readme files are now ignored by **update-release-notes** and validation of release notes.
* Empty release notes no longer cause an uncaught error during validation.

## 1.0.8

* Changed the output format of demisto-sdk secrets.
* Added a validation that checkbox items are not required in integrations.
* Added pack release notes generation and validation.
* Improved pack metadata validation.
* Fixed an issue in **validate** where renamed files caused an error

## 1.0.4

* Fix the **format** command to update the `id` field to be equal to `details` field in indicator-type files, and to `name` field in incident-type & dashboard files.
* Fixed a bug in the **validate** command for layout files that had `sortValues` fields.
* Fixed a bug in the **format** command where `playbookName` field was not always present in the file.
* Fixed a bug in the **format** command where indicatorField wasn't part of the SDK schemas.
* Fixed a bug in **upload** command where created unified docker45 yml files were not deleted.
* Added support for IndicatorTypes directory in packs (for `reputation` files, instead of Misc).
* Fixed parsing playbook condition names as string instead of boolean in **validate** command
* Improved image validation in YAML files.
* Removed validation for else path in playbook condition tasks.

## 1.0.3

* Fixed a bug in the **format** command where comments were being removed from YAML files.
* Added output fields: *file_path* and *kind* for layouts in the id-set.json created by **create-id-set** command.
* Fixed a bug in the **create-id-set** command Who returns Duplicate for Layouts with a different kind.
* Added formatting to **generate-docs** command results replacing all `<br>` tags with `<br/>`.
* Fixed a bug in the **download** command when custom content contained not supported content entity.
* Fixed a bug in **format** command in which boolean strings  (e.g. 'yes' or 'no') were converted to boolean values (e.g. 'True' or 'False').
* **format** command now removes *sourceplaybookid* field from playbook files.
* Fixed a bug in **generate-docs** command in which integration dependencies were not detected when generating documentation for a playbook.

## 1.0.1

* Fixed a bug in the **unify** command when output path was provided empty.
* Improved error message for integration with no tests configured.
* Improved the error message returned from the **validate** command when an integration is missing or contains malformed fetch incidents related parameters.
* Fixed a bug in the **create** command where a unified YML with a docker image for 4.5 was copied incorrectly.
* Missing release notes message are now showing the release notes file path to update.
* Fixed an issue in the **validate** command in which unified YAML files were not ignored.
* File format suggestions are now shown in the relevant file format (JSON or YAML).
* Changed Docker image validation to fail only on non-valid ones.
* Removed backward compatibility validation when Docker image is updated.

## 1.0.0

* Improved the *upload* command to support the upload of all the content entities within a pack.
* The *upload* command now supports the improved pack file structure.
* Added an interactive option to format integrations, scripts and playbooks with No TestPlaybooks configured.
* Added an interactive option to configure *conf.json* file with missing test playbooks for integrations, scripts and playbooks
* Added *download* command to download custom content from Demisto instance to the local content repository.
* Improved validation failure messages to include a command suggestion, wherever relevant, to fix the raised issue.
* Improved 'validate' help and documentation description
* validate - checks that scripts, playbooks, and integrations have the *tests* key.
* validate - checks that test playbooks are configured in `conf.json`.
* demisto-sdk lint - Copy dir better handling.
* demisto-sdk lint - Add error when package missing in docker image.
* Added *-a , --validate-all* option in *validate* to run all validation on all files.
* Added *-i , --input* option in *validate* to run validation on a specified pack/file.
* added *-i, --input* option in *secrets* to run on a specific file.
* Added an allowed hidden parameter: *longRunning* to the hidden integration parameters validation.
* Fixed an issue with **format** command when executing with an output path of a folder and not a file path.
* Bug fixes in generate-docs command given playbook as input.
* Fixed an issue with lint command in which flake8 was not running on unit test files.

## 0.5.2

* Added *-c, --command* option in *generate-docs* to generate a specific command from an integration.
* Fixed an issue when getting README/CHANGELOG files from git and loading them.
* Removed release notes validation for new content.
* Fixed secrets validations for files with the same name in a different directory.
* demisto-sdk lint - parallelization working with specifying the number of workers.
* demisto-sdk lint - logging levels output, 3 levels.
* demisto-sdk lint - JSON report, structured error reports in JSON format.
* demisto-sdk lint - XML JUnit report for unit-tests.
* demisto-sdk lint - new packages used to accelerate execution time.
* demisto-sdk secrets - command now respects the generic whitelist, and not only the pack secrets.

## 0.5.0

[PyPI History][1]

[1]: https://pypi.org/project/demisto-sdk/#history

## 0.4.9

* Fixed an issue in *generate-docs* where Playbooks and Scripts documentation failed.
* Added a graceful error message when executing the *run" command with a misspelled command.
* Added more informative errors upon failures of the *upload* command.
* format command:
  * Added format for json files: IncidentField, IncidentType, IndicatorField, IndicatorType, Layout, Dashboard.
  * Added the *-fv --from-version*, *-nv --no-validation* arguments.
  * Removed the *-t yml_type* argument, the file type will be inferred.
  * Removed the *-g use_git* argument, running format without arguments will run automatically on git diff.
* Fixed an issue in loading playbooks with '=' character.
* Fixed an issue in *validate* failed on deleted README files.

## 0.4.8

* Added the *max* field to the Playbook schema, allowing to define it in tasks loop.
* Fixed an issue in *validate* where Condition branches checks were case sensitive.

## 0.4.7

* Added the *slareminder* field to the Playbook schema.
* Added the *common_server*, *demisto_mock* arguments to the *init* command.
* Fixed an issue in *generate-docs* where the general section was not being generated correctly.
* Fixed an issue in *validate* where Incident type validation failed.

## 0.4.6

* Fixed an issue where the *validate* command did not identify CHANGELOG in packs.
* Added a new command, *id-set* to create the id set - the content dependency tree by file IDs.

## 0.4.5

* generate-docs command:
  * Added the *use_cases*, *permissions*, *command_permissions* and *limitations*.
  * Added the *--insecure* argument to support running the script and integration command in Demisto.
  * Removed the *-t yml_type* argument, the file type will be inferred.
  * The *-o --output* argument is no longer mandatory, default value will be the input file directory.
* Added support for env var: *DEMISTO_SDK_SKIP_VERSION_CHECK*. When set version checks are skipped.
* Fixed an issue in which the CHANGELOG files did not match our scheme.
* Added a validator to verify that there are no hidden integration parameters.
* Fixed an issue where the *validate* command ran on test files.
* Removed the *env-dir* argument from the demisto-sdk.
* README files which are html files will now be skipped in the *validate* command.
* Added support for env var: *DEMISTO_README_VALIDATOR*. When not set the readme validation will not run.

## 0.4.4

* Added a validator for IncidentTypes (incidenttype-*.json).
* Fixed an issue where the -p flag in the *validate* command was not working.
* Added a validator for README.md files.
* Release notes validator will now run on: incident fields, indicator fields, incident types, dashboard and reputations.
* Fixed an issue where the validator of reputation(Indicator Type) did not check on the details field.
* Fixed an issue where the validator attempted validating non-existing files after deletions or name refactoring.
* Removed the *yml_type* argument in the *split-yml*, *extract-code* commands.
* Removed the *file_type* argument in the *generate-test-playbook* command.
* Fixed the *insecure* argument in *upload*.
* Added the *insecure* argument in *run-playbook*.
* Standardise the *-i --input*, *-o --output* to demisto-sdk commands.

## 0.4.3

* Fixed an issue where the incident and indicator field BC check failed.
* Support for linting and unit testing PowerShell integrations.

## 0.4.2

* Fixed an issue where validate failed on Windows.
* Added a validator to verify all branches are handled in conditional task in a playbook.
* Added a warning message when not running the latest sdk version.
* Added a validator to check that the root is connected to all tasks in the playbook.
* Added a validator for Dashboards (dashboard-*.json).
* Added a validator for Indicator Types (reputation-*.json).
* Added a BC validation for changing incident field type.
* Fixed an issue where init command would generate an invalid yml for scripts.
* Fixed an issue in misleading error message in v2 validation hook.
* Fixed an issue in v2 hook which now is set only on newly added scripts.
* Added more indicative message for errors in yaml files.
* Disabled pykwalify info log prints.

## 0.3.10

* Added a BC check for incident fields - changing from version is not allowed.
* Fixed an issue in create-content-artifacts where scripts in Packs in TestPlaybooks dir were copied with a wrong prefix.

## 0.3.9

* Added a validation that incident field can not be required.
* Added validation for fetch incident parameters.
* Added validation for feed integration parameters.
* Added to the *format* command the deletion of the *sourceplaybookid* field.
* Fixed an issue where *fieldMapping* in playbook did not pass the scheme validation.
* Fixed an issue where *create-content-artifacts* did not copy TestPlaybooks in Packs without prefix of *playbook-*.
* Added a validation the a playbook can not have a rolename set.
* Added to the image validator the new DBot default image.
* Added the fields: elasticcommonfields, quiet, quietmode to the Playbook schema.
* Fixed an issue where *validate* failed on integration commands without outputs.
* Added a new hook for naming of v2 integrations and scripts.

## 0.3.8

* Fixed an issue where *create-content-artifact* was not loading the data in the yml correctly.
* Fixed an issue where *unify* broke long lines in script section causing syntax errors

## 0.3.7

* Added *generate-docs* command to generate documentation file for integration, playbook or script.
* Fixed an issue where *unify* created a malformed integration yml.
* Fixed an issue where demisto-sdk **init** creates unit-test file with invalid import.

## 0.3.6

* Fixed an issue where demisto-sdk **validate** failed on modified scripts without error message.

## 0.3.5

* Fixed an issue with docker tag validation for integrations.
* Restructured repo source code.

## 0.3.4

* Saved failing unit tests as a file.
* Fixed an issue where "_test" file for scripts/integrations created using **init** would import the "HelloWorld" templates.
* Fixed an issue in demisto-sdk **validate** - was failing on backward compatiblity check
* Fixed an issue in demisto-sdk **secrets** - empty line in .secrets-ignore always made the secrets check to pass
* Added validation for docker image inside integrations and scripts.
* Added --use-git flag to **format** command to format all changed files.
* Fixed an issue where **validate** did not fail on dockerimage changes with bc check.
* Added new flag **--ignore-entropy** to demisto-sdk **secrets**, this will allow skip entropy secrets check.
* Added --outfile to **lint** to allow saving failed packages to a file.

## 0.3.3

* Added backwards compatibility break error message.
* Added schema for incident types.
* Added **additionalinfo** field to as an available field for integration configuration.
* Added pack parameter for **init**.
* Fixed an issue where error would appear if name parameter is not set in **init**.

## 0.3.2

* Fixed the handling of classifier files in **validate**.

## 0.3.1

* Fixed the handling of newly created reputation files in **validate**.
* Added an option to perform **validate** on a specific file.

## 0.3.0

* Added support for multi-package **lint** both with parallel and without.
* Added all parameter in **lint** to run on all packages and packs in content repository.
* Added **format** for:
  * Scripts
  * Playbooks
  * Integrations
* Improved user outputs for **secrets** command.
* Fixed an issue where **lint** would run pytest and pylint only on a single docker per integration.
* Added auto-complete functionality to demisto-sdk.
* Added git parameter in **lint** to run only on changed packages.
* Added the **run-playbook** command
* Added **run** command which runs a command in the Demisto playground.
* Added **upload** command which uploads an integration or a script to a Demisto instance.
* Fixed and issue where **validate** checked if release notes exist for new integrations and scripts.
* Added **generate-test-playbook** command which generates a basic test playbook for an integration or a script.
* **validate** now supports indicator fields.
* Fixed an issue with layouts scheme validation.
* Adding **init** command.
* Added **json-to-outputs** command which generates the yaml section for outputs from an API raw response.

## 0.2.6

* Fixed an issue with locating release notes for beta integrations in **validate**.

## 0.2.5

* Fixed an issue with locating release notes for beta integrations in **validate**.

## 0.2.4

* Adding image validation to Beta_Integration and Packs in **validate**.

## 0.2.3

* Adding Beta_Integration to the structure validation process.
* Fixing bug where **validate** did checks on TestPlaybooks.
* Added requirements parameter to **lint**.

## 0.2.2

* Fixing bug where **lint** did not return exit code 1 on failure.
* Fixing bug where **validate** did not print error message in case no release notes were give.

## 0.2.1

* **Validate** now checks that the id and name fields are identical in yml files.
* Fixed a bug where sdk did not return any exit code.

## 0.2.0

* Added Release Notes Validator.
* Fixed the Unifier selection of your python file to use as the code.
* **Validate** now supports Indicator fields.
* Fixed a bug where **validate** and **secrets** did not return exit code 1 on failure.
* **Validate** now runs on newly added scripts.

## 0.1.8

* Added support for `--version`.
* Fixed an issue in file_validator when calling `checked_type` method with script regex.

## 0.1.2

* Restructuring validation to support content packs.
* Added secrets validation.
* Added content bundle creation.
* Added lint and unit test run.

## 0.1.1

* Added new logic to the unifier.
* Added detailed README.
* Some small adjustments and fixes.

## 0.1.0

Capabilities:

* **Extract** components(code, image, description etc.) from a Demisto YAML file into a directory.
* **Unify** components(code, image, description etc.) to a single Demisto YAML file.
* **Validate** Demisto content files.<|MERGE_RESOLUTION|>--- conflicted
+++ resolved
@@ -1,11 +1,8 @@
 # Changelog
 
 ## Unreleased
-<<<<<<< HEAD
 * Fixed an issue where **run-unit-tests** failed running on items with `test_data`.
-=======
 * Add the `--staged-only` flag to **pre-commit**.
->>>>>>> aa7fcd34
 
 ## 1.14.1
 * Fixed an issue where **update-release-notes** command failed when running on a pack that contains deprecated integrations without the `commands` section.
