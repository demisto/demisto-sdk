# Changelog
## Unreleased
* Improved memory efficiency in **update-content-graph** and **create-content-graph** commands.
* Removed support for the `cve_id` name for the default-argument for **cve** reputation commands in **validate**. Now, only `cve` may be used for such commands.
<<<<<<< HEAD
* Added `tenant_timezone` handling to the **modeling-rules init** command, allowing usage with tenants in various timezones.
=======
* Fixed an issue where **zip_packs** failed uploading content.
>>>>>>> 18091015

## 1.17.1
* Added the `aliasTo` key to the Incident Field schema.
* Modified **validate** to not require fields whose value is always `False`.
* Modified **validate** to use the graph instead of id_set on changed *APIModules*.
* Fixed an issue where `register_module_line()` was not removed from python scripts when the script had no trailing newline.
* Fixed an issue where an integration containing a command without a description would fail to upload while using the **upload** command.
* Fixed an issue where attempting to individually upload `Preprocess Rule` files raised an unclear error message. Note: preprocess rules can not be individually uploaded, but only as part of a pack.
* Fixed an issue where the **upload** command would fail on Indicator Types.
* Fixed an issue where the **upload** command would return the wrong error message when connection credentials are invalid.
* Fixed an issue where the **upload** command would fail parsing input paths.
* added support for the `isfetcheventsandassets` flag in content graph.
* Fixed an issue where the **modeling-rules test** command failed to get the existence of result from dataset in cases where the results take time to load.
* Added an aliasTo key to the incident field schema.

## 1.17.0
* **validate** will only fail on docker related errors if the pack is supported by xsoar.
* Added a validation that assures filename, id, and name have a correct suffix for modeling/parsing rules files.
* Added new **validate** checks, preventing unwanted changes of the marketplaces (BC108,BC109), toversion (BC107)  and fromversion (BC106) fields.
* Removed the `timezone_offset` argument in the *modeling-rules test* command.
* Fixed an issue where **lint** failed when importing functions from CommonServerUserPython.
* The **format** command now will sync hidden parameters with master branch.
* Fixed an issue where lock integration failed on FileNotFound.(PANW-internal only).
* Fixed an issue where **lint** falsely warned of using `demisto.results`.
* Fixed an issue where **validate** always returned *XSIAM Dashboards* and *Correlation Rules* files as valid.
* Added `GR107` validation to **validate** using the graph validations to check that no deprecated items are used by non-deprecated content.
* Fixed an issue where the **modeling-rules test** command failed to get the existence of dataset in cases where the dataset takes more than 1 minute to get indexed.
* Fixed an issue in **lint** where the container used for linting had dependency conflicts with the image used by content, and caused inconsistent results.
* Fixed an issue where the **download** command failed when the playbook has different `name` and `id`.
* Moved the **pre-commmit** command template to the `demisto/content` repository, where it's easier to maintain.
* Fixed an issue where an internal method caused warning messages when reading md files.
* Added support for Pre Process Rules in the **upload** command.
* Fixed an issue where **upload** would not upload items whose `maketplaces` value was an empty list.
* Added a prettyName key to the incident field schema.
* Fixed an issue where **upload** command could not parse content items that are not unicode-encoded.

## 1.16.0
* Added a check to **is_docker_image_latest_tag** to only fail the validation on non-latest image tag when the current tag is older than 3 days.
* Fixed an issue where **upload** would not properly show the installed version in the UI.
* Fixed an issue where the `contribution_converter` failed replacing generated release notes with the contribution form release notes.
* Fixed an issue where an extra levelname was added to a logging message.
* Modified the `mypy` pre-commit hook to run in a virtual environment, rather than the local mypy version.
* Added support to run **validate** with `--git` flag on detached HEAD.
* Added a validation that the **validate** command will fail if the pack name is not prefixed on XSIAM dashboard images.
* Fixed the **generate-test-playbook** which failed on an unexpected keyword argument - 'console_log_threshold'.
* Fixed an issue where **prepare-content** would not properly parse the `fromVersion` and `toVersion` attributes of XSIAM-Dashbaord and XSIAM-Report content items.
* Fixed an issue where **validate** command did not fail on non-existent dependency ids of non-mandatory dependant content.
* Fixed pytest async io deprecation warning.
* Added the `--incident-id` argument (optional) to the **run** command.
* Fixed an issue in **run-unit-tests** and **update-content-graph** where running commands in a docker container was done with insufficient permissions.
* Added the `_time` field to the output compare table of the **modeling-rules test** command.
* Changed the endpoint **download** uses to get system content items.
* Fixed an issue where graph-related tasks failed when files were deleted from the repo.
* Added a **validate** check, and a **format** auto fix for the `fromversion` field in Correlation Rules and XSIAM Dashboards.
* Update the format used for dev-dependencies in pyproject.toml to match modern versions of Poetry.
* Added timestamps to logging messages when running in a CI build.

## 1.15.5
* **Breaking Change**: The default of the **upload** command `--zip` argument is `true`. To upload packs as custom content items use the `--no-zip` argument.
* Removed the `no-implicit-optional` hook from **pre-commit**.
* Removed the `markdownlint` hook from **pre-commit**.
* Fixed an issue in **run-unit-tests** to pass with warnings when no tests are collected.
* Fixed an issue in **run-unit-tests** with the coverage calculation.
* Fixed a notification about log file location appeared more than once.
* Updated the error message when code coverage is below the threshold in **coverage-analyze** to be printed in a more noticeable red color.
* Fixed an issue in **upload** that failed when a comma-separated list of paths is passed to the `--input` argument.
* Running **validate** with the `--graph` flag will now run the graph validations after all other validations.
* improved the generated release note for newly added XSIAM entities when running *update-release-notes* command.
* Fixed an issue where in some cases validation failed when mapping null values.
* Fixed an issue in **upload** command where the `--keep-zip` argument did not clean the working directory.
* Fixed an issue where an extra levelname was added to a logging message.
* Fixed an issue in **upload** where uploading packs to XSIAM failed due to version mismatch.

## 1.15.4
* Fixed an issue where *update-release-notes* and *doc-review* did not handle new content notes as expected.
* Fixed an issue in PEP484 (no-implicit-optional) hook to **pre-commit**.
* Fixed an issue in **upload** with `--input-config-file` where the content items weren't uploaded in the correct pack.
* Added support to disable the default logging colors with the **DEMISTO_SDK_LOG_NO_COLORS** environment variable.

## 1.15.3
* Added the `--init` flag to **download**.
* Added the `--keep-empty-folders` flag to **download**.
* Added `markdown-lint` to **pre-commit**
* Added the PEP484 (no-implicit-optional) hook to **pre-commit**.
* Fixed an issue where the content-graph parsing failed on mappers with undefined mapping.
* Fixed an issue in **validate** where `pack_metadata.json` files were not collected proplely in `--graph` option.
* Fixed an issue where *validate* reputation commands outputs were not checked for new content.
* Added *IN107* and *DB100* error codes to *ALLOWED_IGNORE_ERRORS* list.
* Added a validation that assures feed integrations implement the `integration_reliability` configuration parameter.
* Fixed an issue where the format command did not work as expected on pre-process rules files.
* Fixed an issue where **upload** command failed to upload when the XSOAR version is beta.
* Fixed an issue where **upload** command summary was inaccurate when uploading a `Pack` without the `-z` flag.
* Added pack name and pack version to **upload** command summary.
* Added support for modeling rules with multi datasets in ****modeling-rules test**** command.
* Fixed an issue where **validate** didn't recognize layouts with incident fields missing from `id_set.json` even when `--post-commit` was indicated.

## 1.15.2
* Fixed an issue where **format** added default arguments to reputation commands which already have one.
* Fixed an issue where **validate** fails when adding the *advance* field to the integration required fields.
* Updated the integration Traffic Light Protocol (TLP) color list schema in the **validate** command.
* Fixed an issue where **upload** would not read a repo configuration file properly.
* Fixed an issue where **upload** would not handle the `-x`/`--xsiam` flag properly.
* Fixed an issue where **format** failed to use input from the user, when asking about a `from_version`.
* Added the `-n`/`--assume_no` flag to **format**.

## 1.15.1
* Fixed an issue where **generate-docs** generated fields with double html escaping.
* Fixed an issue where **upload** failed when using the `-z` flag.

## 1.15.0
* **Breaking Change**: the **upload** command now only supports **XSOAR 6.5** or newer (and all XSIAM versions).
* **upload** now uses content models, and calls the `prepare` method of each model before uploading (unless uploading a zipped pack).
* Added a *playbook* modification to **prepare-content**, replacing `getIncident` calls with `getAlerts`, when uploading to XSIAM.
* Added a *playbook* modification to **prepare-content**, replacing `${incident.fieldname}` context accessors with `${alert.fieldname}` when uploading to XSIAM.
* Added a *playbook* modification to **prepare-content**, replacing `incident` to `alert` in task display names, when uploading to XSIAM.
* Added a *layout* modification to **prepare-content**, replacing `Related/Child/Linked Incidents` to `... Alerts` when uploading to XSIAM.
* Added a *script* modification to **prepare-content**, automatically replacing the word `incident` with `alert` when uploading to XSIAM.
* Added a validation that the **validate** command will fail if the `dockerimage` field in scripts/integrations uses any py3-native docker image.
* Updated the `ruff` version used in **pre-commit** to `0.0.269`.
* Fixed an issue in **create-content-graph** which caused missing detection of duplicated content items.
* Fixed an issue where **run-unit-tests** failed on python2 content items.
* Fixed an issue in **validate** where core packs validations were checked against the core packs defined on master branch, rather than on the current branch.
* Fixed an issue in **pre-commit** where `--input` flag was not filtered by the git files.
* Skip reset containers for XSOAR NG and XSIAM(PANW-internal only).
* Fixed an issue where **lint** failed fetching docker image details from a PANW GitLab CI environment. (PANW-internal only).

## 1.14.5
* Added logging in case the container fails to run in **run-unit-tests**.
* Disabled **pre-commit** multiprocessing for `validate` and `format`, as they use a service.
* **pre-commit** now calls `format` with `--assume-yes` and `--no-validate`.
* Fixed an issue where **pre-commit** ran multiple times when checking out build related files.

## 1.14.4
* Added integration configuration for *Cortex REST API* integration.
* Removed `Flake8` from **pre-commit**, as `ruff` covers its basic rules.
* Improved log readability by silencing non-critical `neo4j` (content graph infrastructure) logs.
* Fixed an issue where **run-unit-tests** failed on python2 content items.
* Fixed an issue where **modeling-rules test** did not properly handle query fields that pointed to a string.
* Fixed an issue when trying to fetch remote files when not under the content repo.
* Fixed a validation that the **modeling-rules test** command will fail if no test data file exist.
* Fixed an issue where **format** command failed while updating the `fromversion` entry.
* Added support for mapping uuid to names for Layout files in the **download** command.

## 1.14.3
* Fixed an issue where **run-unit-tests** failed running on items with `test_data`.
* Updated the demisto-py to v3.2.10 which now supports url decoding for the proxy authentication password.
* Fixed an issue where **generate-outputs** did not generate context paths for empty lists or dictionaries in the response.

## 1.14.2
* Added the `--staged-only` flag to **pre-commit**.
* Fixed an issue where **run-unit-tests** failed running on items with `test_data`.
* Fixed an issue where **pre-commit** ran on unchanged files.
* Add the ability to run **secrets** in **pre-commit** by passing a `--secrets` flag.
* Added support to override the log file with the **DEMISTO_SDK_LOG_FILE_PATH** environment variable.

## 1.14.1
* Fixed an issue where **update-release-notes** command failed when running on a pack that contains deprecated integrations without the `commands` section.
* Added toVersion and fromVersion to XSIAM content items schema.
* Fixed an issue where **validate** failed when attempting to map null values in a classifier and layout.
* Added search marketplace functionality to XSIAM client.
* Fixed an issue in **pre-commit** command where `MYPYPATH` was not set properly.
* Updated the integration category list in the **init** command.
* Fixed an issue where in some environments docker errors were not caught.
* Added a validation that the **validate** command will fail on README files if an image does not exist in the specified path.

## 1.14.0
* Added the `DEMISTO_SDK_GRAPH_FORCE_CREATE` environment variable. Use it to force the SDK to recreate the graph, rather than update it.
* Added support for code importing multi-level ApiModules to **lint**.
* Added a validation that the **modeling-rules test** command will fail if no test data file exist.
* Added support for the `<~XPANSE>` marketplace tag in release notes.
* Added support for marketplace tags in the **doc-review** command.
* Added **generate-unit-tests** documentation to the repo README.
* Added the `hiddenpassword` field to the integration schema, allowing **validate** to run on integrations with username-only inputs.
* Improved logs and error handling in the **modeling-rules test** command.
* Improved the warning message displayed for Contribution PRs editing outdated code.
* Improved the clarity of error messages for cases where yml files cannot be parsed as a dictionary.
* Updated the `XSIAMReport` schema.
* Standardized repo-wide logging. All logs are now created in one logger instance.
* **lint** now prevents unit-tests from accessing online resources in runtime.
* Updated the logs shown during lint when running in docker.
* Fixed an issue where **validate** showed errors twice.
* Fixed an issue where **validate** did not fail when xif files had wrong naming.
* Fixed an issue where **doc-review** required dot suffixes in release notes describing new content.
* Fixed an issue where **download** command failed when running on a beta integration.
* Fixed an issue where **update-release-notes** generated release notes for packs in their initial version (1.0.0).
* Fixed an issue with **update-content-graph** where `--use-git` parameter was ignored when using `--imported-path` parameter.
* Fixed an issue where **validate** failed on playbooks with valid inputs, since it did not collect the playbook inputs occurrences properly.

## 1.13.0
* Added the pack version to the code files when calling **unify**. The same value is removed when calling **split**.
* Added a message showing the output path when **prepare-content** is called.
* Contribution PRs that update outdated packs now display a warning message.
* Fixed an issue when kebab-case has a misspelling in one of the sub words, the suggestion might be confusing.
* Improved caching and stability for **lint**.
* Added support for *.xif* files in the **secrets** command.
* Fixed an issue where **validate** would fail when playbook inputs contain Transform Language (DT).
* Added a new **validate** check, making sure a first level header exist in release notes (RN116)
* Fixed an issue where **lint** would not properly handle multiple ApiModules imports.

## 1.12.0
* Added the **pre-commit** command, to improve code quality of XSOAR content.
* Added the **run-unit-tests** command, to run unit tests of given content items inside their respective docker images.
* Added support for filepath arguments in the **validate** and **format** commands.
* Added pre-commit hooks for `validate`, `format`, `run-unit-tests` and `update-docker-image` commands.
* Fixed an issue in the **download** command where layouts were overriden even without the `-f` option.
* Fixed an issue where Demisto-SDK did not detect layout ID when using the **download** command.
* Fixed an issue where the **lint** command ran on `native:dev` supported content when passing the `--docker-image all` flag, instead it will run on `native:candidate`.
* Added support for `native:candidate` as a docker image flag for **lint** command.
* Added a modification for layouts in **prepare-content**, replacing `Related Incidents`, `Linked Incidents` and `Child Incidents` with the suitable `... Alerts` name when uploading to XSIAM.
* Fixed an issue where logs and messages would not show when using the **download** command.
* Fixed an issue where the `server_min_version` field in metadata was an empty value when parsing packs without content items.
* Fixed an issue where running **openapi-codegen** resulted in false-positive error messages.
* Fixed an issue where **generate-python-to-yml** generated input arguments as required even though required=False was specified.
* Fixed an issue where **generate-python-to-yml** generated input arguments a default arguments when default=some_value was provided.
* Fixed a bug where **validate** returned error on playbook inputs with special characters.
* Fixed an issue where **validate** did not properly check `conf.json` when the latter is modified.
* Fixed an issue in the **upload** command, where a prompt was not showing on the console.
* Fixed an issue where running **lint** failed installing dependencies in containers.

## 1.11.0
* **Note: Demisto-SDK will soon stop supporting Python 3.8**
* Fixed an issue where using **download** on non-unicode content, merging them into existing files caused an error.
* Changed an internal setting to allow writing non-ascii content (unicode) using `YAMLHandler` and `JSONHandler`.
* Fixed an issue where an error message in **unify** was unclear for invalid input.
* Fixed an issue where running **validate** failed with **is_valid_integration_file_path_in_folder** on integrations that use API modules.
* Fixed an issue where **validate** failed with **is_valid_integration_file_path_in_folder** on integrations that use the `MSAPIModule`.
* Added **validate** check for the `modules` field in `pack_metadata.json` files.
* Changed **lint** to skip deprecated content, unless when using the `-i` flag.
* Fixed an issue where **update-release-notes** failed when a new *Parsing Rule* was added to a pack.
* Refactored the logging framework. Demisto-SDK logs will now be written to `.demist_sdk_debug.log` under the content path (when detected) or the current directory.
* Added `GR105` validation to **validate** command to check that no duplicate IDs are used.
* Added support for API Modules imported in API modules in the **unify** command.
* Added **validate** check, to make sure every Python file has a corresponding unit test file.

## 1.10.6
* Fixed an issue where running **validate** with the `-g` flag would skip some validations for old-formatted (unified) integration/script files.
* Deprecated integrations and scripts will not run anymore when providing the **--all-packs** to the **lint** command.
* Fixed an issue where a pack `serverMinVersion` would be calculated by the minimal fromVersion of its content items.
* Added the `--docker-image-target` flag to **lint** for testing native supported content with new images.

## 1.10.5
* Fixed an issue where running **run-test-playbook** would not use the `verify` parameter correctly. @ajoga
* Added a newline at the end of README files generated in **generate-docs**.
* Added the value `3` (out of bounds) to the `onChangeRepAlg` and `reputationCalc` fields under the `IncidentType` and `GenericType` schemas. **validate** will allow using it now.
* Fixed an issue where **doc-review** required dot suffixes in release notes describing new content.
* Fixed an issue where **validate** failed on Feed Integrations after adding the new *Collect/Connect* section field.
* Fixed an issue where using **postman-codegen** failed converting strings containing digits to kebab-case.
* Fixed an issue where the ***error-code*** command could not parse List[str] parameter.
* Updated validation *LO107* to support more section types in XSIAM layouts.

## 1.10.4
* Added support for running **lint** in multiple native-docker images.

## 1.10.3
* Fixed an issue where running **format** would fail after running npm install.
* Improved the graph validations in the **validate** command:
  - GR100 will now run on all content items of changed packs.
  - GR101 and GR102 will now catch invalid fromversion/toversion of files **using** the changed items.
  - GR103 errors will raise a warning when using the *-a* flag, but an error if using the *-i* or *g* flags.
* Fixed an issue where test-playbooks timed out.
* Fixed an issue where making a change in a module using an ApiModule would cause lint to run on the ApiModule unnecessarily.
* Fixed an issue where the `marketplace` field was not used when dumping pack zips.
* Fixed a typo in the README content generated with **update-release-notes** for updating integrations.
* Fixed an issue in **validate**, where using the `-gr` and `-i` flags did not run properly.
* Added the `sectionorder` field to integration scheme.
* Fixed an issue where in some occasions running of test-playbooks could receive session timeouts.
* Fixed an issue where **validate** command failed on core pack dependencies validation because of test dependencies.

## 1.10.2
* Added markdown lint formatting for README files in the **format** command.
* Fixed an issue where **lint** failed when using the `-cdam` flag with changed dependant api modules.
* Fixed an issue in the **upload** command, where `json`-based content items were not unified correctly when using the `--zip` argument.
* Added XPANSE core packs validations.

## 1.10.1
* Fixed an issue where **update-content-graph** failed to execute.

## 1.10.0
* **Breaking change**: Removed usage of `pipenv`, `isort` and `autopep8` in the **split** and **download** commands. Removed the `--no-pipenv` and `--no-code-formatting` flags. Please see https://xsoar.pan.dev/docs/tutorials/tut-setup-dev-remote for the recommended environment setup.
* Fixed an issue in **prepare-content** command where large code lines were broken.
* Fixed an issue where git-*renamed_files* were not retrieved properly.
* Fixed an issue where test dependencies were calculated in all level dependencies calculation.
* Added formatting and validation to XSIAM content types.
* Fixed an issue where several XSIAM content types were not validated when passing the `-a` flag.
* Added a UUID to name mapper for **download** it replaces UUIDs with names on all downloaded files.
* Updated the demisto-py to v3.2.6 which now supports basic proxy authentication.
* Improved the message shown when using **upload** and overwriting packs.
* Added support for the **Layout Rule** content type in the id-set and the content graph.
* Updated the default general `fromVersion` value on **format** to `6.8.0`
* Fixed an issue where **lint** sometimes failed when using the `-cdam` flag due to wrong file duplications filtering.
* Added the content graph to **validate**, use with the `--graph` flag.

## 1.9.0
* Fixed an issue where the Slack notifier was using a deprecated argument.
* Added the `--docker-image` argument to the **lint** command, which allows determining the docker image to run lint on. Possible options are: `'native:ga'`, `'native:maintenance'`, `'native:dev'`, `'all'`, a specific docker image (from Docker Hub) or, the default `'from-yml'`.
* Fixed an issue in **prepare-content** command where large code lines were broken.
* Added a logger warning to **get_demisto_version**, the task will now fail with a more informative message.
* Fixed an issue where the **upload** and **prepare-content** commands didn't add `fromServerVersion` and `toServerVersion` to layouts.
* Updated **lint** to use graph instead of id_set when running with `--check-dependent-api-module` flag.
* Added the marketplaces field to all schemas.
* Added the flag `--xsoar-only` to the **doc-review** command which enables reviewing documents that belong to XSOAR-supported Packs.
* Fixed an issue in **update-release-notes** command where an error occurred when executing the same command a second time.
* Fixed an issue where **validate** would not always ignore errors listed under `.pack-ignore`.
* Fixed an issue where running **validate** on a specific pack didn't test all the relevant entities.
* Fixed an issue where fields ending with `_x2` where not replaced in the appropriate Marketplace.

## 1.8.3
* Changed **validate** to allow hiding parameters of type 0, 4, 12 and 14 when replacing with type 9 (credentials) with the same name.
* Fixed an issue where **update-release-notes** fails to update *MicrosoftApiModule* dependent integrations.
* Fixed an issue where the **upload** command failed because `docker_native_image_config.json` file could not be found.
* Added a metadata file to the content graph zip, to be used in the **update-content-graph** command.
* Updated the **validate** and **update-release-notes** commands to unskip the *Triggers Recommendations* content type.


## 1.8.2
* Fixed an issue where demisto-py failed to upload content to XSIAM when `DEMISTO_USERNAME` environment variable is set.
* Fixed an issue where the **prepare-content** command output invalid automation name when used with the --*custom* argument.
* Fixed an issue where modeling rules with arbitrary whitespace characters were not parsed correctly.
* Added support for the **nativeImage** key for an integration/script in the **prepare-content** command.
* Added **validate** checks for integrations declared deprecated (display name, description) but missing the `deprecated` flag.
* Changed the **validate** command to fail on the IN145 error code only when the parameter with type 4 is not hidden.
* Fixed an issue where downloading content layouts with `detailsV2=None` resulted in an error.
* Fixed an issue where **xdrctemplate** was missing 'external' prefix.
* Fixed an issue in **prepare-content** command providing output path.
* Updated the **validate** and **update-release-notes** commands to skip the *Triggers Recommendations* content type.
* Added a new validation to the **validate** command to verify that the release notes headers are in the correct format.
* Changed the **validate** command to fail on the IN140 error code only when the skipped integration has no unit tests.
* Changed **validate** to allow hiding parameters of type 4 (secret) when replacing with type 9 (credentials) with the same name.
* Fixed an issue where the **update-release-notes** command didn't add release-notes properly to some *new* content items.
* Added validation that checks that the `nativeimage` key is not defined in script/integration yml.
* Added to the **format** command the ability to remove `nativeimage` key in case defined in script/integration yml.
* Enhanced the **update-content-graph** command to support `--use-git`, `--imported_path` and `--output-path` arguments.
* Fixed an issue where **doc-review** failed when reviewing command name in some cases.
* Fixed an issue where **download** didn't identify playbooks properly, and downloaded files with UUIDs instead of file/script names.

## 1.8.1
* Fixed an issue where **format** created duplicate configuration parameters.
* Added hidden properties to integration command argument and script argument.
* Added `--override-existing` to **upload** that skips the confirmation prompt for overriding existing content packs. @mattbibbydw
* Fixed an issue where **validate** failed in private repos when attempting to read from a nonexisting `approved_categories.json`.
* Fixed an issue where **validate** used absolute paths when getting remote `pack_metadata.json` files in private repos.
* Fixed an issue in **download**, where names of custom scripts were replaced with UUIDs in IncidentFields and Layouts.

## 1.8.0
* Updated the supported python versions, as `>=3.8,<3.11`, as some of the dependencies are not supported on `3.11` yet.
* Added a **validate** step for **Modeling Rules** testdata files.
* Added the **update-content-graph** command.
* Added the ability to limit the number of CPU cores with `DEMISTO_SDK_MAX_CPU_CORES` envirment variable.
* Added the **prepare-content** command.
* Added support for fromversion/toversion in XSIAM content items (correlation rules, XSIAM dashboards, XSIAM reports and triggers).
* Added a **validate** step checking types of attributes in the schema file of modeling rule.
* Added a **validate** step checking that the dataset name of a modeling rule shows in the xif and schema files.
* Added a **validate** step checking that a correlation rule file does not start with a hyphen.
* Added a **validate** step checking that xsiam content items follow naming conventions.
* Fixed an issue where SDK commands failed on the deprecated `packaging.version.LegacyVersion`, by locking the `packaging` version to `<22`.
* Fixed an issue where **update-release-notes** failed when changing only xif file in **Modeling Rules**.
* Fixed an issue where *is_valid_category* and *is_categories_field_match_standard* failed when running in a private repo.
* Fixed an issue where **validate** didn't fail on the MR103 validation error.
* Fixed the *--release-notes* option, to support the new CHANGELOG format.
* Fixed an issue where **validate** failed when only changing a modeling rules's xif file.
* Fixed an issue where **format** failed on indicator files with a `None` value under the `tabs` key.
* Fixed an issue where **validate** only printed errors for one change of context path, rather than print all.
* Fixed an issue where **download** did not suggest using a username/password when authenticating with XSOAR and using invalid arguments.
* Fixed an issue where **download** failed when listing or downloading content items that are not unicode-encoded.
* Added support for fromversion/toversion in XSIAM content items (correlation rules, XSIAM dashboards, XSIAM reports and triggers).
* Updated the supported python versions, as `>=3.8,<3.11`, as some of the dependencies are not supported on `3.11` yet.
* Added **prepare-content** command which will prepare the pack or content item for the platform.
* Patched an issue where deprecated `packaging.version.LegacyVersion`, locking packaging version to `<22`.

## 1.7.9
* Fixed an issue where an error message in **validate** would not include the suggested fix.
* Added a validation that enforces predefined categories on MP Packs & integration yml files, the validation also ensures that each pack has only one category.
* Fixed an issue where **update-release-notes** did not generate release notes for **XDRC Templates**.
* Fixed an issue where **upload** failed without explaining the reason.
* Improved implementation of the docker_helper module.
* Fixed an issue where **validate** did not check changed pack_metadata.json files when running using git.
* Added support for **xdrctemplate** to content graph.
* Fixed an issue where local copies of the newly-introduced `DemistoClassApiModule.py` were validated.
* Added new release notes templates for the addition and modification of playbooks, layouts and types in the **doc-review** command.
* Fixed an issue where the **doc-review** command failed on descriptions of new content items.
* Added the `Command XXX is deprecated. Use XXX instead.` release notes templates to **doc-review** command.
* Fixed an issue where the **update-release-notes** command didn't add the modeling-rules description for new modeling-rules files.

## 1.7.8
* Added the capability to run the MDX server in a docker container for environments without node.
* Fixed an issue where **generate-docs** with `-c` argument updated sections of the incorrect commands.
* Added IF113 error code to **ALLOWED_IGNORE_ERRORS**.
* Fixed an issue where **validate** failed on playbooks with non-string input values.
* Added the `DEMISTO_SDK_IGNORE_CONTENT_WARNING` environment variable, to allow suppressing warnings when commands are not run under a content repo folder.
* Fixed an issue where **validate** failed to recognize integration tests that were missing from config.json
* Added support for **xpanse** marketplace in **create-id-set** and **create-content-artifacts** commands.
* Fixed an issue where **split** failed on yml files.
* Added support for marketplace-specific tags.
* Fixed an issue where **download** would not run `isort`. @maxgubler
* Fixed an issue where XSIAM Dashboards and Reports images failed the build.
* Added support for **xpanse** marketplace to content graph.

## 1.7.7
* Fixed an issue where paybooks **generate-docs** didn't parse complex input values when no accessor field is given correctly.
* Fixed an issue in the **download** command, where an exception would be raised when downloading system playbooks.
* Fixed an issue where the **upload** failed on playbooks containing a value that starts with `=`.
* Fixed an issue where the **generate-unit-tests** failed to generate assertions, and generate unit tests when command names does not match method name.
* Fixed an issue where the **download** command did not honor the `--no-code-formatting` flag properly. @maxgubler
* Added a new check to **validate**, making sure playbook task values are passed as references.
* Fixed an issue where the **update-release-notes** deleted existing release notes, now appending to it instead.
* Fixed an issue where **validate** printed blank space in case of validation failed and ignored.
* Renamed 'Agent Config' to 'XDRC Templates'.
* Fixed an issue where the **zip-packs** command did not work with the CommonServerUserPython and CommonServerUserPowerShell package.

## 1.7.6

* Fixed parsing of initialization arguments of client classes in the **generate-unit-tests** command.
* Added support for AgentConfig content item in the **upload**, **create-id-set**, **find-dependecies**, **unify** and **create-content-artifacts** commands.
* Added support for XSIAM Report preview image.

## 1.7.5

* Fixed an issue where the **upload** command did not work with the CommonServerUserPython package.
* Fixed an issue in the **download** command, where some playbooks were downloaded as test playbooks.
* Added playbook modification capabilities in **TestSuite**.
* Added a new command **create-content-graph**.
* Fixed an issue in the **upload** command, where the temporary zip would not clean up properly.
* Improved content items parsing in the **create-content-graph** command.
* Added an error when the docker daemon is unavailable when running **lint**.
* Removed the validation of a subtype change for scripts in the **validate** command.
* Fixed an issue where names of XSIAM content items were not normalized properly.
* Fixed an issue where the **download** command was downloading playbooks with **script** (id) and not **scriptName**.
* Fixed an issue where script yml files were not properly identified by `find_type`.
* Removed nightly integrations filtering when deciding if a test should run.
* Added support for XSIAM Dashboard preview image.
* Added the `--no-code-formatting` flag to the **download** command, allowing to skip autopep8 and isort.
* Fixed an issue in the **update-release-notes** command, where generating release notes for modeling rules schema file caused exception.

## 1.7.4

* Fixed an issue where the **doc-review** command showed irrelevant messages.
* Fixed an issue in **validate**, where backward-compatibility failures prevented other validations from running.
* Fixed an issue in **validate**, where content-like files under infrastructure paths were not ignored.
* Fixed an issue in the AMI mapping, where server versions were missing.
* Change the way the normalize name is set for external files.
* Added dump function to XSIAM pack objects to dulicate the files.
* Fixed an issue where the `contribution_converter` did not support changes made to ApiModules.
* Added name normalization according to new convention to XSIAM content items
* Added playbook modification capabilities in **TestSuite**.
* Fixed an issue in create-content-artifacts where it will not get a normalize name for the item and it will try to duplicate the same file.

## 1.7.3

* Fixed an issue in the **format** command where fail when executed from environment without mdx server available.
* Added `Added a`, `Added an` to the list of allowed changelog prefixes.
* Added support for Indicator Types/Reputations in the **upload** command.
* Fixed an issue when running from a subdirectory of a content repo failed.
* Changing the way we are using XSIAM servers api-keys in **test-content** .
* Added a success message to **postman-codegen**.

## 1.7.2

* Fixed an issue in the **validate** command where incident fields were not found in mappers even when they exist
* Added an ability to provide list of marketplace names as a param attribute to **validate** and **upload**
* Added the file type to the error message when it is not supported.
* Fixed an issue where `contribution_converter` incorrectly mapped _Indicator Field_ objects to the _incidentfield_ directory in contribution zip files.
* Fixed a bug where **validate** returned error on empty inputs not used in playbooks.
* Added the `DEMISTO_SDK_CONTENT_PATH` environment variable, implicitly used in various commands.
* Added link to documentation for error messages regarding use cases and tags.

## 1.7.1

* Fixed an issue where *indicatorTypes* and *betaIntegrations* were not found in the id_set.
* Updated the default general `fromVersion` value on **format** to `6.5.0`
* Fixed an issue where the **validate** command did not fail when the integration yml file name was not the same as the folder containing it.
* Added an option to have **generate-docs** take a Playbooks folder path as input, and generate docs for all playbooks in it.
* Fixed an issue where the suggestion in case of `IF113` included uppercase letters for the `cliName` parameter.
* Added new validation to the **validate** command to fail and list all the file paths of files that are using a deprecated integration command / script / playbook.
* **validate** will no longer fail on playbooks calling subplaybooks that have a higher `fromVersion` value, if  calling the subplaybook has `skipifunavailable=True`.
* Fixed an issue where relative paths were not accessed correctly.
* Running any `demisto-sdk` command in a folder with a `.env` file will load it, temporarily overriding existing environment variables.
* Fixed an issue where **validate** did not properly detect deleted files.
* Added new validations to the **validate** command to verify that the schema file exists for a modeling rule and that the schema and rules keys are empty in the yml file.
* Fixed an issue where *find_type* didn't recognize exported incident types.
* Added a new validation to **validate**, making sure all inputs of a playbook are used.
* Added a new validation to **validate**, making sure all inputs used in a playbook declared in the input section.
* The **format** command will now replace the *fromServerVersion* field with *fromVersion*.

## 1.7.0

* Allowed JSON Handlers to accept kwargs, for custoimzing behavior.
* Fixed an issue where an incorrect error was shown when the `id` of a content item differed from its `name` attribute.
* Fixed an issue where the `preserve_quotes` in ruamel_handler received an incorrect value @icholy
* Fixed an issue where ignoring RM110 error code wasn't working and added a validation to **ALLOWED_IGNORE_ERRORS** to validate that all error codes are inserted in the right format.
* Fixed an issue where the contribution credit text was not added correctly to the pack README.
* Changed the contribution file implementation from markdown to a list of contributor names. The **create-content-artifact** will use this list to prepare the needed credit message.
* Added a new validation to the `XSOAR-linter` in the **lint** command for verifying that demisto.log is not used in the code.
* The **generate-docs** command will now auto-generate the Incident Mirroring section when implemented in an integration.
* Added support to automatically generate release notes for deprecated items in the **update-release-notes** command.
* Fixed an issue causing any command to crash when unable to detect local repository properties.
* Fixed an issue where running in a private gitlab repo caused a warning message to be shown multiple times.
* Added a new validation to the **validate** command to verify that markdown and python files do not contain words related to copyright section.
* Fixed an issue where **lint** crashed when provided an input file path (expecting a directory).

## 1.6.9

* Added a new validation that checks whether a pack should be deprecated.
* Added a new ability to the **format** command to deprecate a pack.
* Fixed an issue where the **validate** command sometimes returned a false negative in cases where there are several sub-playbooks with the same ID.
* Added a new validation to the **validate** command to verify that the docker in use is not deprecated.
* Added support for multiple ApiModules in the **unify** command
* Added a check to **validate** command, preventing use of relative urls in README files.
* Added environment variable **DEMISTO_SDK_MARKETPLACE** expected to affect *MarketplaceTagParser* *marketplace* value. The value will be automatically set when passing *marketplace* arg to the commands **unify**, **zip-packs**, **create-content-artifacts** and **upload**.
* Added slack notifier for build failures on the master branch.
* Added support for modeling and parsing rules in the **split** command.
* Added support for README files in **format** command.
* Added a **validate** check, making sure classifier id and name values match. Updated the classifier **format** to update the id accordingly.
* The **generate-docs** command will now auto-generate the playbook image link by default.
* Added the `--custom-image-link` argument to override.
* Added a new flag to **generate-docs** command, allowing to add a custom image link to a playbook README.
* Added a new validation to the **validate** command to verify that the package directory name is the same as the files contained in the that package.
* Added support in the **unify** command to unify a schema into its Modeling Rule.

## 1.6.8

* Fixed an issue where **validate** did not fail on invalid playbook entities' versions (i.e. subplaybooks or scripts with higher fromversion than their parent playbook).
* Added support for running lint via a remote docker ssh connection. Use `DOCKER_HOST` env variable to specify a remote docker connection, such as: `DOCKER_HOST=ssh://myuser@myhost.com`.
* Fixed an issue where the pack cache in *get_marketplaces* caused the function to return invalid values.
* Fixed an issue where running format on a pack with XSIAM entities would fail.
* Added the new `display_name` field to relevant entities in the **create-id-set** command.
* Added a new validation to the **validate** command to verify the existence of "Reliability" parameter if the integration have reputation command.
* Fixed a bug where terminating the **lint** command failed (`ctrl + c`).
* Removed the validation of a subtype change in integrations and scripts from **validate**.
* Fixed an issue where **download** did not behave as expected when prompting for a version update. Reported by @K-Yo
* Added support for adoption release notes.
* Fixed an issue where **merge-id-sets** failed when a key was missing in one id-set.json.
* Fixed a bug where some mypy messages were not parsed properly in **lint**.
* Added a validation to the **validate** command, failing when '`fromversion`' or '`toversion`' in a content entity are incorrect format.
* Added a validation to the **validate** command, checking if `fromversion` <= `toversion`.
* Fixed an issue where coverage reports used the wrong logging level, marking debug logs as errors.
* Added a new validation to the **validate** command, to check when the discouraged `http` prefixes are used when setting defaultvalue, rather than `https`.
* Added a check to the **lint** command for finding hard-coded usage of the http protocol.
* Locked the dependency on Docker.
* Removed a traceback line from the **init** command templates: BaseIntegration, BaseScript.
* Updated the token in **_add_pr_comment** method from the content-bot token to the xsoar-bot token.

## 1.6.7

* Added the `types-markdown` dependency, adding markdown capabilities to existing linters using the [Markdown](https://pypi.org/project/Markdown/) package.
* Added support in the **format** command to remove nonexistent incident/indicator fields from *layouts/mappers*
* Added the `Note: XXX` and `XXX now generally available.` release notes templates to **doc-review** command.
* Updated the logs shown during the docker build step.
* Removed a false warning about configuring the `GITLAB_TOKEN` environment variable when it's not needed.
* Removed duplicate identifiers for XSIAM integrations.
* Updated the *tags* and *use cases* in pack metadata validation to use the local files only.
* Fixed the error message in checkbox validation where the defaultvalue is wrong and added the name of the variable that should be fixed.
* Added types to `find_type_by_path` under tools.py.
* Fixed an issue where YAML files contained incorrect value type for `tests` key when running `format --deprecate`.
* Added a deprecation message to the `tests:` section of yaml files when running `format --deprecate`.
* Added use case for **validate** on *wizard* objects - set_playbook is mapped to all integrations.
* Added the 'integration-get-indicators' commands to be ignored by the **verify_yml_commands_match_readme** validation, the validation will no longer fail if these commands are not in the readme file.
* Added a new validation to the **validate** command to verify that if the phrase "breaking changes" is present in a pack release notes, a JSON file with the same name exists and contains the relevant breaking changes information.
* Improved logs when running test playbooks (in a build).
* Fixed an issue in **upload** did not include list-type content items. @nicolas-rdgs
* Reverted release notes to old format.

## 1.6.6

* Added debug print when excluding item from ID set due to missing dependency.
* Added a validation to the **validate** command, failing when non-ignorable errors are present in .pack-ignore.
* Fixed an issue where `mdx server` did not close when stopped in mid run.
* Fixed an issue where `-vvv` flag did not print logs on debug level.
* enhanced ***validate*** command to list all command names affected by a backward compatibility break, instead of only one.
* Added support for Wizard content item in the **format**, **validate**, **upload**, **create-id-set**, **find-dependecies** and **create-content-artifacts** commands.
* Added a new flag to the **validate** command, allowing to run specific validations.
* Added support in **unify** and **create-content-artifacts** for displaying different documentations (detailed description + readme) for content items, depending on the marketplace version.
* Fixed an issue in **upload** where list items were not uploaded.
* Added a new validation to **validate** command to verify that *cliName* and *id* keys of the incident field or the indicator field are matches.
* Added the flag '-x', '--xsiam' to **upload** command to upload XSIAM entities to XSIAM server.
* Fixed the integration field *isFetchEvents* to be in lowercase.
* Fixed an issue where **validate -i** run after **format -i** on an existing file in the repo instead of **validate -g**.
* Added the following commands: 'update-remote-data', 'get-modified-remote-data', 'update-remote-system' to be ignored by the **verify_yml_commands_match_readme** validation, the validation will no longer fail if these commands are not in the readme file.
* Updated the release note template to include a uniform format for all items.
* Added HelloWorldSlim template option for *--template* flag in **demisto-sdk init** command.
* Fixed an issue where the HelloWorldSlim template in **demisto-sdk init** command had an integration id that was conflicting with HelloWorld integration id.
* Updated the SDK to use demisto-py 3.1.6, allowing use of a proxy with an environment variable.
* Set the default logger level to `warning`, to avoid unwanted debug logs.
* The **format** command now validates that default value of checkbox parameters is a string 'true' or 'false'.
* Fixed an issue where `FileType.PLAYBOOK` would show instead of `Playbook` in readme error messages.
* Added a new validation to **validate** proper defaultvalue for checkbox fields.

## 1.6.5

* Fixed an issue in the **format** command where the `id` field was overwritten for existing JSON files.
* Fixed an issue where the **doc-review** command was successful even when the release-note is malformed.
* Added timestamps to the `demisto-sdk` logger.
* Added time measurements to **lint**.
* Added the flag '-d', '--dependency' to **find-dependencies** command to get the content items that cause the dependencies between two packs.
* Fixed an issue where **update-release-notes** used the *trigger_id* field instead of the *trigger_name* field.
* Fixed an issue where **doc-review** failed to recognize script names, in scripts using the old file structure.
* Fixed an issue where concurrent processes created by **lint** caused deadlocks when opening files.
* Fixed an issue in the **format** command where `_dev` or `_copy` suffixes weren't removed from the subscript names in playbooks and layouts.
* Fixed an issue where **validate** failed on nonexistent `README.md` files.
* Added support of XSIAM content items to the **validate** command.
* Report **lint** summary results and failed packages after reporting time measurements.

## 1.6.4

* Added the new **generate-yml-from-python** command.
* Added a code *type* indication for integration and script objects in the *ID Set*.
* Added the [Vulture](https://github.com/jendrikseipp/vulture) linter to the pre-commit hook.
* The `demisto-sdk` pack will now be distributed via PyPi with a **wheel** file.
* Fixed a bug where any edited json file that contained a forward slash (`/`) escaped.
* Added a new validation to **validate** command to verify that the metadata *currentVersion* is
the same as the last release note version.
* The **validate** command now checks if there're none-deprecated integration commands that are missing from the readme file.
* Fixed an issue where *dockerimage* changes in Scripts weren't recognized by the **update-release-notes** command.
* Fixed an issue where **update-xsoar-config-file** did not properly insert the marketplace packs list to the file.
* Added the pack name to the known words by default when running the **doc-review** command.
* Added support for new XSIAM entities in **create-id-set** command.
* Added support for new XSIAM entities in **create-content-artifacts** command.
* Added support for Parsing/Modeling Rule content item in the **unify** command.
* Added the integration name, the commands name and the script name to the known words by default when running the **doc-review** command.
* Added an argument '-c' '--custom' to the **unify** command, if True will append to the unified yml name/display/id the custom label provided
* Added support for sub words suggestion in kebab-case sentences when running the **doc-review** command.
* Added support for new XSIAM entities in **update-release-notes** command.
* Enhanced the message of alternative suggestion words shown when running **doc-review** command.
* Fixed an incorrect error message, in case `node` is not installed on the machine.
* Fixed an issue in the **lint** command where the *check-dependent-api-modules* argument was set to true by default.
* Added a new command **generate-unit-tests**.
* Added a new validation to **validate** all SIEM integration have the same suffix.
* Fixed the destination path of the unified parsing/modeling rules in **create-content-artifacts** command.
* Fixed an issue in the **validate** command, where we validated wrongfully the existence of readme file for the *ApiModules* pack.
* Fixed an issue in the **validate** command, where an error message that was displayed for scripts validation was incorrect.
* Fixed an issue in the **validate** and **format** commands where *None* arguments in integration commands caused the commands to fail unexpectedly.
* Added support for running tests on XSIAM machines in the **test-content** command.
* Fixed an issue where the **validate** command did not work properly when deleting non-content items.
* Added the flag '-d', '--dependency' to **find-dependencies** command to get the content items that cause the dependencies between two packs.

## 1.6.3

* **Breaking change**: Fixed a typo in the **validate** `--quiet-bc-validation` flag (was `--quite-bc-validation`). @upstart-swiss
* Dropped support for python 3.7: Demisto-SDK is now supported on Python 3.8 or newer.
* Added an argument to YAMLHandler, allowing to set a maximal width for YAML files. This fixes an issue where a wrong default was used.
* Added the detach mechanism to the **upload** command, If you set the --input-config-file flag, any files in the repo's SystemPacks folder will be detached.
* Added the reattach mechanism to the **upload** command, If you set the --input-config-file flag, any detached item in your XSOAR instance that isn't currently in the repo's SystemPacks folder will be re-attached.
* Fixed an issue in the **validate** command that did not work properly when using the *-g* flag.
* Enhanced the dependency message shown when running **lint**.
* Fixed an issue where **update-release-notes** didn't update the currentVersion in pack_metadata.
* Improved the logging in **test-content** for helping catch typos in external playbook configuration.

## 1.6.2

* Added dependency validation support for core marketplacev2 packs.
* Fixed an issue in **update-release-notes** where suggestion fix failed in validation.
* Fixed a bug where `.env` files didn't load. @nicolas-rdgs
* Fixed a bug where **validate** command failed when the *categories* field in the pack metadata was empty for non-integration packs.
* Added *system* and *item-type* arguments to the **download** command, used when downloading system items.
* Added a validation to **validate**, checking that each script, integration and playbook have a README file. This validation only runs when the command is called with either the `-i` or the `-g` flag.
* Fixed a regression issue with **doc-review**, where the `-g` flag did not work.
* Improved the detection of errors in **doc-review** command.
* The **validate** command now checks if a readme file is empty, only for packs that contain playbooks or were written by a partner.
* The **validate** command now makes sure common contextPath values (e.g. `DBotScore.Score`) have a non-empty description, and **format** populates them automatically.
* Fixed an issue where the **generate-outputs** command did not work properly when examples were provided.
* Fixed an issue in the **generate-outputs** command, where the outputs were not written to the specified output path.
* The **generate-outputs** command can now generate outputs from multiple calls to the same command (useful when different args provide different outputs).
* The **generate-outputs** command can now update a yaml file with new outputs, without deleting or overwriting existing ones.
* Fixed a bug where **doc-review** command failed on existing templates.
* Fixed a bug where **validate** command failed when the word demisto is in the repo README file.
* Added support for adding test-playbooks to the zip file result in *create-content-artifacts* command for marketplacev2.
* Fixed an issue in **find-dependencies** where using the argument *-o* without the argument *--all-packs-dependencies* did not print a proper warning.
* Added a **validate** check to prevent deletion of files whose deletion is not supported by the XSOAR marketplace.
* Removed the support in the *maintenance* option of the *-u* flag in the **update-release-notes** command.
* Added validation for forbidden words and phrases in the **doc-review** command.
* Added a retries mechanism to the **test-content** command to stabilize the build process.
* Added support for all `git` platforms to get remote files.
* Refactored the **format** command's effect on the *fromversion* field:
  * Fixed a bug where the *fromversion* field was removed when modifying a content item.
  * Updated the general default *fromversion* and the default *fromversion* of newly-introduced content items (e.g. `Lists`, `Jobs`).
  * Added an interactive mode functionality for all content types, to ask the user whether to set a default *fromversion*, if could not automatically determine its value. Use `-y` to assume 'yes' as an answer to all prompts and run non-interactively.

## 1.6.1

* Added the '--use-packs-known-words' argument to the **doc-review** command
* Added YAML_Loader to handle yaml files in a standard way across modules, replacing PYYAML.
* Fixed an issue when filtering items using the ID set in the **create-content-artifacts** command.
* Fixed an issue in the **generate-docs** command where tables were generated with an empty description column.
* Fixed an issue in the **split** command where splitting failed when using relative input/output paths.
* Added warning when inferred files are missing.
* Added to **validate** a validation for integration image dimensions, which should be 120x50px.
* Improved an error in the **validate** command to better differentiate between the case where a required fetch parameter is malformed or missing.

## 1.6.0

* Fixed an issue in the **create-id-set** command where similar items from different marketplaces were reported as duplicated.
* Fixed typo in demisto-sdk init
* Fixed an issue where the **lint** command did not handle all container exit codes.
* Add to **validate** a validation for pack name to make sure it is unchanged.
* Added a validation to the **validate** command that verifies that the version in the pack_metdata file is written in the correct format.
* Fixed an issue in the **format** command where missing *fromVersion* field in indicator fields caused an error.

## 1.5.9

* Added option to specify `External Playbook Configuration` to change inputs of Playbooks triggered as part of **test-content**
* Improved performance of the **lint** command.
* Improved performance of the **validate** command when checking README images.
* ***create-id-set*** command - the default value of the **marketplace** argument was changed from ‘xsoar’ to all packs existing in the content repository. When using the command, make sure to pass the relevant marketplace to use.

## 1.5.8

* Fixed an issue where the command **doc-review** along with the argument `--release-notes` failed on yml/json files with invalid schema.
* Fixed an issue where the **lint** command failed on packs using python 3.10

## 1.5.7

* Fixed an issue where reading remote yaml files failed.
* Fixed an issue in **validate** failed with no error message for lists (when no fromVersion field was found).
* Fixed an issue when running **validate** or **format** in a gitlab repository, and failing to determine its project id.
* Added an enhancement to **split**, handling an empty output argument.
* Added the ability to add classifiers and mappers to conf.json.
* Added the Alias field to the incident field schema.

## 1.5.6

* Added 'deprecated' release notes template.
* Fixed an issue where **run-test-playbook** command failed to get the task entries when the test playbook finished with errors.
* Fixed an issue in **validate** command when running with `no-conf-json` argument to ignore the `conf.json` file.
* Added error type text (`ERROR` or `WARNING`) to **validate** error prints.
* Fixed an issue where the **format** command on test playbook did not format the ID to be equal to the name of the test playbook.
* Enhanced the **update-release-notes** command to automatically commit release notes config file upon creation.
* The **validate** command will validate that an indicator field of type html has fromVersion of 6.1.0 and above.
* The **format** command will now add fromVersion 6.1.0 to indicator field of type html.
* Added support for beta integrations in the **format** command.
* Fixed an issue where the **postman-codegen** command failed when called with the `--config-out` flag.
* Removed the integration documentation from the detailed description while performing **split** command to the unified yml file.
* Removed the line which indicates the version of the product from the README.md file for new contributions.

## 1.5.5

* Fixed an issue in the **update-release-notes** command, which did not work when changes were made in multiple packs.
* Changed the **validate** command to fail on missing test-playbooks only if no unittests are found.
* Fixed `to_kebab_case`, it will now deal with strings that have hyphens, commas or periods in them, changing them to be hyphens in the new string.
* Fixed an issue in the **create-id-set** command, where the `source` value included the git token if it was specified in the remote url.
* Fixed an issue in the **merge-id-set** command, where merging fails because of duplicates but the packs are in the XSOAR repo but in different version control.
* Fixed missing `Lists` Content Item as valid `IDSetType`
* Added enhancement for **generate-docs**. It is possible to provide both file or a comma seperated list as `examples`. Also, it's possible to provide more than one example for a script or a command.
* Added feature in **format** to sync YML and JSON files to the `master` file structure.
* Added option to specify `Incident Type`, `Incoming Mapper` and `Classifier` when configuring instance in **test-content**
* added a new command **run-test-playbook** to run a test playbook in a given XSOAR instance.
* Fixed an issue in **format** when running on a modified YML, that the `id` value is not changed to its old `id` value.
* Enhancement for **split** command, replace `ApiModule` code block to `import` when splitting a YML.
* Fixed an issue where indicator types were missing from the pack's content, when uploading using **zip-packs**.
* The request data body format generated in the **postman-codegen** will use the python argument's name and not the raw data argument's name.
* Added the flag '--filter-by-id-set' to **create-content-artifacts** to create artifacts only for items in the given id_set.json.

## 1.5.4

* Fixed an issue with the **format** command when contributing via the UI
* The **format** command will now not remove the `defaultRows` key from incident, indicator and generic fields with `type: grid`.
* Fixed an issue with the **validate** command when a layoutscontainer did not have the `fromversion` field set.
* added a new command **update-xsoar-config-file** to handle your XSOAR Configuration File.
* Added `skipVerify` argument in **upload** command to skip pack signature verification.
* Fixed an issue when the **run** command  failed running when there’s more than one playground, by explicitly using the current user’s playground.
* Added support for Job content item in the **format**, **validate**, **upload**, **create-id-set**, **find-dependecies** and **create-content-artifacts** commands.
* Added a **source** field to the **id_set** entitles.
* Two entitles will not consider as duplicates if they share the same pack and the same source.
* Fixed a bug when duplicates were found in **find_dependencies**.
* Added function **get_current_repo** to `tools`.
* The **postman-codegen** will not have duplicates argument name. It will rename them to the minimum distinguished shared path for each of them.

## 1.5.3

* The **format** command will now set `unsearchable: True` for incident, indicator and generic fields.
* Fixed an issue where the **update-release-notes** command crashes with `--help` flag.
* Added validation to the **validate** command that verifies the `unsearchable` key in incident, indicator and generic fields is set to true.
* Removed a validation that DBotRole should be set for automation that requires elevated permissions to the `XSOAR-linter` in the **lint** command.
* Fixed an issue in **Validate** command where playbooks conditional tasks were mishandeled.
* Added a validation to prevent contributors from using the `fromlicense` key as a configuration parameter in an integration's YML
* Added a validation to ensure that the type for **API token** (and similar) parameters are configured correctly as a `credential` type in the integration configuration YML.
* Added an assertion that checks for duplicated requests' names when generating an integration from a postman collection.
* Added support for [.env files](https://pypi.org/project/python-dotenv/). You can now add a `.env` file to your repository with the logging information instead of setting a global environment variables.
* When running **lint** command with --keep-container flag, the docker images are committed.
* The **validate** command will not return missing test playbook error when given a script with dynamic-section tag.

## 1.5.2

* Added a validation to **update-release-notes** command to ensure that the `--version` flag argument is in the right format.
* added a new command **coverage-analyze** to generate and print coverage reports.
* Fixed an issue in **validate** in repositories which are not in GitHub or GitLab
* Added a validation that verifies that readme image absolute links do not contain the working branch name.
* Added support for List content item in the **format**, **validate**, **download**, **upload**, **create-id-set**, **find-dependecies** and **create-content-artifacts** commands.
* Added a validation to ensure reputation command's default argument is set as an array input.
* Added the `--fail-duplicates` flag for the **merge-id-set** command which will fail the command if duplicates are found.
* Added the `--fail-duplicates` flag for the **create-id-set** command which will fail the command if duplicates are found.

## 1.5.1

* Fixed an issue where **validate** command failed to recognized test playbooks for beta integrations as valid tests.
* Fixed an issue were the **validate** command was falsely recognizing image paths in readme files.
* Fixed an issue where the **upload** command error message upon upload failure pointed to wrong file rather than to the pack metadata.
* Added a validation that verifies that each script which appears in incident fields, layouts or layout containers exists in the id_set.json.
* Fixed an issue where the **postman code-gen** command generated double dots for context outputs when it was not needed.
* Fixed an issue where there **validate** command on release notes file crashed when author image was added or modified.
* Added input handling when running **find-dependencies**, replacing string manipulations.
* Fixed an issue where the **validate** command did not handle multiple playbooks with the same name in the id_set.
* Added support for GitLab repositories in **validate**

## 1.5.0

* Fixed an issue where **upload** command failed to upload packs not under content structure.
* Added support for **init** command to run from non-content repo.
* The **split-yml** has been renamed to **split** and now supports splitting Dashboards from unified Generic Modules.
* Fixed an issue where the skipped tests validation ran on the `ApiModules` pack in the **validate** command.
* The **init** command will now create the `Generic Object` entities directories.
* Fixed an issue where the **format** command failed to recognize changed files from git.
* Fixed an issue where the **json-to-outputs** command failed checking whether `0001-01-01T00:00:00` is of type `Date`
* Added to the **generate context** command to generate context paths for integrations from an example file.
* Fixed an issue where **validate** failed on release notes configuration files.
* Fixed an issue where the **validate** command failed on pack input if git detected changed files outside of `Packs` directory.
* Fixed an issue where **validate** command failed to recognize files inside validated pack when validation release notes, resulting in a false error message for missing entity in release note.
* Fixed an issue where the **download** command failed when downloading an invalid YML, instead of skipping it.

## 1.4.9

* Added validation that the support URL in partner contribution pack metadata does not lead to a GitHub repo.
* Enhanced ***generate-docs*** with default `additionalinformation` (description) for common parameters.
* Added to **validate** command a validation that a content item's id and name will not end with spaces.
* The **format** command will now remove trailing whitespaces from content items' id and name fields.
* Fixed an issue where **update-release-notes** could fail on files outside the user given pack.
* Fixed an issue where the **generate-test-playbook** command would not place the playbook in the proper folder.
* Added to **validate** command a validation that packs with `Iron Bank` uses the latest docker from Iron Bank.
* Added to **update-release-notes** command support for `Generic Object` entities.
* Fixed an issue where playbook `fromversion` mismatch validation failed even if `skipunavailable` was set to true.
* Added to the **create artifacts** command support for release notes configuration file.
* Added validation to **validate** for release notes config file.
* Added **isoversize** and **isautoswitchedtoquietmode** fields to the playbook schema.
* Added to the **update-release-notes** command `-bc` flag to generate template for breaking changes version.
* Fixed an issue where **validate** did not search description files correctly, leading to a wrong warning message.

## 1.4.8

* Fixed an issue where yml files with `!reference` failed to load properly.
* Fixed an issue when `View Integration Documentation` button was added twice during the download and re-upload.
* Fixed an issue when `(Partner Contribution)` was added twice to the display name during the download and re-upload.
* Added the following enhancements in the **generate-test-playbook** command:
  * Added the *--commands* argument to generate tasks for specific commands.
  * Added the *--examples* argument to get the command examples file path and generate tasks from the commands and arguments specified there.
  * Added the *--upload* flag to specify whether to upload the test playbook after the generation.
  * Fixed the output condition generation for outputs of type `Boolean`.

## 1.4.7

* Fixed an issue where an empty list for a command context didn't produce an indication other than an empty table.
* Fixed an issue where the **format** command has incorrectly recognized on which files to run when running using git.
* Fixed an issue where author image validations were not checked properly.
* Fixed an issue where new old-formatted scripts and integrations were not validated.
* Fixed an issue where the wording in the from version validation error for subplaybooks was incorrect.
* Fixed an issue where the **update-release-notes** command used the old docker image version instead of the new when detecting a docker change.
* Fixed an issue where the **generate-test-playbook** command used an incorrect argument name as default
* Fixed an issue where the **json-to-outputs** command used an incorrect argument name as default when using `-d`.
* Fixed an issue where validations failed while trying to validate non content files.
* Fixed an issue where README validations did not work post VS Code formatting.
* Fixed an issue where the description validations were inconsistent when running through an integration file or a description file.

## 1.4.6

* Fixed an issue where **validate** suggests, with no reason, running **format** on missing mandatory keys in yml file.
* Skipped existence of TestPlaybook check on community and contribution integrations.
* Fixed an issue where pre-commit didn't run on the demisto_sdk/commands folder.
* The **init** command will now change the script template name in the code to the given script name.
* Expanded the validations performed on beta integrations.
* Added support for PreProcessRules in the **format**, **validate**, **download**, and **create-content-artifacts** commands.
* Improved the error messages in **generate-docs**, if an example was not provided.
* Added to **validate** command a validation that a content entity or a pack name does not contain the words "partner" and "community".
* Fixed an issue where **update-release-notes** ignores *--text* flag while using *-f*
* Fixed the outputs validations in **validate** so enrichment commands will not be checked to have DBotScore outputs.
* Added a new validation to require the dockerimage key to exist in an integration and script yml files.
* Enhanced the **generate-test-playbook** command to use only integration tested on commands, rather than (possibly) other integrations implementing them.
* Expanded unify command to support GenericModules - Unifies a GenericModule object with its Dashboards.
* Added validators for generic objects:
  * Generic Field validator - verify that the 'fromVersion' field is above 6.5.0, 'group' field equals 4 and 'id' field starts with the prefix 'generic_'.
  * Generic Type validator - verify that the 'fromVersion' field is above 6.5.0
  * Generic Module validator - verify that the 'fromVersion' field is above 6.5.0
  * Generic Definition validator - verify that the 'fromVersion' field is above 6.5.0
* Expanded Format command to support Generic Objects - Fixes generic objects according to their validations.
* Fixed an issue where the **update-release-notes** command did not handle ApiModules properly.
* Added option to enter a dictionary or json of format `[{field_name:description}]` in the **json-to-outputs** command,
  with the `-d` flag.
* Improved the outputs for the **format** command.
* Fixed an issue where the validations performed after the **format** command were inconsistent with **validate**.
* Added to the **validate** command a validation for the author image.
* Updated the **create-content-artifacts** command to support generic modules, definitions, fields and types.
* Added an option to ignore errors for file paths and not only file name in .pack-ignore file.

## 1.4.5

* Enhanced the **postman-codegen** command to name all generated arguments with lower case.
* Fixed an issue where the **find-dependencies** command miscalculated the dependencies for playbooks that use generic commands.
* Fixed an issue where the **validate** command failed in external repositories in case the DEMISTO_SDK_GITHUB_TOKEN was not set.
* Fixed an issue where **openapi-codegen** corrupted the swagger file by overwriting configuration to swagger file.
* Updated the **upload** command to support uploading zipped packs to the marketplace.
* Added to the **postman-codegen** command support of path variables.
* Fixed an issue where **openapi-codegen** entered into an infinite loop on circular references in the swagger file.
* The **format** command will now set `fromVersion: 6.2.0` for widgets with 'metrics' data type.
* Updated the **find-dependencies** command to support generic modules, definitions, fields and types.
* Fixed an issue where **openapi-codegen** tried to extract reference example outputs, leading to an exception.
* Added an option to ignore secrets automatically when using the **init** command to create a pack.
* Added a tool that gives the ability to temporarily suppress console output.

## 1.4.4

* When formatting incident types with Auto-Extract rules and without mode field, the **format** command will now add the user selected mode.
* Added new validation that DBotRole is set for scripts that requires elevated permissions to the `XSOAR-linter` in the **lint** command.
* Added url escaping to markdown human readable section in generate docs to avoid autolinking.
* Added a validation that mapper's id and name are matching. Updated the format of mapper to include update_id too.
* Added a validation to ensure that image paths in the README files are valid.
* Fixed **find_type** function to correctly find test files, such as, test script and test playbook.
* Added scheme validations for the new Generic Object Types, Fields, and Modules.
* Renamed the flag *--input-old-version* to *--old-version* in the **generate-docs** command.
* Refactored the **update-release-notes** command:
  * Replaced the *--all* flag with *--use-git* or *-g*.
  * Added the *--force* flag to update the pack release notes without changes in the pack.
  * The **update-release-notes** command will now update all dependent integrations on ApiModule change, even if not specified.
  * If more than one pack has changed, the full list of updated packs will be printed at the end of **update-release-notes** command execution.
  * Fixed an issue where the **update-release-notes** command did not add docker image release notes entry for release notes file if a script was changed.
  * Fixed an issue where the **update-release-notes** command did not detect changed files that had the same name.
  * Fixed an issue in the **update-release-notes** command where the version support of JSON files was mishandled.
* Fixed an issue where **format** did not skip files in test and documentation directories.
* Updated the **create-id-set** command to support generic modules, definitions, fields and types.
* Changed the **convert** command to generate old layout fromversion to 5.0.0 instead of 4.1.0
* Enhanced the command **postman-codegen** with type hints for templates.

## 1.4.3

* Fixed an issue where **json-to-outputs** command returned an incorrect output when json is a list.
* Fixed an issue where if a pack README.md did not exist it could cause an error in the validation process.
* Fixed an issue where the *--name* was incorrectly required in the **init** command.
* Adding the option to run **validate** on a specific path while using git (*-i* & *-g*).
* The **format** command will now change UUIDs in .yml and .json files to their respective content entity name.
* Added a playbook validation to check if a task sub playbook exists in the id set in the **validate** command.
* Added the option to add new tags/usecases to the approved list and to the pack metadata on the same pull request.
* Fixed an issue in **test_content** where when different servers ran tests for the same integration, the server URL parameters were not set correctly.
* Added a validation in the **validate** command to ensure that the ***endpoint*** command is configured correctly in yml file.
* Added a warning when pack_metadata's description field is longer than 130 characters.
* Fixed an issue where a redundant print occurred on release notes validation.
* Added new validation in the **validate** command to ensure that the minimal fromVersion in a widget of type metrics will be 6.2.0.
* Added the *--release-notes* flag to demisto-sdk to get the current version release notes entries.

## 1.4.2

* Added to `pylint` summary an indication if a test was skipped.
* Added to the **init** command the option to specify fromversion.
* Fixed an issue where running **init** command without filling the metadata file.
* Added the *--docker-timeout* flag in the **lint** command to control the request timeout for the Docker client.
* Fixed an issue where **update-release-notes** command added only one docker image release notes entry for release notes file, and not for every entity whom docker image was updated.
* Added a validation to ensure that incident/indicator fields names starts with their pack name in the **validate** command. (Checked only for new files and only when using git *-g*)
* Updated the **find-dependencies** command to return the 'dependencies' according the layout type ('incident', 'indicator').
* Enhanced the "vX" display name validation for scripts and integrations in the **validate** command to check for every versioned script or integration, and not only v2.
* Added the *--fail-duplicates* flag for the **create-id-set** command which will fail the command if duplicates are found.
* Added to the **generate-docs** command automatic addition to git when a new readme file is created.

## 1.4.1

* When in private repo without `DEMSITO_SDK_GITHUB_TOKEN` configured, get_remote_file will take files from the local origin/master.
* Enhanced the **unify** command when giving input of a file and not a directory return a clear error message.
* Added a validation to ensure integrations are not skipped and at least one test playbook is not skipped for each integration or script.
* Added to the Content Tests support for `context_print_dt`, which queries the incident context and prints the result as a json.
* Added new validation for the `xsoar_config.json` file in the **validate** command.
* Added a version differences section to readme in **generate-docs** command.
* Added the *--docs-format* flag in the **integration-diff** command to get the output in README format.
* Added the *--input-old-version* and *--skip-breaking-changes* flags in the **generate-docs** command to get the details for the breaking section and to skip the breaking changes section.

## 1.4.0

* Enable passing a comma-separated list of paths for the `--input` option of the **lint** command.
* Added new validation of unimplemented test-module command in the code to the `XSOAR-linter` in the **lint** command.
* Fixed the **generate-docs** to handle integration authentication parameter.
* Added a validation to ensure that description and README do not contain the word 'Demisto'.
* Improved the deprecated message validation required from playbooks and scripts.
* Added the `--quite-bc-validation` flag for the **validate** command to run the backwards compatibility validation in quite mode (errors is treated like warnings).
* Fixed the **update release notes** command to display a name for old layouts.
* Added the ability to append to the pack README credit to contributors.
* Added identification for parameter differences in **integration-diff** command.
* Fixed **format** to use git as a default value.
* Updated the **upload** command to support reports.
* Fixed an issue where **generate-docs** command was displaying 'None' when credentials parameter display field configured was not configured.
* Fixed an issue where **download** did not return exit code 1 on failure.
* Updated the validation that incident fields' names do not contain the word incident will aplly to core packs only.
* Added a playbook validation to verify all conditional tasks have an 'else' path in **validate** command.
* Renamed the GitHub authentication token environment variable `GITHUB_TOKEN` to `DEMITO_SDK_GITHUB_TOKEN`.
* Added to the **update-release-notes** command automatic addition to git when new release notes file is created.
* Added validation to ensure that integrations, scripts, and playbooks do not contain the entity type in their names.
* Added the **convert** command to convert entities between XSOAR versions.
* Added the *--deprecate* flag in **format** command to deprecate integrations, scripts, and playbooks.
* Fixed an issue where ignoring errors did not work when running the **validate** command on specific files (-i).

## 1.3.9

* Added a validation verifying that the pack's README.md file is not equal to pack description.
* Fixed an issue where the **Assume yes** flag did not work properly for some entities in the **format** command.
* Improved the error messages for separators in folder and file names in the **validate** command.
* Removed the **DISABLE_SDK_VERSION_CHECK** environment variable. To disable new version checks, use the **DEMISTO_SDK_SKIP_VERSION_CHECK** envirnoment variable.
* Fixed an issue where the demisto-sdk version check failed due to a rate limit.
* Fixed an issue with playbooks scheme validation.

## 1.3.8

* Updated the **secrets** command to work on forked branches.

## 1.3.7

* Added a validation to ensure correct image and description file names.
* Fixed an issue where the **validate** command failed when 'display' field in credentials param in yml is empty but 'displaypassword' was provided.
* Added the **integration-diff** command to check differences between two versions of an integration and to return a report of missing and changed elements in the new version.
* Added a validation verifying that the pack's README.md file is not missing or empty for partner packs or packs contains use cases.
* Added a validation to ensure that the integration and script folder and file names will not contain separators (`_`, `-`, ``).
* When formatting new pack, the **format** command will set the *fromversion* key to 5.5.0 in the new files without fromversion.

## 1.3.6

* Added a validation that core packs are not dependent on non-core packs.
* Added a validation that a pack name follows XSOAR standards.
* Fixed an issue where in some cases the `get_remote_file` function failed due to an invalid path.
* Fixed an issue where running **update-release-notes** with updated integration logo, did not detect any file changes.
* Fixed an issue where the **create-id-set** command did not identify unified integrations correctly.
* Fixed an issue where the `CommonTypes` pack was not identified as a dependency for all feed integrations.
* Added support for running SDK commands in private repositories.
* Fixed an issue where running the **init** command did not set the correct category field in an integration .yml file for a newly created pack.
* When formatting new contributed pack, the **format** command will set the *fromversion* key to 6.0.0 in the relevant files.
* If the environment variable "DISABLE_SDK_VERSION_CHECK" is define, the demisto-sdk will no longer check for newer version when running a command.
* Added the `--use-pack-metadata` flag for the **find-dependencies** command to update the calculated dependencies using the the packs metadata files.
* Fixed an issue where **validate** failed on scripts in case the `outputs` field was set to `None`.
* Fixed an issue where **validate** was failing on editing existing release notes.
* Added a validation for README files verifying that the file doesn't contain template text copied from HelloWorld or HelloWorldPremium README.

## 1.3.5

* Added a validation that layoutscontainer's id and name are matching. Updated the format of layoutcontainer to include update_id too.
* Added a validation that commands' names and arguments in core packs, or scripts' arguments do not contain the word incident.
* Fixed issue where running the **generate-docs** command with -c flag ran all the commands and not just the commands specified by the flag.
* Fixed the error message of the **validate** command to not always suggest adding the *description* field.
* Fixed an issue where running **format** on feed integration generated invalid parameter structure.
* Fixed an issue where the **generate-docs** command did not add all the used scripts in a playbook to the README file.
* Fixed an issue where contrib/partner details might be added twice to the same file, when using unify and create-content-artifacts commands
* Fixed issue where running **validate** command on image-related integration did not return the correct outputs to json file.
* When formatting playbooks, the **format** command will now remove empty fields from SetIncident, SetIndicator, CreateNewIncident, CreateNewIndicator script arguments.
* Added an option to fill in the developer email when running the **init** command.

## 1.3.4

* Updated the **validate** command to check that the 'additionalinfo' field only contains the expected value for feed required parameters and not equal to it.
* Added a validation that community/partner details are not in the detailed description file.
* Added a validation that the Use Case tag in pack_metadata file is only used when the pack contains at least one PB, Incident Type or Layout.
* Added a validation that makes sure outputs in integrations are matching the README file when only README has changed.
* Added the *hidden* field to the integration schema.
* Fixed an issue where running **format** on a playbook whose `name` does not equal its `id` would cause other playbooks who use that playbook as a sub-playbook to fail.
* Added support for local custom command configuration file `.demisto-sdk-conf`.
* Updated the **format** command to include an update to the description file of an integration, to remove community/partner details.

## 1.3.3

* Fixed an issue where **lint** failed where *.Dockerfile* exists prior running the lint command.
* Added FeedHelloWorld template option for *--template* flag in **demisto-sdk init** command.
* Fixed issue where **update-release-notes** deleted release note file if command was called more than once.
* Fixed issue where **update-release-notes** added docker image release notes every time the command was called.
* Fixed an issue where running **update-release-notes** on a pack with newly created integration, had also added a docker image entry in the release notes.
* Fixed an issue where `XSOAR-linter` did not find *NotImplementedError* in main.
* Added validation for README files verifying their length (over 30 chars).
* When using *-g* flag in the **validate** command it will now ignore untracked files by default.
* Added the *--include-untracked* flag to the **validate** command to include files which are untracked by git in the validation process.
* Improved the `pykwalify` error outputs in the **validate** command.
* Added the *--print-pykwalify* flag to the **validate** command to print the unchanged output from `pykwalify`.

## 1.3.2

* Updated the format of the outputs when using the *--json-file* flag to create a JSON file output for the **validate** and **lint** commands.
* Added the **doc-review** command to check spelling in .md and .yml files as well as a basic release notes review.
* Added a validation that a pack's display name does not already exist in content repository.
* Fixed an issue where the **validate** command failed to detect duplicate params in an integration.
* Fixed an issue where the **validate** command failed to detect duplicate arguments in a command in an integration.

## 1.3.1

* Fixed an issue where the **validate** command failed to validate the release notes of beta integrations.
* Updated the **upload** command to support indicator fields.
* The **validate** and **update-release-notes** commands will now check changed files against `demisto/master` if it is configured locally.
* Fixed an issue where **validate** would incorrectly identify files as renamed.
* Added a validation that integration properties (such as feed, mappers, mirroring, etc) are not removed.
* Fixed an issue where **validate** failed when comparing branch against commit hash.
* Added the *--no-pipenv* flag to the **split-yml** command.
* Added a validation that incident fields and incident types are not removed from mappers.
* Fixed an issue where the *c
reate-id-set* flag in the *validate* command did not work while not using git.
* Added the *hiddenusername* field to the integration schema.
* Added a validation that images that are not integration images, do not ask for a new version or RN

## 1.3.0

* Do not collect optional dependencies on indicator types reputation commands.
* Fixed an issue where downloading indicator layoutscontainer objects failed.
* Added a validation that makes sure outputs in integrations are matching the README file.
* Fixed an issue where the *create-id-set* flag in the **validate** command did not work.
* Added a warning in case no id_set file is found when running the **validate** command.
* Fixed an issue where changed files were not recognised correctly on forked branches in the **validate** and the **update-release-notes** commands.
* Fixed an issue when files were classified incorrectly when running *update-release-notes*.
* Added a validation that integration and script file paths are compatible with our convention.
* Fixed an issue where id_set.json file was re created whenever running the generate-docs command.
* added the *--json-file* flag to create a JSON file output for the **validate** and **lint** commands.

## 1.2.19

* Fixed an issue where merge id_set was not updated to work with the new entity of Packs.
* Added a validation that the playbook's version matches the version of its sub-playbooks, scripts, and integrations.

## 1.2.18

* Changed the *skip-id-set-creation* flag to *create-id-set* in the **validate** command. Its default value will be False.
* Added support for the 'cve' reputation command in default arg validation.
* Filter out generic and reputation command from scripts and playbooks dependencies calculation.
* Added support for the incident fields in outgoing mappers in the ID set.
* Added a validation that the taskid field and the id field under the task field are both from uuid format and contain the same value.
* Updated the **format** command to generate uuid value for the taskid field and for the id under the task field in case they hold an invalid values.
* Exclude changes from doc_files directory on validation.
* Added a validation that an integration command has at most one default argument.
* Fixing an issue where pack metadata version bump was not enforced when modifying an old format (unified) file.
* Added validation that integration parameter's display names are capitalized and spaced using whitespaces and not underscores.
* Fixed an issue where beta integrations where not running deprecation validations.
* Allowed adding additional information to the deprecated description.
* Fixing an issue when escaping less and greater signs in integration params did not work as expected.

## 1.2.17

* Added a validation that the classifier of an integration exists.
* Added a validation that the mapper of an integration exists.
* Added a validation that the incident types of a classifier exist.
* Added a validation that the incident types of a mapper exist.
* Added support for *text* argument when running **demisto-sdk update-release-notes** on the ApiModules pack.
* Added a validation for the minimal version of an indicator field of type grid.
* Added new validation for incident and indicator fields in classifiers mappers and layouts exist in the content.
* Added cache for get_remote_file to reducing failures from accessing the remote repo.
* Fixed an issue in the **format** command where `_dev` or `_copy` suffixes weren't removed from the `id` of the given playbooks.
* Playbook dependencies from incident and indicator fields are now marked as optional.
* Mappers dependencies from incident types and incident fields are now marked as optional.
* Classifier dependencies from incident types are now marked as optional.
* Updated **demisto-sdk init** command to no longer create `created` field in pack_metadata file
* Updated **generate-docs** command to take the parameters names in setup section from display field and to use additionalinfo field when exist.
* Using the *verbose* argument in the **find-dependencies** command will now log to the console.
* Improved the deprecated message validation required from integrations.
* Fixed an issue in the **generate-docs** command where **Context Example** section was created when it was empty.

## 1.2.16

* Added allowed ignore errors to the *IDSetValidator*.
* Fixed an issue where an irrelevant id_set validation ran in the **validate** command when using the *--id-set* flag.
* Fixed an issue were **generate-docs** command has failed if a command did not exist in commands permissions file.
* Improved a **validate** command message for missing release notes of api module dependencies.

## 1.2.15

* Added the *ID101* to the allowed ignored errors.

## 1.2.14

* SDK repository is now mypy check_untyped_defs complaint.
* The lint command will now ignore the unsubscriptable-object (E1136) pylint error in dockers based on python 3.9 - this will be removed once a new pylint version is released.
* Added an option for **format** to run on a whole pack.
* Added new validation of unimplemented commands from yml in the code to `XSOAR-linter`.
* Fixed an issue where Auto-Extract fields were only checked for newly added incident types in the **validate** command.
* Added a new warning validation of direct access to args/params dicts to `XSOAR-linter`.

## 1.2.13

* Added new validation of indicators usage in CommandResults to `XSOAR-linter`.
* Running **demisto-sdk lint** will automatically run on changed files (same behavior as the -g flag).
* Removed supported version message from the documentation when running **generate_docs**.
* Added a print to indicate backwards compatibility is being checked in **validate** command.
* Added a percent print when running the **validate** command with the *-a* flag.
* Fixed a regression in the **upload** command where it was ignoring `DEMISTO_VERIFY_SSL` env var.
* Fixed an issue where the **upload** command would fail to upload beta integrations.
* Fixed an issue where the **validate** command did not create the *id_set.json* file when running with *-a* flag.
* Added price change validation in the **validate** command.
* Added validations that checks in read-me for empty sections or leftovers from the auto generated read-me that should be changed.
* Added new code validation for *NotImplementedError* to raise a warning in `XSOAR-linter`.
* Added validation for support types in the pack metadata file.
* Added support for *--template* flag in **demisto-sdk init** command.
* Fixed an issue with running **validate** on master branch where the changed files weren't compared to previous commit when using the *-g* flag.
* Fixed an issue where the `XSOAR-linter` ran *NotImplementedError* validation on scripts.
* Added support for Auto-Extract feature validation in incident types in the **validate** command.
* Fixed an issue in the **lint** command where the *-i* flag was ignored.
* Improved **merge-id-sets** command to support merge between two ID sets that contain the same pack.
* Fixed an issue in the **lint** command where flake8 ran twice.

## 1.2.12

* Bandit now reports also on medium severity issues.
* Fixed an issue with support for Docker Desktop on Mac version 2.5.0+.
* Added support for vulture and mypy linting when running without docker.
* Added support for *prev-ver* flag in **update-release-notes** command.
* Improved retry support when building docker images for linting.
* Added the option to create an ID set on a specific pack in **create-id-set** command.
* Added the *--skip-id-set-creation* flag to **validate** command in order to add the capability to run validate command without creating id_set validation.
* Fixed an issue where **validate** command checked docker image tag on ApiModules pack.
* Fixed an issue where **find-dependencies** did not calculate dashboards and reports dependencies.
* Added supported version message to the documentation and release notes files when running **generate_docs** and **update-release-notes** commands respectively.
* Added new code validations for *NotImplementedError* exception raise to `XSOAR-linter`.
* Command create-content-artifacts additional support for **Author_image.png** object.
* Fixed an issue where schemas were not enforced for incident fields, indicator fields and old layouts in the validate command.
* Added support for **update-release-notes** command to update release notes according to master branch.

## 1.2.11

* Fixed an issue where the ***generate-docs*** command reset the enumeration of line numbering after an MD table.
* Updated the **upload** command to support mappers.
* Fixed an issue where exceptions were no printed in the **format** while the *--verbose* flag is set.
* Fixed an issue where *--assume-yes* flag did not work in the **format** command when running on a playbook without a `fromversion` field.
* Fixed an issue where the **format** command would fail in case `conf.json` file was not found instead of skipping the update.
* Fixed an issue where integration with v2 were recognised by the `name` field instead of the `display` field in the **validate** command.
* Added a playbook validation to check if a task script exists in the id set in the **validate** command.
* Added new integration category `File Integrity Management` in the **validate** command.

## 1.2.10

* Added validation for approved content pack use-cases and tags.
* Added new code validations for *CommonServerPython* import to `XSOAR-linter`.
* Added *default value* and *predefined values* to argument description in **generate-docs** command.
* Added a new validation that checks if *get-mapping-fields* command exists if the integration schema has *{ismappable: true}* in **validate** command.
* Fixed an issue where the *--staged* flag recognised added files as modified in the **validate** command.
* Fixed an issue where a backwards compatibility warning was raised for all added files in the **validate** command.
* Fixed an issue where **validate** command failed when no tests were given for a partner supported pack.
* Updated the **download** command to support mappers.
* Fixed an issue where the ***format*** command added a duplicate parameter.
* For partner supported content packs, added support for a list of emails.
* Removed validation of README files from the ***validate*** command.
* Fixed an issue where the ***validate*** command required release notes for ApiModules pack.

## 1.2.9

* Fixed an issue in the **openapi_codegen** command where it created duplicate functions name from the swagger file.
* Fixed an issue in the **update-release-notes** command where the *update type* argument was not verified.
* Fixed an issue in the **validate** command where no error was raised in case a non-existing docker image was presented.
* Fixed an issue in the **format** command where format failed when trying to update invalid Docker image.
* The **format** command will now preserve the **isArray** argument in integration's reputation commands and will show a warning if it set to **false**.
* Fixed an issue in the **lint** command where *finally* clause was not supported in main function.
* Fixed an issue in the **validate** command where changing any entity ID was not validated.
* Fixed an issue in the **validate** command where *--staged* flag did not bring only changed files.
* Fixed the **update-release-notes** command to ignore changes in the metadata file.
* Fixed the **validate** command to ignore metadata changes when checking if a version bump is needed.

## 1.2.8

* Added a new validation that checks in playbooks for the usage of `DeleteContext` in **validate** command.
* Fixed an issue in the **upload** command where it would try to upload content entities with unsupported versions.
* Added a new validation that checks in playbooks for the usage of specific instance in **validate** command.
* Added the **--staged** flag to **validate** command to run on staged files only.

## 1.2.7

* Changed input parameters in **find-dependencies** command.
  * Use ***-i, --input*** instead of ***-p, --path***.
  * Use ***-idp, --id-set-path*** instead of ***-i, --id-set-path***.
* Fixed an issue in the **unify** command where it crashed on an integration without an image file.
* Fixed an issue in the **format** command where unnecessary files were not skipped.
* Fixed an issue in the **update-release-notes** command where the *text* argument was not respected in all cases.
* Fixed an issue in the **validate** command where a warning about detailed description was given for unified or deprecated integrations.
* Improved the error returned by the **validate** command when running on files using the old format.

## 1.2.6

* No longer require setting `DEMISTO_README_VALIDATION` env var to enable README mdx validation. Validation will now run automatically if all necessary node modules are available.
* Fixed an issue in the **validate** command where the `--skip-pack-dependencies` would not skip id-set creation.
* Fixed an issue in the **validate** command where validation would fail if supplied an integration with an empty `commands` key.
* Fixed an issue in the **validate** command where validation would fail due to a required version bump for packs which are not versioned.
* Will use env var `DEMISTO_VERIFY_SSL` to determine if to use a secure connection for commands interacting with the Server when `--insecure` is not passed. If working with a local Server without a trusted certificate, you can set env var `DEMISTO_VERIFY_SSL=no` to avoid using `--insecure` on each command.
* Unifier now adds a link to the integration documentation to the integration detailed description.
* Fixed an issue in the **secrets** command where ignored secrets were not skipped.

## 1.2.5

* Added support for special fields: *defaultclassifier*, *defaultmapperin*, *defaultmapperout* in **download** command.
* Added -y option **format** command to assume "yes" as answer to all prompts and run non-interactively
* Speed up improvements for `validate` of README files.
* Updated the **format** command to adhere to the defined content schema and sub-schemas, aligning its behavior with the **validate** command.
* Added support for canvasContextConnections files in **format** command.

## 1.2.4

* Updated detailed description for community integrations.

## 1.2.3

* Fixed an issue where running **validate** failed on playbook with task that adds tags to the evidence data.
* Added the *displaypassword* field to the integration schema.
* Added new code validations to `XSOAR-linter`.
  * As warnings messages:
    * `demisto.params()` should be used only inside main function.
    * `demisto.args()` should be used only inside main function.
    * Functions args should have type annotations.
* Added `fromversion` field validation to test playbooks and scripts in **validate** command.

## 1.2.2

* Add support for warning msgs in the report and summary to **lint** command.
* Fixed an issue where **json-to-outputs** determined bool values as int.
* Fixed an issue where **update-release-notes** was crushing on `--all` flag.
* Fixed an issue where running **validate**, **update-release-notes** outside of content repo crushed without a meaningful error message.
* Added support for layoutscontainer in **init** contribution flow.
* Added a validation for tlp_color param in feeds in **validate** command.
* Added a validation for removal of integration parameters in **validate** command.
* Fixed an issue where **update-release-notes** was failing with a wrong error message when no pack or input was given.
* Improved formatting output of the **generate-docs** command.
* Add support for env variable *DEMISTO_SDK_ID_SET_REFRESH_INTERVAL*. Set this env variable to the refresh interval in minutes. The id set will be regenerated only if the refresh interval has passed since the last generation. Useful when generating Script documentation, to avoid re-generating the id_set every run.
* Added new code validations to `XSOAR-linter`.
  * As error messages:
    * Longer than 10 seconds sleep statements for non long running integrations.
    * exit() usage.
    * quit() usage.
  * As warnings messages:
    * `demisto.log` should not be used.
    * main function existence.
    * `demito.results` should not be used.
    * `return_output` should not be used.
    * try-except statement in main function.
    * `return_error` usage in main function.
    * only once `return_error` usage.
* Fixed an issue where **lint** command printed logs twice.
* Fixed an issue where *suffix* did not work as expected in the **create-content-artifacts** command.
* Added support for *prev-ver* flag in **lint** and **secrets** commands.
* Added support for *text* flag to **update-release-notes** command to add the same text to all release notes.
* Fixed an issue where **validate** did not recognize added files if they were modified locally.
* Added a validation that checks the `fromversion` field exists and is set to 5.0.0 or above when working or comparing to a non-feature branch in **validate** command.
* Added a validation that checks the certification field in the pack_metadata file is valid in **validate** command.
* The **update-release-notes** command will now automatically add docker image update to the release notes.

## 1.2.1

* Added an additional linter `XSOAR-linter` to the **lint** command which custom validates py files. currently checks for:
  * `Sys.exit` usages with non zero value.
  * Any `Print` usages.
* Fixed an issue where renamed files were failing on *validate*.
* Fixed an issue where single changed files did not required release notes update.
* Fixed an issue where doc_images required release-notes and validations.
* Added handling of dependent packs when running **update-release-notes** on changed *APIModules*.
  * Added new argument *--id-set-path* for id_set.json path.
  * When changes to *APIModule* is detected and an id_set.json is available - the command will update the dependent pack as well.
* Added handling of dependent packs when running **validate** on changed *APIModules*.
  * Added new argument *--id-set-path* for id_set.json path.
  * When changes to *APIModule* is detected and an id_set.json is available - the command will validate that the dependent pack has release notes as well.
* Fixed an issue where the find_type function didn't recognize file types correctly.
* Fixed an issue where **update-release-notes** command did not work properly on Windows.
* Added support for indicator fields in **update-release-notes** command.
* Fixed an issue where files in test dirs where being validated.

## 1.2.0

* Fixed an issue where **format** did not update the test playbook from its pack.
* Fixed an issue where **validate** validated non integration images.
* Fixed an issue where **update-release-notes** did not identified old yml integrations and scripts.
* Added revision templates to the **update-release-notes** command.
* Fixed an issue where **update-release-notes** crashed when a file was renamed.
* Fixed an issue where **validate** failed on deleted files.
* Fixed an issue where **validate** validated all images instead of packs only.
* Fixed an issue where a warning was not printed in the **format** in case a non-supported file type is inputted.
* Fixed an issue where **validate** did not fail if no release notes were added when adding files to existing packs.
* Added handling of incorrect layout paths via the **format** command.
* Refactor **create-content-artifacts** command - Efficient artifacts creation and better logging.
* Fixed an issue where image and description files were not handled correctly by **validate** and **update-release-notes** commands.
* Fixed an issue where the **format** command didn't remove all extra fields in a file.
* Added an error in case an invalid id_set.json file is found while running the **validate** command.
* Added fetch params checks to the **validate** command.

## 1.1.11

* Added line number to secrets' path in **secrets** command report.
* Fixed an issue where **init** a community pack did not present the valid support URL.
* Fixed an issue where **init** offered a non relevant pack support type.
* Fixed an issue where **lint** did not pull docker images for powershell.
* Fixed an issue where **find-dependencies** did not find all the script dependencies.
* Fixed an issue where **find-dependencies** did not collect indicator fields as dependencies for playbooks.
* Updated the **validate** and the **secrets** commands to be less dependent on regex.
* Fixed an issue where **lint** did not run on circle when docker did not return ping.
* Updated the missing release notes error message (RN106) in the **Validate** command.
* Fixed an issue where **Validate** would return missing release notes when two packs with the same substring existed in the modified files.
* Fixed an issue where **update-release-notes** would add duplicate release notes when two packs with the same substring existed in the modified files.
* Fixed an issue where **update-release-notes** would fail to bump new versions if the feature branch was out of sync with the master branch.
* Fixed an issue where a non-descriptive error would be returned when giving the **update-release-notes** command a pack which can not be found.
* Added dependencies check for *widgets* in **find-dependencies** command.
* Added a `update-docker` flag to **format** command.
* Added a `json-to-outputs` flag to the **run** command.
* Added a verbose (`-v`) flag to **format** command.
* Fixed an issue where **download** added the prefix "playbook-" to the name of playbooks.

## 1.1.10

* Updated the **init** command. Relevant only when passing the *--contribution* argument.
  * Added the *--author* option.
  * The *support* field of the pack's metadata is set to *community*.
* Added a proper error message in the **Validate** command upon a missing description in the root of the yml.
* **Format** now works with a relative path.
* **Validate** now fails when all release notes have been excluded.
* Fixed issue where correct error message would not propagate for invalid images.
* Added the *--skip-pack-dependencies* flag to **validate** command to skip pack dependencies validation. Relevant when using the *-g* flag.
* Fixed an issue where **Validate** and **Format** commands failed integrations with `defaultvalue` field in fetch incidents related parameters.
* Fixed an issue in the **Validate** command in which unified YAML files were not ignored.
* Fixed an issue in **generate-docs** where scripts and playbooks inputs and outputs were not parsed correctly.
* Fixed an issue in the **openapi-codegen** command where missing reference fields in the swagger JSON caused errors.
* Fixed an issue in the **openapi-codegen** command where empty objects in the swagger JSON paths caused errors.
* **update-release-notes** command now accept path of the pack instead of pack name.
* Fixed an issue where **generate-docs** was inserting unnecessary escape characters.
* Fixed an issue in the **update-release-notes** command where changes to the pack_metadata were not detected.
* Fixed an issue where **validate** did not check for missing release notes in old format files.

## 1.1.9

* Fixed an issue where **update-release-notes** command failed on invalid file types.

## 1.1.8

* Fixed a regression where **upload** command failed on test playbooks.
* Added new *githubUser* field in pack metadata init command.
* Support beta integration in the commands **split-yml, extract-code, generate-test-playbook and generate-docs.**
* Fixed an issue where **find-dependencies** ignored *toversion* field in content items.
* Added support for *layoutscontainer*, *classifier_5_9_9*, *mapper*, *report*, and *widget* in the **Format** command.
* Fixed an issue where **Format** will set the `ID` field to be equal to the `name` field in modified playbooks.
* Fixed an issue where **Format** did not work for test playbooks.
* Improved **update-release-notes** command:
  * Write content description to release notes for new items.
  * Update format for file types without description: Connections, Incident Types, Indicator Types, Layouts, Incident Fields.
* Added a validation for feedTags param in feeds in **validate** command.
* Fixed readme validation issue in community support packs.
* Added the **openapi-codegen** command to generate integrations from OpenAPI specification files.
* Fixed an issue were release notes validations returned wrong results for *CommonScripts* pack.
* Added validation for image links in README files in **validate** command.
* Added a validation for default value of fetch param in feeds in **validate** command.
* Fixed an issue where the **Init** command failed on scripts.

## 1.1.7

* Fixed an issue where running the **format** command on feed integrations removed the `defaultvalue` fields.
* Playbook branch marked with *skipunavailable* is now set as an optional dependency in the **find-dependencies** command.
* The **feedReputation** parameter can now be hidden in a feed integration.
* Fixed an issue where running the **unify** command on JS package failed.
* Added the *--no-update* flag to the **find-dependencies** command.
* Added the following validations in **validate** command:
  * Validating that a pack does not depend on NonSupported / Deprecated packs.

## 1.1.6

* Added the *--description* option to the **init** command.
* Added the *--contribution* option to the **init** command which converts a contribution zip to proper pack format.
* Improved **validate** command performance time and outputs.
* Added the flag *--no-docker-checks* to **validate** command to skip docker checks.
* Added the flag *--print-ignored-files* to **validate** command to print ignored files report when the command is done.
* Added the following validations in **validate** command:
  * Validating that existing release notes are not modified.
  * Validating release notes are not added to new packs.
  * Validating that the "currentVersion" field was raised in the pack_metadata for modified packs.
  * Validating that the timestamp in the "created" field in the pack_metadata is in ISO format.
* Running `demisto-sdk validate` will run the **validate** command using git and only on committed files (same as using *-g --post-commit*).
* Fixed an issue where release notes were not checked correctly in **validate** command.
* Fixed an issue in the **create-id-set** command where optional playbook tasks were not taken into consideration.
* Added a prompt to the `demisto-sdk update-release-notes` command to prompt users to commit changes before running the release notes command.
* Added support to `layoutscontainer` in **validate** command.

## 1.1.5

* Fixed an issue in **find-dependencies** command.
* **lint** command now verifies flake8 on CommonServerPython script.

## 1.1.4

* Fixed an issue with the default output file name of the **unify** command when using "." as an output path.
* **Unify** command now adds contributor details to the display name and description.
* **Format** command now adds *isFetch* and *incidenttype* fields to integration yml.
* Removed the *feedIncremental* field from the integration schema.
* **Format** command now adds *feedBypassExclusionList*, *Fetch indicators*, *feedReputation*, *feedReliability*,
     *feedExpirationPolicy*, *feedExpirationInterval* and *feedFetchInterval* fields to integration yml.
* Fixed an issue in the playbooks schema.
* Fixed an issue where generated release notes were out of order.
* Improved pack dependencies detection.
* Fixed an issue where test playbooks were mishandled in **validate** command.

## 1.1.3

* Added a validation for invalid id fields in indicators types files in **validate** command.
* Added default behavior for **update-release-notes** command.
* Fixed an error where README files were failing release notes validation.
* Updated format of generated release notes to be more user friendly.
* Improved error messages for the **update-release-notes** command.
* Added support for `Connections`, `Dashboards`, `Widgets`, and `Indicator Types` to **update-release-notes** command.
* **Validate** now supports scripts under the *TestPlaybooks* directory.
* Fixed an issue where **validate** did not support powershell files.

## 1.1.2

* Added a validation for invalid playbookID fields in incidents types files in **validate** command.
* Added a code formatter for python files.
* Fixed an issue where new and old classifiers where mixed on validate command.
* Added *feedIncremental* field to the integration schema.
* Fixed error in the **upload** command where unified YMLs were not uploaded as expected if the given input was a pack.
* Fixed an issue where the **secrets** command failed due to a space character in the file name.
* Ignored RN validation for *NonSupported* pack.
* You can now ignore IF107, SC100, RP102 error codes in the **validate** command.
* Fixed an issue where the **download** command was crashing when received as input a JS integration or script.
* Fixed an issue where **validate** command checked docker image for JS integrations and scripts.
* **validate** command now checks scheme for reports and connections.
* Fixed an issue where **validate** command checked docker when running on all files.
* Fixed an issue where **validate** command did not fail when docker image was not on the latest numeric tag.
* Fixed an issue where beta integrations were not validated correctly in **validate** command.

## 1.1.1

* fixed and issue where file types were not recognized correctly in **validate** command.
* Added better outputs for validate command.

## 1.1.0

* Fixed an issue where changes to only non-validated files would fail validation.
* Fixed an issue in **validate** command where moved files were failing validation for new packs.
* Fixed an issue in **validate** command where added files were failing validation due to wrong file type detection.
* Added support for new classifiers and mappers in **validate** command.
* Removed support of old RN format validation.
* Updated **secrets** command output format.
* Added support for error ignore on deprecated files in **validate** command.
* Improved errors outputs in **validate** command.
* Added support for linting an entire pack.

## 1.0.9

* Fixed a bug where misleading error was presented when pack name was not found.
* **Update-release-notes** now detects added files for packs with versions.
* Readme files are now ignored by **update-release-notes** and validation of release notes.
* Empty release notes no longer cause an uncaught error during validation.

## 1.0.8

* Changed the output format of demisto-sdk secrets.
* Added a validation that checkbox items are not required in integrations.
* Added pack release notes generation and validation.
* Improved pack metadata validation.
* Fixed an issue in **validate** where renamed files caused an error

## 1.0.4

* Fix the **format** command to update the `id` field to be equal to `details` field in indicator-type files, and to `name` field in incident-type & dashboard files.
* Fixed a bug in the **validate** command for layout files that had `sortValues` fields.
* Fixed a bug in the **format** command where `playbookName` field was not always present in the file.
* Fixed a bug in the **format** command where indicatorField wasn't part of the SDK schemas.
* Fixed a bug in **upload** command where created unified docker45 yml files were not deleted.
* Added support for IndicatorTypes directory in packs (for `reputation` files, instead of Misc).
* Fixed parsing playbook condition names as string instead of boolean in **validate** command
* Improved image validation in YAML files.
* Removed validation for else path in playbook condition tasks.

## 1.0.3

* Fixed a bug in the **format** command where comments were being removed from YAML files.
* Added output fields: *file_path* and *kind* for layouts in the id-set.json created by **create-id-set** command.
* Fixed a bug in the **create-id-set** command Who returns Duplicate for Layouts with a different kind.
* Added formatting to **generate-docs** command results replacing all `<br>` tags with `<br/>`.
* Fixed a bug in the **download** command when custom content contained not supported content entity.
* Fixed a bug in **format** command in which boolean strings  (e.g. 'yes' or 'no') were converted to boolean values (e.g. 'True' or 'False').
* **format** command now removes *sourceplaybookid* field from playbook files.
* Fixed a bug in **generate-docs** command in which integration dependencies were not detected when generating documentation for a playbook.

## 1.0.1

* Fixed a bug in the **unify** command when output path was provided empty.
* Improved error message for integration with no tests configured.
* Improved the error message returned from the **validate** command when an integration is missing or contains malformed fetch incidents related parameters.
* Fixed a bug in the **create** command where a unified YML with a docker image for 4.5 was copied incorrectly.
* Missing release notes message are now showing the release notes file path to update.
* Fixed an issue in the **validate** command in which unified YAML files were not ignored.
* File format suggestions are now shown in the relevant file format (JSON or YAML).
* Changed Docker image validation to fail only on non-valid ones.
* Removed backward compatibility validation when Docker image is updated.

## 1.0.0

* Improved the *upload* command to support the upload of all the content entities within a pack.
* The *upload* command now supports the improved pack file structure.
* Added an interactive option to format integrations, scripts and playbooks with No TestPlaybooks configured.
* Added an interactive option to configure *conf.json* file with missing test playbooks for integrations, scripts and playbooks
* Added *download* command to download custom content from Demisto instance to the local content repository.
* Improved validation failure messages to include a command suggestion, wherever relevant, to fix the raised issue.
* Improved 'validate' help and documentation description
* validate - checks that scripts, playbooks, and integrations have the *tests* key.
* validate - checks that test playbooks are configured in `conf.json`.
* demisto-sdk lint - Copy dir better handling.
* demisto-sdk lint - Add error when package missing in docker image.
* Added *-a , --validate-all* option in *validate* to run all validation on all files.
* Added *-i , --input* option in *validate* to run validation on a specified pack/file.
* added *-i, --input* option in *secrets* to run on a specific file.
* Added an allowed hidden parameter: *longRunning* to the hidden integration parameters validation.
* Fixed an issue with **format** command when executing with an output path of a folder and not a file path.
* Bug fixes in generate-docs command given playbook as input.
* Fixed an issue with lint command in which flake8 was not running on unit test files.

## 0.5.2

* Added *-c, --command* option in *generate-docs* to generate a specific command from an integration.
* Fixed an issue when getting README/CHANGELOG files from git and loading them.
* Removed release notes validation for new content.
* Fixed secrets validations for files with the same name in a different directory.
* demisto-sdk lint - parallelization working with specifying the number of workers.
* demisto-sdk lint - logging levels output, 3 levels.
* demisto-sdk lint - JSON report, structured error reports in JSON format.
* demisto-sdk lint - XML JUnit report for unit-tests.
* demisto-sdk lint - new packages used to accelerate execution time.
* demisto-sdk secrets - command now respects the generic whitelist, and not only the pack secrets.

## 0.5.0

[PyPI History][1]

[1]: https://pypi.org/project/demisto-sdk/#history

## 0.4.9

* Fixed an issue in *generate-docs* where Playbooks and Scripts documentation failed.
* Added a graceful error message when executing the *run" command with a misspelled command.
* Added more informative errors upon failures of the *upload* command.
* format command:
  * Added format for json files: IncidentField, IncidentType, IndicatorField, IndicatorType, Layout, Dashboard.
  * Added the *-fv --from-version*, *-nv --no-validation* arguments.
  * Removed the *-t yml_type* argument, the file type will be inferred.
  * Removed the *-g use_git* argument, running format without arguments will run automatically on git diff.
* Fixed an issue in loading playbooks with '=' character.
* Fixed an issue in *validate* failed on deleted README files.

## 0.4.8

* Added the *max* field to the Playbook schema, allowing to define it in tasks loop.
* Fixed an issue in *validate* where Condition branches checks were case sensitive.

## 0.4.7

* Added the *slareminder* field to the Playbook schema.
* Added the *common_server*, *demisto_mock* arguments to the *init* command.
* Fixed an issue in *generate-docs* where the general section was not being generated correctly.
* Fixed an issue in *validate* where Incident type validation failed.

## 0.4.6

* Fixed an issue where the *validate* command did not identify CHANGELOG in packs.
* Added a new command, *id-set* to create the id set - the content dependency tree by file IDs.

## 0.4.5

* generate-docs command:
  * Added the *use_cases*, *permissions*, *command_permissions* and *limitations*.
  * Added the *--insecure* argument to support running the script and integration command in Demisto.
  * Removed the *-t yml_type* argument, the file type will be inferred.
  * The *-o --output* argument is no longer mandatory, default value will be the input file directory.
* Added support for env var: *DEMISTO_SDK_SKIP_VERSION_CHECK*. When set version checks are skipped.
* Fixed an issue in which the CHANGELOG files did not match our scheme.
* Added a validator to verify that there are no hidden integration parameters.
* Fixed an issue where the *validate* command ran on test files.
* Removed the *env-dir* argument from the demisto-sdk.
* README files which are html files will now be skipped in the *validate* command.
* Added support for env var: *DEMISTO_README_VALIDATOR*. When not set the readme validation will not run.

## 0.4.4

* Added a validator for IncidentTypes (incidenttype-*.json).
* Fixed an issue where the -p flag in the *validate* command was not working.
* Added a validator for README.md files.
* Release notes validator will now run on: incident fields, indicator fields, incident types, dashboard and reputations.
* Fixed an issue where the validator of reputation(Indicator Type) did not check on the details field.
* Fixed an issue where the validator attempted validating non-existing files after deletions or name refactoring.
* Removed the *yml_type* argument in the *split-yml*, *extract-code* commands.
* Removed the *file_type* argument in the *generate-test-playbook* command.
* Fixed the *insecure* argument in *upload*.
* Added the *insecure* argument in *run-playbook*.
* Standardise the *-i --input*, *-o --output* to demisto-sdk commands.

## 0.4.3

* Fixed an issue where the incident and indicator field BC check failed.
* Support for linting and unit testing PowerShell integrations.

## 0.4.2

* Fixed an issue where validate failed on Windows.
* Added a validator to verify all branches are handled in conditional task in a playbook.
* Added a warning message when not running the latest sdk version.
* Added a validator to check that the root is connected to all tasks in the playbook.
* Added a validator for Dashboards (dashboard-*.json).
* Added a validator for Indicator Types (reputation-*.json).
* Added a BC validation for changing incident field type.
* Fixed an issue where init command would generate an invalid yml for scripts.
* Fixed an issue in misleading error message in v2 validation hook.
* Fixed an issue in v2 hook which now is set only on newly added scripts.
* Added more indicative message for errors in yaml files.
* Disabled pykwalify info log prints.

## 0.3.10

* Added a BC check for incident fields - changing from version is not allowed.
* Fixed an issue in create-content-artifacts where scripts in Packs in TestPlaybooks dir were copied with a wrong prefix.

## 0.3.9

* Added a validation that incident field can not be required.
* Added validation for fetch incident parameters.
* Added validation for feed integration parameters.
* Added to the *format* command the deletion of the *sourceplaybookid* field.
* Fixed an issue where *fieldMapping* in playbook did not pass the scheme validation.
* Fixed an issue where *create-content-artifacts* did not copy TestPlaybooks in Packs without prefix of *playbook-*.
* Added a validation the a playbook can not have a rolename set.
* Added to the image validator the new DBot default image.
* Added the fields: elasticcommonfields, quiet, quietmode to the Playbook schema.
* Fixed an issue where *validate* failed on integration commands without outputs.
* Added a new hook for naming of v2 integrations and scripts.

## 0.3.8

* Fixed an issue where *create-content-artifact* was not loading the data in the yml correctly.
* Fixed an issue where *unify* broke long lines in script section causing syntax errors

## 0.3.7

* Added *generate-docs* command to generate documentation file for integration, playbook or script.
* Fixed an issue where *unify* created a malformed integration yml.
* Fixed an issue where demisto-sdk **init** creates unit-test file with invalid import.

## 0.3.6

* Fixed an issue where demisto-sdk **validate** failed on modified scripts without error message.

## 0.3.5

* Fixed an issue with docker tag validation for integrations.
* Restructured repo source code.

## 0.3.4

* Saved failing unit tests as a file.
* Fixed an issue where "_test" file for scripts/integrations created using **init** would import the "HelloWorld" templates.
* Fixed an issue in demisto-sdk **validate** - was failing on backward compatiblity check
* Fixed an issue in demisto-sdk **secrets** - empty line in .secrets-ignore always made the secrets check to pass
* Added validation for docker image inside integrations and scripts.
* Added --use-git flag to **format** command to format all changed files.
* Fixed an issue where **validate** did not fail on dockerimage changes with bc check.
* Added new flag **--ignore-entropy** to demisto-sdk **secrets**, this will allow skip entropy secrets check.
* Added --outfile to **lint** to allow saving failed packages to a file.

## 0.3.3

* Added backwards compatibility break error message.
* Added schema for incident types.
* Added **additionalinfo** field to as an available field for integration configuration.
* Added pack parameter for **init**.
* Fixed an issue where error would appear if name parameter is not set in **init**.

## 0.3.2

* Fixed the handling of classifier files in **validate**.

## 0.3.1

* Fixed the handling of newly created reputation files in **validate**.
* Added an option to perform **validate** on a specific file.

## 0.3.0

* Added support for multi-package **lint** both with parallel and without.
* Added all parameter in **lint** to run on all packages and packs in content repository.
* Added **format** for:
  * Scripts
  * Playbooks
  * Integrations
* Improved user outputs for **secrets** command.
* Fixed an issue where **lint** would run pytest and pylint only on a single docker per integration.
* Added auto-complete functionality to demisto-sdk.
* Added git parameter in **lint** to run only on changed packages.
* Added the **run-playbook** command
* Added **run** command which runs a command in the Demisto playground.
* Added **upload** command which uploads an integration or a script to a Demisto instance.
* Fixed and issue where **validate** checked if release notes exist for new integrations and scripts.
* Added **generate-test-playbook** command which generates a basic test playbook for an integration or a script.
* **validate** now supports indicator fields.
* Fixed an issue with layouts scheme validation.
* Adding **init** command.
* Added **json-to-outputs** command which generates the yaml section for outputs from an API raw response.

## 0.2.6

* Fixed an issue with locating release notes for beta integrations in **validate**.

## 0.2.5

* Fixed an issue with locating release notes for beta integrations in **validate**.

## 0.2.4

* Adding image validation to Beta_Integration and Packs in **validate**.

## 0.2.3

* Adding Beta_Integration to the structure validation process.
* Fixing bug where **validate** did checks on TestPlaybooks.
* Added requirements parameter to **lint**.

## 0.2.2

* Fixing bug where **lint** did not return exit code 1 on failure.
* Fixing bug where **validate** did not print error message in case no release notes were give.

## 0.2.1

* **Validate** now checks that the id and name fields are identical in yml files.
* Fixed a bug where sdk did not return any exit code.

## 0.2.0

* Added Release Notes Validator.
* Fixed the Unifier selection of your python file to use as the code.
* **Validate** now supports Indicator fields.
* Fixed a bug where **validate** and **secrets** did not return exit code 1 on failure.
* **Validate** now runs on newly added scripts.

## 0.1.8

* Added support for `--version`.
* Fixed an issue in file_validator when calling `checked_type` method with script regex.

## 0.1.2

* Restructuring validation to support content packs.
* Added secrets validation.
* Added content bundle creation.
* Added lint and unit test run.

## 0.1.1

* Added new logic to the unifier.
* Added detailed README.
* Some small adjustments and fixes.

## 0.1.0

Capabilities:

* **Extract** components(code, image, description etc.) from a Demisto YAML file into a directory.
* **Unify** components(code, image, description etc.) to a single Demisto YAML file.
* **Validate** Demisto content files.<|MERGE_RESOLUTION|>--- conflicted
+++ resolved
@@ -2,11 +2,8 @@
 ## Unreleased
 * Improved memory efficiency in **update-content-graph** and **create-content-graph** commands.
 * Removed support for the `cve_id` name for the default-argument for **cve** reputation commands in **validate**. Now, only `cve` may be used for such commands.
-<<<<<<< HEAD
+* Fixed an issue where **zip_packs** failed uploading content.
 * Added `tenant_timezone` handling to the **modeling-rules init** command, allowing usage with tenants in various timezones.
-=======
-* Fixed an issue where **zip_packs** failed uploading content.
->>>>>>> 18091015
 
 ## 1.17.1
 * Added the `aliasTo` key to the Incident Field schema.
