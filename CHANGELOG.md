# Changelog
## Unreleased
* Added the **graph** command group. The **create-content-graph** and **update-content-graph** commands were migrated to this command group, and named **graph create** and **graph update** respectively.
* Added the **graph get-relationships** command.
* The **graph create** command will now use a list of known content items from content-private, to avoid false-positives in validation `GR103`. Additionally, `GR103` was added to the **ALLOWED_IGNORE_ERRORS** list.
* The **modeling-rules test** command will now validate that the modeling rules schema mappings are aligned with the test-data mappings.
* Added the *--xsiam* flag to the **init** command in order to create XSIAM content.
* Fixed an issue where the `update-additional-dependencies` **pre-commit** step failed when not running in a content-like repo.
* Removed the format execution step from the `contribution_converter` since it can be executed separately during the contribution process.
* Added a new validation (`GR108`) to **validate** command that assures hidden packs do not have mandatory dependant packs.
<<<<<<< HEAD
=======
* Added a validation that check that non ignorable errors are not used.
>>>>>>> ce5f8201

## 1.18.1
* Fixed an issue where the coloring directives where showing in log messages.
* Fixed an issue where **create-content-graph** was not executed upon changes in the parser infra files.
* Added support for `svg` integration images in content repo in **validate** command.
* Added a parameter `skip-packs-known-words` to the **doc-review** command, making sure that pack known words will not be added.
* Updated the **format** command to use the content graph instead of the id_set file.

## 1.18.0
* Added the ability to ignore any validation in the **validate** command when running in an external (non-demisto/content) repo, by placing a `.private-repo-settings` file at its root.
* Calling **format** with the `-d` flag now removes test playbooks testing the deprecated content from conf.json.
* Improved the content graph performance when calculating content relationships.
* Improved determinism of SDK unit tests.
* **validate** will now run on all the pack content items when the pack supported marketplaces are modified.
* **pre-commit** no longer runs when there are no modified files (unless provided with input files).
* Added new validation that XSIAM integrations must have `marketplacev2` as the value of the marketplaces field.
* Added an ability to provide list of marketplace names as a credentials-type (type 9) param attribute.
* **doc-review** will run with the `--use-packs-known-words` true by default.
* Added the *deprecated* field to the pack object for the content-graph metadata.
* Calling **modeling-rules init-test-data** will now return the XDM fields output in alphabetical order.
* Added a new validation (`BA125`) to **validate**, assuring internal function names aren't used in customer-facing docs.
* Removed the Pipfile and Pipfile.lock from the templates in the **init** command.
* Disabled the option to create an integration with `Pipfile` and `Pipfile.lock` files, as they are deprecated.
* Added the Sourcery hook to **pre-commit**.
* Added a working directory to the `contribution_converter` in order to support working on a temporary directory.
* Added a waiting period when checking whether the dataset exists in the **modeling-rule test** command.
* Fixed an issue where the *DEMISTO_SDK_SKIP_VERSION_CHECK* was ignored when running on non CI environments.
* Fixed an issue where **validate** falsely detected backwards-compatibility issues, and prevented adding the `marketplaces` key to content items.
* Fixed an issue where the SDK would fail pulling docker images.
* Fixed an issue where **prepare-content** command would add the string `candidate` to scripts and integrations for the *nativeimage* key.
* Fixed an issue where in some cases the **split** command did not remove pack version note from the script.
* Fixed an issue where **validate** would not properly detect dependencies of core packs.
* Fixed an issue where **validate** failed on single-select types incident and indicator fields when given empty value as a select value option.
* Fixed an issue where errors in **validate** were logged as `info`.
* Fixed an issue where **validate** error messages were not logged when an integration param, or the default argument in reputation commands is not valid.
* Fixed an issue where the **format** command would change the value of the `unsearchable` key in fields.
* Fixed an issue where **lint** command failed to pull docker image in Gitlab environment.
* Fixed an issue in **doc-review** command where escape characters within Markdown files were detected as invalid words.
* Fixed an issue where **validate** failed on infrastructure test files.
* Fixed an issue in **update-content-graph** where the neo4j service was unaccessible for non-root users.

## 1.17.2
* Fixed an issue where **lint** and **validate** commands failed on integrations and scripts that use docker images that are not available in the Docker Hub but exist locally.
* Added documentation for the flag **override-existing** used in upload.
* Fixed an issue where **validate** failed on Incident Field items with a `template` value.
* Improved memory efficiency in **update-content-graph** and **create-content-graph** commands.
* Removed support for the `cve_id` name for the default-argument for **cve** reputation commands in **validate**. Now, only `cve` may be used for such commands.
* Fixed an issue where **zip_packs** failed uploading content.
* Added `tenant_timezone` handling to the **modeling-rules init** command, allowing usage with tenants in various timezones.
* Shortened the timeout when checking whether the dataset exists in **test-modeling-rule**.
* Cleaned up project dependencies.
* Added support for the **List** content item in **Xpanse** marketplace.
* Fixed an issue in **run-unit-tests** command when running Powershell tests.
* Fixed an issue where **lint** failed running when a docker container would not init properly.
* Fixed an issue where the *upload* command would upload a pack metadata with wrong display names.
* Performance enhancements when reading yaml files.
* Removed redundant errors and fields from `errors.py`.
* Updated **update-release-notes** to use graph instead of id_set.

## 1.17.1
* Added the `aliasTo` key to the Incident Field schema.
* Modified **validate** to not require fields whose value is always `False`.
* Modified **validate** to use the graph instead of id_set on changed *APIModules*.
* Fixed an issue where `register_module_line()` was not removed from python scripts when the script had no trailing newline.
* Fixed an issue where an integration containing a command without a description would fail to upload while using the **upload** command.
* Fixed an issue where attempting to individually upload `Preprocess Rule` files raised an unclear error message. Note: preprocess rules can not be individually uploaded, but only as part of a pack.
* Fixed an issue where the **upload** command would fail on Indicator Types.
* Fixed an issue where the **upload** command would return the wrong error message when connection credentials are invalid.
* Fixed an issue where the **upload** command would fail parsing input paths.
* added support for the `isfetcheventsandassets` flag in content graph.
* Fixed an issue where the **modeling-rules test** command failed to get the existence of result from dataset in cases where the results take time to load.
* Added an aliasTo key to the incident field schema.

## 1.17.0
* **validate** will only fail on docker related errors if the pack is supported by xsoar.
* Added a validation that assures filename, id, and name have a correct suffix for modeling/parsing rules files.
* Added new **validate** checks, preventing unwanted changes of the marketplaces (BC108,BC109), toversion (BC107)  and fromversion (BC106) fields.
* Removed the `timezone_offset` argument in the *modeling-rules test* command.
* Fixed an issue where **lint** failed when importing functions from CommonServerUserPython.
* The **format** command now will sync hidden parameters with master branch.
* Fixed an issue where lock integration failed on FileNotFound.(PANW-internal only).
* Fixed an issue where **lint** falsely warned of using `demisto.results`.
* Fixed an issue where **validate** always returned *XSIAM Dashboards* and *Correlation Rules* files as valid.
* Added `GR107` validation to **validate** using the graph validations to check that no deprecated items are used by non-deprecated content.
* Fixed an issue where the **modeling-rules test** command failed to get the existence of dataset in cases where the dataset takes more than 1 minute to get indexed.
* Fixed an issue in **lint** where the container used for linting had dependency conflicts with the image used by content, and caused inconsistent results.
* Fixed an issue where the **download** command failed when the playbook has different `name` and `id`.
* Moved the **pre-commmit** command template to the `demisto/content` repository, where it's easier to maintain.
* Fixed an issue where an internal method caused warning messages when reading md files.
* Added support for Pre Process Rules in the **upload** command.
* Fixed an issue where **upload** would not upload items whose `maketplaces` value was an empty list.
* Added a prettyName key to the incident field schema.
* Fixed an issue where **upload** command could not parse content items that are not unicode-encoded.

## 1.16.0
* Added a check to **is_docker_image_latest_tag** to only fail the validation on non-latest image tag when the current tag is older than 3 days.
* Fixed an issue where **upload** would not properly show the installed version in the UI.
* Fixed an issue where the `contribution_converter` failed replacing generated release notes with the contribution form release notes.
* Fixed an issue where an extra levelname was added to a logging message.
* Modified the `mypy` pre-commit hook to run in a virtual environment, rather than the local mypy version.
* Added support to run **validate** with `--git` flag on detached HEAD.
* Added a validation that the **validate** command will fail if the pack name is not prefixed on XSIAM dashboard images.
* Fixed the **generate-test-playbook** which failed on an unexpected keyword argument - 'console_log_threshold'.
* Fixed an issue where **prepare-content** would not properly parse the `fromVersion` and `toVersion` attributes of XSIAM-Dashbaord and XSIAM-Report content items.
* Fixed an issue where **validate** command did not fail on non-existent dependency ids of non-mandatory dependant content.
* Fixed pytest async io deprecation warning.
* Added the `--incident-id` argument (optional) to the **run** command.
* Fixed an issue in **run-unit-tests** and **update-content-graph** where running commands in a docker container was done with insufficient permissions.
* Added the `_time` field to the output compare table of the **modeling-rules test** command.
* Changed the endpoint **download** uses to get system content items.
* Fixed an issue where graph-related tasks failed when files were deleted from the repo.
* Added a **validate** check, and a **format** auto fix for the `fromversion` field in Correlation Rules and XSIAM Dashboards.
* Update the format used for dev-dependencies in pyproject.toml to match modern versions of Poetry.
* Added timestamps to logging messages when running in a CI build.

## 1.15.5
* **Breaking Change**: The default of the **upload** command `--zip` argument is `true`. To upload packs as custom content items use the `--no-zip` argument.
* Removed the `no-implicit-optional` hook from **pre-commit**.
* Removed the `markdownlint` hook from **pre-commit**.
* Fixed an issue in **run-unit-tests** to pass with warnings when no tests are collected.
* Fixed an issue in **run-unit-tests** with the coverage calculation.
* Fixed a notification about log file location appeared more than once.
* Updated the error message when code coverage is below the threshold in **coverage-analyze** to be printed in a more noticeable red color.
* Fixed an issue in **upload** that failed when a comma-separated list of paths is passed to the `--input` argument.
* Running **validate** with the `--graph` flag will now run the graph validations after all other validations.
* improved the generated release note for newly added XSIAM entities when running *update-release-notes* command.
* Fixed an issue where in some cases validation failed when mapping null values.
* Fixed an issue in **upload** command where the `--keep-zip` argument did not clean the working directory.
* Fixed an issue where an extra levelname was added to a logging message.
* Fixed an issue in **upload** where uploading packs to XSIAM failed due to version mismatch.

## 1.15.4
* Fixed an issue where *update-release-notes* and *doc-review* did not handle new content notes as expected.
* Fixed an issue in PEP484 (no-implicit-optional) hook to **pre-commit**.
* Fixed an issue in **upload** with `--input-config-file` where the content items weren't uploaded in the correct pack.
* Added support to disable the default logging colors with the **DEMISTO_SDK_LOG_NO_COLORS** environment variable.

## 1.15.3
* Added the `--init` flag to **download**.
* Added the `--keep-empty-folders` flag to **download**.
* Added `markdown-lint` to **pre-commit**
* Added the PEP484 (no-implicit-optional) hook to **pre-commit**.
* Fixed an issue where the content-graph parsing failed on mappers with undefined mapping.
* Fixed an issue in **validate** where `pack_metadata.json` files were not collected proplely in `--graph` option.
* Fixed an issue where *validate* reputation commands outputs were not checked for new content.
* Added *IN107* and *DB100* error codes to *ALLOWED_IGNORE_ERRORS* list.
* Added a validation that assures feed integrations implement the `integration_reliability` configuration parameter.
* Fixed an issue where the format command did not work as expected on pre-process rules files.
* Fixed an issue where **upload** command failed to upload when the XSOAR version is beta.
* Fixed an issue where **upload** command summary was inaccurate when uploading a `Pack` without the `-z` flag.
* Added pack name and pack version to **upload** command summary.
* Added support for modeling rules with multi datasets in ****modeling-rules test**** command.
* Fixed an issue where **validate** didn't recognize layouts with incident fields missing from `id_set.json` even when `--post-commit` was indicated.

## 1.15.2
* Fixed an issue where **format** added default arguments to reputation commands which already have one.
* Fixed an issue where **validate** fails when adding the *advance* field to the integration required fields.
* Updated the integration Traffic Light Protocol (TLP) color list schema in the **validate** command.
* Fixed an issue where **upload** would not read a repo configuration file properly.
* Fixed an issue where **upload** would not handle the `-x`/`--xsiam` flag properly.
* Fixed an issue where **format** failed to use input from the user, when asking about a `from_version`.
* Added the `-n`/`--assume_no` flag to **format**.

## 1.15.1
* Fixed an issue where **generate-docs** generated fields with double html escaping.
* Fixed an issue where **upload** failed when using the `-z` flag.

## 1.15.0
* **Breaking Change**: the **upload** command now only supports **XSOAR 6.5** or newer (and all XSIAM versions).
* **upload** now uses content models, and calls the `prepare` method of each model before uploading (unless uploading a zipped pack).
* Added a *playbook* modification to **prepare-content**, replacing `getIncident` calls with `getAlerts`, when uploading to XSIAM.
* Added a *playbook* modification to **prepare-content**, replacing `${incident.fieldname}` context accessors with `${alert.fieldname}` when uploading to XSIAM.
* Added a *playbook* modification to **prepare-content**, replacing `incident` to `alert` in task display names, when uploading to XSIAM.
* Added a *layout* modification to **prepare-content**, replacing `Related/Child/Linked Incidents` to `... Alerts` when uploading to XSIAM.
* Added a *script* modification to **prepare-content**, automatically replacing the word `incident` with `alert` when uploading to XSIAM.
* Added a validation that the **validate** command will fail if the `dockerimage` field in scripts/integrations uses any py3-native docker image.
* Updated the `ruff` version used in **pre-commit** to `0.0.269`.
* Fixed an issue in **create-content-graph** which caused missing detection of duplicated content items.
* Fixed an issue where **run-unit-tests** failed on python2 content items.
* Fixed an issue in **validate** where core packs validations were checked against the core packs defined on master branch, rather than on the current branch.
* Fixed an issue in **pre-commit** where `--input` flag was not filtered by the git files.
* Skip reset containers for XSOAR NG and XSIAM(PANW-internal only).
* Fixed an issue where **lint** failed fetching docker image details from a PANW GitLab CI environment. (PANW-internal only).

## 1.14.5
* Added logging in case the container fails to run in **run-unit-tests**.
* Disabled **pre-commit** multiprocessing for `validate` and `format`, as they use a service.
* **pre-commit** now calls `format` with `--assume-yes` and `--no-validate`.
* Fixed an issue where **pre-commit** ran multiple times when checking out build related files.

## 1.14.4
* Added integration configuration for *Cortex REST API* integration.
* Removed `Flake8` from **pre-commit**, as `ruff` covers its basic rules.
* Improved log readability by silencing non-critical `neo4j` (content graph infrastructure) logs.
* Fixed an issue where **run-unit-tests** failed on python2 content items.
* Fixed an issue where **modeling-rules test** did not properly handle query fields that pointed to a string.
* Fixed an issue when trying to fetch remote files when not under the content repo.
* Fixed a validation that the **modeling-rules test** command will fail if no test data file exist.
* Fixed an issue where **format** command failed while updating the `fromversion` entry.
* Added support for mapping uuid to names for Layout files in the **download** command.

## 1.14.3
* Fixed an issue where **run-unit-tests** failed running on items with `test_data`.
* Updated the demisto-py to v3.2.10 which now supports url decoding for the proxy authentication password.
* Fixed an issue where **generate-outputs** did not generate context paths for empty lists or dictionaries in the response.

## 1.14.2
* Added the `--staged-only` flag to **pre-commit**.
* Fixed an issue where **run-unit-tests** failed running on items with `test_data`.
* Fixed an issue where **pre-commit** ran on unchanged files.
* Add the ability to run **secrets** in **pre-commit** by passing a `--secrets` flag.
* Added support to override the log file with the **DEMISTO_SDK_LOG_FILE_PATH** environment variable.

## 1.14.1
* Fixed an issue where **update-release-notes** command failed when running on a pack that contains deprecated integrations without the `commands` section.
* Added toVersion and fromVersion to XSIAM content items schema.
* Fixed an issue where **validate** failed when attempting to map null values in a classifier and layout.
* Added search marketplace functionality to XSIAM client.
* Fixed an issue in **pre-commit** command where `MYPYPATH` was not set properly.
* Updated the integration category list in the **init** command.
* Fixed an issue where in some environments docker errors were not caught.
* Added a validation that the **validate** command will fail on README files if an image does not exist in the specified path.

## 1.14.0
* Added the `DEMISTO_SDK_GRAPH_FORCE_CREATE` environment variable. Use it to force the SDK to recreate the graph, rather than update it.
* Added support for code importing multi-level ApiModules to **lint**.
* Added a validation that the **modeling-rules test** command will fail if no test data file exist.
* Added support for the `<~XPANSE>` marketplace tag in release notes.
* Added support for marketplace tags in the **doc-review** command.
* Added **generate-unit-tests** documentation to the repo README.
* Added the `hiddenpassword` field to the integration schema, allowing **validate** to run on integrations with username-only inputs.
* Improved logs and error handling in the **modeling-rules test** command.
* Improved the warning message displayed for Contribution PRs editing outdated code.
* Improved the clarity of error messages for cases where yml files cannot be parsed as a dictionary.
* Updated the `XSIAMReport` schema.
* Standardized repo-wide logging. All logs are now created in one logger instance.
* **lint** now prevents unit-tests from accessing online resources in runtime.
* Updated the logs shown during lint when running in docker.
* Fixed an issue where **validate** showed errors twice.
* Fixed an issue where **validate** did not fail when xif files had wrong naming.
* Fixed an issue where **doc-review** required dot suffixes in release notes describing new content.
* Fixed an issue where **download** command failed when running on a beta integration.
* Fixed an issue where **update-release-notes** generated release notes for packs in their initial version (1.0.0).
* Fixed an issue with **update-content-graph** where `--use-git` parameter was ignored when using `--imported-path` parameter.
* Fixed an issue where **validate** failed on playbooks with valid inputs, since it did not collect the playbook inputs occurrences properly.

## 1.13.0
* Added the pack version to the code files when calling **unify**. The same value is removed when calling **split**.
* Added a message showing the output path when **prepare-content** is called.
* Contribution PRs that update outdated packs now display a warning message.
* Fixed an issue when kebab-case has a misspelling in one of the sub words, the suggestion might be confusing.
* Improved caching and stability for **lint**.
* Added support for *.xif* files in the **secrets** command.
* Fixed an issue where **validate** would fail when playbook inputs contain Transform Language (DT).
* Added a new **validate** check, making sure a first level header exist in release notes (RN116)
* Fixed an issue where **lint** would not properly handle multiple ApiModules imports.

## 1.12.0
* Added the **pre-commit** command, to improve code quality of XSOAR content.
* Added the **run-unit-tests** command, to run unit tests of given content items inside their respective docker images.
* Added support for filepath arguments in the **validate** and **format** commands.
* Added pre-commit hooks for `validate`, `format`, `run-unit-tests` and `update-docker-image` commands.
* Fixed an issue in the **download** command where layouts were overriden even without the `-f` option.
* Fixed an issue where Demisto-SDK did not detect layout ID when using the **download** command.
* Fixed an issue where the **lint** command ran on `native:dev` supported content when passing the `--docker-image all` flag, instead it will run on `native:candidate`.
* Added support for `native:candidate` as a docker image flag for **lint** command.
* Added a modification for layouts in **prepare-content**, replacing `Related Incidents`, `Linked Incidents` and `Child Incidents` with the suitable `... Alerts` name when uploading to XSIAM.
* Fixed an issue where logs and messages would not show when using the **download** command.
* Fixed an issue where the `server_min_version` field in metadata was an empty value when parsing packs without content items.
* Fixed an issue where running **openapi-codegen** resulted in false-positive error messages.
* Fixed an issue where **generate-python-to-yml** generated input arguments as required even though required=False was specified.
* Fixed an issue where **generate-python-to-yml** generated input arguments a default arguments when default=some_value was provided.
* Fixed a bug where **validate** returned error on playbook inputs with special characters.
* Fixed an issue where **validate** did not properly check `conf.json` when the latter is modified.
* Fixed an issue in the **upload** command, where a prompt was not showing on the console.
* Fixed an issue where running **lint** failed installing dependencies in containers.

## 1.11.0
* **Note: Demisto-SDK will soon stop supporting Python 3.8**
* Fixed an issue where using **download** on non-unicode content, merging them into existing files caused an error.
* Changed an internal setting to allow writing non-ascii content (unicode) using `YAMLHandler` and `JSONHandler`.
* Fixed an issue where an error message in **unify** was unclear for invalid input.
* Fixed an issue where running **validate** failed with **is_valid_integration_file_path_in_folder** on integrations that use API modules.
* Fixed an issue where **validate** failed with **is_valid_integration_file_path_in_folder** on integrations that use the `MSAPIModule`.
* Added **validate** check for the `modules` field in `pack_metadata.json` files.
* Changed **lint** to skip deprecated content, unless when using the `-i` flag.
* Fixed an issue where **update-release-notes** failed when a new *Parsing Rule* was added to a pack.
* Refactored the logging framework. Demisto-SDK logs will now be written to `.demist_sdk_debug.log` under the content path (when detected) or the current directory.
* Added `GR105` validation to **validate** command to check that no duplicate IDs are used.
* Added support for API Modules imported in API modules in the **unify** command.
* Added **validate** check, to make sure every Python file has a corresponding unit test file.

## 1.10.6
* Fixed an issue where running **validate** with the `-g` flag would skip some validations for old-formatted (unified) integration/script files.
* Deprecated integrations and scripts will not run anymore when providing the **--all-packs** to the **lint** command.
* Fixed an issue where a pack `serverMinVersion` would be calculated by the minimal fromVersion of its content items.
* Added the `--docker-image-target` flag to **lint** for testing native supported content with new images.

## 1.10.5
* Fixed an issue where running **run-test-playbook** would not use the `verify` parameter correctly. @ajoga
* Added a newline at the end of README files generated in **generate-docs**.
* Added the value `3` (out of bounds) to the `onChangeRepAlg` and `reputationCalc` fields under the `IncidentType` and `GenericType` schemas. **validate** will allow using it now.
* Fixed an issue where **doc-review** required dot suffixes in release notes describing new content.
* Fixed an issue where **validate** failed on Feed Integrations after adding the new *Collect/Connect* section field.
* Fixed an issue where using **postman-codegen** failed converting strings containing digits to kebab-case.
* Fixed an issue where the ***error-code*** command could not parse List[str] parameter.
* Updated validation *LO107* to support more section types in XSIAM layouts.

## 1.10.4
* Added support for running **lint** in multiple native-docker images.

## 1.10.3
* Fixed an issue where running **format** would fail after running npm install.
* Improved the graph validations in the **validate** command:
  - GR100 will now run on all content items of changed packs.
  - GR101 and GR102 will now catch invalid fromversion/toversion of files **using** the changed items.
  - GR103 errors will raise a warning when using the *-a* flag, but an error if using the *-i* or *g* flags.
* Fixed an issue where test-playbooks timed out.
* Fixed an issue where making a change in a module using an ApiModule would cause lint to run on the ApiModule unnecessarily.
* Fixed an issue where the `marketplace` field was not used when dumping pack zips.
* Fixed a typo in the README content generated with **update-release-notes** for updating integrations.
* Fixed an issue in **validate**, where using the `-gr` and `-i` flags did not run properly.
* Added the `sectionorder` field to integration scheme.
* Fixed an issue where in some occasions running of test-playbooks could receive session timeouts.
* Fixed an issue where **validate** command failed on core pack dependencies validation because of test dependencies.

## 1.10.2
* Added markdown lint formatting for README files in the **format** command.
* Fixed an issue where **lint** failed when using the `-cdam` flag with changed dependant api modules.
* Fixed an issue in the **upload** command, where `json`-based content items were not unified correctly when using the `--zip` argument.
* Added XPANSE core packs validations.

## 1.10.1
* Fixed an issue where **update-content-graph** failed to execute.

## 1.10.0
* **Breaking change**: Removed usage of `pipenv`, `isort` and `autopep8` in the **split** and **download** commands. Removed the `--no-pipenv` and `--no-code-formatting` flags. Please see https://xsoar.pan.dev/docs/tutorials/tut-setup-dev-remote for the recommended environment setup.
* Fixed an issue in **prepare-content** command where large code lines were broken.
* Fixed an issue where git-*renamed_files* were not retrieved properly.
* Fixed an issue where test dependencies were calculated in all level dependencies calculation.
* Added formatting and validation to XSIAM content types.
* Fixed an issue where several XSIAM content types were not validated when passing the `-a` flag.
* Added a UUID to name mapper for **download** it replaces UUIDs with names on all downloaded files.
* Updated the demisto-py to v3.2.6 which now supports basic proxy authentication.
* Improved the message shown when using **upload** and overwriting packs.
* Added support for the **Layout Rule** content type in the id-set and the content graph.
* Updated the default general `fromVersion` value on **format** to `6.8.0`
* Fixed an issue where **lint** sometimes failed when using the `-cdam` flag due to wrong file duplications filtering.
* Added the content graph to **validate**, use with the `--graph` flag.

## 1.9.0
* Fixed an issue where the Slack notifier was using a deprecated argument.
* Added the `--docker-image` argument to the **lint** command, which allows determining the docker image to run lint on. Possible options are: `'native:ga'`, `'native:maintenance'`, `'native:dev'`, `'all'`, a specific docker image (from Docker Hub) or, the default `'from-yml'`.
* Fixed an issue in **prepare-content** command where large code lines were broken.
* Added a logger warning to **get_demisto_version**, the task will now fail with a more informative message.
* Fixed an issue where the **upload** and **prepare-content** commands didn't add `fromServerVersion` and `toServerVersion` to layouts.
* Updated **lint** to use graph instead of id_set when running with `--check-dependent-api-module` flag.
* Added the marketplaces field to all schemas.
* Added the flag `--xsoar-only` to the **doc-review** command which enables reviewing documents that belong to XSOAR-supported Packs.
* Fixed an issue in **update-release-notes** command where an error occurred when executing the same command a second time.
* Fixed an issue where **validate** would not always ignore errors listed under `.pack-ignore`.
* Fixed an issue where running **validate** on a specific pack didn't test all the relevant entities.
* Fixed an issue where fields ending with `_x2` where not replaced in the appropriate Marketplace.

## 1.8.3
* Changed **validate** to allow hiding parameters of type 0, 4, 12 and 14 when replacing with type 9 (credentials) with the same name.
* Fixed an issue where **update-release-notes** fails to update *MicrosoftApiModule* dependent integrations.
* Fixed an issue where the **upload** command failed because `docker_native_image_config.json` file could not be found.
* Added a metadata file to the content graph zip, to be used in the **update-content-graph** command.
* Updated the **validate** and **update-release-notes** commands to unskip the *Triggers Recommendations* content type.


## 1.8.2
* Fixed an issue where demisto-py failed to upload content to XSIAM when `DEMISTO_USERNAME` environment variable is set.
* Fixed an issue where the **prepare-content** command output invalid automation name when used with the --*custom* argument.
* Fixed an issue where modeling rules with arbitrary whitespace characters were not parsed correctly.
* Added support for the **nativeImage** key for an integration/script in the **prepare-content** command.
* Added **validate** checks for integrations declared deprecated (display name, description) but missing the `deprecated` flag.
* Changed the **validate** command to fail on the IN145 error code only when the parameter with type 4 is not hidden.
* Fixed an issue where downloading content layouts with `detailsV2=None` resulted in an error.
* Fixed an issue where **xdrctemplate** was missing 'external' prefix.
* Fixed an issue in **prepare-content** command providing output path.
* Updated the **validate** and **update-release-notes** commands to skip the *Triggers Recommendations* content type.
* Added a new validation to the **validate** command to verify that the release notes headers are in the correct format.
* Changed the **validate** command to fail on the IN140 error code only when the skipped integration has no unit tests.
* Changed **validate** to allow hiding parameters of type 4 (secret) when replacing with type 9 (credentials) with the same name.
* Fixed an issue where the **update-release-notes** command didn't add release-notes properly to some *new* content items.
* Added validation that checks that the `nativeimage` key is not defined in script/integration yml.
* Added to the **format** command the ability to remove `nativeimage` key in case defined in script/integration yml.
* Enhanced the **update-content-graph** command to support `--use-git`, `--imported_path` and `--output-path` arguments.
* Fixed an issue where **doc-review** failed when reviewing command name in some cases.
* Fixed an issue where **download** didn't identify playbooks properly, and downloaded files with UUIDs instead of file/script names.

## 1.8.1
* Fixed an issue where **format** created duplicate configuration parameters.
* Added hidden properties to integration command argument and script argument.
* Added `--override-existing` to **upload** that skips the confirmation prompt for overriding existing content packs. @mattbibbydw
* Fixed an issue where **validate** failed in private repos when attempting to read from a nonexisting `approved_categories.json`.
* Fixed an issue where **validate** used absolute paths when getting remote `pack_metadata.json` files in private repos.
* Fixed an issue in **download**, where names of custom scripts were replaced with UUIDs in IncidentFields and Layouts.

## 1.8.0
* Updated the supported python versions, as `>=3.8,<3.11`, as some of the dependencies are not supported on `3.11` yet.
* Added a **validate** step for **Modeling Rules** testdata files.
* Added the **update-content-graph** command.
* Added the ability to limit the number of CPU cores with `DEMISTO_SDK_MAX_CPU_CORES` envirment variable.
* Added the **prepare-content** command.
* Added support for fromversion/toversion in XSIAM content items (correlation rules, XSIAM dashboards, XSIAM reports and triggers).
* Added a **validate** step checking types of attributes in the schema file of modeling rule.
* Added a **validate** step checking that the dataset name of a modeling rule shows in the xif and schema files.
* Added a **validate** step checking that a correlation rule file does not start with a hyphen.
* Added a **validate** step checking that xsiam content items follow naming conventions.
* Fixed an issue where SDK commands failed on the deprecated `packaging.version.LegacyVersion`, by locking the `packaging` version to `<22`.
* Fixed an issue where **update-release-notes** failed when changing only xif file in **Modeling Rules**.
* Fixed an issue where *is_valid_category* and *is_categories_field_match_standard* failed when running in a private repo.
* Fixed an issue where **validate** didn't fail on the MR103 validation error.
* Fixed the *--release-notes* option, to support the new CHANGELOG format.
* Fixed an issue where **validate** failed when only changing a modeling rules's xif file.
* Fixed an issue where **format** failed on indicator files with a `None` value under the `tabs` key.
* Fixed an issue where **validate** only printed errors for one change of context path, rather than print all.
* Fixed an issue where **download** did not suggest using a username/password when authenticating with XSOAR and using invalid arguments.
* Fixed an issue where **download** failed when listing or downloading content items that are not unicode-encoded.
* Added support for fromversion/toversion in XSIAM content items (correlation rules, XSIAM dashboards, XSIAM reports and triggers).
* Updated the supported python versions, as `>=3.8,<3.11`, as some of the dependencies are not supported on `3.11` yet.
* Added **prepare-content** command which will prepare the pack or content item for the platform.
* Patched an issue where deprecated `packaging.version.LegacyVersion`, locking packaging version to `<22`.

## 1.7.9
* Fixed an issue where an error message in **validate** would not include the suggested fix.
* Added a validation that enforces predefined categories on MP Packs & integration yml files, the validation also ensures that each pack has only one category.
* Fixed an issue where **update-release-notes** did not generate release notes for **XDRC Templates**.
* Fixed an issue where **upload** failed without explaining the reason.
* Improved implementation of the docker_helper module.
* Fixed an issue where **validate** did not check changed pack_metadata.json files when running using git.
* Added support for **xdrctemplate** to content graph.
* Fixed an issue where local copies of the newly-introduced `DemistoClassApiModule.py` were validated.
* Added new release notes templates for the addition and modification of playbooks, layouts and types in the **doc-review** command.
* Fixed an issue where the **doc-review** command failed on descriptions of new content items.
* Added the `Command XXX is deprecated. Use XXX instead.` release notes templates to **doc-review** command.
* Fixed an issue where the **update-release-notes** command didn't add the modeling-rules description for new modeling-rules files.

## 1.7.8
* Added the capability to run the MDX server in a docker container for environments without node.
* Fixed an issue where **generate-docs** with `-c` argument updated sections of the incorrect commands.
* Added IF113 error code to **ALLOWED_IGNORE_ERRORS**.
* Fixed an issue where **validate** failed on playbooks with non-string input values.
* Added the `DEMISTO_SDK_IGNORE_CONTENT_WARNING` environment variable, to allow suppressing warnings when commands are not run under a content repo folder.
* Fixed an issue where **validate** failed to recognize integration tests that were missing from config.json
* Added support for **xpanse** marketplace in **create-id-set** and **create-content-artifacts** commands.
* Fixed an issue where **split** failed on yml files.
* Added support for marketplace-specific tags.
* Fixed an issue where **download** would not run `isort`. @maxgubler
* Fixed an issue where XSIAM Dashboards and Reports images failed the build.
* Added support for **xpanse** marketplace to content graph.

## 1.7.7
* Fixed an issue where paybooks **generate-docs** didn't parse complex input values when no accessor field is given correctly.
* Fixed an issue in the **download** command, where an exception would be raised when downloading system playbooks.
* Fixed an issue where the **upload** failed on playbooks containing a value that starts with `=`.
* Fixed an issue where the **generate-unit-tests** failed to generate assertions, and generate unit tests when command names does not match method name.
* Fixed an issue where the **download** command did not honor the `--no-code-formatting` flag properly. @maxgubler
* Added a new check to **validate**, making sure playbook task values are passed as references.
* Fixed an issue where the **update-release-notes** deleted existing release notes, now appending to it instead.
* Fixed an issue where **validate** printed blank space in case of validation failed and ignored.
* Renamed 'Agent Config' to 'XDRC Templates'.
* Fixed an issue where the **zip-packs** command did not work with the CommonServerUserPython and CommonServerUserPowerShell package.

## 1.7.6

* Fixed parsing of initialization arguments of client classes in the **generate-unit-tests** command.
* Added support for AgentConfig content item in the **upload**, **create-id-set**, **find-dependecies**, **unify** and **create-content-artifacts** commands.
* Added support for XSIAM Report preview image.

## 1.7.5

* Fixed an issue where the **upload** command did not work with the CommonServerUserPython package.
* Fixed an issue in the **download** command, where some playbooks were downloaded as test playbooks.
* Added playbook modification capabilities in **TestSuite**.
* Added a new command **create-content-graph**.
* Fixed an issue in the **upload** command, where the temporary zip would not clean up properly.
* Improved content items parsing in the **create-content-graph** command.
* Added an error when the docker daemon is unavailable when running **lint**.
* Removed the validation of a subtype change for scripts in the **validate** command.
* Fixed an issue where names of XSIAM content items were not normalized properly.
* Fixed an issue where the **download** command was downloading playbooks with **script** (id) and not **scriptName**.
* Fixed an issue where script yml files were not properly identified by `find_type`.
* Removed nightly integrations filtering when deciding if a test should run.
* Added support for XSIAM Dashboard preview image.
* Added the `--no-code-formatting` flag to the **download** command, allowing to skip autopep8 and isort.
* Fixed an issue in the **update-release-notes** command, where generating release notes for modeling rules schema file caused exception.

## 1.7.4

* Fixed an issue where the **doc-review** command showed irrelevant messages.
* Fixed an issue in **validate**, where backward-compatibility failures prevented other validations from running.
* Fixed an issue in **validate**, where content-like files under infrastructure paths were not ignored.
* Fixed an issue in the AMI mapping, where server versions were missing.
* Change the way the normalize name is set for external files.
* Added dump function to XSIAM pack objects to dulicate the files.
* Fixed an issue where the `contribution_converter` did not support changes made to ApiModules.
* Added name normalization according to new convention to XSIAM content items
* Added playbook modification capabilities in **TestSuite**.
* Fixed an issue in create-content-artifacts where it will not get a normalize name for the item and it will try to duplicate the same file.

## 1.7.3

* Fixed an issue in the **format** command where fail when executed from environment without mdx server available.
* Added `Added a`, `Added an` to the list of allowed changelog prefixes.
* Added support for Indicator Types/Reputations in the **upload** command.
* Fixed an issue when running from a subdirectory of a content repo failed.
* Changing the way we are using XSIAM servers api-keys in **test-content** .
* Added a success message to **postman-codegen**.

## 1.7.2

* Fixed an issue in the **validate** command where incident fields were not found in mappers even when they exist
* Added an ability to provide list of marketplace names as a param attribute to **validate** and **upload**
* Added the file type to the error message when it is not supported.
* Fixed an issue where `contribution_converter` incorrectly mapped _Indicator Field_ objects to the _incidentfield_ directory in contribution zip files.
* Fixed a bug where **validate** returned error on empty inputs not used in playbooks.
* Added the `DEMISTO_SDK_CONTENT_PATH` environment variable, implicitly used in various commands.
* Added link to documentation for error messages regarding use cases and tags.

## 1.7.1

* Fixed an issue where *indicatorTypes* and *betaIntegrations* were not found in the id_set.
* Updated the default general `fromVersion` value on **format** to `6.5.0`
* Fixed an issue where the **validate** command did not fail when the integration yml file name was not the same as the folder containing it.
* Added an option to have **generate-docs** take a Playbooks folder path as input, and generate docs for all playbooks in it.
* Fixed an issue where the suggestion in case of `IF113` included uppercase letters for the `cliName` parameter.
* Added new validation to the **validate** command to fail and list all the file paths of files that are using a deprecated integration command / script / playbook.
* **validate** will no longer fail on playbooks calling subplaybooks that have a higher `fromVersion` value, if  calling the subplaybook has `skipifunavailable=True`.
* Fixed an issue where relative paths were not accessed correctly.
* Running any `demisto-sdk` command in a folder with a `.env` file will load it, temporarily overriding existing environment variables.
* Fixed an issue where **validate** did not properly detect deleted files.
* Added new validations to the **validate** command to verify that the schema file exists for a modeling rule and that the schema and rules keys are empty in the yml file.
* Fixed an issue where *find_type* didn't recognize exported incident types.
* Added a new validation to **validate**, making sure all inputs of a playbook are used.
* Added a new validation to **validate**, making sure all inputs used in a playbook declared in the input section.
* The **format** command will now replace the *fromServerVersion* field with *fromVersion*.

## 1.7.0

* Allowed JSON Handlers to accept kwargs, for custoimzing behavior.
* Fixed an issue where an incorrect error was shown when the `id` of a content item differed from its `name` attribute.
* Fixed an issue where the `preserve_quotes` in ruamel_handler received an incorrect value @icholy
* Fixed an issue where ignoring RM110 error code wasn't working and added a validation to **ALLOWED_IGNORE_ERRORS** to validate that all error codes are inserted in the right format.
* Fixed an issue where the contribution credit text was not added correctly to the pack README.
* Changed the contribution file implementation from markdown to a list of contributor names. The **create-content-artifact** will use this list to prepare the needed credit message.
* Added a new validation to the `XSOAR-linter` in the **lint** command for verifying that demisto.log is not used in the code.
* The **generate-docs** command will now auto-generate the Incident Mirroring section when implemented in an integration.
* Added support to automatically generate release notes for deprecated items in the **update-release-notes** command.
* Fixed an issue causing any command to crash when unable to detect local repository properties.
* Fixed an issue where running in a private gitlab repo caused a warning message to be shown multiple times.
* Added a new validation to the **validate** command to verify that markdown and python files do not contain words related to copyright section.
* Fixed an issue where **lint** crashed when provided an input file path (expecting a directory).

## 1.6.9

* Added a new validation that checks whether a pack should be deprecated.
* Added a new ability to the **format** command to deprecate a pack.
* Fixed an issue where the **validate** command sometimes returned a false negative in cases where there are several sub-playbooks with the same ID.
* Added a new validation to the **validate** command to verify that the docker in use is not deprecated.
* Added support for multiple ApiModules in the **unify** command
* Added a check to **validate** command, preventing use of relative urls in README files.
* Added environment variable **DEMISTO_SDK_MARKETPLACE** expected to affect *MarketplaceTagParser* *marketplace* value. The value will be automatically set when passing *marketplace* arg to the commands **unify**, **zip-packs**, **create-content-artifacts** and **upload**.
* Added slack notifier for build failures on the master branch.
* Added support for modeling and parsing rules in the **split** command.
* Added support for README files in **format** command.
* Added a **validate** check, making sure classifier id and name values match. Updated the classifier **format** to update the id accordingly.
* The **generate-docs** command will now auto-generate the playbook image link by default.
* Added the `--custom-image-link` argument to override.
* Added a new flag to **generate-docs** command, allowing to add a custom image link to a playbook README.
* Added a new validation to the **validate** command to verify that the package directory name is the same as the files contained in the that package.
* Added support in the **unify** command to unify a schema into its Modeling Rule.

## 1.6.8

* Fixed an issue where **validate** did not fail on invalid playbook entities' versions (i.e. subplaybooks or scripts with higher fromversion than their parent playbook).
* Added support for running lint via a remote docker ssh connection. Use `DOCKER_HOST` env variable to specify a remote docker connection, such as: `DOCKER_HOST=ssh://myuser@myhost.com`.
* Fixed an issue where the pack cache in *get_marketplaces* caused the function to return invalid values.
* Fixed an issue where running format on a pack with XSIAM entities would fail.
* Added the new `display_name` field to relevant entities in the **create-id-set** command.
* Added a new validation to the **validate** command to verify the existence of "Reliability" parameter if the integration have reputation command.
* Fixed a bug where terminating the **lint** command failed (`ctrl + c`).
* Removed the validation of a subtype change in integrations and scripts from **validate**.
* Fixed an issue where **download** did not behave as expected when prompting for a version update. Reported by @K-Yo
* Added support for adoption release notes.
* Fixed an issue where **merge-id-sets** failed when a key was missing in one id-set.json.
* Fixed a bug where some mypy messages were not parsed properly in **lint**.
* Added a validation to the **validate** command, failing when '`fromversion`' or '`toversion`' in a content entity are incorrect format.
* Added a validation to the **validate** command, checking if `fromversion` <= `toversion`.
* Fixed an issue where coverage reports used the wrong logging level, marking debug logs as errors.
* Added a new validation to the **validate** command, to check when the discouraged `http` prefixes are used when setting defaultvalue, rather than `https`.
* Added a check to the **lint** command for finding hard-coded usage of the http protocol.
* Locked the dependency on Docker.
* Removed a traceback line from the **init** command templates: BaseIntegration, BaseScript.
* Updated the token in **_add_pr_comment** method from the content-bot token to the xsoar-bot token.

## 1.6.7

* Added the `types-markdown` dependency, adding markdown capabilities to existing linters using the [Markdown](https://pypi.org/project/Markdown/) package.
* Added support in the **format** command to remove nonexistent incident/indicator fields from *layouts/mappers*
* Added the `Note: XXX` and `XXX now generally available.` release notes templates to **doc-review** command.
* Updated the logs shown during the docker build step.
* Removed a false warning about configuring the `GITLAB_TOKEN` environment variable when it's not needed.
* Removed duplicate identifiers for XSIAM integrations.
* Updated the *tags* and *use cases* in pack metadata validation to use the local files only.
* Fixed the error message in checkbox validation where the defaultvalue is wrong and added the name of the variable that should be fixed.
* Added types to `find_type_by_path` under tools.py.
* Fixed an issue where YAML files contained incorrect value type for `tests` key when running `format --deprecate`.
* Added a deprecation message to the `tests:` section of yaml files when running `format --deprecate`.
* Added use case for **validate** on *wizard* objects - set_playbook is mapped to all integrations.
* Added the 'integration-get-indicators' commands to be ignored by the **verify_yml_commands_match_readme** validation, the validation will no longer fail if these commands are not in the readme file.
* Added a new validation to the **validate** command to verify that if the phrase "breaking changes" is present in a pack release notes, a JSON file with the same name exists and contains the relevant breaking changes information.
* Improved logs when running test playbooks (in a build).
* Fixed an issue in **upload** did not include list-type content items. @nicolas-rdgs
* Reverted release notes to old format.

## 1.6.6

* Added debug print when excluding item from ID set due to missing dependency.
* Added a validation to the **validate** command, failing when non-ignorable errors are present in .pack-ignore.
* Fixed an issue where `mdx server` did not close when stopped in mid run.
* Fixed an issue where `-vvv` flag did not print logs on debug level.
* enhanced ***validate*** command to list all command names affected by a backward compatibility break, instead of only one.
* Added support for Wizard content item in the **format**, **validate**, **upload**, **create-id-set**, **find-dependecies** and **create-content-artifacts** commands.
* Added a new flag to the **validate** command, allowing to run specific validations.
* Added support in **unify** and **create-content-artifacts** for displaying different documentations (detailed description + readme) for content items, depending on the marketplace version.
* Fixed an issue in **upload** where list items were not uploaded.
* Added a new validation to **validate** command to verify that *cliName* and *id* keys of the incident field or the indicator field are matches.
* Added the flag '-x', '--xsiam' to **upload** command to upload XSIAM entities to XSIAM server.
* Fixed the integration field *isFetchEvents* to be in lowercase.
* Fixed an issue where **validate -i** run after **format -i** on an existing file in the repo instead of **validate -g**.
* Added the following commands: 'update-remote-data', 'get-modified-remote-data', 'update-remote-system' to be ignored by the **verify_yml_commands_match_readme** validation, the validation will no longer fail if these commands are not in the readme file.
* Updated the release note template to include a uniform format for all items.
* Added HelloWorldSlim template option for *--template* flag in **demisto-sdk init** command.
* Fixed an issue where the HelloWorldSlim template in **demisto-sdk init** command had an integration id that was conflicting with HelloWorld integration id.
* Updated the SDK to use demisto-py 3.1.6, allowing use of a proxy with an environment variable.
* Set the default logger level to `warning`, to avoid unwanted debug logs.
* The **format** command now validates that default value of checkbox parameters is a string 'true' or 'false'.
* Fixed an issue where `FileType.PLAYBOOK` would show instead of `Playbook` in readme error messages.
* Added a new validation to **validate** proper defaultvalue for checkbox fields.

## 1.6.5

* Fixed an issue in the **format** command where the `id` field was overwritten for existing JSON files.
* Fixed an issue where the **doc-review** command was successful even when the release-note is malformed.
* Added timestamps to the `demisto-sdk` logger.
* Added time measurements to **lint**.
* Added the flag '-d', '--dependency' to **find-dependencies** command to get the content items that cause the dependencies between two packs.
* Fixed an issue where **update-release-notes** used the *trigger_id* field instead of the *trigger_name* field.
* Fixed an issue where **doc-review** failed to recognize script names, in scripts using the old file structure.
* Fixed an issue where concurrent processes created by **lint** caused deadlocks when opening files.
* Fixed an issue in the **format** command where `_dev` or `_copy` suffixes weren't removed from the subscript names in playbooks and layouts.
* Fixed an issue where **validate** failed on nonexistent `README.md` files.
* Added support of XSIAM content items to the **validate** command.
* Report **lint** summary results and failed packages after reporting time measurements.

## 1.6.4

* Added the new **generate-yml-from-python** command.
* Added a code *type* indication for integration and script objects in the *ID Set*.
* Added the [Vulture](https://github.com/jendrikseipp/vulture) linter to the pre-commit hook.
* The `demisto-sdk` pack will now be distributed via PyPi with a **wheel** file.
* Fixed a bug where any edited json file that contained a forward slash (`/`) escaped.
* Added a new validation to **validate** command to verify that the metadata *currentVersion* is
the same as the last release note version.
* The **validate** command now checks if there're none-deprecated integration commands that are missing from the readme file.
* Fixed an issue where *dockerimage* changes in Scripts weren't recognized by the **update-release-notes** command.
* Fixed an issue where **update-xsoar-config-file** did not properly insert the marketplace packs list to the file.
* Added the pack name to the known words by default when running the **doc-review** command.
* Added support for new XSIAM entities in **create-id-set** command.
* Added support for new XSIAM entities in **create-content-artifacts** command.
* Added support for Parsing/Modeling Rule content item in the **unify** command.
* Added the integration name, the commands name and the script name to the known words by default when running the **doc-review** command.
* Added an argument '-c' '--custom' to the **unify** command, if True will append to the unified yml name/display/id the custom label provided
* Added support for sub words suggestion in kebab-case sentences when running the **doc-review** command.
* Added support for new XSIAM entities in **update-release-notes** command.
* Enhanced the message of alternative suggestion words shown when running **doc-review** command.
* Fixed an incorrect error message, in case `node` is not installed on the machine.
* Fixed an issue in the **lint** command where the *check-dependent-api-modules* argument was set to true by default.
* Added a new command **generate-unit-tests**.
* Added a new validation to **validate** all SIEM integration have the same suffix.
* Fixed the destination path of the unified parsing/modeling rules in **create-content-artifacts** command.
* Fixed an issue in the **validate** command, where we validated wrongfully the existence of readme file for the *ApiModules* pack.
* Fixed an issue in the **validate** command, where an error message that was displayed for scripts validation was incorrect.
* Fixed an issue in the **validate** and **format** commands where *None* arguments in integration commands caused the commands to fail unexpectedly.
* Added support for running tests on XSIAM machines in the **test-content** command.
* Fixed an issue where the **validate** command did not work properly when deleting non-content items.
* Added the flag '-d', '--dependency' to **find-dependencies** command to get the content items that cause the dependencies between two packs.

## 1.6.3

* **Breaking change**: Fixed a typo in the **validate** `--quiet-bc-validation` flag (was `--quite-bc-validation`). @upstart-swiss
* Dropped support for python 3.7: Demisto-SDK is now supported on Python 3.8 or newer.
* Added an argument to YAMLHandler, allowing to set a maximal width for YAML files. This fixes an issue where a wrong default was used.
* Added the detach mechanism to the **upload** command, If you set the --input-config-file flag, any files in the repo's SystemPacks folder will be detached.
* Added the reattach mechanism to the **upload** command, If you set the --input-config-file flag, any detached item in your XSOAR instance that isn't currently in the repo's SystemPacks folder will be re-attached.
* Fixed an issue in the **validate** command that did not work properly when using the *-g* flag.
* Enhanced the dependency message shown when running **lint**.
* Fixed an issue where **update-release-notes** didn't update the currentVersion in pack_metadata.
* Improved the logging in **test-content** for helping catch typos in external playbook configuration.

## 1.6.2

* Added dependency validation support for core marketplacev2 packs.
* Fixed an issue in **update-release-notes** where suggestion fix failed in validation.
* Fixed a bug where `.env` files didn't load. @nicolas-rdgs
* Fixed a bug where **validate** command failed when the *categories* field in the pack metadata was empty for non-integration packs.
* Added *system* and *item-type* arguments to the **download** command, used when downloading system items.
* Added a validation to **validate**, checking that each script, integration and playbook have a README file. This validation only runs when the command is called with either the `-i` or the `-g` flag.
* Fixed a regression issue with **doc-review**, where the `-g` flag did not work.
* Improved the detection of errors in **doc-review** command.
* The **validate** command now checks if a readme file is empty, only for packs that contain playbooks or were written by a partner.
* The **validate** command now makes sure common contextPath values (e.g. `DBotScore.Score`) have a non-empty description, and **format** populates them automatically.
* Fixed an issue where the **generate-outputs** command did not work properly when examples were provided.
* Fixed an issue in the **generate-outputs** command, where the outputs were not written to the specified output path.
* The **generate-outputs** command can now generate outputs from multiple calls to the same command (useful when different args provide different outputs).
* The **generate-outputs** command can now update a yaml file with new outputs, without deleting or overwriting existing ones.
* Fixed a bug where **doc-review** command failed on existing templates.
* Fixed a bug where **validate** command failed when the word demisto is in the repo README file.
* Added support for adding test-playbooks to the zip file result in *create-content-artifacts* command for marketplacev2.
* Fixed an issue in **find-dependencies** where using the argument *-o* without the argument *--all-packs-dependencies* did not print a proper warning.
* Added a **validate** check to prevent deletion of files whose deletion is not supported by the XSOAR marketplace.
* Removed the support in the *maintenance* option of the *-u* flag in the **update-release-notes** command.
* Added validation for forbidden words and phrases in the **doc-review** command.
* Added a retries mechanism to the **test-content** command to stabilize the build process.
* Added support for all `git` platforms to get remote files.
* Refactored the **format** command's effect on the *fromversion* field:
  * Fixed a bug where the *fromversion* field was removed when modifying a content item.
  * Updated the general default *fromversion* and the default *fromversion* of newly-introduced content items (e.g. `Lists`, `Jobs`).
  * Added an interactive mode functionality for all content types, to ask the user whether to set a default *fromversion*, if could not automatically determine its value. Use `-y` to assume 'yes' as an answer to all prompts and run non-interactively.

## 1.6.1

* Added the '--use-packs-known-words' argument to the **doc-review** command
* Added YAML_Loader to handle yaml files in a standard way across modules, replacing PYYAML.
* Fixed an issue when filtering items using the ID set in the **create-content-artifacts** command.
* Fixed an issue in the **generate-docs** command where tables were generated with an empty description column.
* Fixed an issue in the **split** command where splitting failed when using relative input/output paths.
* Added warning when inferred files are missing.
* Added to **validate** a validation for integration image dimensions, which should be 120x50px.
* Improved an error in the **validate** command to better differentiate between the case where a required fetch parameter is malformed or missing.

## 1.6.0

* Fixed an issue in the **create-id-set** command where similar items from different marketplaces were reported as duplicated.
* Fixed typo in demisto-sdk init
* Fixed an issue where the **lint** command did not handle all container exit codes.
* Add to **validate** a validation for pack name to make sure it is unchanged.
* Added a validation to the **validate** command that verifies that the version in the pack_metdata file is written in the correct format.
* Fixed an issue in the **format** command where missing *fromVersion* field in indicator fields caused an error.

## 1.5.9

* Added option to specify `External Playbook Configuration` to change inputs of Playbooks triggered as part of **test-content**
* Improved performance of the **lint** command.
* Improved performance of the **validate** command when checking README images.
* ***create-id-set*** command - the default value of the **marketplace** argument was changed from ‘xsoar’ to all packs existing in the content repository. When using the command, make sure to pass the relevant marketplace to use.

## 1.5.8

* Fixed an issue where the command **doc-review** along with the argument `--release-notes` failed on yml/json files with invalid schema.
* Fixed an issue where the **lint** command failed on packs using python 3.10

## 1.5.7

* Fixed an issue where reading remote yaml files failed.
* Fixed an issue in **validate** failed with no error message for lists (when no fromVersion field was found).
* Fixed an issue when running **validate** or **format** in a gitlab repository, and failing to determine its project id.
* Added an enhancement to **split**, handling an empty output argument.
* Added the ability to add classifiers and mappers to conf.json.
* Added the Alias field to the incident field schema.

## 1.5.6

* Added 'deprecated' release notes template.
* Fixed an issue where **run-test-playbook** command failed to get the task entries when the test playbook finished with errors.
* Fixed an issue in **validate** command when running with `no-conf-json` argument to ignore the `conf.json` file.
* Added error type text (`ERROR` or `WARNING`) to **validate** error prints.
* Fixed an issue where the **format** command on test playbook did not format the ID to be equal to the name of the test playbook.
* Enhanced the **update-release-notes** command to automatically commit release notes config file upon creation.
* The **validate** command will validate that an indicator field of type html has fromVersion of 6.1.0 and above.
* The **format** command will now add fromVersion 6.1.0 to indicator field of type html.
* Added support for beta integrations in the **format** command.
* Fixed an issue where the **postman-codegen** command failed when called with the `--config-out` flag.
* Removed the integration documentation from the detailed description while performing **split** command to the unified yml file.
* Removed the line which indicates the version of the product from the README.md file for new contributions.

## 1.5.5

* Fixed an issue in the **update-release-notes** command, which did not work when changes were made in multiple packs.
* Changed the **validate** command to fail on missing test-playbooks only if no unittests are found.
* Fixed `to_kebab_case`, it will now deal with strings that have hyphens, commas or periods in them, changing them to be hyphens in the new string.
* Fixed an issue in the **create-id-set** command, where the `source` value included the git token if it was specified in the remote url.
* Fixed an issue in the **merge-id-set** command, where merging fails because of duplicates but the packs are in the XSOAR repo but in different version control.
* Fixed missing `Lists` Content Item as valid `IDSetType`
* Added enhancement for **generate-docs**. It is possible to provide both file or a comma seperated list as `examples`. Also, it's possible to provide more than one example for a script or a command.
* Added feature in **format** to sync YML and JSON files to the `master` file structure.
* Added option to specify `Incident Type`, `Incoming Mapper` and `Classifier` when configuring instance in **test-content**
* added a new command **run-test-playbook** to run a test playbook in a given XSOAR instance.
* Fixed an issue in **format** when running on a modified YML, that the `id` value is not changed to its old `id` value.
* Enhancement for **split** command, replace `ApiModule` code block to `import` when splitting a YML.
* Fixed an issue where indicator types were missing from the pack's content, when uploading using **zip-packs**.
* The request data body format generated in the **postman-codegen** will use the python argument's name and not the raw data argument's name.
* Added the flag '--filter-by-id-set' to **create-content-artifacts** to create artifacts only for items in the given id_set.json.

## 1.5.4

* Fixed an issue with the **format** command when contributing via the UI
* The **format** command will now not remove the `defaultRows` key from incident, indicator and generic fields with `type: grid`.
* Fixed an issue with the **validate** command when a layoutscontainer did not have the `fromversion` field set.
* added a new command **update-xsoar-config-file** to handle your XSOAR Configuration File.
* Added `skipVerify` argument in **upload** command to skip pack signature verification.
* Fixed an issue when the **run** command  failed running when there’s more than one playground, by explicitly using the current user’s playground.
* Added support for Job content item in the **format**, **validate**, **upload**, **create-id-set**, **find-dependecies** and **create-content-artifacts** commands.
* Added a **source** field to the **id_set** entitles.
* Two entitles will not consider as duplicates if they share the same pack and the same source.
* Fixed a bug when duplicates were found in **find_dependencies**.
* Added function **get_current_repo** to `tools`.
* The **postman-codegen** will not have duplicates argument name. It will rename them to the minimum distinguished shared path for each of them.

## 1.5.3

* The **format** command will now set `unsearchable: True` for incident, indicator and generic fields.
* Fixed an issue where the **update-release-notes** command crashes with `--help` flag.
* Added validation to the **validate** command that verifies the `unsearchable` key in incident, indicator and generic fields is set to true.
* Removed a validation that DBotRole should be set for automation that requires elevated permissions to the `XSOAR-linter` in the **lint** command.
* Fixed an issue in **Validate** command where playbooks conditional tasks were mishandeled.
* Added a validation to prevent contributors from using the `fromlicense` key as a configuration parameter in an integration's YML
* Added a validation to ensure that the type for **API token** (and similar) parameters are configured correctly as a `credential` type in the integration configuration YML.
* Added an assertion that checks for duplicated requests' names when generating an integration from a postman collection.
* Added support for [.env files](https://pypi.org/project/python-dotenv/). You can now add a `.env` file to your repository with the logging information instead of setting a global environment variables.
* When running **lint** command with --keep-container flag, the docker images are committed.
* The **validate** command will not return missing test playbook error when given a script with dynamic-section tag.

## 1.5.2

* Added a validation to **update-release-notes** command to ensure that the `--version` flag argument is in the right format.
* added a new command **coverage-analyze** to generate and print coverage reports.
* Fixed an issue in **validate** in repositories which are not in GitHub or GitLab
* Added a validation that verifies that readme image absolute links do not contain the working branch name.
* Added support for List content item in the **format**, **validate**, **download**, **upload**, **create-id-set**, **find-dependecies** and **create-content-artifacts** commands.
* Added a validation to ensure reputation command's default argument is set as an array input.
* Added the `--fail-duplicates` flag for the **merge-id-set** command which will fail the command if duplicates are found.
* Added the `--fail-duplicates` flag for the **create-id-set** command which will fail the command if duplicates are found.

## 1.5.1

* Fixed an issue where **validate** command failed to recognized test playbooks for beta integrations as valid tests.
* Fixed an issue were the **validate** command was falsely recognizing image paths in readme files.
* Fixed an issue where the **upload** command error message upon upload failure pointed to wrong file rather than to the pack metadata.
* Added a validation that verifies that each script which appears in incident fields, layouts or layout containers exists in the id_set.json.
* Fixed an issue where the **postman code-gen** command generated double dots for context outputs when it was not needed.
* Fixed an issue where there **validate** command on release notes file crashed when author image was added or modified.
* Added input handling when running **find-dependencies**, replacing string manipulations.
* Fixed an issue where the **validate** command did not handle multiple playbooks with the same name in the id_set.
* Added support for GitLab repositories in **validate**

## 1.5.0

* Fixed an issue where **upload** command failed to upload packs not under content structure.
* Added support for **init** command to run from non-content repo.
* The **split-yml** has been renamed to **split** and now supports splitting Dashboards from unified Generic Modules.
* Fixed an issue where the skipped tests validation ran on the `ApiModules` pack in the **validate** command.
* The **init** command will now create the `Generic Object` entities directories.
* Fixed an issue where the **format** command failed to recognize changed files from git.
* Fixed an issue where the **json-to-outputs** command failed checking whether `0001-01-01T00:00:00` is of type `Date`
* Added to the **generate context** command to generate context paths for integrations from an example file.
* Fixed an issue where **validate** failed on release notes configuration files.
* Fixed an issue where the **validate** command failed on pack input if git detected changed files outside of `Packs` directory.
* Fixed an issue where **validate** command failed to recognize files inside validated pack when validation release notes, resulting in a false error message for missing entity in release note.
* Fixed an issue where the **download** command failed when downloading an invalid YML, instead of skipping it.

## 1.4.9

* Added validation that the support URL in partner contribution pack metadata does not lead to a GitHub repo.
* Enhanced ***generate-docs*** with default `additionalinformation` (description) for common parameters.
* Added to **validate** command a validation that a content item's id and name will not end with spaces.
* The **format** command will now remove trailing whitespaces from content items' id and name fields.
* Fixed an issue where **update-release-notes** could fail on files outside the user given pack.
* Fixed an issue where the **generate-test-playbook** command would not place the playbook in the proper folder.
* Added to **validate** command a validation that packs with `Iron Bank` uses the latest docker from Iron Bank.
* Added to **update-release-notes** command support for `Generic Object` entities.
* Fixed an issue where playbook `fromversion` mismatch validation failed even if `skipunavailable` was set to true.
* Added to the **create artifacts** command support for release notes configuration file.
* Added validation to **validate** for release notes config file.
* Added **isoversize** and **isautoswitchedtoquietmode** fields to the playbook schema.
* Added to the **update-release-notes** command `-bc` flag to generate template for breaking changes version.
* Fixed an issue where **validate** did not search description files correctly, leading to a wrong warning message.

## 1.4.8

* Fixed an issue where yml files with `!reference` failed to load properly.
* Fixed an issue when `View Integration Documentation` button was added twice during the download and re-upload.
* Fixed an issue when `(Partner Contribution)` was added twice to the display name during the download and re-upload.
* Added the following enhancements in the **generate-test-playbook** command:
  * Added the *--commands* argument to generate tasks for specific commands.
  * Added the *--examples* argument to get the command examples file path and generate tasks from the commands and arguments specified there.
  * Added the *--upload* flag to specify whether to upload the test playbook after the generation.
  * Fixed the output condition generation for outputs of type `Boolean`.

## 1.4.7

* Fixed an issue where an empty list for a command context didn't produce an indication other than an empty table.
* Fixed an issue where the **format** command has incorrectly recognized on which files to run when running using git.
* Fixed an issue where author image validations were not checked properly.
* Fixed an issue where new old-formatted scripts and integrations were not validated.
* Fixed an issue where the wording in the from version validation error for subplaybooks was incorrect.
* Fixed an issue where the **update-release-notes** command used the old docker image version instead of the new when detecting a docker change.
* Fixed an issue where the **generate-test-playbook** command used an incorrect argument name as default
* Fixed an issue where the **json-to-outputs** command used an incorrect argument name as default when using `-d`.
* Fixed an issue where validations failed while trying to validate non content files.
* Fixed an issue where README validations did not work post VS Code formatting.
* Fixed an issue where the description validations were inconsistent when running through an integration file or a description file.

## 1.4.6

* Fixed an issue where **validate** suggests, with no reason, running **format** on missing mandatory keys in yml file.
* Skipped existence of TestPlaybook check on community and contribution integrations.
* Fixed an issue where pre-commit didn't run on the demisto_sdk/commands folder.
* The **init** command will now change the script template name in the code to the given script name.
* Expanded the validations performed on beta integrations.
* Added support for PreProcessRules in the **format**, **validate**, **download**, and **create-content-artifacts** commands.
* Improved the error messages in **generate-docs**, if an example was not provided.
* Added to **validate** command a validation that a content entity or a pack name does not contain the words "partner" and "community".
* Fixed an issue where **update-release-notes** ignores *--text* flag while using *-f*
* Fixed the outputs validations in **validate** so enrichment commands will not be checked to have DBotScore outputs.
* Added a new validation to require the dockerimage key to exist in an integration and script yml files.
* Enhanced the **generate-test-playbook** command to use only integration tested on commands, rather than (possibly) other integrations implementing them.
* Expanded unify command to support GenericModules - Unifies a GenericModule object with its Dashboards.
* Added validators for generic objects:
  * Generic Field validator - verify that the 'fromVersion' field is above 6.5.0, 'group' field equals 4 and 'id' field starts with the prefix 'generic_'.
  * Generic Type validator - verify that the 'fromVersion' field is above 6.5.0
  * Generic Module validator - verify that the 'fromVersion' field is above 6.5.0
  * Generic Definition validator - verify that the 'fromVersion' field is above 6.5.0
* Expanded Format command to support Generic Objects - Fixes generic objects according to their validations.
* Fixed an issue where the **update-release-notes** command did not handle ApiModules properly.
* Added option to enter a dictionary or json of format `[{field_name:description}]` in the **json-to-outputs** command,
  with the `-d` flag.
* Improved the outputs for the **format** command.
* Fixed an issue where the validations performed after the **format** command were inconsistent with **validate**.
* Added to the **validate** command a validation for the author image.
* Updated the **create-content-artifacts** command to support generic modules, definitions, fields and types.
* Added an option to ignore errors for file paths and not only file name in .pack-ignore file.

## 1.4.5

* Enhanced the **postman-codegen** command to name all generated arguments with lower case.
* Fixed an issue where the **find-dependencies** command miscalculated the dependencies for playbooks that use generic commands.
* Fixed an issue where the **validate** command failed in external repositories in case the DEMISTO_SDK_GITHUB_TOKEN was not set.
* Fixed an issue where **openapi-codegen** corrupted the swagger file by overwriting configuration to swagger file.
* Updated the **upload** command to support uploading zipped packs to the marketplace.
* Added to the **postman-codegen** command support of path variables.
* Fixed an issue where **openapi-codegen** entered into an infinite loop on circular references in the swagger file.
* The **format** command will now set `fromVersion: 6.2.0` for widgets with 'metrics' data type.
* Updated the **find-dependencies** command to support generic modules, definitions, fields and types.
* Fixed an issue where **openapi-codegen** tried to extract reference example outputs, leading to an exception.
* Added an option to ignore secrets automatically when using the **init** command to create a pack.
* Added a tool that gives the ability to temporarily suppress console output.

## 1.4.4

* When formatting incident types with Auto-Extract rules and without mode field, the **format** command will now add the user selected mode.
* Added new validation that DBotRole is set for scripts that requires elevated permissions to the `XSOAR-linter` in the **lint** command.
* Added url escaping to markdown human readable section in generate docs to avoid autolinking.
* Added a validation that mapper's id and name are matching. Updated the format of mapper to include update_id too.
* Added a validation to ensure that image paths in the README files are valid.
* Fixed **find_type** function to correctly find test files, such as, test script and test playbook.
* Added scheme validations for the new Generic Object Types, Fields, and Modules.
* Renamed the flag *--input-old-version* to *--old-version* in the **generate-docs** command.
* Refactored the **update-release-notes** command:
  * Replaced the *--all* flag with *--use-git* or *-g*.
  * Added the *--force* flag to update the pack release notes without changes in the pack.
  * The **update-release-notes** command will now update all dependent integrations on ApiModule change, even if not specified.
  * If more than one pack has changed, the full list of updated packs will be printed at the end of **update-release-notes** command execution.
  * Fixed an issue where the **update-release-notes** command did not add docker image release notes entry for release notes file if a script was changed.
  * Fixed an issue where the **update-release-notes** command did not detect changed files that had the same name.
  * Fixed an issue in the **update-release-notes** command where the version support of JSON files was mishandled.
* Fixed an issue where **format** did not skip files in test and documentation directories.
* Updated the **create-id-set** command to support generic modules, definitions, fields and types.
* Changed the **convert** command to generate old layout fromversion to 5.0.0 instead of 4.1.0
* Enhanced the command **postman-codegen** with type hints for templates.

## 1.4.3

* Fixed an issue where **json-to-outputs** command returned an incorrect output when json is a list.
* Fixed an issue where if a pack README.md did not exist it could cause an error in the validation process.
* Fixed an issue where the *--name* was incorrectly required in the **init** command.
* Adding the option to run **validate** on a specific path while using git (*-i* & *-g*).
* The **format** command will now change UUIDs in .yml and .json files to their respective content entity name.
* Added a playbook validation to check if a task sub playbook exists in the id set in the **validate** command.
* Added the option to add new tags/usecases to the approved list and to the pack metadata on the same pull request.
* Fixed an issue in **test_content** where when different servers ran tests for the same integration, the server URL parameters were not set correctly.
* Added a validation in the **validate** command to ensure that the ***endpoint*** command is configured correctly in yml file.
* Added a warning when pack_metadata's description field is longer than 130 characters.
* Fixed an issue where a redundant print occurred on release notes validation.
* Added new validation in the **validate** command to ensure that the minimal fromVersion in a widget of type metrics will be 6.2.0.
* Added the *--release-notes* flag to demisto-sdk to get the current version release notes entries.

## 1.4.2

* Added to `pylint` summary an indication if a test was skipped.
* Added to the **init** command the option to specify fromversion.
* Fixed an issue where running **init** command without filling the metadata file.
* Added the *--docker-timeout* flag in the **lint** command to control the request timeout for the Docker client.
* Fixed an issue where **update-release-notes** command added only one docker image release notes entry for release notes file, and not for every entity whom docker image was updated.
* Added a validation to ensure that incident/indicator fields names starts with their pack name in the **validate** command. (Checked only for new files and only when using git *-g*)
* Updated the **find-dependencies** command to return the 'dependencies' according the layout type ('incident', 'indicator').
* Enhanced the "vX" display name validation for scripts and integrations in the **validate** command to check for every versioned script or integration, and not only v2.
* Added the *--fail-duplicates* flag for the **create-id-set** command which will fail the command if duplicates are found.
* Added to the **generate-docs** command automatic addition to git when a new readme file is created.

## 1.4.1

* When in private repo without `DEMSITO_SDK_GITHUB_TOKEN` configured, get_remote_file will take files from the local origin/master.
* Enhanced the **unify** command when giving input of a file and not a directory return a clear error message.
* Added a validation to ensure integrations are not skipped and at least one test playbook is not skipped for each integration or script.
* Added to the Content Tests support for `context_print_dt`, which queries the incident context and prints the result as a json.
* Added new validation for the `xsoar_config.json` file in the **validate** command.
* Added a version differences section to readme in **generate-docs** command.
* Added the *--docs-format* flag in the **integration-diff** command to get the output in README format.
* Added the *--input-old-version* and *--skip-breaking-changes* flags in the **generate-docs** command to get the details for the breaking section and to skip the breaking changes section.

## 1.4.0

* Enable passing a comma-separated list of paths for the `--input` option of the **lint** command.
* Added new validation of unimplemented test-module command in the code to the `XSOAR-linter` in the **lint** command.
* Fixed the **generate-docs** to handle integration authentication parameter.
* Added a validation to ensure that description and README do not contain the word 'Demisto'.
* Improved the deprecated message validation required from playbooks and scripts.
* Added the `--quite-bc-validation` flag for the **validate** command to run the backwards compatibility validation in quite mode (errors is treated like warnings).
* Fixed the **update release notes** command to display a name for old layouts.
* Added the ability to append to the pack README credit to contributors.
* Added identification for parameter differences in **integration-diff** command.
* Fixed **format** to use git as a default value.
* Updated the **upload** command to support reports.
* Fixed an issue where **generate-docs** command was displaying 'None' when credentials parameter display field configured was not configured.
* Fixed an issue where **download** did not return exit code 1 on failure.
* Updated the validation that incident fields' names do not contain the word incident will aplly to core packs only.
* Added a playbook validation to verify all conditional tasks have an 'else' path in **validate** command.
* Renamed the GitHub authentication token environment variable `GITHUB_TOKEN` to `DEMITO_SDK_GITHUB_TOKEN`.
* Added to the **update-release-notes** command automatic addition to git when new release notes file is created.
* Added validation to ensure that integrations, scripts, and playbooks do not contain the entity type in their names.
* Added the **convert** command to convert entities between XSOAR versions.
* Added the *--deprecate* flag in **format** command to deprecate integrations, scripts, and playbooks.
* Fixed an issue where ignoring errors did not work when running the **validate** command on specific files (-i).

## 1.3.9

* Added a validation verifying that the pack's README.md file is not equal to pack description.
* Fixed an issue where the **Assume yes** flag did not work properly for some entities in the **format** command.
* Improved the error messages for separators in folder and file names in the **validate** command.
* Removed the **DISABLE_SDK_VERSION_CHECK** environment variable. To disable new version checks, use the **DEMISTO_SDK_SKIP_VERSION_CHECK** envirnoment variable.
* Fixed an issue where the demisto-sdk version check failed due to a rate limit.
* Fixed an issue with playbooks scheme validation.

## 1.3.8

* Updated the **secrets** command to work on forked branches.

## 1.3.7

* Added a validation to ensure correct image and description file names.
* Fixed an issue where the **validate** command failed when 'display' field in credentials param in yml is empty but 'displaypassword' was provided.
* Added the **integration-diff** command to check differences between two versions of an integration and to return a report of missing and changed elements in the new version.
* Added a validation verifying that the pack's README.md file is not missing or empty for partner packs or packs contains use cases.
* Added a validation to ensure that the integration and script folder and file names will not contain separators (`_`, `-`, ``).
* When formatting new pack, the **format** command will set the *fromversion* key to 5.5.0 in the new files without fromversion.

## 1.3.6

* Added a validation that core packs are not dependent on non-core packs.
* Added a validation that a pack name follows XSOAR standards.
* Fixed an issue where in some cases the `get_remote_file` function failed due to an invalid path.
* Fixed an issue where running **update-release-notes** with updated integration logo, did not detect any file changes.
* Fixed an issue where the **create-id-set** command did not identify unified integrations correctly.
* Fixed an issue where the `CommonTypes` pack was not identified as a dependency for all feed integrations.
* Added support for running SDK commands in private repositories.
* Fixed an issue where running the **init** command did not set the correct category field in an integration .yml file for a newly created pack.
* When formatting new contributed pack, the **format** command will set the *fromversion* key to 6.0.0 in the relevant files.
* If the environment variable "DISABLE_SDK_VERSION_CHECK" is define, the demisto-sdk will no longer check for newer version when running a command.
* Added the `--use-pack-metadata` flag for the **find-dependencies** command to update the calculated dependencies using the the packs metadata files.
* Fixed an issue where **validate** failed on scripts in case the `outputs` field was set to `None`.
* Fixed an issue where **validate** was failing on editing existing release notes.
* Added a validation for README files verifying that the file doesn't contain template text copied from HelloWorld or HelloWorldPremium README.

## 1.3.5

* Added a validation that layoutscontainer's id and name are matching. Updated the format of layoutcontainer to include update_id too.
* Added a validation that commands' names and arguments in core packs, or scripts' arguments do not contain the word incident.
* Fixed issue where running the **generate-docs** command with -c flag ran all the commands and not just the commands specified by the flag.
* Fixed the error message of the **validate** command to not always suggest adding the *description* field.
* Fixed an issue where running **format** on feed integration generated invalid parameter structure.
* Fixed an issue where the **generate-docs** command did not add all the used scripts in a playbook to the README file.
* Fixed an issue where contrib/partner details might be added twice to the same file, when using unify and create-content-artifacts commands
* Fixed issue where running **validate** command on image-related integration did not return the correct outputs to json file.
* When formatting playbooks, the **format** command will now remove empty fields from SetIncident, SetIndicator, CreateNewIncident, CreateNewIndicator script arguments.
* Added an option to fill in the developer email when running the **init** command.

## 1.3.4

* Updated the **validate** command to check that the 'additionalinfo' field only contains the expected value for feed required parameters and not equal to it.
* Added a validation that community/partner details are not in the detailed description file.
* Added a validation that the Use Case tag in pack_metadata file is only used when the pack contains at least one PB, Incident Type or Layout.
* Added a validation that makes sure outputs in integrations are matching the README file when only README has changed.
* Added the *hidden* field to the integration schema.
* Fixed an issue where running **format** on a playbook whose `name` does not equal its `id` would cause other playbooks who use that playbook as a sub-playbook to fail.
* Added support for local custom command configuration file `.demisto-sdk-conf`.
* Updated the **format** command to include an update to the description file of an integration, to remove community/partner details.

## 1.3.3

* Fixed an issue where **lint** failed where *.Dockerfile* exists prior running the lint command.
* Added FeedHelloWorld template option for *--template* flag in **demisto-sdk init** command.
* Fixed issue where **update-release-notes** deleted release note file if command was called more than once.
* Fixed issue where **update-release-notes** added docker image release notes every time the command was called.
* Fixed an issue where running **update-release-notes** on a pack with newly created integration, had also added a docker image entry in the release notes.
* Fixed an issue where `XSOAR-linter` did not find *NotImplementedError* in main.
* Added validation for README files verifying their length (over 30 chars).
* When using *-g* flag in the **validate** command it will now ignore untracked files by default.
* Added the *--include-untracked* flag to the **validate** command to include files which are untracked by git in the validation process.
* Improved the `pykwalify` error outputs in the **validate** command.
* Added the *--print-pykwalify* flag to the **validate** command to print the unchanged output from `pykwalify`.

## 1.3.2

* Updated the format of the outputs when using the *--json-file* flag to create a JSON file output for the **validate** and **lint** commands.
* Added the **doc-review** command to check spelling in .md and .yml files as well as a basic release notes review.
* Added a validation that a pack's display name does not already exist in content repository.
* Fixed an issue where the **validate** command failed to detect duplicate params in an integration.
* Fixed an issue where the **validate** command failed to detect duplicate arguments in a command in an integration.

## 1.3.1

* Fixed an issue where the **validate** command failed to validate the release notes of beta integrations.
* Updated the **upload** command to support indicator fields.
* The **validate** and **update-release-notes** commands will now check changed files against `demisto/master` if it is configured locally.
* Fixed an issue where **validate** would incorrectly identify files as renamed.
* Added a validation that integration properties (such as feed, mappers, mirroring, etc) are not removed.
* Fixed an issue where **validate** failed when comparing branch against commit hash.
* Added the *--no-pipenv* flag to the **split-yml** command.
* Added a validation that incident fields and incident types are not removed from mappers.
* Fixed an issue where the *c
reate-id-set* flag in the *validate* command did not work while not using git.
* Added the *hiddenusername* field to the integration schema.
* Added a validation that images that are not integration images, do not ask for a new version or RN

## 1.3.0

* Do not collect optional dependencies on indicator types reputation commands.
* Fixed an issue where downloading indicator layoutscontainer objects failed.
* Added a validation that makes sure outputs in integrations are matching the README file.
* Fixed an issue where the *create-id-set* flag in the **validate** command did not work.
* Added a warning in case no id_set file is found when running the **validate** command.
* Fixed an issue where changed files were not recognised correctly on forked branches in the **validate** and the **update-release-notes** commands.
* Fixed an issue when files were classified incorrectly when running *update-release-notes*.
* Added a validation that integration and script file paths are compatible with our convention.
* Fixed an issue where id_set.json file was re created whenever running the generate-docs command.
* added the *--json-file* flag to create a JSON file output for the **validate** and **lint** commands.

## 1.2.19

* Fixed an issue where merge id_set was not updated to work with the new entity of Packs.
* Added a validation that the playbook's version matches the version of its sub-playbooks, scripts, and integrations.

## 1.2.18

* Changed the *skip-id-set-creation* flag to *create-id-set* in the **validate** command. Its default value will be False.
* Added support for the 'cve' reputation command in default arg validation.
* Filter out generic and reputation command from scripts and playbooks dependencies calculation.
* Added support for the incident fields in outgoing mappers in the ID set.
* Added a validation that the taskid field and the id field under the task field are both from uuid format and contain the same value.
* Updated the **format** command to generate uuid value for the taskid field and for the id under the task field in case they hold an invalid values.
* Exclude changes from doc_files directory on validation.
* Added a validation that an integration command has at most one default argument.
* Fixing an issue where pack metadata version bump was not enforced when modifying an old format (unified) file.
* Added validation that integration parameter's display names are capitalized and spaced using whitespaces and not underscores.
* Fixed an issue where beta integrations where not running deprecation validations.
* Allowed adding additional information to the deprecated description.
* Fixing an issue when escaping less and greater signs in integration params did not work as expected.

## 1.2.17

* Added a validation that the classifier of an integration exists.
* Added a validation that the mapper of an integration exists.
* Added a validation that the incident types of a classifier exist.
* Added a validation that the incident types of a mapper exist.
* Added support for *text* argument when running **demisto-sdk update-release-notes** on the ApiModules pack.
* Added a validation for the minimal version of an indicator field of type grid.
* Added new validation for incident and indicator fields in classifiers mappers and layouts exist in the content.
* Added cache for get_remote_file to reducing failures from accessing the remote repo.
* Fixed an issue in the **format** command where `_dev` or `_copy` suffixes weren't removed from the `id` of the given playbooks.
* Playbook dependencies from incident and indicator fields are now marked as optional.
* Mappers dependencies from incident types and incident fields are now marked as optional.
* Classifier dependencies from incident types are now marked as optional.
* Updated **demisto-sdk init** command to no longer create `created` field in pack_metadata file
* Updated **generate-docs** command to take the parameters names in setup section from display field and to use additionalinfo field when exist.
* Using the *verbose* argument in the **find-dependencies** command will now log to the console.
* Improved the deprecated message validation required from integrations.
* Fixed an issue in the **generate-docs** command where **Context Example** section was created when it was empty.

## 1.2.16

* Added allowed ignore errors to the *IDSetValidator*.
* Fixed an issue where an irrelevant id_set validation ran in the **validate** command when using the *--id-set* flag.
* Fixed an issue were **generate-docs** command has failed if a command did not exist in commands permissions file.
* Improved a **validate** command message for missing release notes of api module dependencies.

## 1.2.15

* Added the *ID101* to the allowed ignored errors.

## 1.2.14

* SDK repository is now mypy check_untyped_defs complaint.
* The lint command will now ignore the unsubscriptable-object (E1136) pylint error in dockers based on python 3.9 - this will be removed once a new pylint version is released.
* Added an option for **format** to run on a whole pack.
* Added new validation of unimplemented commands from yml in the code to `XSOAR-linter`.
* Fixed an issue where Auto-Extract fields were only checked for newly added incident types in the **validate** command.
* Added a new warning validation of direct access to args/params dicts to `XSOAR-linter`.

## 1.2.13

* Added new validation of indicators usage in CommandResults to `XSOAR-linter`.
* Running **demisto-sdk lint** will automatically run on changed files (same behavior as the -g flag).
* Removed supported version message from the documentation when running **generate_docs**.
* Added a print to indicate backwards compatibility is being checked in **validate** command.
* Added a percent print when running the **validate** command with the *-a* flag.
* Fixed a regression in the **upload** command where it was ignoring `DEMISTO_VERIFY_SSL` env var.
* Fixed an issue where the **upload** command would fail to upload beta integrations.
* Fixed an issue where the **validate** command did not create the *id_set.json* file when running with *-a* flag.
* Added price change validation in the **validate** command.
* Added validations that checks in read-me for empty sections or leftovers from the auto generated read-me that should be changed.
* Added new code validation for *NotImplementedError* to raise a warning in `XSOAR-linter`.
* Added validation for support types in the pack metadata file.
* Added support for *--template* flag in **demisto-sdk init** command.
* Fixed an issue with running **validate** on master branch where the changed files weren't compared to previous commit when using the *-g* flag.
* Fixed an issue where the `XSOAR-linter` ran *NotImplementedError* validation on scripts.
* Added support for Auto-Extract feature validation in incident types in the **validate** command.
* Fixed an issue in the **lint** command where the *-i* flag was ignored.
* Improved **merge-id-sets** command to support merge between two ID sets that contain the same pack.
* Fixed an issue in the **lint** command where flake8 ran twice.

## 1.2.12

* Bandit now reports also on medium severity issues.
* Fixed an issue with support for Docker Desktop on Mac version 2.5.0+.
* Added support for vulture and mypy linting when running without docker.
* Added support for *prev-ver* flag in **update-release-notes** command.
* Improved retry support when building docker images for linting.
* Added the option to create an ID set on a specific pack in **create-id-set** command.
* Added the *--skip-id-set-creation* flag to **validate** command in order to add the capability to run validate command without creating id_set validation.
* Fixed an issue where **validate** command checked docker image tag on ApiModules pack.
* Fixed an issue where **find-dependencies** did not calculate dashboards and reports dependencies.
* Added supported version message to the documentation and release notes files when running **generate_docs** and **update-release-notes** commands respectively.
* Added new code validations for *NotImplementedError* exception raise to `XSOAR-linter`.
* Command create-content-artifacts additional support for **Author_image.png** object.
* Fixed an issue where schemas were not enforced for incident fields, indicator fields and old layouts in the validate command.
* Added support for **update-release-notes** command to update release notes according to master branch.

## 1.2.11

* Fixed an issue where the ***generate-docs*** command reset the enumeration of line numbering after an MD table.
* Updated the **upload** command to support mappers.
* Fixed an issue where exceptions were no printed in the **format** while the *--verbose* flag is set.
* Fixed an issue where *--assume-yes* flag did not work in the **format** command when running on a playbook without a `fromversion` field.
* Fixed an issue where the **format** command would fail in case `conf.json` file was not found instead of skipping the update.
* Fixed an issue where integration with v2 were recognised by the `name` field instead of the `display` field in the **validate** command.
* Added a playbook validation to check if a task script exists in the id set in the **validate** command.
* Added new integration category `File Integrity Management` in the **validate** command.

## 1.2.10

* Added validation for approved content pack use-cases and tags.
* Added new code validations for *CommonServerPython* import to `XSOAR-linter`.
* Added *default value* and *predefined values* to argument description in **generate-docs** command.
* Added a new validation that checks if *get-mapping-fields* command exists if the integration schema has *{ismappable: true}* in **validate** command.
* Fixed an issue where the *--staged* flag recognised added files as modified in the **validate** command.
* Fixed an issue where a backwards compatibility warning was raised for all added files in the **validate** command.
* Fixed an issue where **validate** command failed when no tests were given for a partner supported pack.
* Updated the **download** command to support mappers.
* Fixed an issue where the ***format*** command added a duplicate parameter.
* For partner supported content packs, added support for a list of emails.
* Removed validation of README files from the ***validate*** command.
* Fixed an issue where the ***validate*** command required release notes for ApiModules pack.

## 1.2.9

* Fixed an issue in the **openapi_codegen** command where it created duplicate functions name from the swagger file.
* Fixed an issue in the **update-release-notes** command where the *update type* argument was not verified.
* Fixed an issue in the **validate** command where no error was raised in case a non-existing docker image was presented.
* Fixed an issue in the **format** command where format failed when trying to update invalid Docker image.
* The **format** command will now preserve the **isArray** argument in integration's reputation commands and will show a warning if it set to **false**.
* Fixed an issue in the **lint** command where *finally* clause was not supported in main function.
* Fixed an issue in the **validate** command where changing any entity ID was not validated.
* Fixed an issue in the **validate** command where *--staged* flag did not bring only changed files.
* Fixed the **update-release-notes** command to ignore changes in the metadata file.
* Fixed the **validate** command to ignore metadata changes when checking if a version bump is needed.

## 1.2.8

* Added a new validation that checks in playbooks for the usage of `DeleteContext` in **validate** command.
* Fixed an issue in the **upload** command where it would try to upload content entities with unsupported versions.
* Added a new validation that checks in playbooks for the usage of specific instance in **validate** command.
* Added the **--staged** flag to **validate** command to run on staged files only.

## 1.2.7

* Changed input parameters in **find-dependencies** command.
  * Use ***-i, --input*** instead of ***-p, --path***.
  * Use ***-idp, --id-set-path*** instead of ***-i, --id-set-path***.
* Fixed an issue in the **unify** command where it crashed on an integration without an image file.
* Fixed an issue in the **format** command where unnecessary files were not skipped.
* Fixed an issue in the **update-release-notes** command where the *text* argument was not respected in all cases.
* Fixed an issue in the **validate** command where a warning about detailed description was given for unified or deprecated integrations.
* Improved the error returned by the **validate** command when running on files using the old format.

## 1.2.6

* No longer require setting `DEMISTO_README_VALIDATION` env var to enable README mdx validation. Validation will now run automatically if all necessary node modules are available.
* Fixed an issue in the **validate** command where the `--skip-pack-dependencies` would not skip id-set creation.
* Fixed an issue in the **validate** command where validation would fail if supplied an integration with an empty `commands` key.
* Fixed an issue in the **validate** command where validation would fail due to a required version bump for packs which are not versioned.
* Will use env var `DEMISTO_VERIFY_SSL` to determine if to use a secure connection for commands interacting with the Server when `--insecure` is not passed. If working with a local Server without a trusted certificate, you can set env var `DEMISTO_VERIFY_SSL=no` to avoid using `--insecure` on each command.
* Unifier now adds a link to the integration documentation to the integration detailed description.
* Fixed an issue in the **secrets** command where ignored secrets were not skipped.

## 1.2.5

* Added support for special fields: *defaultclassifier*, *defaultmapperin*, *defaultmapperout* in **download** command.
* Added -y option **format** command to assume "yes" as answer to all prompts and run non-interactively
* Speed up improvements for `validate` of README files.
* Updated the **format** command to adhere to the defined content schema and sub-schemas, aligning its behavior with the **validate** command.
* Added support for canvasContextConnections files in **format** command.

## 1.2.4

* Updated detailed description for community integrations.

## 1.2.3

* Fixed an issue where running **validate** failed on playbook with task that adds tags to the evidence data.
* Added the *displaypassword* field to the integration schema.
* Added new code validations to `XSOAR-linter`.
  * As warnings messages:
    * `demisto.params()` should be used only inside main function.
    * `demisto.args()` should be used only inside main function.
    * Functions args should have type annotations.
* Added `fromversion` field validation to test playbooks and scripts in **validate** command.

## 1.2.2

* Add support for warning msgs in the report and summary to **lint** command.
* Fixed an issue where **json-to-outputs** determined bool values as int.
* Fixed an issue where **update-release-notes** was crushing on `--all` flag.
* Fixed an issue where running **validate**, **update-release-notes** outside of content repo crushed without a meaningful error message.
* Added support for layoutscontainer in **init** contribution flow.
* Added a validation for tlp_color param in feeds in **validate** command.
* Added a validation for removal of integration parameters in **validate** command.
* Fixed an issue where **update-release-notes** was failing with a wrong error message when no pack or input was given.
* Improved formatting output of the **generate-docs** command.
* Add support for env variable *DEMISTO_SDK_ID_SET_REFRESH_INTERVAL*. Set this env variable to the refresh interval in minutes. The id set will be regenerated only if the refresh interval has passed since the last generation. Useful when generating Script documentation, to avoid re-generating the id_set every run.
* Added new code validations to `XSOAR-linter`.
  * As error messages:
    * Longer than 10 seconds sleep statements for non long running integrations.
    * exit() usage.
    * quit() usage.
  * As warnings messages:
    * `demisto.log` should not be used.
    * main function existence.
    * `demito.results` should not be used.
    * `return_output` should not be used.
    * try-except statement in main function.
    * `return_error` usage in main function.
    * only once `return_error` usage.
* Fixed an issue where **lint** command printed logs twice.
* Fixed an issue where *suffix* did not work as expected in the **create-content-artifacts** command.
* Added support for *prev-ver* flag in **lint** and **secrets** commands.
* Added support for *text* flag to **update-release-notes** command to add the same text to all release notes.
* Fixed an issue where **validate** did not recognize added files if they were modified locally.
* Added a validation that checks the `fromversion` field exists and is set to 5.0.0 or above when working or comparing to a non-feature branch in **validate** command.
* Added a validation that checks the certification field in the pack_metadata file is valid in **validate** command.
* The **update-release-notes** command will now automatically add docker image update to the release notes.

## 1.2.1

* Added an additional linter `XSOAR-linter` to the **lint** command which custom validates py files. currently checks for:
  * `Sys.exit` usages with non zero value.
  * Any `Print` usages.
* Fixed an issue where renamed files were failing on *validate*.
* Fixed an issue where single changed files did not required release notes update.
* Fixed an issue where doc_images required release-notes and validations.
* Added handling of dependent packs when running **update-release-notes** on changed *APIModules*.
  * Added new argument *--id-set-path* for id_set.json path.
  * When changes to *APIModule* is detected and an id_set.json is available - the command will update the dependent pack as well.
* Added handling of dependent packs when running **validate** on changed *APIModules*.
  * Added new argument *--id-set-path* for id_set.json path.
  * When changes to *APIModule* is detected and an id_set.json is available - the command will validate that the dependent pack has release notes as well.
* Fixed an issue where the find_type function didn't recognize file types correctly.
* Fixed an issue where **update-release-notes** command did not work properly on Windows.
* Added support for indicator fields in **update-release-notes** command.
* Fixed an issue where files in test dirs where being validated.

## 1.2.0

* Fixed an issue where **format** did not update the test playbook from its pack.
* Fixed an issue where **validate** validated non integration images.
* Fixed an issue where **update-release-notes** did not identified old yml integrations and scripts.
* Added revision templates to the **update-release-notes** command.
* Fixed an issue where **update-release-notes** crashed when a file was renamed.
* Fixed an issue where **validate** failed on deleted files.
* Fixed an issue where **validate** validated all images instead of packs only.
* Fixed an issue where a warning was not printed in the **format** in case a non-supported file type is inputted.
* Fixed an issue where **validate** did not fail if no release notes were added when adding files to existing packs.
* Added handling of incorrect layout paths via the **format** command.
* Refactor **create-content-artifacts** command - Efficient artifacts creation and better logging.
* Fixed an issue where image and description files were not handled correctly by **validate** and **update-release-notes** commands.
* Fixed an issue where the **format** command didn't remove all extra fields in a file.
* Added an error in case an invalid id_set.json file is found while running the **validate** command.
* Added fetch params checks to the **validate** command.

## 1.1.11

* Added line number to secrets' path in **secrets** command report.
* Fixed an issue where **init** a community pack did not present the valid support URL.
* Fixed an issue where **init** offered a non relevant pack support type.
* Fixed an issue where **lint** did not pull docker images for powershell.
* Fixed an issue where **find-dependencies** did not find all the script dependencies.
* Fixed an issue where **find-dependencies** did not collect indicator fields as dependencies for playbooks.
* Updated the **validate** and the **secrets** commands to be less dependent on regex.
* Fixed an issue where **lint** did not run on circle when docker did not return ping.
* Updated the missing release notes error message (RN106) in the **Validate** command.
* Fixed an issue where **Validate** would return missing release notes when two packs with the same substring existed in the modified files.
* Fixed an issue where **update-release-notes** would add duplicate release notes when two packs with the same substring existed in the modified files.
* Fixed an issue where **update-release-notes** would fail to bump new versions if the feature branch was out of sync with the master branch.
* Fixed an issue where a non-descriptive error would be returned when giving the **update-release-notes** command a pack which can not be found.
* Added dependencies check for *widgets* in **find-dependencies** command.
* Added a `update-docker` flag to **format** command.
* Added a `json-to-outputs` flag to the **run** command.
* Added a verbose (`-v`) flag to **format** command.
* Fixed an issue where **download** added the prefix "playbook-" to the name of playbooks.

## 1.1.10

* Updated the **init** command. Relevant only when passing the *--contribution* argument.
  * Added the *--author* option.
  * The *support* field of the pack's metadata is set to *community*.
* Added a proper error message in the **Validate** command upon a missing description in the root of the yml.
* **Format** now works with a relative path.
* **Validate** now fails when all release notes have been excluded.
* Fixed issue where correct error message would not propagate for invalid images.
* Added the *--skip-pack-dependencies* flag to **validate** command to skip pack dependencies validation. Relevant when using the *-g* flag.
* Fixed an issue where **Validate** and **Format** commands failed integrations with `defaultvalue` field in fetch incidents related parameters.
* Fixed an issue in the **Validate** command in which unified YAML files were not ignored.
* Fixed an issue in **generate-docs** where scripts and playbooks inputs and outputs were not parsed correctly.
* Fixed an issue in the **openapi-codegen** command where missing reference fields in the swagger JSON caused errors.
* Fixed an issue in the **openapi-codegen** command where empty objects in the swagger JSON paths caused errors.
* **update-release-notes** command now accept path of the pack instead of pack name.
* Fixed an issue where **generate-docs** was inserting unnecessary escape characters.
* Fixed an issue in the **update-release-notes** command where changes to the pack_metadata were not detected.
* Fixed an issue where **validate** did not check for missing release notes in old format files.

## 1.1.9

* Fixed an issue where **update-release-notes** command failed on invalid file types.

## 1.1.8

* Fixed a regression where **upload** command failed on test playbooks.
* Added new *githubUser* field in pack metadata init command.
* Support beta integration in the commands **split-yml, extract-code, generate-test-playbook and generate-docs.**
* Fixed an issue where **find-dependencies** ignored *toversion* field in content items.
* Added support for *layoutscontainer*, *classifier_5_9_9*, *mapper*, *report*, and *widget* in the **Format** command.
* Fixed an issue where **Format** will set the `ID` field to be equal to the `name` field in modified playbooks.
* Fixed an issue where **Format** did not work for test playbooks.
* Improved **update-release-notes** command:
  * Write content description to release notes for new items.
  * Update format for file types without description: Connections, Incident Types, Indicator Types, Layouts, Incident Fields.
* Added a validation for feedTags param in feeds in **validate** command.
* Fixed readme validation issue in community support packs.
* Added the **openapi-codegen** command to generate integrations from OpenAPI specification files.
* Fixed an issue were release notes validations returned wrong results for *CommonScripts* pack.
* Added validation for image links in README files in **validate** command.
* Added a validation for default value of fetch param in feeds in **validate** command.
* Fixed an issue where the **Init** command failed on scripts.

## 1.1.7

* Fixed an issue where running the **format** command on feed integrations removed the `defaultvalue` fields.
* Playbook branch marked with *skipunavailable* is now set as an optional dependency in the **find-dependencies** command.
* The **feedReputation** parameter can now be hidden in a feed integration.
* Fixed an issue where running the **unify** command on JS package failed.
* Added the *--no-update* flag to the **find-dependencies** command.
* Added the following validations in **validate** command:
  * Validating that a pack does not depend on NonSupported / Deprecated packs.

## 1.1.6

* Added the *--description* option to the **init** command.
* Added the *--contribution* option to the **init** command which converts a contribution zip to proper pack format.
* Improved **validate** command performance time and outputs.
* Added the flag *--no-docker-checks* to **validate** command to skip docker checks.
* Added the flag *--print-ignored-files* to **validate** command to print ignored files report when the command is done.
* Added the following validations in **validate** command:
  * Validating that existing release notes are not modified.
  * Validating release notes are not added to new packs.
  * Validating that the "currentVersion" field was raised in the pack_metadata for modified packs.
  * Validating that the timestamp in the "created" field in the pack_metadata is in ISO format.
* Running `demisto-sdk validate` will run the **validate** command using git and only on committed files (same as using *-g --post-commit*).
* Fixed an issue where release notes were not checked correctly in **validate** command.
* Fixed an issue in the **create-id-set** command where optional playbook tasks were not taken into consideration.
* Added a prompt to the `demisto-sdk update-release-notes` command to prompt users to commit changes before running the release notes command.
* Added support to `layoutscontainer` in **validate** command.

## 1.1.5

* Fixed an issue in **find-dependencies** command.
* **lint** command now verifies flake8 on CommonServerPython script.

## 1.1.4

* Fixed an issue with the default output file name of the **unify** command when using "." as an output path.
* **Unify** command now adds contributor details to the display name and description.
* **Format** command now adds *isFetch* and *incidenttype* fields to integration yml.
* Removed the *feedIncremental* field from the integration schema.
* **Format** command now adds *feedBypassExclusionList*, *Fetch indicators*, *feedReputation*, *feedReliability*,
     *feedExpirationPolicy*, *feedExpirationInterval* and *feedFetchInterval* fields to integration yml.
* Fixed an issue in the playbooks schema.
* Fixed an issue where generated release notes were out of order.
* Improved pack dependencies detection.
* Fixed an issue where test playbooks were mishandled in **validate** command.

## 1.1.3

* Added a validation for invalid id fields in indicators types files in **validate** command.
* Added default behavior for **update-release-notes** command.
* Fixed an error where README files were failing release notes validation.
* Updated format of generated release notes to be more user friendly.
* Improved error messages for the **update-release-notes** command.
* Added support for `Connections`, `Dashboards`, `Widgets`, and `Indicator Types` to **update-release-notes** command.
* **Validate** now supports scripts under the *TestPlaybooks* directory.
* Fixed an issue where **validate** did not support powershell files.

## 1.1.2

* Added a validation for invalid playbookID fields in incidents types files in **validate** command.
* Added a code formatter for python files.
* Fixed an issue where new and old classifiers where mixed on validate command.
* Added *feedIncremental* field to the integration schema.
* Fixed error in the **upload** command where unified YMLs were not uploaded as expected if the given input was a pack.
* Fixed an issue where the **secrets** command failed due to a space character in the file name.
* Ignored RN validation for *NonSupported* pack.
* You can now ignore IF107, SC100, RP102 error codes in the **validate** command.
* Fixed an issue where the **download** command was crashing when received as input a JS integration or script.
* Fixed an issue where **validate** command checked docker image for JS integrations and scripts.
* **validate** command now checks scheme for reports and connections.
* Fixed an issue where **validate** command checked docker when running on all files.
* Fixed an issue where **validate** command did not fail when docker image was not on the latest numeric tag.
* Fixed an issue where beta integrations were not validated correctly in **validate** command.

## 1.1.1

* fixed and issue where file types were not recognized correctly in **validate** command.
* Added better outputs for validate command.

## 1.1.0

* Fixed an issue where changes to only non-validated files would fail validation.
* Fixed an issue in **validate** command where moved files were failing validation for new packs.
* Fixed an issue in **validate** command where added files were failing validation due to wrong file type detection.
* Added support for new classifiers and mappers in **validate** command.
* Removed support of old RN format validation.
* Updated **secrets** command output format.
* Added support for error ignore on deprecated files in **validate** command.
* Improved errors outputs in **validate** command.
* Added support for linting an entire pack.

## 1.0.9

* Fixed a bug where misleading error was presented when pack name was not found.
* **Update-release-notes** now detects added files for packs with versions.
* Readme files are now ignored by **update-release-notes** and validation of release notes.
* Empty release notes no longer cause an uncaught error during validation.

## 1.0.8

* Changed the output format of demisto-sdk secrets.
* Added a validation that checkbox items are not required in integrations.
* Added pack release notes generation and validation.
* Improved pack metadata validation.
* Fixed an issue in **validate** where renamed files caused an error

## 1.0.4

* Fix the **format** command to update the `id` field to be equal to `details` field in indicator-type files, and to `name` field in incident-type & dashboard files.
* Fixed a bug in the **validate** command for layout files that had `sortValues` fields.
* Fixed a bug in the **format** command where `playbookName` field was not always present in the file.
* Fixed a bug in the **format** command where indicatorField wasn't part of the SDK schemas.
* Fixed a bug in **upload** command where created unified docker45 yml files were not deleted.
* Added support for IndicatorTypes directory in packs (for `reputation` files, instead of Misc).
* Fixed parsing playbook condition names as string instead of boolean in **validate** command
* Improved image validation in YAML files.
* Removed validation for else path in playbook condition tasks.

## 1.0.3

* Fixed a bug in the **format** command where comments were being removed from YAML files.
* Added output fields: *file_path* and *kind* for layouts in the id-set.json created by **create-id-set** command.
* Fixed a bug in the **create-id-set** command Who returns Duplicate for Layouts with a different kind.
* Added formatting to **generate-docs** command results replacing all `<br>` tags with `<br/>`.
* Fixed a bug in the **download** command when custom content contained not supported content entity.
* Fixed a bug in **format** command in which boolean strings  (e.g. 'yes' or 'no') were converted to boolean values (e.g. 'True' or 'False').
* **format** command now removes *sourceplaybookid* field from playbook files.
* Fixed a bug in **generate-docs** command in which integration dependencies were not detected when generating documentation for a playbook.

## 1.0.1

* Fixed a bug in the **unify** command when output path was provided empty.
* Improved error message for integration with no tests configured.
* Improved the error message returned from the **validate** command when an integration is missing or contains malformed fetch incidents related parameters.
* Fixed a bug in the **create** command where a unified YML with a docker image for 4.5 was copied incorrectly.
* Missing release notes message are now showing the release notes file path to update.
* Fixed an issue in the **validate** command in which unified YAML files were not ignored.
* File format suggestions are now shown in the relevant file format (JSON or YAML).
* Changed Docker image validation to fail only on non-valid ones.
* Removed backward compatibility validation when Docker image is updated.

## 1.0.0

* Improved the *upload* command to support the upload of all the content entities within a pack.
* The *upload* command now supports the improved pack file structure.
* Added an interactive option to format integrations, scripts and playbooks with No TestPlaybooks configured.
* Added an interactive option to configure *conf.json* file with missing test playbooks for integrations, scripts and playbooks
* Added *download* command to download custom content from Demisto instance to the local content repository.
* Improved validation failure messages to include a command suggestion, wherever relevant, to fix the raised issue.
* Improved 'validate' help and documentation description
* validate - checks that scripts, playbooks, and integrations have the *tests* key.
* validate - checks that test playbooks are configured in `conf.json`.
* demisto-sdk lint - Copy dir better handling.
* demisto-sdk lint - Add error when package missing in docker image.
* Added *-a , --validate-all* option in *validate* to run all validation on all files.
* Added *-i , --input* option in *validate* to run validation on a specified pack/file.
* added *-i, --input* option in *secrets* to run on a specific file.
* Added an allowed hidden parameter: *longRunning* to the hidden integration parameters validation.
* Fixed an issue with **format** command when executing with an output path of a folder and not a file path.
* Bug fixes in generate-docs command given playbook as input.
* Fixed an issue with lint command in which flake8 was not running on unit test files.

## 0.5.2

* Added *-c, --command* option in *generate-docs* to generate a specific command from an integration.
* Fixed an issue when getting README/CHANGELOG files from git and loading them.
* Removed release notes validation for new content.
* Fixed secrets validations for files with the same name in a different directory.
* demisto-sdk lint - parallelization working with specifying the number of workers.
* demisto-sdk lint - logging levels output, 3 levels.
* demisto-sdk lint - JSON report, structured error reports in JSON format.
* demisto-sdk lint - XML JUnit report for unit-tests.
* demisto-sdk lint - new packages used to accelerate execution time.
* demisto-sdk secrets - command now respects the generic whitelist, and not only the pack secrets.

## 0.5.0

[PyPI History][1]

[1]: https://pypi.org/project/demisto-sdk/#history

## 0.4.9

* Fixed an issue in *generate-docs* where Playbooks and Scripts documentation failed.
* Added a graceful error message when executing the *run" command with a misspelled command.
* Added more informative errors upon failures of the *upload* command.
* format command:
  * Added format for json files: IncidentField, IncidentType, IndicatorField, IndicatorType, Layout, Dashboard.
  * Added the *-fv --from-version*, *-nv --no-validation* arguments.
  * Removed the *-t yml_type* argument, the file type will be inferred.
  * Removed the *-g use_git* argument, running format without arguments will run automatically on git diff.
* Fixed an issue in loading playbooks with '=' character.
* Fixed an issue in *validate* failed on deleted README files.

## 0.4.8

* Added the *max* field to the Playbook schema, allowing to define it in tasks loop.
* Fixed an issue in *validate* where Condition branches checks were case sensitive.

## 0.4.7

* Added the *slareminder* field to the Playbook schema.
* Added the *common_server*, *demisto_mock* arguments to the *init* command.
* Fixed an issue in *generate-docs* where the general section was not being generated correctly.
* Fixed an issue in *validate* where Incident type validation failed.

## 0.4.6

* Fixed an issue where the *validate* command did not identify CHANGELOG in packs.
* Added a new command, *id-set* to create the id set - the content dependency tree by file IDs.

## 0.4.5

* generate-docs command:
  * Added the *use_cases*, *permissions*, *command_permissions* and *limitations*.
  * Added the *--insecure* argument to support running the script and integration command in Demisto.
  * Removed the *-t yml_type* argument, the file type will be inferred.
  * The *-o --output* argument is no longer mandatory, default value will be the input file directory.
* Added support for env var: *DEMISTO_SDK_SKIP_VERSION_CHECK*. When set version checks are skipped.
* Fixed an issue in which the CHANGELOG files did not match our scheme.
* Added a validator to verify that there are no hidden integration parameters.
* Fixed an issue where the *validate* command ran on test files.
* Removed the *env-dir* argument from the demisto-sdk.
* README files which are html files will now be skipped in the *validate* command.
* Added support for env var: *DEMISTO_README_VALIDATOR*. When not set the readme validation will not run.

## 0.4.4

* Added a validator for IncidentTypes (incidenttype-*.json).
* Fixed an issue where the -p flag in the *validate* command was not working.
* Added a validator for README.md files.
* Release notes validator will now run on: incident fields, indicator fields, incident types, dashboard and reputations.
* Fixed an issue where the validator of reputation(Indicator Type) did not check on the details field.
* Fixed an issue where the validator attempted validating non-existing files after deletions or name refactoring.
* Removed the *yml_type* argument in the *split-yml*, *extract-code* commands.
* Removed the *file_type* argument in the *generate-test-playbook* command.
* Fixed the *insecure* argument in *upload*.
* Added the *insecure* argument in *run-playbook*.
* Standardise the *-i --input*, *-o --output* to demisto-sdk commands.

## 0.4.3

* Fixed an issue where the incident and indicator field BC check failed.
* Support for linting and unit testing PowerShell integrations.

## 0.4.2

* Fixed an issue where validate failed on Windows.
* Added a validator to verify all branches are handled in conditional task in a playbook.
* Added a warning message when not running the latest sdk version.
* Added a validator to check that the root is connected to all tasks in the playbook.
* Added a validator for Dashboards (dashboard-*.json).
* Added a validator for Indicator Types (reputation-*.json).
* Added a BC validation for changing incident field type.
* Fixed an issue where init command would generate an invalid yml for scripts.
* Fixed an issue in misleading error message in v2 validation hook.
* Fixed an issue in v2 hook which now is set only on newly added scripts.
* Added more indicative message for errors in yaml files.
* Disabled pykwalify info log prints.

## 0.3.10

* Added a BC check for incident fields - changing from version is not allowed.
* Fixed an issue in create-content-artifacts where scripts in Packs in TestPlaybooks dir were copied with a wrong prefix.

## 0.3.9

* Added a validation that incident field can not be required.
* Added validation for fetch incident parameters.
* Added validation for feed integration parameters.
* Added to the *format* command the deletion of the *sourceplaybookid* field.
* Fixed an issue where *fieldMapping* in playbook did not pass the scheme validation.
* Fixed an issue where *create-content-artifacts* did not copy TestPlaybooks in Packs without prefix of *playbook-*.
* Added a validation the a playbook can not have a rolename set.
* Added to the image validator the new DBot default image.
* Added the fields: elasticcommonfields, quiet, quietmode to the Playbook schema.
* Fixed an issue where *validate* failed on integration commands without outputs.
* Added a new hook for naming of v2 integrations and scripts.

## 0.3.8

* Fixed an issue where *create-content-artifact* was not loading the data in the yml correctly.
* Fixed an issue where *unify* broke long lines in script section causing syntax errors

## 0.3.7

* Added *generate-docs* command to generate documentation file for integration, playbook or script.
* Fixed an issue where *unify* created a malformed integration yml.
* Fixed an issue where demisto-sdk **init** creates unit-test file with invalid import.

## 0.3.6

* Fixed an issue where demisto-sdk **validate** failed on modified scripts without error message.

## 0.3.5

* Fixed an issue with docker tag validation for integrations.
* Restructured repo source code.

## 0.3.4

* Saved failing unit tests as a file.
* Fixed an issue where "_test" file for scripts/integrations created using **init** would import the "HelloWorld" templates.
* Fixed an issue in demisto-sdk **validate** - was failing on backward compatiblity check
* Fixed an issue in demisto-sdk **secrets** - empty line in .secrets-ignore always made the secrets check to pass
* Added validation for docker image inside integrations and scripts.
* Added --use-git flag to **format** command to format all changed files.
* Fixed an issue where **validate** did not fail on dockerimage changes with bc check.
* Added new flag **--ignore-entropy** to demisto-sdk **secrets**, this will allow skip entropy secrets check.
* Added --outfile to **lint** to allow saving failed packages to a file.

## 0.3.3

* Added backwards compatibility break error message.
* Added schema for incident types.
* Added **additionalinfo** field to as an available field for integration configuration.
* Added pack parameter for **init**.
* Fixed an issue where error would appear if name parameter is not set in **init**.

## 0.3.2

* Fixed the handling of classifier files in **validate**.

## 0.3.1

* Fixed the handling of newly created reputation files in **validate**.
* Added an option to perform **validate** on a specific file.

## 0.3.0

* Added support for multi-package **lint** both with parallel and without.
* Added all parameter in **lint** to run on all packages and packs in content repository.
* Added **format** for:
  * Scripts
  * Playbooks
  * Integrations
* Improved user outputs for **secrets** command.
* Fixed an issue where **lint** would run pytest and pylint only on a single docker per integration.
* Added auto-complete functionality to demisto-sdk.
* Added git parameter in **lint** to run only on changed packages.
* Added the **run-playbook** command
* Added **run** command which runs a command in the Demisto playground.
* Added **upload** command which uploads an integration or a script to a Demisto instance.
* Fixed and issue where **validate** checked if release notes exist for new integrations and scripts.
* Added **generate-test-playbook** command which generates a basic test playbook for an integration or a script.
* **validate** now supports indicator fields.
* Fixed an issue with layouts scheme validation.
* Adding **init** command.
* Added **json-to-outputs** command which generates the yaml section for outputs from an API raw response.

## 0.2.6

* Fixed an issue with locating release notes for beta integrations in **validate**.

## 0.2.5

* Fixed an issue with locating release notes for beta integrations in **validate**.

## 0.2.4

* Adding image validation to Beta_Integration and Packs in **validate**.

## 0.2.3

* Adding Beta_Integration to the structure validation process.
* Fixing bug where **validate** did checks on TestPlaybooks.
* Added requirements parameter to **lint**.

## 0.2.2

* Fixing bug where **lint** did not return exit code 1 on failure.
* Fixing bug where **validate** did not print error message in case no release notes were give.

## 0.2.1

* **Validate** now checks that the id and name fields are identical in yml files.
* Fixed a bug where sdk did not return any exit code.

## 0.2.0

* Added Release Notes Validator.
* Fixed the Unifier selection of your python file to use as the code.
* **Validate** now supports Indicator fields.
* Fixed a bug where **validate** and **secrets** did not return exit code 1 on failure.
* **Validate** now runs on newly added scripts.

## 0.1.8

* Added support for `--version`.
* Fixed an issue in file_validator when calling `checked_type` method with script regex.

## 0.1.2

* Restructuring validation to support content packs.
* Added secrets validation.
* Added content bundle creation.
* Added lint and unit test run.

## 0.1.1

* Added new logic to the unifier.
* Added detailed README.
* Some small adjustments and fixes.

## 0.1.0

Capabilities:

* **Extract** components(code, image, description etc.) from a Demisto YAML file into a directory.
* **Unify** components(code, image, description etc.) to a single Demisto YAML file.
* **Validate** Demisto content files.<|MERGE_RESOLUTION|>--- conflicted
+++ resolved
@@ -8,10 +8,7 @@
 * Fixed an issue where the `update-additional-dependencies` **pre-commit** step failed when not running in a content-like repo.
 * Removed the format execution step from the `contribution_converter` since it can be executed separately during the contribution process.
 * Added a new validation (`GR108`) to **validate** command that assures hidden packs do not have mandatory dependant packs.
-<<<<<<< HEAD
-=======
 * Added a validation that check that non ignorable errors are not used.
->>>>>>> ce5f8201
 
 ## 1.18.1
 * Fixed an issue where the coloring directives where showing in log messages.
