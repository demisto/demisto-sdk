--- conflicted
+++ resolved
@@ -1,10 +1,7 @@
 # Changelog
-<<<<<<< HEAD
-* For partner supported content packs, improved the support email formatting in the integration detailed description.
-=======
 * Added validation for approved content pack usecases and tags.
 * Added new code validations for *CommonServerPython* import to `XSOAR-linter`.
->>>>>>> 2e2b4b8a
+* For partner supported content packs, improved the support email formatting in the integration detailed description.
 
 
 # v1.2.9
