--- conflicted
+++ resolved
@@ -2,16 +2,13 @@
 ## Unreleased
 * Fixed an issue where the **prepare-content** command output invalid automation name when used with the --*custom* argument.
 * Fixed an issue where modeling rules with arbitrary whitespace characters were not parsed correctly.
-<<<<<<< HEAD
 * Added support for the **nativeImage** key for an integration/script in the **prepare-content** command.
-* Fixed an issue where **update-release-notes** fails to update *MicrosoftApiModule* dependent integrations.
-=======
 * Added support for the **nativeimage** key for an integration/script in the **prepare-content** command.
 * Changed the **validate** command to fail on the IN145 error code only when the parameter with type 4 is not hidden.
 * Fixed an issue where downloading content layouts with `detailsV2=None` resulted in an error.
 * Fixed an issue where **xdrctemplate** was missing 'external' prefix.
 * Fixed an issue in **prepare-content** command providing output path.
->>>>>>> 4e543a28
+* Fixed an issue where **update-release-notes** fails to update *MicrosoftApiModule* dependent integrations.
 
 ## 1.8.1
 * Fixed an issue where **format** created duplicate configuration parameters.
