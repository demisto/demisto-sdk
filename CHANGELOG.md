# Changelog
## Unreleased
* Added support to detect automatically the playground-id when running cli commands in xsoar-6.
* Added support to return war-room entries when running cli commands.
* Added support to automatically detect the correct file model by file path when reading files.
* Fixed an issue where **run-playbook** command didn't work if the *url* argument was not provided.
* Fixed an issue where **validate** command failed on valid complex layout rules and triggers.
* Fixed an issue where *validate* command failed with release notes files for assets modeling rules folder.
* Added support for `skip` property in **pre-commit** hooks.
* **generate-unit-tests** command will require installation with `pip install demisto-sdk[generate-unit-tests]`.
* added the *IN150* and *IN161* errors to *allowed ignore errors* list.
<<<<<<< HEAD
* Fixed an issue where SDK commands were failing to execute correctly when supplied a path outside the Content repository.
=======
* Added support for `env`, `copy_files` property in **pre-commit** docker hooks.
* Added support to run specific hooks in **pre-commit**. Use with `demisto-sdk pre-commit <hook>`.
* **Breaking change**: Removed the command **run-unit-tests**. Use `demisto-sdk pre-commit pytest-in-docker` instead.
* **Breaking change**: Removed the `--unit-test` argument in **pre-commit**. To skip unit tests, run with `--no-docker` or with `skip=pytest-in-docker`,
>>>>>>> 5aa270f0

## 1.24.0
* Fixed an issue where the error was not clear when trying to retrieve the server version.
* Fixed an issue in **prepare-content** where tags were added to metadata because of test scripts.
* Fixed an issue in **coverage-analyze** to exit gracefully in case that the .coverage file doesn't exist.
* Breaking change: **ValidateManager** was renamed to **OldValidateManager** and can now be found at the following [path](demisto_sdk/commands/validate/old_validate_manager.py).
* Fixed an issue where to_id_set_entity method failed on id extraction due to missing pack.
* Fixed an issue where **run-playbook** command did not work.
* Fixed an issue in **setup-env** command where the virtual environment failed to set up.
* Fixed an issue in **pre-commit** command where `False` properties were deleted.
* Added support for json5 file, allowing to write files and read files from specific git branches, local file system, or from any remote api .
* Fixed an issue in **upload** command where the `marketplace` field was not taken into consideration when uploading single content-items.
* Added support for *Assets Modeling Rule* new content item in all `demisto-sdk` commands.

## 1.23.0
* Added support for inputs sections and outputs sections in a playbook.
* Added a new service for file management, allowing to write files and read files from specific git branches, local file system, or from any remote api.
* Added a new flag `--docker/--no-docker` to demisto-sdk pre-commit, in order to enable the option to run the pre-commit command without docker hooks.
* Added support for xsoar, xsoar-saas and xsiam wrapper clients to ease the integration via their apis.
* Added the command demisto-sdk coverage-analyze to the pre-commit hooks.
* Updated merge_coverage_report to be a hook in the pre-commit.
* Updated the mode option to be free text. for more details see https://github.com/demisto/demisto-sdk/blob/master/demisto_sdk/commands/pre_commit/README.md#modes
* Added a new command **setup-env** to setup the environment for integrations and scripts in vs code IDE, XSOAR and XSIAM.
* Fixed an issue where the SDK failed to retrieve docker hub token when there were temporary connection errors.
* Internal: Added a welcome comment to contributions PRs.
* Fixed metadata dependencies dumping in **prepare-content** command.
* Fixed an issue where the TagParser didn't work properly on all edge cases.

## 1.22.0
* Added Docker Hook support to **pre-commit**; for details see https://github.com/demisto/demisto-sdk/blob/master/demisto_sdk/commands/pre_commit/README.md#docker-hooks
* Removed **-use-local-import** flag to **graph update** command.
* Perfomance improvements to **graph** commands.
* Adjust graph structure to accommodate anticipated changes in infrastructure for the **validate** command.
* Fixed an issue where the **lint** command with docker, would not give unique container names to different image runs.
* Added a new `display_name` field to `Pack` entity in graph.

## 1.21.0
* Added the argument `--commited-only` to **pre-commit** to skip collecting on staged files.
* Fixed an issue where the **pre-commit** command runs even in the case of deprecated or powershell integrations or scripts.
* Fixed an issue where **validate** falsely failed with error `PB101` and `PB123` due to condition names discrepancy
* Fixed an issue where the **modeling-rules test** command failed report and error when test data didn't exist.
* Changed the table print for **modeling-rules test** command.
* Updated the **prepare-content** to add contributor details to the `detaileddescription` field based on **supportlevelheader** key.
* Added a new validation (`IN162`) to ensure that each event collector under partner supported packs have the *xsoar* value for the **supportlevelheader** key in its yml.
* A rewrite for the **download** command, with many improvements and fixes, including:
  * Large optimizations: reducing the runtime and CPU usage by a significant amount when there's a considerable amount of custom content items on the server.
  * Improved error handling and messages, logs, and documentation (`demisto-sdk download --help`) for the command.
  * Fixed an issue where custom PowerShell-based integrations and automations would not download properly.
  * Fixed an issue where names of the following custom content items would not have their IDs replaced from UUIDs:
    * Classifiers
    * Dashboards
    * Indicator Types
    * Reports
    * Widgets
  * Fixed an issue where the download would fail when using the '-r' / '--regex' flag when there were multiple custom content items on the server matching the pattern, having the same name.
  * Fixed an issue where integrations / automations with a dot in their name would be saved with an incorrect file name (For example: `Test v1.1.py` would be named `Test v1.py`)
  * Fixed the **Link to Jira** Github flow to match the Jira-dc.

**Note:** Due to the optimization changes made to the **download** command, playbooks might be formatted a bit differently than before when downloaded from the server using the new version. The playbooks should however function and work the same.
* Fixed an issue where the **pre-commit** command, now correctly gathers the associated python file when a yml file is provided as input.
* Internal: Added a new GitHub action that will automatically assign the contribution TL and add the `Contribution` label in contributions PRs.

## 1.20.8
* Internal: Fixed an issue where the `tools.get_id` function would not find the ID for layout content items in some cases.
* Internal: Fixed an issue where the `tools.get_display_name` function would return incorrect values for "Indicator Type" content items.
* Changed the error code of the **validate** check for deprecated display names from `IN157` (duplicated a code used by a `nativeimage` check) to `IN160` (new code).
* Changed the error code of the **validate** check for invalid SIEM marketplace values from `IN151` (duplicated a code used by a check for empty command arguments) to `IN161` (new code).
* Added JUnit XML output support for **test-content** command.
* Updated the **run-unit-tests** command to not fail on JavaScript items, but skip them instead.
* Updated the `validate` pre-commit hook to run before the `run-unit-tests` hook. This will prevent `validate` from falling on errors about temporary files that are sometimes created when running unit-tests.
* Added the *auto-replace-uuids* flag to the **download** command. set this flag to False to avoid UUID replacements when downloading using download command.
* Added a new key **supportlevelheader** to the integration schema.
* **format** command will run without the content graph if graph creation fails.
* Updated the `GENERAL_DEFAULT_FROMVERSION` variable from **6.9.0** to **6.10.0**.
* Internal: Replaced the `tools._read_file` function with a more generic `tools.safe_read_unicode` function.
* Internal: Added `pathlib.Path` support to the `tools.get_yml_paths_in_dir` and `tools.get_child_directories` functions.
* Fixed an issue in the **test-modeling-rule** command, where possible exceptions were not caught.
* Added the *--delete_existing_dataset/-dd* flag to the **modeling-rules test** command to delete an existing dataset in the tenant.
* Added a new validation (`IN159`) which validates that reputation commands context outputs are spelled according to standards.
* Internal: Added a `loaded_data` parameter to `YmlSplitter` to allow passing preloaded YAML data.

## 1.20.7
* Fixed an issue where unified integrations / scripts with a period in their name would not split properly.
* Fixed an issue where the documentation was out of date with the current structure of **demisto-sdk** which does not support command auto-completion.
* Improved logging for **lint** and **prepare-content** commands.
* Internal: Added the `CI_SERVER_HOST`, `CI_PROJECT_ID` environment variables.

## 1.20.6
* Added the *--mode* argument to the **pre-commit** command, to run pre-commit with special mode (to run with different settings), supported mode are: 'nightly'.
* Modified the `validate` and `format` pre-commit hooks to run with the `--all` flag only when the `--mode=nightly` argument and `--all` flag were given.
* Modified the `ruff` pre-commit hook to run with `--config=nightly_ruff.toml` argument when running **pre-commit** command wite the `--mode=nightly` argument.
* Fixed an issue where deprecating parsing rules or modeling rules using **format** failed due to schema discrepancies.
* Fixed an issue where kebab-case arguments were not parsed correctly.
* Fixed an issue where **validate** falsely failed with error `RN115` on release notes with linefeed at the end of the file.
* Fixed an issue where **validate** falsely failed with error `DS108` on descriptions ending with new lines followed by square/curly brackets.
* Fixed an issue where **graph** commands would not clean their temporary files properly, causing successive commands to fail.
* Fixed an issue where an error log message changed the terminal color.

## 1.20.5
* Fixed an issue where **validate** falsely failed with error `DS108` on descriptions ending with brackets that contains a dot at the end of them.
* Fixed an issue where **modeling-rule test** command failed to properly render the comparison table when boolean value were printed.
* Fixed an issue were format added a dot at end of the description that already ends with question mark and exclamation mark.
* Fixed an issue where **upload** failed when trying to upload an indicator field.
* Updated the **update-content-graph** command to work with external repositories.
* Updated the **validate** command to work with external repositories when using the *--graph* flag.
* added support for `isfetchassets` flag in content graph

## 1.20.4
* Fixed an issue where using **prepare-content**, **upload**, **zip-packs** and **download** on machines with default encoding other than unicode caused errors.
* The **modeling-rules-test** will now ignore test data files containing the `test_data_config_ignore` key.
* Fixed an issue where **modeling-rules init-test-data** command failed on modeling rules that contain the text `call` even not as a separate word.
* Unlocked the dependency on `packaging`.

## 1.20.3
* Added the `FileType.VULTURE_WHITELIST` to the `FileType` enum for `.vulture_whitelist.py` files.
* Improved performance when reading `yml` files.
* Fixed an issue where **format** would add unnecessary period at the end of descriptions ending with brackets.
* Fixed an issue where **format** would not add a period at the end of descriptions, when running on in script files.
* Fixed an issue where running **validate -g** failed reading a `.pack-ignore` file that contained only newlines and spaces.
* Fixed an issue where **upload** failed when trying to upload a list content item.
* Fixed an issue where **download** would skip downloading list content items assigned to specific user roles with no roles.
* Demisto-SDK will now exit gracefully with an appropriate error message when *git* is not installed.
* Updated validation *RN116* to support the structure of **--force** flag in *update-release-notes* command.
* Fixed an issue where the release notes file was not added automatically to git when using the *update-release-notes* command.
* Fixed the structure in *update-release-notes* command when used with the **--force** flag. Now the header will display the pack display name.
* Fixed the support in **validate** for `svg` images to have their theme suffix.
* Modified **validate** to support only .svg files ending with *_dark* or *_light* suffixes.
* Fixed an issue where **modeling-rule test** command failed to properly compare types of fields.
* Fixed an issue where **validate** falsely failed with error `DS108` on descriptions ending with question mark and exclamation mark.
* Updated the **engineinfo** type in the script schema.
* Updated the **modeling-rules init & test** commands to support RULE section fields.
* Stability improvements for **graph create** and **graph update** commands.
* Fixed the *metadata* type in the XSIAM dashboard schema to *map*, with possible values: **lazy_load** and **cache_ttl**

## 1.20.2
* Updated the **pre-commit** command to run on all python versions in one run.
* Added the *--dry-run* flag to the **pre-commit** command, to create the config file without running the command.
* Fixed an issue where the **coverage-analyze** command was not parsing the logs correctly.
* Fixed an issue where **validate** falsly failed with error `DS108` on descriptions ending with a newline.
* Added formatting for script yml files when period is missing in the end of comment field, in the **format** command.
* Fixed an issue where **format** add a newline with a period when the description field missing a period.
* The content graph will now include the **python_version** field that each script/integration uses.
* Updated the **update-release-notes** command message structure when is run with **--force** flag.
* Added the **engineinfo** in to the script schema. This field specifies on which engine the script will run.
* Fixed an issue where **validate** falsely failed with error `DS108` on empty descriptions.
* Added support for lazy loading the of widgets in XSIAM dashboards.
* Added a **validate** check for correlation rules, making sure that `search_window` cannot be empty when `execution_mode` is set to `SCHEDULED`.
* Added the *metadata* key to the XSIAM dashboard schema. This field adds support for dynamic parameters in the dashboards.

## 1.20.1
* Added formatting for yml files when period is missing in the end of description field, in the **format** command.
* Fixed an issue where logging arguments were not in the standard kebab-case. The new arguments are: **console-log-threshold**, **file-log-threshold**, **log-file-path**.
* Added a new validation (`DS108`) to ensure that each description in the yml of script/integration ends with a dot.
* Fixed an issue where the **validate -g** failed reading a `.pack-ignore` file that was previously empty.
* Fixed an issue where the **update-release-notes** failed when changing the `.pack-ignore` file.
* Fixed an issue where the **GR103** validation output was malformed.
* Fixed an issue where the **upload** command failed for private repositories while trying to find the landing_page.json file.
* Added a log when a content item is missing from the repo, in **graph create** and **graph update**.
* Replaced logs with a progress bar in **graph create** and **graph update**.


## 1.20.0
* Fixed an issue where **update-release-notes** generated "available from Cortex XSOAR" instead of "from XSIAM" when run on XSIAM event collectors.
* Added support for controlling the sleep interval and retry count for **modeling-rules test** command.
* Added support for a new marketplace tag `xsoar_saas`.
* Fixed an issue where the **validate -g** failed on `BA102` in external repos even when ignored.
* Fixed an issue where the **validate -g** failed getting the content of `.pack-ignore` files when the external repository is not hosted in Github.
* Fixed an issue where the **validate -g** failed when updating an empty `.pack-ignore` file.
* Added support for yml hidden parameters for `xsoar_saas` marketplace, as part of the **prepare_content** command.
* Added support for custom documentation that will appear only in `xsoar_saas` marketplace, as part of the **prepare_content** command.
* Fixed an issue where the (`GR108`) validation did not fail in the validate command with the `-a` flag.
* Modified **prepare_content** command to be platform specific. For xsoar-saas and XSIAM regarding pack readme and integration description images in markdown files.
* Fixed an issue where the **lint** command was parsing % that may exist in the log data.

## 1.19.2
* Added a period at the end of lines produced by the **generate-docs** command that state the tested version of the product.
* Added the '--junit-path' flag to the **modeling-rules test** command, to allow saving the test results in a JUnit XML file.
* Update `RN112` validation's docs reference link.
* Added support to control the maximum file size and log rotation files count in the sdk logger.
* Fixed an issue with where passing the deprecated logging arguments to any command presented an incorrect recommendation for argument substitution.
* Fixed an issue where the documentation of logging arguments was incorrect.
* Fixed an issue in calculating content graph hash when creating or updating it.
* Fixed an issue where the coloring of the logging messages was not working properly when mixing both Console log and Parallel log handlers.
* Calling **graph create** or **graph update** now run the commands with default arguments, instead of showing the command help.
* Removed the use of chunks when calculating content relationships.
* Added the new environment variables **DEMISTO_DEFAULT_REMOTE** and **DEMISTO_DEFAULT_BRANCH**.
* Fixed an issue where the url regex in the **validate** command was wrong.
* Fixed an issue where **pre-commit** command failed when using global environment.
* Fixed an issue where **validate** would fail in external repos when trying to ignore `BA102`.
* Fixed an issue where **error-code** failed on some error codes.
* Fixes an issue in **format** command where the `-i` option included files in `.venv` directories.
* Updated the comment added to contribution PRs to old packs so it contains a link to the documentation of the **GitHub Codespaces** in xsoar.pan.dev.
* Updated GitPython version to 3.1.32.

## 1.19.1
* Fixed an issue where **unify** failed on integrations using an API a module, when not called from the content root.
* Improved **update-release-notes** logs when changes in dependent API modules are detected.
* Reverted changes released in version 1.19.0 in lint, lint will not fail on `demisto.results`, `return_outputs` and `LOG`.
* Updated the **generate-docs** command to use the content graph instead of the id_set file.
* **Validate** will now validate items which were edited in .pack-ignore.
* Added the '--all' input option for the **prepare-content** command, to support running on all content packs.
* Updated the '-i' input option of the **prepare-content** command to support multiple inputs as a comma-separated list.
* Enhanced the pack metadata properties when dumping pack zips in **prepare-content** command.

## 1.19.0
* Added the **graph** command group. The **create-content-graph** and **update-content-graph** commands were migrated to this command group, and named **graph create** and **graph update** respectively.
* Added the **graph get-relationships** command.
* The **graph create** command will now use a list of known content items from content-private, to avoid false-positives in validation `GR103`. Additionally, `GR103` was added to the **ALLOWED_IGNORE_ERRORS** list.
* The **modeling-rules test** command will now validate that the modeling rules schema mappings are aligned with the test-data mappings.
* Added the *--xsiam* flag to the **init** command in order to create XSIAM content.
* Fixed an issue where the `update-additional-dependencies` **pre-commit** step failed when not running in a content-like repo.
* Removed the format execution step from the `contribution_converter` since it can be executed separately during the contribution process.
* Added a new validation (`GR108`) to **validate**, that assures hidden packs do not have mandatory dependant packs.
* Added a new validation (`PA137`) to **validate**, ensuring the absence of non-ignorable errors in `.pack-ignore`.
* Running **validate** in a GitHub Action will now show errors as annotations, visible in the `Files Changed` tab of the pull request.
* **lint** will now fail on `demisto.results` and `return_outputs` usage, when a pack is `xsoar` or `partner` supported.
* **lint** will now fail on `LOG` usage in python files.
* Updated the **format** command to use the content graph instead of the id_set file.
* Updated **format** command not to fail on unexpected values that returns from the graph, and just add it to the log.
* Removed a redundant debug log on the `tools.get_file` function.

## 1.18.1
* Fixed an issue where the coloring directives where showing in log messages.
* Fixed an issue where **create-content-graph** was not executed upon changes in the parser infra files.
* Added support for `svg` integration images in content repo in **validate** command.
* Added a parameter `skip-packs-known-words` to the **doc-review** command, making sure that pack known words will not be added.

## 1.18.0
* Added the ability to ignore any validation in the **validate** command when running in an external (non-demisto/content) repo, by placing a `.private-repo-settings` file at its root.
* Calling **format** with the `-d` flag now removes test playbooks testing the deprecated content from conf.json.
* Improved the content graph performance when calculating content relationships.
* Improved determinism of SDK unit tests.
* **validate** will now run on all the pack content items when the pack supported marketplaces are modified.
* **pre-commit** no longer runs when there are no modified files (unless provided with input files).
* Added new validation that XSIAM integrations must have `marketplacev2` as the value of the marketplaces field.
* Added an ability to provide list of marketplace names as a credentials-type (type 9) param attribute.
* **doc-review** will run with the `--use-packs-known-words` true by default.
* Added the *deprecated* field to the pack object for the content-graph metadata.
* Calling **modeling-rules init-test-data** will now return the XDM fields output in alphabetical order.
* Added a new validation (`BA125`) to **validate**, assuring internal function names aren't used in customer-facing docs.
* Removed the Pipfile and Pipfile.lock from the templates in the **init** command.
* Disabled the option to create an integration with `Pipfile` and `Pipfile.lock` files, as they are deprecated.
* Added the Sourcery hook to **pre-commit**.
* Added a working directory to the `contribution_converter` in order to support working on a temporary directory.
* Added a waiting period when checking whether the dataset exists in the **modeling-rule test** command.
* Fixed an issue where the *DEMISTO_SDK_SKIP_VERSION_CHECK* was ignored when running on non CI environments.
* Fixed an issue where **validate** falsely detected backwards-compatibility issues, and prevented adding the `marketplaces` key to content items.
* Fixed an issue where the SDK would fail pulling docker images.
* Fixed an issue where **prepare-content** command would add the string `candidate` to scripts and integrations for the *nativeimage* key.
* Fixed an issue where in some cases the **split** command did not remove pack version note from the script.
* Fixed an issue where **validate** would not properly detect dependencies of core packs.
* Fixed an issue where **validate** failed on single-select types incident and indicator fields when given empty value as a select value option.
* Fixed an issue where errors in **validate** were logged as `info`.
* Fixed an issue where **validate** error messages were not logged when an integration param, or the default argument in reputation commands is not valid.
* Fixed an issue where the **format** command would change the value of the `unsearchable` key in fields.
* Fixed an issue where **lint** command failed to pull docker image in Gitlab environment.
* Fixed an issue in **doc-review** command where escape characters within Markdown files were detected as invalid words.
* Fixed an issue where **validate** failed on infrastructure test files.
* Fixed an issue in **update-content-graph** where the neo4j service was unaccessible for non-root users.

## 1.17.2
* Fixed an issue where **lint** and **validate** commands failed on integrations and scripts that use docker images that are not available in the Docker Hub but exist locally.
* Added documentation for the flag **override-existing** used in upload.
* Fixed an issue where **validate** failed on Incident Field items with a `template` value.
* Improved memory efficiency in **update-content-graph** and **create-content-graph** commands.
* Removed support for the `cve_id` name for the default-argument for **cve** reputation commands in **validate**. Now, only `cve` may be used for such commands.
* Fixed an issue where **zip_packs** failed uploading content.
* Added `tenant_timezone` handling to the **modeling-rules init** command, allowing usage with tenants in various timezones.
* Shortened the timeout when checking whether the dataset exists in **test-modeling-rule**.
* Cleaned up project dependencies.
* Added support for the **List** content item in **Xpanse** marketplace.
* Fixed an issue in **run-unit-tests** command when running Powershell tests.
* Fixed an issue where **lint** failed running when a docker container would not init properly.
* Fixed an issue where the *upload* command would upload a pack metadata with wrong display names.
* Performance enhancements when reading yaml files.
* Removed redundant errors and fields from `errors.py`.
* Updated **update-release-notes** to use graph instead of id_set.

## 1.17.1
* Added the `aliasTo` key to the Incident Field schema.
* Modified **validate** to not require fields whose value is always `False`.
* Modified **validate** to use the graph instead of id_set on changed *APIModules*.
* Fixed an issue where `register_module_line()` was not removed from python scripts when the script had no trailing newline.
* Fixed an issue where an integration containing a command without a description would fail to upload while using the **upload** command.
* Fixed an issue where attempting to individually upload `Preprocess Rule` files raised an unclear error message. Note: preprocess rules can not be individually uploaded, but only as part of a pack.
* Fixed an issue where the **upload** command would fail on Indicator Types.
* Fixed an issue where the **upload** command would return the wrong error message when connection credentials are invalid.
* Fixed an issue where the **upload** command would fail parsing input paths.
* added support for the `isfetcheventsandassets` flag in content graph.
* Fixed an issue where the **modeling-rules test** command failed to get the existence of result from dataset in cases where the results take time to load.
* Added an aliasTo key to the incident field schema.

## 1.17.0
* **validate** will only fail on docker related errors if the pack is supported by xsoar.
* Added a validation that assures filename, id, and name have a correct suffix for modeling/parsing rules files.
* Added new **validate** checks, preventing unwanted changes of the marketplaces (BC108,BC109), toversion (BC107)  and fromversion (BC106) fields.
* Removed the `timezone_offset` argument in the *modeling-rules test* command.
* Fixed an issue where **lint** failed when importing functions from CommonServerUserPython.
* The **format** command now will sync hidden parameters with master branch.
* Fixed an issue where lock integration failed on FileNotFound.(PANW-internal only).
* Fixed an issue where **lint** falsely warned of using `demisto.results`.
* Fixed an issue where **validate** always returned *XSIAM Dashboards* and *Correlation Rules* files as valid.
* Added `GR107` validation to **validate** using the graph validations to check that no deprecated items are used by non-deprecated content.
* Fixed an issue where the **modeling-rules test** command failed to get the existence of dataset in cases where the dataset takes more than 1 minute to get indexed.
* Fixed an issue in **lint** where the container used for linting had dependency conflicts with the image used by content, and caused inconsistent results.
* Fixed an issue where the **download** command failed when the playbook has different `name` and `id`.
* Moved the **pre-commmit** command template to the `demisto/content` repository, where it's easier to maintain.
* Fixed an issue where an internal method caused warning messages when reading md files.
* Added support for Pre Process Rules in the **upload** command.
* Fixed an issue where **upload** would not upload items whose `maketplaces` value was an empty list.
* Added a prettyName key to the incident field schema.
* Fixed an issue where **upload** command could not parse content items that are not unicode-encoded.

## 1.16.0
* Added a check to **is_docker_image_latest_tag** to only fail the validation on non-latest image tag when the current tag is older than 3 days.
* Fixed an issue where **upload** would not properly show the installed version in the UI.
* Fixed an issue where the `contribution_converter` failed replacing generated release notes with the contribution form release notes.
* Fixed an issue where an extra levelname was added to a logging message.
* Modified the `mypy` pre-commit hook to run in a virtual environment, rather than the local mypy version.
* Added support to run **validate** with `--git` flag on detached HEAD.
* Added a validation that the **validate** command will fail if the pack name is not prefixed on XSIAM dashboard images.
* Fixed the **generate-test-playbook** which failed on an unexpected keyword argument - 'console_log_threshold'.
* Fixed an issue where **prepare-content** would not properly parse the `fromVersion` and `toVersion` attributes of XSIAM-Dashbaord and XSIAM-Report content items.
* Fixed an issue where **validate** command did not fail on non-existent dependency ids of non-mandatory dependant content.
* Fixed pytest async io deprecation warning.
* Added the `--incident-id` argument (optional) to the **run** command.
* Fixed an issue in **run-unit-tests** and **update-content-graph** where running commands in a docker container was done with insufficient permissions.
* Added the `_time` field to the output compare table of the **modeling-rules test** command.
* Changed the endpoint **download** uses to get system content items.
* Fixed an issue where graph-related tasks failed when files were deleted from the repo.
* Added a **validate** check, and a **format** auto fix for the `fromversion` field in Correlation Rules and XSIAM Dashboards.
* Update the format used for dev-dependencies in pyproject.toml to match modern versions of Poetry.
* Added timestamps to logging messages when running in a CI build.

## 1.15.5
* **Breaking Change**: The default of the **upload** command `--zip` argument is `true`. To upload packs as custom content items use the `--no-zip` argument.
* Removed the `no-implicit-optional` hook from **pre-commit**.
* Removed the `markdownlint` hook from **pre-commit**.
* Fixed an issue in **run-unit-tests** to pass with warnings when no tests are collected.
* Fixed an issue in **run-unit-tests** with the coverage calculation.
* Fixed a notification about log file location appeared more than once.
* Updated the error message when code coverage is below the threshold in **coverage-analyze** to be printed in a more noticeable red color.
* Fixed an issue in **upload** that failed when a comma-separated list of paths is passed to the `--input` argument.
* Running **validate** with the `--graph` flag will now run the graph validations after all other validations.
* improved the generated release note for newly added XSIAM entities when running *update-release-notes* command.
* Fixed an issue where in some cases validation failed when mapping null values.
* Fixed an issue in **upload** command where the `--keep-zip` argument did not clean the working directory.
* Fixed an issue where an extra levelname was added to a logging message.
* Fixed an issue in **upload** where uploading packs to XSIAM failed due to version mismatch.

## 1.15.4
* Fixed an issue where *update-release-notes* and *doc-review* did not handle new content notes as expected.
* Fixed an issue in PEP484 (no-implicit-optional) hook to **pre-commit**.
* Fixed an issue in **upload** with `--input-config-file` where the content items weren't uploaded in the correct pack.
* Added support to disable the default logging colors with the **DEMISTO_SDK_LOG_NO_COLORS** environment variable.

## 1.15.3
* Added the `--init` flag to **download**.
* Added the `--keep-empty-folders` flag to **download**.
* Added `markdown-lint` to **pre-commit**
* Added the PEP484 (no-implicit-optional) hook to **pre-commit**.
* Fixed an issue where the content-graph parsing failed on mappers with undefined mapping.
* Fixed an issue in **validate** where `pack_metadata.json` files were not collected proplely in `--graph` option.
* Fixed an issue where *validate* reputation commands outputs were not checked for new content.
* Added *IN107* and *DB100* error codes to *ALLOWED_IGNORE_ERRORS* list.
* Added a validation that assures feed integrations implement the `integration_reliability` configuration parameter.
* Fixed an issue where the format command did not work as expected on pre-process rules files.
* Fixed an issue where **upload** command failed to upload when the XSOAR version is beta.
* Fixed an issue where **upload** command summary was inaccurate when uploading a `Pack` without the `-z` flag.
* Added pack name and pack version to **upload** command summary.
* Added support for modeling rules with multi datasets in ****modeling-rules test**** command.
* Fixed an issue where **validate** didn't recognize layouts with incident fields missing from `id_set.json` even when `--post-commit` was indicated.

## 1.15.2
* Fixed an issue where **format** added default arguments to reputation commands which already have one.
* Fixed an issue where **validate** fails when adding the *advance* field to the integration required fields.
* Updated the integration Traffic Light Protocol (TLP) color list schema in the **validate** command.
* Fixed an issue where **upload** would not read a repo configuration file properly.
* Fixed an issue where **upload** would not handle the `-x`/`--xsiam` flag properly.
* Fixed an issue where **format** failed to use input from the user, when asking about a `from_version`.
* Added the `-n`/`--assume_no` flag to **format**.

## 1.15.1
* Fixed an issue where **generate-docs** generated fields with double html escaping.
* Fixed an issue where **upload** failed when using the `-z` flag.

## 1.15.0
* **Breaking Change**: the **upload** command now only supports **XSOAR 6.5** or newer (and all XSIAM versions).
* **upload** now uses content models, and calls the `prepare` method of each model before uploading (unless uploading a zipped pack).
* Added a *playbook* modification to **prepare-content**, replacing `getIncident` calls with `getAlerts`, when uploading to XSIAM.
* Added a *playbook* modification to **prepare-content**, replacing `${incident.fieldname}` context accessors with `${alert.fieldname}` when uploading to XSIAM.
* Added a *playbook* modification to **prepare-content**, replacing `incident` to `alert` in task display names, when uploading to XSIAM.
* Added a *layout* modification to **prepare-content**, replacing `Related/Child/Linked Incidents` to `... Alerts` when uploading to XSIAM.
* Added a *script* modification to **prepare-content**, automatically replacing the word `incident` with `alert` when uploading to XSIAM.
* Added a validation that the **validate** command will fail if the `dockerimage` field in scripts/integrations uses any py3-native docker image.
* Updated the `ruff` version used in **pre-commit** to `0.0.269`.
* Fixed an issue in **create-content-graph** which caused missing detection of duplicated content items.
* Fixed an issue where **run-unit-tests** failed on python2 content items.
* Fixed an issue in **validate** where core packs validations were checked against the core packs defined on master branch, rather than on the current branch.
* Fixed an issue in **pre-commit** where `--input` flag was not filtered by the git files.
* Skip reset containers for XSOAR NG and XSIAM(PANW-internal only).
* Fixed an issue where **lint** failed fetching docker image details from a PANW GitLab CI environment. (PANW-internal only).

## 1.14.5
* Added logging in case the container fails to run in **run-unit-tests**.
* Disabled **pre-commit** multiprocessing for `validate` and `format`, as they use a service.
* **pre-commit** now calls `format` with `--assume-yes` and `--no-validate`.
* Fixed an issue where **pre-commit** ran multiple times when checking out build related files.

## 1.14.4
* Added integration configuration for *Cortex REST API* integration.
* Removed `Flake8` from **pre-commit**, as `ruff` covers its basic rules.
* Improved log readability by silencing non-critical `neo4j` (content graph infrastructure) logs.
* Fixed an issue where **run-unit-tests** failed on python2 content items.
* Fixed an issue where **modeling-rules test** did not properly handle query fields that pointed to a string.
* Fixed an issue when trying to fetch remote files when not under the content repo.
* Fixed a validation that the **modeling-rules test** command will fail if no test data file exist.
* Fixed an issue where **format** command failed while updating the `fromversion` entry.
* Added support for mapping uuid to names for Layout files in the **download** command.

## 1.14.3
* Fixed an issue where **run-unit-tests** failed running on items with `test_data`.
* Updated the demisto-py to v3.2.10 which now supports url decoding for the proxy authentication password.
* Fixed an issue where **generate-outputs** did not generate context paths for empty lists or dictionaries in the response.

## 1.14.2
* Added the `--staged-only` flag to **pre-commit**.
* Fixed an issue where **run-unit-tests** failed running on items with `test_data`.
* Fixed an issue where **pre-commit** ran on unchanged files.
* Add the ability to run **secrets** in **pre-commit** by passing a `--secrets` flag.
* Added support to override the log file with the **DEMISTO_SDK_LOG_FILE_PATH** environment variable.

## 1.14.1
* Fixed an issue where **update-release-notes** command failed when running on a pack that contains deprecated integrations without the `commands` section.
* Added toVersion and fromVersion to XSIAM content items schema.
* Fixed an issue where **validate** failed when attempting to map null values in a classifier and layout.
* Added search marketplace functionality to XSIAM client.
* Fixed an issue in **pre-commit** command where `MYPYPATH` was not set properly.
* Updated the integration category list in the **init** command.
* Fixed an issue where in some environments docker errors were not caught.
* Added a validation that the **validate** command will fail on README files if an image does not exist in the specified path.

## 1.14.0
* Added the `DEMISTO_SDK_GRAPH_FORCE_CREATE` environment variable. Use it to force the SDK to recreate the graph, rather than update it.
* Added support for code importing multi-level ApiModules to **lint**.
* Added a validation that the **modeling-rules test** command will fail if no test data file exist.
* Added support for the `<~XPANSE>` marketplace tag in release notes.
* Added support for marketplace tags in the **doc-review** command.
* Added **generate-unit-tests** documentation to the repo README.
* Added the `hiddenpassword` field to the integration schema, allowing **validate** to run on integrations with username-only inputs.
* Improved logs and error handling in the **modeling-rules test** command.
* Improved the warning message displayed for Contribution PRs editing outdated code.
* Improved the clarity of error messages for cases where yml files cannot be parsed as a dictionary.
* Updated the `XSIAMReport` schema.
* Standardized repo-wide logging. All logs are now created in one logger instance.
* **lint** now prevents unit-tests from accessing online resources in runtime.
* Updated the logs shown during lint when running in docker.
* Fixed an issue where **validate** showed errors twice.
* Fixed an issue where **validate** did not fail when xif files had wrong naming.
* Fixed an issue where **doc-review** required dot suffixes in release notes describing new content.
* Fixed an issue where **download** command failed when running on a beta integration.
* Fixed an issue where **update-release-notes** generated release notes for packs in their initial version (1.0.0).
* Fixed an issue with **update-content-graph** where `--use-git` parameter was ignored when using `--imported-path` parameter.
* Fixed an issue where **validate** failed on playbooks with valid inputs, since it did not collect the playbook inputs occurrences properly.

## 1.13.0
* Added the pack version to the code files when calling **unify**. The same value is removed when calling **split**.
* Added a message showing the output path when **prepare-content** is called.
* Contribution PRs that update outdated packs now display a warning message.
* Fixed an issue when kebab-case has a misspelling in one of the sub words, the suggestion might be confusing.
* Improved caching and stability for **lint**.
* Added support for *.xif* files in the **secrets** command.
* Fixed an issue where **validate** would fail when playbook inputs contain Transform Language (DT).
* Added a new **validate** check, making sure a first level header exist in release notes (RN116)
* Fixed an issue where **lint** would not properly handle multiple ApiModules imports.

## 1.12.0
* Added the **pre-commit** command, to improve code quality of XSOAR content.
* Added the **run-unit-tests** command, to run unit tests of given content items inside their respective docker images.
* Added support for filepath arguments in the **validate** and **format** commands.
* Added pre-commit hooks for `validate`, `format`, `run-unit-tests` and `update-docker-image` commands.
* Fixed an issue in the **download** command where layouts were overriden even without the `-f` option.
* Fixed an issue where Demisto-SDK did not detect layout ID when using the **download** command.
* Fixed an issue where the **lint** command ran on `native:dev` supported content when passing the `--docker-image all` flag, instead it will run on `native:candidate`.
* Added support for `native:candidate` as a docker image flag for **lint** command.
* Added a modification for layouts in **prepare-content**, replacing `Related Incidents`, `Linked Incidents` and `Child Incidents` with the suitable `... Alerts` name when uploading to XSIAM.
* Fixed an issue where logs and messages would not show when using the **download** command.
* Fixed an issue where the `server_min_version` field in metadata was an empty value when parsing packs without content items.
* Fixed an issue where running **openapi-codegen** resulted in false-positive error messages.
* Fixed an issue where **generate-python-to-yml** generated input arguments as required even though required=False was specified.
* Fixed an issue where **generate-python-to-yml** generated input arguments a default arguments when default=some_value was provided.
* Fixed a bug where **validate** returned error on playbook inputs with special characters.
* Fixed an issue where **validate** did not properly check `conf.json` when the latter is modified.
* Fixed an issue in the **upload** command, where a prompt was not showing on the console.
* Fixed an issue where running **lint** failed installing dependencies in containers.

## 1.11.0
* **Note: Demisto-SDK will soon stop supporting Python 3.8**
* Fixed an issue where using **download** on non-unicode content, merging them into existing files caused an error.
* Changed an internal setting to allow writing non-ascii content (unicode) using `YAMLHandler` and `JSONHandler`.
* Fixed an issue where an error message in **unify** was unclear for invalid input.
* Fixed an issue where running **validate** failed with **is_valid_integration_file_path_in_folder** on integrations that use API modules.
* Fixed an issue where **validate** failed with **is_valid_integration_file_path_in_folder** on integrations that use the `MSAPIModule`.
* Added **validate** check for the `modules` field in `pack_metadata.json` files.
* Changed **lint** to skip deprecated content, unless when using the `-i` flag.
* Fixed an issue where **update-release-notes** failed when a new *Parsing Rule* was added to a pack.
* Refactored the logging framework. Demisto-SDK logs will now be written to `.demist_sdk_debug.log` under the content path (when detected) or the current directory.
* Added `GR105` validation to **validate** command to check that no duplicate IDs are used.
* Added support for API Modules imported in API modules in the **unify** command.
* Added **validate** check, to make sure every Python file has a corresponding unit test file.

## 1.10.6
* Fixed an issue where running **validate** with the `-g` flag would skip some validations for old-formatted (unified) integration/script files.
* Deprecated integrations and scripts will not run anymore when providing the **--all-packs** to the **lint** command.
* Fixed an issue where a pack `serverMinVersion` would be calculated by the minimal fromVersion of its content items.
* Added the `--docker-image-target` flag to **lint** for testing native supported content with new images.

## 1.10.5
* Fixed an issue where running **run-test-playbook** would not use the `verify` parameter correctly. @ajoga
* Added a newline at the end of README files generated in **generate-docs**.
* Added the value `3` (out of bounds) to the `onChangeRepAlg` and `reputationCalc` fields under the `IncidentType` and `GenericType` schemas. **validate** will allow using it now.
* Fixed an issue where **doc-review** required dot suffixes in release notes describing new content.
* Fixed an issue where **validate** failed on Feed Integrations after adding the new *Collect/Connect* section field.
* Fixed an issue where using **postman-codegen** failed converting strings containing digits to kebab-case.
* Fixed an issue where the ***error-code*** command could not parse List[str] parameter.
* Updated validation *LO107* to support more section types in XSIAM layouts.

## 1.10.4
* Added support for running **lint** in multiple native-docker images.

## 1.10.3
* Fixed an issue where running **format** would fail after running npm install.
* Improved the graph validations in the **validate** command:
  - GR100 will now run on all content items of changed packs.
  - GR101 and GR102 will now catch invalid fromversion/toversion of files **using** the changed items.
  - GR103 errors will raise a warning when using the *-a* flag, but an error if using the *-i* or *g* flags.
* Fixed an issue where test-playbooks timed out.
* Fixed an issue where making a change in a module using an ApiModule would cause lint to run on the ApiModule unnecessarily.
* Fixed an issue where the `marketplace` field was not used when dumping pack zips.
* Fixed a typo in the README content generated with **update-release-notes** for updating integrations.
* Fixed an issue in **validate**, where using the `-gr` and `-i` flags did not run properly.
* Added the `sectionorder` field to integration scheme.
* Fixed an issue where in some occasions running of test-playbooks could receive session timeouts.
* Fixed an issue where **validate** command failed on core pack dependencies validation because of test dependencies.

## 1.10.2
* Added markdown lint formatting for README files in the **format** command.
* Fixed an issue where **lint** failed when using the `-cdam` flag with changed dependant api modules.
* Fixed an issue in the **upload** command, where `json`-based content items were not unified correctly when using the `--zip` argument.
* Added XPANSE core packs validations.

## 1.10.1
* Fixed an issue where **update-content-graph** failed to execute.

## 1.10.0
* **Breaking change**: Removed usage of `pipenv`, `isort` and `autopep8` in the **split** and **download** commands. Removed the `--no-pipenv` and `--no-code-formatting` flags. Please see https://xsoar.pan.dev/docs/tutorials/tut-setup-dev-remote for the recommended environment setup.
* Fixed an issue in **prepare-content** command where large code lines were broken.
* Fixed an issue where git-*renamed_files* were not retrieved properly.
* Fixed an issue where test dependencies were calculated in all level dependencies calculation.
* Added formatting and validation to XSIAM content types.
* Fixed an issue where several XSIAM content types were not validated when passing the `-a` flag.
* Added a UUID to name mapper for **download** it replaces UUIDs with names on all downloaded files.
* Updated the demisto-py to v3.2.6 which now supports basic proxy authentication.
* Improved the message shown when using **upload** and overwriting packs.
* Added support for the **Layout Rule** content type in the id-set and the content graph.
* Updated the default general `fromVersion` value on **format** to `6.8.0`
* Fixed an issue where **lint** sometimes failed when using the `-cdam` flag due to wrong file duplications filtering.
* Added the content graph to **validate**, use with the `--graph` flag.

## 1.9.0
* Fixed an issue where the Slack notifier was using a deprecated argument.
* Added the `--docker-image` argument to the **lint** command, which allows determining the docker image to run lint on. Possible options are: `'native:ga'`, `'native:maintenance'`, `'native:dev'`, `'all'`, a specific docker image (from Docker Hub) or, the default `'from-yml'`.
* Fixed an issue in **prepare-content** command where large code lines were broken.
* Added a logger warning to **get_demisto_version**, the task will now fail with a more informative message.
* Fixed an issue where the **upload** and **prepare-content** commands didn't add `fromServerVersion` and `toServerVersion` to layouts.
* Updated **lint** to use graph instead of id_set when running with `--check-dependent-api-module` flag.
* Added the marketplaces field to all schemas.
* Added the flag `--xsoar-only` to the **doc-review** command which enables reviewing documents that belong to XSOAR-supported Packs.
* Fixed an issue in **update-release-notes** command where an error occurred when executing the same command a second time.
* Fixed an issue where **validate** would not always ignore errors listed under `.pack-ignore`.
* Fixed an issue where running **validate** on a specific pack didn't test all the relevant entities.
* Fixed an issue where fields ending with `_x2` where not replaced in the appropriate Marketplace.

## 1.8.3
* Changed **validate** to allow hiding parameters of type 0, 4, 12 and 14 when replacing with type 9 (credentials) with the same name.
* Fixed an issue where **update-release-notes** fails to update *MicrosoftApiModule* dependent integrations.
* Fixed an issue where the **upload** command failed because `docker_native_image_config.json` file could not be found.
* Added a metadata file to the content graph zip, to be used in the **update-content-graph** command.
* Updated the **validate** and **update-release-notes** commands to unskip the *Triggers Recommendations* content type.


## 1.8.2
* Fixed an issue where demisto-py failed to upload content to XSIAM when `DEMISTO_USERNAME` environment variable is set.
* Fixed an issue where the **prepare-content** command output invalid automation name when used with the --*custom* argument.
* Fixed an issue where modeling rules with arbitrary whitespace characters were not parsed correctly.
* Added support for the **nativeImage** key for an integration/script in the **prepare-content** command.
* Added **validate** checks for integrations declared deprecated (display name, description) but missing the `deprecated` flag.
* Changed the **validate** command to fail on the IN145 error code only when the parameter with type 4 is not hidden.
* Fixed an issue where downloading content layouts with `detailsV2=None` resulted in an error.
* Fixed an issue where **xdrctemplate** was missing 'external' prefix.
* Fixed an issue in **prepare-content** command providing output path.
* Updated the **validate** and **update-release-notes** commands to skip the *Triggers Recommendations* content type.
* Added a new validation to the **validate** command to verify that the release notes headers are in the correct format.
* Changed the **validate** command to fail on the IN140 error code only when the skipped integration has no unit tests.
* Changed **validate** to allow hiding parameters of type 4 (secret) when replacing with type 9 (credentials) with the same name.
* Fixed an issue where the **update-release-notes** command didn't add release-notes properly to some *new* content items.
* Added validation that checks that the `nativeimage` key is not defined in script/integration yml.
* Added to the **format** command the ability to remove `nativeimage` key in case defined in script/integration yml.
* Enhanced the **update-content-graph** command to support `--use-git`, `--imported_path` and `--output-path` arguments.
* Fixed an issue where **doc-review** failed when reviewing command name in some cases.
* Fixed an issue where **download** didn't identify playbooks properly, and downloaded files with UUIDs instead of file/script names.

## 1.8.1
* Fixed an issue where **format** created duplicate configuration parameters.
* Added hidden properties to integration command argument and script argument.
* Added `--override-existing` to **upload** that skips the confirmation prompt for overriding existing content packs. @mattbibbydw
* Fixed an issue where **validate** failed in private repos when attempting to read from a nonexisting `approved_categories.json`.
* Fixed an issue where **validate** used absolute paths when getting remote `pack_metadata.json` files in private repos.
* Fixed an issue in **download**, where names of custom scripts were replaced with UUIDs in IncidentFields and Layouts.

## 1.8.0
* Updated the supported python versions, as `>=3.8,<3.11`, as some of the dependencies are not supported on `3.11` yet.
* Added a **validate** step for **Modeling Rules** testdata files.
* Added the **update-content-graph** command.
* Added the ability to limit the number of CPU cores with `DEMISTO_SDK_MAX_CPU_CORES` envirment variable.
* Added the **prepare-content** command.
* Added support for fromversion/toversion in XSIAM content items (correlation rules, XSIAM dashboards, XSIAM reports and triggers).
* Added a **validate** step checking types of attributes in the schema file of modeling rule.
* Added a **validate** step checking that the dataset name of a modeling rule shows in the xif and schema files.
* Added a **validate** step checking that a correlation rule file does not start with a hyphen.
* Added a **validate** step checking that xsiam content items follow naming conventions.
* Fixed an issue where SDK commands failed on the deprecated `packaging.version.LegacyVersion`, by locking the `packaging` version to `<22`.
* Fixed an issue where **update-release-notes** failed when changing only xif file in **Modeling Rules**.
* Fixed an issue where *is_valid_category* and *is_categories_field_match_standard* failed when running in a private repo.
* Fixed an issue where **validate** didn't fail on the MR103 validation error.
* Fixed the *--release-notes* option, to support the new CHANGELOG format.
* Fixed an issue where **validate** failed when only changing a modeling rules's xif file.
* Fixed an issue where **format** failed on indicator files with a `None` value under the `tabs` key.
* Fixed an issue where **validate** only printed errors for one change of context path, rather than print all.
* Fixed an issue where **download** did not suggest using a username/password when authenticating with XSOAR and using invalid arguments.
* Fixed an issue where **download** failed when listing or downloading content items that are not unicode-encoded.
* Added support for fromversion/toversion in XSIAM content items (correlation rules, XSIAM dashboards, XSIAM reports and triggers).
* Updated the supported python versions, as `>=3.8,<3.11`, as some of the dependencies are not supported on `3.11` yet.
* Added **prepare-content** command which will prepare the pack or content item for the platform.
* Patched an issue where deprecated `packaging.version.LegacyVersion`, locking packaging version to `<22`.

## 1.7.9
* Fixed an issue where an error message in **validate** would not include the suggested fix.
* Added a validation that enforces predefined categories on MP Packs & integration yml files, the validation also ensures that each pack has only one category.
* Fixed an issue where **update-release-notes** did not generate release notes for **XDRC Templates**.
* Fixed an issue where **upload** failed without explaining the reason.
* Improved implementation of the docker_helper module.
* Fixed an issue where **validate** did not check changed pack_metadata.json files when running using git.
* Added support for **xdrctemplate** to content graph.
* Fixed an issue where local copies of the newly-introduced `DemistoClassApiModule.py` were validated.
* Added new release notes templates for the addition and modification of playbooks, layouts and types in the **doc-review** command.
* Fixed an issue where the **doc-review** command failed on descriptions of new content items.
* Added the `Command XXX is deprecated. Use XXX instead.` release notes templates to **doc-review** command.
* Fixed an issue where the **update-release-notes** command didn't add the modeling-rules description for new modeling-rules files.

## 1.7.8
* Added the capability to run the MDX server in a docker container for environments without node.
* Fixed an issue where **generate-docs** with `-c` argument updated sections of the incorrect commands.
* Added IF113 error code to **ALLOWED_IGNORE_ERRORS**.
* Fixed an issue where **validate** failed on playbooks with non-string input values.
* Added the `DEMISTO_SDK_IGNORE_CONTENT_WARNING` environment variable, to allow suppressing warnings when commands are not run under a content repo folder.
* Fixed an issue where **validate** failed to recognize integration tests that were missing from config.json
* Added support for **xpanse** marketplace in **create-id-set** and **create-content-artifacts** commands.
* Fixed an issue where **split** failed on yml files.
* Added support for marketplace-specific tags.
* Fixed an issue where **download** would not run `isort`. @maxgubler
* Fixed an issue where XSIAM Dashboards and Reports images failed the build.
* Added support for **xpanse** marketplace to content graph.

## 1.7.7
* Fixed an issue where paybooks **generate-docs** didn't parse complex input values when no accessor field is given correctly.
* Fixed an issue in the **download** command, where an exception would be raised when downloading system playbooks.
* Fixed an issue where the **upload** failed on playbooks containing a value that starts with `=`.
* Fixed an issue where the **generate-unit-tests** failed to generate assertions, and generate unit tests when command names does not match method name.
* Fixed an issue where the **download** command did not honor the `--no-code-formatting` flag properly. @maxgubler
* Added a new check to **validate**, making sure playbook task values are passed as references.
* Fixed an issue where the **update-release-notes** deleted existing release notes, now appending to it instead.
* Fixed an issue where **validate** printed blank space in case of validation failed and ignored.
* Renamed 'Agent Config' to 'XDRC Templates'.
* Fixed an issue where the **zip-packs** command did not work with the CommonServerUserPython and CommonServerUserPowerShell package.

## 1.7.6

* Fixed parsing of initialization arguments of client classes in the **generate-unit-tests** command.
* Added support for AgentConfig content item in the **upload**, **create-id-set**, **find-dependecies**, **unify** and **create-content-artifacts** commands.
* Added support for XSIAM Report preview image.

## 1.7.5

* Fixed an issue where the **upload** command did not work with the CommonServerUserPython package.
* Fixed an issue in the **download** command, where some playbooks were downloaded as test playbooks.
* Added playbook modification capabilities in **TestSuite**.
* Added a new command **create-content-graph**.
* Fixed an issue in the **upload** command, where the temporary zip would not clean up properly.
* Improved content items parsing in the **create-content-graph** command.
* Added an error when the docker daemon is unavailable when running **lint**.
* Removed the validation of a subtype change for scripts in the **validate** command.
* Fixed an issue where names of XSIAM content items were not normalized properly.
* Fixed an issue where the **download** command was downloading playbooks with **script** (id) and not **scriptName**.
* Fixed an issue where script yml files were not properly identified by `find_type`.
* Removed nightly integrations filtering when deciding if a test should run.
* Added support for XSIAM Dashboard preview image.
* Added the `--no-code-formatting` flag to the **download** command, allowing to skip autopep8 and isort.
* Fixed an issue in the **update-release-notes** command, where generating release notes for modeling rules schema file caused exception.

## 1.7.4

* Fixed an issue where the **doc-review** command showed irrelevant messages.
* Fixed an issue in **validate**, where backward-compatibility failures prevented other validations from running.
* Fixed an issue in **validate**, where content-like files under infrastructure paths were not ignored.
* Fixed an issue in the AMI mapping, where server versions were missing.
* Change the way the normalize name is set for external files.
* Added dump function to XSIAM pack objects to dulicate the files.
* Fixed an issue where the `contribution_converter` did not support changes made to ApiModules.
* Added name normalization according to new convention to XSIAM content items
* Added playbook modification capabilities in **TestSuite**.
* Fixed an issue in create-content-artifacts where it will not get a normalize name for the item and it will try to duplicate the same file.

## 1.7.3

* Fixed an issue in the **format** command where fail when executed from environment without mdx server available.
* Added `Added a`, `Added an` to the list of allowed changelog prefixes.
* Added support for Indicator Types/Reputations in the **upload** command.
* Fixed an issue when running from a subdirectory of a content repo failed.
* Changing the way we are using XSIAM servers api-keys in **test-content** .
* Added a success message to **postman-codegen**.

## 1.7.2

* Fixed an issue in the **validate** command where incident fields were not found in mappers even when they exist
* Added an ability to provide list of marketplace names as a param attribute to **validate** and **upload**
* Added the file type to the error message when it is not supported.
* Fixed an issue where `contribution_converter` incorrectly mapped _Indicator Field_ objects to the _incidentfield_ directory in contribution zip files.
* Fixed a bug where **validate** returned error on empty inputs not used in playbooks.
* Added the `DEMISTO_SDK_CONTENT_PATH` environment variable, implicitly used in various commands.
* Added link to documentation for error messages regarding use cases and tags.

## 1.7.1

* Fixed an issue where *indicatorTypes* and *betaIntegrations* were not found in the id_set.
* Updated the default general `fromVersion` value on **format** to `6.5.0`
* Fixed an issue where the **validate** command did not fail when the integration yml file name was not the same as the folder containing it.
* Added an option to have **generate-docs** take a Playbooks folder path as input, and generate docs for all playbooks in it.
* Fixed an issue where the suggestion in case of `IF113` included uppercase letters for the `cliName` parameter.
* Added new validation to the **validate** command to fail and list all the file paths of files that are using a deprecated integration command / script / playbook.
* **validate** will no longer fail on playbooks calling subplaybooks that have a higher `fromVersion` value, if  calling the subplaybook has `skipifunavailable=True`.
* Fixed an issue where relative paths were not accessed correctly.
* Running any `demisto-sdk` command in a folder with a `.env` file will load it, temporarily overriding existing environment variables.
* Fixed an issue where **validate** did not properly detect deleted files.
* Added new validations to the **validate** command to verify that the schema file exists for a modeling rule and that the schema and rules keys are empty in the yml file.
* Fixed an issue where *find_type* didn't recognize exported incident types.
* Added a new validation to **validate**, making sure all inputs of a playbook are used.
* Added a new validation to **validate**, making sure all inputs used in a playbook declared in the input section.
* The **format** command will now replace the *fromServerVersion* field with *fromVersion*.

## 1.7.0

* Allowed JSON Handlers to accept kwargs, for custoimzing behavior.
* Fixed an issue where an incorrect error was shown when the `id` of a content item differed from its `name` attribute.
* Fixed an issue where the `preserve_quotes` in ruamel_handler received an incorrect value @icholy
* Fixed an issue where ignoring RM110 error code wasn't working and added a validation to **ALLOWED_IGNORE_ERRORS** to validate that all error codes are inserted in the right format.
* Fixed an issue where the contribution credit text was not added correctly to the pack README.
* Changed the contribution file implementation from markdown to a list of contributor names. The **create-content-artifact** will use this list to prepare the needed credit message.
* Added a new validation to the `XSOAR-linter` in the **lint** command for verifying that demisto.log is not used in the code.
* The **generate-docs** command will now auto-generate the Incident Mirroring section when implemented in an integration.
* Added support to automatically generate release notes for deprecated items in the **update-release-notes** command.
* Fixed an issue causing any command to crash when unable to detect local repository properties.
* Fixed an issue where running in a private gitlab repo caused a warning message to be shown multiple times.
* Added a new validation to the **validate** command to verify that markdown and python files do not contain words related to copyright section.
* Fixed an issue where **lint** crashed when provided an input file path (expecting a directory).

## 1.6.9

* Added a new validation that checks whether a pack should be deprecated.
* Added a new ability to the **format** command to deprecate a pack.
* Fixed an issue where the **validate** command sometimes returned a false negative in cases where there are several sub-playbooks with the same ID.
* Added a new validation to the **validate** command to verify that the docker in use is not deprecated.
* Added support for multiple ApiModules in the **unify** command
* Added a check to **validate** command, preventing use of relative urls in README files.
* Added environment variable **DEMISTO_SDK_MARKETPLACE** expected to affect *MarketplaceTagParser* *marketplace* value. The value will be automatically set when passing *marketplace* arg to the commands **unify**, **zip-packs**, **create-content-artifacts** and **upload**.
* Added slack notifier for build failures on the master branch.
* Added support for modeling and parsing rules in the **split** command.
* Added support for README files in **format** command.
* Added a **validate** check, making sure classifier id and name values match. Updated the classifier **format** to update the id accordingly.
* The **generate-docs** command will now auto-generate the playbook image link by default.
* Added the `--custom-image-link` argument to override.
* Added a new flag to **generate-docs** command, allowing to add a custom image link to a playbook README.
* Added a new validation to the **validate** command to verify that the package directory name is the same as the files contained in the that package.
* Added support in the **unify** command to unify a schema into its Modeling Rule.

## 1.6.8

* Fixed an issue where **validate** did not fail on invalid playbook entities' versions (i.e. subplaybooks or scripts with higher fromversion than their parent playbook).
* Added support for running lint via a remote docker ssh connection. Use `DOCKER_HOST` env variable to specify a remote docker connection, such as: `DOCKER_HOST=ssh://myuser@myhost.com`.
* Fixed an issue where the pack cache in *get_marketplaces* caused the function to return invalid values.
* Fixed an issue where running format on a pack with XSIAM entities would fail.
* Added the new `display_name` field to relevant entities in the **create-id-set** command.
* Added a new validation to the **validate** command to verify the existence of "Reliability" parameter if the integration have reputation command.
* Fixed a bug where terminating the **lint** command failed (`ctrl + c`).
* Removed the validation of a subtype change in integrations and scripts from **validate**.
* Fixed an issue where **download** did not behave as expected when prompting for a version update. Reported by @K-Yo
* Added support for adoption release notes.
* Fixed an issue where **merge-id-sets** failed when a key was missing in one id-set.json.
* Fixed a bug where some mypy messages were not parsed properly in **lint**.
* Added a validation to the **validate** command, failing when '`fromversion`' or '`toversion`' in a content entity are incorrect format.
* Added a validation to the **validate** command, checking if `fromversion` <= `toversion`.
* Fixed an issue where coverage reports used the wrong logging level, marking debug logs as errors.
* Added a new validation to the **validate** command, to check when the discouraged `http` prefixes are used when setting defaultvalue, rather than `https`.
* Added a check to the **lint** command for finding hard-coded usage of the http protocol.
* Locked the dependency on Docker.
* Removed a traceback line from the **init** command templates: BaseIntegration, BaseScript.
* Updated the token in **_add_pr_comment** method from the content-bot token to the xsoar-bot token.

## 1.6.7

* Added the `types-markdown` dependency, adding markdown capabilities to existing linters using the [Markdown](https://pypi.org/project/Markdown/) package.
* Added support in the **format** command to remove nonexistent incident/indicator fields from *layouts/mappers*
* Added the `Note: XXX` and `XXX now generally available.` release notes templates to **doc-review** command.
* Updated the logs shown during the docker build step.
* Removed a false warning about configuring the `GITLAB_TOKEN` environment variable when it's not needed.
* Removed duplicate identifiers for XSIAM integrations.
* Updated the *tags* and *use cases* in pack metadata validation to use the local files only.
* Fixed the error message in checkbox validation where the defaultvalue is wrong and added the name of the variable that should be fixed.
* Added types to `find_type_by_path` under tools.py.
* Fixed an issue where YAML files contained incorrect value type for `tests` key when running `format --deprecate`.
* Added a deprecation message to the `tests:` section of yaml files when running `format --deprecate`.
* Added use case for **validate** on *wizard* objects - set_playbook is mapped to all integrations.
* Added the 'integration-get-indicators' commands to be ignored by the **verify_yml_commands_match_readme** validation, the validation will no longer fail if these commands are not in the readme file.
* Added a new validation to the **validate** command to verify that if the phrase "breaking changes" is present in a pack release notes, a JSON file with the same name exists and contains the relevant breaking changes information.
* Improved logs when running test playbooks (in a build).
* Fixed an issue in **upload** did not include list-type content items. @nicolas-rdgs
* Reverted release notes to old format.

## 1.6.6

* Added debug print when excluding item from ID set due to missing dependency.
* Added a validation to the **validate** command, failing when non-ignorable errors are present in .pack-ignore.
* Fixed an issue where `mdx server` did not close when stopped in mid run.
* Fixed an issue where `-vvv` flag did not print logs on debug level.
* enhanced ***validate*** command to list all command names affected by a backward compatibility break, instead of only one.
* Added support for Wizard content item in the **format**, **validate**, **upload**, **create-id-set**, **find-dependecies** and **create-content-artifacts** commands.
* Added a new flag to the **validate** command, allowing to run specific validations.
* Added support in **unify** and **create-content-artifacts** for displaying different documentations (detailed description + readme) for content items, depending on the marketplace version.
* Fixed an issue in **upload** where list items were not uploaded.
* Added a new validation to **validate** command to verify that *cliName* and *id* keys of the incident field or the indicator field are matches.
* Added the flag '-x', '--xsiam' to **upload** command to upload XSIAM entities to XSIAM server.
* Fixed the integration field *isFetchEvents* to be in lowercase.
* Fixed an issue where **validate -i** run after **format -i** on an existing file in the repo instead of **validate -g**.
* Added the following commands: 'update-remote-data', 'get-modified-remote-data', 'update-remote-system' to be ignored by the **verify_yml_commands_match_readme** validation, the validation will no longer fail if these commands are not in the readme file.
* Updated the release note template to include a uniform format for all items.
* Added HelloWorldSlim template option for *--template* flag in **demisto-sdk init** command.
* Fixed an issue where the HelloWorldSlim template in **demisto-sdk init** command had an integration id that was conflicting with HelloWorld integration id.
* Updated the SDK to use demisto-py 3.1.6, allowing use of a proxy with an environment variable.
* Set the default logger level to `warning`, to avoid unwanted debug logs.
* The **format** command now validates that default value of checkbox parameters is a string 'true' or 'false'.
* Fixed an issue where `FileType.PLAYBOOK` would show instead of `Playbook` in readme error messages.
* Added a new validation to **validate** proper defaultvalue for checkbox fields.

## 1.6.5

* Fixed an issue in the **format** command where the `id` field was overwritten for existing JSON files.
* Fixed an issue where the **doc-review** command was successful even when the release-note is malformed.
* Added timestamps to the `demisto-sdk` logger.
* Added time measurements to **lint**.
* Added the flag '-d', '--dependency' to **find-dependencies** command to get the content items that cause the dependencies between two packs.
* Fixed an issue where **update-release-notes** used the *trigger_id* field instead of the *trigger_name* field.
* Fixed an issue where **doc-review** failed to recognize script names, in scripts using the old file structure.
* Fixed an issue where concurrent processes created by **lint** caused deadlocks when opening files.
* Fixed an issue in the **format** command where `_dev` or `_copy` suffixes weren't removed from the subscript names in playbooks and layouts.
* Fixed an issue where **validate** failed on nonexistent `README.md` files.
* Added support of XSIAM content items to the **validate** command.
* Report **lint** summary results and failed packages after reporting time measurements.

## 1.6.4

* Added the new **generate-yml-from-python** command.
* Added a code *type* indication for integration and script objects in the *ID Set*.
* Added the [Vulture](https://github.com/jendrikseipp/vulture) linter to the pre-commit hook.
* The `demisto-sdk` pack will now be distributed via PyPi with a **wheel** file.
* Fixed a bug where any edited json file that contained a forward slash (`/`) escaped.
* Added a new validation to **validate** command to verify that the metadata *currentVersion* is
the same as the last release note version.
* The **validate** command now checks if there're none-deprecated integration commands that are missing from the readme file.
* Fixed an issue where *dockerimage* changes in Scripts weren't recognized by the **update-release-notes** command.
* Fixed an issue where **update-xsoar-config-file** did not properly insert the marketplace packs list to the file.
* Added the pack name to the known words by default when running the **doc-review** command.
* Added support for new XSIAM entities in **create-id-set** command.
* Added support for new XSIAM entities in **create-content-artifacts** command.
* Added support for Parsing/Modeling Rule content item in the **unify** command.
* Added the integration name, the commands name and the script name to the known words by default when running the **doc-review** command.
* Added an argument '-c' '--custom' to the **unify** command, if True will append to the unified yml name/display/id the custom label provided
* Added support for sub words suggestion in kebab-case sentences when running the **doc-review** command.
* Added support for new XSIAM entities in **update-release-notes** command.
* Enhanced the message of alternative suggestion words shown when running **doc-review** command.
* Fixed an incorrect error message, in case `node` is not installed on the machine.
* Fixed an issue in the **lint** command where the *check-dependent-api-modules* argument was set to true by default.
* Added a new command **generate-unit-tests**.
* Added a new validation to **validate** all SIEM integration have the same suffix.
* Fixed the destination path of the unified parsing/modeling rules in **create-content-artifacts** command.
* Fixed an issue in the **validate** command, where we validated wrongfully the existence of readme file for the *ApiModules* pack.
* Fixed an issue in the **validate** command, where an error message that was displayed for scripts validation was incorrect.
* Fixed an issue in the **validate** and **format** commands where *None* arguments in integration commands caused the commands to fail unexpectedly.
* Added support for running tests on XSIAM machines in the **test-content** command.
* Fixed an issue where the **validate** command did not work properly when deleting non-content items.
* Added the flag '-d', '--dependency' to **find-dependencies** command to get the content items that cause the dependencies between two packs.

## 1.6.3

* **Breaking change**: Fixed a typo in the **validate** `--quiet-bc-validation` flag (was `--quite-bc-validation`). @upstart-swiss
* Dropped support for python 3.7: Demisto-SDK is now supported on Python 3.8 or newer.
* Added an argument to YAMLHandler, allowing to set a maximal width for YAML files. This fixes an issue where a wrong default was used.
* Added the detach mechanism to the **upload** command, If you set the --input-config-file flag, any files in the repo's SystemPacks folder will be detached.
* Added the reattach mechanism to the **upload** command, If you set the --input-config-file flag, any detached item in your XSOAR instance that isn't currently in the repo's SystemPacks folder will be re-attached.
* Fixed an issue in the **validate** command that did not work properly when using the *-g* flag.
* Enhanced the dependency message shown when running **lint**.
* Fixed an issue where **update-release-notes** didn't update the currentVersion in pack_metadata.
* Improved the logging in **test-content** for helping catch typos in external playbook configuration.

## 1.6.2

* Added dependency validation support for core marketplacev2 packs.
* Fixed an issue in **update-release-notes** where suggestion fix failed in validation.
* Fixed a bug where `.env` files didn't load. @nicolas-rdgs
* Fixed a bug where **validate** command failed when the *categories* field in the pack metadata was empty for non-integration packs.
* Added *system* and *item-type* arguments to the **download** command, used when downloading system items.
* Added a validation to **validate**, checking that each script, integration and playbook have a README file. This validation only runs when the command is called with either the `-i` or the `-g` flag.
* Fixed a regression issue with **doc-review**, where the `-g` flag did not work.
* Improved the detection of errors in **doc-review** command.
* The **validate** command now checks if a readme file is empty, only for packs that contain playbooks or were written by a partner.
* The **validate** command now makes sure common contextPath values (e.g. `DBotScore.Score`) have a non-empty description, and **format** populates them automatically.
* Fixed an issue where the **generate-outputs** command did not work properly when examples were provided.
* Fixed an issue in the **generate-outputs** command, where the outputs were not written to the specified output path.
* The **generate-outputs** command can now generate outputs from multiple calls to the same command (useful when different args provide different outputs).
* The **generate-outputs** command can now update a yaml file with new outputs, without deleting or overwriting existing ones.
* Fixed a bug where **doc-review** command failed on existing templates.
* Fixed a bug where **validate** command failed when the word demisto is in the repo README file.
* Added support for adding test-playbooks to the zip file result in *create-content-artifacts* command for marketplacev2.
* Fixed an issue in **find-dependencies** where using the argument *-o* without the argument *--all-packs-dependencies* did not print a proper warning.
* Added a **validate** check to prevent deletion of files whose deletion is not supported by the XSOAR marketplace.
* Removed the support in the *maintenance* option of the *-u* flag in the **update-release-notes** command.
* Added validation for forbidden words and phrases in the **doc-review** command.
* Added a retries mechanism to the **test-content** command to stabilize the build process.
* Added support for all `git` platforms to get remote files.
* Refactored the **format** command's effect on the *fromversion* field:
  * Fixed a bug where the *fromversion* field was removed when modifying a content item.
  * Updated the general default *fromversion* and the default *fromversion* of newly-introduced content items (e.g. `Lists`, `Jobs`).
  * Added an interactive mode functionality for all content types, to ask the user whether to set a default *fromversion*, if could not automatically determine its value. Use `-y` to assume 'yes' as an answer to all prompts and run non-interactively.

## 1.6.1

* Added the '--use-packs-known-words' argument to the **doc-review** command
* Added YAML_Loader to handle yaml files in a standard way across modules, replacing PYYAML.
* Fixed an issue when filtering items using the ID set in the **create-content-artifacts** command.
* Fixed an issue in the **generate-docs** command where tables were generated with an empty description column.
* Fixed an issue in the **split** command where splitting failed when using relative input/output paths.
* Added warning when inferred files are missing.
* Added to **validate** a validation for integration image dimensions, which should be 120x50px.
* Improved an error in the **validate** command to better differentiate between the case where a required fetch parameter is malformed or missing.

## 1.6.0

* Fixed an issue in the **create-id-set** command where similar items from different marketplaces were reported as duplicated.
* Fixed typo in demisto-sdk init
* Fixed an issue where the **lint** command did not handle all container exit codes.
* Add to **validate** a validation for pack name to make sure it is unchanged.
* Added a validation to the **validate** command that verifies that the version in the pack_metdata file is written in the correct format.
* Fixed an issue in the **format** command where missing *fromVersion* field in indicator fields caused an error.

## 1.5.9

* Added option to specify `External Playbook Configuration` to change inputs of Playbooks triggered as part of **test-content**
* Improved performance of the **lint** command.
* Improved performance of the **validate** command when checking README images.
* ***create-id-set*** command - the default value of the **marketplace** argument was changed from ‘xsoar’ to all packs existing in the content repository. When using the command, make sure to pass the relevant marketplace to use.

## 1.5.8

* Fixed an issue where the command **doc-review** along with the argument `--release-notes` failed on yml/json files with invalid schema.
* Fixed an issue where the **lint** command failed on packs using python 3.10

## 1.5.7

* Fixed an issue where reading remote yaml files failed.
* Fixed an issue in **validate** failed with no error message for lists (when no fromVersion field was found).
* Fixed an issue when running **validate** or **format** in a gitlab repository, and failing to determine its project id.
* Added an enhancement to **split**, handling an empty output argument.
* Added the ability to add classifiers and mappers to conf.json.
* Added the Alias field to the incident field schema.

## 1.5.6

* Added 'deprecated' release notes template.
* Fixed an issue where **run-test-playbook** command failed to get the task entries when the test playbook finished with errors.
* Fixed an issue in **validate** command when running with `no-conf-json` argument to ignore the `conf.json` file.
* Added error type text (`ERROR` or `WARNING`) to **validate** error prints.
* Fixed an issue where the **format** command on test playbook did not format the ID to be equal to the name of the test playbook.
* Enhanced the **update-release-notes** command to automatically commit release notes config file upon creation.
* The **validate** command will validate that an indicator field of type html has fromVersion of 6.1.0 and above.
* The **format** command will now add fromVersion 6.1.0 to indicator field of type html.
* Added support for beta integrations in the **format** command.
* Fixed an issue where the **postman-codegen** command failed when called with the `--config-out` flag.
* Removed the integration documentation from the detailed description while performing **split** command to the unified yml file.
* Removed the line which indicates the version of the product from the README.md file for new contributions.

## 1.5.5

* Fixed an issue in the **update-release-notes** command, which did not work when changes were made in multiple packs.
* Changed the **validate** command to fail on missing test-playbooks only if no unittests are found.
* Fixed `to_kebab_case`, it will now deal with strings that have hyphens, commas or periods in them, changing them to be hyphens in the new string.
* Fixed an issue in the **create-id-set** command, where the `source` value included the git token if it was specified in the remote url.
* Fixed an issue in the **merge-id-set** command, where merging fails because of duplicates but the packs are in the XSOAR repo but in different version control.
* Fixed missing `Lists` Content Item as valid `IDSetType`
* Added enhancement for **generate-docs**. It is possible to provide both file or a comma seperated list as `examples`. Also, it's possible to provide more than one example for a script or a command.
* Added feature in **format** to sync YML and JSON files to the `master` file structure.
* Added option to specify `Incident Type`, `Incoming Mapper` and `Classifier` when configuring instance in **test-content**
* added a new command **run-test-playbook** to run a test playbook in a given XSOAR instance.
* Fixed an issue in **format** when running on a modified YML, that the `id` value is not changed to its old `id` value.
* Enhancement for **split** command, replace `ApiModule` code block to `import` when splitting a YML.
* Fixed an issue where indicator types were missing from the pack's content, when uploading using **zip-packs**.
* The request data body format generated in the **postman-codegen** will use the python argument's name and not the raw data argument's name.
* Added the flag '--filter-by-id-set' to **create-content-artifacts** to create artifacts only for items in the given id_set.json.

## 1.5.4

* Fixed an issue with the **format** command when contributing via the UI
* The **format** command will now not remove the `defaultRows` key from incident, indicator and generic fields with `type: grid`.
* Fixed an issue with the **validate** command when a layoutscontainer did not have the `fromversion` field set.
* added a new command **update-xsoar-config-file** to handle your XSOAR Configuration File.
* Added `skipVerify` argument in **upload** command to skip pack signature verification.
* Fixed an issue when the **run** command  failed running when there’s more than one playground, by explicitly using the current user’s playground.
* Added support for Job content item in the **format**, **validate**, **upload**, **create-id-set**, **find-dependecies** and **create-content-artifacts** commands.
* Added a **source** field to the **id_set** entitles.
* Two entitles will not consider as duplicates if they share the same pack and the same source.
* Fixed a bug when duplicates were found in **find_dependencies**.
* Added function **get_current_repo** to `tools`.
* The **postman-codegen** will not have duplicates argument name. It will rename them to the minimum distinguished shared path for each of them.

## 1.5.3

* The **format** command will now set `unsearchable: True` for incident, indicator and generic fields.
* Fixed an issue where the **update-release-notes** command crashes with `--help` flag.
* Added validation to the **validate** command that verifies the `unsearchable` key in incident, indicator and generic fields is set to true.
* Removed a validation that DBotRole should be set for automation that requires elevated permissions to the `XSOAR-linter` in the **lint** command.
* Fixed an issue in **Validate** command where playbooks conditional tasks were mishandeled.
* Added a validation to prevent contributors from using the `fromlicense` key as a configuration parameter in an integration's YML
* Added a validation to ensure that the type for **API token** (and similar) parameters are configured correctly as a `credential` type in the integration configuration YML.
* Added an assertion that checks for duplicated requests' names when generating an integration from a postman collection.
* Added support for [.env files](https://pypi.org/project/python-dotenv/). You can now add a `.env` file to your repository with the logging information instead of setting a global environment variables.
* When running **lint** command with --keep-container flag, the docker images are committed.
* The **validate** command will not return missing test playbook error when given a script with dynamic-section tag.

## 1.5.2

* Added a validation to **update-release-notes** command to ensure that the `--version` flag argument is in the right format.
* added a new command **coverage-analyze** to generate and print coverage reports.
* Fixed an issue in **validate** in repositories which are not in GitHub or GitLab
* Added a validation that verifies that readme image absolute links do not contain the working branch name.
* Added support for List content item in the **format**, **validate**, **download**, **upload**, **create-id-set**, **find-dependecies** and **create-content-artifacts** commands.
* Added a validation to ensure reputation command's default argument is set as an array input.
* Added the `--fail-duplicates` flag for the **merge-id-set** command which will fail the command if duplicates are found.
* Added the `--fail-duplicates` flag for the **create-id-set** command which will fail the command if duplicates are found.

## 1.5.1

* Fixed an issue where **validate** command failed to recognized test playbooks for beta integrations as valid tests.
* Fixed an issue were the **validate** command was falsely recognizing image paths in readme files.
* Fixed an issue where the **upload** command error message upon upload failure pointed to wrong file rather than to the pack metadata.
* Added a validation that verifies that each script which appears in incident fields, layouts or layout containers exists in the id_set.json.
* Fixed an issue where the **postman code-gen** command generated double dots for context outputs when it was not needed.
* Fixed an issue where there **validate** command on release notes file crashed when author image was added or modified.
* Added input handling when running **find-dependencies**, replacing string manipulations.
* Fixed an issue where the **validate** command did not handle multiple playbooks with the same name in the id_set.
* Added support for GitLab repositories in **validate**

## 1.5.0

* Fixed an issue where **upload** command failed to upload packs not under content structure.
* Added support for **init** command to run from non-content repo.
* The **split-yml** has been renamed to **split** and now supports splitting Dashboards from unified Generic Modules.
* Fixed an issue where the skipped tests validation ran on the `ApiModules` pack in the **validate** command.
* The **init** command will now create the `Generic Object` entities directories.
* Fixed an issue where the **format** command failed to recognize changed files from git.
* Fixed an issue where the **json-to-outputs** command failed checking whether `0001-01-01T00:00:00` is of type `Date`
* Added to the **generate context** command to generate context paths for integrations from an example file.
* Fixed an issue where **validate** failed on release notes configuration files.
* Fixed an issue where the **validate** command failed on pack input if git detected changed files outside of `Packs` directory.
* Fixed an issue where **validate** command failed to recognize files inside validated pack when validation release notes, resulting in a false error message for missing entity in release note.
* Fixed an issue where the **download** command failed when downloading an invalid YML, instead of skipping it.

## 1.4.9

* Added validation that the support URL in partner contribution pack metadata does not lead to a GitHub repo.
* Enhanced ***generate-docs*** with default `additionalinformation` (description) for common parameters.
* Added to **validate** command a validation that a content item's id and name will not end with spaces.
* The **format** command will now remove trailing whitespaces from content items' id and name fields.
* Fixed an issue where **update-release-notes** could fail on files outside the user given pack.
* Fixed an issue where the **generate-test-playbook** command would not place the playbook in the proper folder.
* Added to **validate** command a validation that packs with `Iron Bank` uses the latest docker from Iron Bank.
* Added to **update-release-notes** command support for `Generic Object` entities.
* Fixed an issue where playbook `fromversion` mismatch validation failed even if `skipunavailable` was set to true.
* Added to the **create artifacts** command support for release notes configuration file.
* Added validation to **validate** for release notes config file.
* Added **isoversize** and **isautoswitchedtoquietmode** fields to the playbook schema.
* Added to the **update-release-notes** command `-bc` flag to generate template for breaking changes version.
* Fixed an issue where **validate** did not search description files correctly, leading to a wrong warning message.

## 1.4.8

* Fixed an issue where yml files with `!reference` failed to load properly.
* Fixed an issue when `View Integration Documentation` button was added twice during the download and re-upload.
* Fixed an issue when `(Partner Contribution)` was added twice to the display name during the download and re-upload.
* Added the following enhancements in the **generate-test-playbook** command:
  * Added the *--commands* argument to generate tasks for specific commands.
  * Added the *--examples* argument to get the command examples file path and generate tasks from the commands and arguments specified there.
  * Added the *--upload* flag to specify whether to upload the test playbook after the generation.
  * Fixed the output condition generation for outputs of type `Boolean`.

## 1.4.7

* Fixed an issue where an empty list for a command context didn't produce an indication other than an empty table.
* Fixed an issue where the **format** command has incorrectly recognized on which files to run when running using git.
* Fixed an issue where author image validations were not checked properly.
* Fixed an issue where new old-formatted scripts and integrations were not validated.
* Fixed an issue where the wording in the from version validation error for subplaybooks was incorrect.
* Fixed an issue where the **update-release-notes** command used the old docker image version instead of the new when detecting a docker change.
* Fixed an issue where the **generate-test-playbook** command used an incorrect argument name as default
* Fixed an issue where the **json-to-outputs** command used an incorrect argument name as default when using `-d`.
* Fixed an issue where validations failed while trying to validate non content files.
* Fixed an issue where README validations did not work post VS Code formatting.
* Fixed an issue where the description validations were inconsistent when running through an integration file or a description file.

## 1.4.6

* Fixed an issue where **validate** suggests, with no reason, running **format** on missing mandatory keys in yml file.
* Skipped existence of TestPlaybook check on community and contribution integrations.
* Fixed an issue where pre-commit didn't run on the demisto_sdk/commands folder.
* The **init** command will now change the script template name in the code to the given script name.
* Expanded the validations performed on beta integrations.
* Added support for PreProcessRules in the **format**, **validate**, **download**, and **create-content-artifacts** commands.
* Improved the error messages in **generate-docs**, if an example was not provided.
* Added to **validate** command a validation that a content entity or a pack name does not contain the words "partner" and "community".
* Fixed an issue where **update-release-notes** ignores *--text* flag while using *-f*
* Fixed the outputs validations in **validate** so enrichment commands will not be checked to have DBotScore outputs.
* Added a new validation to require the dockerimage key to exist in an integration and script yml files.
* Enhanced the **generate-test-playbook** command to use only integration tested on commands, rather than (possibly) other integrations implementing them.
* Expanded unify command to support GenericModules - Unifies a GenericModule object with its Dashboards.
* Added validators for generic objects:
  * Generic Field validator - verify that the 'fromVersion' field is above 6.5.0, 'group' field equals 4 and 'id' field starts with the prefix 'generic_'.
  * Generic Type validator - verify that the 'fromVersion' field is above 6.5.0
  * Generic Module validator - verify that the 'fromVersion' field is above 6.5.0
  * Generic Definition validator - verify that the 'fromVersion' field is above 6.5.0
* Expanded Format command to support Generic Objects - Fixes generic objects according to their validations.
* Fixed an issue where the **update-release-notes** command did not handle ApiModules properly.
* Added option to enter a dictionary or json of format `[{field_name:description}]` in the **json-to-outputs** command,
  with the `-d` flag.
* Improved the outputs for the **format** command.
* Fixed an issue where the validations performed after the **format** command were inconsistent with **validate**.
* Added to the **validate** command a validation for the author image.
* Updated the **create-content-artifacts** command to support generic modules, definitions, fields and types.
* Added an option to ignore errors for file paths and not only file name in .pack-ignore file.

## 1.4.5

* Enhanced the **postman-codegen** command to name all generated arguments with lower case.
* Fixed an issue where the **find-dependencies** command miscalculated the dependencies for playbooks that use generic commands.
* Fixed an issue where the **validate** command failed in external repositories in case the DEMISTO_SDK_GITHUB_TOKEN was not set.
* Fixed an issue where **openapi-codegen** corrupted the swagger file by overwriting configuration to swagger file.
* Updated the **upload** command to support uploading zipped packs to the marketplace.
* Added to the **postman-codegen** command support of path variables.
* Fixed an issue where **openapi-codegen** entered into an infinite loop on circular references in the swagger file.
* The **format** command will now set `fromVersion: 6.2.0` for widgets with 'metrics' data type.
* Updated the **find-dependencies** command to support generic modules, definitions, fields and types.
* Fixed an issue where **openapi-codegen** tried to extract reference example outputs, leading to an exception.
* Added an option to ignore secrets automatically when using the **init** command to create a pack.
* Added a tool that gives the ability to temporarily suppress console output.

## 1.4.4

* When formatting incident types with Auto-Extract rules and without mode field, the **format** command will now add the user selected mode.
* Added new validation that DBotRole is set for scripts that requires elevated permissions to the `XSOAR-linter` in the **lint** command.
* Added url escaping to markdown human readable section in generate docs to avoid autolinking.
* Added a validation that mapper's id and name are matching. Updated the format of mapper to include update_id too.
* Added a validation to ensure that image paths in the README files are valid.
* Fixed **find_type** function to correctly find test files, such as, test script and test playbook.
* Added scheme validations for the new Generic Object Types, Fields, and Modules.
* Renamed the flag *--input-old-version* to *--old-version* in the **generate-docs** command.
* Refactored the **update-release-notes** command:
  * Replaced the *--all* flag with *--use-git* or *-g*.
  * Added the *--force* flag to update the pack release notes without changes in the pack.
  * The **update-release-notes** command will now update all dependent integrations on ApiModule change, even if not specified.
  * If more than one pack has changed, the full list of updated packs will be printed at the end of **update-release-notes** command execution.
  * Fixed an issue where the **update-release-notes** command did not add docker image release notes entry for release notes file if a script was changed.
  * Fixed an issue where the **update-release-notes** command did not detect changed files that had the same name.
  * Fixed an issue in the **update-release-notes** command where the version support of JSON files was mishandled.
* Fixed an issue where **format** did not skip files in test and documentation directories.
* Updated the **create-id-set** command to support generic modules, definitions, fields and types.
* Changed the **convert** command to generate old layout fromversion to 5.0.0 instead of 4.1.0
* Enhanced the command **postman-codegen** with type hints for templates.

## 1.4.3

* Fixed an issue where **json-to-outputs** command returned an incorrect output when json is a list.
* Fixed an issue where if a pack README.md did not exist it could cause an error in the validation process.
* Fixed an issue where the *--name* was incorrectly required in the **init** command.
* Adding the option to run **validate** on a specific path while using git (*-i* & *-g*).
* The **format** command will now change UUIDs in .yml and .json files to their respective content entity name.
* Added a playbook validation to check if a task sub playbook exists in the id set in the **validate** command.
* Added the option to add new tags/usecases to the approved list and to the pack metadata on the same pull request.
* Fixed an issue in **test_content** where when different servers ran tests for the same integration, the server URL parameters were not set correctly.
* Added a validation in the **validate** command to ensure that the ***endpoint*** command is configured correctly in yml file.
* Added a warning when pack_metadata's description field is longer than 130 characters.
* Fixed an issue where a redundant print occurred on release notes validation.
* Added new validation in the **validate** command to ensure that the minimal fromVersion in a widget of type metrics will be 6.2.0.
* Added the *--release-notes* flag to demisto-sdk to get the current version release notes entries.

## 1.4.2

* Added to `pylint` summary an indication if a test was skipped.
* Added to the **init** command the option to specify fromversion.
* Fixed an issue where running **init** command without filling the metadata file.
* Added the *--docker-timeout* flag in the **lint** command to control the request timeout for the Docker client.
* Fixed an issue where **update-release-notes** command added only one docker image release notes entry for release notes file, and not for every entity whom docker image was updated.
* Added a validation to ensure that incident/indicator fields names starts with their pack name in the **validate** command. (Checked only for new files and only when using git *-g*)
* Updated the **find-dependencies** command to return the 'dependencies' according the layout type ('incident', 'indicator').
* Enhanced the "vX" display name validation for scripts and integrations in the **validate** command to check for every versioned script or integration, and not only v2.
* Added the *--fail-duplicates* flag for the **create-id-set** command which will fail the command if duplicates are found.
* Added to the **generate-docs** command automatic addition to git when a new readme file is created.

## 1.4.1

* When in private repo without `DEMSITO_SDK_GITHUB_TOKEN` configured, get_remote_file will take files from the local origin/master.
* Enhanced the **unify** command when giving input of a file and not a directory return a clear error message.
* Added a validation to ensure integrations are not skipped and at least one test playbook is not skipped for each integration or script.
* Added to the Content Tests support for `context_print_dt`, which queries the incident context and prints the result as a json.
* Added new validation for the `xsoar_config.json` file in the **validate** command.
* Added a version differences section to readme in **generate-docs** command.
* Added the *--docs-format* flag in the **integration-diff** command to get the output in README format.
* Added the *--input-old-version* and *--skip-breaking-changes* flags in the **generate-docs** command to get the details for the breaking section and to skip the breaking changes section.

## 1.4.0

* Enable passing a comma-separated list of paths for the `--input` option of the **lint** command.
* Added new validation of unimplemented test-module command in the code to the `XSOAR-linter` in the **lint** command.
* Fixed the **generate-docs** to handle integration authentication parameter.
* Added a validation to ensure that description and README do not contain the word 'Demisto'.
* Improved the deprecated message validation required from playbooks and scripts.
* Added the `--quite-bc-validation` flag for the **validate** command to run the backwards compatibility validation in quite mode (errors is treated like warnings).
* Fixed the **update release notes** command to display a name for old layouts.
* Added the ability to append to the pack README credit to contributors.
* Added identification for parameter differences in **integration-diff** command.
* Fixed **format** to use git as a default value.
* Updated the **upload** command to support reports.
* Fixed an issue where **generate-docs** command was displaying 'None' when credentials parameter display field configured was not configured.
* Fixed an issue where **download** did not return exit code 1 on failure.
* Updated the validation that incident fields' names do not contain the word incident will aplly to core packs only.
* Added a playbook validation to verify all conditional tasks have an 'else' path in **validate** command.
* Renamed the GitHub authentication token environment variable `GITHUB_TOKEN` to `DEMITO_SDK_GITHUB_TOKEN`.
* Added to the **update-release-notes** command automatic addition to git when new release notes file is created.
* Added validation to ensure that integrations, scripts, and playbooks do not contain the entity type in their names.
* Added the **convert** command to convert entities between XSOAR versions.
* Added the *--deprecate* flag in **format** command to deprecate integrations, scripts, and playbooks.
* Fixed an issue where ignoring errors did not work when running the **validate** command on specific files (-i).

## 1.3.9

* Added a validation verifying that the pack's README.md file is not equal to pack description.
* Fixed an issue where the **Assume yes** flag did not work properly for some entities in the **format** command.
* Improved the error messages for separators in folder and file names in the **validate** command.
* Removed the **DISABLE_SDK_VERSION_CHECK** environment variable. To disable new version checks, use the **DEMISTO_SDK_SKIP_VERSION_CHECK** envirnoment variable.
* Fixed an issue where the demisto-sdk version check failed due to a rate limit.
* Fixed an issue with playbooks scheme validation.

## 1.3.8

* Updated the **secrets** command to work on forked branches.

## 1.3.7

* Added a validation to ensure correct image and description file names.
* Fixed an issue where the **validate** command failed when 'display' field in credentials param in yml is empty but 'displaypassword' was provided.
* Added the **integration-diff** command to check differences between two versions of an integration and to return a report of missing and changed elements in the new version.
* Added a validation verifying that the pack's README.md file is not missing or empty for partner packs or packs contains use cases.
* Added a validation to ensure that the integration and script folder and file names will not contain separators (`_`, `-`, ``).
* When formatting new pack, the **format** command will set the *fromversion* key to 5.5.0 in the new files without fromversion.

## 1.3.6

* Added a validation that core packs are not dependent on non-core packs.
* Added a validation that a pack name follows XSOAR standards.
* Fixed an issue where in some cases the `get_remote_file` function failed due to an invalid path.
* Fixed an issue where running **update-release-notes** with updated integration logo, did not detect any file changes.
* Fixed an issue where the **create-id-set** command did not identify unified integrations correctly.
* Fixed an issue where the `CommonTypes` pack was not identified as a dependency for all feed integrations.
* Added support for running SDK commands in private repositories.
* Fixed an issue where running the **init** command did not set the correct category field in an integration .yml file for a newly created pack.
* When formatting new contributed pack, the **format** command will set the *fromversion* key to 6.0.0 in the relevant files.
* If the environment variable "DISABLE_SDK_VERSION_CHECK" is define, the demisto-sdk will no longer check for newer version when running a command.
* Added the `--use-pack-metadata` flag for the **find-dependencies** command to update the calculated dependencies using the the packs metadata files.
* Fixed an issue where **validate** failed on scripts in case the `outputs` field was set to `None`.
* Fixed an issue where **validate** was failing on editing existing release notes.
* Added a validation for README files verifying that the file doesn't contain template text copied from HelloWorld or HelloWorldPremium README.

## 1.3.5

* Added a validation that layoutscontainer's id and name are matching. Updated the format of layoutcontainer to include update_id too.
* Added a validation that commands' names and arguments in core packs, or scripts' arguments do not contain the word incident.
* Fixed issue where running the **generate-docs** command with -c flag ran all the commands and not just the commands specified by the flag.
* Fixed the error message of the **validate** command to not always suggest adding the *description* field.
* Fixed an issue where running **format** on feed integration generated invalid parameter structure.
* Fixed an issue where the **generate-docs** command did not add all the used scripts in a playbook to the README file.
* Fixed an issue where contrib/partner details might be added twice to the same file, when using unify and create-content-artifacts commands
* Fixed issue where running **validate** command on image-related integration did not return the correct outputs to json file.
* When formatting playbooks, the **format** command will now remove empty fields from SetIncident, SetIndicator, CreateNewIncident, CreateNewIndicator script arguments.
* Added an option to fill in the developer email when running the **init** command.

## 1.3.4

* Updated the **validate** command to check that the 'additionalinfo' field only contains the expected value for feed required parameters and not equal to it.
* Added a validation that community/partner details are not in the detailed description file.
* Added a validation that the Use Case tag in pack_metadata file is only used when the pack contains at least one PB, Incident Type or Layout.
* Added a validation that makes sure outputs in integrations are matching the README file when only README has changed.
* Added the *hidden* field to the integration schema.
* Fixed an issue where running **format** on a playbook whose `name` does not equal its `id` would cause other playbooks who use that playbook as a sub-playbook to fail.
* Added support for local custom command configuration file `.demisto-sdk-conf`.
* Updated the **format** command to include an update to the description file of an integration, to remove community/partner details.

## 1.3.3

* Fixed an issue where **lint** failed where *.Dockerfile* exists prior running the lint command.
* Added FeedHelloWorld template option for *--template* flag in **demisto-sdk init** command.
* Fixed issue where **update-release-notes** deleted release note file if command was called more than once.
* Fixed issue where **update-release-notes** added docker image release notes every time the command was called.
* Fixed an issue where running **update-release-notes** on a pack with newly created integration, had also added a docker image entry in the release notes.
* Fixed an issue where `XSOAR-linter` did not find *NotImplementedError* in main.
* Added validation for README files verifying their length (over 30 chars).
* When using *-g* flag in the **validate** command it will now ignore untracked files by default.
* Added the *--include-untracked* flag to the **validate** command to include files which are untracked by git in the validation process.
* Improved the `pykwalify` error outputs in the **validate** command.
* Added the *--print-pykwalify* flag to the **validate** command to print the unchanged output from `pykwalify`.

## 1.3.2

* Updated the format of the outputs when using the *--json-file* flag to create a JSON file output for the **validate** and **lint** commands.
* Added the **doc-review** command to check spelling in .md and .yml files as well as a basic release notes review.
* Added a validation that a pack's display name does not already exist in content repository.
* Fixed an issue where the **validate** command failed to detect duplicate params in an integration.
* Fixed an issue where the **validate** command failed to detect duplicate arguments in a command in an integration.

## 1.3.1

* Fixed an issue where the **validate** command failed to validate the release notes of beta integrations.
* Updated the **upload** command to support indicator fields.
* The **validate** and **update-release-notes** commands will now check changed files against `demisto/master` if it is configured locally.
* Fixed an issue where **validate** would incorrectly identify files as renamed.
* Added a validation that integration properties (such as feed, mappers, mirroring, etc) are not removed.
* Fixed an issue where **validate** failed when comparing branch against commit hash.
* Added the *--no-pipenv* flag to the **split-yml** command.
* Added a validation that incident fields and incident types are not removed from mappers.
* Fixed an issue where the *c
reate-id-set* flag in the *validate* command did not work while not using git.
* Added the *hiddenusername* field to the integration schema.
* Added a validation that images that are not integration images, do not ask for a new version or RN

## 1.3.0

* Do not collect optional dependencies on indicator types reputation commands.
* Fixed an issue where downloading indicator layoutscontainer objects failed.
* Added a validation that makes sure outputs in integrations are matching the README file.
* Fixed an issue where the *create-id-set* flag in the **validate** command did not work.
* Added a warning in case no id_set file is found when running the **validate** command.
* Fixed an issue where changed files were not recognised correctly on forked branches in the **validate** and the **update-release-notes** commands.
* Fixed an issue when files were classified incorrectly when running *update-release-notes*.
* Added a validation that integration and script file paths are compatible with our convention.
* Fixed an issue where id_set.json file was re created whenever running the generate-docs command.
* added the *--json-file* flag to create a JSON file output for the **validate** and **lint** commands.

## 1.2.19

* Fixed an issue where merge id_set was not updated to work with the new entity of Packs.
* Added a validation that the playbook's version matches the version of its sub-playbooks, scripts, and integrations.

## 1.2.18

* Changed the *skip-id-set-creation* flag to *create-id-set* in the **validate** command. Its default value will be False.
* Added support for the 'cve' reputation command in default arg validation.
* Filter out generic and reputation command from scripts and playbooks dependencies calculation.
* Added support for the incident fields in outgoing mappers in the ID set.
* Added a validation that the taskid field and the id field under the task field are both from uuid format and contain the same value.
* Updated the **format** command to generate uuid value for the taskid field and for the id under the task field in case they hold an invalid values.
* Exclude changes from doc_files directory on validation.
* Added a validation that an integration command has at most one default argument.
* Fixing an issue where pack metadata version bump was not enforced when modifying an old format (unified) file.
* Added validation that integration parameter's display names are capitalized and spaced using whitespaces and not underscores.
* Fixed an issue where beta integrations where not running deprecation validations.
* Allowed adding additional information to the deprecated description.
* Fixing an issue when escaping less and greater signs in integration params did not work as expected.

## 1.2.17

* Added a validation that the classifier of an integration exists.
* Added a validation that the mapper of an integration exists.
* Added a validation that the incident types of a classifier exist.
* Added a validation that the incident types of a mapper exist.
* Added support for *text* argument when running **demisto-sdk update-release-notes** on the ApiModules pack.
* Added a validation for the minimal version of an indicator field of type grid.
* Added new validation for incident and indicator fields in classifiers mappers and layouts exist in the content.
* Added cache for get_remote_file to reducing failures from accessing the remote repo.
* Fixed an issue in the **format** command where `_dev` or `_copy` suffixes weren't removed from the `id` of the given playbooks.
* Playbook dependencies from incident and indicator fields are now marked as optional.
* Mappers dependencies from incident types and incident fields are now marked as optional.
* Classifier dependencies from incident types are now marked as optional.
* Updated **demisto-sdk init** command to no longer create `created` field in pack_metadata file
* Updated **generate-docs** command to take the parameters names in setup section from display field and to use additionalinfo field when exist.
* Using the *verbose* argument in the **find-dependencies** command will now log to the console.
* Improved the deprecated message validation required from integrations.
* Fixed an issue in the **generate-docs** command where **Context Example** section was created when it was empty.

## 1.2.16

* Added allowed ignore errors to the *IDSetValidator*.
* Fixed an issue where an irrelevant id_set validation ran in the **validate** command when using the *--id-set* flag.
* Fixed an issue were **generate-docs** command has failed if a command did not exist in commands permissions file.
* Improved a **validate** command message for missing release notes of api module dependencies.

## 1.2.15

* Added the *ID101* to the allowed ignored errors.

## 1.2.14

* SDK repository is now mypy check_untyped_defs complaint.
* The lint command will now ignore the unsubscriptable-object (E1136) pylint error in dockers based on python 3.9 - this will be removed once a new pylint version is released.
* Added an option for **format** to run on a whole pack.
* Added new validation of unimplemented commands from yml in the code to `XSOAR-linter`.
* Fixed an issue where Auto-Extract fields were only checked for newly added incident types in the **validate** command.
* Added a new warning validation of direct access to args/params dicts to `XSOAR-linter`.

## 1.2.13

* Added new validation of indicators usage in CommandResults to `XSOAR-linter`.
* Running **demisto-sdk lint** will automatically run on changed files (same behavior as the -g flag).
* Removed supported version message from the documentation when running **generate_docs**.
* Added a print to indicate backwards compatibility is being checked in **validate** command.
* Added a percent print when running the **validate** command with the *-a* flag.
* Fixed a regression in the **upload** command where it was ignoring `DEMISTO_VERIFY_SSL` env var.
* Fixed an issue where the **upload** command would fail to upload beta integrations.
* Fixed an issue where the **validate** command did not create the *id_set.json* file when running with *-a* flag.
* Added price change validation in the **validate** command.
* Added validations that checks in read-me for empty sections or leftovers from the auto generated read-me that should be changed.
* Added new code validation for *NotImplementedError* to raise a warning in `XSOAR-linter`.
* Added validation for support types in the pack metadata file.
* Added support for *--template* flag in **demisto-sdk init** command.
* Fixed an issue with running **validate** on master branch where the changed files weren't compared to previous commit when using the *-g* flag.
* Fixed an issue where the `XSOAR-linter` ran *NotImplementedError* validation on scripts.
* Added support for Auto-Extract feature validation in incident types in the **validate** command.
* Fixed an issue in the **lint** command where the *-i* flag was ignored.
* Improved **merge-id-sets** command to support merge between two ID sets that contain the same pack.
* Fixed an issue in the **lint** command where flake8 ran twice.

## 1.2.12

* Bandit now reports also on medium severity issues.
* Fixed an issue with support for Docker Desktop on Mac version 2.5.0+.
* Added support for vulture and mypy linting when running without docker.
* Added support for *prev-ver* flag in **update-release-notes** command.
* Improved retry support when building docker images for linting.
* Added the option to create an ID set on a specific pack in **create-id-set** command.
* Added the *--skip-id-set-creation* flag to **validate** command in order to add the capability to run validate command without creating id_set validation.
* Fixed an issue where **validate** command checked docker image tag on ApiModules pack.
* Fixed an issue where **find-dependencies** did not calculate dashboards and reports dependencies.
* Added supported version message to the documentation and release notes files when running **generate_docs** and **update-release-notes** commands respectively.
* Added new code validations for *NotImplementedError* exception raise to `XSOAR-linter`.
* Command create-content-artifacts additional support for **Author_image.png** object.
* Fixed an issue where schemas were not enforced for incident fields, indicator fields and old layouts in the validate command.
* Added support for **update-release-notes** command to update release notes according to master branch.

## 1.2.11

* Fixed an issue where the ***generate-docs*** command reset the enumeration of line numbering after an MD table.
* Updated the **upload** command to support mappers.
* Fixed an issue where exceptions were no printed in the **format** while the *--verbose* flag is set.
* Fixed an issue where *--assume-yes* flag did not work in the **format** command when running on a playbook without a `fromversion` field.
* Fixed an issue where the **format** command would fail in case `conf.json` file was not found instead of skipping the update.
* Fixed an issue where integration with v2 were recognised by the `name` field instead of the `display` field in the **validate** command.
* Added a playbook validation to check if a task script exists in the id set in the **validate** command.
* Added new integration category `File Integrity Management` in the **validate** command.

## 1.2.10

* Added validation for approved content pack use-cases and tags.
* Added new code validations for *CommonServerPython* import to `XSOAR-linter`.
* Added *default value* and *predefined values* to argument description in **generate-docs** command.
* Added a new validation that checks if *get-mapping-fields* command exists if the integration schema has *{ismappable: true}* in **validate** command.
* Fixed an issue where the *--staged* flag recognised added files as modified in the **validate** command.
* Fixed an issue where a backwards compatibility warning was raised for all added files in the **validate** command.
* Fixed an issue where **validate** command failed when no tests were given for a partner supported pack.
* Updated the **download** command to support mappers.
* Fixed an issue where the ***format*** command added a duplicate parameter.
* For partner supported content packs, added support for a list of emails.
* Removed validation of README files from the ***validate*** command.
* Fixed an issue where the ***validate*** command required release notes for ApiModules pack.

## 1.2.9

* Fixed an issue in the **openapi_codegen** command where it created duplicate functions name from the swagger file.
* Fixed an issue in the **update-release-notes** command where the *update type* argument was not verified.
* Fixed an issue in the **validate** command where no error was raised in case a non-existing docker image was presented.
* Fixed an issue in the **format** command where format failed when trying to update invalid Docker image.
* The **format** command will now preserve the **isArray** argument in integration's reputation commands and will show a warning if it set to **false**.
* Fixed an issue in the **lint** command where *finally* clause was not supported in main function.
* Fixed an issue in the **validate** command where changing any entity ID was not validated.
* Fixed an issue in the **validate** command where *--staged* flag did not bring only changed files.
* Fixed the **update-release-notes** command to ignore changes in the metadata file.
* Fixed the **validate** command to ignore metadata changes when checking if a version bump is needed.

## 1.2.8

* Added a new validation that checks in playbooks for the usage of `DeleteContext` in **validate** command.
* Fixed an issue in the **upload** command where it would try to upload content entities with unsupported versions.
* Added a new validation that checks in playbooks for the usage of specific instance in **validate** command.
* Added the **--staged** flag to **validate** command to run on staged files only.

## 1.2.7

* Changed input parameters in **find-dependencies** command.
  * Use ***-i, --input*** instead of ***-p, --path***.
  * Use ***-idp, --id-set-path*** instead of ***-i, --id-set-path***.
* Fixed an issue in the **unify** command where it crashed on an integration without an image file.
* Fixed an issue in the **format** command where unnecessary files were not skipped.
* Fixed an issue in the **update-release-notes** command where the *text* argument was not respected in all cases.
* Fixed an issue in the **validate** command where a warning about detailed description was given for unified or deprecated integrations.
* Improved the error returned by the **validate** command when running on files using the old format.

## 1.2.6

* No longer require setting `DEMISTO_README_VALIDATION` env var to enable README mdx validation. Validation will now run automatically if all necessary node modules are available.
* Fixed an issue in the **validate** command where the `--skip-pack-dependencies` would not skip id-set creation.
* Fixed an issue in the **validate** command where validation would fail if supplied an integration with an empty `commands` key.
* Fixed an issue in the **validate** command where validation would fail due to a required version bump for packs which are not versioned.
* Will use env var `DEMISTO_VERIFY_SSL` to determine if to use a secure connection for commands interacting with the Server when `--insecure` is not passed. If working with a local Server without a trusted certificate, you can set env var `DEMISTO_VERIFY_SSL=no` to avoid using `--insecure` on each command.
* Unifier now adds a link to the integration documentation to the integration detailed description.
* Fixed an issue in the **secrets** command where ignored secrets were not skipped.

## 1.2.5

* Added support for special fields: *defaultclassifier*, *defaultmapperin*, *defaultmapperout* in **download** command.
* Added -y option **format** command to assume "yes" as answer to all prompts and run non-interactively
* Speed up improvements for `validate` of README files.
* Updated the **format** command to adhere to the defined content schema and sub-schemas, aligning its behavior with the **validate** command.
* Added support for canvasContextConnections files in **format** command.

## 1.2.4

* Updated detailed description for community integrations.

## 1.2.3

* Fixed an issue where running **validate** failed on playbook with task that adds tags to the evidence data.
* Added the *displaypassword* field to the integration schema.
* Added new code validations to `XSOAR-linter`.
  * As warnings messages:
    * `demisto.params()` should be used only inside main function.
    * `demisto.args()` should be used only inside main function.
    * Functions args should have type annotations.
* Added `fromversion` field validation to test playbooks and scripts in **validate** command.

## 1.2.2

* Add support for warning msgs in the report and summary to **lint** command.
* Fixed an issue where **json-to-outputs** determined bool values as int.
* Fixed an issue where **update-release-notes** was crushing on `--all` flag.
* Fixed an issue where running **validate**, **update-release-notes** outside of content repo crushed without a meaningful error message.
* Added support for layoutscontainer in **init** contribution flow.
* Added a validation for tlp_color param in feeds in **validate** command.
* Added a validation for removal of integration parameters in **validate** command.
* Fixed an issue where **update-release-notes** was failing with a wrong error message when no pack or input was given.
* Improved formatting output of the **generate-docs** command.
* Add support for env variable *DEMISTO_SDK_ID_SET_REFRESH_INTERVAL*. Set this env variable to the refresh interval in minutes. The id set will be regenerated only if the refresh interval has passed since the last generation. Useful when generating Script documentation, to avoid re-generating the id_set every run.
* Added new code validations to `XSOAR-linter`.
  * As error messages:
    * Longer than 10 seconds sleep statements for non long running integrations.
    * exit() usage.
    * quit() usage.
  * As warnings messages:
    * `demisto.log` should not be used.
    * main function existence.
    * `demito.results` should not be used.
    * `return_output` should not be used.
    * try-except statement in main function.
    * `return_error` usage in main function.
    * only once `return_error` usage.
* Fixed an issue where **lint** command printed logs twice.
* Fixed an issue where *suffix* did not work as expected in the **create-content-artifacts** command.
* Added support for *prev-ver* flag in **lint** and **secrets** commands.
* Added support for *text* flag to **update-release-notes** command to add the same text to all release notes.
* Fixed an issue where **validate** did not recognize added files if they were modified locally.
* Added a validation that checks the `fromversion` field exists and is set to 5.0.0 or above when working or comparing to a non-feature branch in **validate** command.
* Added a validation that checks the certification field in the pack_metadata file is valid in **validate** command.
* The **update-release-notes** command will now automatically add docker image update to the release notes.

## 1.2.1

* Added an additional linter `XSOAR-linter` to the **lint** command which custom validates py files. currently checks for:
  * `Sys.exit` usages with non zero value.
  * Any `Print` usages.
* Fixed an issue where renamed files were failing on *validate*.
* Fixed an issue where single changed files did not required release notes update.
* Fixed an issue where doc_images required release-notes and validations.
* Added handling of dependent packs when running **update-release-notes** on changed *APIModules*.
  * Added new argument *--id-set-path* for id_set.json path.
  * When changes to *APIModule* is detected and an id_set.json is available - the command will update the dependent pack as well.
* Added handling of dependent packs when running **validate** on changed *APIModules*.
  * Added new argument *--id-set-path* for id_set.json path.
  * When changes to *APIModule* is detected and an id_set.json is available - the command will validate that the dependent pack has release notes as well.
* Fixed an issue where the find_type function didn't recognize file types correctly.
* Fixed an issue where **update-release-notes** command did not work properly on Windows.
* Added support for indicator fields in **update-release-notes** command.
* Fixed an issue where files in test dirs where being validated.

## 1.2.0

* Fixed an issue where **format** did not update the test playbook from its pack.
* Fixed an issue where **validate** validated non integration images.
* Fixed an issue where **update-release-notes** did not identified old yml integrations and scripts.
* Added revision templates to the **update-release-notes** command.
* Fixed an issue where **update-release-notes** crashed when a file was renamed.
* Fixed an issue where **validate** failed on deleted files.
* Fixed an issue where **validate** validated all images instead of packs only.
* Fixed an issue where a warning was not printed in the **format** in case a non-supported file type is inputted.
* Fixed an issue where **validate** did not fail if no release notes were added when adding files to existing packs.
* Added handling of incorrect layout paths via the **format** command.
* Refactor **create-content-artifacts** command - Efficient artifacts creation and better logging.
* Fixed an issue where image and description files were not handled correctly by **validate** and **update-release-notes** commands.
* Fixed an issue where the **format** command didn't remove all extra fields in a file.
* Added an error in case an invalid id_set.json file is found while running the **validate** command.
* Added fetch params checks to the **validate** command.

## 1.1.11

* Added line number to secrets' path in **secrets** command report.
* Fixed an issue where **init** a community pack did not present the valid support URL.
* Fixed an issue where **init** offered a non relevant pack support type.
* Fixed an issue where **lint** did not pull docker images for powershell.
* Fixed an issue where **find-dependencies** did not find all the script dependencies.
* Fixed an issue where **find-dependencies** did not collect indicator fields as dependencies for playbooks.
* Updated the **validate** and the **secrets** commands to be less dependent on regex.
* Fixed an issue where **lint** did not run on circle when docker did not return ping.
* Updated the missing release notes error message (RN106) in the **Validate** command.
* Fixed an issue where **Validate** would return missing release notes when two packs with the same substring existed in the modified files.
* Fixed an issue where **update-release-notes** would add duplicate release notes when two packs with the same substring existed in the modified files.
* Fixed an issue where **update-release-notes** would fail to bump new versions if the feature branch was out of sync with the master branch.
* Fixed an issue where a non-descriptive error would be returned when giving the **update-release-notes** command a pack which can not be found.
* Added dependencies check for *widgets* in **find-dependencies** command.
* Added a `update-docker` flag to **format** command.
* Added a `json-to-outputs` flag to the **run** command.
* Added a verbose (`-v`) flag to **format** command.
* Fixed an issue where **download** added the prefix "playbook-" to the name of playbooks.

## 1.1.10

* Updated the **init** command. Relevant only when passing the *--contribution* argument.
  * Added the *--author* option.
  * The *support* field of the pack's metadata is set to *community*.
* Added a proper error message in the **Validate** command upon a missing description in the root of the yml.
* **Format** now works with a relative path.
* **Validate** now fails when all release notes have been excluded.
* Fixed issue where correct error message would not propagate for invalid images.
* Added the *--skip-pack-dependencies* flag to **validate** command to skip pack dependencies validation. Relevant when using the *-g* flag.
* Fixed an issue where **Validate** and **Format** commands failed integrations with `defaultvalue` field in fetch incidents related parameters.
* Fixed an issue in the **Validate** command in which unified YAML files were not ignored.
* Fixed an issue in **generate-docs** where scripts and playbooks inputs and outputs were not parsed correctly.
* Fixed an issue in the **openapi-codegen** command where missing reference fields in the swagger JSON caused errors.
* Fixed an issue in the **openapi-codegen** command where empty objects in the swagger JSON paths caused errors.
* **update-release-notes** command now accept path of the pack instead of pack name.
* Fixed an issue where **generate-docs** was inserting unnecessary escape characters.
* Fixed an issue in the **update-release-notes** command where changes to the pack_metadata were not detected.
* Fixed an issue where **validate** did not check for missing release notes in old format files.

## 1.1.9

* Fixed an issue where **update-release-notes** command failed on invalid file types.

## 1.1.8

* Fixed a regression where **upload** command failed on test playbooks.
* Added new *githubUser* field in pack metadata init command.
* Support beta integration in the commands **split-yml, extract-code, generate-test-playbook and generate-docs.**
* Fixed an issue where **find-dependencies** ignored *toversion* field in content items.
* Added support for *layoutscontainer*, *classifier_5_9_9*, *mapper*, *report*, and *widget* in the **Format** command.
* Fixed an issue where **Format** will set the `ID` field to be equal to the `name` field in modified playbooks.
* Fixed an issue where **Format** did not work for test playbooks.
* Improved **update-release-notes** command:
  * Write content description to release notes for new items.
  * Update format for file types without description: Connections, Incident Types, Indicator Types, Layouts, Incident Fields.
* Added a validation for feedTags param in feeds in **validate** command.
* Fixed readme validation issue in community support packs.
* Added the **openapi-codegen** command to generate integrations from OpenAPI specification files.
* Fixed an issue were release notes validations returned wrong results for *CommonScripts* pack.
* Added validation for image links in README files in **validate** command.
* Added a validation for default value of fetch param in feeds in **validate** command.
* Fixed an issue where the **Init** command failed on scripts.

## 1.1.7

* Fixed an issue where running the **format** command on feed integrations removed the `defaultvalue` fields.
* Playbook branch marked with *skipunavailable* is now set as an optional dependency in the **find-dependencies** command.
* The **feedReputation** parameter can now be hidden in a feed integration.
* Fixed an issue where running the **unify** command on JS package failed.
* Added the *--no-update* flag to the **find-dependencies** command.
* Added the following validations in **validate** command:
  * Validating that a pack does not depend on NonSupported / Deprecated packs.

## 1.1.6

* Added the *--description* option to the **init** command.
* Added the *--contribution* option to the **init** command which converts a contribution zip to proper pack format.
* Improved **validate** command performance time and outputs.
* Added the flag *--no-docker-checks* to **validate** command to skip docker checks.
* Added the flag *--print-ignored-files* to **validate** command to print ignored files report when the command is done.
* Added the following validations in **validate** command:
  * Validating that existing release notes are not modified.
  * Validating release notes are not added to new packs.
  * Validating that the "currentVersion" field was raised in the pack_metadata for modified packs.
  * Validating that the timestamp in the "created" field in the pack_metadata is in ISO format.
* Running `demisto-sdk validate` will run the **validate** command using git and only on committed files (same as using *-g --post-commit*).
* Fixed an issue where release notes were not checked correctly in **validate** command.
* Fixed an issue in the **create-id-set** command where optional playbook tasks were not taken into consideration.
* Added a prompt to the `demisto-sdk update-release-notes` command to prompt users to commit changes before running the release notes command.
* Added support to `layoutscontainer` in **validate** command.

## 1.1.5

* Fixed an issue in **find-dependencies** command.
* **lint** command now verifies flake8 on CommonServerPython script.

## 1.1.4

* Fixed an issue with the default output file name of the **unify** command when using "." as an output path.
* **Unify** command now adds contributor details to the display name and description.
* **Format** command now adds *isFetch* and *incidenttype* fields to integration yml.
* Removed the *feedIncremental* field from the integration schema.
* **Format** command now adds *feedBypassExclusionList*, *Fetch indicators*, *feedReputation*, *feedReliability*,
     *feedExpirationPolicy*, *feedExpirationInterval* and *feedFetchInterval* fields to integration yml.
* Fixed an issue in the playbooks schema.
* Fixed an issue where generated release notes were out of order.
* Improved pack dependencies detection.
* Fixed an issue where test playbooks were mishandled in **validate** command.

## 1.1.3

* Added a validation for invalid id fields in indicators types files in **validate** command.
* Added default behavior for **update-release-notes** command.
* Fixed an error where README files were failing release notes validation.
* Updated format of generated release notes to be more user friendly.
* Improved error messages for the **update-release-notes** command.
* Added support for `Connections`, `Dashboards`, `Widgets`, and `Indicator Types` to **update-release-notes** command.
* **Validate** now supports scripts under the *TestPlaybooks* directory.
* Fixed an issue where **validate** did not support powershell files.

## 1.1.2

* Added a validation for invalid playbookID fields in incidents types files in **validate** command.
* Added a code formatter for python files.
* Fixed an issue where new and old classifiers where mixed on validate command.
* Added *feedIncremental* field to the integration schema.
* Fixed error in the **upload** command where unified YMLs were not uploaded as expected if the given input was a pack.
* Fixed an issue where the **secrets** command failed due to a space character in the file name.
* Ignored RN validation for *NonSupported* pack.
* You can now ignore IF107, SC100, RP102 error codes in the **validate** command.
* Fixed an issue where the **download** command was crashing when received as input a JS integration or script.
* Fixed an issue where **validate** command checked docker image for JS integrations and scripts.
* **validate** command now checks scheme for reports and connections.
* Fixed an issue where **validate** command checked docker when running on all files.
* Fixed an issue where **validate** command did not fail when docker image was not on the latest numeric tag.
* Fixed an issue where beta integrations were not validated correctly in **validate** command.

## 1.1.1

* fixed and issue where file types were not recognized correctly in **validate** command.
* Added better outputs for validate command.

## 1.1.0

* Fixed an issue where changes to only non-validated files would fail validation.
* Fixed an issue in **validate** command where moved files were failing validation for new packs.
* Fixed an issue in **validate** command where added files were failing validation due to wrong file type detection.
* Added support for new classifiers and mappers in **validate** command.
* Removed support of old RN format validation.
* Updated **secrets** command output format.
* Added support for error ignore on deprecated files in **validate** command.
* Improved errors outputs in **validate** command.
* Added support for linting an entire pack.

## 1.0.9

* Fixed a bug where misleading error was presented when pack name was not found.
* **Update-release-notes** now detects added files for packs with versions.
* Readme files are now ignored by **update-release-notes** and validation of release notes.
* Empty release notes no longer cause an uncaught error during validation.

## 1.0.8

* Changed the output format of demisto-sdk secrets.
* Added a validation that checkbox items are not required in integrations.
* Added pack release notes generation and validation.
* Improved pack metadata validation.
* Fixed an issue in **validate** where renamed files caused an error

## 1.0.4

* Fix the **format** command to update the `id` field to be equal to `details` field in indicator-type files, and to `name` field in incident-type & dashboard files.
* Fixed a bug in the **validate** command for layout files that had `sortValues` fields.
* Fixed a bug in the **format** command where `playbookName` field was not always present in the file.
* Fixed a bug in the **format** command where indicatorField wasn't part of the SDK schemas.
* Fixed a bug in **upload** command where created unified docker45 yml files were not deleted.
* Added support for IndicatorTypes directory in packs (for `reputation` files, instead of Misc).
* Fixed parsing playbook condition names as string instead of boolean in **validate** command
* Improved image validation in YAML files.
* Removed validation for else path in playbook condition tasks.

## 1.0.3

* Fixed a bug in the **format** command where comments were being removed from YAML files.
* Added output fields: *file_path* and *kind* for layouts in the id-set.json created by **create-id-set** command.
* Fixed a bug in the **create-id-set** command Who returns Duplicate for Layouts with a different kind.
* Added formatting to **generate-docs** command results replacing all `<br>` tags with `<br/>`.
* Fixed a bug in the **download** command when custom content contained not supported content entity.
* Fixed a bug in **format** command in which boolean strings  (e.g. 'yes' or 'no') were converted to boolean values (e.g. 'True' or 'False').
* **format** command now removes *sourceplaybookid* field from playbook files.
* Fixed a bug in **generate-docs** command in which integration dependencies were not detected when generating documentation for a playbook.

## 1.0.1

* Fixed a bug in the **unify** command when output path was provided empty.
* Improved error message for integration with no tests configured.
* Improved the error message returned from the **validate** command when an integration is missing or contains malformed fetch incidents related parameters.
* Fixed a bug in the **create** command where a unified YML with a docker image for 4.5 was copied incorrectly.
* Missing release notes message are now showing the release notes file path to update.
* Fixed an issue in the **validate** command in which unified YAML files were not ignored.
* File format suggestions are now shown in the relevant file format (JSON or YAML).
* Changed Docker image validation to fail only on non-valid ones.
* Removed backward compatibility validation when Docker image is updated.

## 1.0.0

* Improved the *upload* command to support the upload of all the content entities within a pack.
* The *upload* command now supports the improved pack file structure.
* Added an interactive option to format integrations, scripts and playbooks with No TestPlaybooks configured.
* Added an interactive option to configure *conf.json* file with missing test playbooks for integrations, scripts and playbooks
* Added *download* command to download custom content from Demisto instance to the local content repository.
* Improved validation failure messages to include a command suggestion, wherever relevant, to fix the raised issue.
* Improved 'validate' help and documentation description
* validate - checks that scripts, playbooks, and integrations have the *tests* key.
* validate - checks that test playbooks are configured in `conf.json`.
* demisto-sdk lint - Copy dir better handling.
* demisto-sdk lint - Add error when package missing in docker image.
* Added *-a , --validate-all* option in *validate* to run all validation on all files.
* Added *-i , --input* option in *validate* to run validation on a specified pack/file.
* added *-i, --input* option in *secrets* to run on a specific file.
* Added an allowed hidden parameter: *longRunning* to the hidden integration parameters validation.
* Fixed an issue with **format** command when executing with an output path of a folder and not a file path.
* Bug fixes in generate-docs command given playbook as input.
* Fixed an issue with lint command in which flake8 was not running on unit test files.

## 0.5.2

* Added *-c, --command* option in *generate-docs* to generate a specific command from an integration.
* Fixed an issue when getting README/CHANGELOG files from git and loading them.
* Removed release notes validation for new content.
* Fixed secrets validations for files with the same name in a different directory.
* demisto-sdk lint - parallelization working with specifying the number of workers.
* demisto-sdk lint - logging levels output, 3 levels.
* demisto-sdk lint - JSON report, structured error reports in JSON format.
* demisto-sdk lint - XML JUnit report for unit-tests.
* demisto-sdk lint - new packages used to accelerate execution time.
* demisto-sdk secrets - command now respects the generic whitelist, and not only the pack secrets.

## 0.5.0

[PyPI History][1]

[1]: https://pypi.org/project/demisto-sdk/#history

## 0.4.9

* Fixed an issue in *generate-docs* where Playbooks and Scripts documentation failed.
* Added a graceful error message when executing the *run" command with a misspelled command.
* Added more informative errors upon failures of the *upload* command.
* format command:
  * Added format for json files: IncidentField, IncidentType, IndicatorField, IndicatorType, Layout, Dashboard.
  * Added the *-fv --from-version*, *-nv --no-validation* arguments.
  * Removed the *-t yml_type* argument, the file type will be inferred.
  * Removed the *-g use_git* argument, running format without arguments will run automatically on git diff.
* Fixed an issue in loading playbooks with '=' character.
* Fixed an issue in *validate* failed on deleted README files.

## 0.4.8

* Added the *max* field to the Playbook schema, allowing to define it in tasks loop.
* Fixed an issue in *validate* where Condition branches checks were case sensitive.

## 0.4.7

* Added the *slareminder* field to the Playbook schema.
* Added the *common_server*, *demisto_mock* arguments to the *init* command.
* Fixed an issue in *generate-docs* where the general section was not being generated correctly.
* Fixed an issue in *validate* where Incident type validation failed.

## 0.4.6

* Fixed an issue where the *validate* command did not identify CHANGELOG in packs.
* Added a new command, *id-set* to create the id set - the content dependency tree by file IDs.

## 0.4.5

* generate-docs command:
  * Added the *use_cases*, *permissions*, *command_permissions* and *limitations*.
  * Added the *--insecure* argument to support running the script and integration command in Demisto.
  * Removed the *-t yml_type* argument, the file type will be inferred.
  * The *-o --output* argument is no longer mandatory, default value will be the input file directory.
* Added support for env var: *DEMISTO_SDK_SKIP_VERSION_CHECK*. When set version checks are skipped.
* Fixed an issue in which the CHANGELOG files did not match our scheme.
* Added a validator to verify that there are no hidden integration parameters.
* Fixed an issue where the *validate* command ran on test files.
* Removed the *env-dir* argument from the demisto-sdk.
* README files which are html files will now be skipped in the *validate* command.
* Added support for env var: *DEMISTO_README_VALIDATOR*. When not set the readme validation will not run.

## 0.4.4

* Added a validator for IncidentTypes (incidenttype-*.json).
* Fixed an issue where the -p flag in the *validate* command was not working.
* Added a validator for README.md files.
* Release notes validator will now run on: incident fields, indicator fields, incident types, dashboard and reputations.
* Fixed an issue where the validator of reputation(Indicator Type) did not check on the details field.
* Fixed an issue where the validator attempted validating non-existing files after deletions or name refactoring.
* Removed the *yml_type* argument in the *split-yml*, *extract-code* commands.
* Removed the *file_type* argument in the *generate-test-playbook* command.
* Fixed the *insecure* argument in *upload*.
* Added the *insecure* argument in *run-playbook*.
* Standardise the *-i --input*, *-o --output* to demisto-sdk commands.

## 0.4.3

* Fixed an issue where the incident and indicator field BC check failed.
* Support for linting and unit testing PowerShell integrations.

## 0.4.2

* Fixed an issue where validate failed on Windows.
* Added a validator to verify all branches are handled in conditional task in a playbook.
* Added a warning message when not running the latest sdk version.
* Added a validator to check that the root is connected to all tasks in the playbook.
* Added a validator for Dashboards (dashboard-*.json).
* Added a validator for Indicator Types (reputation-*.json).
* Added a BC validation for changing incident field type.
* Fixed an issue where init command would generate an invalid yml for scripts.
* Fixed an issue in misleading error message in v2 validation hook.
* Fixed an issue in v2 hook which now is set only on newly added scripts.
* Added more indicative message for errors in yaml files.
* Disabled pykwalify info log prints.

## 0.3.10

* Added a BC check for incident fields - changing from version is not allowed.
* Fixed an issue in create-content-artifacts where scripts in Packs in TestPlaybooks dir were copied with a wrong prefix.

## 0.3.9

* Added a validation that incident field can not be required.
* Added validation for fetch incident parameters.
* Added validation for feed integration parameters.
* Added to the *format* command the deletion of the *sourceplaybookid* field.
* Fixed an issue where *fieldMapping* in playbook did not pass the scheme validation.
* Fixed an issue where *create-content-artifacts* did not copy TestPlaybooks in Packs without prefix of *playbook-*.
* Added a validation the a playbook can not have a rolename set.
* Added to the image validator the new DBot default image.
* Added the fields: elasticcommonfields, quiet, quietmode to the Playbook schema.
* Fixed an issue where *validate* failed on integration commands without outputs.
* Added a new hook for naming of v2 integrations and scripts.

## 0.3.8

* Fixed an issue where *create-content-artifact* was not loading the data in the yml correctly.
* Fixed an issue where *unify* broke long lines in script section causing syntax errors

## 0.3.7

* Added *generate-docs* command to generate documentation file for integration, playbook or script.
* Fixed an issue where *unify* created a malformed integration yml.
* Fixed an issue where demisto-sdk **init** creates unit-test file with invalid import.

## 0.3.6

* Fixed an issue where demisto-sdk **validate** failed on modified scripts without error message.

## 0.3.5

* Fixed an issue with docker tag validation for integrations.
* Restructured repo source code.

## 0.3.4

* Saved failing unit tests as a file.
* Fixed an issue where "_test" file for scripts/integrations created using **init** would import the "HelloWorld" templates.
* Fixed an issue in demisto-sdk **validate** - was failing on backward compatiblity check
* Fixed an issue in demisto-sdk **secrets** - empty line in .secrets-ignore always made the secrets check to pass
* Added validation for docker image inside integrations and scripts.
* Added --use-git flag to **format** command to format all changed files.
* Fixed an issue where **validate** did not fail on dockerimage changes with bc check.
* Added new flag **--ignore-entropy** to demisto-sdk **secrets**, this will allow skip entropy secrets check.
* Added --outfile to **lint** to allow saving failed packages to a file.

## 0.3.3

* Added backwards compatibility break error message.
* Added schema for incident types.
* Added **additionalinfo** field to as an available field for integration configuration.
* Added pack parameter for **init**.
* Fixed an issue where error would appear if name parameter is not set in **init**.

## 0.3.2

* Fixed the handling of classifier files in **validate**.

## 0.3.1

* Fixed the handling of newly created reputation files in **validate**.
* Added an option to perform **validate** on a specific file.

## 0.3.0

* Added support for multi-package **lint** both with parallel and without.
* Added all parameter in **lint** to run on all packages and packs in content repository.
* Added **format** for:
  * Scripts
  * Playbooks
  * Integrations
* Improved user outputs for **secrets** command.
* Fixed an issue where **lint** would run pytest and pylint only on a single docker per integration.
* Added auto-complete functionality to demisto-sdk.
* Added git parameter in **lint** to run only on changed packages.
* Added the **run-playbook** command
* Added **run** command which runs a command in the Demisto playground.
* Added **upload** command which uploads an integration or a script to a Demisto instance.
* Fixed and issue where **validate** checked if release notes exist for new integrations and scripts.
* Added **generate-test-playbook** command which generates a basic test playbook for an integration or a script.
* **validate** now supports indicator fields.
* Fixed an issue with layouts scheme validation.
* Adding **init** command.
* Added **json-to-outputs** command which generates the yaml section for outputs from an API raw response.

## 0.2.6

* Fixed an issue with locating release notes for beta integrations in **validate**.

## 0.2.5

* Fixed an issue with locating release notes for beta integrations in **validate**.

## 0.2.4

* Adding image validation to Beta_Integration and Packs in **validate**.

## 0.2.3

* Adding Beta_Integration to the structure validation process.
* Fixing bug where **validate** did checks on TestPlaybooks.
* Added requirements parameter to **lint**.

## 0.2.2

* Fixing bug where **lint** did not return exit code 1 on failure.
* Fixing bug where **validate** did not print error message in case no release notes were give.

## 0.2.1

* **Validate** now checks that the id and name fields are identical in yml files.
* Fixed a bug where sdk did not return any exit code.

## 0.2.0

* Added Release Notes Validator.
* Fixed the Unifier selection of your python file to use as the code.
* **Validate** now supports Indicator fields.
* Fixed a bug where **validate** and **secrets** did not return exit code 1 on failure.
* **Validate** now runs on newly added scripts.

## 0.1.8

* Added support for `--version`.
* Fixed an issue in file_validator when calling `checked_type` method with script regex.

## 0.1.2

* Restructuring validation to support content packs.
* Added secrets validation.
* Added content bundle creation.
* Added lint and unit test run.

## 0.1.1

* Added new logic to the unifier.
* Added detailed README.
* Some small adjustments and fixes.

## 0.1.0

Capabilities:

* **Extract** components(code, image, description etc.) from a Demisto YAML file into a directory.
* **Unify** components(code, image, description etc.) to a single Demisto YAML file.
* **Validate** Demisto content files.<|MERGE_RESOLUTION|>--- conflicted
+++ resolved
@@ -9,14 +9,11 @@
 * Added support for `skip` property in **pre-commit** hooks.
 * **generate-unit-tests** command will require installation with `pip install demisto-sdk[generate-unit-tests]`.
 * added the *IN150* and *IN161* errors to *allowed ignore errors* list.
-<<<<<<< HEAD
-* Fixed an issue where SDK commands were failing to execute correctly when supplied a path outside the Content repository.
-=======
 * Added support for `env`, `copy_files` property in **pre-commit** docker hooks.
 * Added support to run specific hooks in **pre-commit**. Use with `demisto-sdk pre-commit <hook>`.
 * **Breaking change**: Removed the command **run-unit-tests**. Use `demisto-sdk pre-commit pytest-in-docker` instead.
 * **Breaking change**: Removed the `--unit-test` argument in **pre-commit**. To skip unit tests, run with `--no-docker` or with `skip=pytest-in-docker`,
->>>>>>> 5aa270f0
+* Fixed an issue where SDK commands were failing to execute correctly when supplied a path outside the Content repository.
 
 ## 1.24.0
 * Fixed an issue where the error was not clear when trying to retrieve the server version.
