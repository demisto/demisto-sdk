# Changelog
* Fixed an issue where **lint** failed where *.Dockerfile* exists prior running the lint command.
<<<<<<< HEAD
* Added a validation that the Use Case tag in pack_metadata file is only used when the pack contains at least one PB, Incident Type or Layout.
=======
* Added FeedHelloWorld template option for *--template* flag in **demisto-sdk init** command.

>>>>>>> d911a896

# 1.3.2
* Updated the format of the outputs when using the *--json-file* flag to create a JSON file output for the **validate** and **lint** commands.
* Added the **doc-review** command to check spelling in .md and .yml files as well as a basic release notes review.
* Added a validation that a pack's display name does not already exist in content repository.
* Fixed an issue where the **validate** command failed to detect duplicate params in an integration.
* Fixed an issue where the **validate** command failed to detect duplicate arguments in a command in an integration.

# 1.3.1
* Fixed an issue where the **validate** command failed to validate the release notes of beta integrations.
* Updated the **upload** command to support indicator fields.
* The **validate** and **update-release-notes** commands will now check changed files against `demisto/master` if it is configured locally.
* Fixed an issue where **validate** would incorrectly identify files as renamed.
* Added a validation that integration properties (such as feed, mappers, mirroring, etc) are not removed.
* Fixed an issue where **validate** failed when comparing branch against commit hash.
* Added the *--no-pipenv* flag to the **split-yml** command.
* Added a validation that incident fields and incident types are not removed from mappers.
* Fixed an issue where the *create-id-set* flag in the *validate* command did not work while not using git.
* Added the *hiddenusername* field to the integration schema.
* Added a validation that images that are not integration images, do not ask for a new version or RN

# 1.3.0
* Do not collect optional dependencies on indicator types reputation commands.
* Fixed an issue where downloading indicator layoutscontainer objects failed.
* Added a validation that makes sure outputs in integrations are matching the README file.
* Fixed an issue where the *create-id-set* flag in the **validate** command did not work.
* Added a warning in case no id_set file is found when running the **validate** command.
* Fixed an issue where changed files were not recognised correctly on forked branches in the **validate** and the **update-release-notes** commands.
* Fixed an issue when files were classified incorrectly when running *update-release-notes*.
* Added a validation that integration and script file paths are compatible with our convention.
* Fixed an issue where id_set.json file was re created whenever running the generate-docs command.
* added the *--json-file* flag to create a JSON file output for the **validate** and **lint** commands.

# 1.2.19
* Fixed an issue where merge id_set was not updated to work with the new entity of Packs.
* Added a validation that the playbook's version matches the version of its sub-playbooks, scripts, and integrations.

# 1.2.18
* Changed the *skip-id-set-creation* flag to *create-id-set* in the **validate** command. Its default value will be False.
* Added support for the 'cve' reputation command in default arg validation.
* Filter out generic and reputation command from scripts and playbooks dependencies calculation.
* Added support for the incident fields in outgoing mappers in the ID set.
* Added a validation that the taskid field and the id field under the task field are both from uuid format and contain the same value.
* Updated the **format** command to generate uuid value for the taskid field and for the id under the task field in case they hold an invalid values.
* Exclude changes from doc_files directory on validation.
* Added a validation that an integration command has at most one default argument.
* Fixing an issue where pack metadata version bump was not enforced when modifying an old format (unified) file.
* Added validation that integration parameter's display names are capitalized and spaced using whitespaces and not underscores.
* Fixed an issue where beta integrations where not running deprecation validations.
* Allowed adding additional information to the deprecated description.
* Fixing an issue when escaping less and greater signs in integration params did not work as expected.

# 1.2.17
* Added a validation that the classifier of an integration exists.
* Added a validation that the mapper of an integration exists.
* Added a validation that the incident types of a classifier exist.
* Added a validation that the incident types of a mapper exist.
* Added support for *text* argument when running **demisto-sdk update-release-notes** on the ApiModules pack.
* Added a validation for the minimal version of an indicator field of type grid.
* Added new validation for incident and indicator fields in classifiers mappers and layouts exist in the content.
* Added cache for get_remote_file to reducing failures from accessing the remote repo.
* Fixed an issue in the **format** command where `_dev` or `_copy` suffixes weren't removed from the `id` of the given playbooks.
* Playbook dependencies from incident and indicator fields are now marked as optional.
* Mappers dependencies from incident types and incident fields are now marked as optional.
* Classifier dependencies from incident types are now marked as optional.
* Updated **demisto-sdk init** command to no longer create `created` field in pack_metadata file
* Updated **generate-docs** command to take the parameters names in setup section from display field and to use additionalinfo field when exist.
* Using the *verbose* argument in the **find-dependencies** command will now log to the console.
* Improved the deprecated message validation required from integrations.
* Fixed an issue in the **generate-docs** command where **Context Example** section was created when it was empty.

# 1.2.16
* Added allowed ignore errors to the *IDSetValidator*.
* Fixed an issue where an irrelevant id_set validation ran in the **validate** command when using the *--id-set* flag.
* Fixed an issue were **generate-docs** command has failed if a command did not exist in commands permissions file.
* Improved a **validate** command message for missing release notes of api module dependencies.

# 1.2.15
* Added the *ID101* to the allowed ignored errors.

# 1.2.14
* SDK repository is now mypy check_untyped_defs complaint.
* The lint command will now ignore the unsubscriptable-object (E1136) pylint error in dockers based on python 3.9 - this will be removed once a new pylint version is released.
* Added an option for **format** to run on a whole pack.
* Added new validation of unimplemented commands from yml in the code to `XSOAR-linter`.
* Fixed an issue where Auto-Extract fields were only checked for newly added incident types in the **validate** command.
* Added a new warning validation of direct access to args/params dicts to `XSOAR-linter`.

# 1.2.13
* Added new validation of indicators usage in CommandResults to `XSOAR-linter`.
* Running **demisto-sdk lint** will automatically run on changed files (same behavior as the -g flag).
* Removed supported version message from the documentation when running **generate_docs**.
* Added a print to indicate backwards compatibility is being checked in **validate** command.
* Added a percent print when running the **validate** command with the *-a* flag.
* Fixed a regression in the **upload** command where it was ignoring `DEMISTO_VERIFY_SSL` env var.
* Fixed an issue where the **upload** command would fail to upload beta integrations.
* Fixed an issue where the **validate** command did not create the *id_set.json* file when running with *-a* flag.
* Added price change validation in the **validate** command.
* Added validations that checks in read-me for empty sections or leftovers from the auto generated read-me that should be changed.
* Added new code validation for *NotImplementedError* to raise a warning in `XSOAR-linter`.
* Added validation for support types in the pack metadata file.
* Added support for *--template* flag in **demisto-sdk init** command.
* Fixed an issue with running **validate** on master branch where the changed files weren't compared to previous commit when using the *-g* flag.
* Fixed an issue where the `XSOAR-linter` ran *NotImplementedError* validation on scripts.
* Added support for Auto-Extract feature validation in incident types in the **validate** command.
* Fixed an issue in the **lint** command where the *-i* flag was ignored.
* Improved **merge-id-sets** command to support merge between two ID sets that contain the same pack.
* Fixed an issue in the **lint** command where flake8 ran twice.

# 1.2.12
* Bandit now reports also on medium severity issues.
* Fixed an issue with support for Docker Desktop on Mac version 2.5.0+.
* Added support for vulture and mypy linting when running without docker.
* Added support for *prev-ver* flag in **update-release-notes** command.
* Improved retry support when building docker images for linting.
* Added the option to create an ID set on a specific pack in **create-id-set** command.
* Added the *--skip-id-set-creation* flag to **validate** command in order to add the capability to run validate command without creating id_set validation.
* Fixed an issue where **validate** command checked docker image tag on ApiModules pack.
* Fixed an issue where **find-dependencies** did not calculate dashboards and reports dependencies.
* Added supported version message to the documentation and release notes files when running **generate_docs** and **update-release-notes** commands respectively.
* Added new code validations for *NotImplementedError* exception raise to `XSOAR-linter`.
* Command create-content-artifacts additional support for **Author_image.png** object.
* Fixed an issue where schemas were not enforced for incident fields, indicator fields and old layouts in the validate command.
* Added support for **update-release-notes** command to update release notes according to master branch.

# 1.2.11
* Fixed an issue where the ***generate-docs*** command reset the enumeration of line numbering after an MD table.
* Updated the **upload** command to support mappers.
* Fixed an issue where exceptions were no printed in the **format** while the *--verbose* flag is set.
* Fixed an issue where *--assume-yes* flag did not work in the **format** command when running on a playbook without a `fromversion` field.
* Fixed an issue where the **format** command would fail in case `conf.json` file was not found instead of skipping the update.
* Fixed an issue where integration with v2 were recognised by the `name` field instead of the `display` field in the **validate** command.
* Added a playbook validation to check if a task script exists in the id set in the **validate** command.
* Added new integration category `File Integrity Management` in the **validate** command.

# 1.2.10
* Added validation for approved content pack use-cases and tags.
* Added new code validations for *CommonServerPython* import to `XSOAR-linter`.
* Added *default value* and *predefined values* to argument description in **generate-docs** command.
* Added a new validation that checks if *get-mapping-fields* command exists if the integration schema has *{ismappable: true}* in **validate** command.
* Fixed an issue where the *--staged* flag recognised added files as modified in the **validate** command.
* Fixed an issue where a backwards compatibility warning was raised for all added files in the **validate** command.
* Fixed an issue where **validate** command failed when no tests were given for a partner supported pack.
* Updated the **download** command to support mappers.
* Fixed an issue where the ***format*** command added a duplicate parameter.
* For partner supported content packs, added support for a list of emails.
* Removed validation of README files from the ***validate*** command.
* Fixed an issue where the ***validate*** command required release notes for ApiModules pack.

# 1.2.9
* Fixed an issue in the **openapi_codegen** command where it created duplicate functions name from the swagger file.
* Fixed an issue in the **update-release-notes** command where the *update type* argument was not verified.
* Fixed an issue in the **validate** command where no error was raised in case a non-existing docker image was presented.
* Fixed an issue in the **format** command where format failed when trying to update invalid Docker image.
* The **format** command will now preserve the **isArray** argument in integration's reputation commands and will show a warning if it set to **false**.
* Fixed an issue in the **lint** command where *finally* clause was not supported in main function.
* Fixed an issue in the **validate** command where changing any entity ID was not validated.
* Fixed an issue in the **validate** command where *--staged* flag did not bring only changed files.
* Fixed the **update-release-notes** command to ignore changes in the metadata file.
* Fixed the **validate** command to ignore metadata changes when checking if a version bump is needed.


# 1.2.8
* Added a new validation that checks in playbooks for the usage of `DeleteContext` in **validate** command.
* Fixed an issue in the **upload** command where it would try to upload content entities with unsupported versions.
* Added a new validation that checks in playbooks for the usage of specific instance in **validate** command.
* Added the **--staged** flag to **validate** command to run on staged files only.


# 1.2.7
* Changed input parameters in **find-dependencies** command.
   - Use ***-i, --input*** instead of ***-p, --path***.
   - Use ***-idp, --id-set-path*** instead of ***-i, --id-set-path***.
* Fixed an issue in the **unify** command where it crashed on an integration without an image file.
* Fixed an issue in the **format** command where unnecessary files were not skipped.
* Fixed an issue in the **update-release-notes** command where the *text* argument was not respected in all cases.
* Fixed an issue in the **validate** command where a warning about detailed description was given for unified or deprecated integrations.
* Improved the error returned by the **validate** command when running on files using the old format.

# 1.2.6
* No longer require setting `DEMISTO_README_VALIDATION` env var to enable README mdx validation. Validation will now run automatically if all necessary node modules are available.
* Fixed an issue in the **validate** command where the `--skip-pack-dependencies` would not skip id-set creation.
* Fixed an issue in the **validate** command where validation would fail if supplied an integration with an empty `commands` key.
* Fixed an issue in the **validate** command where validation would fail due to a required version bump for packs which are not versioned.
* Will use env var `DEMISTO_VERIFY_SSL` to determine if to use a secure connection for commands interacting with the Server when `--insecure` is not passed. If working with a local Server without a trusted certificate, you can set env var `DEMISTO_VERIFY_SSL=no` to avoid using `--insecure` on each command.
* Unifier now adds a link to the integration documentation to the integration detailed description.
* Fixed an issue in the **secrets** command where ignored secrets were not skipped.

# 1.2.5
* Added support for special fields: *defaultclassifier*, *defaultmapperin*, *defaultmapperout* in **download** command.
* Added -y option **format** command to assume "yes" as answer to all prompts and run non-interactively
* Speed up improvements for `validate` of README files.
* Updated the **format** command to adhere to the defined content schema and sub-schemas, aligning its behavior with the **validate** command.
* Added support for canvasContextConnections files in **format** command.

# 1.2.4
* Updated detailed description for community integrations.

# 1.2.3
* Fixed an issue where running **validate** failed on playbook with task that adds tags to the evidence data.
* Added the *displaypassword* field to the integration schema.
* Added new code validations to `XSOAR-linter`.
    * As warnings messages:
        * `demisto.params()` should be used only inside main function.
        * `demisto.args()` should be used only inside main function.
        * Functions args should have type annotations.
* Added `fromversion` field validation to test playbooks and scripts in **validate** command.

# 1.2.2
* Add support for warning msgs in the report and summary to **lint** command.
* Fixed an issue where **json-to-outputs** determined bool values as int.
* Fixed an issue where **update-release-notes** was crushing on `--all` flag.
* Fixed an issue where running **validate**, **update-release-notes** outside of content repo crushed without a meaningful error message.
* Added support for layoutscontainer in **init** contribution flow.
* Added a validation for tlp_color param in feeds in **validate** command.
* Added a validation for removal of integration parameters in **validate** command.
* Fixed an issue where **update-release-notes** was failing with a wrong error message when no pack or input was given.
* Improved formatting output of the **generate-docs** command.
* Add support for env variable *DEMISTO_SDK_ID_SET_REFRESH_INTERVAL*. Set this env variable to the refresh interval in minutes. The id set will be regenerated only if the refresh interval has passed since the last generation. Useful when generating Script documentation, to avoid re-generating the id_set every run.
* Added new code validations to `XSOAR-linter`.
    * As error messages:
        * Longer than 10 seconds sleep statements for non long running integrations.
        * exit() usage.
        * quit() usage.
    * As warnings messages:
        * `demisto.log` should not be used.
        * main function existence.
        * `demito.results` should not be used.
        * `return_output` should not be used.
        * try-except statement in main function.
        * `return_error` usage in main function.
        * only once `return_error` usage.
* Fixed an issue where **lint** command printed logs twice.
* Fixed an issue where *suffix* did not work as expected in the **create-content-artifacts** command.
* Added support for *prev-ver* flag in **lint** and **secrets** commands.
* Added support for *text* flag to **update-release-notes** command to add the same text to all release notes.
* Fixed an issue where **validate** did not recognize added files if they were modified locally.
* Added a validation that checks the `fromversion` field exists and is set to 5.0.0 or above when working or comparing to a non-feature branch in **validate** command.
* Added a validation that checks the certification field in the pack_metadata file is valid in **validate** command.
* The **update-release-notes** command will now automatically add docker image update to the release notes.

# 1.2.1
* Added an additional linter `XSOAR-linter` to the **lint** command which custom validates py files. currently checks for:
    * `Sys.exit` usages with non zero value.
    * Any `Print` usages.
* Fixed an issue where renamed files were failing on *validate*.
* Fixed an issue where single changed files did not required release notes update.
* Fixed an issue where doc_images required release-notes and validations.
* Added handling of dependent packs when running **update-release-notes** on changed *APIModules*.
    * Added new argument *--id-set-path* for id_set.json path.
    * When changes to *APIModule* is detected and an id_set.json is available - the command will update the dependent pack as well.
* Added handling of dependent packs when running **validate** on changed *APIModules*.
    * Added new argument *--id-set-path* for id_set.json path.
    * When changes to *APIModule* is detected and an id_set.json is available - the command will validate that the dependent pack has release notes as well.
* Fixed an issue where the find_type function didn't recognize file types correctly.
* Fixed an issue where **update-release-notes** command did not work properly on Windows.
* Added support for indicator fields in **update-release-notes** command.
* Fixed an issue where files in test dirs where being validated.


# 1.2.0
* Fixed an issue where **format** did not update the test playbook from its pack.
* Fixed an issue where **validate** validated non integration images.
* Fixed an issue where **update-release-notes** did not identified old yml integrations and scripts.
* Added revision templates to the **update-release-notes** command.
* Fixed an issue where **update-release-notes** crashed when a file was renamed.
* Fixed an issue where **validate** failed on deleted files.
* Fixed an issue where **validate** validated all images instead of packs only.
* Fixed an issue where a warning was not printed in the **format** in case a non-supported file type is inputted.
* Fixed an issue where **validate** did not fail if no release notes were added when adding files to existing packs.
* Added handling of incorrect layout paths via the **format** command.
* Refactor **create-content-artifacts** command - Efficient artifacts creation and better logging.
* Fixed an issue where image and description files were not handled correctly by **validate** and **update-release-notes** commands.
* Fixed an issue where the **format** command didn't remove all extra fields in a file.
* Added an error in case an invalid id_set.json file is found while running the **validate** command.
* Added fetch params checks to the **validate** command.

# 1.1.11
* Added line number to secrets' path in **secrets** command report.
* Fixed an issue where **init** a community pack did not present the valid support URL.
* Fixed an issue where **init** offered a non relevant pack support type.
* Fixed an issue where **lint** did not pull docker images for powershell.
* Fixed an issue where **find-dependencies** did not find all the script dependencies.
* Fixed an issue where **find-dependencies** did not collect indicator fields as dependencies for playbooks.
* Updated the **validate** and the **secrets** commands to be less dependent on regex.
* Fixed an issue where **lint** did not run on circle when docker did not return ping.
* Updated the missing release notes error message (RN106) in the **Validate** command.
* Fixed an issue where **Validate** would return missing release notes when two packs with the same substring existed in the modified files.
* Fixed an issue where **update-release-notes** would add duplicate release notes when two packs with the same substring existed in the modified files.
* Fixed an issue where **update-release-notes** would fail to bump new versions if the feature branch was out of sync with the master branch.
* Fixed an issue where a non-descriptive error would be returned when giving the **update-release-notes** command a pack which can not be found.
* Added dependencies check for *widgets* in **find-dependencies** command.
* Added a `update-docker` flag to **format** command.
* Added a `json-to-outputs` flag to the **run** command.
* Added a verbose (`-v`) flag to **format** command.
* Fixed an issue where **download** added the prefix "playbook-" to the name of playbooks.

# 1.1.10
* Updated the **init** command. Relevant only when passing the *--contribution* argument.
   * Added the *--author* option.
   * The *support* field of the pack's metadata is set to *community*.
* Added a proper error message in the **Validate** command upon a missing description in the root of the yml.
* **Format** now works with a relative path.
* **Validate** now fails when all release notes have been excluded.
* Fixed issue where correct error message would not propagate for invalid images.
* Added the *--skip-pack-dependencies* flag to **validate** command to skip pack dependencies validation. Relevant when using the *-g* flag.
* Fixed an issue where **Validate** and **Format** commands failed integrations with `defaultvalue` field in fetch incidents related parameters.
* Fixed an issue in the **Validate** command in which unified YAML files were not ignored.
* Fixed an issue in **generate-docs** where scripts and playbooks inputs and outputs were not parsed correctly.
* Fixed an issue in the **openapi-codegen** command where missing reference fields in the swagger JSON caused errors.
* Fixed an issue in the **openapi-codegen** command where empty objects in the swagger JSON paths caused errors.
* **update-release-notes** command now accept path of the pack instead of pack name.
* Fixed an issue where **generate-docs** was inserting unnecessary escape characters.
* Fixed an issue in the **update-release-notes** command where changes to the pack_metadata were not detected.
* Fixed an issue where **validate** did not check for missing release notes in old format files.

# 1.1.9
* Fixed an issue where **update-release-notes** command failed on invalid file types.

# 1.1.8
* Fixed a regression where **upload** command failed on test playbooks.
* Added new *githubUser* field in pack metadata init command.
* Support beta integration in the commands **split-yml, extract-code, generate-test-playbook and generate-docs.**
* Fixed an issue where **find-dependencies** ignored *toversion* field in content items.
* Added support for *layoutscontainer*, *classifier_5_9_9*, *mapper*, *report*, and *widget* in the **Format** command.
* Fixed an issue where **Format** will set the `ID` field to be equal to the `name` field in modified playbooks.
* Fixed an issue where **Format** did not work for test playbooks.
* Improved **update-release-notes** command:
    * Write content description to release notes for new items.
    * Update format for file types without description: Connections, Incident Types, Indicator Types, Layouts, Incident Fields.
* Added a validation for feedTags param in feeds in **validate** command.
* Fixed readme validation issue in community support packs.
* Added the **openapi-codegen** command to generate integrations from OpenAPI specification files.
* Fixed an issue were release notes validations returned wrong results for *CommonScripts* pack.
* Added validation for image links in README files in **validate** command.
* Added a validation for default value of fetch param in feeds in **validate** command.
* Fixed an issue where the **Init** command failed on scripts.

# 1.1.7
* Fixed an issue where running the **format** command on feed integrations removed the `defaultvalue` fields.
* Playbook branch marked with *skipunavailable* is now set as an optional dependency in the **find-dependencies** command.
* The **feedReputation** parameter can now be hidden in a feed integration.
* Fixed an issue where running the **unify** command on JS package failed.
* Added the *--no-update* flag to the **find-dependencies** command.
* Added the following validations in **validate** command:
   * Validating that a pack does not depend on NonSupported / Deprecated packs.

# 1.1.6
* Added the *--description* option to the **init** command.
* Added the *--contribution* option to the **init** command which converts a contribution zip to proper pack format.
* Improved **validate** command performance time and outputs.
* Added the flag *--no-docker-checks* to **validate** command to skip docker checks.
* Added the flag *--print-ignored-files* to **validate** command to print ignored files report when the command is done.
* Added the following validations in **validate** command:
   * Validating that existing release notes are not modified.
   * Validating release notes are not added to new packs.
   * Validating that the "currentVersion" field was raised in the pack_metadata for modified packs.
   * Validating that the timestamp in the "created" field in the pack_metadata is in ISO format.
* Running `demisto-sdk validate` will run the **validate** command using git and only on committed files (same as using *-g --post-commit*).
* Fixed an issue where release notes were not checked correctly in **validate** command.
* Fixed an issue in the **create-id-set** command where optional playbook tasks were not taken into consideration.
* Added a prompt to the `demisto-sdk update-release-notes` command to prompt users to commit changes before running the release notes command.
* Added support to `layoutscontainer` in **validate** command.

# 1.1.5
* Fixed an issue in **find-dependencies** command.
* **lint** command now verifies flake8 on CommonServerPython script.

# 1.1.4
* Fixed an issue with the default output file name of the **unify** command when using "." as an output path.
* **Unify** command now adds contributor details to the display name and description.
* **Format** command now adds *isFetch* and *incidenttype* fields to integration yml.
* Removed the *feedIncremental* field from the integration schema.
* **Format** command now adds *feedBypassExclusionList*, *Fetch indicators*, *feedReputation*, *feedReliability*,
     *feedExpirationPolicy*, *feedExpirationInterval* and *feedFetchInterval* fields to integration yml.
* Fixed an issue in the playbooks schema.
* Fixed an issue where generated release notes were out of order.
* Improved pack dependencies detection.
* Fixed an issue where test playbooks were mishandled in **validate** command.

# 1.1.3
* Added a validation for invalid id fields in indicators types files in **validate** command.
* Added default behavior for **update-release-notes** command.
* Fixed an error where README files were failing release notes validation.
* Updated format of generated release notes to be more user friendly.
* Improved error messages for the **update-release-notes** command.
* Added support for `Connections`, `Dashboards`, `Widgets`, and `Indicator Types` to **update-release-notes** command.
* **Validate** now supports scripts under the *TestPlaybooks* directory.
* Fixed an issue where **validate** did not support powershell files.

# 1.1.2
* Added a validation for invalid playbookID fields in incidents types files in **validate** command.
* Added a code formatter for python files.
* Fixed an issue where new and old classifiers where mixed on validate command.
* Added *feedIncremental* field to the integration schema.
* Fixed error in the **upload** command where unified YMLs were not uploaded as expected if the given input was a pack.
* Fixed an issue where the **secrets** command failed due to a space character in the file name.
* Ignored RN validation for *NonSupported* pack.
* You can now ignore IF107, SC100, RP102 error codes in the **validate** command.
* Fixed an issue where the **download** command was crashing when received as input a JS integration or script.
* Fixed an issue where **validate** command checked docker image for JS integrations and scripts.
* **validate** command now checks scheme for reports and connections.
* Fixed an issue where **validate** command checked docker when running on all files.
* Fixed an issue where **validate** command did not fail when docker image was not on the latest numeric tag.
* Fixed an issue where beta integrations were not validated correctly in **validate** command.

# 1.1.1
* fixed and issue where file types were not recognized correctly in **validate** command.
* Added better outputs for validate command.

# 1.1.0
* Fixed an issue where changes to only non-validated files would fail validation.
* Fixed an issue in **validate** command where moved files were failing validation for new packs.
* Fixed an issue in **validate** command where added files were failing validation due to wrong file type detection.
* Added support for new classifiers and mappers in **validate** command.
* Removed support of old RN format validation.
* Updated **secrets** command output format.
* Added support for error ignore on deprecated files in **validate** command.
* Improved errors outputs in **validate** command.
* Added support for linting an entire pack.

# 1.0.9
* Fixed a bug where misleading error was presented when pack name was not found.
* **Update-release-notes** now detects added files for packs with versions.
* Readme files are now ignored by **update-release-notes** and validation of release notes.
* Empty release notes no longer cause an uncaught error during validation.

# 1.0.8
* Changed the output format of demisto-sdk secrets.
* Added a validation that checkbox items are not required in integrations.
* Added pack release notes generation and validation.
* Improved pack metadata validation.
* Fixed an issue in **validate** where renamed files caused an error

# 1.0.4
* Fix the **format** command to update the `id` field to be equal to `details` field in indicator-type files, and to `name` field in incident-type & dashboard files.
* Fixed a bug in the **validate** command for layout files that had `sortValues` fields.
* Fixed a bug in the **format** command where `playbookName` field was not always present in the file.
* Fixed a bug in the **format** command where indicatorField wasn't part of the SDK schemas.
* Fixed a bug in **upload** command where created unified docker45 yml files were not deleted.
* Added support for IndicatorTypes directory in packs (for `reputation` files, instead of Misc).
* Fixed parsing playbook condition names as string instead of boolean in **validate** command
* Improved image validation in YAML files.
* Removed validation for else path in playbook condition tasks.

# 1.0.3
* Fixed a bug in the **format** command where comments were being removed from YAML files.
* Added output fields: _file_path_ and _kind_ for layouts in the id-set.json created by **create-id-set** command.
* Fixed a bug in the **create-id-set** command Who returns Duplicate for Layouts with a different kind.
* Added formatting to **generate-docs** command results replacing all `<br>` tags with `<br/>`.
* Fixed a bug in the **download** command when custom content contained not supported content entity.
* Fixed a bug in **format** command in which boolean strings  (e.g. 'yes' or 'no') were converted to boolean values (e.g. 'True' or 'False').
* **format** command now removes *sourceplaybookid* field from playbook files.
* Fixed a bug in **generate-docs** command in which integration dependencies were not detected when generating documentation for a playbook.


# 1.0.1
* Fixed a bug in the **unify** command when output path was provided empty.
* Improved error message for integration with no tests configured.
* Improved the error message returned from the **validate** command when an integration is missing or contains malformed fetch incidents related parameters.
* Fixed a bug in the **create** command where a unified YML with a docker image for 4.5 was copied incorrectly.
* Missing release notes message are now showing the release notes file path to update.
* Fixed an issue in the **validate** command in which unified YAML files were not ignored.
* File format suggestions are now shown in the relevant file format (JSON or YAML).
* Changed Docker image validation to fail only on non-valid ones.
* Removed backward compatibility validation when Docker image is updated.

# 1.0.0
* Improved the *upload* command to support the upload of all the content entities within a pack.
* The *upload* command now supports the improved pack file structure.
* Added an interactive option to format integrations, scripts and playbooks with No TestPlaybooks configured.
* Added an interactive option to configure *conf.json* file with missing test playbooks for integrations, scripts and playbooks
* Added *download* command to download custom content from Demisto instance to the local content repository.
* Improved validation failure messages to include a command suggestion, wherever relevant, to fix the raised issue.
* Improved 'validate' help and documentation description
* validate - checks that scripts, playbooks, and integrations have the *tests* key.
* validate - checks that test playbooks are configured in `conf.json`.
* demisto-sdk lint - Copy dir better handling.
* demisto-sdk lint - Add error when package missing in docker image.
* Added *-a , --validate-all* option in *validate* to run all validation on all files.
* Added *-i , --input* option in *validate* to run validation on a specified pack/file.
* added *-i, --input* option in *secrets* to run on a specific file.
* Added an allowed hidden parameter: *longRunning* to the hidden integration parameters validation.
* Fixed an issue with **format** command when executing with an output path of a folder and not a file path.
* Bug fixes in generate-docs command given playbook as input.
* Fixed an issue with lint command in which flake8 was not running on unit test files.

# 0.5.2
* Added *-c, --command* option in *generate-docs* to generate a specific command from an integration.
* Fixed an issue when getting README/CHANGELOG files from git and loading them.
* Removed release notes validation for new content.
* Fixed secrets validations for files with the same name in a different directory.
* demisto-sdk lint - parallelization working with specifying the number of workers.
* demisto-sdk lint - logging levels output, 3 levels.
* demisto-sdk lint - JSON report, structured error reports in JSON format.
* demisto-sdk lint - XML JUnit report for unit-tests.
* demisto-sdk lint - new packages used to accelerate execution time.
* demisto-sdk secrets - command now respects the generic whitelist, and not only the pack secrets.

# 0.5.0
[PyPI History][1]

[1]: https://pypi.org/project/demisto-sdk/#history
# 0.4.9
* Fixed an issue in *generate-docs* where Playbooks and Scripts documentation failed.
* Added a graceful error message when executing the *run" command with a misspelled command.
* Added more informative errors upon failures of the *upload* command.
* format command:
    * Added format for json files: IncidentField, IncidentType, IndicatorField, IndicatorType, Layout, Dashboard.
    * Added the *-fv --from-version*, *-nv --no-validation* arguments.
    * Removed the *-t yml_type* argument, the file type will be inferred.
    * Removed the *-g use_git* argument, running format without arguments will run automatically on git diff.
* Fixed an issue in loading playbooks with '=' character.
* Fixed an issue in *validate* failed on deleted README files.

# 0.4.8
* Added the *max* field to the Playbook schema, allowing to define it in tasks loop.
* Fixed an issue in *validate* where Condition branches checks were case sensitive.

# 0.4.7
* Added the *slareminder* field to the Playbook schema.
* Added the *common_server*, *demisto_mock* arguments to the *init* command.
* Fixed an issue in *generate-docs* where the general section was not being generated correctly.
* Fixed an issue in *validate* where Incident type validation failed.

# 0.4.6
* Fixed an issue where the *validate* command did not identify CHANGELOG in packs.
* Added a new command, *id-set* to create the id set - the content dependency tree by file IDs.

# 0.4.5
* generate-docs command:
    * Added the *use_cases*, *permissions*, *command_permissions* and *limitations*.
    * Added the *--insecure* argument to support running the script and integration command in Demisto.
    * Removed the *-t yml_type* argument, the file type will be inferred.
    * The *-o --output* argument is no longer mandatory, default value will be the input file directory.
* Added support for env var: *DEMISTO_SDK_SKIP_VERSION_CHECK*. When set version checks are skipped.
* Fixed an issue in which the CHANGELOG files did not match our scheme.
* Added a validator to verify that there are no hidden integration parameters.
* Fixed an issue where the *validate* command ran on test files.
* Removed the *env-dir* argument from the demisto-sdk.
* README files which are html files will now be skipped in the *validate* command.
* Added support for env var: *DEMISTO_README_VALIDATOR*. When not set the readme validation will not run.

# 0.4.4
* Added a validator for IncidentTypes (incidenttype-*.json).
* Fixed an issue where the -p flag in the *validate* command was not working.
* Added a validator for README.md files.
* Release notes validator will now run on: incident fields, indicator fields, incident types, dashboard and reputations.
* Fixed an issue where the validator of reputation(Indicator Type) did not check on the details field.
* Fixed an issue where the validator attempted validating non-existing files after deletions or name refactoring.
* Removed the *yml_type* argument in the *split-yml*, *extract-code* commands.
* Removed the *file_type* argument in the *generate-test-playbook* command.
* Fixed the *insecure* argument in *upload*.
* Added the *insecure* argument in *run-playbook*.
* Standardise the *-i --input*, *-o --output* to demisto-sdk commands.

# 0.4.3
* Fixed an issue where the incident and indicator field BC check failed.
* Support for linting and unit testing PowerShell integrations.

# 0.4.2
* Fixed an issue where validate failed on Windows.
* Added a validator to verify all branches are handled in conditional task in a playbook.
* Added a warning message when not running the latest sdk version.
* Added a validator to check that the root is connected to all tasks in the playbook.
* Added a validator for Dashboards (dashboard-*.json).
* Added a validator for Indicator Types (reputation-*.json).
* Added a BC validation for changing incident field type.
* Fixed an issue where init command would generate an invalid yml for scripts.
* Fixed an issue in misleading error message in v2 validation hook.
* Fixed an issue in v2 hook which now is set only on newly added scripts.
* Added more indicative message for errors in yaml files.
* Disabled pykwalify info log prints.

# 0.3.10
* Added a BC check for incident fields - changing from version is not allowed.
* Fixed an issue in create-content-artifacts where scripts in Packs in TestPlaybooks dir were copied with a wrong prefix.


# 0.3.9
* Added a validation that incident field can not be required.
* Added validation for fetch incident parameters.
* Added validation for feed integration parameters.
* Added to the *format* command the deletion of the *sourceplaybookid* field.
* Fixed an issue where *fieldMapping* in playbook did not pass the scheme validation.
* Fixed an issue where *create-content-artifacts* did not copy TestPlaybooks in Packs without prefix of *playbook-*.
* Added a validation the a playbook can not have a rolename set.
* Added to the image validator the new DBot default image.
* Added the fields: elasticcommonfields, quiet, quietmode to the Playbook schema.
* Fixed an issue where *validate* failed on integration commands without outputs.
* Added a new hook for naming of v2 integrations and scripts.


# 0.3.8
* Fixed an issue where *create-content-artifact* was not loading the data in the yml correctly.
* Fixed an issue where *unify* broke long lines in script section causing syntax errors


# 0.3.7
* Added *generate-docs* command to generate documentation file for integration, playbook or script.
* Fixed an issue where *unify* created a malformed integration yml.
* Fixed an issue where demisto-sdk **init** creates unit-test file with invalid import.


# 0.3.6
* Fixed an issue where demisto-sdk **validate** failed on modified scripts without error message.


# 0.3.5
* Fixed an issue with docker tag validation for integrations.
* Restructured repo source code.


# 0.3.4
* Saved failing unit tests as a file.
* Fixed an issue where "_test" file for scripts/integrations created using **init** would import the "HelloWorld" templates.
* Fixed an issue in demisto-sdk **validate** - was failing on backward compatiblity check
* Fixed an issue in demisto-sdk **secrets** - empty line in .secrets-ignore always made the secrets check to pass
* Added validation for docker image inside integrations and scripts.
* Added --use-git flag to **format** command to format all changed files.
* Fixed an issue where **validate** did not fail on dockerimage changes with bc check.
* Added new flag **--ignore-entropy** to demisto-sdk **secrets**, this will allow skip entropy secrets check.
* Added --outfile to **lint** to allow saving failed packages to a file.


# 0.3.3
* Added backwards compatibility break error message.
* Added schema for incident types.
* Added **additionalinfo** field to as an available field for integration configuration.
* Added pack parameter for **init**.
* Fixed an issue where error would appear if name parameter is not set in **init**.


# 0.3.2
* Fixed the handling of classifier files in **validate**.


# 0.3.1
* Fixed the handling of newly created reputation files in **validate**.
* Added an option to perform **validate** on a specific file.


# 0.3.0
* Added support for multi-package **lint** both with parallel and without.
* Added all parameter in **lint** to run on all packages and packs in content repository.
* Added **format** for:
    * Scripts
    * Playbooks
    * Integrations
* Improved user outputs for **secrets** command.
* Fixed an issue where **lint** would run pytest and pylint only on a single docker per integration.
* Added auto-complete functionality to demisto-sdk.
* Added git parameter in **lint** to run only on changed packages.
* Added the **run-playbook** command
* Added **run** command which runs a command in the Demisto playground.
* Added **upload** command which uploads an integration or a script to a Demisto instance.
* Fixed and issue where **validate** checked if release notes exist for new integrations and scripts.
* Added **generate-test-playbook** command which generates a basic test playbook for an integration or a script.
* **validate** now supports indicator fields.
* Fixed an issue with layouts scheme validation.
* Adding **init** command.
* Added **json-to-outputs** command which generates the yaml section for outputs from an API raw response.

# 0.2.6

* Fixed an issue with locating release notes for beta integrations in **validate**.

# 0.2.5

* Fixed an issue with locating release notes for beta integrations in **validate**.

# 0.2.4

* Adding image validation to Beta_Integration and Packs in **validate**.

# 0.2.3

* Adding Beta_Integration to the structure validation process.
* Fixing bug where **validate** did checks on TestPlaybooks.
* Added requirements parameter to **lint**.

# 0.2.2

* Fixing bug where **lint** did not return exit code 1 on failure.
* Fixing bug where **validate** did not print error message in case no release notes were give.

# 0.2.1

* **Validate** now checks that the id and name fields are identical in yml files.
* Fixed a bug where sdk did not return any exit code.

# 0.2.0

* Added Release Notes Validator.
* Fixed the Unifier selection of your python file to use as the code.
* **Validate** now supports Indicator fields.
* Fixed a bug where **validate** and **secrets** did not return exit code 1 on failure.
* **Validate** now runs on newly added scripts.

# 0.1.8

* Added support for `--version`.
* Fixed an issue in file_validator when calling `checked_type` method with script regex.

# 0.1.2
* Restructuring validation to support content packs.
* Added secrets validation.
* Added content bundle creation.
* Added lint and unit test run.

# 0.1.1

* Added new logic to the unifier.
* Added detailed README.
* Some small adjustments and fixes.

# 0.1.0

Capabilities:
* **Extract** components(code, image, description etc.) from a Demisto YAML file into a directory.
* **Unify** components(code, image, description etc.) to a single Demisto YAML file.
* **Validate** Demisto content files.<|MERGE_RESOLUTION|>--- conflicted
+++ resolved
@@ -1,11 +1,7 @@
 # Changelog
 * Fixed an issue where **lint** failed where *.Dockerfile* exists prior running the lint command.
-<<<<<<< HEAD
+* Added FeedHelloWorld template option for *--template* flag in **demisto-sdk init** command.
 * Added a validation that the Use Case tag in pack_metadata file is only used when the pack contains at least one PB, Incident Type or Layout.
-=======
-* Added FeedHelloWorld template option for *--template* flag in **demisto-sdk init** command.
-
->>>>>>> d911a896
 
 # 1.3.2
 * Updated the format of the outputs when using the *--json-file* flag to create a JSON file output for the **validate** and **lint** commands.
