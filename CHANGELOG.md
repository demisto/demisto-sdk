--- conflicted
+++ resolved
@@ -1,9 +1,6 @@
 # Changelog
-<<<<<<< HEAD
+* Enhanced the **postman-codegen** command to name all generated arguments with lower case.
 * Added to **validate** command validation of integration/script/pack name not containing contributor type name
-=======
-* Enhanced the **postman-codegen** command to name all generated arguments with lower case.
->>>>>>> 1fb7a435
 
 # 1.4.4
 * When formatting incident types with Auto-Extract rules and without mode field, the **format** command will now add the user selected mode.
