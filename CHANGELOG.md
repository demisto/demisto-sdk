--- conflicted
+++ resolved
@@ -1,13 +1,10 @@
 # Changelog
-<<<<<<< HEAD
 * Fixed an issue were **json-to-outputs** command returned an incorrect output when json is a list.
-=======
 * Fixed an issue where if a pack README.md did not exist it could cause an error in the validation process.
 * Fixed an issue where the *--name* was incorrectly required in the **init** command.
 * Adding the option to run **validate** on a specific path while using git (*-i* & *-g*).
 * The **format** command will now change UUIDs in .yml and .json files to their respective content entity name.
 * Added a playbook validation to check if a task sub playbook exists in the id set in the **validate** command.
->>>>>>> 45e748fb
 
 # 1.4.2
 * Added to `pylint` summary an indication if a test was skipped.
