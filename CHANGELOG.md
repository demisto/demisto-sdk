--- conflicted
+++ resolved
@@ -1,12 +1,9 @@
 # Changelog
 * Updated the format of the outputs when using the *--json-file* flag to create a JSON file output for the **validate** and **lint** commands.
 * Added the **doc-review** command to check spelling in .md and .yml files as well as a basic release notes review.
-<<<<<<< HEAD
 * Added FeedHelloWorld template option for *--template* flag in **demisto-sdk init** command.
-=======
 * Fixed an issue where the **validate** command failed to detect duplicate params in an integration.
 * Fixed an issue where the **validate** command failed to detect duplicate arguments in a command in an integration.
->>>>>>> e0ba791a
 
 # 1.3.1
 * Fixed an issue where the **validate** command failed to validate the release notes of beta integrations.
