# Changelog

## Unreleased

* Added slack notifier for build failures on the master branch.
* Fixed an issue where **validate** did not fail on invalid playbook entities' versions (i.e. subplaybooks or scripts with higher fromversion than their parent playbook).
* Added support for running lint via a remote docker ssh connection. Use `DOCKER_HOST` env variable to specify a remote docker connection, such as: `DOCKER_HOST=ssh://myuser@myhost.com`.
* Fixed an issue where the pack cache in *get_marketplaces* caused the function to return invalid values.
* Fixed an issue where running format on a pack with XSIAM entities would fail.
* Added the new `display_name` field to relevant entities in the **create-id-set** command.
* Added a new validation to the **validate** command to verify the existence of "Reliability" parameter if the integration have reputation command.
* Fixed a bug where terminating the **lint** command failed (`ctrl + c`).
* Removed the validation of a subtype change in integrations and scripts from **validate**.
* Fixed an issue where **download** did not behave as expected when prompting for a version update. Reported by @K-Yo
* Added support for adoption release notes.
* Fixed an issue where **merge-id-sets** failed when a key was missing in one id-set.json.
* Fixed a bug where some mypy messages were not parsed properly in **lint**.
* Added a validation to the **validate** command, failing when '`fromversion`' or '`toversion`' in a content entity are incorrect format.
* Added a validation to the **validate** command, checking if `fromversion` <= `toversion`.
* Fixed an issue where coverage reports used the wrong logging level, marking debug logs as errors.
* Added a new validation to the **validate** command, to check when the discouraged `http` prefixes are used when setting defaultvalue, rather than `https`.
* Added a check to the **lint** command for finding hard-coded usage of the http protocol.
* Locked the dependency on Docker.
* Removed a traceback line from the **init** command templates: BaseIntegration, BaseScript.
<<<<<<< HEAD
* Added validation to **validate** command to identify unsupported relative urls in README files.
=======
* Updated the token in **_add_pr_comment** method from the content-bot token to the xsoar-bot token.
* Added a new validation to the **validate** command to verify that the docker in use is not deprecated.
>>>>>>> 0fe9a183

## 1.6.7

* Added the `types-markdown` dependency, adding markdown capabilities to existing linters using the [Markdown](https://pypi.org/project/Markdown/) package.
* Added support in the **format** command to remove nonexistent incident/indicator fields from *layouts/mappers*
* Added the `Note: XXX` and `XXX now generally available.` release notes templates to **doc-review** command.
* Updated the logs shown during the docker build step.
* Removed a false warning about configuring the `GITLAB_TOKEN` environment variable when it's not needed.
* Removed duplicate identifiers for XSIAM integrations.
* Updated the *tags* and *use cases* in pack metadata validation to use the local files only.
* Fixed the error message in checkbox validation where the defaultvalue is wrong and added the name of the variable that should be fixed.
* Added types to `find_type_by_path` under tools.py.
* Fixed an issue where YAML files contained incorrect value type for `tests` key when running `format --deprecate`.
* Added a deprecation message to the `tests:` section of yaml files when running `format --deprecate`.
* Added use case for **validate** on *wizard* objects - set_playbook is mapped to all integrations.
* Added the 'integration-get-indicators' commands to be ignored by the **verify_yml_commands_match_readme** validation, the validation will no longer fail if these commands are not in the readme file.
* Added a new validation to the **validate** command to verify that if the phrase "breaking changes" is present in a pack release notes, a JSON file with the same name exists and contains the relevant breaking changes information.
* Improved logs when running test playbooks (in a build).
* Fixed an issue in **upload** did not include list-type content items. @nicolas-rdgs
* Reverted release notes to old format.

## 1.6.6

* Added debug print when excluding item from ID set due to missing dependency.
* Added a validation to the **validate** command, failing when non-ignorable errors are present in .pack-ignore.
* Fixed an issue where `mdx server` did not close when stopped in mid run.
* Fixed an issue where `-vvv` flag did not print logs on debug level.
* enhanced ***validate*** command to list all command names affected by a backward compatibility break, instead of only one.
* Added support for Wizard content item in the **format**, **validate**, **upload**, **create-id-set**, **find-dependecies** and **create-content-artifacts** commands.
* Added a new flag to the **validate** command, allowing to run specific validations.
* Added support in **unify** and **create-content-artifacts** for displaying different documentations (detailed description + readme) for content items, depending on the marketplace version.
* Fixed an issue in **upload** where list items were not uploaded.
* Added a new validation to **validate** command to verify that *cliName* and *id* keys of the incident field or the indicator field are matches.
* Added the flag '-x', '--xsiam' to **upload** command to upload XSIAM entities to XSIAM server.
* Fixed the integration field *isFetchEvents* to be in lowercase.
* Fixed an issue where **validate -i** run after **format -i** on an existing file in the repo instead of **validate -g**.
* Added the following commands: 'update-remote-data', 'get-modified-remote-data', 'update-remote-system' to be ignored by the **verify_yml_commands_match_readme** validation, the validation will no longer fail if these commands are not in the readme file.
* Updated the release note template to include a uniform format for all items.
* Added HelloWorldSlim template option for *--template* flag in **demisto-sdk init** command.
* Fixed an issue where the HelloWorldSlim template in **demisto-sdk init** command had an integration id that was conflicting with HelloWorld integration id.
* Updated the SDK to use demisto-py 3.1.6, allowing use of a proxy with an environment variable.
* Set the default logger level to `warning`, to avoid unwanted debug logs.
* The **format** command now validates that default value of checkbox parameters is a string 'true' or 'false'.
* Fixed an issue where `FileType.PLAYBOOK` would show instead of `Playbook` in readme error messages.
* Added a new validation to **validate** proper defaultvalue for checkbox fields.

## 1.6.5

* Fixed an issue in the **format** command where the `id` field was overwritten for existing JSON files.
* Fixed an issue where the **doc-review** command was successful even when the release-note is malformed.
* Added timestamps to the `demisto-sdk` logger.
* Added time measurements to **lint**.
* Added the flag '-d', '--dependency' to **find-dependencies** command to get the content items that cause the dependencies between two packs.
* Fixed an issue where **update-release-notes** used the *trigger_id* field instead of the *trigger_name* field.
* Fixed an issue where **doc-review** failed to recognize script names, in scripts using the old file structure.
* Fixed an issue where concurrent processes created by **lint** caused deadlocks when opening files.
* Fixed an issue in the **format** command where `_dev` or `_copy` suffixes weren't removed from the subscript names in playbooks and layouts.
* Fixed an issue where **validate** failed on nonexistent `README.md` files.
* Added support of XSIAM content items to the **validate** command.
* Report **lint** summary results and failed packages after reporting time measurements.

## 1.6.4

* Added the new **generate-yml-from-python** command.
* Added a code *type* indication for integration and script objects in the *ID Set*.
* Added the [Vulture](https://github.com/jendrikseipp/vulture) linter to the pre-commit hook.
* The `demisto-sdk` pack will now be distributed via PyPi with a **wheel** file.
* Fixed a bug where any edited json file that contained a forward slash (`/`) escaped.
* Added a new validation to **validate** command to verify that the metadata *currentVersion* is
the same as the last release note version.
* The **validate** command now checks if there're none-deprecated integration commands that are missing from the readme file.
* Fixed an issue where *dockerimage* changes in Scripts weren't recognized by the **update-release-notes** command.
* Fixed an issue where **update-xsoar-config-file** did not properly insert the marketplace packs list to the file.
* Added the pack name to the known words by default when running the **doc-review** command.
* Added support for new XSIAM entities in **create-id-set** command.
* Added support for new XSIAM entities in **create-content-artifacts** command.
* Added support for Parsing/Modeling Rule content item in the **unify** command.
* Added the integration name, the commands name and the script name to the known words by default when running the **doc-review** command.
* Added an argument '-c' '--custom' to the **unify** command, if True will append to the unified yml name/display/id the custom label provided
* Added support for sub words suggestion in kebab-case sentences when running the **doc-review** command.
* Added support for new XSIAM entities in **update-release-notes** command.
* Enhanced the message of alternative suggestion words shown when running **doc-review** command.
* Fixed an incorrect error message, in case `node` is not installed on the machine.
* Fixed an issue in the **lint** command where the *check-dependent-api-modules* argument was set to true by default.
* Added a new command **generate-unit-tests**.
* Added a new validation to **validate** all SIEM integration have the same suffix.
* Fixed the destination path of the unified parsing/modeling rules in **create-content-artifacts** command.
* Fixed an issue in the **validate** command, where we validated wrongfully the existence of readme file for the *ApiModules* pack.
* Fixed an issue in the **validate** command, where an error message that was displayed for scripts validation was incorrect.
* Fixed an issue in the **validate** and **format** commands where *None* arguments in integration commands caused the commands to fail unexpectedly.
* Added support for running tests on XSIAM machines in the **test-content** command.
* Fixed an issue where the **validate** command did not work properly when deleting non-content items.
* Added the flag '-d', '--dependency' to **find-dependencies** command to get the content items that cause the dependencies between two packs.

## 1.6.3

* **Breaking change**: Fixed a typo in the **validate** `--quiet-bc-validation` flag (was `--quite-bc-validation`). @upstart-swiss
* Dropped support for python 3.7: Demisto-SDK is now supported on Python 3.8 or newer.
* Added an argument to YAMLHandler, allowing to set a maximal width for YAML files. This fixes an issue where a wrong default was used.
* Added the detach mechanism to the **upload** command, If you set the --input-config-file flag, any files in the repo's SystemPacks folder will be detached.
* Added the reattach mechanism to the **upload** command, If you set the --input-config-file flag, any detached item in your XSOAR instance that isn't currently in the repo's SystemPacks folder will be re-attached.
* Fixed an issue in the **validate** command that did not work properly when using the *-g* flag.
* Enhanced the dependency message shown when running **lint**.
* Fixed an issue where **update-release-notes** didn't update the currentVersion in pack_metadata.
* Improved the logging in **test-content** for helping catch typos in external playbook configuration.

## 1.6.2

* Added dependency validation support for core marketplacev2 packs.
* Fixed an issue in **update-release-notes** where suggestion fix failed in validation.
* Fixed a bug where `.env` files didn't load. @nicolas-rdgs
* Fixed a bug where **validate** command failed when the *categories* field in the pack metadata was empty for non-integration packs.
* Added *system* and *item-type* arguments to the **download** command, used when downloading system items.
* Added a validation to **validate**, checking that each script, integration and playbook have a README file. This validation only runs when the command is called with either the `-i` or the `-g` flag.
* Fixed a regression issue with **doc-review**, where the `-g` flag did not work.
* Improved the detection of errors in **doc-review** command.
* The **validate** command now checks if a readme file is empty, only for packs that contain playbooks or were written by a partner.
* The **validate** command now makes sure common contextPath values (e.g. `DBotScore.Score`) have a non-empty description, and **format** populates them automatically.
* Fixed an issue where the **generate-outputs** command did not work properly when examples were provided.
* Fixed an issue in the **generate-outputs** command, where the outputs were not written to the specified output path.
* The **generate-outputs** command can now generate outputs from multiple calls to the same command (useful when different args provide different outputs).
* The **generate-outputs** command can now update a yaml file with new outputs, without deleting or overwriting existing ones.
* Fixed a bug where **doc-review** command failed on existing templates.
* Fixed a bug where **validate** command failed when the word demisto is in the repo README file.
* Added support for adding test-playbooks to the zip file result in *create-content-artifacts* command for marketplacev2.
* Fixed an issue in **find-dependencies** where using the argument *-o* without the argument *--all-packs-dependencies* did not print a proper warning.
* Added a **validate** check to prevent deletion of files whose deletion is not supported by the XSOAR marketplace.
* Removed the support in the *maintenance* option of the *-u* flag in the **update-release-notes** command.
* Added validation for forbidden words and phrases in the **doc-review** command.
* Added a retries mechanism to the **test-content** command to stabilize the build process.
* Added support for all `git` platforms to get remote files.
* Refactored the **format** command's effect on the *fromversion* field:
  * Fixed a bug where the *fromversion* field was removed when modifying a content item.
  * Updated the general default *fromversion* and the default *fromversion* of newly-introduced content items (e.g. `Lists`, `Jobs`).
  * Added an interactive mode functionality for all content types, to ask the user whether to set a default *fromversion*, if could not automatically determine its value. Use `-y` to assume 'yes' as an answer to all prompts and run non-interactively.

## 1.6.1

* Added the '--use-packs-known-words' argument to the **doc-review** command
* Added YAML_Loader to handle yaml files in a standard way across modules, replacing PYYAML.
* Fixed an issue when filtering items using the ID set in the **create-content-artifacts** command.
* Fixed an issue in the **generate-docs** command where tables were generated with an empty description column.
* Fixed an issue in the **split** command where splitting failed when using relative input/output paths.
* Added warning when inferred files are missing.
* Added to **validate** a validation for integration image dimensions, which should be 120x50px.
* Improved an error in the **validate** command to better differentiate between the case where a required fetch parameter is malformed or missing.

## 1.6.0

* Fixed an issue in the **create-id-set** command where similar items from different marketplaces were reported as duplicated.
* Fixed typo in demisto-sdk init
* Fixed an issue where the **lint** command did not handle all container exit codes.
* Add to **validate** a validation for pack name to make sure it is unchanged.
* Added a validation to the **validate** command that verifies that the version in the pack_metdata file is written in the correct format.
* Fixed an issue in the **format** command where missing *fromVersion* field in indicator fields caused an error.

## 1.5.9

* Added option to specify `External Playbook Configuration` to change inputs of Playbooks triggered as part of **test-content**
* Improved performance of the **lint** command.
* Improved performance of the **validate** command when checking README images.
* ***create-id-set*** command - the default value of the **marketplace** argument was changed from ‘xsoar’ to all packs existing in the content repository. When using the command, make sure to pass the relevant marketplace to use.

## 1.5.8

* Fixed an issue where the command **doc-review** along with the argument `--release-notes` failed on yml/json files with invalid schema.
* Fixed an issue where the **lint** command failed on packs using python 3.10

## 1.5.7

* Fixed an issue where reading remote yaml files failed.
* Fixed an issue in **validate** failed with no error message for lists (when no fromVersion field was found).
* Fixed an issue when running **validate** or **format** in a gitlab repository, and failing to determine its project id.
* Added an enhancement to **split**, handling an empty output argument.
* Added the ability to add classifiers and mappers to conf.json.
* Added the Alias field to the incident field schema.

## 1.5.6

* Added 'deprecated' release notes template.
* Fixed an issue where **run-test-playbook** command failed to get the task entries when the test playbook finished with errors.
* Fixed an issue in **validate** command when running with `no-conf-json` argument to ignore the `conf.json` file.
* Added error type text (`ERROR` or `WARNING`) to **validate** error prints.
* Fixed an issue where the **format** command on test playbook did not format the ID to be equal to the name of the test playbook.
* Enhanced the **update-release-notes** command to automatically commit release notes config file upon creation.
* The **validate** command will validate that an indicator field of type html has fromVersion of 6.1.0 and above.
* The **format** command will now add fromVersion 6.1.0 to indicator field of type html.
* Added support for beta integrations in the **format** command.
* Fixed an issue where the **postman-codegen** command failed when called with the `--config-out` flag.
* Removed the integration documentation from the detailed description while performing **split** command to the unified yml file.
* Removed the line which indicates the version of the product from the README.md file for new contributions.

## 1.5.5

* Fixed an issue in the **update-release-notes** command, which did not work when changes were made in multiple packs.
* Changed the **validate** command to fail on missing test-playbooks only if no unittests are found.
* Fixed `to_kebab_case`, it will now deal with strings that have hyphens, commas or periods in them, changing them to be hyphens in the new string.
* Fixed an issue in the **create-id-set** command, where the `source` value included the git token if it was specified in the remote url.
* Fixed an issue in the **merge-id-set** command, where merging fails because of duplicates but the packs are in the XSOAR repo but in different version control.
* Fixed missing `Lists` Content Item as valid `IDSetType`
* Added enhancement for **generate-docs**. It is possible to provide both file or a comma seperated list as `examples`. Also, it's possible to provide more than one example for a script or a command.
* Added feature in **format** to sync YML and JSON files to the `master` file structure.
* Added option to specify `Incident Type`, `Incoming Mapper` and `Classifier` when configuring instance in **test-content**
* added a new command **run-test-playbook** to run a test playbook in a given XSOAR instance.
* Fixed an issue in **format** when running on a modified YML, that the `id` value is not changed to its old `id` value.
* Enhancement for **split** command, replace `ApiModule` code block to `import` when splitting a YML.
* Fixed an issue where indicator types were missing from the pack's content, when uploading using **zip-packs**.
* The request data body format generated in the **postman-codegen** will use the python argument's name and not the raw data argument's name.
* Added the flag '--filter-by-id-set' to **create-content-artifacts** to create artifacts only for items in the given id_set.json.

## 1.5.4

* Fixed an issue with the **format** command when contributing via the UI
* The **format** command will now not remove the `defaultRows` key from incident, indicator and generic fields with `type: grid`.
* Fixed an issue with the **validate** command when a layoutscontainer did not have the `fromversion` field set.
* added a new command **update-xsoar-config-file** to handle your XSOAR Configuration File.
* Added `skipVerify` argument in **upload** command to skip pack signature verification.
* Fixed an issue when the **run** command  failed running when there’s more than one playground, by explicitly using the current user’s playground.
* Added support for Job content item in the **format**, **validate**, **upload**, **create-id-set**, **find-dependecies** and **create-content-artifacts** commands.
* Added a **source** field to the **id_set** entitles.
* Two entitles will not consider as duplicates if they share the same pack and the same source.
* Fixed a bug when duplicates were found in **find_dependencies**.
* Added function **get_current_repo** to `tools`.
* The **postman-codegen** will not have duplicates argument name. It will rename them to the minimum distinguished shared path for each of them.

## 1.5.3

* The **format** command will now set `unsearchable: True` for incident, indicator and generic fields.
* Fixed an issue where the **update-release-notes** command crashes with `--help` flag.
* Added validation to the **validate** command that verifies the `unsearchable` key in incident, indicator and generic fields is set to true.
* Removed a validation that DBotRole should be set for automation that requires elevated permissions to the `XSOAR-linter` in the **lint** command.
* Fixed an issue in **Validate** command where playbooks conditional tasks were mishandeled.
* Added a validation to prevent contributors from using the `fromlicense` key as a configuration parameter in an integration's YML
* Added a validation to ensure that the type for **API token** (and similar) parameters are configured correctly as a `credential` type in the integration configuration YML.
* Added an assertion that checks for duplicated requests' names when generating an integration from a postman collection.
* Added support for [.env files](https://pypi.org/project/python-dotenv/). You can now add a `.env` file to your repository with the logging information instead of setting a global environment variables.
* When running **lint** command with --keep-container flag, the docker images are committed.
* The **validate** command will not return missing test playbook error when given a script with dynamic-section tag.

## 1.5.2

* Added a validation to **update-release-notes** command to ensure that the `--version` flag argument is in the right format.
* added a new command **coverage-analyze** to generate and print coverage reports.
* Fixed an issue in **validate** in repositories which are not in GitHub or GitLab
* Added a validation that verifies that readme image absolute links do not contain the working branch name.
* Added support for List content item in the **format**, **validate**, **download**, **upload**, **create-id-set**, **find-dependecies** and **create-content-artifacts** commands.
* Added a validation to ensure reputation command's default argument is set as an array input.
* Added the `--fail-duplicates` flag for the **merge-id-set** command which will fail the command if duplicates are found.
* Added the `--fail-duplicates` flag for the **create-id-set** command which will fail the command if duplicates are found.

## 1.5.1

* Fixed an issue where **validate** command failed to recognized test playbooks for beta integrations as valid tests.
* Fixed an issue were the **validate** command was falsely recognizing image paths in readme files.
* Fixed an issue where the **upload** command error message upon upload failure pointed to wrong file rather than to the pack metadata.
* Added a validation that verifies that each script which appears in incident fields, layouts or layout containers exists in the id_set.json.
* Fixed an issue where the **postman code-gen** command generated double dots for context outputs when it was not needed.
* Fixed an issue where there **validate** command on release notes file crashed when author image was added or modified.
* Added input handling when running **find-dependencies**, replacing string manipulations.
* Fixed an issue where the **validate** command did not handle multiple playbooks with the same name in the id_set.
* Added support for GitLab repositories in **validate**

## 1.5.0

* Fixed an issue where **upload** command failed to upload packs not under content structure.
* Added support for **init** command to run from non-content repo.
* The **split-yml** has been renamed to **split** and now supports splitting Dashboards from unified Generic Modules.
* Fixed an issue where the skipped tests validation ran on the `ApiModules` pack in the **validate** command.
* The **init** command will now create the `Generic Object` entities directories.
* Fixed an issue where the **format** command failed to recognize changed files from git.
* Fixed an issue where the **json-to-outputs** command failed checking whether `0001-01-01T00:00:00` is of type `Date`
* Added to the **generate context** command to generate context paths for integrations from an example file.
* Fixed an issue where **validate** failed on release notes configuration files.
* Fixed an issue where the **validate** command failed on pack input if git detected changed files outside of `Packs` directory.
* Fixed an issue where **validate** command failed to recognize files inside validated pack when validation release notes, resulting in a false error message for missing entity in release note.
* Fixed an issue where the **download** command failed when downloading an invalid YML, instead of skipping it.

## 1.4.9

* Added validation that the support URL in partner contribution pack metadata does not lead to a GitHub repo.
* Enhanced ***generate-docs*** with default `additionalinformation` (description) for common parameters.
* Added to **validate** command a validation that a content item's id and name will not end with spaces.
* The **format** command will now remove trailing whitespaces from content items' id and name fields.
* Fixed an issue where **update-release-notes** could fail on files outside the user given pack.
* Fixed an issue where the **generate-test-playbook** command would not place the playbook in the proper folder.
* Added to **validate** command a validation that packs with `Iron Bank` uses the latest docker from Iron Bank.
* Added to **update-release-notes** command support for `Generic Object` entities.
* Fixed an issue where playbook `fromversion` mismatch validation failed even if `skipunavailable` was set to true.
* Added to the **create artifacts** command support for release notes configuration file.
* Added validation to **validate** for release notes config file.
* Added **isoversize** and **isautoswitchedtoquietmode** fields to the playbook schema.
* Added to the **update-release-notes** command `-bc` flag to generate template for breaking changes version.
* Fixed an issue where **validate** did not search description files correctly, leading to a wrong warning message.

## 1.4.8

* Fixed an issue where yml files with `!reference` failed to load properly.
* Fixed an issue when `View Integration Documentation` button was added twice during the download and re-upload.
* Fixed an issue when `(Partner Contribution)` was added twice to the display name during the download and re-upload.
* Added the following enhancements in the **generate-test-playbook** command:
  * Added the *--commands* argument to generate tasks for specific commands.
  * Added the *--examples* argument to get the command examples file path and generate tasks from the commands and arguments specified there.
  * Added the *--upload* flag to specify whether to upload the test playbook after the generation.
  * Fixed the output condition generation for outputs of type `Boolean`.

## 1.4.7

* Fixed an issue where an empty list for a command context didn't produce an indication other than an empty table.
* Fixed an issue where the **format** command has incorrectly recognized on which files to run when running using git.
* Fixed an issue where author image validations were not checked properly.
* Fixed an issue where new old-formatted scripts and integrations were not validated.
* Fixed an issue where the wording in the from version validation error for subplaybooks was incorrect.
* Fixed an issue where the **update-release-notes** command used the old docker image version instead of the new when detecting a docker change.
* Fixed an issue where the **generate-test-playbook** command used an incorrect argument name as default
* Fixed an issue where the **json-to-outputs** command used an incorrect argument name as default when using `-d`.
* Fixed an issue where validations failed while trying to validate non content files.
* Fixed an issue where README validations did not work post VS Code formatting.
* Fixed an issue where the description validations were inconsistent when running through an integration file or a description file.

## 1.4.6

* Fixed an issue where **validate** suggests, with no reason, running **format** on missing mandatory keys in yml file.
* Skipped existence of TestPlaybook check on community and contribution integrations.
* Fixed an issue where pre-commit didn't run on the demisto_sdk/commands folder.
* The **init** command will now change the script template name in the code to the given script name.
* Expanded the validations performed on beta integrations.
* Added support for PreProcessRules in the **format**, **validate**, **download**, and **create-content-artifacts** commands.
* Improved the error messages in **generate-docs**, if an example was not provided.
* Added to **validate** command a validation that a content entity or a pack name does not contain the words "partner" and "community".
* Fixed an issue where **update-release-notes** ignores *--text* flag while using *-f*
* Fixed the outputs validations in **validate** so enrichment commands will not be checked to have DBotScore outputs.
* Added a new validation to require the dockerimage key to exist in an integration and script yml files.
* Enhanced the **generate-test-playbook** command to use only integration tested on commands, rather than (possibly) other integrations implementing them.
* Expanded unify command to support GenericModules - Unifies a GenericModule object with its Dashboards.
* Added validators for generic objects:
  * Generic Field validator - verify that the 'fromVersion' field is above 6.5.0, 'group' field equals 4 and 'id' field starts with the prefix 'generic_'.
  * Generic Type validator - verify that the 'fromVersion' field is above 6.5.0
  * Generic Module validator - verify that the 'fromVersion' field is above 6.5.0
  * Generic Definition validator - verify that the 'fromVersion' field is above 6.5.0
* Expanded Format command to support Generic Objects - Fixes generic objects according to their validations.
* Fixed an issue where the **update-release-notes** command did not handle ApiModules properly.
* Added option to enter a dictionary or json of format `[{field_name:description}]` in the **json-to-outputs** command,
  with the `-d` flag.
* Improved the outputs for the **format** command.
* Fixed an issue where the validations performed after the **format** command were inconsistent with **validate**.
* Added to the **validate** command a validation for the author image.
* Updated the **create-content-artifacts** command to support generic modules, definitions, fields and types.
* Added an option to ignore errors for file paths and not only file name in .pack-ignore file.

## 1.4.5

* Enhanced the **postman-codegen** command to name all generated arguments with lower case.
* Fixed an issue where the **find-dependencies** command miscalculated the dependencies for playbooks that use generic commands.
* Fixed an issue where the **validate** command failed in external repositories in case the DEMISTO_SDK_GITHUB_TOKEN was not set.
* Fixed an issue where **openapi-codegen** corrupted the swagger file by overwriting configuration to swagger file.
* Updated the **upload** command to support uploading zipped packs to the marketplace.
* Added to the **postman-codegen** command support of path variables.
* Fixed an issue where **openapi-codegen** entered into an infinite loop on circular references in the swagger file.
* The **format** command will now set `fromVersion: 6.2.0` for widgets with 'metrics' data type.
* Updated the **find-dependencies** command to support generic modules, definitions, fields and types.
* Fixed an issue where **openapi-codegen** tried to extract reference example outputs, leading to an exception.
* Added an option to ignore secrets automatically when using the **init** command to create a pack.
* Added a tool that gives the ability to temporarily suppress console output.

## 1.4.4

* When formatting incident types with Auto-Extract rules and without mode field, the **format** command will now add the user selected mode.
* Added new validation that DBotRole is set for scripts that requires elevated permissions to the `XSOAR-linter` in the **lint** command.
* Added url escaping to markdown human readable section in generate docs to avoid autolinking.
* Added a validation that mapper's id and name are matching. Updated the format of mapper to include update_id too.
* Added a validation to ensure that image paths in the README files are valid.
* Fixed **find_type** function to correctly find test files, such as, test script and test playbook.
* Added scheme validations for the new Generic Object Types, Fields, and Modules.
* Renamed the flag *--input-old-version* to *--old-version* in the **generate-docs** command.
* Refactored the **update-release-notes** command:
  * Replaced the *--all* flag with *--use-git* or *-g*.
  * Added the *--force* flag to update the pack release notes without changes in the pack.
  * The **update-release-notes** command will now update all dependent integrations on ApiModule change, even if not specified.
  * If more than one pack has changed, the full list of updated packs will be printed at the end of **update-release-notes** command execution.
  * Fixed an issue where the **update-release-notes** command did not add docker image release notes entry for release notes file if a script was changed.
  * Fixed an issue where the **update-release-notes** command did not detect changed files that had the same name.
  * Fixed an issue in the **update-release-notes** command where the version support of JSON files was mishandled.
* Fixed an issue where **format** did not skip files in test and documentation directories.
* Updated the **create-id-set** command to support generic modules, definitions, fields and types.
* Changed the **convert** command to generate old layout fromversion to 5.0.0 instead of 4.1.0
* Enhanced the command **postman-codegen** with type hints for templates.

## 1.4.3

* Fixed an issue where **json-to-outputs** command returned an incorrect output when json is a list.
* Fixed an issue where if a pack README.md did not exist it could cause an error in the validation process.
* Fixed an issue where the *--name* was incorrectly required in the **init** command.
* Adding the option to run **validate** on a specific path while using git (*-i* & *-g*).
* The **format** command will now change UUIDs in .yml and .json files to their respective content entity name.
* Added a playbook validation to check if a task sub playbook exists in the id set in the **validate** command.
* Added the option to add new tags/usecases to the approved list and to the pack metadata on the same pull request.
* Fixed an issue in **test_content** where when different servers ran tests for the same integration, the server URL parameters were not set correctly.
* Added a validation in the **validate** command to ensure that the ***endpoint*** command is configured correctly in yml file.
* Added a warning when pack_metadata's description field is longer than 130 characters.
* Fixed an issue where a redundant print occurred on release notes validation.
* Added new validation in the **validate** command to ensure that the minimal fromVersion in a widget of type metrics will be 6.2.0.
* Added the *--release-notes* flag to demisto-sdk to get the current version release notes entries.

## 1.4.2

* Added to `pylint` summary an indication if a test was skipped.
* Added to the **init** command the option to specify fromversion.
* Fixed an issue where running **init** command without filling the metadata file.
* Added the *--docker-timeout* flag in the **lint** command to control the request timeout for the Docker client.
* Fixed an issue where **update-release-notes** command added only one docker image release notes entry for release notes file, and not for every entity whom docker image was updated.
* Added a validation to ensure that incident/indicator fields names starts with their pack name in the **validate** command. (Checked only for new files and only when using git *-g*)
* Updated the **find-dependencies** command to return the 'dependencies' according the layout type ('incident', 'indicator').
* Enhanced the "vX" display name validation for scripts and integrations in the **validate** command to check for every versioned script or integration, and not only v2.
* Added the *--fail-duplicates* flag for the **create-id-set** command which will fail the command if duplicates are found.
* Added to the **generate-docs** command automatic addition to git when a new readme file is created.

## 1.4.1

* When in private repo without `DEMSITO_SDK_GITHUB_TOKEN` configured, get_remote_file will take files from the local origin/master.
* Enhanced the **unify** command when giving input of a file and not a directory return a clear error message.
* Added a validation to ensure integrations are not skipped and at least one test playbook is not skipped for each integration or script.
* Added to the Content Tests support for `context_print_dt`, which queries the incident context and prints the result as a json.
* Added new validation for the `xsoar_config.json` file in the **validate** command.
* Added a version differences section to readme in **generate-docs** command.
* Added the *--docs-format* flag in the **integration-diff** command to get the output in README format.
* Added the *--input-old-version* and *--skip-breaking-changes* flags in the **generate-docs** command to get the details for the breaking section and to skip the breaking changes section.

## 1.4.0

* Enable passing a comma-separated list of paths for the `--input` option of the **lint** command.
* Added new validation of unimplemented test-module command in the code to the `XSOAR-linter` in the **lint** command.
* Fixed the **generate-docs** to handle integration authentication parameter.
* Added a validation to ensure that description and README do not contain the word 'Demisto'.
* Improved the deprecated message validation required from playbooks and scripts.
* Added the `--quite-bc-validation` flag for the **validate** command to run the backwards compatibility validation in quite mode (errors is treated like warnings).
* Fixed the **update release notes** command to display a name for old layouts.
* Added the ability to append to the pack README credit to contributors.
* Added identification for parameter differences in **integration-diff** command.
* Fixed **format** to use git as a default value.
* Updated the **upload** command to support reports.
* Fixed an issue where **generate-docs** command was displaying 'None' when credentials parameter display field configured was not configured.
* Fixed an issue where **download** did not return exit code 1 on failure.
* Updated the validation that incident fields' names do not contain the word incident will aplly to core packs only.
* Added a playbook validation to verify all conditional tasks have an 'else' path in **validate** command.
* Renamed the GitHub authentication token environment variable `GITHUB_TOKEN` to `DEMITO_SDK_GITHUB_TOKEN`.
* Added to the **update-release-notes** command automatic addition to git when new release notes file is created.
* Added validation to ensure that integrations, scripts, and playbooks do not contain the entity type in their names.
* Added the **convert** command to convert entities between XSOAR versions.
* Added the *--deprecate* flag in **format** command to deprecate integrations, scripts, and playbooks.
* Fixed an issue where ignoring errors did not work when running the **validate** command on specific files (-i).

## 1.3.9

* Added a validation verifying that the pack's README.md file is not equal to pack description.
* Fixed an issue where the **Assume yes** flag did not work properly for some entities in the **format** command.
* Improved the error messages for separators in folder and file names in the **validate** command.
* Removed the **DISABLE_SDK_VERSION_CHECK** environment variable. To disable new version checks, use the **DEMISTO_SDK_SKIP_VERSION_CHECK** envirnoment variable.
* Fixed an issue where the demisto-sdk version check failed due to a rate limit.
* Fixed an issue with playbooks scheme validation.

## 1.3.8

* Updated the **secrets** command to work on forked branches.

## 1.3.7

* Added a validation to ensure correct image and description file names.
* Fixed an issue where the **validate** command failed when 'display' field in credentials param in yml is empty but 'displaypassword' was provided.
* Added the **integration-diff** command to check differences between two versions of an integration and to return a report of missing and changed elements in the new version.
* Added a validation verifying that the pack's README.md file is not missing or empty for partner packs or packs contains use cases.
* Added a validation to ensure that the integration and script folder and file names will not contain separators (`_`, `-`, ``).
* When formatting new pack, the **format** command will set the *fromversion* key to 5.5.0 in the new files without fromversion.

## 1.3.6

* Added a validation that core packs are not dependent on non-core packs.
* Added a validation that a pack name follows XSOAR standards.
* Fixed an issue where in some cases the `get_remote_file` function failed due to an invalid path.
* Fixed an issue where running **update-release-notes** with updated integration logo, did not detect any file changes.
* Fixed an issue where the **create-id-set** command did not identify unified integrations correctly.
* Fixed an issue where the `CommonTypes` pack was not identified as a dependency for all feed integrations.
* Added support for running SDK commands in private repositories.
* Fixed an issue where running the **init** command did not set the correct category field in an integration .yml file for a newly created pack.
* When formatting new contributed pack, the **format** command will set the *fromversion* key to 6.0.0 in the relevant files.
* If the environment variable "DISABLE_SDK_VERSION_CHECK" is define, the demisto-sdk will no longer check for newer version when running a command.
* Added the `--use-pack-metadata` flag for the **find-dependencies** command to update the calculated dependencies using the the packs metadata files.
* Fixed an issue where **validate** failed on scripts in case the `outputs` field was set to `None`.
* Fixed an issue where **validate** was failing on editing existing release notes.
* Added a validation for README files verifying that the file doesn't contain template text copied from HelloWorld or HelloWorldPremium README.

## 1.3.5

* Added a validation that layoutscontainer's id and name are matching. Updated the format of layoutcontainer to include update_id too.
* Added a validation that commands' names and arguments in core packs, or scripts' arguments do not contain the word incident.
* Fixed issue where running the **generate-docs** command with -c flag ran all the commands and not just the commands specified by the flag.
* Fixed the error message of the **validate** command to not always suggest adding the *description* field.
* Fixed an issue where running **format** on feed integration generated invalid parameter structure.
* Fixed an issue where the **generate-docs** command did not add all the used scripts in a playbook to the README file.
* Fixed an issue where contrib/partner details might be added twice to the same file, when using unify and create-content-artifacts commands
* Fixed issue where running **validate** command on image-related integration did not return the correct outputs to json file.
* When formatting playbooks, the **format** command will now remove empty fields from SetIncident, SetIndicator, CreateNewIncident, CreateNewIndicator script arguments.
* Added an option to fill in the developer email when running the **init** command.

## 1.3.4

* Updated the **validate** command to check that the 'additionalinfo' field only contains the expected value for feed required parameters and not equal to it.
* Added a validation that community/partner details are not in the detailed description file.
* Added a validation that the Use Case tag in pack_metadata file is only used when the pack contains at least one PB, Incident Type or Layout.
* Added a validation that makes sure outputs in integrations are matching the README file when only README has changed.
* Added the *hidden* field to the integration schema.
* Fixed an issue where running **format** on a playbook whose `name` does not equal its `id` would cause other playbooks who use that playbook as a sub-playbook to fail.
* Added support for local custom command configuration file `.demisto-sdk-conf`.
* Updated the **format** command to include an update to the description file of an integration, to remove community/partner details.

## 1.3.3

* Fixed an issue where **lint** failed where *.Dockerfile* exists prior running the lint command.
* Added FeedHelloWorld template option for *--template* flag in **demisto-sdk init** command.
* Fixed issue where **update-release-notes** deleted release note file if command was called more than once.
* Fixed issue where **update-release-notes** added docker image release notes every time the command was called.
* Fixed an issue where running **update-release-notes** on a pack with newly created integration, had also added a docker image entry in the release notes.
* Fixed an issue where `XSOAR-linter` did not find *NotImplementedError* in main.
* Added validation for README files verifying their length (over 30 chars).
* When using *-g* flag in the **validate** command it will now ignore untracked files by default.
* Added the *--include-untracked* flag to the **validate** command to include files which are untracked by git in the validation process.
* Improved the `pykwalify` error outputs in the **validate** command.
* Added the *--print-pykwalify* flag to the **validate** command to print the unchanged output from `pykwalify`.

## 1.3.2

* Updated the format of the outputs when using the *--json-file* flag to create a JSON file output for the **validate** and **lint** commands.
* Added the **doc-review** command to check spelling in .md and .yml files as well as a basic release notes review.
* Added a validation that a pack's display name does not already exist in content repository.
* Fixed an issue where the **validate** command failed to detect duplicate params in an integration.
* Fixed an issue where the **validate** command failed to detect duplicate arguments in a command in an integration.

## 1.3.1

* Fixed an issue where the **validate** command failed to validate the release notes of beta integrations.
* Updated the **upload** command to support indicator fields.
* The **validate** and **update-release-notes** commands will now check changed files against `demisto/master` if it is configured locally.
* Fixed an issue where **validate** would incorrectly identify files as renamed.
* Added a validation that integration properties (such as feed, mappers, mirroring, etc) are not removed.
* Fixed an issue where **validate** failed when comparing branch against commit hash.
* Added the *--no-pipenv* flag to the **split-yml** command.
* Added a validation that incident fields and incident types are not removed from mappers.
* Fixed an issue where the *c
reate-id-set* flag in the *validate* command did not work while not using git.
* Added the *hiddenusername* field to the integration schema.
* Added a validation that images that are not integration images, do not ask for a new version or RN

## 1.3.0

* Do not collect optional dependencies on indicator types reputation commands.
* Fixed an issue where downloading indicator layoutscontainer objects failed.
* Added a validation that makes sure outputs in integrations are matching the README file.
* Fixed an issue where the *create-id-set* flag in the **validate** command did not work.
* Added a warning in case no id_set file is found when running the **validate** command.
* Fixed an issue where changed files were not recognised correctly on forked branches in the **validate** and the **update-release-notes** commands.
* Fixed an issue when files were classified incorrectly when running *update-release-notes*.
* Added a validation that integration and script file paths are compatible with our convention.
* Fixed an issue where id_set.json file was re created whenever running the generate-docs command.
* added the *--json-file* flag to create a JSON file output for the **validate** and **lint** commands.

## 1.2.19

* Fixed an issue where merge id_set was not updated to work with the new entity of Packs.
* Added a validation that the playbook's version matches the version of its sub-playbooks, scripts, and integrations.

## 1.2.18

* Changed the *skip-id-set-creation* flag to *create-id-set* in the **validate** command. Its default value will be False.
* Added support for the 'cve' reputation command in default arg validation.
* Filter out generic and reputation command from scripts and playbooks dependencies calculation.
* Added support for the incident fields in outgoing mappers in the ID set.
* Added a validation that the taskid field and the id field under the task field are both from uuid format and contain the same value.
* Updated the **format** command to generate uuid value for the taskid field and for the id under the task field in case they hold an invalid values.
* Exclude changes from doc_files directory on validation.
* Added a validation that an integration command has at most one default argument.
* Fixing an issue where pack metadata version bump was not enforced when modifying an old format (unified) file.
* Added validation that integration parameter's display names are capitalized and spaced using whitespaces and not underscores.
* Fixed an issue where beta integrations where not running deprecation validations.
* Allowed adding additional information to the deprecated description.
* Fixing an issue when escaping less and greater signs in integration params did not work as expected.

## 1.2.17

* Added a validation that the classifier of an integration exists.
* Added a validation that the mapper of an integration exists.
* Added a validation that the incident types of a classifier exist.
* Added a validation that the incident types of a mapper exist.
* Added support for *text* argument when running **demisto-sdk update-release-notes** on the ApiModules pack.
* Added a validation for the minimal version of an indicator field of type grid.
* Added new validation for incident and indicator fields in classifiers mappers and layouts exist in the content.
* Added cache for get_remote_file to reducing failures from accessing the remote repo.
* Fixed an issue in the **format** command where `_dev` or `_copy` suffixes weren't removed from the `id` of the given playbooks.
* Playbook dependencies from incident and indicator fields are now marked as optional.
* Mappers dependencies from incident types and incident fields are now marked as optional.
* Classifier dependencies from incident types are now marked as optional.
* Updated **demisto-sdk init** command to no longer create `created` field in pack_metadata file
* Updated **generate-docs** command to take the parameters names in setup section from display field and to use additionalinfo field when exist.
* Using the *verbose* argument in the **find-dependencies** command will now log to the console.
* Improved the deprecated message validation required from integrations.
* Fixed an issue in the **generate-docs** command where **Context Example** section was created when it was empty.

## 1.2.16

* Added allowed ignore errors to the *IDSetValidator*.
* Fixed an issue where an irrelevant id_set validation ran in the **validate** command when using the *--id-set* flag.
* Fixed an issue were **generate-docs** command has failed if a command did not exist in commands permissions file.
* Improved a **validate** command message for missing release notes of api module dependencies.

## 1.2.15

* Added the *ID101* to the allowed ignored errors.

## 1.2.14

* SDK repository is now mypy check_untyped_defs complaint.
* The lint command will now ignore the unsubscriptable-object (E1136) pylint error in dockers based on python 3.9 - this will be removed once a new pylint version is released.
* Added an option for **format** to run on a whole pack.
* Added new validation of unimplemented commands from yml in the code to `XSOAR-linter`.
* Fixed an issue where Auto-Extract fields were only checked for newly added incident types in the **validate** command.
* Added a new warning validation of direct access to args/params dicts to `XSOAR-linter`.

## 1.2.13

* Added new validation of indicators usage in CommandResults to `XSOAR-linter`.
* Running **demisto-sdk lint** will automatically run on changed files (same behavior as the -g flag).
* Removed supported version message from the documentation when running **generate_docs**.
* Added a print to indicate backwards compatibility is being checked in **validate** command.
* Added a percent print when running the **validate** command with the *-a* flag.
* Fixed a regression in the **upload** command where it was ignoring `DEMISTO_VERIFY_SSL` env var.
* Fixed an issue where the **upload** command would fail to upload beta integrations.
* Fixed an issue where the **validate** command did not create the *id_set.json* file when running with *-a* flag.
* Added price change validation in the **validate** command.
* Added validations that checks in read-me for empty sections or leftovers from the auto generated read-me that should be changed.
* Added new code validation for *NotImplementedError* to raise a warning in `XSOAR-linter`.
* Added validation for support types in the pack metadata file.
* Added support for *--template* flag in **demisto-sdk init** command.
* Fixed an issue with running **validate** on master branch where the changed files weren't compared to previous commit when using the *-g* flag.
* Fixed an issue where the `XSOAR-linter` ran *NotImplementedError* validation on scripts.
* Added support for Auto-Extract feature validation in incident types in the **validate** command.
* Fixed an issue in the **lint** command where the *-i* flag was ignored.
* Improved **merge-id-sets** command to support merge between two ID sets that contain the same pack.
* Fixed an issue in the **lint** command where flake8 ran twice.

## 1.2.12

* Bandit now reports also on medium severity issues.
* Fixed an issue with support for Docker Desktop on Mac version 2.5.0+.
* Added support for vulture and mypy linting when running without docker.
* Added support for *prev-ver* flag in **update-release-notes** command.
* Improved retry support when building docker images for linting.
* Added the option to create an ID set on a specific pack in **create-id-set** command.
* Added the *--skip-id-set-creation* flag to **validate** command in order to add the capability to run validate command without creating id_set validation.
* Fixed an issue where **validate** command checked docker image tag on ApiModules pack.
* Fixed an issue where **find-dependencies** did not calculate dashboards and reports dependencies.
* Added supported version message to the documentation and release notes files when running **generate_docs** and **update-release-notes** commands respectively.
* Added new code validations for *NotImplementedError* exception raise to `XSOAR-linter`.
* Command create-content-artifacts additional support for **Author_image.png** object.
* Fixed an issue where schemas were not enforced for incident fields, indicator fields and old layouts in the validate command.
* Added support for **update-release-notes** command to update release notes according to master branch.

## 1.2.11

* Fixed an issue where the ***generate-docs*** command reset the enumeration of line numbering after an MD table.
* Updated the **upload** command to support mappers.
* Fixed an issue where exceptions were no printed in the **format** while the *--verbose* flag is set.
* Fixed an issue where *--assume-yes* flag did not work in the **format** command when running on a playbook without a `fromversion` field.
* Fixed an issue where the **format** command would fail in case `conf.json` file was not found instead of skipping the update.
* Fixed an issue where integration with v2 were recognised by the `name` field instead of the `display` field in the **validate** command.
* Added a playbook validation to check if a task script exists in the id set in the **validate** command.
* Added new integration category `File Integrity Management` in the **validate** command.

## 1.2.10

* Added validation for approved content pack use-cases and tags.
* Added new code validations for *CommonServerPython* import to `XSOAR-linter`.
* Added *default value* and *predefined values* to argument description in **generate-docs** command.
* Added a new validation that checks if *get-mapping-fields* command exists if the integration schema has *{ismappable: true}* in **validate** command.
* Fixed an issue where the *--staged* flag recognised added files as modified in the **validate** command.
* Fixed an issue where a backwards compatibility warning was raised for all added files in the **validate** command.
* Fixed an issue where **validate** command failed when no tests were given for a partner supported pack.
* Updated the **download** command to support mappers.
* Fixed an issue where the ***format*** command added a duplicate parameter.
* For partner supported content packs, added support for a list of emails.
* Removed validation of README files from the ***validate*** command.
* Fixed an issue where the ***validate*** command required release notes for ApiModules pack.

## 1.2.9

* Fixed an issue in the **openapi_codegen** command where it created duplicate functions name from the swagger file.
* Fixed an issue in the **update-release-notes** command where the *update type* argument was not verified.
* Fixed an issue in the **validate** command where no error was raised in case a non-existing docker image was presented.
* Fixed an issue in the **format** command where format failed when trying to update invalid Docker image.
* The **format** command will now preserve the **isArray** argument in integration's reputation commands and will show a warning if it set to **false**.
* Fixed an issue in the **lint** command where *finally* clause was not supported in main function.
* Fixed an issue in the **validate** command where changing any entity ID was not validated.
* Fixed an issue in the **validate** command where *--staged* flag did not bring only changed files.
* Fixed the **update-release-notes** command to ignore changes in the metadata file.
* Fixed the **validate** command to ignore metadata changes when checking if a version bump is needed.

## 1.2.8

* Added a new validation that checks in playbooks for the usage of `DeleteContext` in **validate** command.
* Fixed an issue in the **upload** command where it would try to upload content entities with unsupported versions.
* Added a new validation that checks in playbooks for the usage of specific instance in **validate** command.
* Added the **--staged** flag to **validate** command to run on staged files only.

## 1.2.7

* Changed input parameters in **find-dependencies** command.
  * Use ***-i, --input*** instead of ***-p, --path***.
  * Use ***-idp, --id-set-path*** instead of ***-i, --id-set-path***.
* Fixed an issue in the **unify** command where it crashed on an integration without an image file.
* Fixed an issue in the **format** command where unnecessary files were not skipped.
* Fixed an issue in the **update-release-notes** command where the *text* argument was not respected in all cases.
* Fixed an issue in the **validate** command where a warning about detailed description was given for unified or deprecated integrations.
* Improved the error returned by the **validate** command when running on files using the old format.

## 1.2.6

* No longer require setting `DEMISTO_README_VALIDATION` env var to enable README mdx validation. Validation will now run automatically if all necessary node modules are available.
* Fixed an issue in the **validate** command where the `--skip-pack-dependencies` would not skip id-set creation.
* Fixed an issue in the **validate** command where validation would fail if supplied an integration with an empty `commands` key.
* Fixed an issue in the **validate** command where validation would fail due to a required version bump for packs which are not versioned.
* Will use env var `DEMISTO_VERIFY_SSL` to determine if to use a secure connection for commands interacting with the Server when `--insecure` is not passed. If working with a local Server without a trusted certificate, you can set env var `DEMISTO_VERIFY_SSL=no` to avoid using `--insecure` on each command.
* Unifier now adds a link to the integration documentation to the integration detailed description.
* Fixed an issue in the **secrets** command where ignored secrets were not skipped.

## 1.2.5

* Added support for special fields: *defaultclassifier*, *defaultmapperin*, *defaultmapperout* in **download** command.
* Added -y option **format** command to assume "yes" as answer to all prompts and run non-interactively
* Speed up improvements for `validate` of README files.
* Updated the **format** command to adhere to the defined content schema and sub-schemas, aligning its behavior with the **validate** command.
* Added support for canvasContextConnections files in **format** command.

## 1.2.4

* Updated detailed description for community integrations.

## 1.2.3

* Fixed an issue where running **validate** failed on playbook with task that adds tags to the evidence data.
* Added the *displaypassword* field to the integration schema.
* Added new code validations to `XSOAR-linter`.
  * As warnings messages:
    * `demisto.params()` should be used only inside main function.
    * `demisto.args()` should be used only inside main function.
    * Functions args should have type annotations.
* Added `fromversion` field validation to test playbooks and scripts in **validate** command.

## 1.2.2

* Add support for warning msgs in the report and summary to **lint** command.
* Fixed an issue where **json-to-outputs** determined bool values as int.
* Fixed an issue where **update-release-notes** was crushing on `--all` flag.
* Fixed an issue where running **validate**, **update-release-notes** outside of content repo crushed without a meaningful error message.
* Added support for layoutscontainer in **init** contribution flow.
* Added a validation for tlp_color param in feeds in **validate** command.
* Added a validation for removal of integration parameters in **validate** command.
* Fixed an issue where **update-release-notes** was failing with a wrong error message when no pack or input was given.
* Improved formatting output of the **generate-docs** command.
* Add support for env variable *DEMISTO_SDK_ID_SET_REFRESH_INTERVAL*. Set this env variable to the refresh interval in minutes. The id set will be regenerated only if the refresh interval has passed since the last generation. Useful when generating Script documentation, to avoid re-generating the id_set every run.
* Added new code validations to `XSOAR-linter`.
  * As error messages:
    * Longer than 10 seconds sleep statements for non long running integrations.
    * exit() usage.
    * quit() usage.
  * As warnings messages:
    * `demisto.log` should not be used.
    * main function existence.
    * `demito.results` should not be used.
    * `return_output` should not be used.
    * try-except statement in main function.
    * `return_error` usage in main function.
    * only once `return_error` usage.
* Fixed an issue where **lint** command printed logs twice.
* Fixed an issue where *suffix* did not work as expected in the **create-content-artifacts** command.
* Added support for *prev-ver* flag in **lint** and **secrets** commands.
* Added support for *text* flag to **update-release-notes** command to add the same text to all release notes.
* Fixed an issue where **validate** did not recognize added files if they were modified locally.
* Added a validation that checks the `fromversion` field exists and is set to 5.0.0 or above when working or comparing to a non-feature branch in **validate** command.
* Added a validation that checks the certification field in the pack_metadata file is valid in **validate** command.
* The **update-release-notes** command will now automatically add docker image update to the release notes.

## 1.2.1

* Added an additional linter `XSOAR-linter` to the **lint** command which custom validates py files. currently checks for:
  * `Sys.exit` usages with non zero value.
  * Any `Print` usages.
* Fixed an issue where renamed files were failing on *validate*.
* Fixed an issue where single changed files did not required release notes update.
* Fixed an issue where doc_images required release-notes and validations.
* Added handling of dependent packs when running **update-release-notes** on changed *APIModules*.
  * Added new argument *--id-set-path* for id_set.json path.
  * When changes to *APIModule* is detected and an id_set.json is available - the command will update the dependent pack as well.
* Added handling of dependent packs when running **validate** on changed *APIModules*.
  * Added new argument *--id-set-path* for id_set.json path.
  * When changes to *APIModule* is detected and an id_set.json is available - the command will validate that the dependent pack has release notes as well.
* Fixed an issue where the find_type function didn't recognize file types correctly.
* Fixed an issue where **update-release-notes** command did not work properly on Windows.
* Added support for indicator fields in **update-release-notes** command.
* Fixed an issue where files in test dirs where being validated.

## 1.2.0

* Fixed an issue where **format** did not update the test playbook from its pack.
* Fixed an issue where **validate** validated non integration images.
* Fixed an issue where **update-release-notes** did not identified old yml integrations and scripts.
* Added revision templates to the **update-release-notes** command.
* Fixed an issue where **update-release-notes** crashed when a file was renamed.
* Fixed an issue where **validate** failed on deleted files.
* Fixed an issue where **validate** validated all images instead of packs only.
* Fixed an issue where a warning was not printed in the **format** in case a non-supported file type is inputted.
* Fixed an issue where **validate** did not fail if no release notes were added when adding files to existing packs.
* Added handling of incorrect layout paths via the **format** command.
* Refactor **create-content-artifacts** command - Efficient artifacts creation and better logging.
* Fixed an issue where image and description files were not handled correctly by **validate** and **update-release-notes** commands.
* Fixed an issue where the **format** command didn't remove all extra fields in a file.
* Added an error in case an invalid id_set.json file is found while running the **validate** command.
* Added fetch params checks to the **validate** command.

## 1.1.11

* Added line number to secrets' path in **secrets** command report.
* Fixed an issue where **init** a community pack did not present the valid support URL.
* Fixed an issue where **init** offered a non relevant pack support type.
* Fixed an issue where **lint** did not pull docker images for powershell.
* Fixed an issue where **find-dependencies** did not find all the script dependencies.
* Fixed an issue where **find-dependencies** did not collect indicator fields as dependencies for playbooks.
* Updated the **validate** and the **secrets** commands to be less dependent on regex.
* Fixed an issue where **lint** did not run on circle when docker did not return ping.
* Updated the missing release notes error message (RN106) in the **Validate** command.
* Fixed an issue where **Validate** would return missing release notes when two packs with the same substring existed in the modified files.
* Fixed an issue where **update-release-notes** would add duplicate release notes when two packs with the same substring existed in the modified files.
* Fixed an issue where **update-release-notes** would fail to bump new versions if the feature branch was out of sync with the master branch.
* Fixed an issue where a non-descriptive error would be returned when giving the **update-release-notes** command a pack which can not be found.
* Added dependencies check for *widgets* in **find-dependencies** command.
* Added a `update-docker` flag to **format** command.
* Added a `json-to-outputs` flag to the **run** command.
* Added a verbose (`-v`) flag to **format** command.
* Fixed an issue where **download** added the prefix "playbook-" to the name of playbooks.

## 1.1.10

* Updated the **init** command. Relevant only when passing the *--contribution* argument.
  * Added the *--author* option.
  * The *support* field of the pack's metadata is set to *community*.
* Added a proper error message in the **Validate** command upon a missing description in the root of the yml.
* **Format** now works with a relative path.
* **Validate** now fails when all release notes have been excluded.
* Fixed issue where correct error message would not propagate for invalid images.
* Added the *--skip-pack-dependencies* flag to **validate** command to skip pack dependencies validation. Relevant when using the *-g* flag.
* Fixed an issue where **Validate** and **Format** commands failed integrations with `defaultvalue` field in fetch incidents related parameters.
* Fixed an issue in the **Validate** command in which unified YAML files were not ignored.
* Fixed an issue in **generate-docs** where scripts and playbooks inputs and outputs were not parsed correctly.
* Fixed an issue in the **openapi-codegen** command where missing reference fields in the swagger JSON caused errors.
* Fixed an issue in the **openapi-codegen** command where empty objects in the swagger JSON paths caused errors.
* **update-release-notes** command now accept path of the pack instead of pack name.
* Fixed an issue where **generate-docs** was inserting unnecessary escape characters.
* Fixed an issue in the **update-release-notes** command where changes to the pack_metadata were not detected.
* Fixed an issue where **validate** did not check for missing release notes in old format files.

## 1.1.9

* Fixed an issue where **update-release-notes** command failed on invalid file types.

## 1.1.8

* Fixed a regression where **upload** command failed on test playbooks.
* Added new *githubUser* field in pack metadata init command.
* Support beta integration in the commands **split-yml, extract-code, generate-test-playbook and generate-docs.**
* Fixed an issue where **find-dependencies** ignored *toversion* field in content items.
* Added support for *layoutscontainer*, *classifier_5_9_9*, *mapper*, *report*, and *widget* in the **Format** command.
* Fixed an issue where **Format** will set the `ID` field to be equal to the `name` field in modified playbooks.
* Fixed an issue where **Format** did not work for test playbooks.
* Improved **update-release-notes** command:
  * Write content description to release notes for new items.
  * Update format for file types without description: Connections, Incident Types, Indicator Types, Layouts, Incident Fields.
* Added a validation for feedTags param in feeds in **validate** command.
* Fixed readme validation issue in community support packs.
* Added the **openapi-codegen** command to generate integrations from OpenAPI specification files.
* Fixed an issue were release notes validations returned wrong results for *CommonScripts* pack.
* Added validation for image links in README files in **validate** command.
* Added a validation for default value of fetch param in feeds in **validate** command.
* Fixed an issue where the **Init** command failed on scripts.

## 1.1.7

* Fixed an issue where running the **format** command on feed integrations removed the `defaultvalue` fields.
* Playbook branch marked with *skipunavailable* is now set as an optional dependency in the **find-dependencies** command.
* The **feedReputation** parameter can now be hidden in a feed integration.
* Fixed an issue where running the **unify** command on JS package failed.
* Added the *--no-update* flag to the **find-dependencies** command.
* Added the following validations in **validate** command:
  * Validating that a pack does not depend on NonSupported / Deprecated packs.

## 1.1.6

* Added the *--description* option to the **init** command.
* Added the *--contribution* option to the **init** command which converts a contribution zip to proper pack format.
* Improved **validate** command performance time and outputs.
* Added the flag *--no-docker-checks* to **validate** command to skip docker checks.
* Added the flag *--print-ignored-files* to **validate** command to print ignored files report when the command is done.
* Added the following validations in **validate** command:
  * Validating that existing release notes are not modified.
  * Validating release notes are not added to new packs.
  * Validating that the "currentVersion" field was raised in the pack_metadata for modified packs.
  * Validating that the timestamp in the "created" field in the pack_metadata is in ISO format.
* Running `demisto-sdk validate` will run the **validate** command using git and only on committed files (same as using *-g --post-commit*).
* Fixed an issue where release notes were not checked correctly in **validate** command.
* Fixed an issue in the **create-id-set** command where optional playbook tasks were not taken into consideration.
* Added a prompt to the `demisto-sdk update-release-notes` command to prompt users to commit changes before running the release notes command.
* Added support to `layoutscontainer` in **validate** command.

## 1.1.5

* Fixed an issue in **find-dependencies** command.
* **lint** command now verifies flake8 on CommonServerPython script.

## 1.1.4

* Fixed an issue with the default output file name of the **unify** command when using "." as an output path.
* **Unify** command now adds contributor details to the display name and description.
* **Format** command now adds *isFetch* and *incidenttype* fields to integration yml.
* Removed the *feedIncremental* field from the integration schema.
* **Format** command now adds *feedBypassExclusionList*, *Fetch indicators*, *feedReputation*, *feedReliability*,
     *feedExpirationPolicy*, *feedExpirationInterval* and *feedFetchInterval* fields to integration yml.
* Fixed an issue in the playbooks schema.
* Fixed an issue where generated release notes were out of order.
* Improved pack dependencies detection.
* Fixed an issue where test playbooks were mishandled in **validate** command.

## 1.1.3

* Added a validation for invalid id fields in indicators types files in **validate** command.
* Added default behavior for **update-release-notes** command.
* Fixed an error where README files were failing release notes validation.
* Updated format of generated release notes to be more user friendly.
* Improved error messages for the **update-release-notes** command.
* Added support for `Connections`, `Dashboards`, `Widgets`, and `Indicator Types` to **update-release-notes** command.
* **Validate** now supports scripts under the *TestPlaybooks* directory.
* Fixed an issue where **validate** did not support powershell files.

## 1.1.2

* Added a validation for invalid playbookID fields in incidents types files in **validate** command.
* Added a code formatter for python files.
* Fixed an issue where new and old classifiers where mixed on validate command.
* Added *feedIncremental* field to the integration schema.
* Fixed error in the **upload** command where unified YMLs were not uploaded as expected if the given input was a pack.
* Fixed an issue where the **secrets** command failed due to a space character in the file name.
* Ignored RN validation for *NonSupported* pack.
* You can now ignore IF107, SC100, RP102 error codes in the **validate** command.
* Fixed an issue where the **download** command was crashing when received as input a JS integration or script.
* Fixed an issue where **validate** command checked docker image for JS integrations and scripts.
* **validate** command now checks scheme for reports and connections.
* Fixed an issue where **validate** command checked docker when running on all files.
* Fixed an issue where **validate** command did not fail when docker image was not on the latest numeric tag.
* Fixed an issue where beta integrations were not validated correctly in **validate** command.

## 1.1.1

* fixed and issue where file types were not recognized correctly in **validate** command.
* Added better outputs for validate command.

## 1.1.0

* Fixed an issue where changes to only non-validated files would fail validation.
* Fixed an issue in **validate** command where moved files were failing validation for new packs.
* Fixed an issue in **validate** command where added files were failing validation due to wrong file type detection.
* Added support for new classifiers and mappers in **validate** command.
* Removed support of old RN format validation.
* Updated **secrets** command output format.
* Added support for error ignore on deprecated files in **validate** command.
* Improved errors outputs in **validate** command.
* Added support for linting an entire pack.

## 1.0.9

* Fixed a bug where misleading error was presented when pack name was not found.
* **Update-release-notes** now detects added files for packs with versions.
* Readme files are now ignored by **update-release-notes** and validation of release notes.
* Empty release notes no longer cause an uncaught error during validation.

## 1.0.8

* Changed the output format of demisto-sdk secrets.
* Added a validation that checkbox items are not required in integrations.
* Added pack release notes generation and validation.
* Improved pack metadata validation.
* Fixed an issue in **validate** where renamed files caused an error

## 1.0.4

* Fix the **format** command to update the `id` field to be equal to `details` field in indicator-type files, and to `name` field in incident-type & dashboard files.
* Fixed a bug in the **validate** command for layout files that had `sortValues` fields.
* Fixed a bug in the **format** command where `playbookName` field was not always present in the file.
* Fixed a bug in the **format** command where indicatorField wasn't part of the SDK schemas.
* Fixed a bug in **upload** command where created unified docker45 yml files were not deleted.
* Added support for IndicatorTypes directory in packs (for `reputation` files, instead of Misc).
* Fixed parsing playbook condition names as string instead of boolean in **validate** command
* Improved image validation in YAML files.
* Removed validation for else path in playbook condition tasks.

## 1.0.3

* Fixed a bug in the **format** command where comments were being removed from YAML files.
* Added output fields: *file_path* and *kind* for layouts in the id-set.json created by **create-id-set** command.
* Fixed a bug in the **create-id-set** command Who returns Duplicate for Layouts with a different kind.
* Added formatting to **generate-docs** command results replacing all `<br>` tags with `<br/>`.
* Fixed a bug in the **download** command when custom content contained not supported content entity.
* Fixed a bug in **format** command in which boolean strings  (e.g. 'yes' or 'no') were converted to boolean values (e.g. 'True' or 'False').
* **format** command now removes *sourceplaybookid* field from playbook files.
* Fixed a bug in **generate-docs** command in which integration dependencies were not detected when generating documentation for a playbook.

## 1.0.1

* Fixed a bug in the **unify** command when output path was provided empty.
* Improved error message for integration with no tests configured.
* Improved the error message returned from the **validate** command when an integration is missing or contains malformed fetch incidents related parameters.
* Fixed a bug in the **create** command where a unified YML with a docker image for 4.5 was copied incorrectly.
* Missing release notes message are now showing the release notes file path to update.
* Fixed an issue in the **validate** command in which unified YAML files were not ignored.
* File format suggestions are now shown in the relevant file format (JSON or YAML).
* Changed Docker image validation to fail only on non-valid ones.
* Removed backward compatibility validation when Docker image is updated.

## 1.0.0

* Improved the *upload* command to support the upload of all the content entities within a pack.
* The *upload* command now supports the improved pack file structure.
* Added an interactive option to format integrations, scripts and playbooks with No TestPlaybooks configured.
* Added an interactive option to configure *conf.json* file with missing test playbooks for integrations, scripts and playbooks
* Added *download* command to download custom content from Demisto instance to the local content repository.
* Improved validation failure messages to include a command suggestion, wherever relevant, to fix the raised issue.
* Improved 'validate' help and documentation description
* validate - checks that scripts, playbooks, and integrations have the *tests* key.
* validate - checks that test playbooks are configured in `conf.json`.
* demisto-sdk lint - Copy dir better handling.
* demisto-sdk lint - Add error when package missing in docker image.
* Added *-a , --validate-all* option in *validate* to run all validation on all files.
* Added *-i , --input* option in *validate* to run validation on a specified pack/file.
* added *-i, --input* option in *secrets* to run on a specific file.
* Added an allowed hidden parameter: *longRunning* to the hidden integration parameters validation.
* Fixed an issue with **format** command when executing with an output path of a folder and not a file path.
* Bug fixes in generate-docs command given playbook as input.
* Fixed an issue with lint command in which flake8 was not running on unit test files.

## 0.5.2

* Added *-c, --command* option in *generate-docs* to generate a specific command from an integration.
* Fixed an issue when getting README/CHANGELOG files from git and loading them.
* Removed release notes validation for new content.
* Fixed secrets validations for files with the same name in a different directory.
* demisto-sdk lint - parallelization working with specifying the number of workers.
* demisto-sdk lint - logging levels output, 3 levels.
* demisto-sdk lint - JSON report, structured error reports in JSON format.
* demisto-sdk lint - XML JUnit report for unit-tests.
* demisto-sdk lint - new packages used to accelerate execution time.
* demisto-sdk secrets - command now respects the generic whitelist, and not only the pack secrets.

## 0.5.0

[PyPI History][1]

[1]: https://pypi.org/project/demisto-sdk/#history

## 0.4.9

* Fixed an issue in *generate-docs* where Playbooks and Scripts documentation failed.
* Added a graceful error message when executing the *run" command with a misspelled command.
* Added more informative errors upon failures of the *upload* command.
* format command:
  * Added format for json files: IncidentField, IncidentType, IndicatorField, IndicatorType, Layout, Dashboard.
  * Added the *-fv --from-version*, *-nv --no-validation* arguments.
  * Removed the *-t yml_type* argument, the file type will be inferred.
  * Removed the *-g use_git* argument, running format without arguments will run automatically on git diff.
* Fixed an issue in loading playbooks with '=' character.
* Fixed an issue in *validate* failed on deleted README files.

## 0.4.8

* Added the *max* field to the Playbook schema, allowing to define it in tasks loop.
* Fixed an issue in *validate* where Condition branches checks were case sensitive.

## 0.4.7

* Added the *slareminder* field to the Playbook schema.
* Added the *common_server*, *demisto_mock* arguments to the *init* command.
* Fixed an issue in *generate-docs* where the general section was not being generated correctly.
* Fixed an issue in *validate* where Incident type validation failed.

## 0.4.6

* Fixed an issue where the *validate* command did not identify CHANGELOG in packs.
* Added a new command, *id-set* to create the id set - the content dependency tree by file IDs.

## 0.4.5

* generate-docs command:
  * Added the *use_cases*, *permissions*, *command_permissions* and *limitations*.
  * Added the *--insecure* argument to support running the script and integration command in Demisto.
  * Removed the *-t yml_type* argument, the file type will be inferred.
  * The *-o --output* argument is no longer mandatory, default value will be the input file directory.
* Added support for env var: *DEMISTO_SDK_SKIP_VERSION_CHECK*. When set version checks are skipped.
* Fixed an issue in which the CHANGELOG files did not match our scheme.
* Added a validator to verify that there are no hidden integration parameters.
* Fixed an issue where the *validate* command ran on test files.
* Removed the *env-dir* argument from the demisto-sdk.
* README files which are html files will now be skipped in the *validate* command.
* Added support for env var: *DEMISTO_README_VALIDATOR*. When not set the readme validation will not run.

## 0.4.4

* Added a validator for IncidentTypes (incidenttype-*.json).
* Fixed an issue where the -p flag in the *validate* command was not working.
* Added a validator for README.md files.
* Release notes validator will now run on: incident fields, indicator fields, incident types, dashboard and reputations.
* Fixed an issue where the validator of reputation(Indicator Type) did not check on the details field.
* Fixed an issue where the validator attempted validating non-existing files after deletions or name refactoring.
* Removed the *yml_type* argument in the *split-yml*, *extract-code* commands.
* Removed the *file_type* argument in the *generate-test-playbook* command.
* Fixed the *insecure* argument in *upload*.
* Added the *insecure* argument in *run-playbook*.
* Standardise the *-i --input*, *-o --output* to demisto-sdk commands.

## 0.4.3

* Fixed an issue where the incident and indicator field BC check failed.
* Support for linting and unit testing PowerShell integrations.

## 0.4.2

* Fixed an issue where validate failed on Windows.
* Added a validator to verify all branches are handled in conditional task in a playbook.
* Added a warning message when not running the latest sdk version.
* Added a validator to check that the root is connected to all tasks in the playbook.
* Added a validator for Dashboards (dashboard-*.json).
* Added a validator for Indicator Types (reputation-*.json).
* Added a BC validation for changing incident field type.
* Fixed an issue where init command would generate an invalid yml for scripts.
* Fixed an issue in misleading error message in v2 validation hook.
* Fixed an issue in v2 hook which now is set only on newly added scripts.
* Added more indicative message for errors in yaml files.
* Disabled pykwalify info log prints.

## 0.3.10

* Added a BC check for incident fields - changing from version is not allowed.
* Fixed an issue in create-content-artifacts where scripts in Packs in TestPlaybooks dir were copied with a wrong prefix.

## 0.3.9

* Added a validation that incident field can not be required.
* Added validation for fetch incident parameters.
* Added validation for feed integration parameters.
* Added to the *format* command the deletion of the *sourceplaybookid* field.
* Fixed an issue where *fieldMapping* in playbook did not pass the scheme validation.
* Fixed an issue where *create-content-artifacts* did not copy TestPlaybooks in Packs without prefix of *playbook-*.
* Added a validation the a playbook can not have a rolename set.
* Added to the image validator the new DBot default image.
* Added the fields: elasticcommonfields, quiet, quietmode to the Playbook schema.
* Fixed an issue where *validate* failed on integration commands without outputs.
* Added a new hook for naming of v2 integrations and scripts.

## 0.3.8

* Fixed an issue where *create-content-artifact* was not loading the data in the yml correctly.
* Fixed an issue where *unify* broke long lines in script section causing syntax errors

## 0.3.7

* Added *generate-docs* command to generate documentation file for integration, playbook or script.
* Fixed an issue where *unify* created a malformed integration yml.
* Fixed an issue where demisto-sdk **init** creates unit-test file with invalid import.

## 0.3.6

* Fixed an issue where demisto-sdk **validate** failed on modified scripts without error message.

## 0.3.5

* Fixed an issue with docker tag validation for integrations.
* Restructured repo source code.

## 0.3.4

* Saved failing unit tests as a file.
* Fixed an issue where "_test" file for scripts/integrations created using **init** would import the "HelloWorld" templates.
* Fixed an issue in demisto-sdk **validate** - was failing on backward compatiblity check
* Fixed an issue in demisto-sdk **secrets** - empty line in .secrets-ignore always made the secrets check to pass
* Added validation for docker image inside integrations and scripts.
* Added --use-git flag to **format** command to format all changed files.
* Fixed an issue where **validate** did not fail on dockerimage changes with bc check.
* Added new flag **--ignore-entropy** to demisto-sdk **secrets**, this will allow skip entropy secrets check.
* Added --outfile to **lint** to allow saving failed packages to a file.

## 0.3.3

* Added backwards compatibility break error message.
* Added schema for incident types.
* Added **additionalinfo** field to as an available field for integration configuration.
* Added pack parameter for **init**.
* Fixed an issue where error would appear if name parameter is not set in **init**.

## 0.3.2

* Fixed the handling of classifier files in **validate**.

## 0.3.1

* Fixed the handling of newly created reputation files in **validate**.
* Added an option to perform **validate** on a specific file.

## 0.3.0

* Added support for multi-package **lint** both with parallel and without.
* Added all parameter in **lint** to run on all packages and packs in content repository.
* Added **format** for:
  * Scripts
  * Playbooks
  * Integrations
* Improved user outputs for **secrets** command.
* Fixed an issue where **lint** would run pytest and pylint only on a single docker per integration.
* Added auto-complete functionality to demisto-sdk.
* Added git parameter in **lint** to run only on changed packages.
* Added the **run-playbook** command
* Added **run** command which runs a command in the Demisto playground.
* Added **upload** command which uploads an integration or a script to a Demisto instance.
* Fixed and issue where **validate** checked if release notes exist for new integrations and scripts.
* Added **generate-test-playbook** command which generates a basic test playbook for an integration or a script.
* **validate** now supports indicator fields.
* Fixed an issue with layouts scheme validation.
* Adding **init** command.
* Added **json-to-outputs** command which generates the yaml section for outputs from an API raw response.

## 0.2.6

* Fixed an issue with locating release notes for beta integrations in **validate**.

## 0.2.5

* Fixed an issue with locating release notes for beta integrations in **validate**.

## 0.2.4

* Adding image validation to Beta_Integration and Packs in **validate**.

## 0.2.3

* Adding Beta_Integration to the structure validation process.
* Fixing bug where **validate** did checks on TestPlaybooks.
* Added requirements parameter to **lint**.

## 0.2.2

* Fixing bug where **lint** did not return exit code 1 on failure.
* Fixing bug where **validate** did not print error message in case no release notes were give.

## 0.2.1

* **Validate** now checks that the id and name fields are identical in yml files.
* Fixed a bug where sdk did not return any exit code.

## 0.2.0

* Added Release Notes Validator.
* Fixed the Unifier selection of your python file to use as the code.
* **Validate** now supports Indicator fields.
* Fixed a bug where **validate** and **secrets** did not return exit code 1 on failure.
* **Validate** now runs on newly added scripts.

## 0.1.8

* Added support for `--version`.
* Fixed an issue in file_validator when calling `checked_type` method with script regex.

## 0.1.2

* Restructuring validation to support content packs.
* Added secrets validation.
* Added content bundle creation.
* Added lint and unit test run.

## 0.1.1

* Added new logic to the unifier.
* Added detailed README.
* Some small adjustments and fixes.

## 0.1.0

Capabilities:

* **Extract** components(code, image, description etc.) from a Demisto YAML file into a directory.
* **Unify** components(code, image, description etc.) to a single Demisto YAML file.
* **Validate** Demisto content files.<|MERGE_RESOLUTION|>--- conflicted
+++ resolved
@@ -2,6 +2,7 @@
 
 ## Unreleased
 
+* Added validation to **validate** command to identify unsupported relative urls in README files.
 * Added slack notifier for build failures on the master branch.
 * Fixed an issue where **validate** did not fail on invalid playbook entities' versions (i.e. subplaybooks or scripts with higher fromversion than their parent playbook).
 * Added support for running lint via a remote docker ssh connection. Use `DOCKER_HOST` env variable to specify a remote docker connection, such as: `DOCKER_HOST=ssh://myuser@myhost.com`.
@@ -22,12 +23,8 @@
 * Added a check to the **lint** command for finding hard-coded usage of the http protocol.
 * Locked the dependency on Docker.
 * Removed a traceback line from the **init** command templates: BaseIntegration, BaseScript.
-<<<<<<< HEAD
-* Added validation to **validate** command to identify unsupported relative urls in README files.
-=======
 * Updated the token in **_add_pr_comment** method from the content-bot token to the xsoar-bot token.
 * Added a new validation to the **validate** command to verify that the docker in use is not deprecated.
->>>>>>> 0fe9a183
 
 ## 1.6.7
 
