--- conflicted
+++ resolved
@@ -3,11 +3,8 @@
 ## Unreleased
 
 * Fixed parsing of initialization arguments of client classes in the **generate-unit-tests** command.
-<<<<<<< HEAD
+* Added support for AgentConfig content item in the **upload**, **create-id-set**, **find-dependecies**, **unify** and **create-content-artifacts** commands.
 * Added support for XSIAM Report preview image.
-=======
-* Added support for AgentConfig content item in the **upload**, **create-id-set**, **find-dependecies**, **unify** and **create-content-artifacts** commands.
->>>>>>> d7e6adf8
 
 ## 1.7.5
 
