# Changelog
* Added *download* command to download custom content from Demisto instance to the local content repository.
* Improved validation failure messages to include a command suggestion, wherever relevant, to fix the raised issue.
* Improved 'validate' help and documentation description
* validate - checks that scripts, playbooks, and integrations have the *tests* key.
* validate - checks that test playbooks are configured in `conf.json`.
* demisto-sdk lint - Copy dir better handling.
* demisto-sdk lint - Add error when package missing in docker image.
* Added *-a , --validate-all* option in *validate* to run all validation on all files.
<<<<<<< HEAD
* Fixed an isssue with **format** command when executing with an output path of a folder and not a file path.
* Fixed docker image tag checking in validation hook.
=======
* Added *-i , --input* option in *validate* to run validation on a specified pack/file.
* added *-i, --input* option in *secrets* to run on a specific file.
* Added an allowed hidden parameter: *longRunning* to the hidden integration parameters validation.
* Fixed an issue with **format** command when executing with an output path of a folder and not a file path.
>>>>>>> df8dee66

#### 0.5.2
* Added *-c, --command* option in *generate-docs* to generate a specific command from an integration.
* Fixed an issue when getting README/CHANGELOG files from git and loading them.
* Removed release notes validation for new content.
* Fixed secrets validations for files with the same name in a different directory.
* demisto-sdk lint - parallelization working with specifying the number of workers.
* demisto-sdk lint - logging levels output, 3 levels.
* demisto-sdk lint - JSON report, structured error reports in JSON format.
* demisto-sdk lint - XML JUnit report for unit-tests.
* demisto-sdk lint - new packages used to accelerate execution time.
* demisto-sdk secrets - command now respects the generic whitelist, and not only the pack secrets.

#### 0.5.0
[PyPI History][1]

[1]: https://pypi.org/project/demisto-sdk/#history
### 0.4.9
* Fixed an issue in *generate-docs* where Playbooks and Scripts documentation failed.
* Added a graceful error message when executing the *run" command with a misspelled command.
* Added more informative errors upon failures of the *upload* command.
* format command:
    * Added format for json files: IncidentField, IncidentType, IndicatorField, IndicatorType, Layout, Dashboard.
    * Added the *-fv --from-version*, *-nv --no-validation* arguments.
    * Removed the *-t yml_type* argument, the file type will be inferred.
    * Removed the *-g use_git* argument, running format without arguments will run automatically on git diff.
* Fixed an issue in loading playbooks with '=' character.
* Fixed an issue in *validate* failed on deleted README files.

### 0.4.8
* Added the *max* field to the Playbook schema, allowing to define it in tasks loop.
* Fixed an issue in *validate* where Condition branches checks were case sensitive.

### 0.4.7
* Added the *slareminder* field to the Playbook schema.
* Added the *common_server*, *demisto_mock* arguments to the *init* command.
* Fixed an issue in *generate-docs* where the general section was not being generated correctly.
* Fixed an issue in *validate* where Incident type validation failed.

### 0.4.6
* Fixed an issue where the *validate* command did not identify CHANGELOG in packs.
* Added a new command, *id-set* to create the id set - the content dependency tree by file IDs.

### 0.4.5
* generate-docs command:
    * Added the *use_cases*, *permissions*, *command_permissions* and *limitations*.
    * Added the *--insecure* argument to support running the script and integration command in Demisto.
    * Removed the *-t yml_type* argument, the file type will be inferred.
    * The *-o --output* argument is no longer mandatory, default value will be the input file directory.
* Added support for env var: *DEMISTO_SDK_SKIP_VERSION_CHECK*. When set version checks are skipped.
* Fixed an issue in which the CHANGELOG files did not match our scheme.
* Added a validator to verify that there are no hidden integration parameters.
* Fixed an issue where the *validate* command ran on test files.
* Removed the *env-dir* argument from the demisto-sdk.
* README files which are html files will now be skipped in the *validate* command.
* Added support for env var: *DEMISTO_README_VALIDATOR*. When not set the readme validation will not run.

### 0.4.4
* Added a validator for IncidentTypes (incidenttype-*.json).
* Fixed an issue where the -p flag in the *validate* command was not working.
* Added a validator for README.md files.
* Release notes validator will now run on: incident fields, indicator fields, incident types, dashboard and reputations.
* Fixed an issue where the validator of reputation(Indicator Type) did not check on the details field.
* Fixed an issue where the validator attempted validating non-existing files after deletions or name refactoring.
* Removed the *yml_type* argument in the *split-yml*, *extract-code* commands.
* Removed the *file_type* argument in the *generate-test-playbook* command.
* Fixed the *insecure* argument in *upload*.
* Added the *insecure* argument in *run-playbook*.
* Standardise the *-i --input*, *-o --output* to demisto-sdk commands.

### 0.4.3
* Fixed an issue where the incident and indicator field BC check failed.
* Support for linting and unit testing PowerShell integrations.

### 0.4.2
* Fixed an issue where validate failed on Windows.
* Added a validator to verify all branches are handled in conditional task in a playbook.
* Added a warning message when not running the latest sdk version.
* Added a validator to check that the root is connected to all tasks in the playbook.
* Added a validator for Dashboards (dashboard-*.json).
* Added a validator for Indicator Types (reputation-*.json).
* Added a BC validation for changing incident field type.
* Fixed an issue where init command would generate an invalid yml for scripts.
* Fixed an issue in misleading error message in v2 validation hook.
* Fixed an issue in v2 hook which now is set only on newly added scripts.
* Added more indicative message for errors in yaml files.
* Disabled pykwalify info log prints.

### 0.3.10
* Added a BC check for incident fields - changing from version is not allowed.
* Fixed an issue in create-content-artifacts where scripts in Packs in TestPlaybooks dir were copied with a wrong prefix.


### 0.3.9
* Added a validation that incident field can not be required.
* Added validation for fetch incident parameters.
* Added validation for feed integration parameters.
* Added to the *format* command the deletion of the *sourceplaybookid* field.
* Fixed an issue where *fieldMapping* in playbook did not pass the scheme validation.
* Fixed an issue where *create-content-artifacts* did not copy TestPlaybooks in Packs without prefix of *playbook-*.
* Added a validation the a playbook can not have a rolename set.
* Added to the image validator the new DBot default image.
* Added the fields: elasticcommonfields, quiet, quietmode to the Playbook schema.
* Fixed an issue where *validate* failed on integration commands without outputs.
* Added a new hook for naming of v2 integrations and scripts.


### 0.3.8
* Fixed an issue where *create-content-artifact* was not loading the data in the yml correctly.
* Fixed an issue where *unify* broke long lines in script section causing syntax errors


### 0.3.7
* Added *generate-docs* command to generate documentation file for integration, playbook or script.
* Fixed an issue where *unify* created a malformed integration yml.
* Fixed an issue where demisto-sdk **init** creates unit-test file with invalid import.


### 0.3.6
* Fixed an issue where demisto-sdk **validate** failed on modified scripts without error message.


### 0.3.5
* Fixed an issue with docker tag validation for integrations.
* Restructured repo source code.


### 0.3.4
* Saved failing unit tests as a file.
* Fixed an issue where "_test" file for scripts/integrations created using **init** would import the "HelloWorld" templates.
* Fixed an issue in demisto-sdk **validate** - was failing on backward compatiblity check
* Fixed an issue in demisto-sdk **secrets** - empty line in .secrets-ignore always made the secrets check to pass
* Added validation for docker image inside integrations and scripts.
* Added --use-git flag to **format** command to format all changed files.
* Fixed an issue where **validate** did not fail on dockerimage changes with bc check.
* Added new flag **--ignore-entropy** to demisto-sdk **secrets**, this will allow skip entropy secrets check.
* Added --outfile to **lint** to allow saving failed packages to a file.


### 0.3.3
* Added backwards compatibility break error message.
* Added schema for incident types.
* Added **additionalinfo** field to as an available field for integration configuration.
* Added pack parameter for **init**.
* Fixed an issue where error would appear if name parameter is not set in **init**.


### 0.3.2
* Fixed the handling of classifier files in **validate**.


### 0.3.1
* Fixed the handling of newly created reputation files in **validate**.
* Added an option to perform **validate** on a specific file.


### 0.3.0
* Added support for multi-package **lint** both with parallel and without.
* Added all parameter in **lint** to run on all packages and packs in content repository.
* Added **format** for:
    * Scripts
    * Playbooks
    * Integrations
* Improved user outputs for **secrets** command.
* Fixed an issue where **lint** would run pytest and pylint only on a single docker per integration.
* Added auto-complete functionality to demisto-sdk.
* Added git parameter in **lint** to run only on changed packages.
* Added the **run-playbook** command
* Added **run** command which runs a command in the Demisto playground.
* Added **upload** command which uploads an integration or a script to a Demisto instance.
* Fixed and issue where **validate** checked if release notes exist for new integrations and scripts.
* Added **generate-test-playbook** command which generates a basic test playbook for an integration or a script.
* **validate** now supports indicator fields.
* Fixed an issue with layouts scheme validation.
* Adding **init** command.
* Added **json-to-outputs** command which generates the yaml section for outputs from an API raw response.

### 0.2.6

* Fixed an issue with locating release notes for beta integrations in **validate**.

### 0.2.5

* Fixed an issue with locating release notes for beta integrations in **validate**.

### 0.2.4

* Adding image validation to Beta_Integration and Packs in **validate**.

### 0.2.3

* Adding Beta_Integration to the structure validation process.
* Fixing bug where **validate** did checks on TestPlaybooks.
* Added requirements parameter to **lint**.

### 0.2.2

* Fixing bug where **lint** did not return exit code 1 on failure.
* Fixing bug where **validate** did not print error message in case no release notes were give.

### 0.2.1

* **Validate** now checks that the id and name fields are identical in yml files.
* Fixed a bug where sdk did not return any exit code.

### 0.2.0

* Added Release Notes Validator.
* Fixed the Unifier selection of your python file to use as the code.
* **Validate** now supports Indicator fields.
* Fixed a bug where **validate** and **secrets** did not return exit code 1 on failure.
* **Validate** now runs on newly added scripts.

### 0.1.8

* Added support for `--version`.
* Fixed an issue in file_validator when calling `checked_type` method with script regex.

### 0.1.2
* Restructuring validation to support content packs.
* Added secrets validation.
* Added content bundle creation.
* Added lint and unit test run.

### 0.1.1

* Added new logic to the unifier.
* Added detailed README.
* Some small adjustments and fixes.

### 0.1.0

Capabilities:
* **Extract** components(code, image, description etc.) from a Demisto YAML file into a directory.
* **Unify** components(code, image, description etc.) to a single Demisto YAML file.
* **Validate** Demisto content files.<|MERGE_RESOLUTION|>--- conflicted
+++ resolved
@@ -7,15 +7,11 @@
 * demisto-sdk lint - Copy dir better handling.
 * demisto-sdk lint - Add error when package missing in docker image.
 * Added *-a , --validate-all* option in *validate* to run all validation on all files.
-<<<<<<< HEAD
-* Fixed an isssue with **format** command when executing with an output path of a folder and not a file path.
-* Fixed docker image tag checking in validation hook.
-=======
 * Added *-i , --input* option in *validate* to run validation on a specified pack/file.
 * added *-i, --input* option in *secrets* to run on a specific file.
 * Added an allowed hidden parameter: *longRunning* to the hidden integration parameters validation.
 * Fixed an issue with **format** command when executing with an output path of a folder and not a file path.
->>>>>>> df8dee66
+* Fixed docker image tag checking in validation hook.
 
 #### 0.5.2
 * Added *-c, --command* option in *generate-docs* to generate a specific command from an integration.
